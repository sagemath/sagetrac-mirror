--- conflicted
+++ resolved
@@ -174,11 +174,7 @@
             2-experimental*) export TARGETS_PRE="build/make/Makefile" TARGETS="build/make/Makefile"
                              targets_pattern="${{ matrix.stage }}"
                              targets_pattern="${targets_pattern#2-experimental-}"
-<<<<<<< HEAD
-                             export TARGETS_OPTIONAL=$( echo $(export PATH=build/bin:$PATH && (sage-package list :experimental: --has-file spkg-install.in && sage-package list :experimental: --has-file spkg-install && sage-package list :experimental: --has-file requirements.txt) | grep -v ^_ | grep -v  database_stein_watkins\\$ | grep -v polytopes_db_4d | grep -v cplex | grep -v gurobi |  grep "^[$targets_pattern]" ) )
-=======
                              export TARGETS_OPTIONAL=$( echo $(export PATH=build/bin:$PATH && (for a in spkg-install.in spkg-install requirements.txt; do sage-package list :experimental: --has-file $a --no-file huge --no-file has_nonfree_dependencies; done) | grep -v ^_ | grep -v sagemath_doc | grep '^[${{ matrix.targets_pattern }}]' ) )
->>>>>>> ffb5344a
                              ;;
           esac
           MAKE="make -j12" tox -e $TOX_ENV -- SAGE_NUM_THREADS=4 $TARGETS
