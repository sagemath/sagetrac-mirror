<<<<<<< HEAD
Sage version 5.13.beta0, released 2013-10-08
=======
Sage version 6.3.beta0, released 2014-05-10
>>>>>>> 12622621
<|MERGE_RESOLUTION|>--- conflicted
+++ resolved
@@ -1,5 +1 @@
-<<<<<<< HEAD
-Sage version 5.13.beta0, released 2013-10-08
-=======
-Sage version 6.3.beta0, released 2014-05-10
->>>>>>> 12622621
+Sage version 6.3.beta0, released 2014-05-10