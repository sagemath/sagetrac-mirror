--- conflicted
+++ resolved
@@ -1,5 +1 @@
-<<<<<<< HEAD
-SageMath version 9.3.beta6, Release Date: 2021-01-17
-=======
-SageMath version 9.3.beta7, Release Date: 2021-02-07
->>>>>>> 8453ffb8
+SageMath version 9.3.beta7, Release Date: 2021-02-07