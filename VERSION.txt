--- conflicted
+++ resolved
@@ -1,5 +1 @@
-<<<<<<< HEAD
-Sage version 6.10.beta4, released 2015-11-12
-=======
-Sage version 7.0.beta3, released 2016-01-06
->>>>>>> 5169ebc0
+Sage version 7.0.beta3, released 2016-01-06