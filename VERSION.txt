--- conflicted
+++ resolved
@@ -1,5 +1 @@
-<<<<<<< HEAD
-SageMath version 9.3.beta3, Release Date: 2020-12-06
-=======
-SageMath version 9.3.beta4, Release Date: 2020-12-14
->>>>>>> 47de5324
+SageMath version 9.3.beta4, Release Date: 2020-12-14