<<<<<<< HEAD
SageMath version 8.8.beta4, Release Date: 2019-05-04
=======
SageMath version 8.8.beta5, Release Date: 2019-05-11
>>>>>>> baff1c42
<|MERGE_RESOLUTION|>--- conflicted
+++ resolved
@@ -1,5 +1 @@
-<<<<<<< HEAD
-SageMath version 8.8.beta4, Release Date: 2019-05-04
-=======
-SageMath version 8.8.beta5, Release Date: 2019-05-11
->>>>>>> baff1c42
+SageMath version 8.8.beta5, Release Date: 2019-05-11