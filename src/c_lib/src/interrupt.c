--- conflicted
+++ resolved
@@ -40,10 +40,6 @@
 #ifdef __linux__
 #include <sys/prctl.h>
 #endif
-<<<<<<< HEAD
-#include "stdsage.h"
-=======
->>>>>>> 64c94877
 #include "interrupt.h"
 
 
