--- conflicted
+++ resolved
@@ -1228,24 +1228,18 @@
     Extension('sage.rings.ring',
               sources = ['sage/rings/ring.pyx']),
 
-<<<<<<< HEAD
-=======
     Extension('sage.rings.ring_extension',
               sources = ['sage/rings/ring_extension.pyx']),
 
->>>>>>> 8acb0192
     Extension('sage.rings.ring_extension_element',
               sources = ['sage/rings/ring_extension_element.pyx']),
 
     Extension('sage.rings.ring_extension_morphism',
               sources = ['sage/rings/ring_extension_morphism.pyx']),
 
-<<<<<<< HEAD
-=======
     Extension('sage.rings.ring_extension_conversion',
               sources = ['sage/rings/ring_extension_conversion.pyx']),
 
->>>>>>> 8acb0192
     Extension('*', ['sage/rings/convert/*.pyx']),
 
     ################################
