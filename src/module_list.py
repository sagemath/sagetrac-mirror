import os
from glob import glob
from distutils.extension import Extension
from sage.env import SAGE_LOCAL

SAGE_INC = os.path.join(SAGE_LOCAL, 'include')

#########################################################
### pkg-config setup
#########################################################

import pkgconfig

# CBLAS can be one of multiple implementations
cblas_pc = pkgconfig.parse('cblas')
cblas_libs = cblas_pc['libraries']
cblas_library_dirs = cblas_pc['library_dirs']
cblas_include_dirs = cblas_pc['include_dirs']

# TODO: Remove Cygwin hack by installing a suitable cblas.pc
if os.path.exists('/usr/lib/libblas.dll.a'):
    cblas_libs = ['gslcblas']

# LAPACK can be one of multiple implementations
lapack_pc = pkgconfig.parse('lapack')
lapack_libs = lapack_pc['libraries']
lapack_library_dirs = lapack_pc['library_dirs']
lapack_include_dirs = lapack_pc['include_dirs']

# GD image library
gd_pc = pkgconfig.parse('gdlib')
gd_libs = gd_pc['libraries']
gd_library_dirs = gd_pc['library_dirs']
gd_include_dirs = gd_pc['include_dirs']

# PNG image library
png_pc = pkgconfig.parse('libpng')
png_libs = png_pc['libraries']
png_library_dirs = png_pc['library_dirs']
png_include_dirs = png_pc['include_dirs']

# zlib
zlib_pc = pkgconfig.parse('zlib')
zlib_libs = zlib_pc['libraries']
zlib_library_dirs = zlib_pc['library_dirs']
zlib_include_dirs = zlib_pc['include_dirs']

#########################################################
### M4RI flags
#########################################################

m4ri_pc = pkgconfig.parse('m4ri')
m4ri_libs = m4ri_pc['libraries']
m4ri_library_dirs = m4ri_pc['library_dirs']
m4ri_include_dirs = m4ri_pc['include_dirs']

m4ri_extra_compile_args = pkgconfig.cflags('m4ri').split()
try:
    m4ri_extra_compile_args.remove("-pedantic")
except ValueError:
    pass

#########################################################
### Library order
#########################################################

# This list defines the *order* of linking libraries. A library should
# be put *before* any library it links to. Cython allows
# defining libraries using "# distutils: libraries = LIB". However, if
# there are multiple libraries, the order is undefined so we need to
# manually reorder the libraries according to this list. The order is
# important in particular for Cygwin. Any libraries which are not
# listed here will be added at the end of the list (without changing
# their relative order). There is one exception: stdc++ is always put
# at the very end of the list.
from sage.env import cython_aliases
aliases = cython_aliases()

library_order_list = aliases["SINGULAR_LIBRARIES"] + [
    "ec", "ecm",
] + aliases["LINBOX_LIBRARIES"] + aliases["FFLASFFPACK_LIBRARIES"] + aliases["GSL_LIBRARIES"] + [
    "pari", "flint", "ratpoints", "ecl", "glpk", "ppl",
    "arb", "mpfi", "mpfr", "mpc", "gmp", "gmpxx",
    "brial",
    "brial_groebner",
    "m4rie",
] + m4ri_libs + [
    "zn_poly", "gap",
] + gd_libs + png_libs + [
    "m", "readline", "Lfunction" ,
] + cblas_libs + zlib_libs

# Make a dict with library:order pairs, where the order are negative
# integers sorted according to library_order_list. When sorting,
# unlisted libraries have order 0, so they appear after the libraries
# in library_order_list.
n = len(library_order_list)
library_order = {}
for i in range(n):
    lib = library_order_list[i]
    library_order[lib] = i-n

library_order["stdc++"] = 1000

#############################################################
### List of modules
###
### Note that the list of modules is sorted alphabetically
### by extension name. Please keep this list sorted when
### adding new modules!
###
#############################################################

from sage_setup.optional_extension import OptionalExtension
UNAME = os.uname()

def uname_specific(name, value, alternative):
    if name in UNAME[0]:
        return value
    else:
        return alternative


ext_modules = [

    ################################
    ##
    ## sage.algebras
    ##
    ################################

    Extension('sage.algebras.quatalg.quaternion_algebra_element',
               sources = ['sage/algebras/quatalg/quaternion_algebra_element.pyx'],
               language='c++',
               libraries = ["gmp", "m", "ntl"]),

    Extension('*', sources = ['sage/algebras/letterplace/*.pyx']),

    Extension('*', sources = ['sage/algebras/finite_dimensional_algebras/*.pyx']),

    Extension('sage.algebras.quatalg.quaternion_algebra_cython',
               sources = ['sage/algebras/quatalg/quaternion_algebra_cython.pyx'],
               language='c++',
               libraries = ["gmp", "m", "ntl"]),

    Extension('sage.algebras.lie_algebras.lie_algebra_element',
              sources = ["sage/algebras/lie_algebras/lie_algebra_element.pyx"]),

    ################################
    ##
    ## sage.arith
    ##
    ################################

    Extension('*', ['sage/arith/*.pyx']),

    ################################
    ##
    ## sage.calculus
    ##
    ################################

    Extension('*', ['sage/calculus/**/*.pyx']),

    ################################
    ##
    ## sage.categories
    ##
    ################################

    Extension('*', ['sage/categories/**/*.pyx']),

    ################################
    ##
    ## sage.coding
    ##
    ################################

    Extension('sage.coding.codecan.codecan',
              sources = ['sage/coding/codecan/codecan.pyx']),

    Extension('*', ['sage/coding/**/*.pyx']),

    ################################
    ##
    ## sage.combinat
    ##
    ################################

    Extension('*', ['sage/combinat/**/*.pyx']),

    Extension('sage.combinat.words.cautomata',
              sources=['sage/combinat/words/cautomata.pyx', 'sage/combinat/words/automataC.c'],
              depends=['sage/combinat/words/automataC.h', 'sage/combinat/words/file.h', 'sage/combinat/words/Automaton.h']),

    Extension('sage.combinat.subword_complex_c',
              sources=['sage/combinat/subword_complex_c.pyx']),

    ################################
    ##
    ## sage.cpython
    ##
    ################################

    Extension('*', ['sage/cpython/*.pyx']),

    ################################
    ##
    ## sage.crypto
    ##
    ################################

    Extension('*', ['sage/crypto/*.pyx']),

    ################################
    ##
    ## sage.data_structures
    ##
    ################################

    Extension('*', ['sage/data_structures/*.pyx']),

    ################################
    ##
    ## sage.docs
    ##
    ################################

    Extension('*', ['sage/docs/*.pyx']),

    ################################
    ##
    ## sage.dynamics
    ##
    ################################

    Extension('sage.dynamics.arithmetic_dynamics.projective_ds_helper',
              sources = ['sage/dynamics/arithmetic_dynamics/projective_ds_helper.pyx']),

    Extension('sage.dynamics.complex_dynamics.mandel_julia_helper',
                sources = ['sage/dynamics/complex_dynamics/mandel_julia_helper.pyx']),

    ################################
    ##
    ## sage.ext
    ##
    ################################

    Extension('*', ['sage/ext/**/*.pyx']),

    ################################
    ##
    ## sage.finance
    ##
    ################################

    Extension('*', ['sage/finance/*.pyx']),

    ################################
    ##
    ## sage.functions
    ##
    ################################

    Extension('sage.functions.prime_pi',
        sources = ['sage/functions/prime_pi.pyx']),

    ################################
    ##
    ## sage.games
    ##
    ################################

    Extension('*', ['sage/games/*.pyx']),

    ################################
    ##
    ## sage.geometry
    ##
    ################################

    Extension('sage.geometry.point_collection',
              sources = ['sage/geometry/point_collection.pyx']),

    Extension('sage.geometry.toric_lattice_element',
              sources = ['sage/geometry/toric_lattice_element.pyx']),

    Extension('sage.geometry.integral_points',
              sources = ['sage/geometry/integral_points.pyx']),

    Extension('sage.geometry.triangulation.base',
              sources = ['sage/geometry/triangulation/base.pyx',
                         'sage/geometry/triangulation/functions.cc',
                         'sage/geometry/triangulation/data.cc',
                         'sage/geometry/triangulation/triangulations.cc'],
              depends = ['sage/geometry/triangulation/functions.h',
                         'sage/geometry/triangulation/data.h',
                         'sage/geometry/triangulation/triangulations.h'],
              language="c++"),

    ################################
    ##
    ## sage.graphs
    ##
    ################################

    Extension('sage.graphs.asteroidal_triples',
              sources = ['sage/graphs/asteroidal_triples.pyx']),

    Extension('sage.graphs.chrompoly',
              sources = ['sage/graphs/chrompoly.pyx']),

    Extension('sage.graphs.cliquer',
              sources = ['sage/graphs/cliquer.pyx']),

    Extension('sage.graphs.centrality',
              sources = ['sage/graphs/centrality.pyx']),

    Extension('sage.graphs.independent_sets',
              sources = ['sage/graphs/independent_sets.pyx']),

    Extension('sage.graphs.graph_decompositions.fast_digraph',
              sources = ['sage/graphs/graph_decompositions/fast_digraph.pyx']),

    Extension('sage.graphs.graph_decompositions.vertex_separation',
              sources = ['sage/graphs/graph_decompositions/vertex_separation.pyx']),

    Extension('sage.graphs.graph_decompositions.graph_products',
              sources = ['sage/graphs/graph_decompositions/graph_products.pyx']),

    Extension('sage.graphs.convexity_properties',
              sources = ['sage/graphs/convexity_properties.pyx']),

    Extension('sage.graphs.comparability',
              sources = ['sage/graphs/comparability.pyx']),

    Extension('sage.graphs.generic_graph_pyx',
              sources = ['sage/graphs/generic_graph_pyx.pyx']),

    Extension('sage.graphs.graph_generators_pyx',
              sources = ['sage/graphs/graph_generators_pyx.pyx']),

    Extension('sage.graphs.distances_all_pairs',
              sources = ['sage/graphs/distances_all_pairs.pyx']),

    Extension('sage.graphs.base.graph_backends',
              sources = ['sage/graphs/base/graph_backends.pyx']),

    Extension('sage.graphs.base.static_dense_graph',
              sources = ['sage/graphs/base/static_dense_graph.pyx']),

    Extension('sage.graphs.base.static_sparse_graph',
              sources = ['sage/graphs/base/static_sparse_graph.pyx'],
              language = 'c++'),

    Extension('sage.graphs.base.static_sparse_backend',
              sources = ['sage/graphs/base/static_sparse_backend.pyx']),

    Extension('sage.graphs.weakly_chordal',
              sources = ['sage/graphs/weakly_chordal.pyx']),

    Extension('sage.graphs.matchpoly',
              sources = ['sage/graphs/matchpoly.pyx']),

    OptionalExtension("sage.graphs.mcqd",
              ["sage/graphs/mcqd.pyx"],
              language = "c++",
              package = 'mcqd'),

    OptionalExtension("sage.graphs.bliss",
              ["sage/graphs/bliss.pyx"],
              language = "c++",
              libraries = ['bliss'],
              package = 'bliss'),

    Extension('sage.graphs.planarity',
              sources = ['sage/graphs/planarity.pyx'],
              libraries=['planarity']),

    Extension('sage.graphs.strongly_regular_db',
              sources = ['sage/graphs/strongly_regular_db.pyx']),

    Extension('sage.graphs.graph_decompositions.rankwidth',
              sources = ['sage/graphs/graph_decompositions/rankwidth.pyx'],
              libraries=['rw']),

    Extension('sage.graphs.graph_decompositions.bandwidth',
              sources = ['sage/graphs/graph_decompositions/bandwidth.pyx']),

    Extension('sage.graphs.graph_decompositions.cutwidth',
              sources = ['sage/graphs/graph_decompositions/cutwidth.pyx']),

    OptionalExtension('sage.graphs.graph_decompositions.tdlib',
              sources = ['sage/graphs/graph_decompositions/tdlib.pyx'],
              language="c++",
              package = 'tdlib'),

    Extension('sage.graphs.spanning_tree',
              sources = ['sage/graphs/spanning_tree.pyx']),

    Extension('sage.graphs.trees',
              sources = ['sage/graphs/trees.pyx']),

    Extension('sage.graphs.genus',
              sources = ['sage/graphs/genus.pyx']),

    Extension('sage.graphs.hyperbolicity',
              sources = ['sage/graphs/hyperbolicity.pyx']),

    Extension('sage.graphs.base.c_graph',
              sources = ['sage/graphs/base/c_graph.pyx']),

    Extension('sage.graphs.base.sparse_graph',
              sources = ['sage/graphs/base/sparse_graph.pyx']),

    Extension('sage.graphs.base.dense_graph',
              sources = ['sage/graphs/base/dense_graph.pyx']),

    Extension('sage.graphs.base.boost_graph',
              sources = ['sage/graphs/base/boost_graph.pyx']),

    ################################
    ##
    ## sage.groups
    ##
    ################################

    Extension('*', ['sage/groups/**/*.pyx']),

    ################################
    ##
    ## sage.interacts
    ##
    ################################

    Extension('*', ['sage/interacts/*.pyx']),

    ################################
    ##
    ## sage.interfaces
    ##
    ################################

    Extension('*', ['sage/interfaces/*.pyx']),

    ################################
    ##
    ## sage.lfunctions
    ##
    ################################

    Extension('sage.lfunctions.zero_sums',
              sources = ['sage/lfunctions/zero_sums.pyx']),

    ################################
    ##
    ## sage.libs
    ##
    ################################

    OptionalExtension('sage.libs.coxeter3.coxeter',
              sources = ['sage/libs/coxeter3/coxeter.pyx'],
              include_dirs = [os.path.join(SAGE_INC, 'coxeter')],
              language="c++",
              libraries = ['coxeter3'],
              package = 'coxeter3'),

    Extension('sage.libs.ecl',
              sources = ["sage/libs/ecl.pyx"]),

    OptionalExtension("sage.libs.fes",
             ["sage/libs/fes.pyx"],
             language = "c",
             libraries = ['fes'],
             package = 'fes'),

    Extension('sage.libs.flint.flint',
              sources = ["sage/libs/flint/flint.pyx"],
              extra_compile_args = ["-D_XPG6"]),

    Extension('sage.libs.flint.fmpz_poly',
              sources = ["sage/libs/flint/fmpz_poly.pyx"],
              extra_compile_args = ["-D_XPG6"]),

    Extension('sage.libs.flint.arith',
              sources = ["sage/libs/flint/arith.pyx"],
              extra_compile_args = ["-D_XPG6"]),

    Extension("sage.libs.glpk.error",
             ["sage/libs/glpk/error.pyx"]),

    Extension('sage.libs.gmp.pylong',
              sources = ['sage/libs/gmp/pylong.pyx']),

    OptionalExtension('sage.libs.braiding',
                      sources = ["sage/libs/braiding.pyx"],
                      libraries = ["braiding"],
                      package="libbraiding",
                      language = 'c++'),


    OptionalExtension('sage.libs.homfly',
                      sources = ["sage/libs/homfly.pyx"],
                      libraries = ["homfly", "gc"],
                      package="libhomfly"),

    OptionalExtension('sage.libs.sirocco',
                      sources = ["sage/libs/sirocco.pyx"],
                      libraries = ["sirocco", "mpfr", "gmp"],
                      package="sirocco",
                      language = 'c++'),

    Extension('*', ['sage/libs/linbox/*.pyx']),

    Extension('sage.libs.lcalc.lcalc_Lfunction',
              sources = ['sage/libs/lcalc/lcalc_Lfunction.pyx'],
              libraries = ['m', 'ntl', 'mpfr', 'gmp',
                           'Lfunction'],
              extra_compile_args=["-O3", "-ffast-math"],
              language = 'c++'),

    Extension('sage.libs.libecm',
              sources = ['sage/libs/libecm.pyx'],
              libraries = ['ecm'],
              extra_link_args = uname_specific("Linux", ["-Wl,-z,noexecstack"],
                                                        [])),

    Extension('sage.libs.lrcalc.lrcalc',
              sources = ["sage/libs/lrcalc/lrcalc.pyx"]),

    OptionalExtension("sage.libs.meataxe",
              sources = ['sage/libs/meataxe.pyx'],
              libraries = ['mtx'],
              package = 'meataxe'),

    Extension('*', ['sage/libs/pari/*.pyx']),

    Extension('sage.libs.ppl',
              sources = ['sage/libs/ppl.pyx', 'sage/libs/ppl_shim.cc']),

    Extension('*', ['sage/libs/pynac/*.pyx']),

    Extension('sage.libs.ratpoints',
              sources = ["sage/libs/ratpoints.pyx"],
              libraries = ["ratpoints"]),

    Extension('sage.libs.readline',
              sources = ['sage/libs/readline.pyx'],
              libraries = ['readline']),

    Extension('*', sources = ['sage/libs/singular/*.pyx']),

    Extension('sage.libs.symmetrica.symmetrica',
              sources = ["sage/libs/symmetrica/symmetrica.pyx"],
              libraries = ["symmetrica"]),

    Extension('sage.libs.mpmath.utils',
              sources = ["sage/libs/mpmath/utils.pyx"],
              libraries = ['mpfr']),

    Extension('sage.libs.mpmath.ext_impl',
              sources = ["sage/libs/mpmath/ext_impl.pyx"],
              libraries = ['mpfr']),

    Extension('sage.libs.mpmath.ext_main',
              sources = ["sage/libs/mpmath/ext_main.pyx"]),

    Extension('sage.libs.mpmath.ext_libmp',
              sources = ["sage/libs/mpmath/ext_libmp.pyx"]),

    ###################################
    ##
    ## sage.libs.arb
    ##
    ###################################

    Extension('*', ["sage/libs/arb/*.pyx"]),

    ###################################
    ##
    ## sage.libs.eclib
    ##
    ###################################

    Extension('*', ["sage/libs/eclib/*.pyx"]),


    ################################
    ##
    ## sage.libs.gap
    ##
    ################################

    Extension('sage.libs.gap.util',
              sources = ["sage/libs/gap/util.pyx"],
              libraries = ['gmp', 'gap', 'm']),

    Extension('sage.libs.gap.element',
              sources = ["sage/libs/gap/element.pyx"],
              libraries = ['gmp', 'gap', 'm']),

    Extension('sage.libs.gap.libgap',
              sources = ["sage/libs/gap/libgap.pyx"],
              libraries = ['gmp', 'gap', 'm']),

    ###################################
    ##
    ## sage.libs.gsl
    ##
    ###################################

    Extension('*', ["sage/libs/gsl/*.pyx"]),

    ###################################
    ##
    ## sage.libs.ntl
    ##
    ###################################

    Extension('sage.libs.ntl.convert',
              sources = ["sage/libs/ntl/convert.pyx"],
              libraries = ["ntl", "gmp"],
              language='c++'),

    Extension('sage.libs.ntl.error',
              sources = ["sage/libs/ntl/error.pyx"],
              libraries = ["ntl", "gmp"],
              language='c++'),

    Extension('sage.libs.ntl.ntl_GF2',
              sources = ["sage/libs/ntl/ntl_GF2.pyx"],
              libraries = ["ntl", "gmp"],
              language='c++'),

    Extension('sage.libs.ntl.ntl_GF2E',
              sources = ["sage/libs/ntl/ntl_GF2E.pyx"],
              libraries = ["ntl", "gmp", "m"],
              language='c++'),

    Extension('sage.libs.ntl.ntl_GF2EContext',
              sources = ["sage/libs/ntl/ntl_GF2EContext.pyx"],
              libraries = ["ntl", "gmp", "m"],
              language='c++'),

    Extension('sage.libs.ntl.ntl_GF2EX',
              sources = ["sage/libs/ntl/ntl_GF2EX.pyx"],
              libraries = ["ntl", "gmp", "m"],
              language='c++'),

    Extension('sage.libs.ntl.ntl_GF2X',
              sources = ["sage/libs/ntl/ntl_GF2X.pyx"],
              libraries = ["ntl", "gmp", "m"],
              language='c++'),

    Extension('sage.libs.ntl.ntl_lzz_p',
              sources = ["sage/libs/ntl/ntl_lzz_p.pyx"],
              libraries = ["ntl", "gmp", "m"],
              language='c++'),

    Extension('sage.libs.ntl.ntl_lzz_pContext',
              sources = ["sage/libs/ntl/ntl_lzz_pContext.pyx"],
              libraries = ["ntl", "gmp", "m"],
              language='c++'),

    Extension('sage.libs.ntl.ntl_lzz_pX',
              sources = ["sage/libs/ntl/ntl_lzz_pX.pyx"],
              libraries = ["ntl", "gmp", "m"],
              language='c++'),

    Extension('sage.libs.ntl.ntl_mat_GF2',
              sources = ["sage/libs/ntl/ntl_mat_GF2.pyx"],
              libraries = ["ntl", "gmp", "m"],
              language='c++'),

    Extension('sage.libs.ntl.ntl_mat_GF2E',
              sources = ["sage/libs/ntl/ntl_mat_GF2E.pyx"],
              libraries = ["ntl", "gmp", "m"],
              language='c++'),

    Extension('sage.libs.ntl.ntl_mat_ZZ',
              sources = ["sage/libs/ntl/ntl_mat_ZZ.pyx"],
              libraries = ["ntl", "gmp", "m"],
              language='c++'),

    Extension('sage.libs.ntl.ntl_ZZ',
              sources = ["sage/libs/ntl/ntl_ZZ.pyx"],
              libraries = ["ntl", "gmp", "m"],
              language='c++'),

    Extension('sage.libs.ntl.ntl_ZZX',
              sources = ["sage/libs/ntl/ntl_ZZX.pyx"],
              libraries = ["ntl", "gmp", "m"],
              language='c++'),

    Extension('sage.libs.ntl.ntl_ZZ_p',
              sources = ["sage/libs/ntl/ntl_ZZ_p.pyx"],
              libraries = ["ntl", "gmp", "m"],
              language='c++'),

    Extension('sage.libs.ntl.ntl_ZZ_pContext',
              sources = ["sage/libs/ntl/ntl_ZZ_pContext.pyx"],
              libraries = ["ntl", "gmp", "m"],
              language='c++'),

    Extension('sage.libs.ntl.ntl_ZZ_pE',
              sources = ["sage/libs/ntl/ntl_ZZ_pE.pyx"],
              libraries = ["ntl", "gmp", "m"],
              language='c++'),

    Extension('sage.libs.ntl.ntl_ZZ_pEContext',
              sources = ["sage/libs/ntl/ntl_ZZ_pEContext.pyx"],
              libraries = ["ntl", "gmp", "m"],
              language='c++'),

    Extension('sage.libs.ntl.ntl_ZZ_pEX',
              sources = ["sage/libs/ntl/ntl_ZZ_pEX.pyx"],
              libraries = ["ntl", "gmp", "m"],
              language='c++'),

    Extension('sage.libs.ntl.ntl_ZZ_pX',
              sources = ["sage/libs/ntl/ntl_ZZ_pX.pyx"],
              libraries = ["ntl", "gmp", "m"],
              language='c++'),

    ################################
    ##
    ## sage.matrix
    ##
    ################################

    Extension('sage.matrix.action',
              sources = ['sage/matrix/action.pyx']),

    Extension('sage.matrix.echelon_matrix',
              sources = ['sage/matrix/echelon_matrix.pyx']),

    Extension('sage.matrix.change_ring',
              sources = ['sage/matrix/change_ring.pyx']),

    Extension('sage.matrix.constructor',
              sources = ['sage/matrix/constructor.pyx']),

    Extension('sage.matrix.matrix',
              sources = ['sage/matrix/matrix.pyx']),

    Extension('sage.matrix.matrix0',
              sources = ['sage/matrix/matrix0.pyx']),

    Extension('sage.matrix.matrix1',
              sources = ['sage/matrix/matrix1.pyx']),

    Extension('sage.matrix.matrix2',
              sources = ['sage/matrix/matrix2.pyx']),

    Extension("sage.matrix.matrix_complex_ball_dense",
              ["sage/matrix/matrix_complex_ball_dense.pyx"],
              libraries=['arb', 'mpfi', 'mpfr'],
              language = "c++"),

    Extension('sage.matrix.matrix_complex_double_dense',
              sources = ['sage/matrix/matrix_complex_double_dense.pyx']),

    Extension('sage.matrix.matrix_cyclo_dense',
              sources = ['sage/matrix/matrix_cyclo_dense.pyx'],
              language = "c++",
              libraries=['ntl']),

    Extension('sage.matrix.matrix_dense',
              sources = ['sage/matrix/matrix_dense.pyx']),

    Extension('sage.matrix.matrix_double_dense',
              sources = ['sage/matrix/matrix_double_dense.pyx']),

    Extension('sage.matrix.matrix_generic_dense',
              sources = ['sage/matrix/matrix_generic_dense.pyx']),

    Extension('sage.matrix.matrix_generic_sparse',
              sources = ['sage/matrix/matrix_generic_sparse.pyx']),

    Extension('sage.matrix.matrix_integer_dense',
              sources = ['sage/matrix/matrix_integer_dense.pyx'],
              extra_compile_args = m4ri_extra_compile_args,
              libraries = ['iml', 'ntl', 'gmp', 'm'] + cblas_libs,
              library_dirs = cblas_library_dirs,
              include_dirs = cblas_include_dirs),

    Extension('sage.matrix.matrix_integer_sparse',
              sources = ['sage/matrix/matrix_integer_sparse.pyx']),

    Extension('sage.matrix.matrix_mod2_dense',
              sources = ['sage/matrix/matrix_mod2_dense.pyx'],
              libraries = m4ri_libs + gd_libs + png_libs + zlib_libs,
              library_dirs = m4ri_library_dirs + gd_library_dirs + png_library_dirs + zlib_library_dirs,
              include_dirs = m4ri_include_dirs + gd_include_dirs + png_include_dirs + zlib_include_dirs,
              extra_compile_args = m4ri_extra_compile_args,
              depends = [SAGE_INC + "/png.h", SAGE_INC + "/m4ri/m4ri.h"]),

    Extension('sage.matrix.matrix_gf2e_dense',
              sources = ['sage/matrix/matrix_gf2e_dense.pyx'],
              libraries = ['m4rie'] + m4ri_libs + ['m'],
              library_dirs = m4ri_library_dirs,
              include_dirs = m4ri_include_dirs,
              depends = [SAGE_INC + "/m4rie/m4rie.h"],
              extra_compile_args = m4ri_extra_compile_args),

    Extension('sage.matrix.matrix_modn_dense_float',
              sources = ['sage/matrix/matrix_modn_dense_float.pyx'],
              language="c++",
              libraries = cblas_libs,
              library_dirs = cblas_library_dirs,
              include_dirs = cblas_include_dirs),

    Extension('sage.matrix.matrix_modn_dense_double',
              sources = ['sage/matrix/matrix_modn_dense_double.pyx'],
              language="c++",
              libraries = cblas_libs,
              library_dirs = cblas_library_dirs,
              include_dirs = cblas_include_dirs,
              extra_compile_args = ["-D_XPG6"]),

    Extension('sage.matrix.matrix_modn_sparse',
              sources = ['sage/matrix/matrix_modn_sparse.pyx']),

    Extension('sage.matrix.matrix_mpolynomial_dense',
              sources = ['sage/matrix/matrix_mpolynomial_dense.pyx']),

    Extension('sage.matrix.matrix_polynomial_dense',
              sources = ['sage/matrix/matrix_polynomial_dense.pyx']),

    Extension('sage.matrix.matrix_rational_dense',
              sources = ['sage/matrix/matrix_rational_dense.pyx'],
              extra_compile_args = ["-D_XPG6"] + m4ri_extra_compile_args,
              libraries = ['iml', 'ntl', 'm'] + cblas_libs,
              library_dirs = cblas_library_dirs,
              include_dirs = cblas_include_dirs,
              depends = [SAGE_INC + '/m4ri/m4ri.h']),

    Extension('sage.matrix.matrix_rational_sparse',
              sources = ['sage/matrix/matrix_rational_sparse.pyx']),

    Extension('sage.matrix.matrix_real_double_dense',
              sources = ['sage/matrix/matrix_real_double_dense.pyx']),

    Extension('sage.matrix.matrix_sparse',
              sources = ['sage/matrix/matrix_sparse.pyx']),

    Extension('sage.matrix.matrix_symbolic_dense',
              sources = ['sage/matrix/matrix_symbolic_dense.pyx']),

    Extension('sage.matrix.matrix_window',
              sources = ['sage/matrix/matrix_window.pyx']),

    OptionalExtension("sage.matrix.matrix_gfpn_dense",
              sources = ['sage/matrix/matrix_gfpn_dense.pyx'],
              libraries = ['mtx'],
              package = 'meataxe'),

    Extension('sage.matrix.misc',
              sources = ['sage/matrix/misc.pyx'],
              libraries=['mpfr']),

    Extension('sage.matrix.strassen',
              sources = ['sage/matrix/strassen.pyx']),

    ################################
    ##
    ## sage.matroids
    ##
    ################################

    Extension('*', ['sage/matroids/*.pyx']),

    ################################
    ##
    ## sage.media
    ##
    ################################

    Extension('*', ['sage/media/*.pyx']),

    ################################
    ##
    ## sage.misc
    ##
    ################################

    Extension('*', ['sage/misc/*.pyx']),

    ################################
    ##
    ## sage.modular
    ##
    ################################

    Extension('sage.modular.arithgroup.congroup',
              sources = ['sage/modular/arithgroup/congroup.pyx']),

    Extension('sage.modular.arithgroup.farey_symbol',
              sources = ['sage/modular/arithgroup/farey_symbol.pyx']),

    Extension('sage.modular.arithgroup.arithgroup_element',
              sources = ['sage/modular/arithgroup/arithgroup_element.pyx']),

    Extension('sage.modular.modform.eis_series_cython',
              sources = ['sage/modular/modform/eis_series_cython.pyx']),

    Extension('sage.modular.modform.l_series_gross_zagier_coeffs',
              sources = ['sage/modular/modform/l_series_gross_zagier_coeffs.pyx']),

    Extension('sage.modular.modsym.apply',
              sources = ['sage/modular/modsym/apply.pyx'],
              extra_compile_args=["-D_XPG6"]),

    Extension('sage.modular.modsym.manin_symbol',
              sources = ['sage/modular/modsym/manin_symbol.pyx']),

    Extension('sage.modular.modsym.relation_matrix_pyx',
              sources = ['sage/modular/modsym/relation_matrix_pyx.pyx']),

    Extension('sage.modular.modsym.heilbronn',
              sources = ['sage/modular/modsym/heilbronn.pyx'],
              extra_compile_args=["-D_XPG6"]),

    Extension('sage.modular.modsym.p1list',
              sources = ['sage/modular/modsym/p1list.pyx']),

    Extension('sage.modular.pollack_stevens.dist',
              sources = ['sage/modular/pollack_stevens/dist.pyx'],
              libraries = ["gmp", "zn_poly"],
              extra_compile_args = ["-D_XPG6"]),

    ################################
    ##
    ## sage.modules
    ##
    ################################

    Extension('sage.modules.vector_rational_sparse',
              sources = ['sage/modules/vector_rational_sparse.pyx']),

    Extension('sage.modules.vector_integer_sparse',
              sources = ['sage/modules/vector_integer_sparse.pyx']),

    Extension('sage.modules.vector_modn_sparse',
              sources = ['sage/modules/vector_modn_sparse.pyx']),

    Extension('sage.modules.finite_submodule_iter',
              sources = ['sage/modules/finite_submodule_iter.pyx']),

    Extension('sage.modules.free_module_element',
              sources = ['sage/modules/free_module_element.pyx']),

    Extension('sage.modules.module',
              sources = ['sage/modules/module.pyx']),

    Extension('sage.modules.vector_complex_double_dense',
              ['sage/modules/vector_complex_double_dense.pyx']),

    Extension('sage.modules.vector_double_dense',
              ['sage/modules/vector_double_dense.pyx']),

    Extension('sage.modules.vector_integer_dense',
              sources = ['sage/modules/vector_integer_dense.pyx']),

    Extension('sage.modules.vector_modn_dense',
              sources = ['sage/modules/vector_modn_dense.pyx']),

    Extension('sage.modules.vector_mod2_dense',
              sources = ['sage/modules/vector_mod2_dense.pyx'],
              libraries = m4ri_libs + gd_libs + png_libs,
              library_dirs = m4ri_library_dirs + gd_library_dirs + png_library_dirs,
              include_dirs = m4ri_include_dirs + gd_include_dirs + png_include_dirs,
              extra_compile_args = m4ri_extra_compile_args,
              depends = [SAGE_INC + "/png.h", SAGE_INC + "/m4ri/m4ri.h"]),

    Extension('sage.modules.vector_rational_dense',
              sources = ['sage/modules/vector_rational_dense.pyx']),

    Extension('sage.modules.vector_real_double_dense',
              ['sage/modules/vector_real_double_dense.pyx']),
<<<<<<< HEAD

    Extension('sage.modules.with_basis.indexed_element',
              sources = ['sage/modules/with_basis/indexed_element.pyx']),

=======
    
    ################################
    ## 
    ## sage.monoids
    ##
    ################################
    
    Extension('sage.monoids.beta_adic_monoid',
              sources = ['sage/monoids/beta_adic_monoid.pyx', 'sage/monoids/draw.c', 'sage/monoids/relations.c', 'sage/monoids/complex.c', 'sage/combinat/words/automataC.c'],
              libraries=['stdc++','SDL2','SDL2main','SDL2_image'], #'cautomata.so'],
              include_dirs=['sage/combinat/words', '/usr/local/include'],
              depends = ['sage/monoids/draw.h', 'sage/combinat/words/Automaton.h', 'sage/monoids/relations.h', 'sage/monoids/complex.h']),
    
>>>>>>> 8a47d915
    ################################
    ##
    ## sage.numerical
    ##
    ################################


    Extension("sage.numerical.mip",
              ["sage/numerical/mip.pyx"]),

    Extension("sage.numerical.linear_functions",
              ["sage/numerical/linear_functions.pyx"]),

    Extension("sage.numerical.linear_tensor_element",
              ["sage/numerical/linear_tensor_element.pyx"]),

    Extension("sage.numerical.gauss_legendre",
              ["sage/numerical/gauss_legendre.pyx"]),

    Extension("sage.numerical.sdp",
              ["sage/numerical/sdp.pyx"]),

    Extension("sage.numerical.backends.generic_backend",
              ["sage/numerical/backends/generic_backend.pyx"]),

    Extension("sage.numerical.backends.generic_sdp_backend",
              ["sage/numerical/backends/generic_sdp_backend.pyx"]),

    Extension("sage.numerical.backends.glpk_backend",
              ["sage/numerical/backends/glpk_backend.pyx"]),

    Extension("sage.numerical.backends.glpk_exact_backend",
              ["sage/numerical/backends/glpk_exact_backend.pyx"]),

    Extension("sage.numerical.backends.ppl_backend",
              ["sage/numerical/backends/ppl_backend.pyx"]),

    Extension("sage.numerical.backends.cvxopt_backend",
              ["sage/numerical/backends/cvxopt_backend.pyx"]),

    Extension("sage.numerical.backends.cvxopt_sdp_backend",
              ["sage/numerical/backends/cvxopt_sdp_backend.pyx"]),

    Extension("sage.numerical.backends.glpk_graph_backend",
              ["sage/numerical/backends/glpk_graph_backend.pyx"]),

    Extension("sage.numerical.backends.interactivelp_backend",
              ["sage/numerical/backends/interactivelp_backend.pyx"]),

    OptionalExtension("sage.numerical.backends.gurobi_backend",
              ["sage/numerical/backends/gurobi_backend.pyx"],
              libraries = ["gurobi"],
              condition = os.path.isfile(SAGE_INC + "/gurobi_c.h") and
                  os.path.isfile(SAGE_LOCAL + "/lib/libgurobi.so")),

    OptionalExtension("sage.numerical.backends.cplex_backend",
              ["sage/numerical/backends/cplex_backend.pyx"],
              libraries = ["cplex"],
              condition = os.path.isfile(SAGE_INC + "/cplex.h") and
                  os.path.isfile(SAGE_LOCAL + "/lib/libcplex.a")),

    OptionalExtension("sage.numerical.backends.coin_backend",
              ["sage/numerical/backends/coin_backend.pyx"],
              language = 'c++',
              libraries = ["Cbc", "CbcSolver", "Cgl", "Clp", "CoinUtils",
                           "OsiCbc", "OsiClp", "Osi"] + lapack_libs,
              library_dirs = lapack_library_dirs,
              include_dirs = lapack_include_dirs,
              package = 'cbc'),

    ################################
    ##
    ## sage.parallel
    ##
    ################################

    Extension('*', ['sage/parallel/**/*.pyx']),

    ################################
    ##
    ## sage.plot
    ##
    ################################

    Extension('*', ['sage/plot/**/*.pyx']),

    ################################
    ##
    ## sage.probability
    ##
    ################################

    Extension('*', ['sage/probability/*.pyx']),

    ################################
    ##
    ## sage.quadratic_forms
    ##
    ################################

    Extension('*', ['sage/quadratic_forms/*.pyx']),

    ###############################
    ##
    ## sage.quivers
    ##
    ###############################

    Extension('*', ['sage/quivers/*.pyx']),

    ################################
    ##
    ## sage.rings
    ##
    ################################

    Extension('sage.rings.sum_of_squares',
              sources = ['sage/rings/sum_of_squares.pyx'],
              libraries = ['m']),

    Extension('sage.rings.bernmm',
              sources = ['sage/rings/bernmm.pyx',
                         'sage/rings/bernmm/bern_modp.cpp',
                         'sage/rings/bernmm/bern_modp_util.cpp',
                         'sage/rings/bernmm/bern_rat.cpp'],
              libraries = ['ntl', 'pthread', 'gmp'],
              depends = ['sage/rings/bernmm/bern_modp.h',
                         'sage/rings/bernmm/bern_modp_util.h',
                         'sage/rings/bernmm/bern_rat.h'],
              language = 'c++',
              define_macros=[('USE_THREADS', '1'),
                             ('THREAD_STACK_SIZE', '4096')]),

    Extension('sage.rings.bernoulli_mod_p',
              sources = ['sage/rings/bernoulli_mod_p.pyx'],
              libraries=['ntl', 'gmp'],
              language = 'c++'),

    Extension("sage.rings.complex_arb",
              ["sage/rings/complex_arb.pyx"],
              libraries=['mpfi', 'mpfr', 'gmp'],
              language = 'c++'),

    Extension('sage.rings.complex_double',
              sources = ['sage/rings/complex_double.pyx'],
              extra_compile_args = ["-D_XPG6"],
              libraries = ['m']),

    Extension('sage.rings.complex_interval',
              sources = ['sage/rings/complex_interval.pyx'],
              libraries = ['gmp', 'mpfi', 'mpfr']),

    Extension('sage.rings.complex_number',
              sources = ['sage/rings/complex_number.pyx'],
              libraries = ['gmp', 'mpfr']),

    Extension('sage.rings.integer',
              sources = ['sage/rings/integer.pyx'],
              libraries=['ntl']),

    Extension('sage.rings.integer_ring',
              sources = ['sage/rings/integer_ring.pyx'],
              libraries=['ntl']),

    Extension('sage.rings.factorint',
              sources = ['sage/rings/factorint.pyx']),

    Extension('sage.rings.fast_arith',
              sources = ['sage/rings/fast_arith.pyx']),

    Extension('sage.rings.fraction_field_element',
              sources = ['sage/rings/fraction_field_element.pyx']),

    Extension('sage.rings.fraction_field_FpT',
              sources = ['sage/rings/fraction_field_FpT.pyx'],
              libraries = ["gmp", "ntl", "zn_poly"],
              language = 'c++'),

    Extension('sage.rings.laurent_series_ring_element',
              sources = ['sage/rings/laurent_series_ring_element.pyx']),

    Extension('sage.rings.morphism',
              sources = ['sage/rings/morphism.pyx']),

    Extension('sage.rings.complex_mpc',
              sources = ['sage/rings/complex_mpc.pyx'],
              libraries = ['gmp', 'mpc', 'mpfr']),

    Extension('sage.rings.noncommutative_ideals',
              sources = ['sage/rings/noncommutative_ideals.pyx']),

    Extension('sage.rings.power_series_mpoly',
              sources = ['sage/rings/power_series_mpoly.pyx']),

    Extension('sage.rings.power_series_poly',
              sources = ['sage/rings/power_series_poly.pyx']),

    Extension('sage.rings.power_series_pari',
              sources = ['sage/rings/power_series_pari.pyx']),

    Extension('sage.rings.power_series_ring_element',
              sources = ['sage/rings/power_series_ring_element.pyx']),

    Extension('sage.rings.rational',
              sources = ['sage/rings/rational.pyx'],
              libraries=['ntl']),

    Extension('sage.rings.real_double',
              sources = ['sage/rings/real_double.pyx']),

    Extension('sage.rings.real_interval_absolute',
              sources = ['sage/rings/real_interval_absolute.pyx']),

    Extension("sage.rings.real_arb",
              ["sage/rings/real_arb.pyx"],
              libraries = ['mpfi', 'mpfr'],
              language = 'c++'),

    Extension('sage.rings.real_lazy',
              sources = ['sage/rings/real_lazy.pyx']),

    Extension('sage.rings.real_mpfi',
              sources = ['sage/rings/real_mpfi.pyx'],
              libraries = ['mpfi', 'mpfr']),

    Extension('sage.rings.real_mpfr',
              sources = ['sage/rings/real_mpfr.pyx'],
              libraries = ['mpfr']),

    Extension('sage.rings.finite_rings.residue_field',
              sources = ['sage/rings/finite_rings/residue_field.pyx']),

    Extension('sage.rings.ring',
              sources = ['sage/rings/ring.pyx']),

    ################################
    ##
    ## sage.rings.finite_rings
    ##
    ################################

    Extension('sage.rings.finite_rings.finite_field_base',
              sources = ['sage/rings/finite_rings/finite_field_base.pyx']),

    Extension('sage.rings.finite_rings.element_base',
              sources = ['sage/rings/finite_rings/element_base.pyx']),

    Extension('sage.rings.finite_rings.integer_mod',
              sources = ['sage/rings/finite_rings/integer_mod.pyx']),

    Extension('sage.rings.finite_rings.element_givaro',
              sources = ["sage/rings/finite_rings/element_givaro.pyx"],
              libraries = ['givaro', 'ntl', 'gmp', 'm'],
              language='c++'),

    Extension('sage.rings.finite_rings.element_ntl_gf2e',
              sources = ['sage/rings/finite_rings/element_ntl_gf2e.pyx'],
              libraries = ['ntl'],
              language = 'c++'),

    Extension('sage.rings.finite_rings.element_pari_ffelt',
              sources = ['sage/rings/finite_rings/element_pari_ffelt.pyx']),

    Extension('sage.rings.finite_rings.hom_finite_field',
              sources = ["sage/rings/finite_rings/hom_finite_field.pyx"]),

    Extension('sage.rings.finite_rings.hom_prime_finite_field',
              sources = ["sage/rings/finite_rings/hom_prime_finite_field.pyx"]),

    Extension('sage.rings.finite_rings.hom_finite_field_givaro',
              sources = ["sage/rings/finite_rings/hom_finite_field_givaro.pyx"],
              libraries = ['givaro', 'ntl', 'gmp', 'm'],
              language='c++'),

    ################################
    ##
    ## sage.rings.function_field
    ##
    ################################

    Extension('sage.rings.function_field.function_field_element',
              sources = ['sage/rings/function_field/function_field_element.pyx']),

    ################################
    ##
    ## sage.rings.number_field
    ##
    ################################

    Extension('sage.rings.number_field.number_field_base',
              sources = ['sage/rings/number_field/number_field_base.pyx']),

    Extension('sage.rings.number_field.number_field_element',
              sources = ['sage/rings/number_field/number_field_element.pyx'],
              libraries=['ntl', 'mpfr', 'mpfi'],
              language = 'c++'),

    Extension('sage.rings.number_field.number_field_element_quadratic',
              sources = ['sage/rings/number_field/number_field_element_quadratic.pyx'],
              libraries=['ntl', 'mpfr', 'mpfi'],
              language = 'c++'),

    Extension('sage.rings.number_field.number_field_morphisms',
              sources = ['sage/rings/number_field/number_field_morphisms.pyx']),

    Extension('sage.rings.number_field.totallyreal',
              sources = ['sage/rings/number_field/totallyreal.pyx']),

    Extension('sage.rings.number_field.totallyreal_data',
              sources = ['sage/rings/number_field/totallyreal_data.pyx'],
              libraries = ['gmp']),

    ################################
    ##
    ## sage.rings.padics
    ##
    ################################

    Extension('sage.rings.padics.morphism',
              sources = ['sage/rings/padics/morphism.pyx']),

    Extension('sage.rings.padics.common_conversion',
              sources = ['sage/rings/padics/common_conversion.pyx']),

    Extension('sage.rings.padics.local_generic_element',
              sources = ['sage/rings/padics/local_generic_element.pyx']),

    Extension('sage.rings.padics.padic_capped_absolute_element',
              sources = ['sage/rings/padics/padic_capped_absolute_element.pyx']),

    Extension('sage.rings.padics.padic_capped_relative_element',
              sources = ['sage/rings/padics/padic_capped_relative_element.pyx']),

    Extension('sage.rings.padics.padic_floating_point_element',
              sources = ['sage/rings/padics/padic_floating_point_element.pyx']),

    Extension('sage.rings.padics.padic_ext_element',
              sources = ['sage/rings/padics/padic_ext_element.pyx'],
              libraries=['ntl', 'gmp', 'm'],
              language='c++'),

    Extension('sage.rings.padics.padic_fixed_mod_element',
              sources = ['sage/rings/padics/padic_fixed_mod_element.pyx']),

    Extension('sage.rings.padics.padic_generic_element',
              sources = ['sage/rings/padics/padic_generic_element.pyx']),

    Extension('sage.rings.padics.padic_printing',
              sources = ['sage/rings/padics/padic_printing.pyx'],
              libraries=['gmp', 'ntl', 'm'],
              language='c++'),

    Extension('sage.rings.padics.padic_ZZ_pX_CA_element',
              sources = ['sage/rings/padics/padic_ZZ_pX_CA_element.pyx'],
              libraries = ['ntl', 'gmp', 'm'],
              language='c++'),

    Extension('sage.rings.padics.padic_ZZ_pX_CR_element',
              sources = ['sage/rings/padics/padic_ZZ_pX_CR_element.pyx'],
              libraries=['ntl', 'gmp', 'm'],
              language='c++'),

    Extension('sage.rings.padics.padic_ZZ_pX_element',
              sources = ['sage/rings/padics/padic_ZZ_pX_element.pyx'],
              libraries=['ntl', 'gmp', 'm'],
              language='c++'),

    Extension('sage.rings.padics.padic_ZZ_pX_FM_element',
              sources = ['sage/rings/padics/padic_ZZ_pX_FM_element.pyx'],
              libraries=['ntl', 'gmp', 'm'],
              language='c++'),

    Extension('sage.rings.padics.pow_computer',
              sources = ['sage/rings/padics/pow_computer.pyx'],
              libraries = ["ntl", "gmp", "m"],
              language='c++'),

    Extension('sage.rings.padics.pow_computer_ext',
              sources = ['sage/rings/padics/pow_computer_ext.pyx'],
              libraries = ["ntl", "gmp", "m"],
              language='c++'),

    Extension('sage.rings.padics.pow_computer_flint',
              sources = ['sage/rings/padics/pow_computer_flint.pyx'],
              libraries = ["gmp", "ntl"],
              language='c++'),

    Extension('sage.rings.padics.qadic_flint_CR',
              sources = ['sage/rings/padics/qadic_flint_CR.pyx']),

    Extension('sage.rings.padics.qadic_flint_CA',
              sources = ['sage/rings/padics/qadic_flint_CA.pyx']),

    Extension('sage.rings.padics.qadic_flint_FM',
              sources = ['sage/rings/padics/qadic_flint_FM.pyx']),

    Extension('sage.rings.padics.qadic_flint_FP',
              sources = ['sage/rings/padics/qadic_flint_FP.pyx'],
              libraries = ["flint"]),

    ################################
    ##
    ## sage.rings.polynomial
    ##
    ################################

    Extension('sage.rings.polynomial.cyclotomic',
              sources = ['sage/rings/polynomial/cyclotomic.pyx']),

    Extension('sage.rings.polynomial.evaluation',
              libraries = ["gmp", "ntl", "mpfr", "mpfi"],
              sources = ['sage/rings/polynomial/evaluation.pyx'],
              language = 'c++'),

    Extension('sage.rings.polynomial.laurent_polynomial',
              sources = ['sage/rings/polynomial/laurent_polynomial.pyx']),

    Extension('sage.rings.polynomial.multi_polynomial',
              sources = ['sage/rings/polynomial/multi_polynomial.pyx']),

    Extension('sage.rings.polynomial.multi_polynomial_ideal_libsingular',
              sources = ['sage/rings/polynomial/multi_polynomial_ideal_libsingular.pyx']),

    Extension('sage.rings.polynomial.plural',
              sources = ['sage/rings/polynomial/plural.pyx']),

    Extension('sage.rings.polynomial.multi_polynomial_libsingular',
              sources = ['sage/rings/polynomial/multi_polynomial_libsingular.pyx']),

    Extension('sage.rings.polynomial.multi_polynomial_ring_generic',
              sources = ['sage/rings/polynomial/multi_polynomial_ring_generic.pyx']),

    Extension('sage.rings.polynomial.polynomial_number_field',
              sources = ['sage/rings/polynomial/polynomial_number_field.pyx']),

    Extension('sage.rings.polynomial.polydict',
              sources = ['sage/rings/polynomial/polydict.pyx']),

    Extension('sage.rings.polynomial.polynomial_complex_arb',
               sources = ['sage/rings/polynomial/polynomial_complex_arb.pyx'],
               language="c++"),

    Extension('sage.rings.polynomial.polynomial_compiled',
               sources = ['sage/rings/polynomial/polynomial_compiled.pyx']),

    Extension('sage.rings.polynomial.polynomial_element',
              sources = ['sage/rings/polynomial/polynomial_element.pyx']),

    Extension('sage.rings.polynomial.polynomial_gf2x',
              sources = ['sage/rings/polynomial/polynomial_gf2x.pyx'],
              libraries = ['gmp', 'ntl'],
              extra_compile_args = m4ri_extra_compile_args,
              language = 'c++'),

    Extension('sage.rings.polynomial.polynomial_zz_pex',
              sources = ['sage/rings/polynomial/polynomial_zz_pex.pyx'],
              libraries = ['ntl', 'gmp'],
              language = 'c++'),

    Extension('sage.rings.polynomial.polynomial_zmod_flint',
              sources = ['sage/rings/polynomial/polynomial_zmod_flint.pyx'],
              libraries = ["gmp", "ntl", "zn_poly"],
              language = 'c++'),

    Extension('sage.rings.polynomial.polynomial_integer_dense_flint',
              sources = ['sage/rings/polynomial/polynomial_integer_dense_flint.pyx'],
              language = 'c++',
              libraries = ["ntl", "gmp"]),

    Extension('sage.rings.polynomial.polynomial_integer_dense_ntl',
              sources = ['sage/rings/polynomial/polynomial_integer_dense_ntl.pyx'],
              libraries = ['ntl', 'gmp'],
              language = 'c++'),

    Extension('sage.rings.polynomial.polynomial_rational_flint',
              sources = ['sage/rings/polynomial/polynomial_rational_flint.pyx'],
              libraries = ["ntl", "gmp"],
              language = 'c++'),

    Extension('sage.rings.polynomial.polynomial_modn_dense_ntl',
              sources = ['sage/rings/polynomial/polynomial_modn_dense_ntl.pyx'],
              libraries = ['ntl', 'gmp'],
              language = 'c++'),

    Extension('sage.rings.polynomial.polynomial_ring_homomorphism',
              sources = ['sage/rings/polynomial/polynomial_ring_homomorphism.pyx']),

    Extension('sage.rings.polynomial.pbori',
              sources = ['sage/rings/polynomial/pbori.pyx'],
              libraries=['brial', 'brial_groebner'] + m4ri_libs + png_libs,
              library_dirs = m4ri_library_dirs + png_library_dirs,
              include_dirs = m4ri_include_dirs + png_include_dirs,
              depends = [SAGE_INC + "/polybori/" + hd + ".h" for hd in ["polybori", "config"] ] +
                        [SAGE_INC + '/m4ri/m4ri.h'],
              extra_compile_args = m4ri_extra_compile_args),

    Extension('sage.rings.polynomial.polynomial_real_mpfr_dense',
              sources = ['sage/rings/polynomial/polynomial_real_mpfr_dense.pyx'],
              libraries = ['gmp', 'mpfr']),

    Extension('sage.rings.polynomial.real_roots',
              sources = ['sage/rings/polynomial/real_roots.pyx'],
              libraries=['mpfr']),

    Extension('sage.rings.polynomial.refine_root',
              sources = ['sage/rings/polynomial/refine_root.pyx'],
              libraries=['gmp', 'mpfr', 'mpfi']),

    Extension('sage.rings.polynomial.symmetric_reduction',
              sources = ['sage/rings/polynomial/symmetric_reduction.pyx']),

    Extension('sage.rings.polynomial.skew_polynomial_element',
              sources = ['sage/rings/polynomial/skew_polynomial_element.pyx']),


    ################################
    ##
    ## sage.rings.semirings
    ##
    ################################

    Extension('sage.rings.semirings.tropical_semiring',
              sources = ['sage/rings/semirings/tropical_semiring.pyx']),

    ################################
    ##
    ## sage.sat
    ##
    ################################

    Extension('sage.sat.solvers.satsolver',
              sources = ['sage/sat/solvers/satsolver.pyx']),

    ################################
    ##
    ## sage.schemes
    ##
    ################################

    Extension('sage.schemes.elliptic_curves.descent_two_isogeny',
              sources = ['sage/schemes/elliptic_curves/descent_two_isogeny.pyx'],
              libraries = ['ratpoints']),

    Extension('sage.schemes.elliptic_curves.period_lattice_region',
              sources = ['sage/schemes/elliptic_curves/period_lattice_region.pyx']),

    Extension('sage.schemes.hyperelliptic_curves.hypellfrob',
              sources = ['sage/schemes/hyperelliptic_curves/hypellfrob.pyx',
                         'sage/schemes/hyperelliptic_curves/hypellfrob/hypellfrob.cpp',
                         'sage/schemes/hyperelliptic_curves/hypellfrob/recurrences_ntl.cpp',
                         'sage/schemes/hyperelliptic_curves/hypellfrob/recurrences_zn_poly.cpp'],
              libraries = ['gmp', 'ntl', 'zn_poly'],
              depends = ['sage/schemes/hyperelliptic_curves/hypellfrob/hypellfrob.h',
                         'sage/schemes/hyperelliptic_curves/hypellfrob/recurrences_ntl.h',
                         'sage/schemes/hyperelliptic_curves/hypellfrob/recurrences_zn_poly.h'],
              language = 'c++',
              include_dirs = ['sage/libs/ntl/',
                              'sage/schemes/hyperelliptic_curves/hypellfrob/']),

    Extension('sage.schemes.toric.divisor_class',
              sources = ['sage/schemes/toric/divisor_class.pyx']),

    ################################
    ##
    ## sage.sets
    ##
    ################################

    Extension('*', ['sage/sets/*.pyx']),

    ################################
    ##
    ## sage.stats
    ##
    ################################

    Extension('sage.stats.hmm.util',
              sources = ['sage/stats/hmm/util.pyx']),

    Extension('sage.stats.hmm.distributions',
              sources = ['sage/stats/hmm/distributions.pyx']),

    Extension('sage.stats.hmm.hmm',
              sources = ['sage/stats/hmm/hmm.pyx']),

    Extension('sage.stats.hmm.chmm',
              sources = ['sage/stats/hmm/chmm.pyx']),

    Extension('sage.stats.intlist',
              sources = ['sage/stats/intlist.pyx']),

    Extension('sage.stats.distributions.discrete_gaussian_integer',
              sources = ['sage/stats/distributions/discrete_gaussian_integer.pyx', 'sage/stats/distributions/dgs_gauss_mp.c', 'sage/stats/distributions/dgs_gauss_dp.c', 'sage/stats/distributions/dgs_bern.c'],
              depends = ['sage/stats/distributions/dgs_gauss.h', 'sage/stats/distributions/dgs_bern.h', 'sage/stats/distributions/dgs_misc.h'],
              libraries = ['mpfr'],
              extra_compile_args = ["-D_XOPEN_SOURCE=600"]),

    ################################
    ##
    ## sage.structure
    ##
    ################################

    # Compile this with -Os because it works around a bug with
    # GCC-4.7.3 + Cython 0.19 on Itanium, see Trac #14452. Moreover, it
    # actually results in faster code than -O3.
    Extension('sage.structure.element',
              sources = ['sage/structure/element.pyx'],
              extra_compile_args=["-Os"]),

    Extension('*', ['sage/structure/*.pyx']),

    ################################
    ##
    ## sage.symbolic
    ##
    ################################

    Extension('*', ['sage/symbolic/*.pyx']),

    ################################
    ##
    ## sage.tests
    ##
    ################################

    Extension('sage.tests.stl_vector',
              sources = ['sage/tests/stl_vector.pyx'],
              language = 'c++'),

    Extension('sage.tests.cython',
              sources = ['sage/tests/cython.pyx']),
]
<|MERGE_RESOLUTION|>--- conflicted
+++ resolved
@@ -978,13 +978,10 @@
 
     Extension('sage.modules.vector_real_double_dense',
               ['sage/modules/vector_real_double_dense.pyx']),
-<<<<<<< HEAD
 
     Extension('sage.modules.with_basis.indexed_element',
               sources = ['sage/modules/with_basis/indexed_element.pyx']),
 
-=======
-    
     ################################
     ## 
     ## sage.monoids
@@ -997,7 +994,6 @@
               include_dirs=['sage/combinat/words', '/usr/local/include'],
               depends = ['sage/monoids/draw.h', 'sage/combinat/words/Automaton.h', 'sage/monoids/relations.h', 'sage/monoids/complex.h']),
     
->>>>>>> 8a47d915
     ################################
     ##
     ## sage.numerical
