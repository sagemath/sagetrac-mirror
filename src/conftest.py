# pyright: strict

"""Configuration and fixtures for pytest.

This file configures pytest and provides some global fixtures.
See https://docs.pytest.org/en/latest/index.html for more details.

At the moment, Sage is not yet using any tests based on pytest.
"""

from __future__ import annotations
from typing import Any, List
import pytest

<<<<<<< HEAD
# Ignore a few test files that are (not yet) using pytest
collect_ignore = [
    "sage/misc/nested_class_test.py",
    "sage/repl/rich_output/backend_test.py",
    "sage/tests/deprecation_test.py"
]


def pytest_collection_modifyitems(
    session: pytest.Session, config: pytest.Config, items: List[pytest.Item]
):
    skip_as_false_positve = pytest.mark.skip(
        reason="Skipping this because its not a pytest test but an ordinary method that happens to start with 'test_'"
    )
    for item in items:
        if item.name in [
            "test_relation_maxima",
            "test_b2_local",
            "test_b2_global",
            "test_a1a3_local",
            "test_a1a3_global",
            "test_rst_global",
            "test_comparison",
            "test_signed_infinity",
            "test_pickle",
        ]:
            item.add_marker(skip_as_false_positve)


=======
>>>>>>> 01f376c2
@pytest.fixture(autouse=True)
def add_imports(doctest_namespace: dict[str, Any]):
    """
    Add global imports for doctests.

    See `pytest documentation <https://docs.pytest.org/en/stable/doctest.html#doctest-namespace-fixture>`.
    """
    import sage.all  # type: ignore # implicitly used below by calling locals()
    doctest_namespace.update(**locals())<|MERGE_RESOLUTION|>--- conflicted
+++ resolved
@@ -11,14 +11,6 @@
 from __future__ import annotations
 from typing import Any, List
 import pytest
-
-<<<<<<< HEAD
-# Ignore a few test files that are (not yet) using pytest
-collect_ignore = [
-    "sage/misc/nested_class_test.py",
-    "sage/repl/rich_output/backend_test.py",
-    "sage/tests/deprecation_test.py"
-]
 
 
 def pytest_collection_modifyitems(
@@ -42,8 +34,6 @@
             item.add_marker(skip_as_false_positve)
 
 
-=======
->>>>>>> 01f376c2
 @pytest.fixture(autouse=True)
 def add_imports(doctest_namespace: dict[str, Any]):
     """
