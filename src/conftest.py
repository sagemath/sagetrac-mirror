--- conflicted
+++ resolved
@@ -9,18 +9,14 @@
 """
 
 from __future__ import annotations
-<<<<<<< HEAD
 
 import sys
 from importlib.abc import MetaPathFinder, SourceLoader
 from importlib.machinery import ModuleSpec
 from importlib.util import spec_from_loader
 from pathlib import Path
-from typing import Any, Sequence
+from typing import Any, List, Sequence
 
-=======
-from typing import Any, List
->>>>>>> 76448545
 import pytest
 
 
