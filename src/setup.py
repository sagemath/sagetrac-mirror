--- conflicted
+++ resolved
@@ -187,13 +187,8 @@
                  ## Uncategorized scripts in alphabetical order
                  'bin/math-readline',
                  'bin/sage-env',
-<<<<<<< HEAD
-                 #'bin/sage-env-config', -- does not exist without running bootstrap
-                 # sage-env-config.in -- not to be installed',
-=======
                  # sage-env-config -- installed by sage_conf
                  # sage-env-config.in -- not to be installed
->>>>>>> c4a802d2
                  'bin/sage-gdb-commands',
                  'bin/sage-grep',
                  'bin/sage-grepdoc',
