#!/usr/bin/env python

from __future__ import print_function

import os
import platform
import sys
import time
from distutils import log
<<<<<<< HEAD
from setuptools import setup, find_namespace_packages
import multiprocessing.pool
import sage.misc.lazy_import_cache
from sage_setup.optional_extension import is_package_installed_and_updated
from sage_setup.command.sage_build_ext_minimal import sage_build_ext_minimal
from sage_setup.find import filter_cython_sources
from sage_setup.cython_options import compiler_directives, compile_time_env_variables
from sage_setup.extensions import create_extension
from sage_setup.excepthook import excepthook
=======
from setuptools import setup
>>>>>>> 7ad4c0e6

# Work around a Cython problem in Python 3.8.x on macOS
# https://github.com/cython/cython/issues/3262
if platform.system() == 'Darwin':
    import multiprocessing
    multiprocessing.set_start_method('fork', force=True)

# ########################################################
# ## Set source directory
# ########################################################

import sage.env
sage.env.SAGE_SRC = os.getcwd()
from sage.env import *

sys.excepthook = excepthook

# ########################################################
# ## Configuration
# ########################################################

if len(sys.argv) > 1 and sys.argv[1] == "sdist":
    sdist = True
else:
    sdist = False

# ########################################################
# ## Testing related stuff
# ########################################################

# Remove (potentially invalid) star import caches
if os.path.exists(sage.misc.lazy_import_cache.get_cache_file()):
    os.unlink(sage.misc.lazy_import_cache.get_cache_file())


# ########################################################
# ## Discovering Sources
# ########################################################

log.info("Discovering Python/Cython source code....")
t = time.time()

<<<<<<< HEAD
# Exclude a few files if the corresponding distribution is not loaded
optional_packages = ['mcqd', 'bliss', 'tdlib', 'primecount',
                     'coxeter3', 'fes', 'sirocco', 'meataxe']
not_installed_packages = [package for package in optional_packages
                          if not is_package_installed_and_updated(package)]

distributions_to_exclude = [f"sage-{pkg}"
                            for pkg in not_installed_packages]
files_to_exclude = filter_cython_sources(SAGE_SRC, distributions_to_exclude)

log.debug(f"files_to_exclude = {files_to_exclude}")

python_packages = find_namespace_packages(where=SAGE_SRC)
log.debug(f"python_packages = {python_packages}")

log.info(f"Discovered Python/Cython sources, time: {(time.time() - t):.2f} seconds.")

try:
    log.info("Generating auto-generated sources")
    from sage_setup.autogen import autogen_all
    autogen_all()

    from Cython.Build import cythonize
    from sage.env import cython_aliases, sage_include_directories
    extensions = cythonize(
        ["**/*.pyx"],
        exclude=files_to_exclude,
        include_path=sage_include_directories(use_sources=True) + ['.'],
        compile_time_env=compile_time_env_variables(),
        compiler_directives=compiler_directives(False),
        aliases=cython_aliases(),
        create_extension=create_extension,
        nthreads=4)
except Exception as exception:
    log.warn(f"Exception while generating and cythonizing source files: {exception}")
    extensions = None

# ########################################################
# ## Distutils
# ########################################################
code = setup(
    name='sage',
    version=SAGE_VERSION,
    description='Sage: Open Source Mathematics Software',
    license='GNU Public License (GPL)',
    author='William Stein et al.',
    author_email='https://groups.google.com/group/sage-support',
    url='https://www.sagemath.org',
    packages=python_packages,
    package_data={
=======
distributions = ['']

from sage_setup.optional_extension import is_package_installed_and_updated

optional_packages_with_extensions = ['mcqd', 'bliss', 'tdlib', 'primecount',
                                     'coxeter3', 'fes', 'sirocco', 'meataxe']

distributions += ['sage-{}'.format(pkg)
                  for pkg in optional_packages_with_extensions
                  if is_package_installed_and_updated(pkg)]

log.warn('distributions = {0}'.format(distributions))

from sage_setup.find import find_python_sources
python_packages, python_modules, cython_modules = find_python_sources(
    SAGE_SRC, ['sage', 'sage_setup'], distributions=distributions)

log.debug('python_packages = {0}'.format(python_packages))

print("Discovered Python/Cython sources, time: %.2f seconds." % (time.time() - t))


from sage_setup.command.sage_install import sage_install_and_clean

#########################################################
### Distutils
#########################################################

code = setup(
      packages = python_packages,
      package_data = {
>>>>>>> 7ad4c0e6
          'sage.libs.gap': ['sage.gaprc'],
          'sage.interfaces': ['sage-maxima.lisp'],
          'sage.doctest':  ['tests/*'],
          'sage': ['ext_data/*',
                   'ext_data/kenzo/*',
                   'ext_data/singular/*',
                   'ext_data/singular/function_field/*',
                   'ext_data/images/*',
                   'ext_data/doctest/*',
                   'ext_data/doctest/invalid/*',
                   'ext_data/doctest/rich_output/*',
                   'ext_data/doctest/rich_output/example_wavefront/*',
                   'ext_data/gap/*',
                   'ext_data/gap/joyner/*',
                   'ext_data/mwrank/*',
                   'ext_data/notebook-ipython/*',
                   'ext_data/nbconvert/*',
                   'ext_data/graphs/*',
                   'ext_data/pari/*',
                   'ext_data/pari/dokchitser/*',
                   'ext_data/pari/buzzard/*',
                   'ext_data/pari/simon/*',
                   'ext_data/magma/*',
                   'ext_data/magma/latex/*',
                   'ext_data/magma/sage/*',
                   'ext_data/valgrind/*',
                   'ext_data/threejs/*']
      },
<<<<<<< HEAD
    scripts=[
        # The sage script
        'bin/sage',
        # Other scripts that should be in the path also for OS packaging of sage:
        'bin/sage-eval',
        'bin/sage-runtests',          # because it is useful for doctesting user scripts too
        'bin/sage-fixdoctests',       # likewise
        'bin/sage-coverage',          # because it is useful for coverage-testing user scripts too
        'bin/sage-coverageall',       # likewise
        'bin/sage-cython',            # deprecated, might be used in user package install scripts
        # Helper scripts invoked by sage script
        # (they would actually belong to something like libexec)
        'bin/sage-cachegrind',
        'bin/sage-callgrind',
        'bin/sage-massif',
        'bin/sage-omega',
        'bin/sage-valgrind',
        'bin/sage-venv-config',
        'bin/sage-version.sh',
        'bin/sage-cleaner',
        # Only makes sense in sage-the-distribution. TODO: Move to another installation script.
        'bin/sage-list-packages',
        'bin/sage-location',
        # Uncategorized scripts in alphabetical order
        'bin/math-readline',
        'bin/sage-env',
        # sage-env-config -- installed by sage_conf
        # sage-env-config.in -- not to be installed
        'bin/sage-gdb-commands',
        'bin/sage-grep',
        'bin/sage-grepdoc',
        'bin/sage-inline-fortran',
        'bin/sage-ipynb2rst',
        'bin/sage-ipython',
        'bin/sage-native-execute',
        'bin/sage-notebook',
        'bin/sage-num-threads.py',
        'bin/sage-open',
        'bin/sage-preparse',
        'bin/sage-python',
        'bin/sage-rebase.bat',
        'bin/sage-rebase.sh',
        'bin/sage-rebaseall.bat',
        'bin/sage-rebaseall.sh',
        'bin/sage-rst2txt',
        'bin/sage-run',
        'bin/sage-run-cython',
        'bin/sage-startuptime.py',
        'bin/sage-update-src',
        'bin/sage-update-version',
    ],
    cmdclass={
        "build_ext": sage_build_ext_minimal
    },
    ext_modules=extensions
)
=======
      scripts = [## The sage script
                 'bin/sage',
                 ## Other scripts that should be in the path also for OS packaging of sage:
                 'bin/sage-eval',
                 'bin/sage-runtests',          # because it is useful for doctesting user scripts too
                 'bin/sage-fixdoctests',       # likewise
                 'bin/sage-coverage',          # because it is useful for coverage-testing user scripts too
                 'bin/sage-coverageall',       # likewise
                 'bin/sage-cython',            # deprecated, might be used in user package install scripts
                 ## Helper scripts invoked by sage script
                 ## (they would actually belong to something like libexec)
                 'bin/sage-cachegrind',
                 'bin/sage-callgrind',
                 'bin/sage-massif',
                 'bin/sage-omega',
                 'bin/sage-valgrind',
                 'bin/sage-venv-config',
                 'bin/sage-version.sh',
                 'bin/sage-cleaner',
                 ## Only makes sense in sage-the-distribution. TODO: Move to another installation script.
                 'bin/sage-list-packages',
                 'bin/sage-location',
                 ## Uncategorized scripts in alphabetical order
                 'bin/math-readline',
                 'bin/sage-env',
                 # sage-env-config -- installed by sage_conf
                 # sage-env-config.in -- not to be installed
                 'bin/sage-gdb-commands',
                 'bin/sage-grep',
                 'bin/sage-grepdoc',
                 'bin/sage-inline-fortran',
                 'bin/sage-ipynb2rst',
                 'bin/sage-ipython',
                 'bin/sage-native-execute',
                 'bin/sage-notebook',
                 'bin/sage-num-threads.py',
                 'bin/sage-open',
                 'bin/sage-preparse',
                 'bin/sage-python',
                 'bin/sage-rebase.bat',
                 'bin/sage-rebase.sh',
                 'bin/sage-rebaseall.bat',
                 'bin/sage-rebaseall.sh',
                 'bin/sage-rst2txt',
                 'bin/sage-run',
                 'bin/sage-run-cython',
                 'bin/sage-startuptime.py',
                 'bin/sage-update-src',
                 'bin/sage-update-version',
                 ],
      cmdclass = dict(build=sage_build,
                      build_cython=sage_build_cython,
                      build_ext=sage_build_ext,
                      install=sage_install_and_clean),
      ext_modules = cython_modules)
>>>>>>> 7ad4c0e6
<|MERGE_RESOLUTION|>--- conflicted
+++ resolved
@@ -7,7 +7,6 @@
 import sys
 import time
 from distutils import log
-<<<<<<< HEAD
 from setuptools import setup, find_namespace_packages
 import multiprocessing.pool
 import sage.misc.lazy_import_cache
@@ -17,9 +16,6 @@
 from sage_setup.cython_options import compiler_directives, compile_time_env_variables
 from sage_setup.extensions import create_extension
 from sage_setup.excepthook import excepthook
-=======
-from setuptools import setup
->>>>>>> 7ad4c0e6
 
 # Work around a Cython problem in Python 3.8.x on macOS
 # https://github.com/cython/cython/issues/3262
@@ -62,7 +58,6 @@
 log.info("Discovering Python/Cython source code....")
 t = time.time()
 
-<<<<<<< HEAD
 # Exclude a few files if the corresponding distribution is not loaded
 optional_packages = ['mcqd', 'bliss', 'tdlib', 'primecount',
                      'coxeter3', 'fes', 'sirocco', 'meataxe']
@@ -104,48 +99,8 @@
 # ## Distutils
 # ########################################################
 code = setup(
-    name='sage',
-    version=SAGE_VERSION,
-    description='Sage: Open Source Mathematics Software',
-    license='GNU Public License (GPL)',
-    author='William Stein et al.',
-    author_email='https://groups.google.com/group/sage-support',
-    url='https://www.sagemath.org',
     packages=python_packages,
     package_data={
-=======
-distributions = ['']
-
-from sage_setup.optional_extension import is_package_installed_and_updated
-
-optional_packages_with_extensions = ['mcqd', 'bliss', 'tdlib', 'primecount',
-                                     'coxeter3', 'fes', 'sirocco', 'meataxe']
-
-distributions += ['sage-{}'.format(pkg)
-                  for pkg in optional_packages_with_extensions
-                  if is_package_installed_and_updated(pkg)]
-
-log.warn('distributions = {0}'.format(distributions))
-
-from sage_setup.find import find_python_sources
-python_packages, python_modules, cython_modules = find_python_sources(
-    SAGE_SRC, ['sage', 'sage_setup'], distributions=distributions)
-
-log.debug('python_packages = {0}'.format(python_packages))
-
-print("Discovered Python/Cython sources, time: %.2f seconds." % (time.time() - t))
-
-
-from sage_setup.command.sage_install import sage_install_and_clean
-
-#########################################################
-### Distutils
-#########################################################
-
-code = setup(
-      packages = python_packages,
-      package_data = {
->>>>>>> 7ad4c0e6
           'sage.libs.gap': ['sage.gaprc'],
           'sage.interfaces': ['sage-maxima.lisp'],
           'sage.doctest':  ['tests/*'],
@@ -174,7 +129,6 @@
                    'ext_data/valgrind/*',
                    'ext_data/threejs/*']
       },
-<<<<<<< HEAD
     scripts=[
         # The sage script
         'bin/sage',
@@ -230,61 +184,4 @@
         "build_ext": sage_build_ext_minimal
     },
     ext_modules=extensions
-)
-=======
-      scripts = [## The sage script
-                 'bin/sage',
-                 ## Other scripts that should be in the path also for OS packaging of sage:
-                 'bin/sage-eval',
-                 'bin/sage-runtests',          # because it is useful for doctesting user scripts too
-                 'bin/sage-fixdoctests',       # likewise
-                 'bin/sage-coverage',          # because it is useful for coverage-testing user scripts too
-                 'bin/sage-coverageall',       # likewise
-                 'bin/sage-cython',            # deprecated, might be used in user package install scripts
-                 ## Helper scripts invoked by sage script
-                 ## (they would actually belong to something like libexec)
-                 'bin/sage-cachegrind',
-                 'bin/sage-callgrind',
-                 'bin/sage-massif',
-                 'bin/sage-omega',
-                 'bin/sage-valgrind',
-                 'bin/sage-venv-config',
-                 'bin/sage-version.sh',
-                 'bin/sage-cleaner',
-                 ## Only makes sense in sage-the-distribution. TODO: Move to another installation script.
-                 'bin/sage-list-packages',
-                 'bin/sage-location',
-                 ## Uncategorized scripts in alphabetical order
-                 'bin/math-readline',
-                 'bin/sage-env',
-                 # sage-env-config -- installed by sage_conf
-                 # sage-env-config.in -- not to be installed
-                 'bin/sage-gdb-commands',
-                 'bin/sage-grep',
-                 'bin/sage-grepdoc',
-                 'bin/sage-inline-fortran',
-                 'bin/sage-ipynb2rst',
-                 'bin/sage-ipython',
-                 'bin/sage-native-execute',
-                 'bin/sage-notebook',
-                 'bin/sage-num-threads.py',
-                 'bin/sage-open',
-                 'bin/sage-preparse',
-                 'bin/sage-python',
-                 'bin/sage-rebase.bat',
-                 'bin/sage-rebase.sh',
-                 'bin/sage-rebaseall.bat',
-                 'bin/sage-rebaseall.sh',
-                 'bin/sage-rst2txt',
-                 'bin/sage-run',
-                 'bin/sage-run-cython',
-                 'bin/sage-startuptime.py',
-                 'bin/sage-update-src',
-                 'bin/sage-update-version',
-                 ],
-      cmdclass = dict(build=sage_build,
-                      build_cython=sage_build_cython,
-                      build_ext=sage_build_ext,
-                      install=sage_install_and_clean),
-      ext_modules = cython_modules)
->>>>>>> 7ad4c0e6
+)