--- conflicted
+++ resolved
@@ -170,10 +170,7 @@
 linbox = Extension('sage.libs.linbox.linbox',
                    ['sage/libs/linbox/linbox.pyx'],
                    libraries = ['linboxwrap', 'linbox', 'ntl', 'gmp', 'gmpxx', 'stdc++', 'givaro'],
-<<<<<<< HEAD
-=======
-
->>>>>>> 48642069
+
                    language = 'c++')
 
 matrix_modn_dense = Extension('sage.matrix.matrix_modn_dense',
