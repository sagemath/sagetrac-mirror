"""
The documentation builder

It is the starting point for building documentation, and is
responsible to figure out what to build and with which options. The
actual documentation build for each individual document is then done
in a subprocess call to sphinx, see :func:`builder_helper`.

* The builder can be configured in build_options.py
* The sphinx subprocesses are configured in conf.py
"""

from __future__ import absolute_import
from __future__ import print_function
from six.moves import range

import logging, optparse, os, shutil, subprocess, sys, re
import six

import sphinx.cmdline
import sphinx.util.console
import sphinx.ext.intersphinx

import sage.all
from sage.misc.cachefunc import cached_method
from sage.misc.misc import sage_makedirs
from sage.env import SAGE_DOC_SRC, SAGE_DOC, SAGE_SRC

from .build_options import (LANGUAGES, SPHINXOPTS, PAPER, OMIT,
     PAPEROPTS, ALLSPHINXOPTS, NUM_THREADS, WEBSITESPHINXOPTS,
     INCREMENTAL_BUILD, ABORT_ON_ERROR)


def excepthook(*exc_info):
    """
    Print docbuild error and hint how to solve it
    """
    logger.error('Error building the documentation.', exc_info=exc_info)
    if INCREMENTAL_BUILD:
        logger.error('''
Note: incremental documentation builds sometimes cause spurious
error messages. To be certain that these are real errors, run
"make doc-clean" first and try again.''')


def delete_empty_directories(root_dir):
    """
    Delete all empty directories found under ``root_dir``

    INPUT:

    - ``root_dir`` -- string. A valid directory name.
    """
    for dirpath, dirnames, filenames in os.walk(root_dir, topdown=False):
        if not dirnames + filenames:
            logger.warning('Deleting empty directory {0}'.format(dirpath))
            os.rmdir(dirpath)


##########################################
#      Parallel Building Ref Manual      #
##########################################
def build_ref_doc(args):
    doc = args[0]
    lang = args[1]
    format = args[2]
    kwds = args[3]
    args = args[4:]
    if format == 'inventory':  # you must not use the inventory to build the inventory
        kwds['use_multidoc_inventory'] = False
    getattr(ReferenceSubBuilder(doc, lang), format)(*args, **kwds)

##########################################
#             Builders                   #
##########################################

def builder_helper(type):
    """
    Returns a function which builds the documentation for
    output type type.
    """
    def f(self, *args, **kwds):
        output_dir = self._output_dir(type)

        options = ALLSPHINXOPTS

        if self.name == 'website':
            # WEBSITESPHINXOPTS is either empty or " -A hide_pdf_links=1 "
            options += WEBSITESPHINXOPTS

        if kwds.get('use_multidoc_inventory', True):
            options += ' -D multidoc_first_pass=0'
        else:
            options += ' -D multidoc_first_pass=1'

        build_command = '-b %s -d %s %s %s %s'%(type, self._doctrees_dir(),
                                                  options, self.dir,
                                                  output_dir)
        logger.debug(build_command)

        # Run Sphinx with Sage's special logger
        sys.argv = ["sphinx-build"] + build_command.split()
        from .sphinxbuild import runsphinx
        try:
            runsphinx()
        except Exception:
            if ABORT_ON_ERROR:
                raise

        if "/latex" in output_dir:
            logger.warning("LaTeX file written to {}".format(output_dir))
        else:
            logger.warning(
                "Build finished.  The built documents can be found in {}".
                format(output_dir))

    f.is_output_format = True
    return f


class DocBuilder(object):
    def __init__(self, name, lang='en'):
        """
        INPUT:

        - ``name`` - the name of a subdirectory in SAGE_DOC_SRC, such as
          'tutorial' or 'bordeaux_2008'

        - ``lang`` - (default "en") the language of the document.
        """
        doc = name.split(os.path.sep)

        if doc[0] in LANGUAGES:
            lang = doc[0]
            doc.pop(0)

        self.name = os.path.join(*doc)
        self.lang = lang
        self.dir = os.path.join(SAGE_DOC_SRC, self.lang, self.name)

    def _output_dir(self, type):
        """
        Returns the directory where the output of type ``type`` is stored.
        If the directory does not exist, then it will automatically be
        created.

        EXAMPLES::

            sage: from sage_setup.docbuild import DocBuilder
            sage: b = DocBuilder('tutorial')
            sage: b._output_dir('html')
            '.../html/en/tutorial'
        """
        d = os.path.join(SAGE_DOC, type, self.lang, self.name)
        sage_makedirs(d)
        return d

    def _doctrees_dir(self):
        """
        Returns the directory where the doctrees are stored.  If the
        directory does not exist, then it will automatically be
        created.

        EXAMPLES::

            sage: from sage_setup.docbuild import DocBuilder
            sage: b = DocBuilder('tutorial')
            sage: b._doctrees_dir()
            '.../doctrees/en/tutorial'
        """
        d = os.path.join(SAGE_DOC, 'doctrees', self.lang, self.name)
        sage_makedirs(d)
        return d

    def _output_formats(self):
        """
        Returns a list of the possible output formats.

        EXAMPLES::

            sage: from sage_setup.docbuild import DocBuilder
            sage: b = DocBuilder('tutorial')
            sage: b._output_formats()
            ['changes', 'html', 'htmlhelp', 'inventory', 'json', 'latex', 'linkcheck', 'pickle', 'web']

        """
        #Go through all the attributes of self and check to
        #see which ones have an 'is_output_format' attribute.  These
        #are the ones created with builder_helper.
        output_formats = []
        for attr in dir(self):
            if hasattr(getattr(self, attr), 'is_output_format'):
                output_formats.append(attr)
        output_formats.sort()
        return output_formats

    def pdf(self):
        """
        Builds the PDF files for this document.  This is done by first
        (re)-building the LaTeX output, going into that LaTeX
        directory, and running 'make all-pdf' (or for the special case of
        the ja docs, 'all-pdf-ja(ex,to run platex)' there.

        EXAMPLES::

            sage: from sage_setup.docbuild import DocBuilder
            sage: b = DocBuilder('tutorial')
            sage: b.pdf() #not tested
        """
        self.latex()
        tex_dir = self._output_dir('latex')
        pdf_dir = self._output_dir('pdf')
        make_target = "cd '%s' && $MAKE %s && mv -f *.pdf '%s'"
        error_message = "failed to run $MAKE %s in %s"
        MB_LANG = {'ja': 'all-pdf-ja'} # language name : the modified target

        # Replace the command for languages that require special processing
        if self.lang in MB_LANG:
            command = MB_LANG[self.lang]
        else:
            command = 'all-pdf'

        if subprocess.call(make_target%(tex_dir, command, pdf_dir), shell=True):
            raise RuntimeError(error_message%(command, tex_dir))
        logger.warning("Build finished.  The built documents can be found in %s", pdf_dir)

    def clean(self, *args):
        shutil.rmtree(self._doctrees_dir())
        output_formats = list(args) if args else self._output_formats()
        for format in output_formats:
            shutil.rmtree(self._output_dir(format), ignore_errors=True)

    html = builder_helper('html')
    pickle = builder_helper('pickle')
    web = pickle
    json = builder_helper('json')
    htmlhelp = builder_helper('htmlhelp')
    latex = builder_helper('latex')
    changes = builder_helper('changes')
    linkcheck = builder_helper('linkcheck')
    # import the customized builder for object.inv files
    inventory = builder_helper('inventory')


if NUM_THREADS > 1:
    def build_many(target, args):
        from multiprocessing import Pool
        pool = Pool(NUM_THREADS, maxtasksperchild=1)
        # map_async handles KeyboardInterrupt correctly. Plain map and
        # apply_async does not, so don't use it.
        x = pool.map_async(target, args, 1)
        try:
            ret = x.get(99999)
            pool.close()
            pool.join()
        except Exception:
            pool.terminate()
            if ABORT_ON_ERROR:
                raise
        return ret
else:
    def build_many(target, args):
        results = []

        for arg in args:
            try:
                results.append(target(arg))
            except Exception:
                if ABORT_ON_ERROR:
                    raise

        return results


##########################################
#      Parallel Building Ref Manual      #
##########################################
def build_other_doc(args):
    document = args[0]
    name = args[1]
    kwds = args[2]
    args = args[3:]
    logger.warning("\nBuilding %s.\n" % document)
    getattr(get_builder(document), name)(*args, **kwds)

class AllBuilder(object):
    """
    A class used to build all of the documentation.
    """
    def __getattr__(self, attr):
        """
        For any attributes not explicitly defined, we just go through
        all of the documents and call their attr.  For example,
        'AllBuilder().json()' will go through all of the documents
        and call the json() method on their builders.
        """
        from functools import partial
        return partial(self._wrapper, attr)

    def _wrapper(self, name, *args, **kwds):
        """
        This is the function which goes through all of the documents
        and does the actual building.
        """
        import time
        start = time.time()
        docs = self.get_all_documents()
        refs = [x for x in docs if x.endswith('reference')]
        others = [x for x in docs if not x.endswith('reference')]

        # Build the reference manual twice to resolve references.  That is,
        # build once with the inventory builder to construct the intersphinx
        # inventory files, and then build the second time for real.  So the
        # first build should be as fast as possible;
        logger.warning("\nBuilding reference manual, first pass.\n")
        for document in refs:
            getattr(get_builder(document), 'inventory')(*args, **kwds)

        logger.warning("Building reference manual, second pass.\n")
        for document in refs:
            getattr(get_builder(document), name)(*args, **kwds)

        # build the other documents in parallel
        L = [(doc, name, kwds) + args for doc in others]
        build_many(build_other_doc, L)
        logger.warning("Elapsed time: %.1f seconds."%(time.time()-start))
        logger.warning("Done building the documentation!")

    def get_all_documents(self):
        """
        Returns a list of all of the documents. A document is a directory within one of
        the language subdirectories of SAGE_DOC_SRC specified by the global LANGUAGES
        variable.

        EXAMPLES::

            sage: from sage_setup.docbuild import AllBuilder
            sage: documents = AllBuilder().get_all_documents()
            sage: 'en/tutorial' in documents
            True
            sage: documents[0] == 'en/reference'
            True
        """
        documents = []
        for lang in LANGUAGES:
            for document in os.listdir(os.path.join(SAGE_DOC_SRC, lang)):
                if (document not in OMIT
                    and os.path.isdir(os.path.join(SAGE_DOC_SRC, lang, document))):
                    documents.append(os.path.join(lang, document))

        # Ensure that the reference guide is compiled first so that links from
        # the other documents to it are correctly resolved.
        if 'en/reference' in documents:
            documents.remove('en/reference')
        documents.insert(0, 'en/reference')

        return documents


class WebsiteBuilder(DocBuilder):
    def html(self):
        """
        After we've finished building the website index page, we copy
        everything one directory up.  Then we call
        :meth:`create_html_redirects`.
        """
        DocBuilder.html(self)
        html_output_dir = self._output_dir('html')
        for f in os.listdir(html_output_dir):
            src = os.path.join(html_output_dir, f)
            dst = os.path.join(html_output_dir, '..', f)
            if os.path.isdir(src):
                shutil.rmtree(dst, ignore_errors=True)
                shutil.copytree(src, dst)
            else:
                shutil.copy2(src, dst)
        self.create_html_redirects()

    def create_html_redirects(self):
        """
        Writes a number of small HTML files; these are files which
        used to contain the main content of the reference manual
        before before splitting the manual into multiple
        documents. After the split, those files have moved, so in each
        old location, write a file which redirects to the new version.
        (This is so old URLs to pieces of the reference manual still
        open the correct files.)
        """
        # The simple html template which will cause a redirect to the
        # correct file
        html_template = """<html><head>
            <meta HTTP-EQUIV="REFRESH" content="0; url=%s">
            </head><body></body></html>"""

        reference_dir = os.path.abspath(os.path.join(self._output_dir('html'),
                                                     '..', 'reference'))
        reference_builder = ReferenceBuilder('reference')
        refdir = os.path.join(os.environ['SAGE_DOC_SRC'], 'en', 'reference')
        for document in reference_builder.get_all_documents(refdir):
            #path is the directory above reference dir
            path = os.path.abspath(os.path.join(reference_dir, '..'))

            # the name of the subdocument
            document_name = document.split('/')[1]

            # the sage directory within a subdocument, for example
            # local/share/doc/sage/html/en/reference/algebras/sage
            sage_directory = os.path.join(path, document, 'sage')

            # Walk through all of the files in the sage_directory
            for dirpath, dirnames, filenames in os.walk(sage_directory):
                # a string like reference/algebras/sage/algebras
                short_path = dirpath[len(path)+1:]

                # a string like sage/algebras
                shorter_path = os.path.join(*short_path.split(os.sep)[2:])

                #Make the shorter path directory
                try:
                    os.makedirs(os.path.join(reference_dir, shorter_path))
                except OSError:
                    pass

                for filename in filenames:
                    if not filename.endswith('html'):
                        continue

                    # the name of the html file we are going to create
                    redirect_filename = os.path.join(reference_dir, shorter_path, filename)

                    # the number of levels up we need to use in the relative url
                    levels_up = len(shorter_path.split(os.sep))

                    # the relative url that we will redirect to
                    redirect_url = "/".join(['..']*levels_up + [document_name, shorter_path, filename])

                    # write the html file which performs the redirect
                    with open(redirect_filename, 'w') as f:
                        f.write(html_template % redirect_url)


    def clean(self):
        """
        When we clean the output for the website index, we need to
        remove all of the HTML that were placed in the parent
        directory.
        """
        html_output_dir = self._output_dir('html')
        parent_dir = os.path.realpath(os.path.join(html_output_dir, '..'))
        for filename in os.listdir(html_output_dir):
            parent_filename = os.path.join(parent_dir, filename)
            if not os.path.exists(parent_filename):
                continue
            if os.path.isdir(parent_filename):
                shutil.rmtree(parent_filename, ignore_errors=True)
            else:
                os.unlink(parent_filename)

        DocBuilder.clean(self)


class ReferenceBuilder(AllBuilder):
    """
    This class builds the reference manual.  It uses DocBuilder to
    build the top-level page and ReferenceSubBuilder for each
    sub-component.
    """
    def __init__(self, name, lang='en'):
        """
        Records the reference manual's name, in case it's not
        identical to 'reference'.
        """
        AllBuilder.__init__(self)
        doc = name.split(os.path.sep)

        if doc[0] in LANGUAGES:
            lang = doc[0]
            doc.pop(0)

        self.name = doc[0]
        self.lang = lang

    def _output_dir(self, type, lang='en'):
        """
        Returns the directory where the output of type type is stored.
        If the directory does not exist, then it will automatically be
        created.

        EXAMPLES::

            sage: from sage_setup.docbuild import ReferenceBuilder
            sage: b = ReferenceBuilder('reference')
            sage: b._output_dir('html')
            '.../html/en/reference'
        """
        d = os.path.join(SAGE_DOC, type, lang, self.name)
        sage_makedirs(d)
        return d

    def _wrapper(self, format, *args, **kwds):
        """
        Builds reference manuals.  For each language, it builds the
        top-level document and its components.
        """
        for lang in LANGUAGES:
            refdir = os.path.join(SAGE_DOC_SRC, lang, self.name)
            if not os.path.exists(refdir):
                continue
            output_dir = self._output_dir(format, lang)
            L = [(doc, lang, format, kwds) + args for doc in self.get_all_documents(refdir)]
            build_many(build_ref_doc, L)
            # The html refman must be build at the end to ensure correct
            # merging of indexes and inventories.
            # Sphinx is run here in the current process (not in a
            # subprocess) and the IntersphinxCache gets populated to be
            # used for the second pass of the reference manual and for
            # the other documents.
            getattr(DocBuilder(self.name, lang), format)(*args, **kwds)

            # PDF: we need to build master index file which lists all
            # of the PDF file.  So we create an html file, based on
            # the file index.html from the "website" target.
            if format == 'pdf':
                # First build the website page.  (This only takes a
                # few seconds.)
                getattr(get_builder('website'), 'html')()
                # Copy the relevant pieces of
                # SAGE_DOC/html/en/website/_static to output_dir.
                # (Don't copy all of _static to save some space: we
                # don't need all of the MathJax stuff, and in
                # particular we don't need the fonts.)
                website_dir = os.path.join(SAGE_DOC, 'html',
                                           'en', 'website')
                static_files = ['COPYING.txt', 'basic.css', 'blank.gif',
                         'default.css', 'doctools.js', 'favicon.ico',
                         'file.png', 'jquery.js', 'minus.png',
                         'pdf.png', 'plus.png', 'pygments.css',
                         'sage.css', 'sageicon.png',
                         'logo_sagemath.svg', 'logo_sagemath_black.svg',
                         'searchtools.js', 'sidebar.js', 'underscore.js']
                sage_makedirs(os.path.join(output_dir, '_static'))
                for f in static_files:
                    try:
                        shutil.copyfile(os.path.join(website_dir, '_static', f),
                                        os.path.join(output_dir, '_static', f))
                    except IOError: # original file does not exist
                        pass
                # Now modify website's index.html page and write it
                # to output_dir.
                f = open(os.path.join(website_dir, 'index.html'))
                html = f.read().replace('Documentation', 'Reference')
                f.close()
                html_output_dir = os.path.dirname(website_dir)
                html = html.replace('http://www.sagemath.org',
                                    os.path.join(html_output_dir, 'index.html'))
                # From index.html, we want the preamble and the tail.
                html_end_preamble = html.find('<h1>Sage Reference')
                html_bottom = html.rfind('</table>') + len('</table>')
                # For the content, we modify doc/en/reference/index.rst,
                # which has two parts: the body and the table of contents.
                f = open(os.path.join(SAGE_DOC_SRC, lang, 'reference', 'index.rst'))
                rst = f.read()
                f.close()
                # Replace rst links with html links.  There are two forms:
                #
                #   `blah`__    followed by __ LINK
                #
                #   :doc:`blah <module/index>`
                #
                # Change the first form to
                #
                #   <a href="LINK">blah</a>
                #
                # Change the second form to
                #
                #   <a href="module/module.pdf">blah <img src="_static/pdf.png" /></a>
                #
                rst = re.sub('`([^`]*)`__\.\n\n__ (.*)',
                                  r'<a href="\2">\1</a>.', rst)
                rst = re.sub(r':doc:`([^<]*?)\s+<(.*)/index>`',
                             r'<a href="\2/\2.pdf">\1 <img src="_static/pdf.png" /></a>',
                             rst)
                # Get rid of todolist and miscellaneous rst markup.
                rst = rst.replace('.. toctree::', '')
                rst = rst.replace(':maxdepth: 2', '')
                rst = rst.replace('todolist', '')
                start = rst.find('=\n') + 1
                end = rst.find('Table of Contents')
                # Body: add paragraph <p> markup.
                rst_body = rst[start:end]
                rst_body = rst_body.replace('\n\n', '</p>\n<p>')
                start = rst.find('Table of Contents') + 2*len('Table of Contents') + 1
                # Don't include the indices.
                end = rst.find('Indices and Tables')
                # TOC: change * to <li>, change rst headers to html headers.
                rst_toc = rst[start:end]
                rst_toc = rst_toc.replace('*', '<li>')
                rst_toc = re.sub('\n([A-Z][a-zA-Z, ]*)\n-*\n',
                             '</ul>\n\n\n<h2>\\1</h2>\n\n<ul>\n', rst_toc)
                # Now write the file.
                new_index = open(os.path.join(output_dir, 'index.html'), 'w')
                new_index.write(html[:html_end_preamble])
                new_index.write('<h1>' + rst[:rst.find('\n')] +
                                ' (PDF version)'+ '</h1>')
                new_index.write(rst_body)
                new_index.write('<h2>Table of Contents</h2>\n\n<ul>')
                new_index.write(rst_toc)
                new_index.write('</ul>\n\n')
                new_index.write(html[html_bottom:])
                new_index.close()
                logger.warning('''
PDF documents have been created in subdirectories of

  %s

Alternatively, you can open

  %s

for a webpage listing all of the documents.''' % (output_dir,
                                                 os.path.join(output_dir,
                                                              'index.html')))

    def get_all_documents(self, refdir):
        """
        Returns a list of all reference manual components to build.
        We add a component name if it's a subdirectory of the manual's
        directory and contains a file named 'index.rst'.

        We return the largest component (most subdirectory entries)
        first since they will take the longest to build.

        EXAMPLES::

            sage: from sage_setup.docbuild import ReferenceBuilder
            sage: b = ReferenceBuilder('reference')
            sage: refdir = os.path.join(os.environ['SAGE_DOC_SRC'], 'en', b.name)
            sage: sorted(b.get_all_documents(refdir))
            ['reference/algebras',
             'reference/arithgroup',
             ...,
             'reference/tensor_free_modules']
        """
        documents = []

        for doc in os.listdir(refdir):
            directory = os.path.join(refdir, doc)
            if os.path.exists(os.path.join(directory, 'index.rst')):
                n = len(os.listdir(directory))
                documents.append((-n, os.path.join(self.name, doc)))

        return [ doc[1] for doc in sorted(documents) ]


class ReferenceSubBuilder(DocBuilder):
    """
    This class builds sub-components of the reference manual.  It is
    resposible for making sure the auto generated ReST files for the
    Sage library are up to date.

    When building any output, we must first go through and check
    to see if we need to update any of the autogenerated ReST
    files.  There are two cases where this would happen:

    1. A new module gets added to one of the toctrees.

    2. The actual module gets updated and possibly contains a new
       title.
    """
    def __init__(self, *args, **kwds):
        DocBuilder.__init__(self, *args, **kwds)
        self._wrap_builder_helpers()

    def _wrap_builder_helpers(self):
        from functools import partial, update_wrapper
        for attr in dir(self):
            if hasattr(getattr(self, attr), 'is_output_format'):
                f = partial(self._wrapper, attr)
                f.is_output_format = True
                update_wrapper(f, getattr(self, attr))
                setattr(self, attr, f)

    def _wrapper(self, build_type, *args, **kwds):
        """
        This is the wrapper around the builder_helper methods that
        goes through and makes sure things are up to date.
        """
        # Delete the auto-generated .rst files, if the inherited
        # and/or underscored members options have changed.
        global options
        inherit_prev = self.get_cache().get('option_inherited')
        underscore_prev = self.get_cache().get('option_underscore')
        if (inherit_prev is None or inherit_prev != options.inherited or
            underscore_prev is None or underscore_prev != options.underscore):
            logger.info("Detected change(s) in inherited and/or underscored members option(s).")
            self.clean_auto()
            self.get_cache.clear_cache()

        # After "sage -clone", refresh the .rst file mtimes in
        # environment.pickle.
        if options.update_mtimes:
            logger.info("Checking for .rst file mtimes to update...")
            self.update_mtimes()

        #Update the .rst files for modified Python modules
        logger.info("Updating .rst files with modified modules...")
        for module_name in self.get_modified_modules():
            self.write_auto_rest_file(module_name.replace(os.path.sep, '.'))

        #Write the .rst files for newly included modules
        logger.info("Writing .rst files for newly-included modules...")
        for module_name in self.get_newly_included_modules(save=True):
            self.write_auto_rest_file(module_name)

        #Copy over the custom .rst files from _sage
        _sage = os.path.join(self.dir, '_sage')
        if os.path.exists(_sage):
            logger.info("Copying over custom .rst files from %s ...", _sage)
            shutil.copytree(_sage, os.path.join(self.dir, 'sage'))

        getattr(DocBuilder, build_type)(self, *args, **kwds)

    def cache_filename(self):
        """
        Returns the filename where the pickle of the dictionary of
        already generated ReST files is stored.
        """
        return os.path.join(self._doctrees_dir(), 'reference.pickle')

    @cached_method
    def get_cache(self):
        """
        Retrieve the cache of already generated ReST files.  If it
        doesn't exist, then we just return an empty dictionary.  If it
        is corrupted, return an empty dictionary.
        """
        filename = self.cache_filename()
        if not os.path.exists(filename):
            return {}
        from six.moves import cPickle
        file = open(self.cache_filename(), 'rb')
        try:
            cache = cPickle.load(file)
        except Exception:
            logger.debug("Cache file '%s' is corrupted; ignoring it..."% filename)
            cache = {}
        else:
            logger.debug("Loaded .rst file cache: %s", filename)
        finally:
            file.close()
        return cache

    def save_cache(self):
        """
        Save the cache of already generated ReST files.
        """
        cache = self.get_cache()

        global options
        cache['option_inherited'] = options.inherited
        cache['option_underscore'] = options.underscore

        from six.moves import cPickle
        file = open(self.cache_filename(), 'wb')
        cPickle.dump(cache, file)
        file.close()
        logger.debug("Saved .rst file cache: %s", self.cache_filename())

    def get_sphinx_environment(self):
        """
        Returns the Sphinx environment for this project.
        """
        from sphinx.environment import BuildEnvironment
        class Foo(object):
            pass
        config = Foo()
        config.values = []

        env_pickle = os.path.join(self._doctrees_dir(), 'environment.pickle')
        try:
            env = BuildEnvironment.frompickle(self.dir, config, env_pickle)
            logger.debug("Opened Sphinx environment: %s", env_pickle)
            return env
        except IOError as err:
            logger.debug("Failed to open Sphinx environment: %s", err)
            pass

    def update_mtimes(self):
        """
        Updates the modification times for ReST files in the Sphinx
        environment for this project.
        """
        env = self.get_sphinx_environment()
        if env is not None:
            import time
            for doc in env.all_docs:
                env.all_docs[doc] = time.time()
            logger.info("Updated %d .rst file mtimes", len(env.all_docs))
            # This is the only place we need to save (as opposed to
            # load) Sphinx's pickle, so we do it right here.
            env_pickle = os.path.join(self._doctrees_dir(),
                                      'environment.pickle')

            # When cloning a new branch (see
            # SAGE_LOCAL/bin/sage-clone), we hard link the doc output.
            # To avoid making unlinked, potentially inconsistent
            # copies of the environment, we *don't* use
            # env.topickle(env_pickle), which first writes a temporary
            # file.  We adapt sphinx.environment's
            # BuildEnvironment.topickle:
            from six.moves import cPickle
            import types

            # remove unpicklable attributes
            env.set_warnfunc(None)
            del env.config.values
            picklefile = open(env_pickle, 'wb')
            # remove potentially pickling-problematic values from config
            for key, val in vars(env.config).items():
                if key.startswith('_') or isinstance(val, (types.ModuleType,
                                                           types.FunctionType,
                                                           type)):
                    del env.config[key]
            try:
                cPickle.dump(env, picklefile, cPickle.HIGHEST_PROTOCOL)
            finally:
                picklefile.close()

            logger.debug("Saved Sphinx environment: %s", env_pickle)

    def get_modified_modules(self):
        """
        Returns an iterator for all the modules that have been modified
        since the documentation was last built.
        """
        env = self.get_sphinx_environment()
        if env is None:
            logger.debug("Stopped check for modified modules.")
            return
        try:
            added, changed, removed = env.get_outdated_files(False)
            logger.info("Sphinx found %d modified modules", len(changed))
        except OSError as err:
            logger.debug("Sphinx failed to determine modified modules: %s", err)
            self.clean_auto()
            return
        for name in changed:
            # Only pay attention to files in a directory sage/... In
            # particular, don't treat a file like 'sagetex.rst' in
            # doc/en/reference/misc as an autogenerated file: see
            # #14199.
            if name.startswith('sage' + os.sep):
                yield name

    def print_modified_modules(self):
        """
        Prints a list of all the modules that have been modified since
        the documentation was last built.
        """
        for module_name in self.get_modified_modules():
            print(module_name)

    def get_all_rst_files(self, exclude_sage=True):
        """
        Returns an iterator for all rst files which are not
        autogenerated.
        """
        for directory, subdirs, files in os.walk(self.dir):
            if exclude_sage and directory.startswith(os.path.join(self.dir, 'sage')):
                continue
            for filename in files:
                if not filename.endswith('.rst'):
                    continue
                yield os.path.join(directory, filename)

    def get_all_included_modules(self):
        """
        Returns an iterator for all modules which are included in the
        reference manual.
        """
        for filename in self.get_all_rst_files():
            for module in self.get_modules(filename):
                yield module

    def get_newly_included_modules(self, save=False):
        """
        Returns an iterator for all modules that appear in the
        toctrees that don't appear in the cache.
        """
        cache = self.get_cache()
        new_modules = 0
        for module in self.get_all_included_modules():
            if module not in cache:
                cache[module] = True
                new_modules += 1
                yield module
        logger.info("Found %d newly included modules", new_modules)
        if save:
            self.save_cache()

    def print_newly_included_modules(self):
        """
        Prints all of the modules that appear in the toctrees that
        don't appear in the cache.
        """
        for module_name in self.get_newly_included_modules():
            print(module_name)

    def get_modules(self, filename):
        """
        Given a filename for a ReST file, return an iterator for
        all of the autogenerated ReST files that it includes.
        """
        #Create the regular expression used to detect an autogenerated file
        auto_re = re.compile('^\s*(..\/)*(sage(nb)?\/[\w\/]*)\s*$')

        #Read the lines
        f = open(filename)
        lines = f.readlines()
        f.close()

        for line in lines:
            match = auto_re.match(line)
            if match:
                yield match.group(2).replace(os.path.sep, '.')

    def get_module_docstring_title(self, module_name):
        """
        Returns the title of the module from its docstring.
        """
        #Try to import the module
        try:
            __import__(module_name)
        except ImportError as err:
            logger.error("Warning: Could not import %s %s", module_name, err)
            return "UNABLE TO IMPORT MODULE"
        module = sys.modules[module_name]

        #Get the docstring
        doc = module.__doc__
        if doc is None:
            doc = module.doc if hasattr(module, 'doc') else ""

        #Extract the title
        i = doc.find('\n')
        if i != -1:
            return doc[i+1:].lstrip().splitlines()[0]
        else:
            return doc

    def auto_rest_filename(self, module_name):
        """
        Returns the name of the file associated to a given module

        EXAMPLES::

            sage: from sage_setup.docbuild import ReferenceSubBuilder
            sage: ReferenceSubBuilder("reference").auto_rest_filename("sage.combinat.partition")
            '.../doc/en/reference/sage/combinat/partition.rst'
        """
        return self.dir + os.path.sep + module_name.replace('.',os.path.sep) + '.rst'

    def write_auto_rest_file(self, module_name):
        """
        Writes the autogenerated ReST file for module_name.
        """
        if not module_name.startswith('sage'):
            return
        filename = self.auto_rest_filename(module_name)
        sage_makedirs(os.path.dirname(filename))

        outfile = open(filename, 'w')

        title = self.get_module_docstring_title(module_name)

        if title == '':
            logger.error("Warning: Missing title for %s", module_name)
            title = "MISSING TITLE"

        # Don't doctest the autogenerated file.
        outfile.write(".. nodoctest\n\n")
        # Now write the actual content.
        outfile.write(".. _%s:\n\n"%(module_name.replace(".__init__","")))
        outfile.write(title + '\n')
        outfile.write('='*len(title) + "\n\n")
        outfile.write('.. This file has been autogenerated.\n\n')

        global options
        inherited = ':inherited-members:' if options.inherited else ''

        automodule = '''
.. automodule:: %s
   :members:
   :undoc-members:
   :show-inheritance:
   %s

'''
        outfile.write(automodule % (module_name, inherited))

        outfile.close()

    def clean_auto(self):
        """
        Remove the cache file for the autogenerated files as well as
        the files themselves.
        """
        if os.path.exists(self.cache_filename()):
            os.unlink(self.cache_filename())
            logger.debug("Deleted .rst cache file: %s", self.cache_filename())

        import shutil
        try:
            shutil.rmtree(os.path.join(self.dir, 'sage'))
            logger.debug("Deleted auto-generated .rst files in: %s",
                         os.path.join(self.dir, 'sage'))
        except OSError:
            pass

    def get_unincluded_modules(self):
        """
        Returns an iterator for all the modules in the Sage library
        which are not included in the reference manual.
        """
        #Make a dictionary of the included modules
        included_modules = {}
        for module_name in self.get_all_included_modules():
            included_modules[module_name] = True

        base_path = os.path.join(SAGE_SRC, 'sage')
        for directory, subdirs, files in os.walk(base_path):
            for filename in files:
                if not (filename.endswith('.py') or
                        filename.endswith('.pyx')):
                    continue

                path = os.path.join(directory, filename)

                #Create the module name
                module_name = path[len(base_path):].replace(os.path.sep, '.')
                module_name = 'sage' + module_name
                module_name = module_name[:-4] if module_name.endswith('pyx') else module_name[:-3]

                #Exclude some ones  -- we don't want init the manual
                if module_name.endswith('__init__') or module_name.endswith('all'):
                    continue

                if module_name not in included_modules:
                    yield module_name

    def print_unincluded_modules(self):
        """
        Prints all of the modules which are not included in the Sage
        reference manual.
        """
        for module_name in self.get_unincluded_modules():
            print(module_name)

    def print_included_modules(self):
        """
        Prints all of the modules that are included in the Sage reference
        manual.
        """
        for module_name in self.get_all_included_modules():
            print(module_name)


class SingleFileBuilder(DocBuilder):
    """
    This is the class used to build the documentation for a single
    user-specified file. If the file is called 'foo.py', then the
    documentation is built in ``DIR/foo/`` if the user passes the
    command line option "-o DIR", or in ``DOT_SAGE/docbuild/foo/``
    otherwise.
    """
    def __init__(self, path):
        """
        INPUT:

        - ``path`` - the path to the file for which documentation
          should be built
        """
        global options

        self.lang = 'en'
        self.name = 'single_file'
        path = os.path.abspath(path)

        # Create docbuild and relevant subdirectories, e.g.,
        # the static and templates directories in the output directory.
        # By default, this is DOT_SAGE/docbuild/MODULE_NAME, but can
        # also be specified at the command line.
        module_name = os.path.splitext(os.path.basename(path))[0]
        latex_name = module_name.replace('_', r'\_')

        if options.output_dir:
            base_dir = os.path.join(options.output_dir, module_name)
            if os.path.exists(base_dir):
                logger.warning('Warning: Directory %s exists. It is safer to build in a new directory.' % base_dir)
        else:
            DOT_SAGE = os.environ['DOT_SAGE']
            base_dir = os.path.join(DOT_SAGE, 'docbuild', module_name)
            try:
                shutil.rmtree(base_dir)
            except OSError:
                pass
        self.dir = os.path.join(base_dir, 'source')

        sage_makedirs(os.path.join(self.dir, "static"))
        sage_makedirs(os.path.join(self.dir, "templates"))
        # Write self.dir/conf.py
        conf = """# -*- coding: utf-8 -*-
# This file is automatically generated by {}, do not edit!

import sys, os
sys.path.append(os.environ['SAGE_DOC_SRC'])
sys.path.append({!r})
from common.conf import *
project = u'Documentation for {}'
release = 'unknown'
name = {!r}
html_title = project
html_short_title = project
htmlhelp_basename = name

latex_domain_indices = False
latex_documents = [
  ('index', name + '.tex', u'Documentation for {}',
   u'unknown', 'manual'),
]
""".format(__file__, self.dir, module_name, module_name, latex_name)

        if 'SAGE_DOC_UNDERSCORE' in os.environ:
            conf +="""
def setup(app):
    app.connect('autodoc-skip-member', skip_member)
"""

        with open(os.path.join(self.dir, 'conf.py'), 'w') as conffile:
            conffile.write(conf)

        # Write self.dir/index.rst
        title = 'Docs for file %s' % path
        heading = title + "\n" + ("=" * len(title))
        index = """{}

.. This file is automatically generated by {}, do not edit!

.. automodule:: {}
   :members:
   :undoc-members:
   :show-inheritance:

""".format(heading, __file__, module_name)
        with open(os.path.join(self.dir, 'index.rst'), 'w') as indexfile:
            indexfile.write(index)

        # Create link from original file to self.dir. Note that we
        # append self.dir to sys.path in conf.py. This is reasonably
        # safe (but not perfect), since we just created self.dir.
        try:
            os.symlink(path, os.path.join(self.dir, os.path.basename(path)))
        except OSError:
            pass

    def _output_dir(self, type):
        """
        Returns the directory where the output of type type is stored.
        If the directory does not exist, then it will automatically be
        created.
        """
        base_dir = os.path.split(self.dir)[0]
        d = os.path.join(base_dir, "output", type)
        sage_makedirs(d)
        return d

    def _doctrees_dir(self):
        """
        Returns the directory where the doctrees are stored.  If the
        directory does not exist, then it will automatically be
        created.
        """
        return self._output_dir('doctrees')


def get_builder(name):
    """
    Returns an appropriate *Builder object for the document ``name``.
    DocBuilder and its subclasses do all the real work in building the
    documentation.
    """
    if name == 'all':
        return AllBuilder()
    elif name.endswith('reference'):
        return ReferenceBuilder(name)
    elif 'reference' in name and os.path.exists(os.path.join(SAGE_DOC_SRC, 'en', name)):
        return ReferenceSubBuilder(name)
    elif name.endswith('website'):
        return WebsiteBuilder(name)
    elif name.startswith('file='):
        path = name[5:]
        if path.endswith('.sage') or path.endswith('.pyx'):
            raise NotImplementedError('Building documentation for a single file only works for Python files.')
        return SingleFileBuilder(path)
    elif name in get_documents() or name in AllBuilder().get_all_documents():
        return DocBuilder(name)
    else:
        print("'%s' is not a recognized document. Type 'sage --docbuild -D' for a list"%name)
        print("of documents, or 'sage --docbuild --help' for more help.")
        sys.exit(1)


def format_columns(lst, align='<', cols=None, indent=4, pad=3, width=80):
    """
    Utility function that formats a list as a simple table and returns
    a Unicode string representation.  The number of columns is
    computed from the other options, unless it's passed as a keyword
    argument.  For help on Python's string formatter, see

    http://docs.python.org/library/string.html#format-string-syntax
    """
    # Can we generalize this (efficiently) to other / multiple inputs
    # and generators?
    size = max(map(len, lst)) + pad
    if cols is None:
        import math
        cols = math.trunc((width - indent) / size)
<<<<<<< HEAD
    s = " " * indent
    for i in range(len(lst)):
=======
    s = u" " * indent
    for i in xrange(len(lst)):
>>>>>>> d1b11bf4
        if i != 0 and i % cols == 0:
            s += u"\n" + u" " * indent
        s += u"{0:{1}{2}}".format(lst[i], align, size)
    s += u"\n"
    return s


def help_usage(s=u"", compact=False):
    """
    Appends and returns a brief usage message for the Sage
    documentation builder.  If 'compact' is False, the function adds a
    final newline character.
    """
    s += u"sage --docbuild [OPTIONS] DOCUMENT (FORMAT | COMMAND)"
    if not compact:
        s += u"\n"
    return s


def help_description(s=u"", compact=False):
    """
    Appends and returns a brief description of the Sage documentation
    builder.  If 'compact' is False, the function adds a final newline
    character.
    """
    s += u"Build or return information about Sage documentation.\n\n"
    s += u"    DOCUMENT    name of the document to build\n"
    s += u"    FORMAT      document output format\n"
    s += u"    COMMAND     document-specific command\n\n"
    s += u"Note that DOCUMENT may have the form 'file=/path/to/FILE',\n"
    s += u"which builds the documentation for the specified file.\n\n"
    s += u"A DOCUMENT and either a FORMAT or a COMMAND are required,\n"
    s += u"unless a list of one or more of these is requested."
    if not compact:
        s += u"\n"
    return s


def help_examples(s=u""):
    """
    Appends and returns some usage examples for the Sage documentation
    builder.
    """
    s += u"Examples:\n"
    s += u"    sage --docbuild -FDC all\n"
    s += u"    sage --docbuild constructions pdf\n"
    s += u"    sage --docbuild reference html -jv3\n"
    s += u"    sage --docbuild --mathjax tutorial html\n"
    s += u"    sage --docbuild reference print_unincluded_modules\n"
    s += u"    sage --docbuild developer -j html --sphinx-opts -q,-aE --verbose 2"
    return s


def get_documents():
    """
    Returns a list of document names the Sage documentation builder
    will accept as command-line arguments.
    """
    all_b = AllBuilder()
    docs = all_b.get_all_documents()
    docs = [(d[3:] if d[0:3] == 'en/' else d) for d in docs]
    return docs


def help_documents(s=u""):
    """
    Appends and returns a tabular list of documents, including a
    shortcut 'all' for all documents, available to the Sage
    documentation builder.
    """
    docs = get_documents()
    s += u"DOCUMENTs:\n"
    s += format_columns(docs + [u'all  (!)'])
    s += u"(!) Builds everything.\n\n"
    if 'reference' in docs:
        s += u"Other valid document names take the form 'reference/DIR', where\n"
        s += u"DIR is a subdirectory of SAGE_DOC_SRC/en/reference/.\n"
        s += u"This builds just the specified part of the reference manual.\n"
    s += u"DOCUMENT may also have the form 'file=/path/to/FILE', which builds\n"
    s += u"the documentation for the specified file.\n"
    return s


def get_formats():
    """
    Returns a list of output formats the Sage documentation builder
    will accept on the command-line.
    """
    tut_b = DocBuilder('en/tutorial')
    formats = tut_b._output_formats()
    formats.remove('html')
    return ['html', 'pdf'] + formats


def help_formats(s=u""):
    """
    Appends and returns a tabular list of output formats available to
    the Sage documentation builder.
    """
    s += u"FORMATs:\n"
    s += format_columns(get_formats())
    return s


def help_commands(name='all', s=u""):
    """
    Appends and returns a tabular list of commands, if any, the Sage
    documentation builder can run on the indicated document.  The
    default is to list all commands for all documents.
    """
    # To do: Generate the lists dynamically, using class attributes,
    # as with the Builders above.
    command_dict = { 'reference' : [
        'print_included_modules',   'print_modified_modules       (*)',
        'print_unincluded_modules', 'print_newly_included_modules (*)',
        ] }
    for doc in command_dict:
        if name == 'all' or doc == name:
            s += u"COMMANDs for the DOCUMENT '" + doc + "':\n"
            s += format_columns(command_dict[doc])
            s += u"(*) Since the last build.\n"
    return s


def help_message_long(option, opt_str, value, parser):
    """
    Prints an extended help message for the Sage documentation builder
    and exits.
    """
    help_funcs = [ help_usage, help_description, help_documents,
                   help_formats, help_commands, parser.format_option_help,
                   help_examples ]
    for f in help_funcs:
        print(f())
    sys.exit(0)

def help_message_short(option=None, opt_str=None, value=None, parser=None,
                       error=False):
    """
    Prints a help message for the Sage documentation builder.  The
    message includes command-line usage and a list of options.  The
    message is printed only on the first call.  If error is True
    during this call, the message is printed only if the user hasn't
    requested a list (e.g., documents, formats, commands).
    """
    if not hasattr(parser.values, 'printed_help'):
        if error == True:
            if not hasattr(parser.values, 'printed_list'):
                parser.print_help()
        else:
            parser.print_help()
        setattr(parser.values, 'printed_help', 1)

def help_wrapper(option, opt_str, value, parser):
    """
    A helper wrapper for command-line options to the Sage
    documentation builder that print lists, such as document names,
    formats, and document-specific commands.
    """
    if option.dest == 'commands':
        print(help_commands(value), end="")
    if option.dest == 'documents':
        print(help_documents(), end="")
    if option.dest == 'formats':
        print(help_formats(), end="")
    setattr(parser.values, 'printed_list', 1)


class IndentedHelpFormatter2(optparse.IndentedHelpFormatter, object):
    """
    Custom help formatter class for optparse's OptionParser.
    """
    def format_description(self, description):
        """
        Returns a formatted description, preserving any original
        explicit new line characters.
        """
        if description:
            lines_in = description.split('\n')
            lines_out = [self._format_text(line) for line in lines_in]
            return "\n".join(lines_out) + "\n"
        else:
            return ""

    def format_heading(self, heading):
        """
        Returns a formatted heading using the superclass' formatter.
        If the heading is 'options', up to case, the function converts
        it to ALL CAPS.  This allows us to match the heading 'OPTIONS' with
        the same token in the builder's usage message.
        """
        if heading.lower() == 'options':
            heading = "OPTIONS"
        return super(IndentedHelpFormatter2, self).format_heading(heading)

def setup_parser():
    """
    Sets up and returns a command-line OptionParser instance for the
    Sage documentation builder.
    """
    # Documentation: http://docs.python.org/library/optparse.html
    parser = optparse.OptionParser(add_help_option=False,
                                   usage=help_usage(compact=True),
                                   formatter=IndentedHelpFormatter2(),
                                   description=help_description(compact=True))

    # Standard options. Note: We use explicit option.dest names
    # to avoid ambiguity.
    standard = optparse.OptionGroup(parser, "Standard")
    standard.add_option("-h", "--help",
                        action="callback", callback=help_message_short,
                        help="show a help message and exit")
    standard.add_option("-H", "--help-all",
                        action="callback", callback=help_message_long,
                        help="show an extended help message and exit")
    standard.add_option("-D", "--documents", dest="documents",
                        action="callback", callback=help_wrapper,
                        help="list all available DOCUMENTs")
    standard.add_option("-F", "--formats", dest="formats",
                        action="callback", callback=help_wrapper,
                        help="list all output FORMATs")
    standard.add_option("-C", "--commands", dest="commands",
                        type="string", metavar="DOC",
                        action="callback", callback=help_wrapper,
                        help="list all COMMANDs for DOCUMENT DOC; use 'all' to list all")

    standard.add_option("-i", "--inherited", dest="inherited",
                        default=False, action="store_true",
                        help="include inherited members in reference manual; may be slow, may fail for PDF output")
    standard.add_option("-u", "--underscore", dest="underscore",
                        default=False, action="store_true",
                        help="include variables prefixed with '_' in reference manual; may be slow, may fail for PDF output")

    standard.add_option("-j", "--mathjax", "--jsmath", dest="mathjax",
                        action="store_true",
                        help="render math using MathJax; FORMATs: html, json, pickle, web")
    standard.add_option("--no-plot", dest="no_plot",
                        action="store_true",
                        help="do not include graphics auto-generated using the '.. plot' markup")
    standard.add_option("--include-tests-blocks", dest="skip_tests", default=True,
                        action="store_false",
                        help="include TESTS blocks in the reference manual")
    standard.add_option("--no-pdf-links", dest="no_pdf_links",
                        action="store_true",
                        help="do not include PDF links in DOCUMENT 'website'; FORMATs: html, json, pickle, web")
    standard.add_option("--warn-links", dest="warn_links",
                        default=False, action="store_true",
                        help="issue a warning whenever a link is not properly resolved; equivalent to '--sphinx-opts -n' (sphinx option: nitpicky)")
    standard.add_option("--check-nested", dest="check_nested",
                        action="store_true",
                        help="check picklability of nested classes in DOCUMENT 'reference'")
    standard.add_option("-N", "--no-colors", dest="color", default=True,
                        action="store_false",
                        help="do not color output; does not affect children")
    standard.add_option("-q", "--quiet", dest="verbose",
                        action="store_const", const=0,
                        help="work quietly; same as --verbose=0")
    standard.add_option("-v", "--verbose", dest="verbose",
                        type="int", default=1, metavar="LEVEL",
                        action="store",
                        help="report progress at LEVEL=0 (quiet), 1 (normal), 2 (info), or 3 (debug); does not affect children")
    standard.add_option("-o", "--output", dest="output_dir", default=None,
                        metavar="DIR", action="store",
                        help="if DOCUMENT is a single file ('file=...'), write output to this directory")
    parser.add_option_group(standard)

    # Advanced options.
    advanced = optparse.OptionGroup(parser, "Advanced",
                                    "Use these options with care.")
    advanced.add_option("-S", "--sphinx-opts", dest="sphinx_opts",
                        type="string", metavar="OPTS",
                        action="store",
                        help="pass comma-separated OPTS to sphinx-build")
    advanced.add_option("-U", "--update-mtimes", dest="update_mtimes",
                        default=False, action="store_true",
                        help="before building reference manual, update modification times for auto-generated ReST files")
    advanced.add_option("-k", "--keep-going", dest="keep_going",
                        default=False, action="store_true",
                        help="Do not abort on errors but continue as much as possible after an error")
    parser.add_option_group(advanced)

    return parser

def setup_logger(verbose=1, color=True):
    """
    Sets up and returns a Python Logger instance for the Sage
    documentation builder.  The optional argument sets logger's level
    and message format.
    """
    # Set up colors. Adapted from sphinx.cmdline.
    import sphinx.util.console as c
    if not color or not sys.stdout.isatty() or not c.color_terminal():
        c.nocolor()

    # Available colors: black, darkgray, (dark)red, dark(green),
    # brown, yellow, (dark)blue, purple, fuchsia, turquoise, teal,
    # lightgray, white.  Available styles: reset, bold, faint,
    # standout, underline, blink.

    # Set up log record formats.
    format_std = "%(message)s"
    formatter = logging.Formatter(format_std)

    # format_debug = "%(module)s #%(lineno)s %(funcName)s() %(message)s"
    fields = ['%(module)s', '#%(lineno)s', '%(funcName)s()', '%(message)s']
    colors = ['darkblue', 'darkred', 'brown', 'reset']
    styles = ['reset', 'reset', 'reset', 'reset']
    format_debug = ""
    for i in range(len(fields)):
        format_debug += c.colorize(styles[i], c.colorize(colors[i], fields[i]))
        if i != len(fields):
            format_debug += " "

    # Documentation:  http://docs.python.org/library/logging.html
    logger = logging.getLogger('docbuild')

    # Note: There's also Handler.setLevel().  The argument is the
    # lowest severity message that the respective logger or handler
    # will pass on.  The default levels are DEBUG, INFO, WARNING,
    # ERROR, and CRITICAL.  We use "WARNING" for normal verbosity and
    # "ERROR" for quiet operation.  It's possible to define custom
    # levels.  See the documentation for details.
    if verbose == 0:
        logger.setLevel(logging.ERROR)
    if verbose == 1:
        logger.setLevel(logging.WARNING)
    if verbose == 2:
        logger.setLevel(logging.INFO)
    if verbose == 3:
        logger.setLevel(logging.DEBUG)
        formatter = logging.Formatter(format_debug)

    handler = logging.StreamHandler()
    handler.setFormatter(formatter)
    logger.addHandler(handler)
    return logger


class IntersphinxCache:
    """
    Replace sphinx.ext.intersphinx.fetch_inventory by an in-memory
    cached version.
    """
    def __init__(self):
        self.inventories = {}
        self.real_fetch_inventory = sphinx.ext.intersphinx.fetch_inventory
        sphinx.ext.intersphinx.fetch_inventory = self.fetch_inventory

    def fetch_inventory(self, app, uri, inv):
        """
        Return the result of ``sphinx.ext.intersphinx.fetch_inventory()``
        from a cache if possible. Otherwise, call
        ``sphinx.ext.intersphinx.fetch_inventory()`` and cache the result.
        """
        t = (uri, inv)
        try:
            return self.inventories[t]
        except KeyError:
            i = self.real_fetch_inventory(app, uri, inv)
            self.inventories[t] = i
            return i


def main():
    # Parse the command-line.
    parser = setup_parser()
    global options
    options, args = parser.parse_args()

    # Get the name and type (target format) of the document we are
    # trying to build.
    try:
        name, type = args
    except ValueError:
        help_message_short(parser=parser, error=True)
        sys.exit(1)

    # Set up module-wide logging.
    global logger
    logger = setup_logger(options.verbose, options.color)

    sys.excepthook = excepthook

    # Process selected options.
    #
    # MathJax: this check usually has no practical effect, since
    # SAGE_DOC_MATHJAX is set to "True" by the script sage-env.
    # To disable MathJax, set SAGE_DOC_MATHJAX to "no" or "False".
    if options.mathjax or (os.environ.get('SAGE_DOC_MATHJAX', 'no') != 'no'
                           and os.environ.get('SAGE_DOC_MATHJAX', 'no') != 'False'):
        os.environ['SAGE_DOC_MATHJAX'] = 'True'

    if options.check_nested:
        os.environ['SAGE_CHECK_NESTED'] = 'True'

    if options.underscore:
        os.environ['SAGE_DOC_UNDERSCORE'] = "True"

    global ALLSPHINXOPTS, WEBSITESPHINXOPTS, ABORT_ON_ERROR
    if options.sphinx_opts:
        ALLSPHINXOPTS += options.sphinx_opts.replace(',', ' ') + " "
    if options.no_pdf_links:
        WEBSITESPHINXOPTS = " -A hide_pdf_links=1 "
    if options.warn_links:
        ALLSPHINXOPTS += "-n "
    if options.no_plot:
        os.environ['SAGE_SKIP_PLOT_DIRECTIVE'] = 'yes'
    if options.skip_tests:
        os.environ['SAGE_SKIP_TESTS_BLOCKS'] = 'True'

    ABORT_ON_ERROR = not options.keep_going

    # Delete empty directories. This is needed in particular for empty
    # directories due to "git checkout" which never deletes empty
    # directories it leaves behind. See Trac #20010.
    delete_empty_directories(SAGE_DOC_SRC)

    # Set up Intersphinx cache
    C = IntersphinxCache()

    builder = getattr(get_builder(name), type)
    builder()<|MERGE_RESOLUTION|>--- conflicted
+++ resolved
@@ -1225,13 +1225,8 @@
     if cols is None:
         import math
         cols = math.trunc((width - indent) / size)
-<<<<<<< HEAD
-    s = " " * indent
+    s = u" " * indent
     for i in range(len(lst)):
-=======
-    s = u" " * indent
-    for i in xrange(len(lst)):
->>>>>>> d1b11bf4
         if i != 0 and i % cols == 0:
             s += u"\n" + u" " * indent
         s += u"{0:{1}{2}}".format(lst[i], align, size)
