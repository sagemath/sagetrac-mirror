--- conflicted
+++ resolved
@@ -1214,18 +1214,16 @@
             of Hecke points. Forum Mathematicum, 15:2, pp. 165--189,
             De Gruyter, 2003.
 
-<<<<<<< HEAD
 .. [GMN2008] Jordi Guardia, Jesus Montes, Enric Nart. *Newton polygons of higher
              order in algebraic number theory* (2008). :arxiv:`0807.2620`
+
+.. [GNP2012] J. Guardia, E. Nart, S. Pauli. Single-factor lifting and
+             factorization of polynomials over local fields.  J. Symb. Comput.
+             47(11): 1318-1346 (2012)
 
 .. [GNL2011] \Z. Gong, S. Nikova, and Y. W. Law,
              *KLEIN: A new family of lightweight block ciphers*; in
              RFIDSec, (2011), p. 1-18.
-=======
-.. [GNP2012] J. Guardia, E. Nart, S. Pauli. Single-factor lifting and
-             factorization of polynomials over local fields.  J. Symb. Comput.
-             47(11): 1318-1346 (2012)
->>>>>>> c8a3261b
 
 .. [Go1967] Solomon Golomb, Shift register sequences, Aegean Park
             Press, Laguna Hills, Ca, 1967
