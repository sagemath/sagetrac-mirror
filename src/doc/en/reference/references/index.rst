--- conflicted
+++ resolved
@@ -1817,12 +1817,6 @@
 .. [McM1992] John McMillan. *Games, strategies, and managers*. Oxford
              University Press.
 
-<<<<<<< HEAD
-.. [MKO1998] Hans Munthe--Kaas and Brynjulf Owren.
-             *Computations in a free Lie algebra*. (1998).
-             `Downloadable from Munthe-Kaas's website
-             <http://hans.munthe-kaas.no/work/Blog/Entries/1999/1/1_Article__Computations_in_a_Free_Lie-algebra.html>`_
-=======
 .. [MeNoTh11] Frederic Menous, Jean-Christophe Novelli, Jean-Yves Thibon,
               *Mould calculus, polyhedral cones, and characters of
               combinatorial Hopf algebras*,
@@ -1830,7 +1824,11 @@
               Pages 177--227,
               :doi:`10.1016/j.aam.2013.02.003`,
               :arxiv:`1109.1634v2`.
->>>>>>> ee3888ae
+
+.. [MKO1998] Hans Munthe--Kaas and Brynjulf Owren.
+             *Computations in a free Lie algebra*. (1998).
+             `Downloadable from Munthe-Kaas's website
+             <http://hans.munthe-kaas.no/work/Blog/Entries/1999/1/1_Article__Computations_in_a_Free_Lie-algebra.html>`_
 
 .. [Mil1958] \J. W. Milnor, "The Steenrod algebra and its dual,"
              Ann. of Math. (2) 67 (1958), 150-171.
