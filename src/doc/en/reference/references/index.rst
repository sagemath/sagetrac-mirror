The references for Sage, sorted alphabetically by citation key.

REFERENCES:

:ref:`A <ref-A>`
:ref:`B <ref-B>`
:ref:`C <ref-C>`
:ref:`D <ref-D>`
:ref:`E <ref-E>`
:ref:`F <ref-F>`
:ref:`G <ref-G>`
:ref:`H <ref-H>`
:ref:`I <ref-I>`
:ref:`J <ref-J>`
:ref:`K <ref-K>`
:ref:`L <ref-L>`
:ref:`M <ref-M>`
:ref:`N <ref-N>`
:ref:`O <ref-O>`
:ref:`P <ref-P>`
:ref:`Q <ref-Q>`
:ref:`R <ref-R>`
:ref:`S <ref-S>`
:ref:`T <ref-T>`
:ref:`U <ref-U>`
:ref:`V <ref-V>`
:ref:`W <ref-W>`
:ref:`X <ref-X>`
:ref:`Y <ref-Y>`
:ref:`Z <ref-Z>`

.. _ref-A:

**A**

.. [AAGMRZ2019] \M. Aagaard, R. AlTawy, G. Gong, K. Mandal, R. Rohit, N. Zidaric
                "WAGE: An Authenticated CipherSubmission to the NIST LWC Competition"
                https://csrc.nist.gov/CSRC/media/Projects/Lightweight-Cryptography/documents/round-1/spec-doc/wage-spec.pdf

.. [Ab1995] Julian R. Abel,
            On the Existence of Balanced Incomplete Block Designs and Transversal Designs,
            PhD Thesis,
            University of New South Wales,
            1995

.. [AB2007] \M. Aschenbrenner, C. Hillar,
            *Finite generation of symmetric ideals*.
            Trans. Amer. Math. Soc. 359 (2007), no. 11, 5171--5192.

.. [AB2008] \M. Aschenbrenner, C. Hillar,
            *An Algorithm for Finding Symmetric Groebner Bases in Infinite
            Dimensional Rings*. :arxiv:`0801.4439`.

.. [ABBDHR2019] \R. Avanzi, S. Banik, A. Bogdanvo, O. Dunkelman, S. Huang, F. Regazzoni
                "Qameleonv. 1.0"
                https://csrc.nist.gov/CSRC/media/Projects/Lightweight-Cryptography/documents/round-1/spec-doc/qameleon-spec.pdf

.. [ABBR2011] \A. Abad, R. Barrio, F. Blesa, M. Rodriguez.
              "TIDES tutorial: Integrating ODEs by using the Taylor Series Method."
              http://www.unizar.es/acz/05Publicaciones/Monografias/MonografiasPublicadas/Monografia36/IndMonogr36.htm

.. [ABBR2012] \A. Abad, R. Barrio, F. Blesa, M. Rodriguez. Algorithm 924.
              *ACM Transactions on Mathematical Software*, **39** no. 1 (2012), 1-28.

.. [ABCFHLLMRT2019] \A. Abdomnicai, T. P. Berger, C. Clavier, J. Francq, P. Huynh, V. Lallemand, K. Le
                    Gouguec, M. Minier, L. Reynaud, G. Thomas.
                    "Lilliput-AE: a New Lightweight Tweakable BlockCipher for Authenticated Encryption with AssociatedData"
                    https://csrc.nist.gov/CSRC/media/Projects/Lightweight-Cryptography/documents/round-1/spec-doc/LILLIPUT-AE-spec.pdf

.. [ABCMT2019] \V. Arul, A. J. Best, E. Costa, R. Magner, and N. Triantafillou, *Computing zeta functions of cyclic covers in large characteristic,* The Open Book Series, vol. 2, no. 1, pp. 37–53, Jan. 2019.

.. [ABZ2007] \R. Aharoni and E. Berger and R. Ziv.
             *Independent systems of representatives in weighted graphs*.
             Combinatorica vol 27, num 3, p253--267, 2007.
             :doi:`10.1007/s00493-007-2086-y`.

.. [AC1994] \R.J.R. Abel and Y.W. Cheng,
            Some new MOLS of order 2np for p a prime power,
            The Australasian Journal of Combinatorics, vol 10 (1994)

.. [ACFLSS04] \F. N. Abu-Khzam, R. L. Collins, M. R. Fellows, M. A.  Langston,
              W. H. Suters, and C. T. Symons: Kernelization Algorithm for the
              Vertex Cover Problem: Theory and Experiments. *SIAM
              ALENEX/ANALCO* 2004: 62-69.

.. [Ack2016] Lennart Ackermans, Oplosbaarheid van Kegelsneden.
             http://www.math.leidenuniv.nl/nl/theses/Bachelor/.

.. [ACHRS2008] \L. Addario-Berry, M. Chudnovsky, F. Havet, B. Reed, P. Seymour,
               *Bisimplicial vertices in even-hole-free graphs*.
               Journal of Combinatorial Theory, Series B, vol 98, n.6,
               pp 1119-1164, 2008. :doi:`10.1016/j.jctb.2007.12.006`.

.. [ADKF1970] \V. Arlazarov, E. Dinic, M. Kronrod,
              and I. Faradzev. 'On Economical Construction of the
              Transitive Closure of a Directed Graph.'
              Dokl. Akad. Nauk. SSSR No. 194 (in Russian), English
              Translation in Soviet Math Dokl. No. 11, 1970.

.. [ADKLPY2014] \M. R. Albrecht, B. Driessen, E. B. Kavun, G. Leander, C. Paar,
                and T. Yalcin, *Block ciphers - focus on the linear layer
                (feat. PRIDE)*; in CRYPTO, (2014), pp. 57-76.

.. [ABBS2013] \J.-C Aval, A. Boussicault, M. Bouvel, M. Silimbani,
              *Combinatorics of non-ambiguous trees*,
              :arxiv:`1305.3716`

.. [AD2010] Arett, Danielle and Doree, Suzanne,
            *Coloring and counting on the Hanoi graphs*.
            Mathematics Magazine, Volume 83, Number 3, June 2010, pages 200-9.
            :doi:`10.4169/002557010X494841`.

.. [AE1993] \A. Apostolico, A. Ehrenfeucht, Efficient detection of
            quasiperiodicities in strings,
            Theoret. Comput. Sci. 119 (1993) 247--265.

.. [AG1988] George E. Andrews, F. G. Garvan,
            *Dyson's crank of a partition*.
            Bull. Amer. Math. Soc. (N.S.) Volume 18, Number 2 (1988),
            167-171.
            http://projecteuclid.org/euclid.bams/1183554533

.. [AGHJLPR2017] Benjamin Assarf, Ewgenij Gawrilow, Katrin Herr, Michael Joswig,
                 Benjamin Lorenz, Andreas Paffenholz, and Thomas Rehn,
                 Computing convex hulls and counting integer points with
                 polymake, Math. Program. Comput. 9 (2017), no. 1, 1–38,
                 :doi:`10.1007/s12532-016-0104-z`

.. [AguSot05] Marcelo Aguiar and Frank Sottile,
              *Structure of the Malvenuto-Reutenauer Hopf algebra of
              permutations*,
              Advances in Mathematics, Volume 191, Issue 2, 1 March 2005,
              pp. 225--275,
              :arxiv:`math/0203282v2`.

.. [AH2002] \R. J. Aumann and S. Hart, Elsevier, eds. *Computing
            equilibria for two-person
            games*. http://www.maths.lse.ac.uk/personal/stengel/TEXTE/nashsurvey.pdf (2002)

.. [AHK2015] Karim Adiprasito, June Huh, and Eric Katz. *Hodge theory
             for combinatorial geometries*. :arxiv:`1511.02888`.

.. [AHMP2008] \J.-P. Aumasson, L. Henzen, W. Meier, and R. C-W Phan,
              *Sha-3 proposal blake*; in Submission to NIST, (2008).

.. [AHU1974] \A. Aho, J. Hopcroft, and J. Ullman. 'Chapter 6: Matrix
             Multiplication and Related Operations.' The Design and
             Analysis of Computer Algorithms. Addison-Wesley, 1974.

.. [AIKMMNT2001] \K. Aoki, T. Ichikawa, M. Kanda, M. Matsui, S. Moriai,
                 \J. Nakajima, and T. Tokita,
                 *Camellia: A 128-bit block cipher suitable for multiple
                 platforms - Design and analysis*; in SAC, (2000), pp. 39-56.

.. [Aj1996] \M. Ajtai. Generating hard instances of lattice problems
            (extended abstract). STOC, pp. 99--108, ACM, 1996.

.. [AK1994] \S. Ariki and K. Koike.
            *A Hecke algebra of* `(\mathbb{Z}/r\mathbb{Z})\wr\mathfrak{S}_n`
            *and construction of its irreducible representations.*
            Adv. Math. **106** (1994), 216–243,
            :mathscinet:`MR1279219`

.. [AKMMMP2002] Sang Yook An, Seog Young Kim, David C. Marshall,
                Susan H. Marshall, William G. McCallum,
                Alexander R. Perlis,
                *Jacobians of Genus One Curves*,
                Journal of Number Theory 90 (2002), pp.304--315,
                http://www.math.arizona.edu/~wmc/Research/JacobianFinal.pdf

.. [AJL2011] \S. Ariki, N. Jacon, and C. Lecouvey.
             *The modular branching rule for affine Hecke algebras of type A*.
             Adv. Math. 228:481-526, 2011.

.. [Aki1980] \J. Akiyama. and G. Exoo and F. Harary. Covering and packing in
             graphs. III: Cyclic and acyclic invariants. Mathematical Institute
             of the Slovak Academy of Sciences. Mathematica Slovaca vol 30, n 4,
             pages 405--417, 1980

.. [Al1947] \A. A. Albert, *A Structure Theory for Jordan
            Algebras*. Annals of Mathematics, Second Series, Vol. 48,
            No. 3 (Jul., 1947), pp. 546--567.

.. [AL1978] \A. O. L. Atkin and Wen-Ch'ing Winnie Li, Twists of
            newforms and pseudo-eigenvalues of `W`-operators.
            Inventiones math. 48 (1978), 221-243.

.. [AL2015] \M. Aguiar and A. Lauve, *The characteristic polynomial of
            the Adams operators on graded connected Hopf
            algebras*. Algebra Number Theory, v.9, 2015, n.3, 2015.

.. [Ald1990] \D. Aldous, *The random walk construction of
             uniform spanning trees*, SIAM J Discrete Math 3 (1990),
             450-465. :doi:`10.1137/0403039`.

.. [ALPRRV2019] \E. Andreeva, V. Lallemand, A. Purnal, R. Reyhanitabar, A. Roy, D. Vizar
                "ForkAE v.1"
                https://csrc.nist.gov/CSRC/media/Projects/Lightweight-Cryptography/documents/round-1/spec-doc/forkae-spec.pdf

.. [AM1969] \M. F. Atiyah and I. G. Macdonald, "Introduction to commutative
            algebra", Addison-Wesley, 1969.

.. [AM1974] \J. F. Adams and H. R. Margolis, "Sub-Hopf-algebras of the
            Steenrod algebra," Proc. Cambridge Philos. Soc. 76 (1974),
            45-52.

.. [AM2000] \S. Ariki and A. Mathas.
            *The number of simple modules of the Hecke algebras of type G(r,1,n)*.
            Math. Z. 233 (2000), no. 3, 601–623.
            :mathscinet:`MR1750939`

.. [AMOZ2006] Asahiro, Y. and Miyano, E. and Ono, H. and Zenmyo, K.,
              *Graph orientation algorithms to minimize the maximum outdegree*.
              Proceedings of the 12th Computing: The Australasian Theory
              Symposium, Volume 51, page 20.
              Australian Computer Society, Inc. 2006.

.. [AP1986] \S. Arnborg, A. Proskurowski,
            *Characterization and Recognition of Partial 3-Trees*,
            SIAM Journal of Alg. and Discrete Methods,
            Vol. 7, pp. 305-314, 1986.
            :doi:`10.1137/0607033`.

.. [Ap1997] \T. Apostol, Modular functions and Dirichlet series in
            number theory, Springer, 1997 (2nd ed), section 3.7--3.9.

.. [APR2001] George E. Andrews, Peter Paule, Axel Riese,
             *MacMahon's partition analysis: the Omega package*,
             European J. Combin. 22 (2001), no. 7, 887--904.

.. [Ar2006] \D. Armstrong. *Generalized noncrossing partitions and
            combinatorics of Coxeter groups*. Mem. Amer. Math. Soc., 2006.

.. [AR2012] \D. Armstrong and B. Rhoades. "The Shi arrangement and the
            Ish arrangement". Transactions of the American
            Mathematical Society 364 (2012),
            1509-1528. :arxiv:`1009.1655`

.. [Ariki1996] \S. Ariki. *On the decomposition numbers of the Hecke
               algebra of* `G(m,1,n)`. J. Math. Kyoto Univ. **36** (1996),
               no. 4, 789–808. :mathscinet:`MR1443748`

.. [Ariki2001] \S. Ariki. *On the classification of simple modules for
               cyclotomic Hecke algebras of type* `G(m,1,n)` *and Kleshchev
               multipartitions*. Osaka J. Math. **38** (2001), 827–837.
               :mathscinet:`MR1864465`

.. [Arn2002] \P. Arnoux, Sturmian sequences, in Substitutions in Dynamics,
             N. Pytheas Fogg (Ed.), Arithmetics, and Combinatorics (Lecture
             Notes in Mathematics, Vol. 1794), 2002.
.. [Ass1978] \J. Assion: *Einige endliche Faktorgruppen der Zopfgruppen*, Math. Z., 163
             (1978), 291-302.

.. [ARVT2005] Michael Artin, Fernando Rodriguez-Villegas, John Tate,
              On the Jacobians of plane cubics,
              Advances in Mathematics 198 (2005) 1, pp. 366--382
              :doi:`10.1016/j.aim.2005.06.004`
              http://www.math.utexas.edu/users/villegas/publications/jacobian-cubics.pdf

.. [AS-Bessel] \F. W. J. Olver: 9. Bessel Functions of Integer Order,
               in Abramowitz and Stegun: Handbook of Mathematical
               Functions. http://people.math.sfu.ca/~cbm/aands/page_355.htm

.. [AS-Spherical] \H. A. Antosiewicz: 10. Bessel Functions of
                  Fractional Order, in Abramowitz and Stegun: Handbook
                  of Mathematical Functions. http://people.math.sfu.ca/~cbm/aands/page_435.htm

.. [AS-Struve] \M. Abramowitz: 12. Struve Functions and Related
               Functions, in Abramowitz and Stegun: Handbook of
               Mathematical Functions. http://people.math.sfu.ca/~cbm/aands/page_495.htm

.. [AS1964] \M. Abramowitz and I. A. Stegun, *Handbook of Mathematical
            Functions*, National Bureau of Standards Applied
            Mathematics Series, 55. 1964. See also
            http://www.math.sfu.ca/~cbm/aands/.

.. [As2008] Sami Assaf. *A combinatorial realization of Schur-Weyl
            duality via crystal graphs and dual equivalence
            graphs*. FPSAC 2008, 141-152, Discrete
            Math. Theor. Comput. Sci. Proc., AJ, Assoc. Discrete
            Math. Theor. Comput. Sci., (2008). :arxiv:`0804.1587v1`

.. [AO2018] Sami Assaf and Ezgi Kantarci Oguz. *A local characterization
            of crystals for the quantum queer superalgebra*.
            Preprint (2018). :arxiv:`1803.06317`

.. [As2008b] Sami Assaf. *Dual equivalence graphs and a
             combinatorial proof of LLT and Macdonald positivity*.
             (2008). :arxiv:`1005.3759v5`.

.. [AS2011] \R.B.J.T Allenby and A. Slomson, "How to count", CRC Press (2011)

.. [ASD1971] \A. O. L. Atkin and H. P. F. Swinnerton-Dyer, "Modular
             forms on noncongruence subgroups", Proc. Symp. Pure
             Math., Combinatorics (T. S. Motzkin, ed.), vol. 19, AMS,
             Providence 1971

.. [At1992] \M. D. Atkinson. *Solomon's descent algebra revisited.*
            Bull. London Math. Soc. 24 (1992) 545-551.
            http://www.cs.otago.ac.nz/staffpriv/mike/Papers/Descent/DescAlgRevisited.pdf

.. [Atk1992] A. Oliver L. Atkin. 'Probabilistic primality testing'
             (Chapter 30, Section 4) In Ph. Flajolet
             and P. Zimmermann, editors, Algorithms Seminar,
             1991-1992. INRIA Research Report 1779, 1992,
             http://www.inria.fr/rrrt/rr-1779.html. Summary
             by F. Morain.
             http://citeseer.ist.psu.edu/atkin92probabilistic.html

.. [Ath1996] \C. A. Athanasiadis,
            *Characteristic polynomials of subspace arrangements and finite fields*.
            Advances in Mathematics, 122(2):193-233, 1996.

.. [Av2000] \D. Avis, *A revised implementation of the reverse search
            vertex enumeration algorithm.* Polytopes-combinatorics and
            computation. Birkhauser Basel, 2000.

.. [Ava2007] \J.-C. Aval. *Keys and alternating sign matrices*.
            Sem. Lothar. Combin. 59 (2007/10), Art. B59f, 13 pp.

.. [Ava2017] \R. Avanzi,
             *The QARMA block cipher family*; in ToSC, (2017.1), pp. 4-44.

.. [AW2006] Adams, M.D. and Wise, D.S.,
            *Fast additions on masked integers*,
            ACM SIGPLAN Notices, 2006,
            vol. 41, n.5, pages 39--45.
            :doi:`10.1145/1149982.1149987`.
            http://citeseerx.ist.psu.edu/viewdoc/download?doi=10.1.1.86.1801&rep=rep1&type=pdf

.. [AY1983] \I. A. Aizenberg and A. P. Yuzhakov.  *Integral
            representations and residues in multidimensional complex
            analysis*.  Translations of Mathematical Monographs,
            **58**. American Mathematical Society, Providence,
            RI. (1983). x+283 pp. ISBN: 0-8218-4511-X.

.. [AZZ2005] V. Anne, L.Q. Zamboni, I. Zorca, Palindromes and Pseudo-
             Palindromes in Episturmian and Pseudo-Palindromic
             Infinite Words, in : S. Brlek, C. Reutenauer (Eds.),
             Words 2005, Publications du LaCIM, Vol. 36 (2005)
             91--100.

.. _ref-B:

**B**

.. [Ba1994] Kaushik Basu. *The Traveler's Dilemma: Paradoxes of
            Rationality in Game Theory*. The American Economic Review
            (1994): 391-395.

.. [BaSt1990] Margaret M. Bayer and Bernd Sturmfels. *Lawrence polytopes*.
              Canadian J. Math.42 (1990), 62–79.

.. [BAK1998] \E. Biham, R. J. Anderson, and L. R. Knudsen,
             *Serpent: A new block cipher proposal*; in FSE, (1998), pp. 222-238.

.. [Bar1970] Barnette, "Diagrams and Schlegel diagrams", in
             Combinatorial Structures and Their Applications,
             Proc. Calgary Internat. Conference 1969, New York, 1970,
             Gordon and Breach.

.. [Bar2006] \G. Bard. 'Accelerating Cryptanalysis with the Method of
             Four Russians'. Cryptography E-Print Archive
             (http://eprint.iacr.org/2006/251.pdf), 2006.

.. [Bat1991] \V. V. Batyrev, *On the classification of smooth projective
             toric varieties*, Tohoku Math. J. **43** (1991), 569-585

.. [Bat1994] Victor V. Batyrev,
             "Dual polyhedra and mirror symmetry for Calabi-Yau
             hypersurfaces in toric varieties",
             J. Algebraic Geom. 3 (1994), no. 3, 493-535.
             :arxiv:`alg-geom/9310003v1`

.. [Baz2011] Ivan Bazhov,
             On orbits of the automorphism group on a complete toric
             variety.
             Beitr Algebra Geom (2013) 54: 471,
             :arxiv:`1110.4275`,
             :doi:`10.1007/s13366-011-0084-0`.

.. [BB1997] Mladen Bestvina and Noel Brady. *Morse theory and
            finiteness properties of groups*. Invent. Math. **129**
            (1997). No. 3,
            445-470. www.math.ou.edu/~nbrady/papers/morse.ps.

.. [BB2005] \A. Björner, F. Brenti. *Combinatorics of Coxeter
            groups*. New York: Springer, 2005.

.. [BB2005a] \V. Batagelj and U. Brandes. *Efficient generation of
             large random networks*. Phys. Rev. E, 71, 036113, 2005.
             :doi:`10.1103/PhysRevE.71.036113`.

.. [BB2009] Tomas J. Boothby and Robert W. Bradshaw. *Bitslicing and
            the Method of Four Russians Over Larger Finite
            Fields*. :arxiv:`0901.1413`, 2009.

.. [BB2013] Gavin Brown, Jaroslaw Buczynski:
            *Maps of toric varieties in Cox coordinates*,
            :arxiv:`1004.4924`

.. [BBBCDGLLLMPPSW2019] \D. Bellizia, F. Berti, O. Bronchain, G. Cassiers,
                        S. Duval, C. Guo, G. Leander, G. Leurent, I. Levi,
                        C. Momin, O. Pereira, T. Peters, F. Standeart, F. Wiemer.
                        "Spook:  Sponge-Based Leakage-Resilient AuthenticatedEncryption with a Masked Tweakable Block Cipher"
                        https://csrc.nist.gov/CSRC/media/Projects/Lightweight-Cryptography/documents/round-1/spec-doc/Spook-spec.pdf

.. [BCDM2019] \T. Beyne, Y. L. Chen, C. Dobraunig, B. Mennink. *Elephant v1* (2019)
              https://csrc.nist.gov/CSRC/media/Projects/Lightweight-Cryptography/documents/round-1/spec-doc/elephant-spec.pdf

.. [BeBo2009] Olivier Bernardi and Nicolas Bonichon, *Intervals in Catalan
              lattices and realizers of triangulations*, JCTA 116 (2009)

.. [BBGL2008] \A. Blondin Massé, S. Brlek, A. Garon, and S. Labbé,
              Combinatorial properties of f -palindromes in the
              Thue-Morse sequence. Pure Math. Appl.,
              19(2-3):39--52, 2008.

.. [BBISHAR2015] \S. Banik, A. Bogdanov, T. Isobe, K. Shibutani, H. Hiwatari,
                 \T. Akishita, and F. Regazzoni,
                 *Midori: A block cipher for low energy*; in ASIACRYPT, (2015), pp. 411-436.

.. [BBKMW2013] \B. Bilgin, A. Bogdanov, M, Knezevic, F. Mendel, and Q. Wang,
               *Fides: Lightweight authenticated cipher with side-channel resistance
               for constrained hardware*; in CHES, (2013), pp. 142-158.

.. [BBLSW1999] Babson, Björner, Linusson, Shareshian, and Welker,
               *Complexes of not i-connected graphs*, Topology 38
               (1999), 271-299

.. [BBMF2008] \N. Bonichon, M. Bousquet-Mélou, E. Fusy.
              *Baxter permutations and plane bipolar orientations*.
              Séminaire Lotharingien de combinatoire 61A, article B61Ah, 2008.

.. [BCDGNPY2019] \Z. Bao, A. Chakraborti, N. Datta, J. Guo, M. Nandi, T. Peyrin, K. Yasuda.
                 "PHOTON-BeetleAuthenticated Encryption and Hash Family"
                 https://csrc.nist.gov/CSRC/media/Projects/Lightweight-Cryptography/documents/round-1/spec-doc/PHOTON-Beetle-spec.pdf

.. [BPPSST2017] Banik, Pandey, Peyrin, Sasaki, Sim, and Todo,
                GIFT : A Small Present Towards Reaching the Limit of Lightweight
                Encryption. *Cryptographic Hardware and Embedded Systems - CHES 2017*,
                2017.

.. [BPW2006] \J. Buchmann, A. Pychkine, R.-P. Weinmann *Block Ciphers
             Sensitive to Groebner Basis Attacks* in Topics in
             Cryptology -- CT RSA'06; LNCS 3860; pp. 313--331;
             Springer Verlag 2006; pre-print available at
             http://eprint.iacr.org/2005/200

.. [BBS1982] \L. Blum, M. Blum, and M. Shub. Comparison of Two
             Pseudo-Random Number Generators. *Advances in Cryptology:
             Proceedings of Crypto '82*, pp.61--78, 1982.

.. [BBS1986] \L. Blum, M. Blum, and M. Shub. A Simple Unpredictable
             Pseudo-Random Number Generator. *SIAM Journal on
             Computing*, 15(2):364--383, 1986.

.. [BIANCO] \L. Bianco, P. Dell‘Olmo, S. Giordani
            An Optimal Algorithm to Find the Jump Number of Partially Ordered Sets
            Computational Optimization and Applications,
            1997, Volume 8, Issue 2, pp 197--210,
            :doi:`10.1023/A:1008625405476`

.. [BC1977] \R. E. Bixby, W. H. Cunningham, Matroids, Graphs, and
            3-Connectivity. In Graph theory and related topics
            (Proc. Conf., Univ. Waterloo, Waterloo, ON, 1977), 91-103

.. [BC2003] \A. Biryukov and C. D. Canniere *Block Ciphers and Systems
            of Quadratic Equations*; in Proceedings of Fast Software
            Encryption 2003; LNCS 2887; pp. 274-289,
            Springer-Verlag 2003.

.. [BC2012] Mohamed Barakat and Michael Cuntz. "Coxeter and
            crystallographic arrangements are inductively free."
            Adv. in Math. **229** Issue 1
            (2012). pp. 691-709. :doi:`10.1016/j.aim.2011.09.011`,
            :arxiv:`1011.4228`.

.. [BC2018] Patrick Brosnan and Timothy Y. Chow.
            *Unit interval orders and the dot action on the cohomology
            of regular semisimple Hessenberg varieties*. Advances in
            Mathematics 329 (2018): 955-1001. :doi:`10.1016/j.aim.2018.02.020`,
            :arxiv:`1511.00773v1`.

.. [BCCCNSY2010] Charles Bouillaguet, Hsieh-Chung Chen, Chen-Mou
                 Cheng, Tung Chou, Ruben Niederhagen, Adi Shamir, and
                 Bo-Yin Yang.    *Fast exhaustive search for
                 polynomial systems in GF(2)*. In Stefan Mangard and
                 François-Xavier Standaert, editors, CHES, volume 6225
                 of Lecture Notes in Computer Science, pages
                 203–218. Springer, 2010. pre-print available at
                 http://eprint.iacr.org/2010/313.pdf

.. [BCCM2015] \M. Borassi, D. Coudert, P. Crescenzi, and A. Marino.
              On Computing the Hyperbolicity of Real-World Graphs. Proceedings
              of the 23rd European Symposium on Algorithms (ESA 2015),
              :doi:`10.1007/978-3-662-48350-3_19`.

.. [BCdlOG2000] Volker Braun, Philip Candelas, Xendia de la Ossa,
                Antonella Grassi, *Toric Calabi-Yau Fourfolds, Duality
                Between N=1 Theories and Divisors that Contribute to the
                Superpotential*, :arxiv:`hep-th/0001208`

.. [BCGKKKLNPRRTY2012] \J. Borghoff, A. Canteaut, T. Güneysu, E. B. Kavun, M. Knezevic,
                       \L. R. Knudsen, G. Leander, V. Nikov, C. Paar, C. Rechberger,
                       \P. Rombouts, S. S. Thomsen, and T. Yalcin,
                       *PRINCE - A low-latency block cipher for pervasive computing
                       applications*; in ASIACRYPT, (2012), pp. 208-225.

.. [BCH2002] \G. Brinkmann, G. Caporossi and P. Hansen,
             *A Constructive Enumeration of Fusenes and Benzenoids*,
             Journal of Algorithms, 45:155-166, 2002.
             :doi:`10.1016/S0196-6774(02)00215-8`.

.. [BCHOPSY2017] \G. Benkart, L. Colmenarejo, P. E. Harris, R. Orellana, G. Panova,
                 A. Schilling, M. Yip. *A minimaj-preserving crystal on ordered
                 multiset partitions*.
                 Advances in Applied Math. 95 (2018) 96-115,
                 :doi:`10.1016/j.aam.2017.11.006`. :arxiv:`1707.08709v2`.

.. [BCJ2007] Gregory V. Bard, and Nicolas T. Courtois, and Chris
             Jefferson.  *Efficient Methods for Conversion and
             Solution of Sparse Systems of Low-Degree Multivariate
             Polynomials over GF(2) via SAT-Solvers*.  Cryptology
             ePrint Archive: Report 2007/024. available at
             http://eprint.iacr.org/2007/024

.. [BCM15] Michele Borassi, Pierluigi Crescenzi, and Andrea Marino,
           Fast and Simple Computation of Top-k Closeness Centralities.
           :arxiv:`1507.01490`.

.. [BCN1989] Andries E. Brouwer, Arjeh M. Cohen, and Arnold Neumaier.
             *Distance-Regular Graphs*, Springer, 1989.

.. [BdJ2008] Besser, Amnon, and Rob de Jeu. "Li^(p)-Service? An Algorithm
             for Computing p-Adic Polylogarithms." Mathematics of Computation
             (2008): 1105-1134.

.. [BD1989] \R. J. Bradford and J. H. Davenport, Effective tests for
            cyclotomic polynomials, Symbolic and Algebraic
            Computation (1989), pp. 244--251,
            :doi:`10.1007/3-540-51084-2_22`

.. [BD2004] \M. Becker and A. Desoky.
            *A study of the DVD content scrambling system (CSS) algorithm*; in
            Proceedings of ISSPIT, (2004), pp. 353-356.

.. [BD2007] Michael Brickenstein, Alexander Dreyer; *PolyBoRi: A
            Groebner basis framework for Boolean polynomials*;
            pre-print available at
            http://www.itwm.fraunhofer.de/fileadmin/ITWM-Media/Zentral/Pdf/Berichte_ITWM/2007/bericht122.pdf

.. [BDLV2006] \S. Brlek, S. Dulucq, A. Ladouceur, L. Vuillon, Combinatorial
              properties of smooth infinite words, Theoret. Comput. Sci. 352
              (2006) 306--317.

.. [BDP2013] Thomas Brüstle, Grégoire Dupont, Matthieu Pérotin
   *On Maximal Green Sequences*
   :arxiv:`1205.2050`

.. [BDMW2010] \K. A. Browning, J. F. Dillon, M. T. McQuistan, and A. J. Wolfe,
              *An APN permutation in dimension six*; in Finite Fields: Theory
              and Applications - FQ9, volume 518 of Contemporary Mathematics,
              pages 33–42. AMS, 2010.

.. [BdVO2012] Christopher Bowman, Maud De Visscher, Rosa Orellana.
              *The partition algebra and the Kronecker coefficients*.
              :arxiv:`1210.5579v6`.

.. [BE1992] \A. Brouwer and C. Van Eijl,
            *On the p-Rank of the Adjacency Matrices of Strongly Regular
            Graphs*,
            Journal of Algebraic Combinatorics (1992), vol.1, n.4, pp329-346,
            :doi:`10.1023/A%3A1022438616684`.

.. [Bec1992] Bernhard Beckermann. "A reliable method for computing M-Padé
             approximants on arbitrary staircases". J. Comput. Appl. Math.,
             40(1):19-42, 1992. https://doi.org/10.1016/0377-0427(92)90039-Z.

.. [BeCoMe] Frits Beukers, Henri Cohen, Anton Mellit,
   *Finite hypergeometric functions*,
   :arxiv:`1505.02900`

.. [Bee] Robert A. Beezer, *A First Course in Linear Algebra*,
         http://linear.ups.edu/. Accessed 15 July 2010.

.. [Bei1970] Lowell Beineke, *Characterizations of derived graphs*,
             Journal of Combinatorial Theory,
             Vol. 9(2), pages 129-135, 1970.
             :doi:`10.1016/S0021-9800(70)80019-9`.

.. [Bel2011] Belarusian State University,
             *Information technologies. Data protection. Cryptograpic algorithms for
             encryption and integrity control*; in STB 34.101.31-2011, (2011).

.. [Bel1927] E.T. Bell, "Partition Polynomials",
             Annals of Mathematics,
             Second Series, Vol. 29, No. 1/4 (1927 - 1928), pp. 38-46

.. [Benasque2009] Fernando Rodriguez Villegas, *The L-function of the quintic*,
   http://users.ictp.it/~villegas/hgm/benasque-2009-report.pdf

.. [Ber1987] \M. Berger, *Geometry I*, Springer (Berlin) (1987);
             :doi:`10.1007/978-3-540-93815-6`

.. [Ber1991] \C. Berger, "Une version effective du théorème de
             Hurewicz", https://tel.archives-ouvertes.fr/tel-00339314/en/.

.. [Ber2007] Jean Berstel. Sturmian and episturmian words (a survey of
             some recent results). In S. Bozapalidis and G. Rahonis,
             editors, CAI 2007,volume 4728 of Lecture Notes in
             Computer Science, pages 23-47. Springer-Verlag, 2007.

.. [Ber2008] \W. Bertram : *Differential Geometry, Lie Groups and
             Symmetric Spaces over General Base Fields and Rings*,
             Memoirs of the American Mathematical Society, vol. 192
             (2008); :doi:`10.1090/memo/0900`; :arxiv:`math/0502168`

.. [BerZab05] Nantel Bergeron, Mike Zabrocki,
              *The Hopf algebras of symmetric functions and quasisymmetric
              functions in non-commutative variables are free and cofree*,
              J. of Algebra and its Applications (8)(2009), No 4, pp. 581--600,
              :doi:`10.1142/S0219498809003485`,
              :arxiv:`math/0509265v3`.

.. [BeukersHeckman] \F. Beukers and \G. Heckman,
   *Monodromy for the hypergeometric function* `{}_n F_{n-1}`,
   Invent. Math. 95 (1989)

.. [BF1999] Thomas Britz, Sergey Fomin,
            *Finite posets and Ferrers shapes*,
            Advances in Mathematics 158, pp. 86-127 (2001),
            :arxiv:`math/9912126` (the arXiv version has fewer errors).

.. [BF2001] Boucheron, S. and Fernandez de la Vega, W.,
            *On the Independence Number of Random Interval Graphs*,
            Combinatorics, Probability and Computing v10, issue 05,
            Pages 385--396,
            Cambridge Univ Press, 2001.
            :doi:`10.1017/S0963548301004813`.

.. [BF2005] \R.L. Burden and J.D. Faires. *Numerical Analysis*.
            8th edition, Thomson Brooks/Cole, 2005.

.. [BFS2004] Magali Bardet, Jean-Charles Faugère, and Bruno Salvy, On
             the complexity of Groebner basis computation of
             semi-regular overdetermined algebraic equations.
             Proc. International Conference on Polynomial System
             Solving (ICPSS), pp. 71-75, 2004.

.. [BFSS2006] \A. Bostan, P. Flajolet, B. Salvy and E. Schost, *Fast
              Computation of special resultants*, Journal of Symbolic
              Computation 41 (2006), 1-29

.. [BFZ2005] \A. Berenstein, \S. Fomin, and \A. Zelevinsky, *Cluster
             algebras. III. Upper bounds and double Bruhat cells*,
             Duke Math. J. 126 (2005), no. 1, 1–52.

.. [BG1972] \A. Berman and P. Gaiha. A generalization of irreducible
            monotonicity. Linear Algebra and its Applications, 5:29-38,
            1972.

.. [BG1980] \R. L. Bishop and S. L. Goldberg, *Tensor analysis on
            Manifolds*, Dover (New York) (1980)

.. [BG1985] \M. Blum and S. Goldwasser. An Efficient Probabilistic
            Public-Key Encryption Scheme Which Hides All Partial
            Information. In *Proceedings of CRYPTO 84 on Advances in
            Cryptology*, pp. 289--299, Springer, 1985.

.. [BG1988] \M. Berger & B. Gostiaux : *Differential Geometry:
            Manifolds, Curves and Surfaces*, Springer (New York)
            (1988); :doi:`10.1007/978-1-4612-1033-7`

.. [BGM2012] \G. Brinkmann, J. Goedgebeur and B.D. McKay,
             *Generation of Fullerenes*, Journal of Chemical Information and
             Modeling, 52(11):2910-2918, 2012. :doi:`10.1021/ci3003107`.

.. [BI1984] Eiichi Bannai, Tatsuro Ito,
            *Algebraic Combinatorics I: Association Schemes*,
            Benjamin/Cummings, 1984

.. [Bil2011] \N. Billerey. *Critères d'irréductibilité pour les
             représentations des courbes elliptiques*. Int. J. Number
             Theory, 7 (2011);  :doi:`10.1142/S1793042111004538`

.. [BH1994] \S. Billey, M. Haiman. *Schubert polynomials for the
            classical groups*. J. Amer. Math. Soc., 1994.

.. [BH2017] Georgia Benkart and Tom Halverson. *Partition algebras*
            `\mathsf{P}_k(n)` *with* `2k > n` *and the fundamental theorems
            of invariant theory for the symmetric group* `\mathsf{S}_n`.
            Preprint (2017). :arxiv:`1707.1410`

.. [BHS2008] Robert Bradshaw, David Harvey and William
             Stein. strassen_window_multiply_c. strassen.pyx, Sage
             3.0, 2008. http://www.sagemath.org

.. [BHNR2004] \S. Brlek, S. Hamel, M. Nivat, C. Reutenauer, On the
              Palindromic Complexity of Infinite Words,
              in J. Berstel, J.  Karhumaki, D. Perrin, Eds,
              Combinatorics on Words with Applications, International
              Journal of Foundation of Computer Science, Vol. 15,
              No. 2 (2004) 293--306.

.. [BHZ2005] \N. Bergeron, C. Hohlweg, and M. Zabrocki, *Posets
             related to the Connectivity Set of Coxeter Groups*.
             :arxiv:`math/0509271v3`

.. [Big1993] Norman Linstead Biggs. *Algebraic Graph Theory*, 2nd ed.
             Cambridge University Press, 1993.
             :doi:`10.1017/CBO9780511608704`

.. [Big1999] Stephen J. Bigelow. The Burau representation is not
             faithful for `n = 5`. Geom. Topol., 3:397--404, 1999.

.. [Big2003] Stephen J. Bigelow, *The Lawrence-Krammer representation*,
             Geometric Topology, 2001 Georgia International Topology
             Conference, AMS/IP Studies in Advanced Mathematics 35
             (2003). :arxiv:`math/0204057v1`

.. [BIP] Rene Birkner, Nathan Owen Ilten, and Lars Petersen:
         Computations with equivariant toric vector bundles,
         The Journal of Software for Algebra and Geometry: Macaulay2.
         http://msp.org/jsag/2010/2-1/p03.xhtml
         http://www.math.uiuc.edu/Macaulay2/doc/Macaulay2-1.8.2/share/doc/Macaulay2/ToricVectorBundles/html/

.. [Bir1975] \J. Birman. *Braids, Links, and Mapping Class Groups*,
             Princeton University Press, 1975

.. [Bj1980] Anders Björner,
            *Shellable and Cohen-Macaulay partially ordered sets*,
            Trans. Amer. Math. Soc. 260 (1980), 159-183,
            :doi:`10.1090/S0002-9947-1980-0570784-2`

.. [BjWe2005] \A. Björner and V. Welker, *Segre and Rees products of posets,
              with ring-theoretic applications*, J. Pure Appl. Algebra
              198 (2005), 43-55

.. [BJKLMPSSS2016] \C. Beierle, J. Jean, S. Kölbl, G. Leander, A. Moradi,
                   \T. Peyrin, Y. Sasaki, P. Sasdrich, and S. M. Sim,
                   *The SKINNY family of block ciphers and its low-latency
                   variant MANTIS*; in CRYPTO, (2016), pp. 123-153.

.. [BK1973] Coen Bron and Joep Kerbosch. *Algorithm 457:
            Finding All Cliques of an Undirected Graph*. Commun. ACM. v
            16. n 9. 1973,  pages 575-577. ACM Press. [Online] Available:
            http://www.ram.org/computing/rambin/rambin.html

.. [BK1992] \U. Brehm and W. Kuhnel, *15-vertex triangulations of an
            8-manifold*, Math. Annalen 294 (1992), no. 1, 167-193.

.. [BK2001] \W. Bruns and R. Koch, *Computing the integral closure of an
            affine semigroup*. Uni. Iaggelonicae Acta Math. 39, (2001),
            59-70

.. [BK2008] \J. Brundan and A. Kleshchev.
            *Blocks of cyclotomic Hecke algebras and Khovanov-Lauda algebras*.
            Invent. Math. *178* (2009), no. 3, 451–484.
            :mathscinet:`MR2551762`

.. [BK2009] \J. Brundan and A. Kleshchev.
            *Graded decomposition numbers for cyclotomic Hecke algebras*.
            Adv. Math. **222** (2009), 1883–1942.
            :mathscinet:`MR2562768`

.. [BK2017] Pascal Baseilhac and Stefan Kolb. *Braid group action
            and root vectors for the* `q`-*Onsager algebra*.
            Preprint, (2017) :arxiv:`1706.08747`.

.. [BKK2000]  Georgia Benkart, Seok-Jin Kang, Masaki Kashiwara.
              *Crystal bases for the quantum superalgebra* `U_q(\mathfrak{gl}(m,n))`,
              J. Amer. Math. Soc. **13** (2000), no. 2, 295-331.

.. [BKLPPRSV2007]
            \A. Bogdanov, L. Knudsen, G. Leander, C. Paar, A. Poschmann,
            M. Robshaw, Y. Seurin, C. Vikkelsoe. *PRESENT: An Ultra-Lightweight
            Block Cipher*; in Proceedings of CHES 2007; LNCS 7427; pp. 450-466;
            Springer Verlag 2007; available at
            :doi:`10.1007/978-1-4419-5906-5_605`

.. [BKW2011] \J. Brundan, A. Kleshchev, and W. Wang,
             *Graded Specht modules*,
             J. Reine Angew. Math., **655** (2011), 61-87.
             :mathscinet:`MR2806105`

.. [BL1994] Bernhard Beckermann, George Labahn. "A Uniform Approach for the
            Fast Computation of Matrix-Type Padé Approximants". SIAM J. Matrix
            Anal. Appl. 15 (1994) 804-823.
            http://dx.doi.org/10.1137/S0895479892230031

.. [BMP2007] \S. Brlek, G. Melançon, G. Paquin, Properties of the
             extremal infinite smooth words, Discrete
             Math. Theor. Comput. Sci. 9 (2007) 33--49.

.. [BMPS2018] Jonah Blasiak, Jennifer Morse, Anna Pun, and Daniel Summers.
              *Catalan functions and k-schur positivity*
              :arxiv:`1804.03701`

.. [BL1977] Buckles, B.P. and Lybanon, M., *Algorithm 515: generation of a
            vector from the lexicographical index*,
            ACM Transactions on Mathematical Software (TOMS), 1977
            vol. 3, n. 2, pages 180--182.

.. [BL1984] \A. Brouwer, J. van Lint,
            *Strongly regular graphs and partial geometries*,
            Enumeration and design,
            (Waterloo, Ont., 1982) (1984): 85-122.
            http://oai.cwi.nl/oai/asset/1817/1817A.pdf

.. [BL2000] Anders Björner and Frank H. Lutz, "Simplicial manifolds,
            bistellar flips and a 16-vertex triangulation of the
            Poincaré homology 3-sphere", Experiment. Math. 9 (2000),
            no. 2, 275-289.

.. [BL2003] \S. Brlek, A. Ladouceur, A note on differentiable palindromes,
            Theoret. Comput. Sci. 302 (2003) 167--178.

.. [BL2008] Corentin Boissy and Erwan Lanneau, *Dynamics and geometry
            of the Rauzy-Veech induction for quadratic differentials*
            (:arxiv:`0710.5614`) to appear in Ergodic Theory and
            Dynamical Systems.

.. [BraLea2008] \C. Bracken and Gregor Leander: *New families of functions
             with differential uniformity of 4*, Proceedings of the Conference
             BFCA, Copenhagen, 2008.

.. [BLRS2009] \J. Berstel, A. Lauve, C. Reutenauer, F. Saliola,
              Combinatorics on words: Christoffel words and
              repetitions in words, CRM Monograph Series, 27. American
              Mathematical Society, Providence, RI, 2009.  xii+147
              pp. ISBN: 978-0-8218-4480-9

.. [BLS1999] \A. Brandstadt, VB Le and JP Spinrad.
             *Graph classes: a survey*.
             SIAM Monographs on Discrete Mathematics and Applications, 1999.

.. [BLV1999] Bernhard Beckermann, George Labahn, and Gilles Villard. "Shifted
             normal forms of polynomial matrices". In ISSAC'99, pages 189-196.
             ACM, 1999. https://doi.org/10.1145/309831.309929 .

.. [BLV2006] Bernhard Beckermann, George Labahn, and Gilles Villard. "Normal
             forms for general polynomial matrices". J. Symbolic Comput.,
             41(6):708-737, 2006. https://doi.org/10.1016/j.jsc.2006.02.001 .

.. [BM1940] Becker, M. F., and Saunders MacLane. The minimum number of
            generators for inseparable algebraic extensions. Bulletin of the
            American Mathematical Society 46, no. 2 (1940): 182-186.

.. [BM1977] \R. S. Boyer, J. S. Moore, A fast string searching
            algorithm, Communications of the ACM 20 (1977) 762--772.

.. [BM1983] Buer, B., and Mohring, R. H.  A fast algorithm for decomposition of
            graphs and posets, Math. Oper. Res., Vol 8 (1983): 170-184.

.. [BM2008] John Adrian Bondy and U.S.R. Murty, "Graph theory", Volume
            244 of Graduate Texts in Mathematics, 2nd edition, Springer, 2008.

.. [BM2003] Bazzi and Mitter, {\it Some constructions of codes from
            group actions}, (preprint March 2003, available on
            Mitter's MIT website).

.. [BM2004] John M. Boyer and Wendy J. Myrvold, *On the Cutting Edge:
            *Simplified `O(n)` Planarity by Edge Addition*. Journal of Graph
            Algorithms and Applications, Vol. 8, No. 3, pp. 241-273,
            2004. :doi:`10.7155/jgaa.00091`.

.. [BM2007] \G. Brinkmann and B.D. McKay, *Fast generation of planar graphs*,
            MATCH-Communications in Mathematical and in Computer Chemistry,
            58(2):323-357, 2007.

.. [BM2012] \N. Bruin and A. Molnar, *Minimal models for rational
            functions in a dynamical setting*,
            LMS Journal of Computation and Mathematics, Volume 15
            (2012), pp 400-417.

.. [BM2016] Gunnar Brinkmann, Brendan McKay,
            *Guide to using plantri*, version 5.0, 2016.
            http://cs.anu.edu.au/~bdm/plantri/plantri-guide.txt

.. [BMBFLR2008] A. Blondin-Massé, S. Brlek, A. Frosini, S. Labbé,
                S. Rinaldi, *Reconstructing words from a fixed
                palindromic length sequence*, Proc. TCS 2008, 5th IFIP
                International Conference on Theoretical Computer
                Science (September 8-10 2008, Milano, Italia).

.. [BMBL2008] A. Blondin-Massé, S. Brlek, S. Labbé, *Palindromic
              lacunas of the Thue-Morse word*, Proc. GASCOM 2008 (June
              16-20 2008, Bibbiena, Arezzo-Italia), 53--67.

.. [BMS2006] Bugeaud, Mignotte, and Siksek. "Classical and modular
             approaches to exponential Diophantine
             equations: I. Fibonacci and Lucas perfect powers." Annals
             of Math, 2006.

.. [BMSS2006] Alin Bostan, Bruno Salvy, Francois Morain, Eric Schost. Fast
              algorithms for computing isogenies between elliptic
              curves. [Research Report] 2006, pp.28. <inria-00091441>

.. [BN2010] \D. Bump and M. Nakasuji.
            Integration on `p`-adic groups and crystal bases.
            Proc. Amer. Math. Soc. 138(5), pp. 1595--1605.

.. [BN2008] Victor V. Batyrev and Benjamin Nill. Combinatorial aspects
            of mirror symmetry. In *Integer points in polyhedra ---
            geometry, number theory, representation theory, algebra,
            optimization, statistics*, volume 452 of *Contemp. Math.*,
            pages 35--66. Amer. Math. Soc., Providence,
            RI, 2008. :arxiv:`math/0703456v2`.

.. [Bob2013] \J.W. Bober. Conditionally bounding analytic ranks of
             elliptic curves. ANTS
             10, 2013. http://msp.org/obs/2013/1-1/obs-v1-n1-p07-s.pdf

.. [Bod1993] \H. L. Bodlaender,
             *A Tourist Guide through Treewidth*, Acta Cybern. 1993.

.. [Bod1998] Hans L. Bodlaender, *A partial k-arboretum of graphs with bounded
             treewidth*, Theoretical Computer Science 209(1-2):1-45, 1998.
             :doi:`10.1016/S0304-3975(97)00228-4`.

.. [Bo2009] Bosch, S., Algebra, Springer 2009

.. [Bor1993] Lev A. Borisov,
             "Towards the mirror symmetry for Calabi-Yau complete
             intersections in Gorenstein Fano toric varieties", 1993.
             :arxiv:`alg-geom/9310001v1`

.. [Bor1995] Stephen P. Borgatti. *Centrality and AIDS*. (1995).
             Connections 18(1):112-115.
             [Online] Available:
             http://www.analytictech.com/networks/centaids.htm

.. [BOR2009] Emmanuel Briand, Rosa Orellana, Mercedes Rosas.
             *The stability of the Kronecker products of Schur
             functions*.
             :arxiv:`0907.4652v2`.

.. [Bou1989] \N. Bourbaki. *Lie Groups and Lie Algebras*. Chapters 1-3.
             Springer. 1989.

.. [BP1982] \H. Beker and F. Piper. *Cipher Systems: The Protection of
            Communications*. John Wiley and Sons, 1982.

.. [BP1993] Dominique Bernardi and Bernadette Perrin-Riou,
            Variante `p`-adique de la conjecture de Birch et
            Swinnerton-Dyer (le cas supersingulier),
            C. R. Acad. Sci. Paris, Sér I. Math., 317 (1993), no. 3,
            227-232.

.. [BP1994] \A. Berman and R. J. Plemmons. Nonnegative Matrices in the
            Mathematical Sciences. SIAM, Philadelphia, 1994.

.. [BP2000] \V. M. Bukhshtaber and T. E. Panov, "Moment-angle
            complexes and combinatorics of simplicial manifolds,"
            *Uspekhi Mat. Nauk* 55 (2000), 171--172.

.. [BP2015] \P. Butera and M. Pernici "Sums of permanental minors
            using Grassmann algebra", International Journal of Graph
            Theory and its Applications, 1 (2015),
            83–96. :arxiv:`1406.5337`

.. [BPRS2009] \J. Bastian, \T. Prellberg, \M. Rubey, \C. Stump, *Counting the
            number of elements in the mutation classes of* `\tilde{A}_n`-*quivers*;
            :arxiv:`0906.0487`

.. [BPS2008] Lubomira Balkova, Edita Pelantova, and Wolfgang Steiner.
             *Sequences with constant number of return
             words*. Monatsh. Math, 155 (2008) 251-263.

.. [BPU2016] Alex Biryukov, Léo Perrin, Aleksei Udovenko,
             *Reverse-Engineering the S-Box of Streebog, Kuznyechik and STRIBOBr1*; in
             EuroCrypt'16, pp. 372-402.

.. [Brandes01] Ulrik Brandes,
               A faster algorithm for betweenness centrality,
               Journal of Mathematical Sociology 25.2 (2001): 163-177,
               http://www.inf.uni-konstanz.de/algo/publications/b-fabc-01.pdf

.. [Bra2011] Volker Braun,
             Toric Elliptic Fibrations and F-Theory Compactifications,
             :arxiv:`1110.4883`

.. [Bre1993] Richard P. Brent.
             *On computing factors of cyclotomic polynomials*.
             Mathematics of Computation. **61** (1993). No. 203. pp 131--149.
             :arxiv:`1004.5466v1`. http://www.jstor.org/stable/2152941

.. [Bre1997] \T. Breuer "Integral bases for subfields of cyclotomic
             fields" AAECC 8, 279--289 (1997).

.. [Bre2000] Enno Brehm, *3-Orientations and Schnyder 3-Tree-Decompositions*,
             2000.
             https://page.math.tu-berlin.de/~felsner/Diplomarbeiten/brehm.ps.gz

.. [Bre2008] \A. Bretscher and D. G. Corneil and M. Habib and C. Paul (2008), "A
             simple Linear Time LexBFS Cograph Recognition Algorithm", SIAM
             Journal on Discrete Mathematics, 22 (4): 1277–1296,
             :doi:`10.1137/060664690`.

.. [Bro2011] Francis Brown, *Multiple zeta values and periods: From
             moduli spaces to Feynman integrals*, in Contemporary Mathematics
             vol 539, pages 27-52, 2011.

.. [Bro2016] \A.E. Brouwer,
             Personal communication, 2016.

.. [Br1910] Bruckner, "Uber die Ableitung der allgemeinen Polytope und
            die nach Isomorphismus verschiedenen Typen der allgemeinen
            Achtzelle (Oktatope)", Verhand. Konik. Akad. Wetenschap,
            Erste Sectie, 10 (1910)

.. [Br2000] Kenneth S. Brown, *Semigroups, rings, and Markov chains*,
            :arxiv:`math/0006145v1`.


.. [BR2000a] \P. Barreto and V. Rijmen,
             *The ANUBIS Block Cipher*; in
             First Open NESSIE Workshop, (2000).

.. [BR2000b] \P. Barreto and V. Rijmen,
             *The Khazad legacy-level Block Cipher*; in
             First Open NESSIE Workshop, (2000).

.. [BR2000c] \P. Barreto and V. Rijmen,
             *The Whirlpool hashing function*; in
             First Open NESSIE Workshop, (2000).

.. [Br2016] *Bresenham's Line Algorithm*, Python, 26 December 2016.
            http://www.roguebasin.com/index.php?title=Bresenham%27s_Line_Algorithm

.. [Bro1982] \A. Brouwer,
             *Polarities of G. Higman's symmetric design and a strongly regular
             graph on 176 vertices*,
             Aequationes mathematicae 25, no. 1 (1982): 77-82.
             :doi:`10.1007/BF02189599`.

.. [Bro1989] \A. Broder, *Generating random spanning trees*,
             Proceedings of the 30th IEEE Symposium on Foundations of
             Computer Science, 1989, pp. 442-447.
             :doi:`10.1109/SFCS.1989.63516`,
             <http://www.cs.cmu.edu/~15859n/RelatedWork/Broder-GenRanSpanningTrees.pdf>_

.. [BRS2015] \A. Boussicault, S. Rinaldi et S. Socci.
             *The number of directed k-convex polyominoes*
             27th Annual International Conference on Formal Power Series and
             Algebraic Combinatorics (FPSAC 2015), 2015.
             :arxiv:`1501.00872`

.. [Bru1994] Richard A. Brualdi, Hyung Chan Jung, William T.Trotter Jr
             *On the poset of all posets on* `n` *elements*
             Volume 50, Issue 2, 6 May 1994, Pages 111-123
             Discrete Applied Mathematics
             http://www.sciencedirect.com/science/article/pii/0166218X9200169M

.. [Bru1998] \J. Brundan. *Modular branching rules and the Mullineux map
             for Hecke algebras of type* `A`.
             Proc. London Math. Soc. (3) **77** (1998), 551–581.
             :mathscinet:`MR1643413`

.. [Bruin-Molnar] \N. Bruin and A. Molnar, *Minimal models for rational
            functions in a dynamical setting*,
            LMS Journal of Computation and Mathematics, Volume 15 (2012),
            pp 400-417.

.. [BS1996] Eric Bach, Jeffrey Shallit. *Algorithmic Number Theory,
            Vol. 1: Efficient Algorithms*. MIT Press, 1996. ISBN
            978-0262024051.

.. [BS2003] \I. Bouyukliev and J. Simonis, Some new results on optimal
            codes over `F_5`, Designs, Codes and Cryptography 30,
            no. 1 (2003): 97-111,
            http://www.moi.math.bas.bg/moiuser/~iliya/pdf_site/gf5srev.pdf.

.. [BS2011] \E. Byrne and A. Sneyd, On the Parameters of Codes with
            Two Homogeneous Weights. WCC 2011-Workshop on coding and
            cryptography,
            pp. 81-90. 2011. https://hal.inria.fr/inria-00607341/document

.. [BS2012] Jonathan Bloom and Dan Saracino, *Modified growth
            diagrams, permutation pivots, and the BWX map* `Phi^*`,
            Journal of Combinatorial Theory, Series A Volume 119,
            Number 6 (2012), pp. 1280-1298.

.. [BSS2009] David Bremner, Mathieu Dutour Sikiric, Achill Schuermann:
             Polyhedral representation conversion up to symmetries,
             Proceedings of the 2006 CRM workshop on polyhedral
             computation, AMS/CRM Lecture Notes, 48 (2009),
             45-71. :arxiv:`math/0702239`

.. [BSV2010] \M. Bolt, S. Snoeyink, E. Van Andel. "Visual
             representation of the Riemann map and Ahlfors map via the
             Kerzman-Stein equation". Involve 3-4 (2010), 405-420.

.. [BDLGZ2009] \M. Bucci et al.  A. De Luca, A. Glen, L. Q. Zamboni,
               A connection between palindromic and factor complexity
               using return words," Advances in Applied Mathematics
               42 (2009) 60-74.

.. [BUVO2007] Johannes Buchmann, Ullrich Vollmer: Binary Quadratic Forms,
              An Algorithmic Approach, Algorithms and Computation in Mathematics,
              Volume 20, Springer (2007)

.. [BV2004] Jean-Luc Baril, Vincent Vajnovszki. *Gray code for derangements*.
            Discrete Applied Math. 140 (2004)
            :doi:`10.1016/j.dam.2003.06.002`
            http://jl.baril.u-bourgogne.fr/derange.pdf

.. [BvR1982] Andries Brouwer and John van Rees,
             More mutually orthogonal Latin squares,
             Discrete Mathematics,
             vol.39, num.3, pages 263-281,
             1982
             http://oai.cwi.nl/oai/asset/304/0304A.pdf

.. [BW1988] Anders Björner, Michelle L. Wachs,
            *Generalized quotients in Coxeter groups*.
            Transactions of the American Mathematical Society,
            vol. 308, no. 1, July 1988.
            http://www.ams.org/journals/tran/1988-308-01/S0002-9947-1988-0946427-X/S0002-9947-1988-0946427-X.pdf

.. [BW1993] Thomas Becker and Volker Weispfenning. *Groebner Bases - A
            Computational Approach To Commutative Algebra*. Springer,
            New York, 1993.

.. [BW1994] \M. Burrows, D.J. Wheeler, "A block-sorting lossless data
            compression algorithm", HP Lab Technical Report, 1994,
            available at
            http://www.hpl.hp.com/techreports/Compaq-DEC/SRC-RR-124.html

.. [BW1996] Anders Björner and Michelle L. Wachs. *Shellable nonpure
            complexes and posets. I*. Trans. of
            Amer. Math. Soc. **348** No. 4. (1996)

.. [BZ01] \A. Berenstein, A. Zelevinsky
          *Tensor product multiplicities, canonical bases
          and totally positive varieties*
          Invent. Math. **143** No. 1. (2002), 77-128.

.. [BZ2003] Vladimir Batagelj and Matjaz Zaversnik. *An `O(m)`
            Algorithm for Cores Decomposition of
            Networks*. 2003. :arxiv:`cs/0310049v1`.

.. _ref-C:

**C**

.. [dCa2007] \C. de Canniere: *Analysis and Design of Symmetric Encryption
             Algorithms*, PhD Thesis, 2007.

.. [Can1990] \J. Canny. Generalised characteristic polynomials.
             J. Symbolic Comput. Vol. 9, No. 3, 1990, 241--250.

.. [Car1972] \R. W. Carter. *Simple groups of Lie type*, volume 28 of
             Pure and Applied Mathematics. John Wiley and Sons, 1972.

.. [CS1996] \G. Call and J. Silverman. Computing the Canonical Height on
            K3 Surfaces. Mathematics of Comp. , 65 (1996), 259-290.

.. [CB2007] Nicolas Courtois, Gregory V. Bard: Algebraic Cryptanalysis
            of the Data Encryption Standard, In 11-th IMA Conference,
            Cirencester, UK, 18-20 December 2007, Springer
            LNCS 4887. See also http://eprint.iacr.org/2006/402/.

.. [CC1982] Chottin and R. Cori, *Une preuve combinatoire de la
            rationalité d'une série génératrice associée
            aux arbres*, RAIRO, Inf. Théor. 16, 113--128 (1982)

.. [CC2013] Mahir Bilen Can and Yonah Cherniavsky.
            *Omitting parentheses from the cyclic notation*. (2013).
            :arxiv:`1308.0936v2`.

.. [CCL2015] \N. Cohen, D. Coudert, and A. Lancin. *On computing the Gromov
             hyperbolicity*. ACM Journal of Experimental Algorithmics,
             20(1.6):1-18, 2015. :doi:`10.1145/2780652` or
             [`<https://hal.inria.fr/hal-01182890>`_].

.. [CCLSV2005] \M. Chudnovsky, G. Cornuejols, X. Liu, P. Seymour, K. Vuskovic.
               *Recognizing berge graphs*.
               Combinatorica vol 25 (2005), n 2, pages 143--186.
               :doi:`10.1007/s00493-005-0012-8`.

.. [CD1996] Charles Colbourn and Jeffrey Dinitz,
            Making the MOLS table,
            Computational and constructive design theory,
            vol 368, pages 67-134,
            1996

.. [CD2007] Adrian Clingher and Charles F. Doran,
            "Modular invariants for lattice polarized K3 surfaces",
            Michigan Math. J. 55 (2007), no. 2, 355-393.
            :arxiv:`math/0602146v1` [math.AG]

.. [CD2013] \I. Cardinali and B. De Bruyn,
            *Spin-embeddings, two-intersection sets and two-weight codes*,
            Ars Comb. 109 (2013): 309-319.
            https://biblio.ugent.be/publication/4241842/file/4241845.pdf

.. [CDJN2019] \A. Chakraborti, N. Datta, A. Jha, M. Nandi
              "HyENA"
              https://csrc.nist.gov/CSRC/media/Projects/Lightweight-Cryptography/documents/round-1/spec-doc/hyena-spec.pdf

.. [CDL2015] \A. Canteaut, Sebastien Duval, Gaetan Leurent
             *Construction of Lightweight S-Boxes using Feistel and
             MISTY Structures*; in Proceedings of SAC 2015; LNCS 9566;
             pp. 373-393; Springer-Verlag 2015; available at
             http://eprint.iacr.org/2015/711.pdf

.. [CDLNPPS2019] \A. Canteaut, S. Duval, G. Leurent, M. Naya-Plasencia, L. Perrin, T. Pornin, A. Schrottenloher.
                 "Saturnin: a suite of lightweight symmetricalgorithms for post-quantum security"
                 https://csrc.nist.gov/CSRC/media/Projects/Lightweight-Cryptography/documents/round-1/spec-doc/SATURNIN-spec.pdf

.. [CE2001] Raul Cordovil and Gwihen Etienne. *A note on the
            Orlik-Solomon algebra*. Europ. J. Combinatorics. **22**
            (2001). pp. 165-170. http://www.math.ist.utl.pt/~rcordov/Ce.pdf

.. [CE2003] Henry Cohn and Noam Elkies, New upper bounds on sphere
            packings I, Ann. Math. 157 (2003), 689--714.

.. [Cer1994] \D. P. Cervone, "Vertex-minimal simplicial immersions of
             the Klein bottle in three-space", Geom. Ded. 50 (1994)
             117-141,
             http://www.math.union.edu/~dpvc/papers/1993-03.kb/vmkb.pdf.

.. [CES2003] Brian Conrad, Bas Edixhoven, William Stein
             `J_1(p)` Has Connected Fibers
             Documenta Math.  8 (2003) 331--408

.. [CEW2011] Georgios Chalkiadakis, Edith Elkind, and Michael
             Wooldridge. *Computational Aspects of Cooperative Game
             Theory*. Morgan & Claypool Publishers, (2011). ISBN
             9781608456529, :doi:`10.2200/S00355ED1V01Y201107AIM016`.

.. [CF2005] Raul Cordovil and David Forge.
            *Gröbner and diagonal bases in Orlik-Solomon type algebras*
            Cubo **7** (2), (2005). pp. 1-20.

.. [CFHM2013] Wei Chen, Wenjie Fang, Guangda Hu, Michael W. Mahoney,
              *On the Hyperbolicity of Small-World and Treelike Random Graphs*,
              Internet Mathematics 9:4 (2013), 434-491.
              :doi:`10.1080/15427951.2013.828336`, :arxiv:`1201.1717`.

.. [CFI1992] Cai, JY., Fürer, M. & Immerman, N. Combinatorica (1992) 12: 389.
             :doi:`10.1007/BF01305232`

.. [CFL1958] \K.-T. Chen, R.H. Fox, R.C. Lyndon, Free differential calculus,
             IV. The quotient groups of the lower central series, Ann. of Math.
             68 (1958) 81--95.

.. [CFZ2000] \J. Cassaigne, S. Ferenczi, L.Q. Zamboni, Imbalances in
             Arnoux-Rauzy sequences, Ann. Inst. Fourier (Grenoble)
             50 (2000) 1265--1276.

.. [CFZ2002] Chapoton, Fomin, Zelevinsky - Polytopal realizations of
             generalized associahedra, :arxiv:`math/0202004`.

.. [CGHLM2013] \P. Crescenzi, R. Grossi, M. Habib, L. Lanzi, A. Marino.
               *On computing the diameter of real-world undirected graphs*.
               Theor. Comput. Sci. 514: 84-95 (2013).
               :doi:`10.1016/j.tcs.2012.09.018`.

.. [CGILM2010] \P. Crescenzi, R. Grossi, C. Imbrenda, L. Lanzi, and A. Marino.
               *Finding the Diameter in Real-World Graphs: Experimentally
               Turning a Lower Bound into an Upper Bound*. Proceedings of 18th
               Annual European Symposium on Algorithms. Lecture Notes in
               Computer Science, vol. 6346, 302-313. Springer (2010).
               :doi:`10.1007/978-3-642-15775-2_26`.

.. [CGW2013] Daniel Cabarcas, Florian Göpfert, and Patrick
             Weiden. Provably Secure LWE-Encryption with Uniform
             Secret. Cryptology ePrint Archive, Report 2013/164. 2013.
             2013/164. http://eprint.iacr.org/2013/164

.. [Conr] Keith Conrad, "Artin-Hasse-Type Series and Roots of Unity",
          http://www.math.uconn.edu/~kconrad/blurbs/gradnumthy/AHrootofunity.pdf

.. [CGMRV16] \A. Conte, R. Grossi, A. Marino, R. Rizzi, L. Versari,
             "Directing Road Networks by Listing Strong Orientations.",
             Combinatorial Algorithms, Proceedings of 27th International Workshop,
             IWOCA 2016, August 17-19, 2016, pages 83--95.

.. [Ch2012] Cho-Ho Chu. *Jordan Structures in Geometry and
            Analysis*. Cambridge University Press, New
            York. 2012. IBSN 978-1-107-01617-0.

.. [Cha92] Chameni-Nembua C. and Monjardet B.
           *Les Treillis Pseudocomplémentés Finis*
           Europ. J. Combinatorics (1992) 13, 89-107.

.. [Cha18] Frédéric Chapoton, *Some properties of a new partial
           order on Dyck paths*, 2018, :arxiv:`1809.10981`

.. [Cha22005] \B. Cha. Vanishing of some cohomology goups and bounds
              for the Shafarevich-Tate groups of elliptic
              curves. J. Number Theory, 111:154-178, 2005.

.. [Cha2008] Frédéric Chapoton.
             *Sur le nombre d'intervalles dans les treillis de Tamari*.
             Sém. Lothar. Combin. (2008).
             :arxiv:`math/0602368v1`.

.. [ChLi] \F. Chapoton and M. Livernet, *Pre-Lie algebras and the rooted trees
          operad*, International Math. Research Notices (2001) no 8, pages 395-408.
          Preprint: :arxiv:`math/0002069v2`.

.. [Cha2006] Ruth Charney. *An introduction to right-angled Artin
             groups*. http://people.brandeis.edu/~charney/papers/RAAGfinal.pdf,
             :arxiv:`math/0610668`.

.. [ChenDB] Eric Chen, Online database of two-weight codes,
            http://moodle.tec.hkr.se/~chen/research/2-weight-codes/search.php

.. [CHK2001] Keith D. Cooper, Timothy J. Harvey and Ken Kennedy. *A
             Simple, Fast Dominance Algorithm*, Software practice and
             Experience, 4:1-10 (2001).
             http://www.hipersoft.rice.edu/grads/publications/dom14.pdf

.. [CHPSS18] C. Cid, T. Huang, T. Peyrin, Y. Sasaki, L. Song.
             *Boomerang Connectivity Table: A New Cryptanalysis Tool* (2018)
             IACR Transactions on Symmetric Cryptology. Vol 2017, Issue 4.
             pre-print available at https://eprint.iacr.org/2018/161.pdf

.. [CIA] CIA Factbook 09
         https://www.cia.gov/library/publications/the-world-factbook/

.. [CK1986] \R. Calderbank, W.M. Kantor,
            *The geometry of two-weight codes*,
            Bull. London Math. Soc. 18(1986) 97-122.
            :doi:`10.1112/blms/18.2.97`.

.. [CK1999] David A. Cox and Sheldon Katz. *Mirror symmetry and
            algebraic geometry*, volume 68 of *Mathematical Surveys
            and Monographs*. American Mathematical Society,
            Providence, RI, 1999.

.. [CK2008] Derek G. Corneil and Richard M. Krueger, *A Unified View
            of Graph Searching*, SIAM Jounal on Discrete Mathematics,
            22(4), 1259–-1276, 2008.
            :doi:`10.1137/050623498`

.. [CK2001] \M. Casella and W. Kühnel, "A triangulated K3 surface with
            the minimum number of vertices", Topology 40 (2001),
            753--772.

.. [CKS1999] Felipe Cucker, Pascal Koiran, and Stephen Smale. *A polynomial-time
             algorithm for diophantine equations in one variable*, J. Symbolic
             Computation 27 (1), 21-29, 1999.

.. [CK2015] \J. Campbell and V. Knight. *On testing degeneracy of
            bi-matrix
            games*. http://vknight.org/unpeudemath/code/2015/06/25/on_testing_degeneracy_of_games/ (2015)

.. [CL1996] Chartrand, G. and Lesniak, L.: *Graphs and Digraphs*.
            Chapman and Hall/CRC, 1996.

.. [CL2002] Chung, Fan and Lu, L. *Connected components in random
            graphs with given expected degree sequences*.
            Ann. Combinatorics (6), 2002 pp. 125-145.
            :doi:`10.1007/PL00012580`.

.. [CL2013] Maria Chlouveraki and Sofia Lambropoulou. *The
            Yokonuma-Hecke algebras and the HOMFLYPT
            polynomial*. (2015) :arxiv:`1204.1871v4`.

.. [Cle1872] Alfred Clebsch, *Theorie der binären algebraischen Formen*,
             Teubner, 1872.

.. [CLG1997] Frank Celler and C. R. Leedham-Green,
             *Calculating the Order of an Invertible Matrix*, 1997

.. [CLRS2001] Thomas H. Cormen, Charles E. Leiserson, Ronald L. Rivest
              and Clifford Stein, *Section 22.4: Topological sort*,
              Introduction to Algorithms (2nd ed.), MIT Press and
              McGraw-Hill, 2001, 549-552, ISBN 0-262-03293-7.

.. [CLO2005] \D. Cox, J. Little, D. O'Shea. Using Algebraic Geometry.
             Springer, 2005.

.. [CLS2011] David A. Cox, John Little, and Hal Schenck. *Toric
             Varieties*. Volume 124 of *Graduate Studies in
             Mathematics*. American Mathematical Society, Providence,
             RI, 2011.

.. [CLS2014] \C. Ceballos, J.-P. Labbé, C. Stump, *Subword complexes,
             cluster complexes, and generalized multi-associahedra*,
             \J. Algebr. Comb. **39** (2014) pp. 17-51.
             :doi:`10.1007/s10801-013-0437-x`, :arxiv:`1108.1776`.

.. [CMN2014] David Coudert, Dorian Mazauric, and Nicolas Nisse, *Experimental
             Evaluation of a Branch and Bound Algorithm for computing
             Pathwidth*. In Symposium on Experimental Algorithms (SEA), volume
             8504 of LNCS, Copenhagen, Denmark, pages 46-58, June 2014,
             :doi:`10.1007/978-3-319-07959-2_5`,
             https://hal.inria.fr/hal-00943549/document

.. [CMO2011] \C. Chun, D. Mayhew, J. Oxley, A chain theorem for
             internally 4-connected binary matroids. J. Combin. Theory
             Ser. B 101 (2011), 141-189.

.. [CMO2012] \C. Chun, D. Mayhew, J. Oxley,  Towards a splitter
             theorem for internally 4-connected binary
             matroids. J. Combin. Theory Ser. B 102 (2012), 688-700.

.. [CMR2005] C\. Cid, S\. Murphy, M\. Robshaw, *Small Scale Variants of
             the AES*; in Proceedings of Fast Software Encryption
             2005; LNCS 3557; Springer Verlag 2005; available at
             http://www.isg.rhul.ac.uk/~sean/smallAES-fse05.pdf

.. [CMR2006] C\. Cid, S\. Murphy, and M\. Robshaw, *Algebraic Aspects
             of the Advanced Encryption Standard*; Springer Verlag
             2006

.. [CMT2003] \A. M. Cohen, S. H. Murray, D. E. Talyor.
             *Computing in groups of Lie type*.
             Mathematics of Computation. **73** (2003), no 247. pp. 1477--1498.
             https://www.win.tue.nl/~amc/pub/papers/cmt.pdf

.. [CN2019] \B. Chakraborty, M. Nandi
            "Orange"
            https://csrc.nist.gov/CSRC/media/Projects/Lightweight-Cryptography/documents/round-1/spec-doc/orange-spec.pdf

.. [Co1984] \J. Conway, Hexacode and tetracode - MINIMOG and
            MOG. *Computational group theory*, ed. M. Atkinson,
            Academic Press, 1984.

.. [Co1999] John Conway, Neil Sloan. *Sphere Packings, Lattices and Groups*,
            Springer Verlag 1999.

.. [CO2010] Jonathan Comes, Viktor Ostrik.
            *On blocks of Deligne's category*
            `\underline{\mathrm{Rep}}(S_t)`.
            :arxiv:`0910.5695v2`,
            http://pages.uoregon.edu/jcomes/blocks.pdf

.. [Coh1981] \A. M. Cohen,
             *A synopsis of known distance-regular graphs with large diameters*,
             Stichting Mathematisch Centrum, 1981.
             http://persistent-identifier.org/?identifier=urn:nbn:nl:ui:18-6775

.. [Coh1993] Henri Cohen. A Course in Computational Algebraic Number
             Theory. Graduate Texts in Mathematics 138. Springer, 1993.

.. [Coh2000] Henri Cohen, Advanced topics in computational number
             theory, Graduate Texts in Mathematics, vol. 193,
             Springer-Verlag, New York, 2000.

.. [Coh2007I] Henri Cohen, *Number Theory, Vol. I: Tools and
              Diophantine Equations.*  GTM 239, Springer, 2007.

.. [Coh2007] Henri Cohen, Number Theory,
             Volume II.  Graduate Texts in Mathematics 240. Springer, 2007.

.. [Coh2019] Nathann Cohen,
             *Several Graph problems and their Linear Program formulations*,
             2019. https://hal.archives-ouvertes.fr/inria-00504914/en

.. [Coj2005] Alina Carmen Cojocaru,
             On the surjectivity of the Galois representations
             associated to non-CM elliptic curves.
             With an appendix by Ernst Kani.
             Canad. Math. Bull. 48 (2005), no. 1, 16--31.

.. [Col2004] Pierre Colmez, Invariant `\mathcal{L}` et derivees de
             valeurs propres de Frobenius, preprint, 2004.

.. [Col2013] Julia Collins. *An algorithm for computing the Seifert
             matrix of a link from a braid
             representation*. (2013). http://www.maths.ed.ac.uk/~jcollins/SeifertMatrix/SeifertMatrix.pdf

.. [Com2019] Camille Combe, *Réalisation cubique du poset des
             intervalles de Tamari*, preprint :arxiv:`1904.00658`

.. [Con] Keith Conrad, *Groups of order 12*,
         http://www.math.uconn.edu/~kconrad/blurbs/grouptheory/group12.pdf,
         accessed 21 October 2009.

.. [Con2013] Keith Conrad: *Exterior powers*,
             `http://www.math.uconn.edu/~kconrad/blurbs/ <http://www.math.uconn.edu/~kconrad/blurbs/>`_

.. [Con2015] Keith Conrad: *Tensor products*,
             `http://www.math.uconn.edu/~kconrad/blurbs/ <http://www.math.uconn.edu/~kconrad/blurbs/>`_

.. [Con2018] Anthony Conway, *Notes On The Levine-Tristram
             Signature Function*, July 2018
             http://www.unige.ch/math/folks/conway/Notes/LevineTristramSurvey.pdf

.. [Coo2006] \K. Coolsaet,
             *The uniqueness of the strongly regular graph srg(105,32,4,12)*,
             Bull. Belg. Math. Soc. 12(2006), 707-718.
             http://projecteuclid.org/euclid.bbms/1136902608

.. [Cox] David Cox, "What is a Toric Variety",
         https://dacox.people.amherst.edu/lectures/tutorial.ps

.. [Cox1957] \H. S. M. Coxeter: *Factor groups of the braid groups*, Proceedings of the Fourth Candian
             Mathematical Congress (Vancouver 1957), pp. 95-122.

.. [Cox1969] Harold S. M. Coxeter, *Introduction to Geometry*, 2nd ed. New York:Wiley, 1969. 

.. [CP2001] John Crisp and Luis Paris. *The solution to a conjecture
            of Tits on the subgroup generated by the squares of the
            generators of an Artin group*. Invent. Math. **145**
            (2001). No 1, 19-36. :arxiv:`math/0003133`.

.. [CP2005] \A. Cossidente and T. Penttila,
            *Hemisystems on the Hermitian surface*,
            Journal of London Math. Soc. 72(2005), 731--741.
            :doi:`10.1112/S0024610705006964`.

.. [CP2012] Grégory Châtel, Viviane Pons.
            *Counting smaller trees in the Tamari order*,
            :arxiv:`1212.0751v1`.

.. [CP2015] Grégory Châtel and Viviane Pons.
            *Counting smaller elements in the tamari and m-tamari lattices*.
            Journal of Combinatorial Theory, Series A. (2015). :arxiv:`1311.3922`.

.. [CPdA2014] Maria Chlouveraki and Loïc Poulain
              d'Andecy. *Representation theory of the Yokonuma-Hecke
              algebra*. (2014) :arxiv:`1302.6225v2`.

.. [CPS2006] \J.E. Cremona, M. Prickett and S. Siksek, Height Difference
             Bounds For Elliptic Curves over Number Fields, Journal of Number
             Theory 116(1) (2006), pages 42-68.

.. [CR1962] Curtis, Charles W.; Reiner, Irving "Representation theory
            of finite groups and associative algebras." Pure and
            Applied Mathematics, Vol. XI Interscience Publishers, a
            division of John Wiley & Sons, New York-London 1962, pp
            545--547

.. [Cre1997] \J. E. Cremona, *Algorithms for Modular Elliptic
             Curves*. Cambridge University Press, 1997.

.. [Cre2003] Cressman, Ross. *Evolutionary dynamics and extensive form
            games*. MIT Press, 2003.

.. [Cro1983] \M. Crochemore, Recherche linéaire d'un carré dans un mot,
             C. R. Acad. Sci. Paris Sér. I Math. 296 (1983) 14
             781--784.

.. [CRS2016] Dean Crnković, Sanja Rukavina, and Andrea Švob. *Strongly regular
             graphs from orthogonal groups* `O^+(6,2)` *and* `O^-(6,2)`.
             :arxiv:`1609.07133`

.. [CRST2006] \M. Chudnovsky, N. Robertson, P. Seymour, R. Thomas.
              *The strong perfect graph theorem*.
              Annals of Mathematics, vol 164, number 1, pages 51--230, 2006.

.. [CRV2018] Xavier Caruso, David Roe and Tristan Vaccon.
            *ZpL: a p-adic precision package*, (2018) :arxiv:`1802.08532`.

.. [CRV2014] Xavier Caruso, David Roe and Tristan Vaccon.
            *Tracking p-adic precision*,
            LMS J. Comput. Math. **17** (2014), 274-294.

.. [CS1986] \J. Conway and N. Sloane. *Lexicographic codes:
            error-correcting codes from game theory*, IEEE
            Trans. Infor. Theory **32** (1986) 337-348.

.. [CS1999] \J.H. Conway and N.J.A. Sloane, Sphere packings, lattices
            and groups, 3rd. ed., Grundlehren der Mathematischen
            Wissenschaften, vol. 290, Springer-Verlag, New York, 1999.

.. [CS2003] \John E. Cremona and Michael Stoll. On The Reduction Theory of Binary Forms.
            Journal für die reine und angewandte Mathematik, 565 (2003), 79-99.

.. [CS2006] \J. E. Cremona, and S. Siksek, Computing a Lower Bound for the
            Canonical Height on Elliptic Curves over `\QQ`, ANTS VII
            Proceedings: F.Hess, S.Pauli and M.Pohst (eds.), ANTS VII, Lecture
            Notes in Computer Science 4076 (2006), pages 275-286.

.. [CST2010] Tullio Ceccherini-Silberstein, Fabio Scarabotti,
             Filippo Tolli.
             *Representation Theory of the Symmetric Groups: The
             Okounkov-Vershik Approach, Character Formulas, and Partition
             Algebras*. CUP 2010.

.. [CT2013] \J. E. Cremona and T. Thongjunthug, The Complex AGM, periods of
            elliptic curves over $\CC$ and complex elliptic logarithms.
            Journal of Number Theory Volume 133, Issue 8, August 2013, pages
            2813-2841.

.. [CTTL2014] \C. Carlet, Deng Tang, Xiaohu Tang, and Qunying Liao: *New
            Construction of Differentially 4-Uniform Bijections*, Inscrypt,
            pp. 22-38, 2013.

.. [Cu1984] \R. Curtis, The Steiner system `S(5,6,12)`, the Mathieu
            group `M_{12}`, and the kitten. *Computational group
            theory*, ed. M. Atkinson, Academic Press, 1984.

.. [Cun1986] \W. H. Cunningham, Improved Bounds for Matroid Partition
             and Intersection Algorithms. SIAM Journal on Computing
             1986 15:4, 948-957.

.. [CW2005] \J. E. Cremona and M. Watkins. Computing isogenies of elliptic
            curves. preprint, 2005.

.. _ref-D:

**D**

.. [Dat2007] Basudeb Datta, "Minimal triangulations of
             manifolds", J. Indian Inst. Sci. 87 (2007), no. 4,
             429-449.

.. [Dav1997] B.A. Davey, H.A. Priestley,
             *Introduction to Lattices and Order*,
             Cambridge University Press, 1997.

.. [DCSW2008] \C. De Canniere, H. Sato, D. Watanabe,
              *Hash Function Luffa: Specification*; submitted to
              NIST SHA-3 Competition, 2008. Available at
              http://www.sdl.hitachi.co.jp/crypto/luffa/

.. [DCW2016] Dan-Cohen, Ishai, and Stefan Wewers. "Mixed Tate motives and the
             unit equation." International Mathematics Research Notices
             2016.17 (2016): 5291-5354.

.. [DD1991] \R. Dipper and S. Donkin. *Quantum* `GL_n`.
            Proc. London Math. Soc. (3) **63** (1991), no. 1, pp. 165-211.

.. [DD2010] Tim Dokchitser and Vladimir Dokchitser,
            *On the Birch-Swinnerton-Dyer quotients modulo squares*,
            Ann. Math. (2) 172 (2010), 567-596.

.. [DDLL2013] Léo Ducas, Alain Durmus, Tancrède Lepoint and Vadim
              Lyubashevsky. *Lattice Signatures and Bimodal
              Gaussians*; in Advances in Cryptology – CRYPTO 2013;
              Lecture Notes in Computer Science Volume 8042, 2013, pp
              40-56 http://www.di.ens.fr/~lyubash/papers/bimodal.pdf

.. [Dec1998] \W. Decker and T. de Jong. Groebner Bases and Invariant
             Theory in Groebner Bases and Applications. London
             Mathematical Society Lecture Note Series No. 251. (1998)
             61--89.

.. [DEMS2016] \C. Dobraunig, M. Eichlseder, F. Mendel, and M. Schläffer,
              *Ascon v1.2*; in CAESAR Competition, (2016).

.. [DEMMMPU2019] \C. Dobraunig, M. Eichseder, S. Mangard, F. Mendel, B. Mennink, R. Primas, T. Unterluggauer
                 "ISAP v2.0"
                 https://csrc.nist.gov/CSRC/media/Projects/Lightweight-Cryptography/documents/round-1/spec-doc/ISAP-spec.pdf

.. [De1973] \P. Delsarte, An algebraic approach to the association
            schemes of coding theory, Philips Res. Rep., Suppl.,
            vol. 10, 1973.

.. [De1970] \M. Demazure
            Sous-groupes algébriques de rang maximum du groupe de Cremona.
            Ann. Sci. Ecole Norm. Sup. 1970, 3, 507--588.

.. [De1974] \M. Demazure, *Désingularisation des variétés de Schubert*,
            Ann. E. N. S., Vol. 6, (1974), p. 163-172

.. [Deh2011] \P. Dehornoy, *Le problème d'isotopie des tresses*, in
             Leçons mathématiques de Bordeaux, vol. 4, pages 259-300,
             Cassini (2011).

.. [deG2000] Willem A. de Graaf. *Lie Algebras: Theory and Algorithms*.
             North-Holland Mathematical Library. (2000).
             Elsevier Science B.V.

.. [deG2005] Willem A. de Graaf.
             *Constructing homomorphisms between Verma modules*.
             Journal of Lie Theory. **15** (2005) pp. 415-428.

.. [Dej1972] \F. Dejean. Sur un théorème de Thue. J. Combinatorial Theory
             Ser. A 13:90--99, 1972.

.. [Del1972] Ph. Delsarte,
             *Weights of linear codes and strongly regular normed spaces*,
             Discrete Mathematics (1972), Volume 3, Issue 1, Pages 47-64,
             :doi:`10.1016/0012-365X(72)90024-6`

.. [Den2012] Tom Denton. Canonical Decompositions of Affine Permutations,
             Affine Codes, and Split `k`-Schur Functions.  Electronic Journal of
             Combinatorics, 2012.

.. [Deo1987a] \V. Deodhar, A splitting criterion for the Bruhat
              orderings on Coxeter groups. Comm. Algebra,
              15:1889-1894, 1987.

.. [Deo1987b] \V.V. Deodhar, On some geometric aspects of Bruhat
              orderings II. The parabolic analogue of Kazhdan-Lusztig
              polynomials, J. Alg. 111 (1987) 483-506.

.. [DerZak1980] Nachum Dershowitz and Schmuel Zaks,
                *Enumerations of ordered trees*,
                Discrete Mathematics (1980), 31: 9-28.

.. [Dev2005] Devaney, Robert L. *An Introduction to Chaotic Dynamical Systems.*
             Boulder: Westview, 2005, 331.

.. [DeVi1984] \M.-P. Delest, and G. Viennot, *Algebraic Languages and
              Polyominoes Enumeration.* Theoret. Comput. Sci. 34, 169-206, 1984.

.. [DFMS1996] Philipppe Di Francesco, Pierre Mathieu, and David Sénéchal.
              *Conformal Field Theory*. Graduate Texts in Contemporary
              Physics, Springer, 1996.

.. [DG1982] Louise Dolan and Michael Grady.
            *Conserved charges from self-duality*,
            Phys. Rev. D(3) **25** (1982), no. 6, 1587-1604.

.. [DG1994] \S. Dulucq and O. Guibert. Mots de piles, tableaux
            standards et permutations de Baxter, proceedings of
            Formal Power Series and Algebraic Combinatorics, 1994.

.. [DGMPPS2019] \N. Datta, A. Ghoshal, D. Mukhopadhyay, S. Patranabis,
                S. Picek, R. Sashukhan. "TRIFLE"
                https://csrc.nist.gov/CSRC/media/Projects/Lightweight-Cryptography/documents/round-1/spec-doc/trifle-spec.pdf

.. [DGRB2010] David Avis, Gabriel D. Rosenberg, Rahul Savani, Bernhard
              von Stengel. *Enumeration of Nash equilibria for
              two-player games.*
              http://www.maths.lse.ac.uk/personal/stengel/ETissue/ARSvS.pdf (2010)

.. [DHSW2003] Dumas, Heckenbach, Saunders, Welker, "Computing
              simplicial homology based on efficient Smith normal form
              algorithms," in "Algebra, geometry, and software
              systems" (2003), 177-206.

.. [DI1989]  Dan Gusfield and Robert W. Irving. *The stable marriage
             problem: structure and algorithms*. Vol. 54. Cambridge:
             MIT press, 1989.

.. [DI1995] \F. Diamond and J. Im, Modular forms and modular curves.
            In: V. Kumar Murty (ed.), Seminar on Fermat's Last Theorem
            (Toronto, 1993-1994), 39-133.  CMS Conference
            Proceedings 17.  American Mathematical Society, 1995.

.. [Dil1940] Lattice with Unique Irreducible Decompositions
             \R. P. Dilworth, 1940 (Annals of Mathematics 41, 771-777)
             With comments by B. Monjardet
             http://cams.ehess.fr/docannexe.php?id=1145

.. [Di2000] \L. Dissett, Combinatorial and computational aspects of
            finite geometries, 2000,
            https://tspace.library.utoronto.ca/bitstream/1807/14575/1/NQ49844.pdf

.. [DJM1998] \R. Dipper, G. James and A. Mathas
             *Cyclotomic q-Schur algebras*, Math. Z, **229** (1998), 385-416.
             :mathscinet:`MR1658581`

.. [DJP2001] \X. Droubay, J. Justin, G. Pirillo, *Episturmian words
             and some constructions of de Luca and Rauzy*,
             Theoret. Comput. Sci.  255 (2001) 539--553.

.. [DK2013] John R. Doyle and David Krumm, *Computing algebraic
            numbers of bounded height*, :arxiv:`1111.4963v4` (2013).

.. [DLHK2007] \J. A. De Loera, D. C. Haws, M. Köppe, Ehrhart
              polynomials of matroid polytopes and
              polymatroids. Discrete & Computational Geometry, Volume
              42, Issue 4. :arxiv:`0710.4346`,
              :doi:`10.1007/s00454-008-9120-8`

.. [DLMF-Bessel] \F. W. J. Olver and L. C. Maximon: *10. Bessel
                 Functions*, in NIST Digital Library of Mathematical
                 Functions. https://dlmf.nist.gov/10

.. [DLMF-Error] \N. M. Temme: *7. Error Functions, Dawson’s and Fresnel
                 Integrals*, in NIST Digital Library of Mathematical
                 Functions. https://dlmf.nist.gov/7

.. [DLMF-Struve] \R. B. Paris: *11. Struve and Related Functions*, in
                 NIST Digital Library of Mathematical
                 Functions. https://dlmf.nist.gov/11

.. [DLRS2010] De Loera, Rambau and Santos, "Triangulations: Structures
              for Algorithms and Applications", Algorithms and
              Computation in Mathematics, Volume 25, Springer, 2011.

.. [DN1990] Claude Danthony and Arnaldo Nogueira, *Measured foliations
            on nonorientable surfaces*, Annales scientifiques de
            l'École Normale Supérieure, Sér. 4, 23, no. 3 (1990) p
            469-494

.. [Do2009] \P. Dobcsanyi et
            al. DesignTheory.org. http://designtheory.org/database/

.. [Dob1999a] \H. Dobbertin: *Almost perfect nonlinear power functions
            on GF(2^n): the Niho case*. Information and Computation, 151 (1-2),
            pp. 57-72, 1999.

.. [Dob1999b] \H. Dobbertin: *Almost perfect nonlinear power functions
            on GF(2^n): the Welch case*. IEEE Transactions on Information
            Theory, 45 (4), pp. 1271-1275, 1999.

.. [Dol2009] Igor Dolgachev. *McKay Correspondence*. (2009).
             http://www.math.lsa.umich.edu/~idolga/McKaybook.pdf

.. [dotspec] http://www.graphviz.org/doc/info/lang.html

.. [DPS2017] Kevin Dilks, Oliver Pechenik, and Jessica Striker,
             *Resonance in orbits of plane partitions and increasing
             tableaux*, JCTA 148 (2017), 244-274,
             https://doi.org/10.1016/j.jcta.2016.12.007

.. [DPV2001] \J. Daemen, M. Peeters, and G. Van Assche,
             *Bitslice ciphers and power analysis attacks*; in FSE, (2000), pp. 134-149.

.. [DP2008] Jean-Guillaume Dumas and Clement Pernet. Memory efficient
            scheduling of Strassen-Winograd's matrix multiplication
            algorithm. :arxiv:`0707.2347v1`, 2008.

.. [DPVAR2000] \J. Daemen, M. Peeters, G. Van Assche, and V. Rijmen,
               *Nessie proposal: NOEKEON*; in First Open NESSIE Workshop, (2000).

.. [DR2002] Joan Daemen, Vincent Rijmen. *The Design of
            Rijndael*. Springer-Verlag Berlin Heidelberg, 2002.

.. [Dro1987] Carl Droms. *Isomorphisms of graph groups*. Proc. of the
             Amer. Math. Soc. **100**
             (1987). No 3. http://educ.jmu.edu/~dromscg/vita/preprints/Isomorphisms.pdf

.. [DS1994] J. Dalbec and B. Sturmfels. Invariant methods in discrete and computational geometry,
            chapter Introduction to Chow forms, pages 37-58. Springer Netherlands, 1994.

.. [DS2004] Dan Gusfield, Jens Stoye,
            Linear time algorithms for finding and representing all the tandem repeats in a string,
            Journal of Computer and System Sciences,
            Volume 69, Issue 4,
            2004,
            Pages 525-546,
            https://doi.org/10.1016/j.jcss.2004.03.004.

.. [Du2001] \I. Duursma, "From weight enumerators to zeta functions", in
            Discrete Applied Mathematics, vol. 111, no. 1-2,
            pp. 55-73, 2001.

.. [Du2003] \I. Duursma, "Extremal weight enumerators and
            ultraspherical polynomials", Discrete Mathematics 268
            (2003), 103–127.

.. [Du2004] \I. Duursma, "Combinatorics of the two-variable zeta function",
            Finite fields and applications, 109-136, Lecture Notes in
            Comput. Sci., 2948, Springer, Berlin, 2004.

.. [Du2009] Du Ye. *On the Complexity of Deciding Degeneracy in
            Games*. :arxiv:`0905.3012v1` (2009)

.. [Du2010] \J. J. Duistermaat,
            Discrete integrable systems. QRT maps and elliptic surfaces.
            Springer Monographs in Mathematics. Berlin: Springer. xxii, 627 p., 2010

.. [Du2018] \O. Dunkelman, *Efficient Construction of the Boomerang
            Connection Table* (preprint); in Cryptology ePrint Archive,
            (2018), 631.

.. [Dur1998] \F. Durand, *A characterization of substitutive sequences
            using return words*, Discrete Math. 179 (1998) 89-101.

.. [Duv1983] J.-P. Duval, Factorizing words over an ordered alphabet,
            J. Algorithms 4 (1983) 363--381.

.. [DW1995] Andreas W.M. Dress and Walter Wenzel, *A Simple Proof of
            an Identity Concerning Pfaffians of Skew Symmetric
            Matrices*, Advances in Mathematics, volume 112, Issue 1,
            April 1995,
            pp. 120-134. http://www.sciencedirect.com/science/article/pii/S0001870885710298

.. [DW2007] \I. Dynnikov and B. Wiest, On the complexity of
            braids, J. Europ. Math. Soc. 9 (2007)

.. [Dy1993] \M. J. Dyer. *Hecke algebras and shellings of Bruhat
            intervals*. Compositio Mathematica, 1993, 89(1): 91-115.

.. _ref-E:

**E**

.. [Early2017] Nick Early. *Canonical bases for permutohedral plates*.
               Preprint (2017). :arxiv:`1712.08520v3`.

.. [Eb1989] \W. Eberly, "Computations for algebras and group
            representations". Ph.D. Thesis, University of
            Toronto, 1989. http://www.cpsc.ucalgary.ca/~eberly/Research/Papers/phdthesis.pdf

.. [Ed1974] \A. R. Edmonds, 'Angular Momentum in Quantum Mechanics',
            Princeton University Press (1974)

.. [EDI2014] EDITH COHEN,DANIEL DELLING,THOMAS PAJOR and RENATO F. WERNECK
             Computing Classic Closeness Centrality, at Scale
             In Proceedings of the second ACM conference on Online social networks (COSN '14)
             :doi:`10.1145/2660460.2660465`

.. [Edix] Edixhoven, B., *Point counting after Kedlaya*, EIDMA-Stieltjes
          graduate course, Leiden
          (notes: https://www.math.leidenuniv.nl/~edix/oww/mathofcrypt/carls_edixhoven/kedlaya.pdf)

.. [Ega1981] Yoshimi Egawa, Characterization of H(n, q) by the parameters,
             Journal of Combinatorial Theory, Series A, Volume 31, Issue 2,
             1981, Pages 108-125, ISSN 0097-3165,:doi:`10.1016/0097-3165(81)90007-8`.
             (http://www.sciencedirect.com/science/article/pii/0097316581900078)

.. [EGHLSVY] Pavel Etingof, Oleg Golberg, Sebastian Hensel, Tiankai
             Liu, Alex Schwendner, Dmitry Vaintrob, Elena Yudovina,
             "Introduction to representation theory",
             :arxiv:`0901.0827v5`.

.. [EKLP1992] \N. Elkies, G. Kuperberg, M. Larsen, J. Propp,
              *Alternating-Sign Matrices and Domino Tilings*, Journal of Algebraic
              Combinatorics, volume 1 (1992), p. 111-132.

.. [Eh2013] Ehrhardt, Wolfgang. "The AMath and DAMath Special
            Functions: Reference Manual and Implementation Notes,
            Version
            1.3". 2013. http://www.wolfgang-ehrhardt.de/specialfunctions.pdf.

.. [En1995] \M. Encarnacion: *Computing gcds of polynomials over algebraic
          number fields*. J. Symbolic Comput. 20(3) (1995), pp. 299-313.

.. [EM2001] Pavel Etingof and Xiaoguang Ma.
            *Lecture notes on Cherednik algebras*.
            http://www-math.mit.edu/~etingof/73509.pdf :arxiv:`1001.0432`.

.. [EMMN1998] \P. Eaded, J. Marks, P.Mutzel, S. North.
              *Fifth Annual Graph Drawing Contest*;
              http://www.merl.com/papers/docs/TR98-16.pdf

.. [EP2013] David Einstein, James Propp. *Combinatorial,
            piecewise-linear, and birational homomesy for products of
            two chains*. :arxiv:`1310.5294v1`.

.. [EP2013b] David Einstein, James Propp. *Piecewise-linear and
             birational toggling*. Extended abstract for
             FPSAC 2014. http://faculty.uml.edu/jpropp/fpsac14.pdf

.. [Epp2008] David Eppstein, *Recognizing partial cubes in quadratic time*,
             J. Graph Algorithms and Applications 15 (2): 269-293, 2011.
             :doi:`10.7155/jgaa.00226`, :arxiv:`0705.1025`.

.. [Eri1995] \H. Erikson.  Computational and Combinatorial Aspects
             of Coxeter Groups.  Thesis, 1995.

.. [ER1959] Paul Erd\H{o}s and Alfr\'ed R\'enyi. "On Random Graphs",
            Publicationes Mathematicae. 6: 290–297, 1959.

.. [ERH2015] Jorge Espanoza and Steen Ryom-Hansen. *Cell structures
             for the Yokonuma-Hecke algebra and the algebra of braids
             and ties*. (2015) :arxiv:`1506.00715`.

.. [ERT1979] Erdos, P. and Rubin, A.L. and Taylor, H.
             *Choosability in graphs*.
             Proc. West Coast Conf. on Combinatorics,
             Graph Theory and Computing, Congressus Numerantium,
             vol 26, pages 125--157, 1979.

.. [ESSS2011] \D. Engels, M.-J. O. Saarinen, P. Schweitzer, and E. M. Smith,
              *The Hummingbird-2 lightweight authenticated encryption algorithm*; in
              RFIDSec, (2011), pp. 19-31.

.. [ETS2006a] ETSI/Sage,
              *Specification of the 3GPP Confidentiality and Integrity Algorithms
              UEA2 & UIA2*; in Document 5: Design and Evaluation Report, (2006).

.. [ETS2011] ETSI/Sage,
             *Specification of the 3GPP Confidentiality and Integrity Algorithms
             128-EEA3 & 128-EIA3*; in Document 4: Design and Evaluation Report, (2011).

.. [Ewa1996] Ewald, "Combinatorial Convexity and Algebraic Geometry",
             vol. 168 of Graduate Texts in Mathematics, Springer, 1996

.. [EZ1950] \S. Eilenberg and J. Zilber, "Semi-Simplicial Complexes
            and Singular Homology", Ann. Math. (2) 51 (1950), 499-513.

.. [EPW14] Ben Elias, Nicholas Proudfoot, and Max Wakefield.
           *The Kazhdan-Lusztig polynomial of a matroid*. 2014.
           :arxiv:`1412.7408`.

.. _ref-F:

**F**

.. [Fayers2010] Matthew Fayers. *An LLT-type algorithm for computing
                higher-level canonical bases*. J. Pure Appl. Algebra
                **214** (2010), no. 12, 2186-2198. :arxiv:`0908.1749v3`.

.. [Fedorov2015] Roman Fedorov, *Variations of Hodge structures for hypergeometric
   differential operators and parabolic Higgs bundles*,
   :arxiv:`1505.01704`

.. [Fe1997] Stefan Felsner, "On the Number of Arrangements of
            Pseudolines", Proceedings SoCG 96, 30-37. Discrete &
            Computational Geometry 18 (1997),
            257-267. http://page.math.tu-berlin.de/~felsner/Paper/numarr.pdf

.. [FT00] Stefan Felsner, William T. Trotter,
          Dimension, Graph and Hypergraph Coloring,
          Order,
          2000, Volume 17, Issue 2, pp 167-177,
          http://link.springer.com/article/10.1023%2FA%3A1006429830221

.. [Feng2014] Gang Feng, *Finding k shortest simple paths in directed
            graphs: A node classification algorithm*. Networks, 64(1),
            6–17, 2014. :doi:`10.1002/net.21552`

.. [Fe2012] Hans L. Fetter, "A Polyhedron Full of Surprises",
            Mathematics Magazine 85 (2012), no. 5, 334-342.

.. [Fed2015] Federal Agency on Technical Regulation and Metrology (GOST),
             GOST R 34.12-2015, (2015)

.. [Feingold2004] Alex J. Feingold. *Fusion rules for affine Kac-Moody algebras*.
                  Contemp. Math., **343** (2004), pp. 53-96.
                  :arxiv:`math/0212387`

.. [Fel2001] Yves Felix, Stephen Halperin and J.-C. Thomas. *Rational homotopy
             theory*, Graduate texts in mathematics 201, Springer, 2001.


.. [Feu2009] \T. Feulner. The Automorphism Groups of Linear Codes and
             Canonical Representatives of Their Semilinear Isometry
             Classes. Advances in Mathematics of Communications 3 (4),
             pp. 363-383, Nov 2009

.. [Feu2013] Feulner, Thomas, "Eine kanonische Form zur Darstellung
             aequivalenter Codes -- Computergestuetzte Berechnung und
             ihre Anwendung in der Codierungstheorie, Kryptographie
             und Geometrie", Dissertation, University of
             Bayreuth, 2013.

.. [FG1965] Fulkerson, D.R. and Gross, OA,
            *Incidence matrices and interval graphs*.
            Pacific J. Math 1965,
            Vol. 15, number 3, pages 835--855.
            :doi:`10.2140/pjm.1965.15.835`.

.. [FH2015] \J. A. de Faria, B. Hutz. *Combinatorics of Cycle Lengths on
            Wehler K3 Surfaces over finite fields*. New Zealand Journal
            of Mathematics 45 (2015), 19–31.

.. [FIV2012] \H. Fournier, A. Ismail, and A. Vigneron. *Computing the Gromov
             hyperbolicity of a discrete metric space*. 2012.
             :arxiv:`1210.3323`.

.. [FK1991] \I. A. Faradjev and M. H. Klin,
            *Computer package for computations with coherent configurations*,
            Proc. ISSAC-91, ACM Press, Bonn, 1991, pages 219-223;
            code, by I.A.Faradjev (with contributions by A.E.Brouwer,
            D.V.Pasechnik). https://github.com/dimpase/coco

.. [FL2001] David Forge and Michel Las Vergnas.
            *Orlik-Solomon type algebras*. European J. Combin.
            **22** (5), (2001). pp. 699-704.

.. [FM2014] Cameron Franc and Marc Masdeu, *Computing fundamental
            domains for the Bruhat-Tits tree for GL_2(Qp), p-adic
            automorphic forms, and the canonical embedding of Shimura
            curves*. LMS Journal of Computation and Mathematics
            (2014), volume 17, issue 01, pp. 1-23.

.. [FMSS1995] Fulton, MacPherson, Sottile, Sturmfels:
              *Intersection theory on spherical varieties*,
              J. of Alg. Geometry 4 (1995), 181-193.
              http://www.math.tamu.edu/~frank.sottile/research/ps/spherical.ps.gz

.. [FMV2014] Xander Faber, Michelle Manes, and Bianca Viray. Computing
             Conjugating Sets and Automorphism Groups of Rational Functions.
             Journal of Algebra, 423 (2014), 1161-1190.

.. [Fog2002] \N. Pytheas Fogg, *Substitutions in Dynamics, Arithmetics,
             and Combinatorics*, Lecture Notes in Mathematics 1794,
             Springer Verlag. V. Berthé, S. Ferenczi, C. Mauduit
             and A. Siegel, Eds.  (2002).

.. [Fom1994] Sergey V. Fomin, "Duality of graded graphs". Journal of
             Algebraic Combinatorics Volume 3, Number 4 (1994),
             pp. 357-404.

.. [Fom1995] Sergey V. Fomin, "Schensted algorithms for dual graded
             graphs". Journal of Algebraic Combinatorics Volume 4,
             Number 1 (1995), pp. 5-45.

.. [FoiMal14] Loic Foissy, Claudia Malvenuto,
              *The Hopf algebra of finite topologies and T-partitions*,
              Journal of Algebra, Volume 438, 15 September 2015, pp. 130--169,
              :doi:`10.1016/j.jalgebra.2015.04.024`,
              :arxiv:`1407.0476v2`.

.. [FoSta1994] \S. Fomin, R. Stanley. *Schubert polynomials and the nilCoxeter algebra*. Advances in Math., 1994.

.. [FOS2009] \G. Fourier, M. Okado, A. Schilling.
             *Kirillov-Reshetikhin crystals for nonexceptional types*.
             Advances in Mathematics. **222** (2009). Issue 3. 1080-1116.
             :arxiv:`0810.5067`.

.. [FOS2010] \G. Fourier, M. Okado, A. Schilling. *Perfectness of
             Kirillov-Reshetikhin crystals for nonexceptional types*.
             Contemp. Math. 506 (2010) 127-143 ( :arxiv:`0811.1604` )

.. [FP1996] Komei Fukuda, Alain Prodon: Double Description Method
            Revisited, Combinatorics and Computer Science, volume 1120
            of Lecture Notes in Computer Science, page
            91-111. Springer (1996)

.. [FPR2015] Wenjie Fang and Louis-François Préville-Ratelle,
             *From generalized Tamari intervals to non-separable planar maps*.
             :arxiv:`1511.05937`

.. [FR1985] Friedl, Katalin, and Lajos Rónyai. "Polynomial time
            solutions of some problems of computational
            algebra". Proceedings of the seventeenth annual ACM
            symposium on Theory of computing. ACM, 1985.

.. [Fra2011] Cameron Franc,
             "Nearly rigid analytic modular forms and their values at CM points",
             Ph.D. thesis, McGill University, 2011.

.. [FRT1990] Faddeev, Reshetikhin and Takhtajan.
             *Quantization of Lie Groups and Lie Algebras*.
             Leningrad Math. J. vol. **1** (1990), no. 1.

.. [FS1978] Dominique Foata, Marcel-Paul Schuetzenberger.
            *Major Index and Inversion Number of Permutations*.
            Mathematische Nachrichten, volume 83, Issue 1, pages 143-159, 1978.
            http://igm.univ-mlv.fr/~berstel/Mps/Travaux/A/1978-3MajorIndexMathNachr.pdf

.. [FS1994] William Fulton, Bernd Sturmfels, *Intersection Theory on
            Toric Varieties*, :arxiv:`alg-geom/9403002`

.. [FS2009] Philippe Flajolet and Robert Sedgewick,
            `Analytic combinatorics <http://algo.inria.fr/flajolet/Publications/AnaCombi/book.pdf>`_.
            Cambridge University Press, Cambridge, 2009.
            See also the `Errata list <http://ac.cs.princeton.edu/errata/>`_.

.. [FST2012] \A. Felikson, \M. Shapiro, and \P. Tumarkin, *Cluster Algebras of
            Finite Mutation Type Via Unfoldings*, Int Math Res Notices (2012)
            2012 (8): 1768-1804.

.. [Fuchs1994] \J. Fuchs. *Fusion Rules for Conformal Field Theory*.
               Fortsch. Phys. **42** (1994), no. 1, pp. 1-48.
               :doi:`10.1002/prop.2190420102`, :arxiv:`hep-th/9306162`.

.. [Ful1989] \W. Fulton. Algebraic curves: an introduction to algebraic geometry. Addison-Wesley,
             Redwood City CA (1989).

.. [Ful1993] Wiliam Fulton, *Introduction to Toric Varieties*,
            Princeton University Press, 1993.

.. [Ful1997] William Fulton,
             *Young Tableaux*.
             Cambridge University Press, 1997.

.. [FV2002] \I. Fagnot, L. Vuillon, Generalized balances in Sturmian
            words, Discrete Applied Mathematics 121 (2002), 83--101.

.. [FY2004] Eva Maria Feichtner and Sergey Yuzvinsky. *Chow rings of
            toric varieties defined by atomic lattices*. Inventiones
            Mathematicae. **155** (2004), no. 3, pp. 515-536.

.. [FZ2007] \S. Fomin and \A. Zelevinsky, *Cluster algebras IV. Coefficients*,
            Compos. Math. 143 (2007), no. 1, 112-164.

.. _ref-G:

**G**

.. [Ga02] Shuhong Gao, A new algorithm for decoding Reed-Solomon
          Codes, January 31, 2002

.. [Gallai] T. Gallai, Elementare Relationen bezueglich der
            Glieder und trennenden Punkte von Graphen, Magyar
            Tud. Akad. Mat. Kutato Int. Kozl. 9 (1964) 235-236

.. [Gambit] Richard D. McKelvey, Andrew M. McLennan, and
            Theodore L. Turocy, *Gambit: Software Tools for Game
            Theory, Version 13.1.2.*. http://www.gambit-project.org
            (2014).

.. [Gans1981] Emden R. Gansner,
             *The Hillman-Grassl Correspondence and the
             Enumeration of Reverse Plane Partitions*,
             Journal of Combinatorial Theory, Series A
             30 (1981), pp. 71--89.
             :doi:`10.1016/0097-3165(81)90041-8`

.. [Gar2015] \V. Garg *Introduction to Lattice Theory with Computer
             Science Applications* (2015), Wiley.

.. [GDR1999] \R. González-Díaz and P. Réal, *A combinatorial method
             for computing Steenrod squares* in J. Pure Appl. Algebra
             139 (1999), 89-108.

.. [GDR2003] \R. González-Díaz and P. Réal, *Computation of cohomology
             operations on finite simplicial complexes* in Homology,
             Homotopy and Applications 5 (2003), 83-93.

.. [GCL1992] Geddes, Czapor, Labahn, *Algorithms for computer algebra*.
             Springer (1992).  ISBN 0-7923-9259-0.

.. [Ge2005] Loukas Georgiadis, *Linear-Time Algorithms for Dominators
            and Related Problems*, PhD thesis, Princetown University,
            TR-737-05, (2005).
            ftp://ftp.cs.princeton.edu/reports/2005/737.pdf

.. [GG2012] Jim Geelen and Bert Gerards, Characterizing graphic
            matroids by a system of linear equations,
            submitted, 2012. Preprint:
            http://www.gerardsbase.nl/papers/geelen_gerards=testing-graphicness%5B2013%5D.pdf

.. [GGD2011] \E. Girondo, \G. Gonzalez-Diez, *Introduction to Compact
             Riemann surfaces and Dessins d'enfant*, (2011)
             London Mathematical Society, Student Text 79.

.. [GGNS2013] \B. Gerard, V. Grosso, M. Naya-Plasencia, and F.-X. Standaert,
              *Block ciphers that are easier to mask: How far can we go?*; in
              CHES, (2013), pp. 383-399.

.. [GGOR2003] \V. Ginzberg, N. Guay, E. Opdam, R. Rouquier.
              *On the category* `\mathcal{O}` *for rational Cherednik algebras*.
              Invent. Math. **154** (2003). :arxiv:`math/0212036`.

.. [GHJ2016] Ewgenij Gawrilow, Simon Hampe, and Michael Joswig, The polymake XML
             file format, Mathematical software – ICMS 2016. 5th international
             congress, Berlin, Germany, July 11–14, 2016. Proceedings, Berlin:
             Springer, 2016, pp. 403–410,
             https://doi.org/10.1007/978-3-319-42432-3_50, ISBN
             978-3-319-42431-6/pbk.

.. [GHJV1994] \E. Gamma, R. Helm, R. Johnson, J. Vlissides, *Design
              Patterns: Elements of Reusable Object-Oriented
              Software*. Addison-Wesley (1994). ISBN 0-201-63361-2.

.. [Gil1959] Edgar Nelson Gilbert. "Random Graphs", Annals of Mathematical
             Statistics. 30 (4): 1141–1144, 1959.

.. [Gir2012] Samuele Giraudo,
             *Algebraic and combinatorial structures on pairs of twin binary trees*,
             :arxiv:`1204.4776v1`.

.. [GJ1997] Ewgenij Gawrilow and Michael Joswig, polymake: a framework for
            analyzing convex polytopes, Polytopes—combinatorics and
            computation (Oberwolfach, 1997), DMV Sem., vol. 29, Birkhäuser,
            Basel, 2000, pp. 43–73.

.. [GJ2006] Ewgenij Gawrilow and Michael Joswig, Flexible object hierarchies in
            polymake (extended abstract), Mathematical software—ICMS 2006,
            Lecture Notes in Comput. Sci., vol. 4151, Springer, Berlin, 2006,
            pp. 219–221, https://doi.org/10.1007/11832225_20

.. [GJ2007] \A. Glen, J. Justin, Episturmian words: a survey, Preprint,
            2007, :arxiv:`0801.1655`.

.. [GJKPRSS2019] \D. Goudarzi, J. Jean, S. Koelbl, T. Peyrin, M. Rivain, Y. Sasaki, S. M. Sim.
                 "Pyjamask"
                 https://csrc.nist.gov/CSRC/media/Projects/Lightweight-Cryptography/documents/round-1/spec-doc/Pyjamask-spec.pdf

.. [GJK+2014] Dimitar Grantcharov, Ji Hye Jung, Seok-Jin Kang, Masaki Kashiwara,
              Myungho Kim. *Crystal bases for the quantum queer superalgebra and
              semistandard decomposition tableaux.*; Trans. Amer. Math. Soc.,
              366(1): 457-489, 2014. :arxiv:`1103.1456v2`.

.. [GJPST2009] \G. Grigorov, A. Jorza, S. Patrikis, W. Stein, C. Tarniţǎ. Computational
               verification of the Birch and Swinnerton-Dyer
               conjecture for individual elliptic curves.
               Math. Comp. 78 (2009), no. 268, 2397--2425.

.. [GJRW2010] Ewgenij Gawrilow, Michael Joswig, Thilo Rörig, and Nikolaus Witte,
              Drawing polytopal graphs with polymake, Comput. Vis. Sci. 13
              (2010), no. 2, 99–110, https://doi.org/10.1007/s00791-009-0127-3

.. [GK1982] Daniel H. Greene and Donald E. Knuth (1982), "2.1.1 Constant
            coefficients - A) Homogeneous equations", Mathematics for the Analysis
            of Algorithms (2nd ed.), Birkhauser, p. 17.

.. [GK2013] Roland Grinis and Alexander Kasprzyk, Normal forms of
            convex lattice polytopes, :arxiv:`1301.6641`

.. [GKZ1994] Gelfand, I. M.; Kapranov, M. M.; and
             Zelevinsky, A. V. "Discriminants, Resultants and
             Multidimensional Determinants" Birkhauser 1994

.. [GL1996] \G. Golub and C. van Loan. *Matrix Computations*. 3rd
            edition, Johns Hopkins Univ. Press, 1996.

.. [GrLe1996] \J. Graham and G.I. Lehrer
              *Cellular algebras*. Invent. Math. 123 (1996), 1–34.
              :mathscinet:`MR1376244`

.. [GLR2008] \A. Glen, F. Levé, G. Richomme, Quasiperiodic and Lyndon
             episturmian words, Preprint, 2008, :arxiv:`0805.0730`.

.. [GLSV2014] \V. Grosso, G. Leurent, F.-X. Standaert, and K. Varici:
              *LS-Designs: Bitslice Encryption for Efficient Masked
              Software Implementations*, in FSE, 2014.

.. [GLSVJGK2014] \V. Grosso, G. Leurent, F.-X. Standaert, K. Varici,
                 \F. D. A. Journault, L. Gaspar, and S. Kerckhof,
                 *SCREAM & iSCREAM Side-Channel Resistant Authenticated Encryption
                 with Masking*; in CAESAR Competition, (2014).

.. [GM1987] Peter B. Gibbons and Rudolf Mathon.
            *Construction methods for Bhaskar Rao and related designs*.
            J. Austral. Math. Soc. Ser. A 42 (1987), no. 1, 5--30.
            http://journals.cambridge.org/article_S1446788700033929

.. [GM2002] Daniel Goldstein and Andrew Mayer. On the equidistribution
            of Hecke points. Forum Mathematicum, 15:2, pp. 165--189,
            De Gruyter, 2003.

.. [GMN2008] Jordi Guardia, Jesus Montes, Enric Nart. *Newton polygons of higher
             order in algebraic number theory* (2008). :arxiv:`0807.2620`

.. [GNL2011] \Z. Gong, S. Nikova, and Y. W. Law,
             *KLEIN: A new family of lightweight block ciphers*; in
             RFIDSec, (2011), p. 1-18.

.. [GN2018] Pascal Giorgi and Vincent Neiger. Certification of Minimal
            Approximant Bases. In ISSAC 2018, pages 167-174.
            https://doi.org/10.1145/3208976.3208991

.. [Go1967] Solomon Golomb, Shift register sequences, Aegean Park
            Press, Laguna Hills, Ca, 1967

.. [God1968] \R. Godement: *Algebra*, Hermann (Paris) / Houghton Mifflin
             (Boston) (1968)

.. [God1993] Chris Godsil (1993): *Algebraic Combinatorics*.

.. [Gol1968] \R. Gold: *Maximal recursive sequences with 3-valued recursive
             crosscorrelation functions*. IEEE Transactions on Information
             Theory, 14, pp. 154-156, 1968.

.. [Gor1980] Daniel Gorenstein, Finite Groups (New York: Chelsea
             Publishing, 1980)

.. [Gor2009] Alexey G. Gorinov, "Combinatorics of double cosets and
             fundamental domains for the subgroups of the modular
             group", preprint :arxiv:`0901.1340`

.. [GP2012] Eddy Godelle and Luis Paris.
            *Basic questions on Artin-Tits groups*. A. Björner et al. (eds)
            Configuration spaces, CRM series. (2012) pp. 299--311.
            Edizioni della Normale, Pisa.
            :doi:`10.1007/978-88-7642-431-1_13`

.. [GPV2008] Craig Gentry, Chris Peikert, Vinod Vaikuntanathan. *How
             to Use a Short Basis: Trapdoors for Hard Lattices and New
             Cryptographic
             Constructions*. STOC 2008. http://www.cc.gatech.edu/~cpeikert/pubs/trap_lattice.pdf

.. [GR2001] Chris Godsil and Gordon Royle, *Algebraic Graph Theory*. Graduate
            Texts in Mathematics, Springer, 2001.

.. [Gr2006] Matthew Greenberg,
            "Heegner points and rigid analytic modular forms",
            Ph.D. Thesis, McGill University, 2006.

.. [Gr2007] \J. Green, Polynomial representations of `GL_n`, Springer
            Verlag, 2007.

.. [GriRei18] Darij Grinberg, Victor Reiner,
              *Hopf Algebras in Combinatorics*,
              :arxiv:`1409.8356v5`.

.. [GR1989] \A. M. Garsia, C. Reutenauer. *A decomposition of Solomon's
            descent algebra.* Adv. Math. **77** (1989).
            http://www.lacim.uqam.ca/~christo/Publi%C3%A9s/1989/Decomposition%20Solomon.pdf

.. [GR2013] Darij Grinberg, Tom Roby. *Iterative properties of
            birational rowmotion*.
            http://www.cip.ifi.lmu.de/~grinberg/algebra/skeletal.pdf

.. [Gri2005] \G. Grigorov, Kato's Euler System and the Main Conjecture,
             Harvard Ph.D. Thesis (2005).

.. [GroLar1] \R. Grossman and R. G. Larson, *Hopf-algebraic structure of
             families of trees*, J. Algebra 126 (1) (1989), 184-210.
             Preprint: :arxiv:`0711.3877v1`

.. [Grinb2016a] Darij Grinberg,
                *Double posets and the antipode of QSym*,
                :arxiv:`1509.08355v3`.

.. [Gro1987] \M. Gromov. *Hyperbolic groups*. Essays in Group Theory, 8:75--263,
             1987. :doi:`10.1007/978-1-4613-9586-7_3`.

.. [GrS1967] Grunbaum and Sreedharan, "An enumeration of simplicial
             4-polytopes with 8 vertices", J. Comb. Th. 2,
             437-465 (1967)

.. [GS1984] \A. M. Garsia, Dennis Stanton.
            *Group actions on Stanley-Reisner rings and invariants of
            permutation groups*. Adv. in Math. **51** (1984), 107-201.
            http://www.sciencedirect.com/science/article/pii/0001870884900057

.. [GS1999] Venkatesan Guruswami and Madhu Sudan, Improved Decoding of
            Reed-Solomon Codes and Algebraic-Geometric Codes, 1999

.. [Go1993] David M. Goldschmidt.
            *Group characters, symmetric functions, and the Hecke algebras*.
            AMS 1993.

.. [GS1970] \J.-M. Goethals and J. J. Seidel,
            *Strongly regular graphs derived from combinatorial designs*,
            Can. J. Math. 22 (1970) 597-614.
            :doi:`10.4153/CJM-1970-067-9`

.. [GS1975] \J.M. Goethals, and J. J. Seidel,
            *The regular two-graph on 276 vertices*,
            Discrete Mathematics 12, no. 2 (1975): 143-158.
            :doi:`10.1016/0012-365X(75)90029-1`

.. [GSL] GNU Scientific Library.
         https://www.gnu.org/software/gsl/doc/html/

.. [GT1996] \P. Gianni and B. Trager. "Square-free algorithms in
            positive characteristic". Applicable Algebra in Engineering,
            Communication and Computing, 7(1), 1-14 (1996)

.. [GT2001] Michael T. Goodrich and Roberto Tamassia.
            *Data Structures and Algorithms in Java*.
            2nd edition, John Wiley & Sons, 2001.

.. [GT2014] \M.S. Gowda and J. Tao. On the bilinearity rank of a
            proper cone and Lyapunov-like
            transformations. Mathematical Programming, 147 (2014)
            155-170.

.. [Gu] GUAVA manual, http://www.gap-system.org/Packages/guava.html

.. [Gut2001] Carsten Gutwenger and Petra Mutzel. *A Linear Time Implementation
             of SPQR-Trees*, International Symposium on Graph Drawing,
             (2001) 77-90

.. [GW1999] Frederick M. Goodman and Hans Wenzl. *Crystal bases of quantum
            affine algebras and affine Kazhdan-Lusztig polyonmials*.
            Int. Math. Res. Notices **5** (1999), 251-275.
            :arxiv:`math/9807014v1`.

.. [GW2014] \G. Gratzer and F. Wehrung,
            Lattice Theory: Special Topics and Applications Vol. 1,
            Springer, 2014.

.. [GYLL1993] \I. Gutman, Y.-N. Yeh, S.-L. Lee, and Y.-L. Luo. *Some recent
              results in the theory of the Wiener number*. Indian Journal of
              Chemistry, 32A:651--661, 1993.

.. [GZ1983] Greene; Zaslavsky, "On the Interpretation of Whitney
            Numbers Through Arrangements of Hyperplanes, Zonotopes,
            Non-Radon Partitions, and Orientations of
            Graphs". Transactions of the American Mathematical
            Society, Vol. 280, No. 1. (Nov., 1983), pp. 97-126.

.. [GZ1986] \B. Gross and D. Zagier, *Heegner points and
            derivatives of L-series.* Invent. Math. 84 (1986), no. 2, 225-320.

.. _ref-H:

**H**

.. [Ha2005] Gerhard Haring. [Online] Available:
            http://osdir.com/ml/python.db.pysqlite.user/2005-11/msg00047.html

.. [Hac2016] \M. Hachimori. http://infoshako.sk.tsukuba.ac.jp/~hachi/math/library/dunce_hat_eng.html

.. [Haf2004] Paul R. Hafner. *On the Graphs of Hoffman-Singleton and Higman-Sims*.
             The Electronic Journal of Combinatorics 11 (2004), #R77.
             http://www.combinatorics.org/Volume_11/PDF/v11i1r77.pdf

.. [Hai1989] M.D. Haiman, *On mixed insertion, symmetry, and shifted
             Young tableaux*. Journal of Combinatorial Theory, Series
             A Volume 50, Number 2 (1989), pp. 196-225.

.. [Hai1992] Mark D. Haiman,
             *Dual equivalence with applications, including a conjecture of Proctor*,
             Discrete Mathematics 99 (1992), 79-113,
             http://www.sciencedirect.com/science/article/pii/0012365X9290368P

.. [Haj2000] \M. Hajiaghayi, *Consecutive Ones Property*, 2000.
             http://www-math.mit.edu/~hajiagha/pp11.ps

.. [Han1960] Haim Hanani,
             On quadruple systems,
             pages 145--157, vol. 12,
             Canadian Journal of Mathematics,
             1960
             http://cms.math.ca/cjm/v12/cjm1960v12.0145-0157.pdf

.. [Har1962] Frank Harary. *The determinant of the adjacency matrix of a graph*.
             SIAM Review 4 (1962), pp. 202-210.
             :doi:`10.1137/1004057`

.. [Har1969] Frank Harary, *Graph Theory*,
             Addison-Wesley, 1969.

.. [Har1977] \R. Hartshorne. Algebraic Geometry. Springer-Verlag, New York, 1977.

.. [Har1994] Frank Harary. *Graph Theory*. Reading, MA: Addison-Wesley, 1994.

.. [HarPri] F. Harary and G. Prins. The block-cutpoint-tree of
            a graph. Publ. Math. Debrecen 13 1966 103-107.

.. [Hat2002] Allen Hatcher, "Algebraic Topology", Cambridge University
             Press (2002).

.. [HC2006] Mark van Hoeij and John Cremona, Solving Conics over
            function fields. J. Théor. Nombres Bordeaux, 2006.

.. [HH2009]  Hemmer, Hulse. *Generic implementation of a modular gcd over
             Algebraic Extension Fields*. EuroCG'09 : 25th European Workshop on
             Computational Geometry.

.. [He2002] \H. Heys *A Tutorial on Linear and Differential
            Cryptanalysis* ; 2002' available at
            http://www.engr.mun.ca/~howard/PAPERS/ldc_tutorial.pdf

.. [Hes2002] Florian Hess, "Computing Riemann-Roch spaces in algebraic
             function fields and related topics," J. Symbolic
             Comput. 33 (2002), no. 4, 425--445.

.. [Hes2002b] Florian Hess, "An algorithm for computing Weierstrass points,"
              International Algorithmic Number Theory Symposium (pp. 357-371).
              Springer Berlin Heidelberg, 2002.

.. [HH2012] Victoria Horan and Glenn Hurlbert,
            *Overlap Cycles for Steiner Quadruple Systems*,
            2012, :arxiv:`1204.3215`

.. [HHL2009] \T. Huang, L. Huang, M.I. Lin,
             *On a class of strongly regular designs and quasi-semisymmetric
             designs*.
             In: Recent Developments in Algebra and Related Areas, ALM vol. 8,
             pp. 129--153. International Press, Somerville (2009).

.. [Hig2008] \N. J. Higham, "Functions of matrices: theory and computation",
             Society for Industrial and Applied Mathematics (2008).

.. [HIK2011] R. Hammack, W. Imrich, S. Klavzar,
             *Handbook of Product Graphs*,
             CRC press, 2011

.. [HJ2004] Tom Hoeholdt and Joern Justesen, A Course In
            Error-Correcting Codes, EMS, 2004

.. [HK2002a] Holme, P. and Kim, B.J. *Growing scale-free networks
             with tunable clustering*, Phys. Rev. E (2002). vol 65, no 2, 026107.
             :doi:`10.1103/PhysRevE.65.026107`.

.. [HKOTY1999] \G. Hatayama, A. Kuniba, M. Okado, T. Tagaki, and Y. Yamada,
               *Remarks on fermionic formula*. Contemp. Math., **248** (1999).

.. [HKP2010] \T. J. Haines, R. E. Kottwitz, A. Prasad, Iwahori-Hecke
             Algebras, J. Ramanujan Math. Soc., 25 (2010),
             113--145. :arxiv:`0309168v3` :mathscinet:`MR2642451`

.. [HL1999] \L. Heath and N. Loehr (1999).  New algorithms for
            generating Conway polynomials over finite fields.
            Proceedings of the tenth annual ACM-SIAM symposium on
            discrete algorithms, pp. 429-437.

.. [HL2008] \J. Hong and H. Lee.
            Young tableaux and crystal `B(\infty)` for finite simple Lie algebras.
            J. Algebra 320, pp. 3680--3693, 2008.

.. [HL2014] Thomas Hamilton and David Loeffler, "Congruence testing
            for odd modular subgroups", LMS J. Comput. Math. 17
            (2014), no. 1, 206-208, :doi:`10.1112/S1461157013000338`.

.. [Hli2006] Petr Hlineny, "Equivalence-free exhaustive generation of
             matroid representations", Discrete Applied Mathematics
             154 (2006), pp. 1210-1222.

.. [HLT1993] \F. Harary, E. Loukakis, C. Tsouros,
             *The geodetic number of a graph*.
             Mathematical and computer modelling,
             vol. 17 n11 pp.89--95, 1993.
             :doi:`10.1016/0895-7177(93)90259-2`.

.. [HLY2002] Yi Hu, Chien-Hao Liu, and Shing-Tung Yau. Toric morphisms
             and fibrations of toric Calabi-Yau
             hypersurfaces. *Adv. Theor. Math. Phys.*,
             6(3):457-506, 2002. :arxiv:`math/0010082v2` [math.AG].

.. [HM2011] Florent Hivert and Olivier Mallet. `Combinatorics of k-shapes
            and Genocchi numbers <https://www.lri.fr/~hivert/PAPER/kshapes.pdf>`_,
            in FPSAC 2011, Reykjav´k, Iceland DMTCS proc. AO, 2011, 493-504.

.. [HoDaCG17] Toth, Csaba D., Joseph O'Rourke, and Jacob E. Goodman.
              Handbook of Discrete and Computational Geometry (3rd Edition).
              Chapman and Hall/CRC, 2017.

.. [Hoc] Winfried Hochstaettler, "About the Tic-Tac-Toe Matroid",
         preprint.

.. [Hopcroft1973] J. E. Hopcroft and R. E. Tarjan. *Dividing a Graph into
                  Triconnected Components*, SIAM J. Comput., 2(3), 135–158

.. [Hopkins2017] Sam Hopkins,
                 *RSK via local transformations*,
                 http://web.mit.edu/~shopkins/docs/rsk.pdf

.. [HilGra1976] \A. P. Hillman, R. M. Grassl,
                *Reverse plane partitions and tableau hook numbers*,
                Journal of Combinatorial Theory, Series A 21 (1976),
                pp. 216--221.
                :doi:`10.1016/0097-3165(76)90065-0`

.. [HM1979]  M. Habib, and M.C. Maurer
          On the X-join decomposition for undirected graphs
          Discrete Applied Mathematics
          vol 1, issue 3, pages 201-207

.. [HK2002] *Introduction to Quantum Groups and Crystal Bases.*
            Jin Hong and Seok-Jin Kang. 2002. Volume 42.
            Graduate Studies in Mathematics. American Mathematical Society.


.. [HN2006] Florent Hivert and Janvier Nzeutchap. *Dual Graded Graphs
            in Combinatorial Hopf Algebras*.
            https://www.lri.fr/~hivert/PAPER/commCombHopfAlg.pdf

.. [HNT2005] Florent Hivert, Jean-Christophe Novelli, and Jean-Yves Thibon.
             *The algebra of binary search trees*,
             :arxiv:`math/0401089v2`.

.. [HP2003] \W. C. Huffman, V. Pless, Fundamentals of Error-Correcting
            Codes, Cambridge Univ. Press, 2003.

.. [HP2010] Michel Habib and Christophe Paul,
            *A survey of the algorithmic aspects of modular decomposition*.
            Computer Science Review
            vol 4, number 1, pages 41--59, 2010,
            http://www.lirmm.fr/~paul/md-survey.pdf,
            :doi:`10.1016/j.cosrev.2010.01.001`.

.. [HP2016] \S. Hopkins, D. Perkinson. "Bigraphical
            Arrangements". Transactions of the American Mathematical
            Society 368 (2016), 709-725. :arxiv:`1212.4398`

.. [HPR2010] Gary Haggard, David J. Pearce and Gordon Royle.
             *Computing Tutte Polynomials*. In ACM Transactions on Mathematical
             Software, Volume 37(3), article 24, 2010. Preprint:
             http://homepages.ecs.vuw.ac.nz/~djp/files/TOMS10.pdf

.. [HPS2008] \J. Hoffstein, J. Pipher, and J.H. Silverman. *An
             Introduction to Mathematical
             Cryptography*. Springer, 2008.

.. [HPS2017] Graham Hawkes, Kirill Paramonov, and Anne Schilling.
             *Crystal analysis of type* `C` *Stanley symmetric functions*.
             Electronic J. Comb. 24(3) (2017) #P3.51. :arxiv:`1704.00889`.

.. [HOLM2016] Tristan Holmes and \J. \B. Nation,
              *Inflation of finite lattices along all-or-nothing sets*.
              http://www.math.hawaii.edu/~jb/inflation.pdf

.. [Hor1972] \E. Horowitz, "Algorithms for Rational Function Arithmetic
             Operations", Annual ACM Symposium on Theory of Computing, Proceedings of
             the Fourth Annual ACM Symposium on Theory of Computing, pp. 108--118, 1972

.. [HR2016]  Clemens Heuberger and Roswitha Rissner, "Computing
             `J`-Ideals of a Matrix Over a Principal Ideal Domain",
             :arxiv:`1611.10308`, 2016.

.. [HRS1993] \C. D. Hodgson, I. Rivin and W. D. Smith.
             *A characterization of convex hyperbolic polyhedra
             and of convex polyhedra inscribed in the sphere.*
             Bulletin of the American Mathematical Society
             27.2 (1992): 246-251.

.. [HRS2016] \J. Haglund, B. Rhoades, M. Shimozono. *Ordered set partitions,
             generalized coinvariant algebras, and the Delta Conjecture*.
             Preprint, :arxiv:`1609.07575`.

.. [HRT2000] \R.B. Howlett, L.J. Rylands, and D.E. Taylor.
             *Matrix generators for exceptional groups of Lie type*.
             J. Symbolic Computation. **11** (2000).
             http://www.maths.usyd.edu.au/u/bobh/hrt.pdf

.. [HRW2015] \J. Haglund, J. B. Remmel, A. T. Wilson. *The Delta Conjecture*.
             Preprint, :arxiv:`1509.07058`.

.. [HS1968] Donald G. Higman and Charles C. Sims.
            *A simple group of order 44,352,000*.
            Mathematische Zeitschrift 105(2): 110-113, 1968.
            :doi:`10.1007/BF01110435`.

.. [HS2018] \B. Hutz, M. Stoll. "Smallest representatives of
            `SL(2,\ZZ)`-orbits of binary forms and endomorphisms of P1",
            :arxiv:`1805.08579`, 2018.

.. [HSS] Aric Hagberg, Dan Schult and Pieter Swart. *NetworkX
         documentation*. [Online] Available:
         http://networkx.github.io/documentation/latest/reference/index.html

.. [Hsu1996] Tim Hsu, "Identifying congruence subgroups of the modular
             group", Proc. AMS 124, no. 5, 1351-1359 (1996)

.. [Hsu1997] Tim Hsu, "Permutation techniques for coset
             representations of modular subgroups", in L. Schneps
             (ed.), Geometric Galois Actions II: Dessins d'Enfants,
             Mapping Class Groups and Moduli, volume 243 of LMS
             Lect. Notes, 67-77, Cambridge Univ. Press (1997)

.. [HST2001] Matthew D. Horton, H. M. Stark, and Audrey A. Terras,
             *What are zeta functions of graphs and what are they good for?*,
             in Quantum graphs and their applications, 173-189,
             Contemp. Math., Vol. 415.

.. [HSV2006] Hess, Smart, Vercauteren, "The Eta Pairing Revisited",
             IEEE Trans. Information Theory, 52(10): 4595-4602, 2006.

.. [HT1972] Samuel Huang and Dov Tamari.
            *Problems of associativity: A simple proof for the lattice property
            of systems ordered by a semi-associative law*.
            J. Combinatorial Theory Ser. A. (1972).
            http://www.sciencedirect.com/science/article/pii/0097316572900039 .

.. [Hub1975] \X. L. Hubaut.
             *Strongly regular graphs*.
             Disc. Math. 13(1975), pp 357--381.
             :doi:`10.1016/0012-365X(75)90057-6`.

.. [HT1996] \W. H. Haemers and V. D. Tonchev,
            *Spreads in strongly regular graphs*,
            Designs, Codes and Cryptography 8 (1996) 145-157.
            :doi:`10.1023/A:1018037025910`.

.. [Hutz2007] \B. Hutz. Arithmetic Dynamics on Varieties of dimension greater
              than one. PhD Thesis, Brown University 2007

.. [Hutz2009] \B. Hutz. Good reduction of periodic points, Illinois Journal of
              Mathematics 53 (Winter 2009), no. 4, 1109-1126.

.. [Hutz2015] \B. Hutz. Determination of all rational preperiodic points
              for morphisms of PN. Mathematics of Computation, 84:291 (2015), 289-308.

.. [Huy2005] \D. Huybrechts : *Complex Geometry*, Springer (Berlin)
             (2005).

.. [HZ1999] \C. Holton, L. Q. Zamboni, *Descendants of primitive
            substitutions*, Theory Comput. Syst. 32 (1999) 133-157.

.. _ref-I:

**I**

.. [IEEEP1363] IEEE P1363 / D13 (Draft Version 13). Standard
               Specifications for Public Key Cryptography Annex A
               (Informative).  Number-Theoretic Background. Section
               A.2.4

.. [IJ1960] Igusa, Jun-ichi. *Arithmetic variety of moduli for genus two*.
            Ann. of Math. (2) 72 1960 612--649.

.. [II1983] \M. Imase and M. Itoh. "A design for directed graphs with minimum
            diameter", *IEEE Trans. Comput.*, vol. C-32, pp. 782-784, 1983.

.. [IK2010] Kenji Iohara and Yoshiyuki Koga.
            *Representation Theory of the Virasoro Algebra*.
            Springer, (2010).

.. [IK2003] Yury Ionin and Hadi Kharaghani.
            *New families of strongly regular graphs*.
            Journal of Combinatorial Designs, 11(3):208--217, 2003.
            :doi:`10.1002/jcd.10038`

.. [IKMP2019A] \T. Iwata, M. Khairallah, K. Minematsu, T. Peyrin
               "Remus v1.0"
               https://csrc.nist.gov/CSRC/media/Projects/Lightweight-Cryptography/documents/round-1/spec-doc/Remus-spec.pdf

.. [IKMP2019B] \T. Iwata, M. Khairallah, K. Minematsu, T. Peyrin
               "Romulus v1.0"
               https://csrc.nist.gov/CSRC/media/Projects/Lightweight-Cryptography/documents/round-1/spec-doc/Romulus-spec.pdf

.. [IKMPSSS2019] \T. Iwata, M. Khairallah, K. Minematsu, T. Peyrin, Y. Sasaki, S. M. Sim, L. Sun
                 "Thank Goodness It’s Friday(TGIF)"
                 https://csrc.nist.gov/CSRC/media/Projects/Lightweight-Cryptography/documents/round-1/spec-doc/TGIF-spec.pdf

.. [ILS2012] Giuseppe F. Italiano, Luigi Laura, and Federico
             Santaroni. *Finding strong bridges and strong
             articulation points in linear time*. Theoretical Computer
             Science, 447, 74–84 (2012).
             :doi:`10.1016/j.tcs.2011.11.011`

.. [IR1990] \K. Ireland and M. Rosen, *A Classical Introduction to
            Modern Number Theory*, Springer-Verlag, GTM volume
            84, 1990.

.. [ISSK2009] \M. Izadi, B. Sadeghiyan, S. S. Sadeghian, H. A. Khanooki,
              *MIBS: A new lightweight block cipher*; in
              CANS, (2009), pp. 334-348.

.. [Ive2012] \S. Iveson,
             *Tableaux on `k + 1`-cores, reduced words for affine
             permutations, and `k`-Schur expansions*,
             Operators on `k`-tableaux and the `k`-Littlewood-Richardson
             rule for a special case,
             UC Berkeley: Mathematics,  Ph.D. Thesis,
             https://escholarship.org/uc/item/7pd1v1b5

.. [Iwa1964] \N. Iwahori, On the structure of a Hecke ring of a
             Chevalley group over a finite
             field,  J. Fac. Sci. Univ. Tokyo Sect. I, 10 (1964),
             215--236 (1964). :mathscinet:`MR0165016`

.. [Iwa1972] \K. Iwasawa, *Lectures on p-adic L-functions*, Princeton
             University Press, 1972.

.. _ref-J:

**J**

.. [Ja1971] \N. Jacobson. *Exceptional Lie Algebras*. Marcel Dekker,
            Inc. New York. 1971. IBSN No. 0-8247-1326-5.

.. [Jet2008] \D. Jetchev. Global divisibility of Heegner points and
             Tamagawa numbers. Compos. Math. 144 (2008), no. 4, 811--826.

.. [JK1981] Gordon James, Adalbert Kerber,
            *The Representation Theory of the Symmetric Group*,
            Encyclopedia of Mathematics and its Applications, vol. 16,
            Addison-Wesley 1981.

.. [JK2002] Zvonimir Jankoa and Hadi Kharaghani. *A Block Negacyclic Bush-Type
            Hadamard Matrix and Two Strongly Regular Graphs*.
            J. Combin. Theory Ser. A 98 (2002), no. 1, 118--126.
            :doi:`10.1006/jcta.2001.3231`

.. [JK2003] \L. K. Jørgensen, M. Klin, M.,
            *Switching of edges in strongly regular graphs.
            I. A family of partial difference sets on 100 vertices*,
            Electronic Journal of Combinatorics 10(1), 2003.

.. [JKT2001] Zvonimir Janko, Hadi Kharaghani, and Vladimir D. Tonchev.
             *The existence of a Bush-type Hadamard matrix of order 324
             and two new infinite classes of symmetric designs*.
             Des. Codes Cryptogr. 24(2):225--232, 2001.
             :doi:`10.1023/A:1011212922844`

.. [JL2009] Nicolas Jacon and Cedric Lecouvey.
            *Kashiwara and Zelevinsky involutions in affine type A*.
            Pac. J. Math. 243(2):287-311 (2009).

.. [JL2016] \M. Jones and L. Lapointe. *Pieri rules for Schur
            functions in superspace*. Preprint, :arxiv:`1608.08577`

.. [JMP2009] Michael Joswig, Benjamin Müller, and Andreas Paffenholz, polymake
             and lattice polytopes, 21st International Conference on Formal
             Power Series and Algebraic Combinatorics (FPSAC 2009), Discrete
             Math. Theor. Comput. Sci. Proc., AK, Assoc. Discrete
             Math. Theor. Comput. Sci., Nancy, 2009, pp. 491–502

.. [JNC2010] David Joyner, Minh Van Nguyen, and Nathann Cohen.
             *Algorithmic Graph Theory*. 2010,
             http://code.google.com/p/graph-theory-algorithms-book/

.. [JNSV2016] Claude-Pierre Jeannerod, Vincent Neiger, Eric Schost, and Gilles
             Villard. Fast Computation of Minimal Interpolation Bases in Popov
             Form for Arbitrary Shifts. In Proceedings ISSAC 2016 (pages
             295-302). https://doi.org/10.1145/2930889.2930928

.. [Joh1980] \D. Johnson, "Spin structures and quadratic forms on surfaces",
             J. London Math. Soc (2), 22, 1980, 365-373

.. [Joh1990] \D.L. Johnson. *Presentations of Groups*. Cambridge
             University Press. (1990).

.. [Jon1987] \V. Jones, Hecke algebra representations of braid groups
             and link polynomials.  Ann. of Math. (2) 126 (1987),
             no. 2, 335--388. :doi:`10.2307/1971403`
             :mathscinet:`MR0908150`

.. [Jon2005] \V. Jones, The Jones
             Polynomial, 2005. https://math.berkeley.edu/~vfr/jones.pdf

.. [JRJ94] Jourdan, Guy-Vincent; Rampon, Jean-Xavier; Jard, Claude
           (1994), "Computing on-line the lattice of maximal antichains
           of posets", Order 11 (3) p. 197-210, :doi:`10.1007/BF02115811`

.. [Joy2004] \D. Joyner, Toric codes over finite fields, Applicable
             Algebra in Engineering, Communication and Computing, 15,
             (2004), p. 63-79.

.. [Joy2006] \D. Joyner, *On quadratic residue codes and hyperelliptic
             curves*, (preprint 2006)

.. [JP2002] \J. Justin, G. Pirillo, Episturmian words and episturmian
            morphisms, Theoret. Comput. Sci. 276 (2002) 281--313.

.. [JPdA15] \N. Jacon and L. Poulain d'Andecy. *An isomorphism theorem
            for Yokonuma-Hecke algebras and applications to link
            invariants*. (2015) :arxiv:`1501.06389v3`.

.. [IS2006] \Y.J. Ionin, S. Shrikhande,
            *Combinatorics of symmetric designs*.
            Cambridge University Press, 2006.

.. [JS2010] \B. Jones, A. Schilling.
            "Affine structures and a tableau model for `E_6` crystals",
            J. Algebra. **324** (2010). 2512-2542.
            :doi:`10.1016/j.bbr.2011.03.031`, :arxiv:`0909.2442`.

.. [JV2000] \J. Justin, L. Vuillon, *Return words in Sturmian and
            episturmian words*, Theor. Inform. Appl. 34 (2000)
            343--356.

.. _ref-K:

**K**

.. [Ka1990] Victor G. Kac. *Infinite-dimensional Lie Algebras*. Third
            edition. Cambridge University Press, Cambridge, 1990.

.. [Kal1992] \B. Kaliski,
             *The MD2 message-digest algorithm*; in
             RFS 1319, (1992).

.. [Ka1993] Masaki Kashiwara, The crystal base and Littelmann's
            refined Demazure character formula, Duke Math. J. 71
            (1993), no. 3, 839--858.

.. [Ka2003] \M. Kashiwara.
            Realizations of Crystals.
            Combinatorial and geometric representation theory (Seoul, 2001),
            Contemp. Math. **325**, Amer. Math. Soc., pp. 133--139, 2003.

.. [Kai1980] Thomas Kailath. "Linear Systems", Prentice-Hall, 1980.

.. [Kai2012] Thomas Kaiser,
             *A short proof of the tree-packing theorem*,
             J. Discrete Math. 312(10): 1689-1691, 2012.
             :doi:`10.1016/j.disc.2012.01.020`, :arxiv:`0911.2809`.

.. [Kal1980] \T. Kaliath, "Linear Systems", Prentice-Hall, 1980,
             383--386.

.. [Kam2007] Joel Kamnitzer,
             *The crystal structure on the set of Mirković-Vilonen polytopes*,
             Adv. Math. **215** (2007), 66-93.

.. [Kam2010] Joel Kamnitzer, *Mirković-Vilonen cycles and polytopes*,
             Ann. Math. (2) **171** (2010), 731-777.

.. [Kan1958] \D. M. Kan, *A combinatorial definition of homotopy
             groups*, Ann. Math. (2) 67 (1958), 282-312.

.. [Kar1993] Vahid Karimipour.
             *Representations of the coordinate ring of* `GL_q(n)`.
             (1993). :arxiv:`hep-th/9306058`.

.. [Kas1971] \T. Kasami: *The weight enumerators for several classes of
             subcodes of the second order binary Reed-Muller codes*.
             Information and Control, 18, pp. 369-394, 1971.

.. [Kat1991] Nicholas M. Katz, *Exponential sums and differential equations*,
             Princeton University Press, Princeton NJ, 1991.

.. [Kat2004] Kayuza Kato, `p`-adic Hodge theory and values of zeta
             functions of modular forms, Cohomologies `p`-adiques et
             applications arithmétiques III, Astérisque vol 295, SMF,
             Paris, 2004.

.. [Kau1968] \W. H. Kautz. "Bounds on directed (d, k) graphs". Theory of
             cellular logic networks and machines, AFCRL-68-0668, SRI Project
             7258, Final Rep., pp. 20-28, 1968.

.. [Kaw2009] Kawahira, Tomoki. *An algorithm to draw external rays of the
             Mandelbrot set*, Nagoya University, 23 Apr. 2009.
             math.titech.ac.jp/~kawahira/programs/mandel-exray.pdf

.. [Kir2016] \M. Kirschmer, *Definite quadratic and hermitian forms with small
             class number*, Habilitationsschrift, RWTH Aachen University, 2016.
             http://www.math.rwth-aachen.de/~Markus.Kirschmer/papers/herm.pdf

.. [KB1983] \W. Kühnel and T. F. Banchoff, "The 9-vertex complex
            projective plane", Math. Intelligencer 5 (1983), no. 3,
            11-22.

.. [KB1995] \A. N. Kirillov, A. D. Berenstein,
            *Groups generated by involutions, Gelfand--Tsetlin patterns,
            and combinatorics of Young tableaux*,
            Algebra i Analiz, 1995, Volume 7, Issue 1, pp. 92--152.
            http://math.uoregon.edu/~arkadiy/bk1.pdf

.. [Ke1991] \A. Kerber. Algebraic combinatorics via finite group
            actions, 2.2 p. 70. BI-Wissenschaftsverlag,
            Mannheim, 1991.

.. [Ke2008] \B. Keller, *Cluster algebras, quiver representations
            and triangulated categories*, :arxiv:`0807.1960`.

.. [Ked2001] Kedlaya, K., *Counting points on hyperelliptic curves using
             Monsky-Washnitzer cohomology*, J. Ramanujan Math. Soc. 16 (2001) no
             4, 323-338

.. [KeSm1998] \S. Keller and M. Smid, *Modes of Operation Validation System
              (MOVS): Requirements and Procedures* NIST Special Publication
              800-17, 1998 :doi:`10.6028/NIST.SP.800-17`

.. [KG2016] \P. Karpmann and Benjamin Gregoire, *The LITTLUN S-box and the FLY
            block cipher*, Lightweight Cryptography Workshop, 2016.
            https://www.nist.gov/sites/default/files/documents/2016/10/18/karpman-paper-lwc2016.pdf

.. [Kin1992] Nancy G. Kinnersley, *The vertex separation number of a graph
             equals its path-width*, Information Processing Letters
             42(6):345-350, 1992. :doi:`10.1016/0020-0190(92)90234-M`.

.. [KK1995] Victor Klee and Peter Kleinschmidt,
            *Convex polytopes and related complexes.*, in \R. L. Graham,
            \M. Grötschel, \L Lovász, *Handbook of combinatorics*,
            Vol. 1, Chapter 18, 1995

.. [KKMMNN1992] S-J. Kang, M. Kashiwara, K. C. Misra, T. Miwa, T. Nakashima,
                and A. Nakayashiki. *Affine crystals and vertex models*.
                Int. J. Mod. Phys. A, **7** (suppl. 1A), (1992) pp. 449-484.

.. [KKPSSSYYLLCHH2004] \D. Kwon, J. Kim, S. Park, S. H. Sung, Y. Sohn,
                       \J. H. Song, Y. Yeom, E-J. Yoon, S. Lee, J. Lee,
                       \S. Chee, D. Han, and J. Hong,
                       *New block cipher: ARIA*; in ICISC, (2004), pp. 432-445.

.. [KKS2007] \S.-J. Kang, J.-A. Kim, and D.-U. Shin.
             Modified Nakajima Monomials and the Crystal `B(\infty)`.
             J. Algebra **308**, pp. 524--535, 2007.

.. [KL1979] \D. Kazhdan and G. Lusztig. *Representations of Coxeter
            groups and Hecke algebras*. Invent. Math. **53** (1979).
            no. 2, 165--184. :doi:`10.1007/BF01390031` :mathscinet:`MR0560412`

.. [KL1990] \P. Kleidman and M. Liebeck. *The subgroup structure of
            the finite classical groups*. Cambridge University Press, 1990.

.. [KL2008] Chris Kurth and Ling Long, "Computations with finite index
            subgroups of `{\rm PSL}_2(\ZZ)` using Farey symbols",
            Advances in algebra and combinatorics, 225--242, World
            Sci. Publ., Hackensack, NJ, 2008. Preprint version:
            :arxiv:`0710.1835`

.. [Kle1995] \A. Kleshchev. *Branching rules for modular representations of
             symmetric groups. I*. J. Algebra **178** (1995), 493–511.

.. [Kle1996] \A. Kleshchev, *Branching rules for modular representations of symmetric groups III:
              Some corollaries and a problem of Mullineux*, J. London Math. Soc. 54 (1996) 25–38.
              :mathscinet:`MR1395065`

.. [Kle2009] \A. Kleshchev.
             *Representation theory of symmetric groups and related Hecke algebras*.
             Bull. Amer. Math. Soc. **47** (2010), 419–481. :arxiv:`0909.4844`.

.. [KLLRSY2014] \E. B. Kavun, M. M. Lauridsen, G. Leander, C. Rechberger,
                \P. Schwabe, and T. Yalcin, *Prost v1*; CAESAR Competition, (2014).

.. [KLPR2010] \L. R. Knudsen, G. Leander, A. Poschmann, and M. J. B. Robshaw,
              *PRINTcipher: A block cipher for IC-printing*; in
              CHES, (2010), pp. 16-32.

.. [KLRS2016] \S.-J. Kang, K.-H. Lee, H. Ryu, and B. Salisbury.
              *A combinatorial description of the affine Gindikin-Karpelevich
              formula of type* `A_n^{(1)}`. Lie Algebras, Lie Superalgebras,
              Vertex Algebras and Related Topics, Proc. Sympos. Pure Math.,
              vol. 92, Amer. Math. Soc., Providence, RI, 2016, pp. 145–165.

.. [KLS2013] Allen Knutson, Thomas Lam, and David Speyer.
             *Positroid Varieties: Juggling and Geometry*
             Compositio Mathematica, **149** (2013), no. 10.
             :arxiv:`1111.3660`.

.. [Kly1990] Klyachko, Aleksandr Anatolevich.
             Equivariant Bundles on Toral Varieties,
             Math USSR Izv. 35 (1990), 337-375.
             http://iopscience.iop.org/0025-5726/35/2/A04/pdf/0025-5726_35_2_A04.pdf

.. [KM1994] \S.-J. Kang and K. C. Misra.
            Crystal bases and tensor product decompositions of `U_q(G_2)`-modules.
            J. Algebra 163, pp. 675--691, 1994.

.. [KMAUTOM2000] Masayuki Kanda, Shiho Moriai, Kazumaro Aoki, Hiroki Ueda,
                 Youichi Takashima, Kazuo Ohta, and Tsutomu Matsumoto,
                 *E2 - a new 128-bit block cipher*; in IEICE Transactions on
                 Fundamentals of Electronics, Communications and Computer Sciences,
                 E83-A(1):48–59, 12 2000.

.. [KMM2004] Tomasz Kaczynski, Konstantin Mischaikow, and Marian
             Mrozek, "Computational Homology", Springer-Verlag (2004).

.. [KMN2012] On the trace of the antipode and higher
             indicators. Yevgenia Kashina and Susan Montgomery and
             Richard Ng. Israel J. Math., v.188, 2012.

.. [KMOY2007] \M. Kashiwara, K. C. Misra, M. Okado, D. Yamada.
              *Perfect crystals for* `U_q(D_4^{(3)})`, J. Algebra. **317** (2007).

.. [KMR2012] \A. Kleshchev, A. Mathas, and A. Ram, *Universal Specht
             modules for cyclotomic Hecke algebras*,
             Proc. London Math. Soc. (2012) 105 (6): 1245-1289.
             :arxiv:`1102.3519v1`

.. [KN1963] \S. Kobayashi & K. Nomizu : *Foundations of Differential
            Geometry*, vol. 1, Interscience Publishers (New York)
            (1963).

.. [KN1994] \M. Kashiwara and T. Nakashima.
            Crystal graphs for representations of the `q`-analogue of
            classical Lie algebras.
            J. Algebra **165**, no. 2, pp. 295--345, 1994.

.. [KNS2011] Atsuo Kuniba and Tomoki Nakanishi and Junji Suzuki,
             `T`-*systems and* `Y`-*systems in integrable systems*.
             \J. Phys. A, **44** (2011), no. 10.

.. [KnotAtlas] The Knot atlas. http://katlas.org/wiki/Main_Page

.. [Knu1995] Donald E. Knuth, *Overlapping Pfaffians*,
             :arxiv:`math/9503234v1`.

.. [Knu2005] Lars R. Knudsen, *SMASH - A Cryptographic Hash Function*; in
             FSE'05, (2005), pp. 228-242.

.. [Kob1993] Neal Koblitz, *Introduction to Elliptic Curves and
             Modular Forms*.  Springer GTM 97, 1993.

.. [Koe1999] Wolfram Koepf: Effcient Computation of Chebyshev
             Polynomials in Computer Algebra Systems: A Practical
             Guide. John Wiley, Chichester (1999): 79-99.

.. [Koh1996] Kohel, "Endomorphism Rings of Elliptic Curves over Finite
             Fields", UC Berkeley PhD thesis 1996.

.. [Koh2000] David Kohel, *Hecke Module Structure of Quaternions*, in
             Class Field Theory — Its Centenary and Prospect (Tokyo,
             1998), Advanced Studies in Pure Mathematics, 30,
             177-196, 2000.

.. [Koh2004] \E. Kohler. *Recognizing graphs without asteroidal triples*.
             Journal of Discrete Algorithms 2(4):439-452, Dec. 2004,
             :doi:`10.1016/j.jda.2004.04.005`.

.. [KohECHIDNA] Kohel, David.  ECHIDNA: Databases for Elliptic Curves and Higher
                Dimensional Analogues.  Available at
                http://echidna.maths.usyd.edu.au/~kohel/dbs/

.. [Koh2007] \A. Kohnert, *Constructing two-weight codes with prescribed
             groups of automorphisms*, Discrete applied mathematics 155,
             no. 11 (2007):
             1451-1457. http://linearcodes.uni-bayreuth.de/twoweight/

.. [Kol1991] \V. A. Kolyvagin. On the structure of Shafarevich-Tate
             groups. Algebraic geometry, 94--121, Lecture Notes in Math., 1479,
             Springer, Berlin, 1991.

.. [Kos1985] \J.-L. Koszul, *Crochet de Schouten-Nijenhuis et
             cohomologie*, in *Élie Cartan et les mathématiques
             d'aujourd'hui*, Astérisque hors série (1985), p. 257

.. [KP2002] Volker Kaibel and Marc E. Pfetsch, "Computing the Face
            Lattice of a Polytope from its Vertex-Facet Incidences",
            Computational Geometry: Theory and Applications, Volume
            23, Issue 3 (November 2002), 281-290.  Available at
            http://portal.acm.org/citation.cfm?id=763203 and free of
            charge at :arxiv:`math/0106043`

.. [KP2011] Manuel Kauers and Peter Paule. The Concrete Tetrahedron.
            Springer-Verlag, 2011.

.. [KP2002b] James Kuzmanovich; Andrey Pavlichenkov, *Finite
             Groups of Matrices Whose Entries Are Integers*, The American
             Mathematical Monthly, Vol. 109, No. 2. (2002) pp. 173-186

.. [KPRWZ2010] \M. H. Klin, C. Pech, S. Reichard, A. Woldar, M. Zvi-Av,
               *Examples of computer experimentation in algebraic
               combinatorics*, ARS MATHEMATICA CONTEMPORANEA 3 (2010) 237–258.
               :doi:`10.26493/1855-3974.119.60b`.
               http://amc-journal.eu/index.php/amc/article/viewFile/119/118

.. [Kra1999] \C. Krattenthaler,
           *Another Involution Principle-Free Bijective Proof of Stanley's Hook Content Formula*,
           Journal of Combinatorial Theory, Series A, **88** (1999), 66-92,
           http://www.sciencedirect.com/science/article/pii/0012365X9290368P

.. [Kra2006] Christian Krattenthaler.  *Growth diagrams, and
             increasing and decreasing chains in fillings of Ferrers
             shapes*.  Advances in Applied Mathematics Volume 37,
             Number 3 (2006), pp. 404-431.

.. [Kr1971] \D. Kraines, "On excess in the Milnor basis," Bull. London
            Math. Soc. 3 (1971), 363-365.

.. [Kr2016] Stefan Kranich, An epsilon-delta bound for plane algebraic curves
            and its use for certified homotopy continuation of systems of plane
            algebraic curves, :arxiv:`1505.03432`

.. [KR2001] \J. Kahane and A. Ryba. *The hexad game*, Electronic
            Journal of Combinatorics, **8**
            (2001). http://www.combinatorics.org/Volume_8/Abstracts/v8i2r11.html

.. [KR2001b] \P.L. Krapivsky and S. Redner. "Organization of Growing Random
             Networks", Phys. Rev. E vol. 63 (2001), p. 066123.

.. [KR2005] \P.L. Krapivsky and S. Redner. "Network Growth by Copying",
             Phys. Rev. E vol. 71 (2005), p. 036118.

.. [Kra1989] Kraus, Alain, Quelques remarques à propos des invariants
             \(c_4\), \(c_6\) et \(\Delta\) d'une courbe elliptique, Acta
             Arith. 54 (1989), 75-80.

.. [Kre2002] \V. Kreps. *Social Network Analysis* (2002).
             [Online] Available: http://www.orgnet.com/sna.html

.. [KRG1996] \S. Klavzar, A. Rajapakse, and I. Gutman. *The Szeged and the
             Wiener index of graphs*. Applied Mathematics Letters, 9(5):45--49,
             1996. :doi:`10.1016/0893-9659(96)00071-7`.

.. [KS] Sheldon Katz and Stein Arild Stromme, "Schubert",
        A Maple package for intersection theory and enumerative geometry.

.. [KS1998] Maximilian Kreuzer and Harald Skarke, *Classification of
            Reflexive Polyhedra in Three Dimensions*,
            :arxiv:`hep-th/9805190`

.. [KS2002] \A. Khare and U. Sukhatme. "Cyclic Identities Involving
            Jacobi Elliptic Functions",
            preprint 2002. :arxiv:`math-ph/0201004`

.. [KS2006] Atsuo Kuniba and Reiho Sakamoto,
            *The Bethe ansatz in a periodic box-ball system and the
            ultradiscrete Riemann theta function*, J. Stat. Mech.,
            P09005 (2006).

.. [KS2010] \J.-A. Kim and D.-U. Shin.
            *Generalized Young walls and crystal bases for quantum affine
            algebra of type* `A`. Proc. Amer. Math. Soc. **138** (2010), no. 11,
            3877--3889.

.. [KS2019] \J. Kliem and C. Stump.
            *A face iterator for polyhedra and more general finite locally
            branched lattices*.
            Preprint (2019): :arxiv:`1905.01945`.

.. [KSV2011] Ian Kiming, Matthias Schuett and Helena Verrill, "Lifts
             of projective congruence groups", J. London
             Math. Soc. (2011) 83 (1): 96-120,
             :doi:`10.1112/jlms/jdq062`, :arxiv:`0905.4798`.

.. [KT1986] \N. Kerzman and M. R. Trummer. "Numerical Conformal
            Mapping via the Szego kernel". Journal of Computational
            and Applied Mathematics, 14(1-2): 111--123, 1986.

.. [KT2013] \K. Tsukazaki, Explicit Isogenies of Elliptic Curves,
            PhD thesis, University of Warwick, 2013.

.. [KTT2006] \A. Kuniba, T. Takagi, and A. Takenouchi,
             *Bethe ansatz and inverse scattering transform in a periodic
             box-ball system*, Nuclear Phys. B **747**, no. 3 (2006), 354--397.

.. [Kuh1987] \W. Kühnel, "Minimal triangulations of Kummer varieties",
             Abh. Math. Sem. Univ. Hamburg 57 (1987), 7-20.

.. [Kuh1995] Kuhnel, "Tight Polyhedral Submanifolds and Tight
             Triangulations" Lecture Notes in Mathematics Volume 1612,
             1995

.. [Kul1991] Ravi Kulkarni, "An arithmetic geometric method in the
             study of the subgroups of the modular group", American
             Journal of Mathematics 113 (1991), no 6, 1053-1133

.. [Kur2008] Chris Kurth, "K Farey package for Sage",
             http://wayback.archive-it.org/855/20100510123900/http://www.public.iastate.edu/~kurthc/research/index.html

.. [KV2003] Kim, Jeong Han and Vu, Van H. *Generating random regular
            graphs*. Proc. 35th ACM Symp. on Thy. of Comp. 2003, pp
            213-222. ACM Press, San Diego, CA, USA.
            :doi:`10.1145/780542.780576`.

.. [Kwon2012] Jae-Hoon Kwon. *Crystal bases of* `q`-*deformed Kac Modules
              over the Quantum Superalgebra* `U_q(\mathfrak{gl}(m|n))`.
              International Mathematics Research Notices. Vol. 2014, No. 2,
              pp. 512-550 (2012)

.. [KX1998] \S. König and C. Xi.
            *On the structure of cellular algebras*.
            Algebras and modules, II (Geiranger, 1996), 365–386,
            CMS Conf. Proc., **24**, Amer. Math. Soc., Providence, RI, 1998.
            :mathscinet:`MR1648638`

.. [KZ2003] \M. Kontsevich, A. Zorich "Connected components of the
            moduli space of Abelian differentials with prescripebd
            singularities" Invent. math. 153, 631-678 (2003)

.. _ref-L:

**L**

.. [Lab2008] \S. Labbé, *Propriétés combinatoires des* `f`-*palindromes*,
             Mémoire de maîtrise en Mathématiques, Montréal, UQAM,
             2008, 109 pages.

.. [Lam1996] \T. K. Lam. *B and D analogues of stable Schubert polynomials and
             related insertion algorithms*. PhD Thesis, MIT, 1996.

.. [Lam2004] Thomas Lam, *Growth diagrams, domino insertion and
             sign-imbalance*.  Journal of Combinatorial Theory,
             Series A Volume 107, Number 1 (2004), pp. 87-115.

.. [Lam2005] \T. Lam, *Affine Stanley symmetric functions*,
             Amer. J. Math.  128 (2006), no. 6, 1553--1586.

.. [Lam2008] \T. Lam. *Schubert polynomials for the affine
             Grassmannian*. J. Amer. Math. Soc., 2008.

.. [Lan2002] \S. Lang : *Algebra*, 3rd ed., Springer (New York) (2002);
             :doi:`10.1007/978-1-4613-0041-0`

<<<<<<< HEAD
.. [LM1989] \L. Langemyr and \S. McCallum: *The computation of polynomial greatest
            common divisors over an  algebraic number field*. J. Symbolic Comput.
            8(5) (1989), pp. 429-448.

.. [Lan2008] \E. Lanneau "Connected components of the strata of the
             moduli spaces of quadratic differentials", Annales
=======
.. [Lan2008] \E. Lanneau, *Connected components of the strata of the
             moduli spaces of quadratic differentials*, Annales
>>>>>>> 31cb54b7
             sci. de l'ENS, serie 4, fascicule 1, 41, 1-56 (2008)

.. [Lasc] \A. Lascoux. *Chern and Yang through ice*.
          Preprint.

.. [Lau2011] Alan G.B. Lauder, *Computations with classical and p-adic
             modular forms*, LMS J. of Comput. Math. 14 (2011),
             214-231.

.. [Laz1992] Daniel Lazard, *Solving Zero-dimensional Algebraic
             Systems*, in Journal of Symbolic Computation (1992)
             vol\. 13, pp\. 117-131

.. [Laz2004] Robert Lazarsfeld:
             Positivity in algebraic geometry II;
             Positivity for Vector Bundles, and Multiplier Ideals,
             Modern Surveys in Mathematics volume 49 (2004).

.. [LB1962] \C. G. Lekkerkerker, \J. Ch. Boland. *Representation of a finite
            graph by a set of intervals on the real line*. Fundamenta
            Mathematicae, 51:45-64, 1962; :doi:`10.4064/fm-51-1-45-64`.

.. [LB1988] Lee, P.J., Brickell, E.F. An observation on the security of
            McEliece's public-key cryptosystem. EuroCrypt 1988. LNCS, vol. 330, pp.
            275–280.

.. [LdB1982] \A. Liberato de Brito, 'FORTRAN program for the integral
             of three spherical harmonics', Comput. Phys. Commun.,
             Volume 25, pp. 81-85 (1982)

.. [Lee1996] Marc van Leeuwen.  *The Robinson-Schensted and
             Sch\"utzenberger algorithms, an elementary approach*.
             Electronic Journal of Combinatorics 3, no. 2 (1996):
             Research Paper 15, approx. 32 pp. (electronic)

.. [Lee1997] \J. M. Lee, *Riemannian Manifolds*, Springer (New York) (1997);
             :doi:`10.1007/b98852`

.. [Lee2011] \J. M. Lee, *Introduction to Topological Manifolds*, 2nd ed.,
             Springer (New York) (2011); :doi:`10.1007/978-1-4419-7940-7`

.. [Lee2013] \J. M. Lee, *Introduction to Smooth Manifolds*, 2nd ed.,
             Springer (New York) (2013); :doi:`10.1007/978-1-4419-9982-5`

.. [Lei2013] Tom Leinster, *The magnitude of metric spaces*.
             Doc. Math. 18 (2013), 857-905.

.. [Lev2014] Lionel Levine. *Threshold state and a conjecture of
             Poghosyan, Poghosyan, Priezzhev and Ruelle*,
             Communications in Mathematical Physics.

.. [Lew2000] Robert Edward Lewand. *Cryptological Mathematics*. The
             Mathematical Association of America, 2000.

.. [Li1995] Peter Littelmann, Crystal graphs and Young
            tableaux, J. Algebra 175 (1995), no. 1, 65--87.

.. [Li1995b] \P. Littelmann, Paths and root operators in representation
             theory. Ann. of Math. (2) 142 (1995), no. 3, 499-525.

.. [Lic1977] \A. Lichnerowicz, *Les variétés de Poisson et leurs
             algèbres de Lie associées*, Journal of Differential
             Geometry **12**, 253 (1977); :doi:`10.4310/jdg/1214433987`

.. [Lic1997] William B. Raymond Lickorish. An Introduction to Knot
             Theory, volume 175 of Graduate Texts in
             Mathematics. Springer-Verlag, New York, 1997. ISBN
             0-387-98254-X

.. [Lim] \C. H. Lim,
         *CRYPTON: A New 128-bit Block Cipher*; available at
         http://next.sejong.ac.kr/~chlim/pub/cryptonv05.ps

.. [Lim2001] \C. H. Lim,
             *A Revised Version of CRYPTON: CRYPTON V1.0*; in FSE'01, pp. 31--45.

.. [Lin1999] \J. van Lint, Introduction to coding theory, 3rd ed.,
             Springer-Verlag GTM, 86, 1999.

.. [Liv1993] Charles Livingston, *Knot Theory*, Carus Mathematical
             Monographs, number 24.

.. [Liv2006] \M. Livernet, *A rigidity theorem for pre-Lie algebras*, J. Pure Appl.
             Algebra 207 (2006), no 1, pages 1-18.
             Preprint: :arxiv:`math/0504296v2`.

.. [LLM2003] \A. Lascoux, L. Lapointe, and J. Morse.  *Tableau atoms and a new
             Macdonald positivity conjecture.* Duke Math Journal, **116 (1)**,
             2003.  :arxiv:`math/0008073`

.. [LLM2014] Lee, Li, Mills, A combinatorial formula for certain
             elements in the upper cluster algebra, :arxiv:`1409.8177`

.. [LLMS2006] \T. Lam, L. Lapointe, J. Morse, M. Shimozono,
              Affine insertion and Pieri rules for the affine Grassmannian,
              Memoirs of the AMS, 208 (2010), no. 977, :arxiv:`math.CO/0609110`

.. [LLMS2013] Thomas Lam, Luc Lapointe, Jennifer Morse, and Mark Shimozono (2013).
              *The poset of k-shapes and branching rules for k-Schur functions*
              <http://breakfreerun.org/index.php/ebooks/the-poset-of-k-shapes-and-branching-rules-for-k-schur-functions>`_. Memoirs of the American Mathematical Society, 223(1050), 1-113. DOI: 10.1090/S0065-9266-2012-00655-1

.. [LLMSSZ2013] Thomas Lam, Luc Lapointe, Jennifer Morse, Anne
                Schilling, Mark Shimozono and Mike Zabrocki.
                *k-Schur functions and affine Schubert calculus*, 2013.
                :arxiv:`1301.3569`.

.. [LLT1996] Alain Lascoux, Bernard Leclerc, and Jean-Yves Thibon.
             *Hecke algebras at roots of unity and crystal bases of
             quantum affine algebras*. Comm. Math. Phys.
             **181** (1996), pp 205-263.
             :mathscinet:`MR1410572`

.. [LLT] \A. Lascoux, B. Leclerc, and J.Y. Thibon.  *The Plactic Monoid*.
         Survey article available at
         [http://www-igm.univ-mlv.fr/~jyt/ARTICLES/plactic.ps]

.. [LLWC2011] Chien-Hung Lin, Jia-Jie Liu, Yue-Li Wang, William Chung-Kung Yen,
              *The Hub Number of Sierpinski-Like Graphs*, Theory Comput Syst
              (2011), vol 49, :doi:`10.1007/s00224-010-9286-3`

.. [LLYCL2005] \H. J. Lee, S. J. Lee, J. H. Yoon, D. H. Cheon, and J. I. Lee,
               *The SEED Encryption Algorithm*; in
               RFC 4269, (2005).

.. [LLZ2014] \K. Lee, \L. Li, and \A. Zelevinsky, *Greedy elements in rank 2
             cluster algebras*, Selecta Math. 20 (2014), 57-82.

.. [LM2004] Lapointe, L. and Morse, J. 'Order Ideals in Weak Subposets
            of Young's Lattice and Associated Unimodality Conjectures'. Ann.
            Combin. (2004)

.. [LM2006] Vadim Lyubashevsky and Daniele Micciancio. Generalized
            compact knapsacks are collision resistant. ICALP,
            pp. 144--155, Springer, 2006.

.. [LM2006b] L. Lapointe, J. Morse. Tableaux on `k+1`-cores, reduced
             words for affine permutations, and `k`-Schur expansions.
             J. Combin. Theory Ser. A 112 (2005), no. 1, 44--81.
             MR2167475 (2006j:05214)

.. [LM2011] \A. Lauve, M. Mastnak. *The primitives and antipode in
            the Hopf algebra of symmetric functions in noncommuting variables*.
            Advances in Applied Mathematics. **47** (2011). 536-544.
            :arxiv:`1006.0367v3` :doi:`10.1016/j.aam.2011.01.002`.

.. [LM2018] \A. Lauve, M. Mastnak. *Bialgebra coverings and transfer
            of structure*. Preprint, :arxiv:`1803.02691`.

.. [LMR2010] \N. Linial, R. Meshulam and M. Rosenthal, "Sum complexes
             -- a new family of hypertrees", Discrete & Computational
             Geometry, 2010, Volume 44, Number 3, Pages 622-636

.. [LNSSS2013] \C. Lenart, S. Naito, D. Sagaki, A. Schilling, M. Shimozono,
               *A uniform model for Kirillov-Reshetikhin crystals. Extended abstract.*
               DMTCS proc, to appear ( :arxiv:`1211.6019` )

.. [Lod1995] Jean-Louis Loday. *Cup-product for Leibniz cohomology and
             dual Leibniz algebras*. Math. Scand., pp. 189--196
             (1995). http://www.math.uiuc.edu/K-theory/0015/cup_product.pdf

.. [Loe2007] David Loeffler, *Spectral expansions of overconvergent
             modular functions*, Int. Math. Res. Not 2007 (050).
             :arxiv:`math/0701168`.

.. [LOS2012] \C. Lecouvey, M. Okado, M. Shimozono.
             "Affine crystals, one-dimensional sums and parabolic Lusztig
             `q`-analogues". Mathematische Zeitschrift. **271** (2012). Issue 3-4.
             819-865. :doi:`10.1007/s00209-011-0892-9`, :arxiv:`1002.3715`.

.. [Lot1983] \M. Lothaire, *Combinatorics on Words*, vol. 17 of
             Encyclopedia of Mathematics and its Applications,
             Addison-Wesley, Reading, Massachusetts (1983)

.. [Lot1997] \M. Lothaire, Combinatorics on Words, Cambridge University
             Press, (1997).

.. [Lot2002] \M. Lothaire, *Algebraic combinatorics on
             words*. Cambridge University Press (2002).

.. [Lot2005] \M. Lothaire, *Applied combinatorics on
             words*. Cambridge University Press (2005).

.. [Lov1979] László Lovász,
             *On the Shannon capacity of a graph*,
             IEEE Trans. Inf. Th. 25(1979), 1-7.
             :doi:`10.1109/TIT.1979.1055985`.

.. [LP2007] \G. Leander and A. Poschmann,
            *On the Classification of 4 Bit S-boxes*; in WAIFI, (2007), pp. 159-176.

.. [LP2008] \C. Lenart and A. Postnikov. *A combinatorial model for
            crystals of Kac-Moody algebras*. Trans. Amer. Math. Soc. 360 (2008),
            4349-4381.

.. [LP2011] Richard Lindner and Chris Peikert. Better key sizes (and
            attacks) for LWE-based encryption. in Proceeding of the
            11th international conference on Topics in cryptology:
            CT-RSA 2011. Springer 2011,
            :doi:`10.1007/978-3-642-19074-2_21`

.. [LPR2010] Vadim Lyubashevsky, Chris Peikert, and Oded Regev. On
             Ideal Lattices and Learning with Errors over Rings. in
             Advances in Cryptology --
             EUROCRYPT 2010. Springer 2010. :doi:`10.1007/978-3-642-13190-5_1`

.. [LR1998] Jean-Louis Loday and Maria O. Ronco.
            *Hopf algebra of the planar binary trees*,
            Advances in Mathematics, volume 139, issue 2,
            10 November 1998, pp. 293-309.
            http://www.sciencedirect.com/science/article/pii/S0001870898917595

.. [LR0102066] Jean-Louis Loday and Maria O. Ronco.
               Order structure on the algebra of permutations
               and of planar binary trees.
               :arxiv:`math/0102066v1`.

.. [LS] \A. Lum, W. Stein. Verification of the Birch and
        Swinnerton-Dyer Conjecture for Elliptic Curves with Complex
        Multiplication (unpublished)

.. [LS1981] \J. H. van Lint, and A. Schrijver,
            *Construction of strongly regular graphs, two-weight codes and
            partial geometries by finite fields*,
            Combinatorica, 1(1), 1981, 63-73.
            :doi:`10.1007/BF02579178`.

.. [LS1990] \A. Lascoux, M.-P. Schutzenberger.
            Keys and standard bases, invariant theory and tableaux.
            IMA Volumes in Math and its Applications (D. Stanton, ED.).
            Southend on Sea, UK, 19 (1990). 125-144.

.. [LS2007] Thomas Lam and Mark Shimozono.  *Dual graded graphs for
            Kac-Moody algebras*.  Algebra & Number Theory 1.4 (2007)
            pp. 451-488.

.. [LSS2009] \T. Lam, A. Schilling, M. Shimozono. *Schubert
             polynomials for the affine Grassmannian of the symplectic
             group*. Mathematische Zeitschrift 264(4) (2010) 765-811
             (:arxiv:`0710.2720`)

.. [LS2012] \K.-H. Lee and B. Salisbury.
            Young tableaux, canonical bases, and the Gindikin-Karpelevich formula.
            :arxiv:`1205.6006`.

.. [LS2017] Xuan Liu and Travis Scrimshaw. *A uniform approach to soliton
            cellular automata using rigged configurations*.
            Preprint (2017) :arxiv:`1706.02443`

.. [LSW2012] Svante Linusson, John Shareshian and Michelle L. Wachs,
             *Rees products and lexicographic shellability*,
             J. Comb. 3 (2012), no. 3, 243-276.

.. [LT1998] \B. Leclerc, J.-Y. Thibon, Littlewood-Richardson
            coefficients and Kazhdan-Lusztig polynomials,
            http://front.math.ucdavis.edu/9809.5122

.. [LT2009] \G. I. Lehrer and D. E. Taylor. *Unitary reflection
            groups*. Australian Mathematical Society Lecture
            Series, 2009.

.. [DeLuca2006] \A. De Luca, *Pseudopalindrome closure operators in free
              monoids*, Theoret. Comput. Sci. 362 (2006) 282--300.

.. [LT2018] Zhiqiang Li, Shaobin Tan.
            *Verma modules for rank two Heisenberg-Virasoro algebra*.
            Preprint, (2018). :arxiv:`1807.07735`.

.. [Lut2002] Frank H. Lutz, Császár's Torus, Electronic Geometry Model
             No. 2001.02.069
             (2002). http://www.eg-models.de/models/Classical_Models/2001.02.069/_direct_link.html

.. [Lut2005] Frank H. Lutz, "Triangulated Manifolds with Few Vertices:
             Combinatorial Manifolds", preprint (2005),
             :arxiv:`math/0506372`

.. [LV2012] Jean-Louis Loday and Bruno Vallette. *Algebraic
            Operads*. Springer-Verlag Berlin Heidelberg
            (2012). :doi:`10.1007/978-3-642-30362-3`.

.. [Ltd06] Beijing Data Security Technology Co. Ltd,
           *Specification of SMS4, Block Cipher for WLAN Products - SMS4* (in Chinese);
           Available at http://www.oscca.gov.cn/UpFile/200621016423197990.pdf, (2006).

.. [LTV1999] Bernard Leclerc, Jean-Yves Thibon, and Eric Vasserot.
             *Zelevinsky's involution at roots of unity*.
             J. Reine Angew. Math. 513:33-51 (1999).

.. [LW2012] David Loeffler and Jared Weinstein, *On the computation of
            local components of a newform*, Mathematics of Computation
            **81** (2012) 1179-1200. :doi:`10.1090/S0025-5718-2011-02530-5`

.. [LW2015] \T. Lawson and C. Wuthrich, Vanishing of some Galois
            cohomology groups for elliptic curves, :arxiv:`1505.02940`

.. [LY2001] \K. Lauter and T. Yang, "Computing genus 2 curves from
            invariants on the Hilbert moduli space", Journal of Number Theory 131
            (2011), pages 936 - 958

.. [Lyo2003] \R. Lyons, *Determinantal probability
             measures*. Publications Mathématiques de l'Institut des
             Hautes Études Scientifiques 98(1)  (2003), pp. 167-212.

.. [LZ2004] S. Lando and A. Zvonkine, "Graphs on surfaces and their
            applications", Springer-Verlag, 2004.

.. [LZ2011] Bin Li and Hechun Zhang.
            *Path realization of crystal* `B(\infty)`.
            Front. Math. China, **6** (4), (2011) pp. 689--706.
            :doi:`10.1007/s11464-010-0073-x`

.. _ref-M:

**M**

.. [Mac1916] \F.S. Macaulay. The algebraic theory of modular systems
             Cambridge university press, 1916.

.. [Mac1995] \I. G. Macdonald, Symmetric functions and Hall
             polynomials, second ed., The Clarendon Press, Oxford
             University Press, New York, 1995, With contributions
             by A. Zelevinsky, Oxford Science Publications.

.. [MagmaHGM] *Hypergeometric motives* in Magma,
   http://magma.maths.usyd.edu.au/~watkins/papers/HGM-chapter.pdf

.. [Mar1980] Jacques Martinet, Petits discriminants des corps de
             nombres, Journ. Arithm. 1980, Cambridge Univ. Press,
             1982, 151--193.

.. [Mar2004] \S. Marcus, Quasiperiodic infinite words,
             Bull. Eur. Assoc.  Theor. Comput. Sci. 82 (2004) 170-174.

.. [Mas1994] James L. Massey,
           *SAFER K-64: A byte-oriented block-ciphering algorithm*; in
           FSE’93, Volume 809 of LNCS, pages 1-17.
           Springer, Heidelberg, December 1994.

.. [Mat1992] \O. Mathieu. *Classification of Harish-Chandra
             modules over the Virasoro Lie algebra*.
             Invent. Math. **107(2)** (1992), pp. 225-234.

.. [Mat1999] \A. Mathas.
             *Iwahori-Hecke algebras and Schur algebras of the symmetric group*.
             University Lecture Series, **15**. American Mathematical Society,
             Providence, RI, 1999. xiv+188 pp. ISBN: 0-8218-1926-7
             :mathscinet:`MR1711316`

.. [Mat2002] Jiří Matousek, "Lectures on Discrete Geometry", Springer,
             2002

.. [Ma2009] Sarah Mason, An Explicit Construction of Type A Demazure
            Atoms, Journal of Algebraic Combinatorics, Vol. 29,
            (2009), No. 3, p.295-313. :arxiv:`0707.4267`

.. [Mac1936I] Saunders MacLane, *A construction for prime ideals as absolute
             values of an algebraic field*. Duke Mathematical Journal, 2(3)
             (1936), 492-510.

.. [Mac1936II] Saunders MacLane, *A construction for absolute values in
              polynomial rings*. Transactions of the American Mathematical
              Society, 40(3)(1936), 363-395.

.. [Mac1915] Percy A. MacMahon, *Combinatory Analysis*,
             Cambridge University Press (1915--1916).
             (Reprinted: Chelsea, New York, 1960).

.. [Man2019] V. Manero and M. Marco, *Effective computation of
             degree bounded minimal models of GCDA's*, :arxiv:`1909.07761`

.. [MAR2009] \H. Molina-Abril and P. Réal, *Homology computation using
             spanning trees* in Progress in Pattern Recognition, Image
             Analysis, Computer Vision, and Applications, Lecture
             Notes in Computer Science, volume 5856, pp 272-278,
             Springer, Berlin (2009).

.. [Mar1997] \C.-M. Marle, *The Schouten-Nijenhuis bracket and interior
             products*, Journal of Geometry and Physics **23**, 350
             (1997); :doi:`10.1016/S0393-0440(97)80009-5`

.. [Mark1992] George Markowsky, *Primes, irreducibles and
              extremal lattices*, Order 9 (1992), no. **3**, 265-290.
              :doi:`10.1007%2FBF00383950`

.. [Mar1994] George Markowsky.
             *Permutation lattices revisited*.
             Mathematical Social Sciences, 27 (1994), 59--72.

.. [Mar2009a] Matilde Marcolli, Feynman Motives, Chapter 3,
              Feynman integrals and algebraic varieties,
              http://www.its.caltech.edu/~matilde/LectureN3.pdf

.. [Mas1969] James L. Massey, "Shift-Register Synthesis and BCH
             Decoding." IEEE Trans. on Information Theory, vol. 15(1),
             pp. 122-127, Jan 1969.

.. [Mat1978] \R. A. Mathon, *Symmetric conference matrices of order `pq^2 + 1`*,
             Canad. J. Math. 30 (1978) 321-331, :doi:`10.4153/CJM-1978-029-1`.

.. [Mat2015]  \A. Mathas. *Cyclotomic quiver Hecke algebras of type A*,
              in "Modular representation theory of finite and p-adic groups",
              165–266, Lect. Notes Ser. Inst. Math. Sci. Natl. Univ. Singap.,
              **30**, World Sci. Publ., Hackensack, NJ, 2015.
              :mathscinet:`MR3495747`

.. [MatroidDatabase] `Database of Matroids <http://www-imai.is.s.u-tokyo.ac.jp/~ymatsu/matroid/index.html>`_

.. [May1964] \J. P. May, "The cohomology of restricted Lie algebras
             and of Hopf algebras; application to the Steenrod
             algebra." Thesis, Princeton Univ., 1964.

.. [May1967] \J. P. May, Simplicial Objects in Algebraic Topology,
             University of Chicago Press (1967)

.. [Maz1978] \B. Mazur. Modular curves and the Eisenstein ideal. Inst.
             Hautes Études Sci. Publ. Math. No. 47 (1977), 33--186 (1978).

.. [Maz1978b] \B. Mazur.  Rational Isogenies of Prime Degree.
              *Inventiones mathematicae* 44, 129-162 (1978).

.. [MBRe2011] Patricia Muldoon Brown and Margaret A. Readdy,
              *The Rees product of posets*, J. Comb. 2 (2011), no. 2, 165-191

.. [McC1978] \K. McCrimmon. *Jordan algebras and their
             applications*. Bull. Amer. Math. Soc. **84** 1978.

.. [McE1987] Robert J. McEliece. Finite Fields for Computer
             Scientists and Engineers. Kluwer Academic Publishers, 1987.

.. [McK1998] Brendan D. McKay, "Isomorph-Free Exhaustive generation".
             Journal of Algorithms, 26(2): 306-324, February 1998.

.. [McK2015] McKay, Brendan. *Description of graph6 and sparse6 encodings.*,
             updated Jun 2015.
             http://cs.anu.edu.au/~bdm/data/formats.txt (2019-08-25)

.. [McM1992] John McMillan. *Games, strategies, and managers*. Oxford
             University Press.

.. [Me1997] \G. Melançon, *Factorizing infinite words using Maple*,
            MapleTech journal, vol. 4, no. 1, 1997, pp. 34-42.

.. [MeNoTh11] Frédéric Menous, Jean-Christophe Novelli, Jean-Yves Thibon,
              *Mould calculus, polyhedral cones, and characters of
              combinatorial Hopf algebras*,
              Advances in Applied Mathematics, Volume 51, Issue 2, July 2013,
              Pages 177--227,
              :doi:`10.1016/j.aam.2013.02.003`,
              :arxiv:`1109.1634v2`.

.. [MF1999] \J.H. Mathews and K.D. Fink. *Numerical Methods Using
            MATLAB*.  3rd edition, Prentice-Hall, 1999.

.. [Mes1991] Mestre, Jean-François. *Construction de courbes de genre 2 à partir de
             leurs modules*. Effective methods in algebraic geometry (Castiglioncello,
             1990), 313--334, Progr. Math., 94, Birkhauser Boston, Boston, MA, 1991.

.. [Mil1958] \J. W. Milnor, *The Steenrod algebra and its dual*,
             Ann. of Math. (2) 67 (1958), 150-171.

.. [Mil1974] \J. W. Milnor and J. D. Stasheff, *Characteristic Classes*,
             University Press, Princeton and Tokyo, 1974.

.. [Mil1978] \S. Milne, *A q-analog of restricted growth functions,
             Dobinsky’s equality and Charlier
             polynomials*. Trans. Amer. Math. Soc., 245 (1978),
             89-118.

.. [Mil2004] Victor S. Miller, "The Weil pairing, and its
             efficient calculation", J. Cryptol., 17(4):235-261, 2004

.. [Mil2017] Arthur Milchior, *(Quasi-)linear time algorithm to compute
             LexDFS, LexUP and LexDown orderings*. (2017)
             :arxiv:`1701.00305`

.. [MirMor2009] \R. Miranda, D.R. Morrison, "Embeddings of Integral Quadratic Forms"
                http://www.math.ucsb.edu/~drm/manuscripts/eiqf.pdf .

.. [MKO1998] Hans Munthe--Kaas and Brynjulf Owren.
             *Computations in a free Lie algebra*. (1998).
             `Downloadable from Munthe-Kaas's website
             <http://hans.munthe-kaas.no/work/Blog/Entries/1999/1/1_Article__Computations_in_a_Free_Lie-algebra.html>`_

.. [MLH2008] \C. Magnien, M. Latapy, and M. Habib. *Fast computation of
             empirically tight bounds for the diameter of massive graphs*.
             ACM Journal of Experimental Algorithms 13 (2008).
             :doi:`10.1145/1412228.1455266`.

.. [MMIB2012] \Y. Matsumoto, S. Moriyama, H. Imai, D. Bremner:
              Matroid Enumeration for Incidence Geometry,
              Discrete and Computational Geometry,
              vol. 47, issue 1, pp. 17-43, 2012.

.. [MMY2003] Jean-Christophe Yoccoz, Stefano Marmi and Pierre Moussa
             "On the cohomological equation for interval exchange
             maps", C. R. Acad. Sci. Paris, projet de Note, 2003
             Systèmes dynamiques/Dynamical
             Systems. :arxiv:`math/0304469v1`

.. [MM2015] \J. Matherne and \G. Muller, *Computing upper cluster algebras*,
            Int. Math. Res. Not. IMRN, 2015, 3121-3149.

.. [MNO1994] Alexander Molev, Maxim Nazarov, and Grigori Olshanski.
             *Yangians and classical Lie algebras*. (1994)
             :arxiv:`hep-th/9409025`

.. [Mol2007] Alexander Ivanovich Molev.
             *Yangians and Classical Lie Algebras*.
             Mathematical Surveys and Monographs.
             Providence, RI: American Mathematical Society. (2007)

.. [Mol2015] \A. Molnar, Fractional Linear Minimal Models of Rational Functions,
             M.Sc. Thesis.

.. [Mon1998] \K. G. Monks, "Change of basis, monomial relations, and
             `P^s_t` bases for the Steenrod algebra," J. Pure
             Appl. Algebra 125 (1998), no. 1-3, 235-260.

.. [Mon2010] \T. Monteil, The asymptotic language of smooth curves, talk
             at LaCIM2010.

.. [Mo2009] \D. Moody, Des. Codes Cryptogr. (2009)
            52: 381. :doi:`10.1007/s10623-009-9287-x`

.. [MoPa1994] \P. Morton and P. Patel. The Galois theory of periodic points
              of polynomial maps. Proc. London Math. Soc., 68 (1994), 225-263.

.. [MP2019] \M. Montes, D. Penazzi
            "Yarara and Coral v1"
            https://csrc.nist.gov/CSRC/media/Projects/Lightweight-Cryptography/documents/round-1/spec-doc/yarara_and_coral-spec.pdf

.. [MPP2008] Conrado Martinez, Alois Panholzer and Helmut Prodinger,
             *Generating random derangements*
             :doi:`10.1137/1.9781611972986.7`
             http://www.siam.org/proceedings/analco/2008/anl08_022martinezc.pdf

.. [MR1985] \R. Mathon and A. Rosa,
            *A new strongly regular graph*,
            Journal of Combinatorial Theory, Series A 38, no. 1 (1985): 84-86.
            :doi:`10.1016/0097-3165(85)90025-1`

.. [MR1989] \G. Melançon and C. Reutenauer.
            *Lyndon words, free algebras and shuffles*,
            Can. J. Math., Vol. XLI, No. 4, 1989, pp. 577-591.

.. [MR1995] \C. Malvenuto, C. Reutenauer, *Duality between
            quasi-symmetric functions and the Solomon descent algebra*,
            Journal of Algebra 177 (1995), no. 3, 967-982.
            http://www.lacim.uqam.ca/~christo/Publi%C3%A9s/1995/Duality.pdf

.. [MR2002] \S. Murphy, M. Robshaw *Essential Algebraic Structure
            Within the AES*; in Advances in Cryptology \- CRYPTO
            2002; LNCS 2442; Springer Verlag 2002

.. [MRR1983] \W. H. Mills, David P Robbins, Howard Rumsey Jr.,
             *Alternating sign matrices and descending plane partitions*,
             Journal of Combinatorial Theory, Series A,
             Volume 34, Issue 3, May 1983, Pages 340--359.
             http://www.sciencedirect.com/science/article/pii/0097316583900687

.. [MR2016] \B. Malmskog, C. Rasmussen, "Picard curves over \mathbb{Q}
            with good reduction away from 3". LMS Journal of Computation and
            Mathematics 19 (2016), no. 2, 382-408.
            :doi:`10.1112/S1461157016000413`.

.. [MS1977] \F. J. MacWilliams, N. J. A. Sloane, *The Theory of Error-Correcting
            Codes*, North-Holland, Amsterdam, 1977

.. [MS2003] \T. Mulders, A. Storjohann, "On lattice reduction for
            polynomial matrices", J. Symbolic Comput. 35 (2003),
            no. 4, 377--401

.. [MS2011] \G. Musiker and \C. Stump, *A compendium on the cluster algebra
            and quiver package in sage*, :arxiv:`1102.4844`.

.. [MS2015] Jennifer Morse and Anne Schilling.
            *Crystal approach to affine Schubert calculus*.
            Int. Math. Res. Not. (2015).
            :doi:`10.1093/imrn/rnv194`, :arxiv:`1408.0320`.

.. [MSSY2001] Mateescu, A., Salomaa, A., Salomaa, K. and Yu, S., *A
              sharpening of the Parikh mapping*. Theoret. Informatics Appl. 35
              (2001) 551-564.

.. [MSZ2013] Michael Maschler, Solan Eilon, and Zamir Shmuel. *Game
             Theory*. Cambridge: Cambridge University Press,
             (2013). ISBN 9781107005488.

.. [MT1991] Mazur, B., & Tate, J. (1991). The `p`-adic sigma
            function. Duke Mathematical Journal, 62(3), 663-688.

.. [MTT1986] \B. Mazur, J. Tate, and J. Teitelbaum, On `p`-adic
             analogues of the conjectures of Birch and
             Swinnerton-Dyer, Inventiones mathematicae 84, (1986),
             1-48.

.. [Mu1997] Murty, M. Ram. *Congruences between modular forms*. In "Analytic
            Number Theory" (ed. Y. Motohashi), London Math. Soc. Lecture Notes
            247 (1997), 313-320, Cambridge Univ. Press.

.. [Mul2004] Siguna Muller, "On the Computation of Square Roots in
             Finite Fields", in Designs, Codes and Cryptography,
             Volume 31, Issue 3 (March 2004)

.. [Mur1983] \G. E. Murphy. *The idempotents of the symmetric group
             and Nakayama's conjecture*. J. Algebra **81** (1983). 258-265.

.. [Muth2019] Robert Muth. *Super RSK correspondence with symmetry*.
              Electron. J. Combin. **26** (2019), no. 2, Paper 2.27, 29 pp.
              https://www.combinatorics.org/ojs/index.php/eljc/article/view/v26i2p27,
              :arxiv:`1711.00420`.

.. [Muz2007] \M. Muzychuk.
             *A generalization of Wallis-Fon-Der-Flaass construction of strongly
             regular graphs*.
             J. Algebraic Combin., 25(2):169–187, 2007.
             :doi:`10.1007/s10801-006-0030-7`.

.. [MV2010] \D. Micciancio, P. Voulgaris. *A Deterministic Single
            Exponential Time Algorithm for Most Lattice Problems based
            on Voronoi Cell Computations*. Proceedings of the 42nd ACM
            Symposium Theory of Computation, 2010.

.. [MvOV1996] \A. J. Menezes, P. C. van Oorschot,
              and S. A. Vanstone. *Handbook of Applied
              Cryptography*. CRC Press, 1996.

.. [MW1990] Brendan D. McKay and Nicholas C. Worland. "Uniform Generation of
            Random Regular Graphs of Moderate Degree". Journal of Algorithms,
            11(1):52-67, 1990.
            :doi:`10.1016/0196-6774(90)90029-E`.

.. [MW1994] Yiu-Kwong Man and Francis J. Wright.  *Fast Polynomial
            Dispersion Computation and its Application to Indefinite
            Summation*. ISSAC 1994.

.. [MW2009] Meshulam and Wallach, "Homological connectivity of random
            `k`-dimensional complexes", preprint, math.CO/0609773.

.. _ref-N:

**N**

.. [Nas1950] John Nash. *Equilibrium points in n-person games.*
             Proceedings of the National Academy of Sciences 36.1
             (1950): 48-49.

.. [New2003] Newman, M.E.J. *The Structure and function of complex
             networks*, SIAM Review vol. 45, no. 2 (2003), pp. 167-256.
             :doi:`10.1137/S003614450342480`.

.. [Nie2013] Johan S. R. Nielsen, List Decoding of Algebraic Codes,
             Ph.D. Thesis, Technical University of Denmark, 2013

.. [Nie] Johan S. R. Nielsen, Codinglib,
         https://bitbucket.org/jsrn/codinglib/.

.. [NW1978] \A. Nijenhuis and H. Wilf, Combinatorial Algorithms,
            Academic Press (1978).

.. [Nij1955] \A. Nijenhuis, *Jacobi-type identities for bilinear
             differential concomitants of certain tensor fields. I*,
             Indagationes Mathematicae (Proceedings) **58**, 390 (1955).

.. [Nik1977] V. V. Nikulin, "Integral symmetric bilinear forms and some of their applications"
             Izv. Akad. Nauk SSSR Ser. Mat., 1979, Volume 43, Issue 1, Pages 111–177.

.. [Nil2005] Benjamin Nill,
             "Gorenstein toric Fano varieties",
             Manuscripta Math. 116 (2005), no. 2, 183-210.
             :arxiv:`math/0405448v1` [math.AG]

.. [NN2007] Nisan, Noam, et al., eds. *Algorithmic game theory.*
            Cambridge University Press, 2007.

.. [NO2003] Sampo Niskanen and Patric R. J. Ostergard,
            *Cliquer User's  Guide, Version 1.0*,
            Communications Laboratory, Helsinki University of Technology,
            Espoo, Finland, Tech. Rep. T48, 2003.

.. [Nog1985] Arnaldo Nogueira, "Almost all Interval Exchange
             Transformations with Flips are Nonergodic" (Ergod. Th. &
             Dyn. Systems, Vol 5., (1985), 257-271

.. [Normaliz] Winfried Bruns, Bogdan Ichim, and Christof Soeger,
              Normaliz,
              http://www.mathematik.uni-osnabrueck.de/normaliz/

.. [NoThWi08] J.-C. Novelli, J.-Y. Thibon, L. K. Williams,
              *Combinatorial Hopf algebras, noncommutative Hall-Littlewood
              functions, and permutation tableaux*.
              Advances in Mathematics, Volume 224, Issue 4, 10 July 2010,
              pp. 1311--1348,
              :doi:`10.1016/j.aim.2010.01.006`,
              :arxiv:`0804.0995v3`.

.. [NovThi06] Jean-Christophe Novelli, Jean-Yves Thibon,
              *Polynomial realizations of some trialgebras*, FPSAC 2006.
              :arxiv:`math/0605061v1`.

.. [NP2007] Nikolopoulos, S.D. and Palios, L.,
            *Detecting holes and antiholes in graphs*,
            Algorithmica, 2007,
            Vol. 47, number 2, pages 119--138,
            :doi:`10.1007/s00453-006-1225-y`,
            http://www.cs.uoi.gr/~stavros/C-Papers/C-2004-SODA.pdf

.. [NWS2002] Newman, M.E.J., Watts, D.J. and Strogatz, S.H.  *Random
             graph models of social networks*. Proc. Nat. Acad. Sci. USA
             99:1 (2002), 2566-2572. :doi:`10.1073/pnas.012582999`

.. [NX2019] \E. M. d. Nascimento, J. A. M. Xexeo
            "Name of Submission:FlexAEAD -A Lightweight Cipher withIntegrated Authentication"
            https://csrc.nist.gov/CSRC/media/Projects/Lightweight-Cryptography/documents/round-1/spec-doc/FlexAEAD-spec.pdf

.. [NZ1997] \T. Nakashima and A. Zelevinsky.
            Polyhedral Realizations of Crystal Bases for Quantized Kac-Moody Algebras.
            Adv. Math. **131**, pp. 253--278, 1997.

.. [NZ2012] \T. Nakanishi and \A. Zelevinsky, *On tropical dualities in
            cluster algebras*, Algebraic groups and quantum groups,
            Contemp. Math., vol. 565, Amer. Math. Soc.,
            Providence, RI, 2012, pp.  217-226.

.. [Nze2007] Janvier Nzeutchap.  *Binary Search Tree insertion, the
             Hypoplactic insertion, and Dual Graded Graphs*.
             :arxiv:`0705.2689` (2007).

.. _ref-O:

**O**

.. [OGKRKGBDDP2015] \R. Oliynykov, I. Gorbenko, O. Kazymyrov, V. Ruzhentsev,
                    \O. Kuznetsov, Y. Gorbenko, A. Boiko, O. Dyrda, V. Dolgov,
                    and A. Pushkaryov,
                    *A new standard of ukraine: The kupyna hash function*; in
                    Cryptology ePrint Archive, (2015), 885.

.. [Oha2011] \R.A. Ohana. On Prime Counting in Abelian Number
             Fields. http://wstein.org/home/ohanar/papers/abelian_prime_counting/main.pdf.

.. [OLJ2014] Paul W. Olsen, Alan G. Labouseur, Jeong-Hyon Hwang.
             *Efficient Top-k Closeness Centrality Search*,
             Proceedings of the IEEE 30th International Conference on Data
             Engineering (ICDE), 2014. :doi:`10.1109/ICDE.2014.6816651`.

.. [ONe1983] \B. O'Neill : *Semi-Riemannian Geometry*, Academic Press
             (San Diego) (1983)

.. [Onsager1944] Lars Onsager. *Crystal statistics. I. A two-dimensional
                 model with an order-disorder transition*, Phys. Rev.
                 (2) **65** (1944), pp. 117-149.

.. [Ore1933] Oystein Ore.
             *Theory of Non-Commutative Polynomials*
             Annals of Mathematics, Second Series, Volume 34,
             Issue 3 (Jul., 1933), 480-508.

.. [Or2017] \M. Orlitzky. The Lyapunov rank of an improper cone.
            Optimization Methods and Software, 32(1):109-125, 2017,
            :doi:`10.1080/10556788.2016.1202246`.

.. [Or2018a] \M. Orlitzky. Lyapunov rank of polyhedral positive operators.
             Linear and Multilinear Algebra, 66(5):992-1000, 2018,
             :doi:`10.1080/03081087.2017.1331998`.

.. [Or2018b] \M. Orlitzky. Positive and Z-operators on closed convex cones.
             Electronic Journal of Linear Algebra, 34:444-458, 2018,
             :doi:`10.13001/1081-3810.3782`.

.. [ORV] Grigori Olshanski, Amitai Regev, Anatoly Vershik,
         *Frobenius-Schur functions*,
         :arxiv:`math/0110077v1`.
         Possibly newer version at
         http://www.wisdom.weizmann.ac.il/~regev/papers/FrobeniusSchurFunctions.ps

.. [OT1994] Peter Orlik and Hiroaki Terao.
            *Commutative algebras for arrangements*. Nagoya Math. J. **134**
            (1994), 65-73.

.. [OS2018] Se-jin Oh and Travis Scrimshaw. *Categorical relations between
            Langlands dual quantum affine algebras: Exceptional cases*.
            Preprint: :arxiv:`1802.09253` (2018).

.. [OSS2009] Vitaly Osipov, Peter Sanders, Johannes Singler:
             *The Filter-Kruskal Minimum Spanning Tree Algorithm*.
             SIAM ALENEX, 2009: 52-61
             :doi:`10.1137/1.9781611972894.5`

.. [Oum2009] Sang-il Oum,
             *Computing rank-width exactly*,
             Information Processing Letters, 2009,
             vol. 109, n. 13, p. 745--748, Elsevier.
             :doi:`10.1016/j.ipl.2009.03.018`.
             http://mathsci.kaist.ac.kr/~sangil/pdf/2008exp.pdf

.. [Oxl1992] James Oxley, *Matroid theory*, Oxford University
             Press, 1992.

.. [Oxl2011] James Oxley, *Matroid Theory, Second Edition*. Oxford
             University Press, 2011.

.. _ref-P:

**P**

.. [Pak2002] Igor Pak,
             *Hook length formula and geometric combinatorics*,
             Seminaire Lotharingien de Combinatoire, 46 (2001),
             B46f,
             https://eudml.org/doc/121696

.. [PALP] Maximilian Kreuzer, Harald Skarke: "PALP: A Package for
          Analyzing Lattice Polytopes with Applications to Toric
          Geometry" omput.Phys.Commun. 157 (2004) 87-106
          :arxiv:`math/0204356`

.. [Pana2002] \F. Panaite, *Relating the Connes-Kreimer and
              Grossman-Larson Hopf algebras built on rooted trees*,
              Lett. Math. Phys. 51 (2000), no. 3, pages 211-219.
              Preprint: :arxiv:`math/0003074v1`

.. [Pas1992] \D. V. Pasechnik,
             *Skew-symmetric association schemes with two classes and strongly
             regular graphs of type `L_{2n-1}(4n- 1)`*,
             Acta Applicandaie Math. 29(1992), 129-138.
             :doi:`10.1007/BF00053382`.

.. [Pau2006] Sebastian Pauli, "Constructing Class Fields over Local
             Fields", Journal de Théorie des Nombres de Bordeaux,
             Vol. 18, No. 3 (2006), pp. 627-652.

.. [PearsonTest] :wikipedia:`Goodness_of_fit`, accessed 13th
                 October 2009.

.. [Pec2014] Oliver Pechenik, *Cyclic sieving of increasing tableaux and
             small Schroeder paths*, JCTA 125 (2014), 357-378,
             :doi:`10.1016/j.jcta.2014.04.002`

.. [Pen2012] \R. Pendavingh, On the evaluation at `(-i, i)` of the
             Tutte polynomial of a binary matroid. Preprint:
             :arxiv:`1203.0910`

.. [Per2007] Markus Perling,
             Divisorial Cohomology Vanishing on Toric Varieties,
             :arxiv:`0711.4836v2`

.. [Pet2010] Christiane Peters, Information-set decoding for linear codes over
             `GF(q)`, Proc. of PQCrypto 2010, pp. 81-94.

.. [Pha2002] \R. C.-W. Phan. Mini advanced encryption standard
             (mini-AES): a testbed for cryptanalysis
             students. Cryptologia, 26(4):283--306, 2002.

.. [Piz1980] \A. Pizer. An Algorithm for Computing Modular Forms on
             `\Gamma_0(N)`, J. Algebra 64 (1980), 340-390.

.. [Platt1976] \C. R. Platt,
               *Planar lattices and planar graphs*,
               Journal of Combinatorial Theory Series B,
               Vol 21, no. 1 (1976): 30-39.

.. [PoiReu95] Stephane Poirier, Christophe Reutenauer,
              *Algèbres de Hopf de tableaux*,
              Ann. Sci. Math. Québec, 19 (1): 79--90.
              http://www.lacim.uqam.ca/~christo/Publi%C3%A9s/1995/Alg%C3%A8bres%20de%20Hopf%20de%20tableaux.pdf

.. [PM2019] \D. Penazzi, M. Montes. "Shamash (and Shamashash)"
            https://csrc.nist.gov/CSRC/media/Projects/Lightweight-Cryptography/documents/round-1/spec-doc/ShamashAndShamashash-spec.pdf

.. [Pol2003] Robert Pollack, *On the `p`-adic `L`-function of a modular form
            at a supersingular prime*, Duke Math. J. 118 (2003), no. 3, 523-558.

.. [Pol2009] \J. Polhill,
             *Negative Latin square type partial difference sets and
             amorphic association schemes with Galois rings*,
             Journal of Combinatorial Designs 17, no. 3 (2009): 266-282.
             :doi:`10.1002/jcd.20206`.
             http://onlinelibrary.wiley.com/doi/10.1002/jcd.20206/abstract

.. [Pon2010] \S. Pon. *Types B and D affine Stanley symmetric
             functions*, unpublished PhD Thesis, UC Davis, 2010.

.. [Pons2013] Viviane Pons,
              *Combinatoire algébrique liée aux ordres sur les permutations*.
              PhD Thesis. (2013). :arxiv:`1310.1805v1`.

.. [Pons2018] Viviane Pons,
              *The Rise-Contact involution on Tamari intervals*.
              :arxiv:`1802.08335`

.. [Pop1972] \V. M. Popov. "Invariant description of linear, time-invariant
             controllable systems". SIAM Journal on Control, 10(2):252-264,
             1972. :doi:`10.1137/0310020`

.. [Pos1988] \H. Postl. 'Fast evaluation of Dickson Polynomials' Contrib. to
             General Algebra, Vol. 6 (1988) pp. 223-225

.. [Pos2005] \A. Postnikov, Affine approach to quantum Schubert
             calculus, Duke Math. J. 128 (2005) 473-509

.. [PPW2013] \D. Perkinson, J. Perlman, and J. Wilmes.
             *Primer for the algebraic geometry of sandpiles*.
             Tropical and Non-Archimedean
             Geometry, Contemp. Math., 605, Amer. Math. Soc.,
             Providence, RI, 2013.
             :arxiv:`1112.6163`

.. [PR2003] Perrin-Riou, *Arithmétique des courbes elliptiques à
            réduction supersingulière en `p`*,
            Experiment. Math. 12 (2003), no. 2, 155-186.

.. [PR2015] \P. Pilarczyk and P. Réal, *Computation of cubical
            homology, cohomology, and (co)homological operations via
            chain contraction*, Adv. Comput. Math. 41 (2015), pp
            253--275.

.. [PRC2012] \G. Piret, T. Roche, and C. Carlet,
             *PICARO - a block cipher allowing efficient higher-order side-channel
             resistance*; in ACNS, (2012), pp. 311-328.

.. [Prototype_pattern] Prototype pattern,
                       :wikipedia:`Prototype_pattern`

.. [PeSt2011] E. Pelantová, Š. Starosta, Infinite words rich and
              almost rich in generalized palindromes, in: G. Mauri,
              A. Leporati (Eds.), Developments in Language Theory,
              volume 6795 of Lecture Notes in Computer Science,
              Springer-Verlag, Berlin, Heidelberg, 2011, pp. 406--416

.. [PS2002] Jim Pitman, Richard Stanley, *A polytope related to
            empirical distributions, plane trees, parking functions, and
            the associahedron*, J. Discrete Comput. Geom. (2002), 27:4, 603-634,
            :doi:`10.1007/s00454-002-2776-6`, :arxiv:`math/9908029`.

.. [PS2006] Dominique Poulalhon and Gilles Schaeffer,
            *Optimal coding and sampling of triangulations*,
            Algorithmica 46 (2006), no. 3-4, 505-527,
            :doi:`10.1007/s00453-006-0114-8`,
            http://www.lix.polytechnique.fr/~poulalho/Articles/PoSc_Algorithmica06.pdf

.. [PS2011] \R. Pollack, and G. Stevens.  *Overconvergent modular
            symbols and p-adic L-functions.* Annales scientifiques de
            l'École normale supérieure.
            Vol. 44. No. 1. Elsevier, 2011.

.. [PSW1996] Boris Pittel, Joel Spencer and Nicholas Wormald. *Sudden
             Emergence of a Giant k-Core in a Random
             Graph*. (1996). J. Combinatorial Theory. Ser B 67. pages
             111-151. :doi:`10.1006/jctb.1996.0036`. [Online] Available:
             http://cs.nyu.edu/cs/faculty/spencer/papers/k-core.pdf

.. [PT2009] \S. Payne, J. A. Thas.
            *Finite generalized quadrangles*.
            European Mathematical Society,
            2nd edition, 2009.

.. [PUNTOS] Jesus A. De Loera
            http://www.math.ucdavis.edu/~deloera/RECENT_WORK/puntos2000

.. [PvZ2010] \R. A. Pendavingh, S. H. M. van Zwam, Lifts of matroid
             representations over partial fields, Journal of
             Combinatorial Theory, Series B, Volume 100, Issue 1,
             January 2010, Pages 36-67

.. [PZ2008] \J. H. Palmieri and J. J. Zhang, "Commutators in the
            Steenrod algebra," New York J. Math. 19 (2013), 23-37.

.. [Pro2001] James Propp.
             *The Many Faces of Alternating Sign Matrices*,
             Discrete Mathematics and Theoretical Computer Science 43 (2001): 58
             :arxiv:`math/0208125`

.. [Propp1997] James Propp,
               *Generating Random Elements of Finite Distributive Lattices*,
               Electron. J. Combin. 4 (1997), no. 2, The Wilf Festschrift volume,
               Research Paper 15.
               http://www.combinatorics.org/ojs/index.php/eljc/article/view/v4i2r15

.. [PW2013] Robin Pemantle and Mark C. Wilson.  *Analytic
            Combinatorics in Several Variables*.  Cambridge University
            Press, 2013.

.. [PWZ1997] Marko Petkovsek, Herbert S. Wilf, Doron Zeilberger, A = B,
             AK Peters, Ltd., Wellesley, MA, USA, 1997, pp. 73--100

.. [PZGH1999] Petho A., Zimmer H.G., Gebel J. and Herrmann E.,
              Computing all S-integral points on elliptic curves
              Math. Proc. Camb. Phil. Soc. (1999), 127, 383-402

.. _ref-Q:
.. _ref-R:

**R**

.. [Rai2012] Alexander Raichev.  *Leinartas's partial fraction
             decomposition*.  :arxiv:`1206.4740`.

.. [Raj1987] \A. Rajan, Algorithmic applications of connectivity and
             related topics in matroid theory. Ph.D. Thesis,
             Northwestern university, 1987.

.. [Ram1991] Arun Ram,
             *A Frobenius formula for the characters of the Hecke algebras*.
             Invent. Math. **106** (1991), pp. 461-488.

.. [Ram1997] Arun Ram. *Seminormal representations of Weyl groups
             and Iwahori-Hecke algebras*. Proc. London Math. Soc. (3)
             **75** (1997). 99-133. :arxiv:`math/9511223v1`.
             http://www.ms.unimelb.edu.au/~ram/Publications/1997PLMSv75p99.pdf

.. [Rau1979] Gerard Rauzy, *Échanges d'intervalles et transformations
             induites*, Acta Arith. 34, no. 3, 203-212, 1980

.. [Rea2004] Nathan Reading.
             *Cambrian Lattices*.
             :arxiv:`math/0402086v2`.

.. [Rea2009] Nathan Reading, *Noncrossing partitions and the shard
             intersection order*, DMTCS Proceedings of FPSAC 2009, 745--756

.. [Red2001] Maria Julia Redondo. *Hochschild cohomology: some methods
             for computations*. Resenhas IME-USP 5 (2), 113-137
             (2001). http://inmabb.criba.edu.ar/gente/mredondo/crasp.pdfc

.. [Reg09] Oded Regev. On Lattices, Learning with Errors, Random
           Linear Codes, and Cryptography. in Journal of the ACM
           56(6). ACM 2009, :doi:`10.1145/1060590.1060603`

.. [Reg1958] \T. Regge, 'Symmetry Properties of Clebsch-Gordan
             Coefficients', Nuovo Cimento, Volume 10, pp. 544 (1958)

.. [Reg1959] \T. Regge, 'Symmetry Properties of Racah Coefficients',
             Nuovo Cimento, Volume 11, pp. 116 (1959)

.. [Reg2005] Oded Regev. On lattices, learning with errors, random
             linear codes, and cryptography. STOC, pp. 84--93,
             ACM, 2005.

.. [Reu1993] \C. Reutenauer. *Free Lie Algebras*. Number 7 in London
             Math. Soc. Monogr. (N.S.). Oxford University
             Press. (1993).

.. [Reu2003] Christophe Reutenauer. *Free Lie algebras*.
             Preprint of a chapter in the Handbook of Algebra,
             2003.
             `Downloadable from Reutenauer's website
             <http://www.lacim.uqam.ca/~christo/Publi%C3%A9s/2003/free%20Lie%20algebras.pdf>`_

.. [Rho69] John Rhodes, *Characters and complexity of finite semigroups*
           \J. Combinatorial Theory, vol 6, 1969

.. [RH2003] \J. Rasch and A. C. H. Yu, 'Efficient Storage Scheme for
            Pre-calculated Wigner 3j, 6j and Gaunt Coefficients',
            SIAM J. Sci. Comput. Volume 25, Issue 4,
            pp. 1416-1428 (2003)

.. [RH2003b] \G. G. Rose and P. Hawkes,
            *Turing: A fast stream cipher*; in FSE, (2003), pp. 290-306.

.. [Rio1958] \J. Riordan, "An Introduction to Combinatorial Analysis",
             Dover Publ. (1958)

.. [Rio2019] \S. Riou, "DryGASCON: Lightweight Cryptography Standardization
             Process round 1 submission"
             https://csrc.nist.gov/CSRC/media/Projects/Lightweight-Cryptography/documents/round-1/spec-doc/drygascon-spec.pdf

.. [Ris2016] Roswitha Rissner, "Null ideals of matrices over residue
             class rings of principal ideal domains". Linear Algebra
             Appl., **494** (2016) 44–69. :doi:`10.1016/j.laa.2016.01.004`.

.. [RL1971] \J. Rokne, P. Lancaster. Complex interval arithmetic.
            Communications of the ACM 14. 1971.

.. [RMA2009] \P. Réal and H. Molina-Abril, *Cell AT-models for digital
             volumes* in Torsello, Escolano, Brun (eds.), Graph-Based
             Representations in Pattern Recognition, Lecture Notes in
             Computer Science, volume 5534, pp. 314-3232, Springer,
             Berlin (2009).

.. [RNPA2011] \G. Rudolf, N. Noyan, D. Papp, and F. Alizadeh. Bilinear
              optimality constraints for the cone of positive
              polynomials. Mathematical Programming, Series B,
              129 (2011) 5-31.

.. [RPK1980] \S. M. Reddy, D. K. Pradhan, and J. Kuhl. "Directed graphs with
           minimal diameter and maximal connectivity", School Eng., Oakland
           Univ., Rochester MI, Tech. Rep., July 1980.

.. [RPK1983] \S. Reddy, P. Raghavan, and J. Kuhl. "A Class of Graphs for
          Processor Interconnection". *IEEE International Conference on Parallel
          Processing*, pages 154-157, Los Alamitos, Ca., USA, August 1983.

.. [Rob1991] Tom Roby, "Applications and extensions of Fomin's
             generalization of the Robinson-Schensted correspondence
             to differential posets".  Ph.D. Thesis, M.I.T.,
             Cambridge, Massachusetts, 1991.

.. [Roberts2015] David P. Roberts, *Hypergeometric Motives I*, https://icerm.brown.edu/materials/Slides/sp-f15-offweeks/Hypergeomteric_Motives,_I_]_David_Roberts,_University_of_Minnesota_-_Morris.pdf

.. [Roberts2017] David P. Roberts, *Hypergeometric motives and an unusual
   application of the Guinand-Weil-Mestre explicit formula*,
   https://www.matrix-inst.org.au/wp_Matrix2016/wp-content/uploads/2016/04/Roberts-2.pdf

.. [Roc1970] \R.T. Rockafellar, *Convex Analysis*. Princeton
             University Press, Princeton, 1970.

.. [Roe1988] John Roe, *Elliptic operators, topology and asymptotic methods*.
             2nd edition. CRC Press, 1988.

.. [Rog2018] Baptiste Rognerud,
             *Exceptional and modern intervals of the Tamari lattice*.
             :arxiv:`1801.04097`

.. [Ros1999] \K. Rosen *Handbook of Discrete and Combinatorial
             Mathematics* (1999), Chapman and Hall.

.. [Ros2002] Rosenfeld, Vladimir Raphael, 2002: Enumerating De Bruijn
             Sequences. *Communications in Math. and in Computer Chem.*

.. [Rot2001] Gunter Rote, *Division-Free Algorithms for the
             Determinant and the Pfaffian: Algebraic and Combinatorial
             Approaches*, H. Alt (Ed.): Computational Discrete
             Mathematics, LNCS 2122,
             pp. 119–135, 2001. http://page.mi.fu-berlin.de/rote/Papers/pdf/Division-free+algorithms.pdf

.. [Rot2006] Ron Roth, Introduction to Coding Theory, Cambridge
             University Press, 2006


.. [RR1997] Arun Ram and Jeffrey Remmel. *Applications of the Frobenius
            formulas and the characters of the symmetric group and the
            Hecke algebras of type A*. J. Algebraic Combin.
            **6** (1997), 59-87.

.. [RSS] :wikipedia:`Residual_sum_of_squares`, accessed 13th
         October 2009.

.. [RSW2011] Victor Reiner, Franco Saliola, Volkmar Welker.
             *Spectra of Symmetrized Shuffling Operators*.
             :arxiv:`1102.2460v2`.

.. [RT1975a] Read, R. C. and Tarjan, R. E. *Bounds on Backtrack Algorithms for
             Listing Cycles, Paths, and Spanning Trees*.
             Networks, Volume 5 (1975), numer 3, pages 237-252.
             :doi:`10.1002/net.1975.5.3.237`.

.. [RT1975] Rose, D.J. and Tarjan, R.E.,
            *Algorithmic aspects of vertex elimination*,
            Proceedings of seventh annual ACM symposium on Theory of computing,
            Pages 245-254, ACM 1975. :doi:`10.1145/800116.803775`.

.. [RTL76] Donald J. Rose, Robert Endre Tarjan and George S. Lueker.
           *Algorithmic aspects of vertex elimination on graphs*.
           SIAM J. Comput., 5(2), 266–283 (1976).

.. [Rub1991] \K. Rubin. The "main conjectures" of Iwasawa theory for
             imaginary quadratic fields. Invent. Math. 103 (1991),
             no. 1, 25--68.

.. [Rud1958] \M. E. Rudin. *An unshellable triangulation of a
             tetrahedron*. Bull. Amer. Math. Soc. 64 (1958), 90-91.

.. [Rus2003] Frank Ruskey. *Combinatorial Generation*. (2003).
             http://www.1stworks.com/ref/ruskeycombgen.pdf

.. [Rüt2014] Julian Rüth, *Models of Curves and Valuations*. Open Access
             Repositorium der Universität Ulm. Dissertation (2014).
             :doi:`10.18725/OPARU-3275`

.. [RV2007] Fernando Rodriguez Villegas. Experimental Number Theory.
            Oxford Graduate Texts in Mathematics 13, 2007.

.. [RW2008] Alexander Raichev and Mark C. Wilson. *Asymptotics of
            coefficients of multivariate generating functions:
            improvements for smooth points*, Electronic Journal of
            Combinatorics, Vol. 15 (2008).  R89 :arxiv:`0803.2914`.

.. [RW2012] Alexander Raichev and Mark C. Wilson. *Asymptotics of
            coefficients of multivariate generating functions:
            improvements for smooth points*. Online Journal of
            Analytic Combinatorics.  Issue 6,
            (2011). :arxiv:`1009.5715`.

.. _ref-S:

**S**

.. [Saa2011] \M-J. O. Saarinen,
             *Cryptographic Analysis of All 4 x 4-Bit S-Boxes*; in
             SAC, (2011), pp. 118-133.

.. [Sag1987] Bruce E. Sagan.  *Shifted tableaux, Schur Q-functions,
             and a conjecture of R. Stanley*.  Journal of
             Combinatorial Theory, Series A Volume 45 (1987),
             pp. 62-103.

.. [Sag2001] Bruce E. Sagan.  *The Symmetric Group*,
             2nd edition, New York 2001.

.. [Sag2011] Bruce E. Sagan,
             *The cyclic sieving phenomenon: a survey*,
             :arXiv:`1008.0790v3`

.. [Sah2000] Sartaj Sahni. *Data Structures, Algorithms, and Applications
             in Java*. McGraw-Hill, 2000.

.. [Sal1954] \G. Salmon: "A Treatise on Conic Sections",
             Chelsea Publishing Co., New York, 1954.

.. [Sal1958] \G. Salmon: "A Treatise on the Analytic Geometry of Three
             Dimensions", Vol. I, Chelsea Publishing Company, New
             York, 1958.

.. [Sal1965] \G. Salmon: "A Treatise on the Analytic Geometry of Three
             Dimensions", Vol II, Chelsea Publishing Co., New
             York, 1965.

.. [Sal2014] \B. Salisbury.
             The flush statistic on semistandard Young tableaux.
             :arXiv:`1401.1185`

.. [Sch1990] Schnyder, Walter. *Embedding Planar Graphs on the Grid*.
             Proc. 1st Annual ACM-SIAM Symposium on Discrete Algorithms,
             San Francisco (1994), pp. 138-147.

.. [Sch1996] \E. Schaefer. A simplified data encryption
             algorithm. Cryptologia, 20(1):77--84, 1996.

.. [Sch1999] Gilles Schaeffer, *Random Sampling of Large Planar Maps and Convex
             Polyhedra*, Annual ACM Symposium on Theory of Computing
             (Atlanta, GA, 1999). :doi:`10.1145/301250.301448`.

.. [Sch2003] Alexander Schrijver,
             *Combinatorial optimization: polyhedra and efficiency*,
             2003.

.. [Sch2004] Manfred Schocker, *The descent algebra of the
             symmetric group*. Fields Inst. Comm. 40 (2004), pp. 145-161.
             http://www.mathematik.uni-bielefeld.de/~ringel/schocker-neu.ps

.. [Sch2006] Oliver Schiffmann. *Lectures on Hall algebras*,
             preprint, 2006. :arxiv:`0611617v2`.

.. [Sch2008] \A. Schilling. "Combinatorial structure of
             Kirillov-Reshetikhin crystals of type `D_n(1)`, `B_n(1)`, `A_{2n-1}(2)`".
             J. Algebra. **319** (2008). 2938-2962. :arxiv:`0704.2046`.

.. [Sch2013] Schmidt, Jens M
             "A Simple Test on 2-Vertex- and 2-Edge-Connectivity",
             Information Processing Letters, 113 (7): 241–244
             :doi:`10.2307/2303897`

.. [Sch2015] George Schaeffer. *Hecke stability and weight 1 modular forms*.
             Math. Z. 281:159–191, 2015. :doi:`10.1007/s00209-015-1477-9`

.. [Sco1985] \R. Scott,
             *Wide-open encryption design offers flexible implementations*; in
             Cryptologia, (1985), pp. 75-91.

.. [SE1962] \N. E. Steenrod and D. B. A. Epstein, Cohomology
            operations, Ann. of Math. Stud. 50 (Princeton University
            Press, 1962).

.. [Ser1972] Jean-Pierre Serre,
             Propriétés galoisiennes des points d'ordre fini
             des courbes elliptiques.
             Invent. Math.  15  (1972), no. 4, 259--331.

.. [Ser1987] Jean-Pierre Serre,
             Sur les représentations modulaires de degré
             2 de `\text{Gal}(\bar\QQ/\QQ)`.
             Duke Math. J. 54 (1987), no. 1, 179--230.

.. [Ser1985] \C. Series. The geometry of Markoff numbers. The
             Mathematical Intelligencer, 7(3):20--29, 1985.

.. [Ser1992] \J.-P. Serre : *Lie Algebras and Lie Groups*, 2nd ed.,
             Springer (Berlin) (1992);
             :doi:`10.1007/978-3-540-70634-2`

.. [Ser2010] \F. Sergeraert, *Triangulations of complex projective
             spaces* in Scientific contributions in honor of Mirian
             Andrés Gómez, pp 507-519, Univ. La Rioja Serv. Publ., Logroño (2010).

.. [Sey1981] \P. D. Seymour, Nowhere-zero 6-flows, J. Comb. Theory Ser B,
             30 (1981), 130-135. :doi:`10.1016/0095-8956(81)90058-7`

.. [SH1995] \C. P. Schnorr and H. H. Hörner. *Attacking the
            Chor-Rivest Cryptosystem by Improved Lattice
            Reduction*. Advances in Cryptology - EUROCRYPT '95. LNCS
            Volume 921, 1995, pp 1-12.

.. [SH1995b] Bernd Sturmfels, Serkan Hosten:
             GRIN: An implementation of Grobner bases for integer programming,
             in "Integer Programming and Combinatorial Optimization",
             [E. Balas and J. Clausen, eds.],
             Proceedings of the IV. IPCO Conference (Copenhagen, May 1995),
             Springer Lecture Notes in Computer Science 920 (1995) 267-276.

.. [Sha1997] Ron Shamir, *Advanced Topics in Graph Algorithms*,
             Course material, 1997,
             `<http://www.cs.tau.ac.il/~rshamir/atga/atga.html>`_

.. [SHET2018] \O. Seker, P. Heggernes, T. Ekim, and Z. Caner Taskin.
              *Generation of random chordal graphs using subtrees of a tree*,
              :arxiv:`1810.13326v1`.

.. [Shi2002] \M. Shimozono
             *Affine type A crystal structure on tensor products of rectangles,
             Demazure characters, and nilpotent varieties*,
             J. Algebraic Combin. **15** (2002). no. 2. 151-187.
             :arxiv:`math.QA/9804039`.

.. [Shim2016] Shimada, Ichiro, *Connected components of the moduli of
            elliptic K3 surfaces*, :arxiv:`1610.04706`.

.. [Shi1971] Goro Shimura, *Introduction to the arithmetic theory of
             automorphic functions*. Publications of the Mathematical
             Society of Japan and Princeton University Press, 1971.

.. [Shr2004] \S. Shreve, *Stochastic Calculus for Finance II:
             Continuous-Time Models*.  New York: Springer, 2004

.. [SIHMAS2011] \K. Shibutani, T. Isobe, H. Hiwatari, A. Mitsuda, T. Akishita,
                and T. Shirai, *Piccolo: An ultra-lightweight block-cipher*; in
                CHES, (2011), pp. 342-457.

.. [Sil1988] Joseph H. Silverman, Computing heights on
             elliptic curves. Mathematics of Computation, Vol. 51,
             No. 183 (Jul., 1988), pp. 339-358.

.. [Sil1994] Joseph H. Silverman, Advanced topics in the arithmetic of
             elliptic curves. GTM 151, Springer-Verlag, New York, 1994.

.. [Sil2007] Joseph H. Silverman. The Arithmetic of Dynamics Systems.
             GTM 241, Springer-Verlag, New York, 2007.

.. [Sil2009] Joseph H. Silverman, The Arithmetic of Elliptic
             Curves. Second edition. Graduate Texts in Mathematics, 106.
             Springer, 2009.

.. [SK2011] \J. Spreer and W. Kühnel, "Combinatorial properties of the
            K3 surface: Simplicial blowups and slicings", Experimental
            Mathematics, Volume 20, Issue 2, 2011.

.. [SKWWHF1998] \B. Schneier, J. Kelsey, D. Whiting, D. Wagner, C. Hall,
                and N. Ferguson, *Twofish: A 128-bit block cipher*; in
                AES Submission, (1998).

.. [Sky2003] Brian Skyrms. *The stag hunt and the evolution of social
             structure*. Cambridge University Press, 2003.

.. [SLB2008] Shoham, Yoav, and Kevin Leyton-Brown. *Multiagent
             systems: Algorithmic, game-theoretic, and logical
             foundations.* Cambridge University Press, 2008.

.. [SMMK2013] \T. Suzaki, K. Minematsu, S. Morioka, and E. Kobayashi,
              *TWINE: A lightweight block cipher for multiple platforms*; in
              SAC, (2012), pp. 338-354.

.. [SMS2019] \S. Sarkar, K. Mandal, D. Saha
             "Sycon v1.0 Submission to LightweightCryptographic Standards"
             https://csrc.nist.gov/CSRC/media/Projects/Lightweight-Cryptography/documents/round-1/spec-doc/sycon-spec.pdf

.. [Sor1984] \A. Sorkin, *LUCIFER: a cryptographic algorithm*;
             in Cryptologia, 8(1), pp. 22–35, 1984.

.. [Sma1995] \N.P. Smart, "The Solution of Triangularly Connected
             Decomposable Form Equations". Math. Comp. 64 (1995), 819-840.
             :doi:`10.1090/S0025-5718-1995-1277771-4`.

.. [Sma1998] \N.P. Smart, *The algorithmic resolution of Diophantine equations*,
             Number 41 in Student Texts. London Mathematical Society, 1998.

.. [SP2010] Fernando Solano and Michal Pioro, *Lightpath Reconfiguration in WDM
            networks*, IEEE/OSA Journal of Optical Communication and Networking
            2(12):1010-1021, 2010. :doi:`10.1364/JOCN.2.001010`.

.. [Sot2011] \M. A. Soto Gomez. 2011. *Quelques propriétés topologiques des
             graphes et applications à internet et aux réseaux*.
             Ph.D. Dissertation. Univ. Paris Diderot (Paris 7).
             https://tel.archives-ouvertes.fr/tel-01259904/document

.. [Spa1966] Edwin H. Spanier, *Algebraic Topology*,
             Springer-Verlag New York, 1966.
             :doi:`10.1007/978-1-4684-9322-1`,
             ISBN 978-1-4684-9322-1.

.. [Spe2013] \D. Speyer, *An infinitely generated upper cluster algebra*,
             :arxiv:`1305.6867`.

.. [SPGQ2006] \F.-X. Standaert, G. Piret, N. Gershenfeld, and J.-J. Quisquater,
              *Sea: A scalable encryption algorithm for small embedded applications*; in
              CARDIS, (2006), pp. 222-236.

.. [SPRQL2004] \F.-X. Standaert, G. Piret, G. Rouvroy, J.-J. Quisquarter,
               and J.-D. Legat, *ICEBERG: An involutional cipher efficient for block
               encryption in reconfigurable hardware*; in FSE, (2004), pp. 279-299.

.. [Squ1984] \C. C. Squier. *The Burau representation is unitary*.
             Proceedings of the American Mathematical Society,
             Volume 90. Number 2, February 1984, pp. 199-202.

.. [SS1983] Shorey and Stewart. "On the Diophantine equation a
            x^{2t} + b x^t y + c y^2 = d and pure powers in recurrence
            sequences." Mathematica Scandinavica, 1983.

.. [SS1990] Bruce E. Sagan and Richard P. Stanley.
            *Robinson-Schensted algorithms for skew tableaux*.
            Journal of Combinatorial Theory, Series A 55.2 (1990) pp. 161-193.

.. [SS1992] \M. A. Shtan'ko and M. I. Shtogrin, "Embedding cubic
            manifolds and complexes into a cubic lattice", *Uspekhi
            Mat. Nauk* 47 (1992), 219-220.

.. [SS2008] Geoffrey Scott and Christopher Storm, *The coefficients
            of the Ihara zeta function*, Involve, Vol. 1 (2008), No. 2, 217-233,
            :doi:`10.2140/involve.2008.1.217`
            (http://msp.org/involve/2008/1-2/involve-v1-n2-p08-p.pdf)

.. [SS2015] Anne Schilling and Travis Scrimshaw.
            *Crystal structure on rigged configurations and the filling map*.
            Electron. J. Combin., **22(1)** (2015) #P1.73. :arxiv:`1409.2920`.

.. [SS2015II] Ben Salisbury and Travis Scrimshaw.
              *A rigged configuration model for* `B(\infty)`.
              J. Combin. Theory Ser. A, **133** (2015) pp. 29-75.
              :arxiv:`1404.6539`.

.. [SS2017] Ben Salisbury and Travis Scrimshaw.
            *Rigged configurations for all symmetrizable types*.
            Electron. J. Combin., **24(1)** (2017) #P1.30. :arxiv:`1509.07833`.

.. [SS2018] Ben Salisbury and Travis Scrimshaw.
            *Description of crystals for generalized Kac–Moody algebras using
            rigged configurations*.
            Sém. Lothar. Combin. **80B** (2018), Art. #20, 12 pp.

.. [SSAMI2007] \T. Shirai, K. Shibutani, T. Akishita, S. Moriai, and T. Iwata,
               *The 128-bit blockcipher CLEFIA (extended abstract)*; in
               FSE, (2007), pp. 181-195.

.. [ST1993] \P. D. Seymour and Robin Thomas,
            *Graph searching and a min-max theorem for tree-width*,
            J. Comb. Theory Ser. B 58, 1 (May 1993), 22-33.
            :doi:`10.1006/jctb.1993.1027`.

.. [ST1994] Simon, K. and Trunz, P., *A cleanup on transitive orientation*,
            Orders, Algorithms, and Applications, 1994,
            :doi:`10.1007/BFb0019427`,
            `<ftp://ftp.inf.ethz.ch/doc/papers/ti/ga/ST94.ps.gz>`_

.. [ST2010] Einar Steingrimmsson and Bridget Tenner.
            *The Moebius Function of the Permutation Pattern Poset*,
            Journal of Combinatorics 1 (2010), 39-52

.. [ST2011] \A. Schilling, P. Tingley. *Demazure crystals,
            Kirillov-Reshetikhin crystals, and the energy function*.
            Electronic Journal of Combinatorics. **19(2)**. 2012.
            :arxiv:`1104.2359`

.. [St1986] Richard Stanley. *Two poset polytopes*,
            Discrete Comput. Geom. (1986), :doi:`10.1007/BF02187680`

.. [St2011b] \W. Stein, "Toward a Generalization of the Gross-Zagier
            Conjecture", Int Math Res Notices (2011),
            :doi:`10.1093/imrn/rnq075`

.. [Sta1973] \H. M. Stark, Class-Numbers of Complex Quadratic
             Fields. In: Kuijk W. (eds) Modular Functions of One
             Variable I. Lecture Notes in Mathematics,
             vol 320. (1973), Springer, Berlin, Heidelberg

.. [Sta1995] \R. P. Stanley, *A symmetric function generalization
             of the chromatic polynomial of a graph*, Adv. Math., ***111***
             no.1 (1995), 166-194. :doi:`10.1006/aima.1995.1020`.

.. [Sta2002] Richard P. Stanley,
             *The rank and minimal border strip decompositions of a
             skew partition*,
             J. Combin. Theory Ser. A 100 (2002), pp. 349-375.
             :arxiv:`math/0109092v1`.

.. [Sta2007] Stanley, Richard: *Hyperplane Arrangements*, Geometric
             Combinatorics (E. Miller, V. Reiner, and B. Sturmfels,
             eds.), IAS/Park City Mathematics Series, vol. 13,
             American Mathematical Society, Providence, RI, 2007,
             pp. 389-496.

.. [EnumComb1] Stanley, Richard P.
               *Enumerative Combinatorics, volume 1*,
               Second Edition,
               Cambridge University Press (2011).
               http://math.mit.edu/~rstan/ec/ec1/

.. [EnumComb2] Stanley, Richard P.
               *Enumerative Combinatorics, volume 2*.
               Cambridge University Press (1999).
               http://math.mit.edu/~rstan/ec/

.. [Star2011] Š. Starosta, *On Theta-palindromic Richness*,
              Theoret. Comp. Sci. 412 (2011) 1111--1121

.. [Sei2002] \T. R. Seifullin, *Computation of determinants, adjoint
             matrices, and characteristic polynomials without division*
             :doi:`10.1023/A:1021878507303`

.. [ST1981] \J. J. Seidel and D. E. Taylor,
            *Two-graphs, a second survey*.
            Algebraic methods in graph theory, Vol. I, II (Szeged, 1978),
            pp. 689--711, Colloq. Math. Soc. János Bolyai, 25,
            North-Holland, Amsterdam-New York, 1981.

.. [Stan2009] Richard Stanley,
              *Promotion and evacuation*,
              Electron. J. Combin. 16 (2009), no. 2, Special volume in honor of
              Anders Björner,
              Research Paper 9, 24 pp.

.. [Ste2003] John R. Stembridge, *A local characterization of
             simply-laced crystals*, Transactions of the American
             Mathematical Society, Vol. 355, No. 12 (Dec., 2003),
             pp. 4807--4823

.. [Stich2009] Stichtenoth, Henning. *Algebraic function fields and codes*.
               Vol. 254. Springer Science & Business Media, 2009.

.. [Sti2006] Douglas R. Stinson. *Cryptography: Theory and
             Practice*. 3rd edition, Chapman \& Hall/CRC, 2006.

.. [Sto1998] \A. Storjohann, An O(n^3) algorithm for Frobenius normal
             form. Proceedings of the International Symposium on
             Symbolic and Algebraic Computation (ISSAC'98), ACM Press,
             1998, pp. 101-104.

.. [Sto2000] \A. Storjohann, Algorithms for Matrix Canonical
             Forms. PhD Thesis. Department of Computer Science, Swiss
             Federal Institute of Technology -- ETH, 2000.

.. [Sto2011] \A. Storjohann, Email Communication. 30 May 2011.

.. [Str1969] Volker Strassen. Gaussian elimination is not
             optimal. Numerische Mathematik, 13:354-356, 1969.

.. [Striker2011] \J. Striker. *A unifying poset perspective on
                 alternating sign matrices, plane partitions, Catalan objects,
                 tournaments, and tableaux*, Advances in Applied Mathematics 46
                 (2011), no. 4, 583-609. :arxiv:`1408.5391`

.. [Str2015] Jessica Striker.
             *The toggle group, homomesy, and the Razumov-Stroganov correspondence*,
             Electron. J. Combin. 22 (2015) no. 2
             :arxiv:`1503.08898`

.. [Stu1987] \J. Sturm, On the congruence of modular forms, Number
             theory (New York, 1984-1985), Springer, Berlin, 1987,
             pp. 275-280.

.. [Stu1993] \B. Sturmfels, Algorithms in invariant theory, Springer-Verlag,
             1993.

.. [Stu1995] Bernd Sturmfels,
             Grobner Bases and Convex Polytopes
             AMS University Lecture Series Vol. 8 (01 December 1995)

.. [Stu1997] Bernd Sturmfels,
             Equations defining toric varieties,
             Algebraic Geometry - Santa Cruz 1995,
             Proc. Sympos. Pure Math., 62, Part 2,
             Amer. Math. Soc., Providence, RI, 1997,
             pp. 437-449.

.. [Stu2008] \C. Stump -- More bijective Catalan combinatorics on
             permutations and on colored permutations, Preprint.
             :arxiv:`0808.2822`.

.. [STW2013] \J. Schejbal, E. Tews, and J. Wälde,
             *Reverse engineering of chiasmus from gstool*; in
             30c3, (2013).

.. [STW2016] \C. Stump, H. Thomas, N. Williams. *Cataland II*, in
             preparation, 2016.

.. [STW2018] Christian Stump, Hugh Thomas and Nathan Williams,
             *Cataland: why the fuss?*, 2018. :arxiv:`1503.00710`

.. [SU2014] Christopher Skinner and Eric Urban,
            The Iwasawa main conjectures for GL2.
            Invent. Math. 195 (2014), no. 1, 1-277.

.. [sudoku:escargot]  "Al Escargot", due to Arto Inkala,
                      http://timemaker.blogspot.com/2006/12/ai-escargot-vwv.html

.. [sudoku:norvig] Perter Norvig, "Solving Every Sudoku Puzzle",
                   http://norvig.com/sudoku.html

.. [sudoku:royle]  Gordon Royle, "Minimum Sudoku",
                   http://people.csse.uwa.edu.au/gordon/sudokumin.php

.. [sudoku:top95]  "95 Hard Puzzles", http://magictour.free.fr/top95,
                   or http://norvig.com/top95.txt

.. [sudoku:wikipedia]  "Near worst case",
                       :wikipedia:`Algorithmics_of_sudoku`

.. [Sulzgr2017] Robin Sulzgruber,
                *Inserting rim-hooks into reverse plane partitions*,
                :arxiv:`1710.09695v1`.

.. [Sun2010] Yi Sun. *The McKay correspondence*.
             http://www.math.miami.edu/~armstrong/686sp13/McKay_Yi_Sun.pdf
             2010

.. [Sut2002] Ruedi Suter.
             *Young's Lattice and Dihedral Symmetries*.
             Europ. J. Combinatorics (2002) 23, 233--238.
             http://www.sciencedirect.com/science/article/pii/S0195669801905414

.. [Sut2012] Sutherland. A local-global principle for rational
             isogenies of prime degree. Journal de Théorie des Nombres de Bordeaux,
             2012.

.. [SV1970] \H. Schneider and M. Vidyasagar. Cross-positive matrices. SIAM
            Journal on Numerical Analysis, 7:508-519, 1970.

.. [SV2000] \J. Stern and S. Vaudenay,
            *CS-Cipher*; in
            First Open NESSIE Workshop, (2000).

.. [SV2013] Silliman and Vogt. "Powers in Lucas Sequences via Galois
            Representations." Proceedings of the American Mathematical
            Society, 2013. :arxiv:`1307.5078v2`

.. [SW1999] Steger, A. and Wormald, N. *Generating random
            regular graphs quickly*. Prob. and Comp. 8 (1999), pp 377-396.
            :doi:`10.1017/S0963548399003867`.

.. [SW2002] William Stein and Mark Watkins, *A database of elliptic
            curves---first report*. In *Algorithmic number theory
            (ANTS V), Sydney, 2002*, Lecture Notes in Computer Science
            2369, Springer, 2002,
            p267--275. http://modular.math.washington.edu/papers/stein-watkins/

.. [SW2012] John Shareshian and Michelle Wachs.
            *Chromatic quasisymmetric functions and Hessenberg varieties*.
            Configuration Spaces. CRM Series. Scuola Normale Superiore.
            (2012) pp. 433-460. :doi:`10.1007/978-88-7642-431-1_20`.
            http://www.math.miami.edu/~wachs/papers/chrom.pdf

.. [SW2013] \W. Stein and C. Wuthrich, Algorithms
            for the Arithmetic of Elliptic Curves using Iwasawa Theory
            Mathematics of Computation 82 (2013), 1757-1792.

.. [St1922] Ernst Steinitz, *Polyeder und Raumeinteilungen*.
            In *Encyclopädie der Mathematischen Wissenschaften*, Franz Meyer
            and Hand Mohrmann, eds., volume 3, *Geometrie, erster Teil, zweite Hälfte*,
            pp. 1--139, Teubner, Leipzig, 1922

.. [SU2009] \J. Smillie and C. Ulcigrai. Symbolic coding for linear
            trajectories in the regular octagon, :arxiv:`0905.0871`, 2009.

.. [Swe1969] Moss Sweedler. Hopf algebras. W.A. Benjamin, Math Lec
             Note Ser., 1969.

.. [SWJ2008] Fatima Shaheen, Michael Wooldridge, and Nicholas
             Jennings. *A linear approximation method for the Shapley
             value.* Artificial Intelligence 172.14 (2008): 1673-1699.

.. [Sys1987] Maciej M. SysŁo,
             *Minimizing the jump number for partially-ordered sets: a
             graph-theoretic approach, II*.
             Discrete Mathematics,
             Volume 63, Issues 2-3, 1987, Pages 279-295.

.. [SYYTIYTT2002] \T. Shimoyama, H. Yanami, K. Yokoyama, M. Takenaka, K. Itoh,
                  \J. Yajima, N. Torii, and H. Tanaka, *The block cipher SC2000*; in
                  FSE, (2001), pp. 312-327.

.. [SZ1994] Bruno Salvy and Paul Zimmermann. Gfun: a Maple package for
            the manipulation of generating and holonomic functions in
            one variable. ACM transactions on mathematical software,
            20.2:163-177, 1994.

.. [SZ2001] \M. Shimozono, M. Zabrocki,
            Hall-Littlewood vertex operators and generalized Kostka polynomials.
            Adv. Math. 158 (2001), no. 1, 66-85.

.. _ref-T:

**T**

.. [Tak1999] Kisao Takeuchi, Totally real algebraic number fields of
             degree 9 with small discriminant, Saitama Math. J.  17
             (1999), 63--85 (2000).

.. [Tam1962] Dov Tamari.
             *The algebra of bracketings and their enumeration*.
             Nieuw Arch. Wisk. (1962).

.. [Tar1976] Robert E. Tarjan, *Edge-disjoint spanning trees and
             depth-first search*, Acta Informatica 6 (2), 1976,
             171-185, :doi:`10.1007/BF00268499`.

.. [Tarjan72] R.E. Tarjan. Depth-First Search and Linear Graph
              Algorithms. SIAM J. Comput. 1(2): 146-160 (1972).

.. [Tate1975] John Tate, *Algorithm for determining the type of a
              singular fiber in an elliptic pencil.
              Modular functions of one variable*, IV, pp. 33--52.
              Lecture Notes in Math., Vol. 476, Springer, Berlin, 1975.

.. [Tate1966] John Tate, *On the conjectures of Birch and Swinnerton-Dyer and
              a geometric analog*. Seminaire Bourbaki, Vol. 9,
              Exp. No. 306, 1966.

.. [TB1997] Lloyd N. Trefethen and David Bau III, *Numerical Linear
            Algebra*, SIAM, Philadelphia, 1997.

.. [TCHP2008] Marc Tedder, Derek Corneil, Michel Habib and Christophe Paul,
              *Simple, linear-time modular decomposition*, 2008.
              :arxiv:`0710.3901`.

.. [Tee1997] Tee, Garry J. "Continuous branches of inverses of the 12
             Jacobi elliptic functions for real
             argument". 1997. https://researchspace.auckland.ac.nz/bitstream/handle/2292/5042/390.pdf.

.. [Ter2011] Audrey Terras, *Zeta functions of graphs: a stroll through
             the garden*, Cambridge Studies in Advanced Mathematics, Vol. 128,
             2011.

.. [Terwilliger2011] Paul Terwilliger. *The universal Askey-Wilson algebra*.
                     SIGMA **7** (2011), 069, 24 pages. :arxiv:`1104.2813`.

.. [Tho2010] \T. Thongjunthug, Computing a lower bound for the canonical
             height on elliptic curves over number fields, Math. Comp. 79
             (2010), pages 2431-2449.

.. [TIDES] \A. Abad, R. Barrio, F. Blesa, M. Rodriguez. TIDES tutorial:
           Integrating ODEs by using the Taylor Series Method
           (http://www.unizar.es/acz/05Publicaciones/Monografias/MonografiasPublicadas/Monografia36/IndMonogr36.htm)

.. [TingleyLN] Peter Tingley. *Explicit* `\widehat{\mathfrak{sl}}_n` *crystal
               maps between cylindric plane partitions, multi-partitions, and
               multi-segments*. Lecture notes.
               http://webpages.math.luc.edu/~ptingley/lecturenotes/explicit_bijections.pdf

.. [Tingley2007] Peter Tingley. *Three combinatorial models for*
                 `\widehat{\mathfrak{sl}}_n` *crystals, with applications
                 to cylindric plane partitions*.
                 International Mathematics Research Notices. (2007).
                 :arxiv:`0702062v3`.

.. [TK2013] \F. W. Takes and W. A. Kosters. *Computing the eccentricity
            distribution of large graphs*. Algorithms 6:100-118 (2013).
            :doi:`10.3390/a6010100`.

.. [TOPCOM] \J. Rambau, TOPCOM
            <http://www.rambau.wm.uni-bayreuth.de/TOPCOM/>.

.. [TW1980] \A.D. Thomas and G.V. Wood, Group Tables (Exeter: Shiva
            Publishing, 1980)

.. [TY2009] Hugh Thomas and Alexander Yong, *A jeu de taquin theory for
            increasing tableaux, with applications to K-theoretic Schubert
            calculus*, Algebra and Number Theory 3 (2009), 121-148,
            https://projecteuclid.org/euclid.ant/1513797353

.. _ref-U:

**U**

.. [UDCIKMP2011] \M. Ullrich, C. De Canniere, S. Indesteege, Ö. Kücük, N. Mouha, and
                 \B. Preenel, *Finding Optimal Bitsliced Implementations of 4 x 4-bit
                 S-boxes*; in SKEW, (2011).

.. [Ukko1995] \E. Ukkonen, *On-line construction of suffix trees*,
              Algorithmica, 1995, volume **14**, number 3, pages 249--260.

.. [UNITTEST] unittest -- Unit testing framework --
              https://docs.python.org/library/unittest.html

.. [U.S1998] \U.S. Department Of Commerce/National Institute of Standards and Technology,
             *Skipjack and KEA algorithms specifications, v2.0*, (1998).

.. [U.S1999] \U.S. Department Of Commerce/National Institute of Standards and Technology,
             *Data Encryption Standard*, (1999).
             https://csrc.nist.gov/CSRC/media/Publications/fips/46/3/archive/1999-10-25/documents/fips46-3.pdf

.. _ref-V:

**V**

.. [Vai1994] \I. Vaisman, *Lectures on the Geometry of Poisson
             Manifolds*, Springer Basel AG (Basel) (1994);
             :doi:`10.1007/978-3-0348-8495-2`

.. [Var1984] \V. S. Varadarajan. *Lie groups, Lie algebras, and their
             representations*. Reprint of the 1974 edition. Graduate Texts in
             Mathematics, 102. Springer-Verlag, New York, 1984.

.. [Vat2008] \D. Vatne, *The mutation class of* `D_n` *quivers*, :arxiv:`0810.4789v1`.

.. [Vazirani2002] Monica Vazirani. *Parameterizing Hecek algebra modules:
                  Bernstein-Zelevinsky multisegments, Kleshchev
                  multipartitions, and crystal graphs*. Transform. Groups
                  **7** (2002). pp. 267-303. :arxiv:`0107052v1`,
                  :doi:`10.1007/s00031-002-0014-1`.

.. [VB1996] \E. Viterbo, E. Biglieri. *Computing the Voronoi Cell of a
            Lattice: The Diamond-Cutting Algorithm*. IEEE Transactions
            on Information Theory, 1996.

.. [VBB1992] Marc Van Barel and Adhemar Bultheel. "A general module theoretic
             framework for vector M-Padé and matrix rational interpolation."
             Numer. Algorithms, 3:451-462, 1992.
             :doi:`10.1007/BF02141952`

.. [Vee1978] William Veech, "Interval exchange
             transformations", J. Analyse Math. 33 (1978), 222-272

.. [Ver] Helena Verrill, "Fundamental domain drawer", Java program,
         http://www.math.lsu.edu/~verrill/

.. [Vie1979] Gérard Viennot. *Permutations ayant une forme
             donnée*.  Discrete Mathematics 26.3 (1979): 279-284.

.. [Vie1983] Xavier G. Viennot.  *Maximal chains of subwords and
             up-down sequences of permutations*.  Journal of
             Combinatorial Theory, Series A Volume 34, (1983),
             pp. 1-14.

.. [VJ2004] \S. Vaudenay and P. Junod,
            *Device and method for encrypting and decryptiong a block of data
            Fox, a New Family of Block Ciphers*, (2004).

.. [VO2005] \A. M. Vershik, A. Yu. Okounkov.
            *A New Approach to the Representation Theory of the Symmetric
            Groups. 2*, 2005. :arxiv:`math/0503040v3`.

.. [Voe2003] \V. Voevodsky, Reduced power operations in motivic
             cohomology, Publ. Math. Inst. Hautes Études Sci. No. 98
             (2003), 1-57.

.. [Voi2008] John Voight, Enumeration of totally real number fields of
            bounded root discriminant, Lect. Notes in Comp. Sci. 5011
            (2008).

.. [Voi2012] \J. Voight. Identifying the matrix ring: algorithms for
             quaternion algebras and quadratic forms, to appear.

.. [VW1994] Leonard Van Wyk. *Graph groups are biautomatic*. J. Pure
            Appl. Alg. **94** (1994). no. 3, 341-352.

.. _ref-W:

**W**

.. [Wac2003] Wachs, "Topology of Matching, Chessboard and General
             Bounded Degree Graph Complexes" (Algebra Universalis
             Special Issue in Memory of Gian-Carlo Rota, Algebra
             Universalis, 49 (2003) 345-385)

.. [Wal1960] \C. T. C. Wall, "Generators and relations for the
             Steenrod algebra," Ann. of Math. (2) **72** (1960),
             429-444.

.. [Wal1970] David W. Walkup, "The lower bound conjecture for 3- and
             4-manifolds", Acta Math. 125 (1970), 75-107.

.. [Wal2001] Timothy Walsh, *Gray codes for involutions*, J. Combin.
             Math. Combin. Comput. **36** (2001), 95-118.
             http://www.info2.uqam.ca/~walsh_t/papers/Involutions%20paper.pdf

.. [Walton1990] Mark A. Walton. *Fusion rules in Wess-Zumino-Witten models*.
                Nuclear Phys. B **340** (1990).

.. [Wam1999] van Wamelen, Paul. *Examples of genus two CM curves defined
             over the rationals*. Math. Comp. 68 (1999), no. 225, 307--320.

.. [Wam1999b] \P. van Wamelen, Pari-GP code, section "thecubic"
              https://www.math.lsu.edu/~wamelen/Genus2/FindCurve/igusa2curve.gp

.. [Wan1998] Daqing Wan, "Dimension variation of classical and p-adic
             modular forms", Invent. Math. 133, (1998) 449-463.

.. [Wan2010] Zhenghan Wang. Topological quantum
             computation. Providence, RI: American Mathematical
             Society (AMS), 2010. ISBN 978-0-8218-4930-9

.. [Was1997] \L. C. Washington, *Cyclotomic Fields*, Springer-Verlag,
             GTM volume 83, 1997.

.. [Watkins] Mark Watkins, *Hypergeometric motives over Q and their
             L-functions*, http://magma.maths.usyd.edu.au/~watkins/papers/known.pdf

.. [Wat2003] Joel Watson. *Strategy: an introduction to game
             theory*. WW Norton, 2002.

.. [Wat2010] Watkins, David S. Fundamentals of Matrix Computations,
             Third Edition.  Wiley, Hoboken, New Jersey, 2010.

.. [Web2007] James Webb. *Game theory: decisions, interaction and
             Evolution*. Springer Science & Business Media, 2007.

.. [Weh1998] \J. Wehler. Hypersurfaces of the Flag Variety: Deformation
             Theory and the Theorems of Kodaira-Spencer, Torelli,
             Lefschetz, M. Noether, and Serre. Math. Z. 198 (1988), 21-38.

.. [WELLS]   Elliot Wells. Computing the Canonical Height of a Point in Projective Space.
             :arxiv:`1602.04920v1` (2016).

.. [Wei1994] Charles A. Weibel, *An introduction to homological
             algebra*. Cambridge Studies in Advanced Math., vol. 38,
             Cambridge Univ. Press, 1994.

.. [Wel1988] Codes and Cryptography, Dominic Welsh, Oxford Sciences
             Publications, 1988

.. [Wer1998] Annette Werner, Local heights on abelian varieties and
             rigid analytic uniformization, Doc. Math. 3 (1998), 301-319.

.. [WFYTP2008] \D. Watanable, S. Furuya, H. Yoshida, K. Takaragi, and B. Preneel,
               *A new keystream generator MUGI*; in
               FSE, (2002), pp. 179-194.

.. [Whi1932] \H. Whitney, *Congruent graphs and the connectivity of graphs*,
             American Journal of Mathematics,
             pages 150--168, 1932,
             `available on JSTOR <http://www.jstor.org/stable/2371086>`_

.. [Wie2000] \B. Wieland. *A large dihedral symmetry of the set of
             alternating sign matrices*. Electron. J. Combin. 7 (2000).

.. [Wil2010] \M. Willis. A direct way to find the right key of
             a semistandard Young tableau. :arxiv:`1110.6184v1`.

.. [Wil2013] Harold Williams. *Q-systems, factorization dynamics, and the
             twist automorphism*. Int. Math. Res. Not. (2015) no. 22,
             12042--12069. :doi:`10.1093/imrn/rnv057`.

.. [Wol1974] W. A. Wolovich. "Linear Multivariable Systems", Applied
             Mathematical Sciences (volume 11). Springer-Verlag New-York, 1974.
             :doi:`10.1007/978-1-4612-6392-0`

.. [Woo1998] \R. M. W. Wood, "Problems in the Steenrod algebra,"
             Bull. London Math. Soc. 30 (1998), no. 5, 449-517.

.. [Wor1984] Worley, Dale Raymond, *A theory of shifted Young
             tableaux*. Dissertation, Massachusetts Institute of
             Technology, 1984.

.. [WP-Bessel] :wikipedia:`Bessel_function`

.. [WP-Error] :wikipedia:`Error_function`

.. [WP-Struve] :wikipedia:`Struve_function`

.. [WROM1986] Wright, Robert Alan; Richmond, Bruce; Odlyzko, Andrew;
              McKay, Brendan D.
              *Constant time generation of free trees*.
              SIAM J. Comput. 15 (1986), no. 2, 540--548.
              :doi:`10.1137/0215039`.

.. [WSK1997] \D. Wagner, B. Schneier, and J. Kelsey,
             *Cryptoanalysis of the cellular encryption algorithm*; in
             CRYPTO, (1997), pp. 526-537.

.. [Wu2009] Hongjun Wu, *The Hash Function JH*;
            submitted to NIST, (2008), available at
            http://www3.ntu.edu.sg/home/wuhj/research/jh/jh_round3.pdf

.. [Wu2004] Wuthrich, C. (2004). On p-adic heights in families of
            elliptic curves. Journal of the London Mathematical
            Society, 70(1), 23-40.

.. [WW1991] Michelle Wachs and Dennis White, *p, q-Stirling numbers
            and set partition statistics*, Journal of Combinatorial
            Theory, Series A 56.1 (1991): 27-46.

.. [WW2005] Ralf-Philipp Weinmann and Kai Wirt,
            *Analysis of the DVB Common Scrambling Algorithm*; in
            IFIP TC-6 TC-11, (2005).

.. [WZ2011] \W. Wu and L. Zhang, *The LBlock family of block ciphers*;
            in ACNS, (2011), pp. 327-344.

.. [WZY2015] Wenling Wu, Lei Zhang, and Xiaoli Yu, *The DBlock family of block ciphers*;
             in Science China Information Sciences, (2015), pp. 1-14.

.. _ref-X:

**X**

.. [XP1994] Deng Xiaotie, and Christos Papadimitriou. *On the
            complexity of cooperative solution concepts.* Mathematics
            of Operations Research 19.2 (1994): 257-266.

.. _ref-Y:

**Y**

.. [Yamada2007] Daisuke Yamada. *Scattering rule in soliton cellular automaton
                associated with crystal base of* `U_q(D_4^{(3)})`.
                \J. Math. Phys., **48** (4):043509, 28, (2007).

.. [Yen1970] Yen, Jin Y. (1970). *An algorithm for finding shortest routes from
             all source nodes to a given destination in general networks*.
             Quarterly of Applied Mathematics. 27 (4): 526–530.
             :doi:`10.1090/qam/253822`

.. [Yoc2005] Jean-Christophe Yoccoz "Echange d'Intervalles", Cours au
             collège de France

.. [Yip2018] Yip, Martha. "Rook placements and Jordan forms of
             upper-triangular nilpotent matrices."
             Electronic J. Comb. 25(1) (2018) #P1.68. :arxiv:`1703.00057`.

.. [Yun1976] Yun, David YY. On square-free decomposition
             algorithms. In Proceedings of the third ACM symposium on
             Symbolic and algebraic computation, pp. 26-35. ACM, 1976.

.. [Yuz1993] Sergey Yuzvinsky, "The first two obstructions to the
             freeness of arrangements", Transactions of the American
             Mathematical Society, Vol. 335, **1** (1993)
             pp. 231--244.

.. [YWHWXSW2014] \D. Ye, P. Wang, L. Hu, L. Wang, Y. Xie, S. Sun, and P. Wang,
                 *Panda v1*; in CAESAR Competition, (2014).

.. [YT2002] \F. Yura and T. Tokihiro,
            *On a periodic soliton cellular automaton*, J. Phys. A: Math. Gen.
            **35** (2002) 3787-3801.

.. [YYT2003] \D. Yoshihara, F. Yura, and T. Tokihiro,
             *Fundamental cycle of a periodic box-ball system*, J. Phys. A:
             Math. Gen. **36** (2003) 99-121.

.. _ref-Z:

**Z**

.. [ZBLRYV2015] \W. Zhang, Z. Bao, D. Lin, V. Rijmen, B. Yang, and I. Verbauwhede,
                *RECTANGLE: A bit-slice lightweight block cipher suitable for
                multiple platforms*; in
                SCience China Information Sciences, (2015), pp. 1-15.

.. [ZBN1997] \C. Zhu, R. H. Byrd and J. Nocedal. L-BFGS-B: Algorithm
             778: L-BFGS-B, FORTRAN routines for large scale bound
             constrained optimization. ACM Transactions on
             Mathematical Software, Vol 23, Num. 4, pp.550--560, 1997.

.. [ZDYBXJZ2019] \W. Zhang, T. Ding, B. Yang, Z. Bao, Z. Xiang, F. Ji, X. Zhao.
                 "KNOT: Algorithm Speci cationsand Supporting Document"
                 https://csrc.nist.gov/CSRC/media/Projects/Lightweight-Cryptography/documents/round-1/spec-doc/KNOT-spec.pdf

.. [Zei2011] Doron Zeilberger. "The C-finite ansatz." The Ramanujan Journal
             (2011): 1-10.

.. [Zha2019] Bin Zhang. "Fountain: A Lightweight Authenticated Cipher(v1)"
             https://csrc.nist.gov/CSRC/media/Projects/Lightweight-Cryptography/documents/round-1/spec-doc/fountain-spec.pdf

.. [Zhedanov1991] \A.S. Zhedanov.
                  *"Hidden symmetry" of the Askey–Wilson polynomials*,
                  Theoret. and Math. Phys. **89** (1991), 1146--1157.

.. [Zie1998] \G. M. Ziegler. *Shelling polyhedral 3-balls and
             4-polytopes*. Discrete Comput. Geom. 19 (1998), 159-174.

.. [Zie2007] \G. M. Ziegler. *Lectures on polytopes*, Volume
             152 of Graduate Texts in Mathematics, 7th printing of 1st edition, Springer, 2007.

.. [ZJRRS2019] \M. R. Z'aba, N. Jamil, M. S. Rohmad, H. A. Rani, S. Shamsuddin
           "TheCiliPadiFamily of LightweightAuthenticated Encryption"
           https://csrc.nist.gov/CSRC/media/Projects/Lightweight-Cryptography/documents/round-1/spec-doc/cilipadi-spec.pdf

.. [Zor2008] \A. Zorich "Explicit Jenkins-Strebel representatives of
             all strata of Abelian and quadratic differentials",
             Journal of Modern Dynamics, vol. 2, no 1, 139-185 (2008)
             (http://www.math.psu.edu/jmd)

.. [Zor] Anton Zorich, "Generalized Permutation software"
         (http://perso.univ-rennes1.fr/anton.zorich)

.. [ZZ2005] Hechun Zhang and R. B. Zhang.
            *Dual canonical bases for the quantum special linear group
            and invariant subalgebras*.
            Lett. Math. Phys. **73** (2005), pp. 165-181.
            :arxiv:`math/0509651`.

.. include:: ../footer.txt<|MERGE_RESOLUTION|>--- conflicted
+++ resolved
@@ -3305,17 +3305,12 @@
 .. [Lan2002] \S. Lang : *Algebra*, 3rd ed., Springer (New York) (2002);
              :doi:`10.1007/978-1-4613-0041-0`
 
-<<<<<<< HEAD
 .. [LM1989] \L. Langemyr and \S. McCallum: *The computation of polynomial greatest
             common divisors over an  algebraic number field*. J. Symbolic Comput.
             8(5) (1989), pp. 429-448.
 
-.. [Lan2008] \E. Lanneau "Connected components of the strata of the
-             moduli spaces of quadratic differentials", Annales
-=======
 .. [Lan2008] \E. Lanneau, *Connected components of the strata of the
              moduli spaces of quadratic differentials*, Annales
->>>>>>> 31cb54b7
              sci. de l'ENS, serie 4, fascicule 1, 41, 1-56 (2008)
 
 .. [Lasc] \A. Lascoux. *Chern and Yang through ice*.
