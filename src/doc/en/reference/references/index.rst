--- conflicted
+++ resolved
@@ -2614,13 +2614,10 @@
 .. [KR2005] \P.L. Krapivsky and S. Redner. "Network Growth by Copying",
              Phys. Rev. E vol. 71 (2005), p. 036118.
 
-<<<<<<< HEAD
-=======
 .. [Kra1989] Kraus, Alain, Quelques remarques à propos des invariants
              \(c_4\), \(c_6\) et \(\Delta\) d'une courbe elliptique, Acta
              Arith. 54 (1989), 75-80.
 
->>>>>>> 9b91a096
 .. [Kre2002] \V. Kreps. *Social Network Analysis* (2002).
              [Online] Available: http://www.orgnet.com/sna.html
 
@@ -3105,13 +3102,10 @@
 .. [MF1999] \J.H. Mathews and K.D. Fink. *Numerical Methods Using
             MATLAB*.  3rd edition, Prentice-Hall, 1999.
 
-<<<<<<< HEAD
-=======
 .. [Mes1991] Mestre, Jean-François. *Construction de courbes de genre 2 à partir de
              leurs modules*. Effective methods in algebraic geometry (Castiglioncello,
              1990), 313--334, Progr. Math., 94, Birkhauser Boston, Boston, MA, 1991.
 
->>>>>>> 9b91a096
 .. [Mil1958] \J. W. Milnor, *The Steenrod algebra and its dual*,
              Ann. of Math. (2) 67 (1958), 150-171.
 
@@ -3283,14 +3277,11 @@
 .. [Nik1977] V. V. Nikulin, "Integral symmetric bilinear forms and some of their applications"
              Izv. Akad. Nauk SSSR Ser. Mat., 1979, Volume 43, Issue 1, Pages 111–177.
 
-<<<<<<< HEAD
-=======
 .. [Nil2005] Benjamin Nill,
              "Gorenstein toric Fano varieties",
              Manuscripta Math. 116 (2005), no. 2, 183-210.
              :arxiv:`math/0405448v1` [math.AG]
 
->>>>>>> 9b91a096
 .. [NN2007] Nisan, Noam, et al., eds. *Algorithmic game theory.*
             Cambridge University Press, 2007.
 
