The references for Sage, sorted alphabetically by citation key.

REFERENCES:

:ref:`A <ref-A>`
:ref:`B <ref-B>`
:ref:`C <ref-C>`
:ref:`D <ref-D>`
:ref:`E <ref-E>`
:ref:`F <ref-F>`
:ref:`G <ref-G>`
:ref:`H <ref-H>`
:ref:`I <ref-I>`
:ref:`J <ref-J>`
:ref:`K <ref-K>`
:ref:`L <ref-L>`
:ref:`M <ref-M>`
:ref:`N <ref-N>`
:ref:`O <ref-O>`
:ref:`P <ref-P>`
:ref:`Q <ref-Q>`
:ref:`R <ref-R>`
:ref:`S <ref-S>`
:ref:`T <ref-T>`
:ref:`U <ref-U>`
:ref:`V <ref-V>`
:ref:`W <ref-W>`
:ref:`X <ref-X>`
:ref:`Y <ref-Y>`
:ref:`Z <ref-Z>`

.. _ref-A:

**A**

.. [ABBR2012]
   \A. Abad, R. Barrio, F. Blesa, M. Rodriguez. Algorithm 924. *ACM
   Transactions on Mathematical Software*, *39* no. 1 (2012), 1-28.

.. [ADKF1970] \V. Arlazarov, E. Dinic, M. Kronrod,
              and I. Faradzev. 'On Economical Construction of the
              Transitive Closure of a Directed Graph.'
              Dokl. Akad. Nauk. SSSR No. 194 (in Russian), English
              Translation in Soviet Math Dokl. No. 11, 1970.

.. [AH2002] \R. J. Aumann and S. Hart, Elsevier, eds. *Computing
            equilibria for two-person
            games*. http://www.maths.lse.ac.uk/personal/stengel/TEXTE/nashsurvey.pdf (2002)

.. [AHK2015] Karim Adiprasito, June Huh, and Eric Katz. *Hodge theory
             for combinatorial geometries*. :arxiv:`1511.02888`.

.. [AHU1974] \A. Aho, J. Hopcroft, and J. Ullman. 'Chapter 6: Matrix
             Multiplication and Related Operations.' The Design and
             Analysis of Computer Algorithms. Addison-Wesley, 1974.

.. [Aj1996] \M. Ajtai. Generating hard instances of lattice problems
            (extended abstract). STOC, pp. 99--108, ACM, 1996.


.. [AJL2011] Susumu Ariki, Nicolas Jacon, and Cedric Lecouvey.
             *The modular branching rule for affine Hecke algebras of type A*.
             Adv. Math. 228:481-526 (2011).

.. [Al1947] \A. A. Albert, *A Structure Theory for Jordan
            Algebras*. Annals of Mathematics, Second Series, Vol. 48,
            No. 3 (Jul., 1947), pp. 546--567.

.. [AL1978] \A. O. L. Atkin and Wen-Ch'ing Winnie Li, Twists of
            newforms and pseudo-eigenvalues of `W`-operators.
            Inventiones math. 48 (1978), 221-243.

.. [AL2015] \M. Aguiar and A. Lauve, *The characteristic polynomial of
            the Adams operators on graded connected Hopf
            algebras*. Algebra Number Theory, v.9, 2015, n.3, 2015.

.. [AM1974] \J. F. Adams and H. R. Margolis, "Sub-Hopf-algebras of the
            Steenrod algebra," Proc. Cambridge Philos. Soc. 76 (1974),
            45-52.

.. [Ap1997] \T. Apostol, Modular functions and Dirichlet series in
            number theory, Springer, 1997 (2nd ed), section 3.7--3.9.

.. [APR2001] George E. Andrews, Peter Paule, Axel Riese,
             *MacMahon's partition analysis: the Omega package*,
             European J. Combin. 22 (2001), no. 7, 887--904.

.. [Ar2006] D. Armstrong. *Generalized noncrossing partitions and
            combinatorics of Coxeter groups*. Mem. Amer. Math. Soc., 2006.

.. [AR2012] \D. Armstrong and B. Rhoades. "The Shi arrangement and the
            Ish arrangement". Transactions of the American
            Mathematical Society 364 (2012),
            1509-1528. :arxiv:`1009.1655`

.. [AS-Bessel] \F. W. J. Olver: 9. Bessel Functions of Integer Order,
               in Abramowitz and Stegun: Handbook of Mathematical
               Functions. http://people.math.sfu.ca/~cbm/aands/page_355.htm

.. [AS-Spherical] \H. A. Antosiewicz: 10. Bessel Functions of
                  Fractional Order, in Abramowitz and Stegun: Handbook
                  of Mathematical Functions. http://people.math.sfu.ca/~cbm/aands/page_435.htm

.. [AS-Struve] \M. Abramowitz: 12. Struve Functions and Related
               Functions, in Abramowitz and Stegun: Handbook of
               Mathematical Functions. http://people.math.sfu.ca/~cbm/aands/page_495.htm

.. [AS1964] \M. Abramowitz and I. A. Stegun, *Handbook of Mathematical
            Functions*, National Bureau of Standards Applied
            Mathematics Series, 55. 1964. See also
            http://www.math.sfu.ca/~cbm/aands/.

.. [As2008] Sami Assaf. *A combinatorial realization of Schur-Weyl
            duality via crystal graphs and dual equivalence
            graphs*. FPSAC 2008, 141-152, Discrete
            Math. Theor. Comput. Sci. Proc., AJ, Assoc. Discrete
            Math. Theor. Comput. Sci., (2008). :arxiv:`0804.1587v1`

.. [AS2011] \R.B.J.T Allenby and A. Slomson, "How to count", CRC Press (2011)

.. [ASD1971] \A. O. L. Atkin and H. P. F. Swinnerton-Dyer, "Modular
             forms on noncongruence subgroups", Proc. Symp. Pure
             Math., Combinatorics (T. S. Motzkin, ed.), vol. 19, AMS,
             Providence 1971

.. [Av2000] \D. Avis, *A revised implementation of the reverse search
            vertex enumeration algorithm.* Polytopes-combinatorics and
            computation. Birkhauser Basel, 2000.

.. _ref-B:

**B**

.. [Ba1994] Kaushik Basu. *The Traveler's Dilemma: Paradoxes of
            Rationality in Game Theory*. The American Economic Review
            (1994): 391-395.

.. [Bar1970] Barnette, "Diagrams and Schlegel diagrams", in
             Combinatorial Structures and Their Applications,
             Proc. Calgary Internat. Conference 1969, New York, 1970,
             Gordon and Breach.

.. [Bar2006] \G. Bard. 'Accelerating Cryptanalysis with the Method of
             Four Russians'. Cryptography E-Print Archive
             (http://eprint.iacr.org/2006/251.pdf), 2006.

.. [BB1997] Mladen Bestvina and Noel Brady. *Morse theory and
            finiteness properties of groups*. Invent. Math. **129**
            (1997). No. 3,
            445-470. www.math.ou.edu/~nbrady/papers/morse.ps.

.. [BB2009] Tomas J. Boothby and Robert W. Bradshaw. *Bitslicing and
            the Method of Four Russians Over Larger Finite
            Fields*. arXiv:0901.1413v1, 2009. :arxiv:`0901.1413`

.. [BBLSW1999] Babson, Bjorner, Linusson, Shareshian, and Welker,
               "Complexes of not i-connected graphs," Topology 38
               (1999), 271-299

.. [BBS1982] \L. Blum, M. Blum, and M. Shub. Comparison of Two
             Pseudo-Random Number Generators. *Advances in Cryptology:
             Proceedings of Crypto '82*, pp.61--78, 1982.

.. [BBS1986] \L. Blum, M. Blum, and M. Shub. A Simple Unpredictable
             Pseudo-Random Number Generator. *SIAM Journal on
             Computing*, 15(2):364--383, 1986.

.. [BC1977] \R. E. Bixby, W. H. Cunningham, Matroids, Graphs, and
            3-Connectivity. In Graph theory and related topics
            (Proc. Conf., Univ. Waterloo, Waterloo, ON, 1977), 91-103

.. [BC2003] \A. Biryukov and C. D. Canniere *Block Ciphers and Systems
            of Quadratic Equations*; in Proceedings of Fast Software
            Encryption 2003; LNCS 2887; pp. 274-289,
            Springer-Verlag 2003.

.. [BC2012] Mohamed Barakat and Michael Cuntz. "Coxeter and
            crystallographic arrangements are inductively free."
            Adv. in Math. **229** Issue 1
            (2012). pp. 691-709. :doi:`10.1016/j.aim.2011.09.011`,
            :arxiv:`1011.4228`.

.. [BCCCNSY2010] Charles Bouillaguet, Hsieh-Chung Chen, Chen-Mou
                 Cheng, Tung Chou, Ruben Niederhagen, Adi Shamir, and
                 Bo-Yin Yang.    *Fast exhaustive search for
                 polynomial systems in GF(2)*. In Stefan Mangard and
                 François-Xavier Standaert, editors, CHES, volume 6225
                 of Lecture Notes in Computer Science, pages
                 203–218. Springer, 2010. pre-print available at
                 http://eprint.iacr.org/2010/313.pdf

.. [BDP2013] Thomas Brüstle, Grégoire Dupont, Matthieu Pérotin
   *On Maximal Green Sequences*
   :arxiv:`1205.2050`

.. [Bee] Robert A. Beezer, *A First Course in Linear Algebra*,
         http://linear.ups.edu/. Accessed 15 July 2010.

.. [Ber2008] \W. Bertram : *Differential Geometry, Lie Groups and
             Symmetric Spaces over General Base Fields and Rings*,
             Memoirs of the American Mathematical Society, vol. 192
             (2008); :doi:`10.1090/memo/0900`; :arxiv:`math/0502168`

.. [Ber1991] \C. Berger, "Une version effective du théorème de
             Hurewicz", https://tel.archives-ouvertes.fr/tel-00339314/en/.

.. [BFZ2005] \A. Berenstein, \S. Fomin, and \A. Zelevinsky, *Cluster
             algebras. III. Upper bounds and double Bruhat cells*,
             Duke Math. J. 126 (2005), no. 1, 1–52.

.. [BG1985] \M. Blum and S. Goldwasser. An Efficient Probabilistic
            Public-Key Encryption Scheme Which Hides All Partial
            Information. In *Proceedings of CRYPTO 84 on Advances in
            Cryptology*, pp. 289--299, Springer, 1985.

.. [BG1988] \M. Berger & B. Gostiaux : *Differential Geometry:
            Manifolds, Curves and Surfaces*, Springer (New York)
            (1988); :doi:`10.1007/978-1-4612-1033-7`

.. [BH1994] \S. Billey, M. Haiman. *Schubert polynomials for the
            classical groups*. J. Amer. Math. Soc., 1994.

.. [BHS2008] Robert Bradshaw, David Harvey and William
             Stein. strassen_window_multiply_c. strassen.pyx, Sage
             3.0, 2008. http://www.sagemath.org

.. [Big1999] Stephen J. Bigelow. The Burau representation is not
             faithful for `n = 5`. Geom. Topol., 3:397--404, 1999.

.. [Big2003] Stephen J. Bigelow, The Lawrence-Krammer representation,
             Geometric Topology, 2001 Georgia International Topology
             Conference, AMS/IP Studies in Advanced Mathematics 35
             (2003). :arxiv:`math/0204057v1`

.. [Bir1975] \J. Birman. *Braids, Links, and Mapping Class Groups*,
             Princeton University Press, 1975

.. [BK1992] \U. Brehm and W. Kuhnel, "15-vertex triangulations of an
            8-manifold", Math. Annalen 294 (1992), no. 1, 167-193.

.. [BK2001] W. Bruns and R. Koch, Computing the integral closure of an
            affine semigroup. Uni. Iaggelonicae Acta Math. 39, (2001),
            59-70

.. [BL2000] Anders Björner and Frank H. Lutz, "Simplicial manifolds,
            bistellar flips and a 16-vertex triangulation of the
            Poincaré homology 3-sphere", Experiment. Math. 9 (2000),
            no. 2, 275-289.

.. [BL2008] Corentin Boissy and Erwan Lanneau, "Dynamics and geometry
            of the Rauzy-Veech induction for quadratic differentials"
            (arxiv:0710.5614) to appear in Ergodic Theory and
            Dynamical Systems.

.. [BM2008] John Adrian Bondy and U.S.R. Murty, "Graph theory", Volume
            244 of Graduate Texts in Mathematics, 2nd edition, Springer, 2008.

.. [BM2003] Bazzi and Mitter, {\it Some constructions of codes from
            group actions}, (preprint March 2003, available on
            Mitter's MIT website).

.. [BN2008] Victor V. Batyrev and Benjamin Nill. Combinatorial aspects
            of mirror symmetry. In *Integer points in polyhedra ---
            geometry, number theory, representation theory, algebra,
            optimization, statistics*, volume 452 of *Contemp. Math.*,
            pages 35--66. Amer. Math. Soc., Providence,
            RI, 2008. arXiv:math/0703456v2 [math.CO].

.. [Bob2013] \J.W. Bober. Conditionally bounding analytic ranks of
             elliptic curves. ANTS
             10, 2013. http://msp.org/obs/2013/1-1/obs-v1-n1-p07-s.pdf

.. [BP1982] \H. Beker and F. Piper. *Cipher Systems: The Protection of
            Communications*. John Wiley and Sons, 1982.

.. [BP2000] \V. M. Bukhshtaber and T. E. Panov, "Moment-angle
            complexes and combinatorics of simplicial manifolds,"
            *Uspekhi Mat. Nauk* 55 (2000), 171--172.

.. [BP2015] \P. Butera and M. Pernici "Sums of permanental minors
            using Grassmann algebra", International Journal of Graph
            Theory and its Applications, 1 (2015),
            83–96. :arxiv:`1406.5337`

.. [BPRS2009] \J. Bastian, \T. Prellberg, \M. Rubey, \C. Stump, *Counting the
            number of elements in the mutation classes of `\tilde{A}_n`-quivers*,
            :arxiv:`0906.0487`

.. [Br1910] Bruckner, "Uber die Ableitung der allgemeinen Polytope und
            die nach Isomorphismus verschiedenen Typen der allgemeinen
            Achtzelle (Oktatope)", Verhand. Konik. Akad. Wetenschap,
            Erste Sectie, 10 (1910)

.. [Br2000] Kenneth S. Brown, *Semigroups, rings, and Markov chains*,
            :arxiv:`math/0006145v1`.

.. [BS1996] Eric Bach, Jeffrey Shallit. *Algorithmic Number Theory,
            Vol. 1: Efficient Algorithms*. MIT Press, 1996. ISBN
            978-0262024051.

.. [BS2003] \I. Bouyukliev and J. Simonis, Some new results on optimal
            codes over `F_5`, Designs, Codes and Cryptography 30,
            no. 1 (2003): 97-111,
            http://www.moi.math.bas.bg/moiuser/~iliya/pdf_site/gf5srev.pdf.

.. [BS2011] \E. Byrne and A. Sneyd, On the Parameters of Codes with
            Two Homogeneous Weights. WCC 2011-Workshop on coding and
            cryptography,
            pp. 81-90. 2011. https://hal.inria.fr/inria-00607341/document

.. [BSS2009] David Bremner, Mathieu Dutour Sikiric, Achill Schuermann:
             Polyhedral representation conversion up to symmetries,
             Proceedings of the 2006 CRM workshop on polyhedral
             computation, AMS/CRM Lecture Notes, 48 (2009),
             45-71. http://arxiv.org/abs/math/0702239

.. [BSV2010] \M. Bolt, S. Snoeyink, E. Van Andel. "Visual
             representation of the Riemann map and Ahlfors map via the
             Kerzman-Stein equation". Involve 3-4 (2010), 405-420.

.. [BW1996] Anders Bjorner and Michelle L. Wachs. *Shellable nonpure
            complexes and posets. I*. Trans. of
            Amer. Math. Soc. **348** No. 4. (1996)

.. _ref-C:

**C**

.. [CB2007] Nicolas Courtois, Gregory V. Bard: Algebraic Cryptanalysis
            of the Data Encryption Standard, In 11-th IMA Conference,
            Cirencester, UK, 18-20 December 2007, Springer
            LNCS 4887. See also http://eprint.iacr.org/2006/402/.

.. [CDL2015] \A. Canteaut, Sebastien Duval, Gaetan Leurent
             *Construction of Lightweight S-Boxes using Feistel and
             MISTY Structures*; in Proceedings of SAC 2015; LNCS 9566;
             pp. 373-393; Springer-Verlag 2015; available at
             http://eprint.iacr.org/2015/711.pdf

.. [CE2001] Raul Cordovil and Gwihen Etienne. *A note on the
            Orlik-Solomon algebra*. Europ. J. Combinatorics. **22**
            (2001). pp. 165-170. http://www.math.ist.utl.pt/~rcordov/Ce.pdf

.. [Cer1994] \D. P. Cervone, "Vertex-minimal simplicial immersions of
             the Klein bottle in three-space", Geom. Ded. 50 (1994)
             117-141,
             http://www.math.union.edu/~dpvc/papers/1993-03.kb/vmkb.pdf.

.. [CEW2011] Georgios Chalkiadakis, Edith Elkind, and Michael
             Wooldridge. *Computational Aspects of Cooperative Game
             Theory*. Morgan & Claypool Publishers, (2011). ISBN
             9781608456529, :doi:`10.2200/S00355ED1V01Y201107AIM016`.

.. [CGW2013] Daniel Cabarcas, Florian Göpfert, and Patrick
             Weiden. Provably Secure LWE-Encryption with Uniform
             Secret. Cryptology ePrint Archive, Report 2013/164. 2013.
             2013/164. http://eprint.iacr.org/2013/164

.. [CGMRV16] A. Conte, R. Grossi, A. Marino, R. Rizzi, L. Versari,
             "Directing Road Networks by Listing Strong Orientations.",
             Combinatorial Algorithms, Proceedings of 27th International Workshop,
             IWOCA 2016, August 17-19, 2016, pages 83--95.

.. [Ch2012] Cho-Ho Chu. *Jordan Structures in Geometry and
            Analysis*. Cambridge University Press, New
            York. 2012. IBSN 978-1-107-01617-0.

.. [Cha92] Chameni-Nembua C. and Monjardet B.
           *Les Treillis Pseudocomplémentés Finis*
           Europ. J. Combinatorics (1992) 13, 89-107.

.. [Cha2006] Ruth Charney. *An introduction to right-angled Artin
             groups*. http://people.brandeis.edu/~charney/papers/RAAGfinal.pdf,
             :arxiv:`math/0610668`.

.. [ChenDB] Eric Chen, Online database of two-weight codes,
            http://moodle.tec.hkr.se/~chen/research/2-weight-codes/search.php

.. [CK1999] David A. Cox and Sheldon Katz. *Mirror symmetry and
            algebraic geometry*, volume 68 of *Mathematical Surveys
            and Monographs*. American Mathematical Society,
            Providence, RI, 1999.

.. [CK2001] \M. Casella and W. Kühnel, "A triangulated K3 surface with
            the minimum number of vertices", Topology 40 (2001),
            753--772.

.. [CK2015] \J. Campbell and V. Knight. *On testing degeneracy of
            bi-matrix
            games*. http://vknight.org/unpeudemath/code/2015/06/25/on_testing_degeneracy_of_games/ (2015)

.. [CL2013] Maria Chlouveraki and Sofia Lambropoulou. *The
            Yokonuma-Hecke algebras and the HOMFLYPT
            polynomial*. (2015) :arxiv:`1204.1871v4`.

.. [CLRS2001] Thomas H. Cormen, Charles E. Leiserson, Ronald L. Rivest
              and Clifford Stein, *Section 22.4: Topological sort*,
              Introduction to Algorithms (2nd ed.), MIT Press and
              McGraw-Hill, 2001, 549-552, ISBN 0-262-03293-7.

.. [CLS2011] David A. Cox, John Little, and Hal Schenck. *Toric
             Varieties*. Volume 124 of *Graduate Studies in
             Mathematics*. American Mathematical Society, Providence,
             RI, 2011.

.. [CMO2011] \C. Chun, D. Mayhew, J. Oxley, A chain theorem for
             internally 4-connected binary matroids. J. Combin. Theory
             Ser. B 101 (2011), 141-189.

.. [CMO2012] \C. Chun, D. Mayhew, J. Oxley,  Towards a splitter
             theorem for internally 4-connected binary
             matroids. J. Combin. Theory Ser. B 102 (2012), 688-700.

.. [CMR2005] C\. Cid, S\. Murphy, M\. Robshaw *Small Scale Variants of
             the AES*\; in Proceedings of Fast Software Encryption
             2005\; LNCS 3557\; Springer Verlag 2005\; available at
             http://www.isg.rhul.ac.uk/~sean/smallAES-fse05.pdf

.. [CMR2006] C\. Cid, S\. Murphy, and M\. Robshaw *Algebraic Aspects
             of the Advanced Encryption Standard*\; Springer Verlag
             2006

.. [CMT2003] \A. M. Cohen, S. H. Murray, D. E. Talyor.
             *Computing in groups of Lie type*.
             Mathematics of Computation. **73** (2003), no 247. pp. 1477--1498.
             http://www.win.tue.nl/~amc/pub/papers/cmt.pdf

.. [Co1984] \J. Conway, Hexacode and tetracode - MINIMOG and
            MOG. *Computational group theory*, ed. M. Atkinson,
            Academic Press, 1984.

.. [Coh1993] Henri Cohen. A Course in Computational Number
             Theory. Graduate Texts in Mathematics 138. Springer, 1993.

.. [Coh2007] Henri Cohen, Number Theory,
             Volume II.  Graduate Texts in Mathematics 240. Springer, 2007.

.. [Col2013] Julia Collins. *An algorithm for computing the Seifert
             matrix of a link from a braid
             representation*. (2013). http://www.maths.ed.ac.uk/~jcollins/SeifertMatrix/SeifertMatrix.pdf

.. [Con] Keith Conrad, Groups of order 12,
         http://www.math.uconn.edu/~kconrad/blurbs/grouptheory/group12.pdf,
         accessed 21 October 2009.

.. [CP2001] John Crisp and Luis Paris. *The solution to a conjecture
            of Tits on the subgroup generated by the squares of the
            generators of an Artin group*. Invent. Math. **145**
            (2001). No 1, 19-36. :arxiv:`math/0003133`.

.. [CPdA2014] Maria Chlouveraki and Loic Poulain
              d'Andecy. *Representation theory of the Yokonuma-Hecke
              algebra*. (2014) :arxiv:`1302.6225v2`.

.. [CR1962] Curtis, Charles W.; Reiner, Irving "Representation theory
            of finite groups and associative algebras." Pure and
            Applied Mathematics, Vol. XI Interscience Publishers, a
            division of John Wiley & Sons, New York-London 1962, pp
            545--547

.. [Cre1997] \J. E. Cremona, *Algorithms for Modular Elliptic
             Curves*. Cambridge University Press, 1997.

.. [Cre2003] Cressman, Ross. *Evolutionary dynamics and extensive form
            games*. MIT Press, 2003.

.. [Crossproduct] Algebraic Properties of the Cross Product
                  :wikipedia:`Cross_product`

.. [CS1986] \J. Conway and N. Sloane. *Lexicographic codes:
            error-correcting codes from game theory*, IEEE
            Trans. Infor. Theory **32** (1986) 337-348.

.. [Cu1984] \R. Curtis, The Steiner system `S(5,6,12)`, the Mathieu
            group `M_{12}`, and the kitten. *Computational group
            theory*, ed. M. Atkinson, Academic Press, 1984.

.. [Cun1986] \W. H. Cunningham, Improved Bounds for Matroid Partition
             and Intersection Algorithms. SIAM Journal on Computing
             1986 15:4, 948-957

.. _ref-D:

**D**

.. [Dat2007] Basudeb Datta, "Minimal triangulations of
             manifolds", J. Indian Inst. Sci. 87 (2007), no. 4,
             429-449.

.. [Dav1997] B.A. Davey, H.A. Priestley,
             *Introduction to Lattices and Order*,
             Cambridge University Press, 1997.

.. [Dec1998] W. Decker and T. de Jong. Groebner Bases and Invariant
             Theory in Groebner Bases and Applications. London
             Mathematical Society Lecture Note Series No. 251. (1998)
             61--89.

.. [DDLL2013] Léo Ducas, Alain Durmus, Tancrède Lepoint and Vadim
              Lyubashevsky. *Lattice Signatures and Bimodal
              Gaussians*; in Advances in Cryptology – CRYPTO 2013;
              Lecture Notes in Computer Science Volume 8042, 2013, pp
              40-56 http://www.di.ens.fr/~lyubash/papers/bimodal.pdf

.. [De1973] \P. Delsarte, An algebraic approach to the association
            schemes of coding theory, Philips Res. Rep., Suppl.,
            vol. 10, 1973.

.. [De1974] \M. Demazure, Desingularisation des varietes de Schubert,
            Ann. E. N. S., Vol. 6, (1974), p. 163-172

.. [Deh2011] \P. Dehornoy, Le probleme d'isotopie des tresses, in
             Leçons mathématiques de Bordeaux, vol. 4, pages 259-300,
             Cassini (2011).

.. [deG2000] Willem A. de Graaf. *Lie Algebras: Theory and Algorithms*.
             North-Holland Mathematical Library. (2000).
             Elsevier Science B.V.

.. [Deo1987a] \V. Deodhar, A splitting criterion for the Bruhat
              orderings on Coxeter groups. Comm. Algebra,
              15:1889-1894, 1987.

.. [Deo1987b] \V.V. Deodhar, On some geometric aspects of Bruhat
              orderings II. The parabolic analogue of Kazhdan-Lusztig
              polynomials, J. Alg. 111 (1987) 483-506.

.. [DGRB2010] David Avis, Gabriel D. Rosenberg, Rahul Savani, Bernhard
              von Stengel. *Enumeration of Nash equilibria for
              two-player games.*
              http://www.maths.lse.ac.uk/personal/stengel/ETissue/ARSvS.pdf (2010)

.. [DHSW2003] Dumas, Heckenbach, Saunders, Welker, "Computing
              simplicial homology based on efficient Smith normal form
              algorithms," in "Algebra, geometry, and software
              systems" (2003), 177-206.

.. [DI1989]  Dan Gusfield and Robert W. Irving. *The stable marriage
             problem: structure and algorithms*. Vol. 54. Cambridge:
             MIT press, 1989.

.. [DI1995] \F. Diamond and J. Im, Modular forms and modular curves.
            In: V. Kumar Murty (ed.), Seminar on Fermat's Last Theorem
            (Toronto, 1993-1994), 39-133.  CMS Conference
            Proceedings 17.  American Mathematical Society, 1995.

.. [Di2000] \L. Dissett, Combinatorial and computational aspects of
            finite geometries, 2000,
            https://tspace.library.utoronto.ca/bitstream/1807/14575/1/NQ49844.pdf

.. [DLHK2007] \J. A. De Loera, D. C. Haws, M. Köppe, Ehrhart
              polynomials of matroid polytopes and
              polymatroids. Discrete & Computational Geometry, Volume
              42, Issue 4. :arxiv:`0710.4346`,
              :doi:`10.1007/s00454-008-9120-8`

.. [DLMF-Bessel] \F. W. J. Olver and L. C. Maximon: 10. Bessel
                 Functions, in NIST Digital Library of Mathematical
                 Functions. http://dlmf.nist.gov/10

.. [DLMF-Struve] \R. B. Paris: 11. Struve and Related Functions, in
                 NIST Digital Library of Mathematical
                 Functions. http://dlmf.nist.gov/11

.. [DLRS2010] De Loera, Rambau and Santos, "Triangulations: Structures
              for Algorithms and Applications", Algorithms and
              Computation in Mathematics, Volume 25, Springer, 2011.

.. [DN1990] Claude Danthony and Arnaldo Nogueira "Measured foliations
            on nonorientable surfaces", Annales scientifiques de
            l'Ecole Normale Superieure, Ser. 4, 23, no. 3 (1990) p
            469-494

.. [Do2009] \P. Dobcsanyi et
            al. DesignTheory.org. http://designtheory.org/database/

.. [DP2008] Jean-Guillaume Dumas and Clement Pernet. Memory efficient
            scheduling of Strassen-Winograd's matrix multiplication
            algorithm. arXiv:0707.2347v1, 2008.

.. [DR2002] Joan Daemen, Vincent Rijmen. The Design of
            Rijndael. Springer-Verlag Berlin Heidelberg, 2002.

.. [Dro1987] Carl Droms. *Isomorphisms of graph groups*. Proc. of the
             Amer. Math. Soc. **100**
             (1987). No 3. http://educ.jmu.edu/~dromscg/vita/preprints/Isomorphisms.pdf

.. [Du2003] \I. Duursma, "Extremal weight enumerators and
            ultraspherical polynomials", Discrete Mathematics 268
            (2003), 103–127.

.. [Du2009] Du Ye. *On the Complexity of Deciding Degeneracy in
            Games*. http://arxiv.org/pdf/0905.3012v1.pdf (2009)

.. [DW1995] Andreas W.M. Dress and Walter Wenzel, *A Simple Proof of
            an Identity Concerning Pfaffians of Skew Symmetric
            Matrices*, Advances in Mathematics, volume 112, Issue 1,
            April 1995,
            pp. 120-134. http://www.sciencedirect.com/science/article/pii/S0001870885710298

.. [DW2007] \I. Dynnikov and B. Wiest, On the complexity of
            braids, J. Europ. Math. Soc. 9 (2007)

.. _ref-E:

**E**

.. [Eb1989] \W. Eberly, "Computations for algebras and group
            representations". Ph.D. Thesis, University of
            Toronto, 1989. http://www.cpsc.ucalgary.ca/~eberly/Research/Papers/phdthesis.pdf

.. [Ed1974] \A. R. Edmonds, 'Angular Momentum in Quantum Mechanics',
            Princeton University Press (1974)

.. [Eh2013] Ehrhardt, Wolfgang. "The AMath and DAMath Special
            Functions: Reference Manual and Implementation Notes,
            Version
            1.3". 2013. http://www.wolfgang-ehrhardt.de/specialfunctions.pdf.

.. [EM2001] Pavel Etingof and Xiaoguang Ma.
            *Lecture notes on Cherednik algebras*.
            http://www-math.mit.edu/~etingof/73509.pdf :arXiv:`1001.0432`.

.. [EP2013] David Einstein, James Propp. *Combinatorial,
            piecewise-linear, and birational homomesy for products of
            two chains*. :arxiv:`1310.5294v1`.

.. [EP2013b] David Einstein, James Propp. *Piecewise-linear and
             birational toggling*. Extended abstract for
             FPSAC 2014. http://faculty.uml.edu/jpropp/fpsac14.pdf

.. [ERH2015] Jorge Espanoza and Steen Ryom-Hansen. *Cell structures
             for the Yokonuma-Hecke algebra and the algebra of braids
             and ties*. (2015) :arxiv:`1506.00715`.

.. [Ewa1996] Ewald, "Combinatorial Convexity and Algebraic Geometry",
             vol. 168 of Graduate Texts in Mathematics, Springer, 1996

.. [EZ1950] \S. Eilenberg and J. Zilber, "Semi-Simplicial Complexes
            and Singular Homology", Ann. Math. (2) 51 (1950), 499-513.

.. _ref-F:

**F**

.. [Fe1997] Stefan Felsner, "On the Number of Arrangements of
            Pseudolines", Proceedings SoCG 96, 30-37. Discrete &
            Computational Geometry 18 (1997),
            257-267. http://page.math.tu-berlin.de/~felsner/Paper/numarr.pdf

.. [Fe2012] Hans L. Fetter, "A Polyhedron Full of Surprises",
            Mathematics Magazine 85 (2012), no. 5, 334-342.

.. [Feu2009] \T. Feulner. The Automorphism Groups of Linear Codes and
             Canonical Representatives of Their Semilinear Isometry
             Classes. Advances in Mathematics of Communications 3 (4),
             pp. 363-383, Nov 2009

.. [Feu2013] Feulner, Thomas, "Eine kanonische Form zur Darstellung
             aequivalenter Codes -- Computergestuetzte Berechnung und
             ihre Anwendung in der Codierungstheorie, Kryptographie
             und Geometrie", Dissertation, University of
             Bayreuth, 2013.

.. [FM2014] Cameron Franc and Marc Masdeu, "Computing fundamental
            domains for the Bruhat-Tits tree for GL_2(Qp), p-adic
            automorphic forms, and the canonical embedding of Shimura
            curves". LMS Journal of Computation and Mathematics
            (2014), volume 17, issue 01, pp. 1-23.

.. [FOS2010] \G. Fourier, M. Okado, A. Schilling. *Perfectness of
             Kirillov-Reshetikhin crystals for nonexceptional types*.
             Contemp. Math. 506 (2010) 127-143 ( :arxiv:`0811.1604` )

.. [FP1996] Komei Fukuda, Alain Prodon: Double Description Method
            Revisited, Combinatorics and Computer Science, volume 1120
            of Lecture Notes in Computer Science, page
            91-111. Springer (1996)

.. [FR1985] Friedl, Katalin, and Lajos Rónyai. "Polynomial time
            solutions of some problems of computational
            algebra". Proceedings of the seventeenth annual ACM
            symposium on Theory of computing. ACM, 1985.

.. [FST2012] \A. Felikson, \M. Shapiro, and \P. Tumarkin, *Cluster Algebras of
            Finite Mutation Type Via Unfoldings*, Int Math Res Notices (2012)
            2012 (8): 1768-1804.

.. [Fu1993] Wiliam Fulton, *Introduction to Toric Varieties*,
            Princeton University Press, 1993.

.. [FY2004] Eva Maria Feichtner and Sergey Yuzvinsky. *Chow rings of
            toric varieties defined by atomic lattices*. Inventiones
            Mathematicae. **155** (2004), no. 3, pp. 515-536.

.. [FZ2007] \S. Fomin and \A. Zelevinsky, *Cluster algebras IV. Coefficients*,
            Compos. Math. 143 (2007), no. 1, 112-164.

.. _ref-G:

**G**

.. [Ga02] Shuhong Gao, A new algorithm for decoding Reed-Solomon
          Codes, January 31, 2002

.. [Gambit] Richard D. McKelvey, Andrew M. McLennan, and
            Theodore L. Turocy, *Gambit: Software Tools for Game
            Theory, Version 13.1.2.*. http://www.gambit-project.org
            (2014).

.. [GDR1999] \R. González-Díaz and P. Réal, *A combinatorial method
             for computing Steenrod squares* in J. Pure Appl. Algebra
             139 (1999), 89-108.

.. [GDR2003] \R. González-Díaz and P. Réal, *Computation of cohomology
             operations on finite simplicial complexes* in Homology,
             Homotopy and Applications 5 (2003), 83-93.

.. [GG2012] Jim Geelen and Bert Gerards, Characterizing graphic
            matroids by a system of linear equations,
            submitted, 2012. Preprint:
            http://www.gerardsbase.nl/papers/geelen_gerards=testing-graphicness%5B2013%5D.pdf

.. [GGD2011] \E. Girondo, \G. Gonzalez-Diez, *Introduction to Compact
             Riemann surfaces and Dessins d'enfant*, (2011)
             London Mathematical Society, Student Text 79.

.. [GGOR2003] V. Ginzberg, N. Guay, E. Opdam, R. Rouquier.
              *On the category `\mathcal{O}` for rational Cherednik algebras*.
              Invent. Math. **154** (2003). :arxiv:`math/0212036`.

.. [GHJV1994] \E. Gamma, R. Helm, R. Johnson, J. Vlissides, *Design
              Patterns: Elements of Reusable Object-Oriented
              Software*. Addison-Wesley (1994). ISBN 0-201-63361-2.

.. [GK2013] Roland Grinis and Alexander Kasprzyk, Normal forms of
            convex lattice polytopes, arXiv:1301.6641

.. [GKZ1994] Gelfand, I. M.; Kapranov, M. M.; and
             Zelevinsky, A. V. "Discriminants, Resultants and
             Multidimensional Determinants" Birkhauser 1994

.. [GL1996] \G. Golub and C. van Loan. *Matrix Computations*. 3rd
            edition, Johns Hopkins Univ. Press, 1996.

.. [GM2002] Daniel Goldstein and Andrew Mayer. On the equidistribution
            of Hecke points. Forum Mathematicum, 15:2, pp. 165--189,
            De Gruyter, 2003.

.. [Go1967] Solomon Golomb, Shift register sequences, Aegean Park
            Press, Laguna Hills, Ca, 1967

.. [God1968] \R. Godement: *Algebra*, Hermann (Paris) / Houghton Mifflin
             (Boston) (1968)

.. [Gor1980] Daniel Gorenstein, Finite Groups (New York: Chelsea
             Publishing, 1980)

.. [Gor2009] Alexey G. Gorinov, "Combinatorics of double cosets and
             fundamental domains for the subgroups of the modular
             group", preprint :arxiv:`0901.1340`


.. [GPV2008] Craig Gentry, Chris Peikert, Vinod Vaikuntanathan. *How
             to Use a Short Basis: Trapdoors for Hard Lattices and New
             Cryptographic
             Constructions*. STOC 2008. http://www.cc.gatech.edu/~cpeikert/pubs/trap_lattice.pdf

.. [GR2001] \C.Godsil and G.Royle, *Algebraic Graph Theory*. Graduate
            Texts in Mathematics, Springer, 2001.

.. [Gr2007] \J. Green, Polynomial representations of `GL_n`, Springer
            Verlag, 2007.

.. [GR2013] Darij Grinberg, Tom Roby. *Iterative properties of
            birational rowmotion
            I*. http://web.mit.edu/~darij/www/algebra/skeletal.pdf

.. [GrS1967] Grunbaum and Sreedharan, "An enumeration of simplicial
             4-polytopes with 8 vertices", J. Comb. Th. 2,
             437-465 (1967)

.. [GS1999] Venkatesan Guruswami and Madhu Sudan, Improved Decoding of
            Reed-Solomon Codes and Algebraic-Geometric Codes, 1999

.. [GT2014] \M.S. Gowda and J. Tao. On the bilinearity rank of a
            proper cone and Lyapunov-like
            transformations. Mathematical Programming, 147 (2014)
            155-170.

.. [Gu] GUAVA manual, http://www.gap-system.org/Packages/guava.html

.. [GZ1983] Greene; Zaslavsky, "On the Interpretation of Whitney
            Numbers Through Arrangements of Hyperplanes, Zonotopes,
            Non-Radon Partitions, and Orientations of
            Graphs". Transactions of the American Mathematical
            Society, Vol. 280, No. 1. (Nov., 1983), pp. 97-126.

.. _ref-H:

**H**

.. [Ha2005] Gerhard Haring. [Online] Available:
            http://osdir.com/ml/python.db.pysqlite.user/2005-11/msg00047.html

.. [Hac2016] M. Hachimori. http://infoshako.sk.tsukuba.ac.jp/~hachi/math/library/dunce_hat_eng.html

.. [Hat2002] Allen Hatcher, "Algebraic Topology", Cambridge University
             Press (2002).

.. [He2002] \H. Heys *A Tutorial on Linear and Differential
            Cryptanalysis* ; 2002' available at
            http://www.engr.mun.ca/~howard/PAPERS/ldc_tutorial.pdf

.. [Hes2002] \F. Hess, "Computing Riemann-Roch spaces in algebraic
             function fields and related topics," J. Symbolic
             Comput. 33 (2002), no. 4, 425--445.

.. [Hig2008] \N. J. Higham, "Functions of matrices: theory and computation", 
             Society for Industrial and Applied Mathematics (2008). 

.. [HJ2004] Tom Hoeholdt and Joern Justesen, A Course In
            Error-Correcting Codes, EMS, 2004

.. [HKOTY1999] \G. Hatayama, A. Kuniba, M. Okado, T. Tagaki, and Y. Yamada,
               *Remarks on fermionic formula*. Contemp. Math., **248** (1999).

.. [HKP2010] \T. J. Haines, R. E. Kottwitz, A. Prasad, Iwahori-Hecke
             Algebras, J. Ramanujan Math. Soc., 25 (2010),
             113--145. :arxiv:`0309168v3` :mathscinet:`MR2642451`

.. [HL2014] Thomas Hamilton and David Loeffler, "Congruence testing
            for odd modular subgroups", LMS J. Comput. Math. 17
            (2014), no. 1, 206-208, :doi:`10.1112/S1461157013000338`.

.. [Hli2006] Petr Hlineny, "Equivalence-free exhaustive generation of
             matroid representations", Discrete Applied Mathematics
             154 (2006), pp. 1210-1222.

.. [HLY2002] Yi Hu, Chien-Hao Liu, and Shing-Tung Yau. Toric morphisms
             and fibrations of toric Calabi-Yau
             hypersurfaces. *Adv. Theor. Math. Phys.*,
             6(3):457-506, 2002. arXiv:math/0010082v2 [math.AG].

.. [Hoc] Winfried Hochstaettler, "About the Tic-Tac-Toe Matroid",
         preprint.

.. [HP2003] \W. C. Huffman, V. Pless, Fundamentals of Error-Correcting
            Codes, Cambridge Univ. Press, 2003.

.. [HP2016] \S. Hopkins, D. Perkinson. "Bigraphical
            Arrangements". Transactions of the American Mathematical
            Society 368 (2016), 709-725. :arxiv:`1212.4398`

.. [HPS2008] \J. Hoffstein, J. Pipher, and J.H. Silverman. *An
             Introduction to Mathematical
             Cryptography*. Springer, 2008.

.. [HOLM2016] Tristan Holmes and \J. \B. Nation,
              *Inflation of finite lattices along all-or-nothing sets*.
              http://www.math.hawaii.edu/~jb/inflation.pdf

.. [HR2016]  Clemens Heuberger and Roswitha Rissner, "Computing
             `J`-Ideals of a Matrix Over a Principal Ideal Domain",
             :arxiv:`1611.10308`, 2016.

.. [HRT2000] \R.B. Howlett, L.J. Rylands, and D.E. Taylor.
             *Matrix generators for exceptional groups of Lie type*.
             J. Symbolic Computation. **11** (2000).
             http://www.maths.usyd.edu.au/u/bobh/hrt.pdf

.. [Hsu1996] Tim Hsu, "Identifying congruence subgroups of the modular
             group", Proc. AMS 124, no. 5, 1351-1359 (1996)

.. [Hsu1997] Tim Hsu, "Permutation techniques for coset
             representations of modular subgroups", in L. Schneps
             (ed.), Geometric Galois Actions II: Dessins d'Enfants,
             Mapping Class Groups and Moduli, volume 243 of LMS
             Lect. Notes, 67-77, Cambridge Univ. Press (1997)

.. [Huy2005] \D. Huybrechts : *Complex Geometry*, Springer (Berlin)
             (2005).

.. _ref-I:

**I**

.. [IR1990] \K. Ireland and M. Rosen, *A Classical Introduction to
            Modern Number Theory*, Springer-Verlag, GTM volume
            84, 1990.

.. [Iwa1964] \N. Iwahori, On the structure of a Hecke ring of a
             Chevalley group over a finite
             field,  J. Fac. Sci. Univ. Tokyo Sect. I, 10 (1964),
             215--236 (1964). :mathscinet:`MR0165016`

.. [Iwa1972] \K. Iwasawa, *Lectures on p-adic L-functions*, Princeton
             University Press, 1972.

.. _ref-J:

**J**

.. [Ja1971] \N. Jacobson. *Exceptional Lie Algebras*. Marcel Dekker,
            Inc. New York. 1971. IBSN No. 0-8247-1326-5.

.. [JL2009] Nicolas Jacon and Cedric Lecouvey.
            *Kashiwara and Zelevinsky involutions in affine type A*.
            Pac. J. Math. 243(2):287-311 (2009).

.. [Joh1990] \D.L. Johnson. *Presentations of Groups*. Cambridge
             University Press. (1990).

.. [Jon1987] \V. Jones, Hecke algebra representations of braid groups
             and link polynomials.  Ann. of Math. (2) 126 (1987),
             no. 2, 335--388. :doi:`10.2307/1971403`
             :mathscinet:`MR0908150`

.. [Jon2005] \V. Jones, The Jones
             Polynomial, 2005. https://math.berkeley.edu/~vfr/jones.pdf

.. [Joy2004] \D. Joyner, Toric codes over finite fields, Applicable
             Algebra in Engineering, Communication and Computing, 15,
             (2004), p. 63-79.

.. [Joy2006] \D. Joyner, *On quadratic residue codes and hyperelliptic
             curves*, (preprint 2006)

.. [JPdA15] \N. Jacon and L. Poulain d'Andecy. *An isomorphism theorem
            for Yokonuma-Hecke algebras and applications to link
            invariants*. (2015) :arxiv:`1501.06389v3`.

.. _ref-K:

**K**

.. [Ka1990] Victor G. Kac. *Infinite-dimensional Lie Algebras*. Third
            edition. Cambridge University Press, Cambridge, 1990.

.. [Ka1993] Masaki Kashiwara, The crystal base and Littelmann's
            refined Demazure character formula, Duke Math. J. 71
            (1993), no. 3, 839--858.

.. [Kal1980] \T. Kaliath, "Linear Systems", Prentice-Hall, 1980,
             383--386.

.. [Kan1958] \D. M. Kan, *A combinatorial definition of homotopy
             groups*, Ann. Math. (2) 67 (1958), 282-312.

.. [KB1983] \W. Kühnel and T. F. Banchoff, "The 9-vertex complex
            projective plane", Math. Intelligencer 5 (1983), no. 3,
            11-22.

.. [Ke1991] \A. Kerber. Algebraic combinatorics via finite group
            actions, 2.2 p. 70. BI-Wissenschaftsverlag,
            Mannheim, 1991.

.. [Ke2008] \B. Keller, *Cluster algebras, quiver representations
            and triangulated categories*, :arXiv:`0807.1960`.

<<<<<<< HEAD
.. [KK1995] Victor Klee and Peter Kleinschmidt,
            *Convex polytopes and related complexes.*, in \R. L. Graham,
            \M. Grötschel, \L Lovász, *Handbook of combinatorics*,
            Vol. 1, Chapter 18, 1995
=======
.. [KKMMNN1992] S-J. Kang, M. Kashiwara, K. C. Misra, T. Miwa, T. Nakashima,
                and A. Nakayashiki. *Affine crystals and vertex models*.
                Int. J. Mod. Phys. A, **7** (suppl. 1A), (1992) pp. 449-484.
>>>>>>> 9018543b

.. [KL2008] Chris Kurth and Ling Long, "Computations with finite index
            subgroups of `{\rm PSL}_2(\ZZ)` using Farey symbols",
            Advances in algebra and combinatorics, 225--242, World
            Sci. Publ., Hackensack, NJ, 2008. Preprint version:
            :arxiv:`0710.1835`

.. [KMM2004] Tomasz Kaczynski, Konstantin Mischaikow, and Marian
             Mrozek, "Computational Homology", Springer-Verlag (2004).

.. [KMN2012] On the trace of the antipode and higher
             indicators. Yevgenia Kashina and Susan Montgomery and
             Richard Ng. Israel J. Math., v.188, 2012.

.. [KN1963] \S. Kobayashi & K. Nomizu : *Foundations of Differential
            Geometry*, vol. 1, Interscience Publishers (New York)
            (1963).

.. [KNS2011] Atsuo Kuniba and Tomoki Nakanishi and Junji Suzuki,
             `T`-*systems and* `Y`-*systems in integrable systems*.
             \J. Phys. A, **44** (2011), no. 10.

.. [KnotAtlas] The Knot atlas. http://katlas.org/wiki/Main_Page

.. [Knu1995] Donald E. Knuth, *Overlapping Pfaffians*,
             :arxiv:`math/9503234v1`.

.. [Kob1993] Neal Koblitz, *Introduction to Elliptic Curves and
             Modular Forms*.  Springer GTM 97, 1993.

.. [Koe1999] Wolfram Koepf: Effcient Computation of Chebyshev
             Polynomials in Computer Algebra Systems: A Practical
             Guide. John Wiley, Chichester (1999): 79-99.

.. [Koh2000] David Kohel, *Hecke Module Structure of Quaternions*, in
             Class Field Theory — Its Centenary and Prospect (Tokyo,
             1998), Advanced Studies in Pure Mathematics, 30,
             177-196, 2000.

.. [Koh2007] \A. Kohnert, Constructing two-weight codes with prescribed
             groups of automorphisms, Discrete applied mathematics 155,
             no. 11 (2007):
             1451-1457. http://linearcodes.uni-bayreuth.de/twoweight/

.. [KP2002] Volker Kaibel and Marc E. Pfetsch, "Computing the Face
            Lattice of a Polytope from its Vertex-Facet Incidences",
            Computational Geometry: Theory and Applications, Volume
            23, Issue 3 (November 2002), 281-290.  Available at
            http://portal.acm.org/citation.cfm?id=763203 and free of
            charge at http://arxiv.org/abs/math/0106043

.. [Kr1971] \D. Kraines, "On excess in the Milnor basis," Bull. London
            Math. Soc. 3 (1971), 363-365.

.. [KR2001] \J. Kahane and A. Ryba. *The hexad game*, Electronic
            Journal of Combinatorics, **8**
            (2001). http://www.combinatorics.org/Volume_8/Abstracts/v8i2r11.html

.. [KS1998] Maximilian Kreuzer and Harald Skarke, Classification of
            Reflexive Polyhedra in Three Dimensions,
            arXiv:hep-th/9805190

.. [KS2002] \A. Khare and U. Sukhatme. "Cyclic Identities Involving
            Jacobi Elliptic Functions",
            preprint 2002. :arxiv:`math-ph/0201004`

.. [KSV2011] Ian Kiming, Matthias Schuett and Helena Verrill, "Lifts
             of projective congruence groups", J. London
             Math. Soc. (2011) 83 (1): 96-120,
             :doi:`10.1112/jlms/jdq062`. Arxiv version:
             :arxiv:`0905.4798`.

.. [KT1986] \N. Kerzman and M. R. Trummer. "Numerical Conformal
            Mapping via the Szego kernel". Journal of Computational
            and Applied Mathematics, 14(1-2): 111--123, 1986.

.. [Kuh1987] \W. Kühnel, "Minimal triangulations of Kummer varieties",
             Abh. Math. Sem. Univ. Hamburg 57 (1987), 7-20.

.. [Kuh1995] Kuhnel, "Tight Polyhedral Submanifolds and Tight
             Triangulations" Lecture Notes in Mathematics Volume 1612,
             1995

.. [Kul1991] Ravi Kulkarni, "An arithmetic geometric method in the
             study of the subgroups of the modular group", American
             Journal of Mathematics 113 (1991), no 6, 1053-1133

.. [Kur2008] Chris Kurth, "K Farey package for Sage",
             http://wayback.archive-it.org/855/20100510123900/http://www.public.iastate.edu/~kurthc/research/index.html

.. [KZ2003] \M. Kontsevich, A. Zorich "Connected components of the
            moduli space of Abelian differentials with prescripebd
            singularities" Invent. math. 153, 631-678 (2003)

.. _ref-L:

**L**

.. [Lam2005] \T. Lam, Affine Stanley symmetric functions,
             Amer. J. Math.  128 (2006), no. 6, 1553--1586.

.. [Lam2008] \T. Lam. *Schubert polynomials for the affine
             Grassmannian*. J. Amer. Math. Soc., 2008.

.. [Lan2008] \E. Lanneau "Connected components of the strata of the
             moduli spaces of quadratic differentials", Annales
             sci. de l'ENS, serie 4, fascicule 1, 41, 1-56 (2008)

.. [Lau2011] Alan G.B. Lauder, "Computations with classical and p-adic
             modular forms", LMS J. of Comput. Math. 14 (2011),
             214-231.

.. [LdB1982] \A. Liberato de Brito, 'FORTRAN program for the integral
             of three spherical harmonics', Comput. Phys. Commun.,
             Volume 25, pp. 81-85 (1982)

.. [Lee1997] \J. M. Lee, *Riemannian Manifolds*, Springer (New York) (1997);
             :doi:`10.1007/b98852`

.. [Lee2011] \J. M. Lee, *Introduction to Topological Manifolds*, 2nd ed.,
             Springer (New York) (2011); :doi:`10.1007/978-1-4419-7940-7`

.. [Lee2013] \J. M. Lee, *Introduction to Smooth Manifolds*, 2nd ed.,
             Springer (New York) (2013); :doi:`10.1007/978-1-4419-9982-5`

.. [Lev2014] Lionel Levine. Threshold state and a conjecture of
             Poghosyan, Poghosyan, Priezzhev and Ruelle,
             Communications in Mathematical Physics.

.. [Lew2000] Robert Edward Lewand. *Cryptological Mathematics*. The
             Mathematical Association of America, 2000.

.. [Li1995] Peter Littelmann, Crystal graphs and Young
            tableaux, J. Algebra 175 (1995), no. 1, 65--87.

.. [Lic1997] William B. Raymond Lickorish. An Introduction to Knot
             Theory, volume 175 of Graduate Texts in
             Mathematics. Springer-Verlag, New York, 1997. ISBN
             0-387-98254-X

.. [Lin1999] J. van Lint, Introduction to coding theory, 3rd ed.,
             Springer-Verlag GTM, 86, 1999.

.. [LLZ2014] \K. Lee, \L. Li, and \A. Zelevinsky, *Greedy elements in rank 2
             cluster algebras*, Selecta Math. 20 (2014), 57-82.

.. [LM2006] Vadim Lyubashevsky and Daniele Micciancio. Generalized
            compact knapsacks are collision resistant. ICALP,
            pp. 144--155, Springer, 2006.

.. [LMR2010] \N. Linial, R. Meshulam and M. Rosenthal, "Sum complexes
             -- a new family of hypertrees", Discrete & Computational
             Geometry, 2010, Volume 44, Number 3, Pages 622-636

.. [Lod1995] Jean-Louis Loday. *Cup-product for Leibniz cohomology and
             dual Leibniz algebras*. Math. Scand., pp. 189--196
             (1995). http://www.math.uiuc.edu/K-theory/0015/cup_product.pdf

.. [Loe2007] David Loeffler, *Spectral expansions of overconvergent
             modular functions*, Int. Math. Res. Not 2007 (050).
             `Arxiv preprint <http://uk.arxiv.org/abs/math/0701168>`_.

.. [LP2011] Richard Lindner and Chris Peikert. Better key sizes (and
            attacks) for LWE-based encryption. in Proceeding of the
            11th international conference on Topics in cryptology:
            CT-RSA 2011. Springer 2011,
            :doi:`10.1007/978-3-642-19074-2_21`

.. [LPR2010] Vadim Lyubashevsky, Chris Peikert, and Oded Regev. On
             Ideal Lattices and Learning with Errors over Rings. in
             Advances in Cryptology --
             EUROCRYPT 2010. Springer 2010. :doi:`10.1007/978-3-642-13190-5_1`

.. [LSS2009] \T. Lam, A. Schilling, M. Shimozono. *Schubert
             polynomials for the affine Grassmannian of the symplectic
             group*. Mathematische Zeitschrift 264(4) (2010) 765-811
             (:arxiv:`0710.2720`)

.. [LT1998] \B. Leclerc, J.-Y. Thibon, Littlewood-Richardson
            coefficients and Kazhdan-Lusztig polynomials,
            http://front.math.ucdavis.edu/9809.5122

.. [LT2009] G.I. Lehrer and D.E. Taylor. *Unitary reflection
            groups*. Australian Mathematical Society Lecture
            Series, 2009.

.. [Lut2002] Frank H. Lutz, Császár's Torus, Electronic Geometry Model
             No. 2001.02.069
             (2002). http://www.eg-models.de/models/Classical_Models/2001.02.069/_direct_link.html

.. [Lut2005] Frank H. Lutz, "Triangulated Manifolds with Few Vertices:
             Combinatorial Manifolds", preprint (2005),
             :arXiv:`math/0506372`

.. [LV2012] Jean-Louis Loday and Bruno Vallette. *Algebraic
            Operads*. Springer-Verlag Berlin Heidelberg
            (2012). :doi:`10.1007/978-3-642-30362-3`.

.. [LTV1999] Bernard Leclerc, Jean-Yves Thibon, and Eric Vasserot.
             *Zelevinsky's involution at roots of unity*.
             J. Reine Angew. Math. 513:33-51 (1999).

.. [LW2012] David Loeffler and Jared Weinstein, *On the computation of
            local components of a newform*, Mathematics of Computation
            **81** (2012) 1179-1200. :doi:`10.1090/S0025-5718-2011-02530-5`

.. [Lyo2003] \R. Lyons, Determinantal probability
             measures. Publications Mathematiques de l'Institut des
             Hautes Etudes Scientifiques 98(1)  (2003), pp. 167-212.

.. _ref-M:

**M**

.. [Mat2002] Jiří Matousek, "Lectures on Discrete Geometry", Springer,
             2002

.. [Ma2009] Sarah Mason, An Explicit Construction of Type A Demazure
            Atoms, Journal of Algebraic Combinatorics, Vol. 29,
            (2009), No. 3, p.295-313. :arXiv:`0707.4267`

.. [Mac1915] Percy A. MacMahon, *Combinatory Analysis*,
             Cambridge University Press (1915--1916).
             (Reprinted: Chelsea, New York, 1960).

.. [MAR2009] \H. Molina-Abril and P. Réal, *Homology computation using
             spanning trees* in Progress in Pattern Recognition, Image
             Analysis, Computer Vision, and Applications, Lecture
             Notes in Computer Science, volume 5856, pp 272-278,
             Springer, Berlin (2009).

.. [Mas1969] James L. Massey, "Shift-Register Synthesis and BCH
             Decoding." IEEE Trans. on Information Theory, vol. 15(1),
             pp. 122-127, Jan 1969.

.. [May1964] \J. P. May, "The cohomology of restricted Lie algebras
             and of Hopf algebras; application to the Steenrod
             algebra." Thesis, Princeton Univ., 1964.

.. [May1967] \J. P. May, Simplicial Objects in Algebraic Topology,
             University of Chicago Press (1967)

.. [McC1978] \K. McCrimmon. *Jordan algebras and their
             applications*. Bull. Amer. Math. Soc. **84** 1978.

.. [McM1992] John McMillan. *Games, strategies, and managers*. Oxford
             University Press.

.. [Mil1958] \J. W. Milnor, "The Steenrod algebra and its dual,"
             Ann. of Math. (2) 67 (1958), 150-171.

.. [MMY2003] Jean-Christophe Yoccoz, Stefano Marmi and Pierre Moussa
             "On the cohomological equation for interval exchange
             maps", C. R. Acad. Sci. Paris, projet de Note, 2003
             Systèmes dynamiques/Dynamical
             Systems. :arxiv:`math/0304469v1`

.. [MM2015] \J. Matherne and \G. Muller, *Computing upper cluster algebras*,
            Int. Math. Res. Not. IMRN, 2015, 3121-3149.

.. [Mon1998] \K. G. Monks, "Change of basis, monomial relations, and
             `P^s_t` bases for the Steenrod algebra," J. Pure
             Appl. Algebra 125 (1998), no. 1-3, 235-260.

.. [MR1989] \G. Melançon and C. Reutenauer.
            *Lyndon words, free algebras and shuffles*,
            Can. J. Math., Vol. XLI, No. 4, 1989, pp. 577-591.

.. [MR2002] \S. Murphy, M. Robshaw *Essential Algebraic Structure
            Within the AES*\; in Advances in Cryptology \- CRYPTO
            2002\; LNCS 2442\; Springer Verlag 2002

.. [MS2003] \T. Mulders, A. Storjohann, "On lattice reduction for
            polynomial matrices", J. Symbolic Comput. 35 (2003),
            no. 4, 377--401

.. [MS2011] \G. Musiker and \C. Stump, *A compendium on the cluster algebra
            and quiver package in sage*, :arxiv:`1102.4844`.

.. [MSZ2013] Michael Maschler, Solan Eilon, and Zamir Shmuel. *Game
             Theory*. Cambridge: Cambridge University Press,
             (2013). ISBN 9781107005488.

.. [MV2010] \D. Micciancio, P. Voulgaris. *A Deterministic Single
            Exponential Time Algorithm for Most Lattice Problems based
            on Voronoi Cell Computations*. Proceedings of the 42nd ACM
            Symposium Theory of Computation, 2010.

.. [MvOV1996] \A. J. Menezes, P. C. van Oorschot,
              and S. A. Vanstone. *Handbook of Applied
              Cryptography*. CRC Press, 1996.

.. [MW2009] Meshulam and Wallach, "Homological connectivity of random
            `k`-dimensional complexes", preprint, math.CO/0609773.

.. _ref-N:

**N**

.. [Nas1950] John Nash. *Equilibrium points in n-person games.*
             Proceedings of the National Academy of Sciences 36.1
             (1950): 48-49.

.. [Nie2013] Johan S. R. Nielsen, List Decoding of Algebraic Codes,
             Ph.D. Thesis, Technical University of Denmark, 2013

.. [Nie] Johan S. R. Nielsen, Codinglib,
         https://bitbucket.org/jsrn/codinglib/.

.. [NN2007] Nisan, Noam, et al., eds. *Algorithmic game theory.*
            Cambridge University Press, 2007.

.. [Nog1985] Arnaldo Nogueira, "Almost all Interval Exchange
             Transformations with Flips are Nonergodic" (Ergod. Th. &
             Dyn. Systems, Vol 5., (1985), 257-271

.. [Normaliz] Winfried Bruns, Bogdan Ichim, and Christof Soeger,
              Normaliz,
              http://www.mathematik.uni-osnabrueck.de/normaliz/

.. [NZ2012] \T. Nakanishi and \A. Zelevinsky, *On tropical dualities in
            cluster algebras*, Algebraic groups and quantum groups,
            Contemp. Math., vol. 565, Amer. Math. Soc.,
            Providence, RI, 2012, pp.  217-226.

.. _ref-O:

**O**

.. [Oha2011] \R.A. Ohana. On Prime Counting in Abelian Number
             Fields. http://wstein.org/home/ohanar/papers/abelian_prime_counting/main.pdf.

.. [ONe1983] \B. O'Neill : *Semi-Riemannian Geometry*, Academic Press
             (San Diego) (1983)

.. [Or2016] \M. Orlitzky. The Lyapunov rank of an improper
            cone. Citation: Optimization Methods and Software
            (accepted
            2016-06-12). http://www.optimization-online.org/DB_HTML/2015/10/5135.html. :doi:`10.1080/10556788.2016.1202246`

.. [Oxl1992] James Oxley, *Matroid theory*, Oxford University
             Press, 1992.

.. [Oxl2011] James Oxley, *Matroid Theory, Second Edition*. Oxford
             University Press, 2011.

.. _ref-P:

**P**

.. [PALP] Maximilian Kreuzer, Harald Skarke: "PALP: A Package for
          Analyzing Lattice Polytopes with Applications to Toric
          Geometry" omput.Phys.Commun. 157 (2004) 87-106
          :arxiv:`math/0204356`

.. [PearsonTest] :wikipedia:`Goodness_of_fit`, accessed 13th
                 October 2009.

.. [Pen2012] \R. Pendavingh, On the evaluation at `(-i, i)` of the
             Tutte polynomial of a binary matroid. Preprint:
             :arxiv:`1203.0910`

.. [Pha2002] \R. C.-W. Phan. Mini advanced encryption standard
             (mini-AES): a testbed for cryptanalysis
             students. Cryptologia, 26(4):283--306, 2002.

.. [Piz1980] \A. Pizer. An Algorithm for Computing Modular Forms on
             `\Gamma_0(N)`, J. Algebra 64 (1980), 340-390.

.. [Pon2010] \S. Pon. *Types B and D affine Stanley symmetric
             functions*, unpublished PhD Thesis, UC Davis, 2010.

.. [Pos2005] \A. Postnikov, Affine approach to quantum Schubert
             calculus, Duke Math. J. 128 (2005) 473-509

.. [PPW2013] Perlman, Perkinson, and Wilmes.  Primer for the algebraic
             geometry of sandpiles. Tropical and Non-Archimedean
             Geometry, Contemp. Math., 605, Amer. Math. Soc.,
             Providence, RI, 2013.

.. [PR2015] \P. Pilarczyk and P. Réal, *Computation of cubical
            homology, cohomology, and (co)homological operations via
            chain contraction*, Adv. Comput. Math. 41 (2015), pp
            253--275.

.. [PRESENT07]
   \A. Bogdanov, L. Knudsen, G. Leander, C. Paar, A. Poschmann, M. Robshaw, Y. Seurin, C. Vikkelsoe
   *PRESENT: An Ultra-Lightweight Block Cipher*; in Proceedings of
   CHES 2007; LNCS 7427; pp. 450-466; Springer Verlag 2007; available
   at
   http://www.crypto.rub.de/imperia/md/content/texte/publications/conferences/present_ches2007.pdf

.. [Prototype_pattern] Prototype pattern,
                       :wikipedia:`Prototype_pattern`

.. [PS2011] R. Pollack, and G. Stevens.  *Overconvergent modular
            symbols and p-adic L-functions.* Annales scientifiques de
            l'Ecole normale superieure.
            Vol. 44. No. 1. Elsevier, 2011.

.. [PUNTOS] Jesus A. De Loera
            http://www.math.ucdavis.edu/~deloera/RECENT_WORK/puntos2000

.. [PvZ2010] \R. A. Pendavingh, S. H. M. van Zwam, Lifts of matroid
             representations over partial fields, Journal of
             Combinatorial Theory, Series B, Volume 100, Issue 1,
             January 2010, Pages 36-67

.. [PZ2008] \J. H. Palmieri and J. J. Zhang, "Commutators in the
            Steenrod algebra," New York J. Math. 19 (2013), 23-37.

.. _ref-Q:
.. _ref-R:

**R**

.. [Raj1987] \A. Rajan, Algorithmic applications of connectivity and
             related topics in matroid theory. Ph.D. Thesis,
             Northwestern university, 1987.

.. [Rau1979] Gerard Rauzy, "Echanges d'intervalles et transformations
             induites", Acta Arith. 34, no. 3, 203-212, 1980

.. [Red2001] Maria Julia Redondo. *Hochschild cohomology: some methods
             for computations*. Resenhas IME-USP 5 (2), 113-137
             (2001). http://inmabb.criba.edu.ar/gente/mredondo/crasp.pdfc

.. [Reg09] Oded Regev. On Lattices, Learning with Errors, Random
           Linear Codes, and Cryptography. in Journal of the ACM
           56(6). ACM 2009, :doi:`10.1145/1060590.1060603`

.. [Reg1958] \T. Regge, 'Symmetry Properties of Clebsch-Gordan
             Coefficients', Nuovo Cimento, Volume 10, pp. 544 (1958)

.. [Reg1959] \T. Regge, 'Symmetry Properties of Racah Coefficients',
             Nuovo Cimento, Volume 11, pp. 116 (1959)

.. [Reg2005] Oded Regev. On lattices, learning with errors, random
             linear codes, and cryptography. STOC, pp. 84--93,
             ACM, 2005.

.. [Reu1993] \C. Reutenauer. *Free Lie Algebras*. Number 7 in London
             Math. Soc. Monogr. (N.S.). Oxford University
             Press. (1993).

.. [Rho69] John Rhodes, *Characters and complexity of finite semigroups*
           \J. Combinatorial Theory, vol 6, 1969

.. [RH2003] \J. Rasch and A. C. H. Yu, 'Efficient Storage Scheme for
            Pre-calculated Wigner 3j, 6j and Gaunt Coefficients',
            SIAM J. Sci. Comput. Volume 25, Issue 4,
            pp. 1416-1428 (2003)

.. [Rio1958] \J. Riordan, "An Introduction to Combinatorial Analysis",
             Dover Publ. (1958)

.. [Ris2016] Roswitha Rissner, "Null ideals of matrices over residue
             class rings of principal ideal domains". Linear Algebra
             Appl., **494** (2016) 44–69. :doi:`10.1016/j.laa.2016.01.004`.

.. [RMA2009] \P. Réal and H. Molina-Abril, *Cell AT-models for digital
             volumes* in Torsello, Escolano, Brun (eds.), Graph-Based
             Representations in Pattern Recognition, Lecture Notes in
             Computer Science, volume 5534, pp. 314-3232, Springer,
             Berlin (2009).

.. [RNPA2011] \G. Rudolf, N. Noyan, D. Papp, and F. Alizadeh. Bilinear
              optimality constraints for the cone of positive
              polynomials. Mathematical Programming, Series B,
              129 (2011) 5-31.

.. [Roc1970] \R.T. Rockafellar, *Convex Analysis*. Princeton
             University Press, Princeton, 1970.

.. [Rot2001] Gunter Rote, *Division-Free Algorithms for the
             Determinant and the Pfaffian: Algebraic and Combinatorial
             Approaches*, H. Alt (Ed.): Computational Discrete
             Mathematics, LNCS 2122,
             pp. 119–135, 2001. http://page.mi.fu-berlin.de/rote/Papers/pdf/Division-free+algorithms.pdf

.. [Rot2006] Ron Roth, Introduction to Coding Theory, Cambridge
             University Press, 2006

.. [RSS] :wikipedia:`Residual_sum_of_squares`, accessed 13th
         October 2009.

.. [Rud1958] \M. E. Rudin. *An unshellable triangulation of a
             tetrahedron*. Bull. Amer. Math. Soc. 64 (1958), 90-91.

.. _ref-S:

**S**

.. [Sch1996] \E. Schaefer. A simplified data encryption
             algorithm. Cryptologia, 20(1):77--84, 1996.

.. [Sch2006] Oliver Schiffmann. *Lectures on Hall algebras*,
             preprint, 2006. :arxiv:`0611617v2`.

.. [SE1962] \N. E. Steenrod and D. B. A. Epstein, Cohomology
            operations, Ann. of Math. Stud. 50 (Princeton University
            Press, 1962).

.. [Ser1992] \J.-P. Serre : *Lie Algebras and Lie Groups*, 2nd ed.,
             Springer (Berlin) (1992);
             :doi:`10.1007/978-3-540-70634-2`

.. [Ser2010] \F. Sergeraert, *Triangulations of complex projective
             spaces* in Scientific contributions in honor of Mirian
             Andrés Gómez, pp 507-519, Univ. La Rioja Serv. Publ., Logroño (2010).

.. [SH1995] \C. P. Schnorr and H. H. Hörner. *Attacking the
            Chor-Rivest Cryptosystem by Improved Lattice
            Reduction*. Advances in Cryptology - EUROCRYPT '95. LNCS
            Volume 921, 1995, pp 1-12.

.. [Shr2004] Shreve, S. Stochastic Calculus for Finance II:
             Continuous-Time Models.  New York: Springer, 2004

.. [SK2011] \J. Spreer and W. Kühnel, "Combinatorial properties of the
            K3 surface: Simplicial blowups and slicings", Experimental
            Mathematics, Volume 20, Issue 2, 2011.

.. [Sky2003] Brian Skyrms. *The stag hunt and the evolution of social
             structure*. Cambridge University Press, 2003.

.. [SLB2008] Shoham, Yoav, and Kevin Leyton-Brown. *Multiagent
             systems: Algorithmic, game-theoretic, and logical
             foundations.* Cambridge University Press, 2008.

.. [Spa1966] Edwin H. Spanier, *Algebraic Topology*,
             Springer-Verlag New York, 1966.
             :doi:`10.1007/978-1-4684-9322-1`,
             ISBN 978-1-4684-9322-1.

.. [Spe2013] \D. Speyer, *An infinitely generated upper cluster algebra*,
             :arxiv:`1305.6867`.

.. [SS1992] \M. A. Shtan'ko and M. I. Shtogrin, "Embedding cubic
            manifolds and complexes into a cubic lattice", *Uspekhi
            Mat. Nauk* 47 (1992), 219-220.

.. [ST2011] \A. Schilling, P. Tingley. *Demazure crystals,
            Kirillov-Reshetikhin crystals, and the energy function*.
            Electronic Journal of Combinatorics. **19(2)**. 2012.
            :arXiv:`1104.2359`

.. [Sta2007] Stanley, Richard: *Hyperplane Arrangements*, Geometric
             Combinatorics (E. Miller, V. Reiner, and B. Sturmfels,
             eds.), IAS/Park City Mathematics Series, vol. 13,
             American Mathematical Society, Providence, RI, 2007,
             pp. 389-496.

.. [Ste2003] John R. Stembridge, A local characterization of
             simply-laced crystals, Transactions of the American
             Mathematical Society, Vol. 355, No. 12 (Dec., 2003),
             pp. 4807--4823

.. [Sti2006] Douglas R. Stinson. *Cryptography: Theory and
             Practice*. 3rd edition, Chapman \& Hall/CRC, 2006.

.. [Sto1998] \A. Storjohann, An O(n^3) algorithm for Frobenius normal
             form. Proceedings of the International Symposium on
             Symbolic and Algebraic Computation (ISSAC'98), ACM Press,
             1998, pp. 101-104.

.. [Sto2000] \A. Storjohann, Algorithms for Matrix Canonical
             Forms. PhD Thesis. Department of Computer Science, Swiss
             Federal Institute of Technology -- ETH, 2000.

.. [Sto2011] \A. Storjohann, Email Communication. 30 May 2011.

.. [Str1969] Volker Strassen. Gaussian elimination is not
             optimal. Numerische Mathematik, 13:354-356, 1969.

.. [Stu1987] \J. Sturm, On the congruence of modular forms, Number
             theory (New York, 1984-1985), Springer, Berlin, 1987,
             pp. 275-280.

.. [STW2016] C. Stump, H. Thomas, N. Williams. *Cataland II*, in
             preparation, 2016.

.. [sudoku:escargot]  "Al Escargot", due to Arto Inkala,
                      http://timemaker.blogspot.com/2006/12/ai-escargot-vwv.html

.. [sudoku:norvig] Perter Norvig, "Solving Every Sudoku Puzzle",
                   http://norvig.com/sudoku.html

.. [sudoku:royle]  Gordon Royle, "Minimum Sudoku",
                   http://people.csse.uwa.edu.au/gordon/sudokumin.php

.. [sudoku:top95]  "95 Hard Puzzles", http://magictour.free.fr/top95,
                   or http://norvig.com/top95.txt

.. [sudoku:wikipedia]  "Near worst case",
                       :wikipedia:`Algorithmics_of_sudoku`

.. [SW2002] William Stein and Mark Watkins, *A database of elliptic
            curves---first report*. In *Algorithmic number theory
            (ANTS V), Sydney, 2002*, Lecture Notes in Computer Science
            2369, Springer, 2002,
            p267--275. http://modular.math.washington.edu/papers/stein-watkins/

.. [Swe1969] Moss Sweedler. Hopf algebras. W.A. Benjamin, Math Lec
             Note Ser., 1969.

.. [SWJ2008] Fatima Shaheen, Michael Wooldridge, and Nicholas
             Jennings. *A linear approximation method for the Shapley
             value.* Artificial Intelligence 172.14 (2008): 1673-1699.

.. _ref-T:

**T**

.. [Tar1976] Robert E. Tarjan, *Edge-disjoint spanning trees and
             depth-first search*, Acta Informatica 6 (2), 1976,
             171-185, :doi:`10.1007/BF00268499`.

.. [TB1997] Lloyd N. Trefethen and David Bau III, *Numerical Linear
            Algebra*, SIAM, Philadelphia, 1997.

.. [Tee1997] Tee, Garry J. "Continuous branches of inverses of the 12
             Jacobi elliptic functions for real
             argument". 1997. https://researchspace.auckland.ac.nz/bitstream/handle/2292/5042/390.pdf.

.. [TIDES] A. Abad, R. Barrio, F. Blesa, M. Rodriguez. TIDES tutorial:
           Integrating ODEs by using the Taylor Series Method
           (http://www.unizar.es/acz/05Publicaciones/Monografias/MonografiasPublicadas/Monografia36/IndMonogr36.htm)

.. [TOPCOM] J. Rambau, TOPCOM
            <http://www.rambau.wm.uni-bayreuth.de/TOPCOM/>.

.. [TW1980] \A.D. Thomas and G.V. Wood, Group Tables (Exeter: Shiva
            Publishing, 1980)

.. _ref-U:

**U**

.. [UNITTEST] unittest -- Unit testing framework --
              http://docs.python.org/library/unittest.html

.. _ref-V:

**V**

.. [Vat2008] \D. Vatne, *The mutation class of `D_n` quivers*, :arxiv:`0810.4789v1`.

.. [VB1996] \E. Viterbo, E. Biglieri. *Computing the Voronoi Cell of a
            Lattice: The Diamond-Cutting Algorithm*. IEEE Transactions
            on Information Theory, 1996.

.. [Vee1978] William Veech, "Interval exchange
             transformations", J. Analyse Math. 33 (1978), 222-272

.. [Ver] Helena Verrill, "Fundamental domain drawer", Java program,
         http://www.math.lsu.edu/~verrill/

.. [Voe2003] \V. Voevodsky, Reduced power operations in motivic
             cohomology, Publ. Math. Inst. Hautes Études Sci. No. 98
             (2003), 1-57.

.. [Voi2012] \J. Voight. Identifying the matrix ring: algorithms for
             quaternion algebras and quadratic forms, to appear.

.. [VW1994] Leonard Van Wyk. *Graph groups are biautomatic*. J. Pure
            Appl. Alg. **94** (1994). no. 3, 341-352.

.. _ref-W:

**W**

.. [Wac2003] Wachs, "Topology of Matching, Chessboard and General
             Bounded Degree Graph Complexes" (Algebra Universalis
             Special Issue in Memory of Gian-Carlo Rota, Algebra
             Universalis, 49 (2003) 345-385)

.. [Wal1960] \C. T. C. Wall, "Generators and relations for the
             Steenrod algebra," Ann. of Math. (2) **72** (1960),
             429-444.

.. [Wal1970] David W. Walkup, "The lower bound conjecture for 3- and
             4-manifolds", Acta Math. 125 (1970), 75-107.

.. [Wan1998] Daqing Wan, "Dimension variation of classical and p-adic
             modular forms", Invent. Math. 133, (1998) 449-463.

.. [Wan2010] Zhenghan Wang. Topological quantum
             computation. Providence, RI: American Mathematical
             Society (AMS), 2010. ISBN 978-0-8218-4930-9

.. [Was1997] \L. C. Washington, *Cyclotomic Fields*, Springer-Verlag,
             GTM volume 83, 1997.

.. [Wat2003] Joel Watson. *Strategy: an introduction to game
             theory*. WW Norton, 2002.

.. [Wat2010] Watkins, David S. Fundamentals of Matrix Computations,
             Third Edition.  Wiley, Hoboken, New Jersey, 2010.

.. [Web2007] James Webb. *Game theory: decisions, interaction and
             Evolution*. Springer Science & Business Media, 2007.

.. [Wei1994] Charles A. Weibel, *An introduction to homological
             algebra*. Cambridge Studies in Advanced Math., vol. 38,
             Cambridge Univ. Press, 1994.

.. [Woo1998] \R. M. W. Wood, "Problems in the Steenrod algebra,"
             Bull. London Math. Soc. 30 (1998), no. 5, 449-517.

.. [WP-Bessel] :wikipedia:`Bessel_function`

.. [WP-Struve] :wikipedia:`Struve_function`

.. _ref-X:

**X**

.. [XP1994] Deng Xiaotie, and Christos Papadimitriou. *On the
            complexity of cooperative solution concepts.* Mathematics
            of Operations Research 19.2 (1994): 257-266.

.. _ref-Y:

**Y**

.. [Yoc2005] Jean-Christophe Yoccoz "Echange d'Intervalles", Cours au
             college de France

.. [Yun1976] Yun, David YY. On square-free decomposition
             algorithms. In Proceedings of the third ACM symposium on
             Symbolic and algebraic computation, pp. 26-35. ACM, 1976.

.. [Yuz1993] Sergey Yuzvinsky, "The first two obstructions to the
             freeness of arrangements", Transactions of the American
             Mathematical Society, Vol. 335, **1** (1993)
             pp. 231--244.

.. _ref-Z:

**Z**

.. [ZBN1997] \C. Zhu, R. H. Byrd and J. Nocedal. L-BFGS-B: Algorithm
             778: L-BFGS-B, FORTRAN routines for large scale bound
             constrained optimization. ACM Transactions on
             Mathematical Software, Vol 23, Num. 4, pp.550--560, 1997.

.. [Zie1998] G. M. Ziegler. *Shelling polyhedral 3-balls and
             4-polytopes*. Discrete Comput. Geom. 19 (1998), 159-174.

.. [Zie2007] G. M. Ziegler. *Lectures on polytopes*, Volume
             152 of Graduate Texts in Mathematics, 7th printing of 1st edition, Springer, 2007.

.. [Zor2008] \A. Zorich "Explicit Jenkins-Strebel representatives of
             all strata of Abelian and quadratic differentials",
             Journal of Modern Dynamics, vol. 2, no 1, 139-185 (2008)
             (http://www.math.psu.edu/jmd)

.. [Zor] Anton Zorich, "Generalized Permutation software"
         (http://perso.univ-rennes1.fr/anton.zorich)

.. include:: ../footer.txt<|MERGE_RESOLUTION|>--- conflicted
+++ resolved
@@ -958,16 +958,14 @@
 .. [Ke2008] \B. Keller, *Cluster algebras, quiver representations
             and triangulated categories*, :arXiv:`0807.1960`.
 
-<<<<<<< HEAD
 .. [KK1995] Victor Klee and Peter Kleinschmidt,
             *Convex polytopes and related complexes.*, in \R. L. Graham,
             \M. Grötschel, \L Lovász, *Handbook of combinatorics*,
             Vol. 1, Chapter 18, 1995
-=======
+
 .. [KKMMNN1992] S-J. Kang, M. Kashiwara, K. C. Misra, T. Miwa, T. Nakashima,
                 and A. Nakayashiki. *Affine crystals and vertex models*.
                 Int. J. Mod. Phys. A, **7** (suppl. 1A), (1992) pp. 449-484.
->>>>>>> 9018543b
 
 .. [KL2008] Chris Kurth and Ling Long, "Computations with finite index
             subgroups of `{\rm PSL}_2(\ZZ)` using Farey symbols",
