The references for Sage, sorted alphabetically by citation key.

REFERENCES:

:ref:`A <ref-A>`
:ref:`B <ref-B>`
:ref:`C <ref-C>`
:ref:`D <ref-D>`
:ref:`E <ref-E>`
:ref:`F <ref-F>`
:ref:`G <ref-G>`
:ref:`H <ref-H>`
:ref:`I <ref-I>`
:ref:`J <ref-J>`
:ref:`K <ref-K>`
:ref:`L <ref-L>`
:ref:`M <ref-M>`
:ref:`N <ref-N>`
:ref:`O <ref-O>`
:ref:`P <ref-P>`
:ref:`Q <ref-Q>`
:ref:`R <ref-R>`
:ref:`S <ref-S>`
:ref:`T <ref-T>`
:ref:`U <ref-U>`
:ref:`V <ref-V>`
:ref:`W <ref-W>`
:ref:`X <ref-X>`
:ref:`Y <ref-Y>`
:ref:`Z <ref-Z>`

.. _ref-A:

**A**

.. [ABBR2012] \A. Abad, R. Barrio, F. Blesa, M. Rodriguez. Algorithm 924.
              *ACM Transactions on Mathematical Software*, *39* no. 1 (2012), 1-28.

.. [ADKF1970] \V. Arlazarov, E. Dinic, M. Kronrod,
              and I. Faradzev. 'On Economical Construction of the
              Transitive Closure of a Directed Graph.'
              Dokl. Akad. Nauk. SSSR No. 194 (in Russian), English
              Translation in Soviet Math Dokl. No. 11, 1970.

.. [ADKLPY2014] \M. R. Albrecht, B. Driessen, E. B. Kavun, G. Leander, C. Paar,
                and T. Yalcin, *Block ciphers - focus on the linear layer
                (feat. PRIDE)*; in CRYPTO, (2014), pp. 57-76.

.. [AH2002] \R. J. Aumann and S. Hart, Elsevier, eds. *Computing
            equilibria for two-person
            games*. http://www.maths.lse.ac.uk/personal/stengel/TEXTE/nashsurvey.pdf (2002)

.. [AHK2015] Karim Adiprasito, June Huh, and Eric Katz. *Hodge theory
             for combinatorial geometries*. :arxiv:`1511.02888`.

.. [AHMP2008] \J.-P. Aumasson, L. Henzen, W. Meier, and R. C-W Phan,
              *Sha-3 proposal blake*; in Submission to NIST, (2008).

.. [AHU1974] \A. Aho, J. Hopcroft, and J. Ullman. 'Chapter 6: Matrix
             Multiplication and Related Operations.' The Design and
             Analysis of Computer Algorithms. Addison-Wesley, 1974.

.. [AIKMMNT2001] \K. Aoki, T. Ichikawa, M. Kanda, M. Matsui, S. Moriai,
                 \J. Nakajima, and T. Tokita,
                 *Camellia: A 128-bit block cipher suitable for multiple
                 platforms - Design and analysis*; in SAC, (2000), pp. 39-56.

.. [Aj1996] \M. Ajtai. Generating hard instances of lattice problems
            (extended abstract). STOC, pp. 99--108, ACM, 1996.


.. [AJL2011] Susumu Ariki, Nicolas Jacon, and Cedric Lecouvey.
             *The modular branching rule for affine Hecke algebras of type A*.
             Adv. Math. 228:481-526 (2011).

.. [Al1947] \A. A. Albert, *A Structure Theory for Jordan
            Algebras*. Annals of Mathematics, Second Series, Vol. 48,
            No. 3 (Jul., 1947), pp. 546--567.

.. [AL1978] \A. O. L. Atkin and Wen-Ch'ing Winnie Li, Twists of
            newforms and pseudo-eigenvalues of `W`-operators.
            Inventiones math. 48 (1978), 221-243.

.. [AL2015] \M. Aguiar and A. Lauve, *The characteristic polynomial of
            the Adams operators on graded connected Hopf
            algebras*. Algebra Number Theory, v.9, 2015, n.3, 2015.

.. [AM1974] \J. F. Adams and H. R. Margolis, "Sub-Hopf-algebras of the
            Steenrod algebra," Proc. Cambridge Philos. Soc. 76 (1974),
            45-52.

.. [Ap1997] \T. Apostol, Modular functions and Dirichlet series in
            number theory, Springer, 1997 (2nd ed), section 3.7--3.9.

.. [APR2001] George E. Andrews, Peter Paule, Axel Riese,
             *MacMahon's partition analysis: the Omega package*,
             European J. Combin. 22 (2001), no. 7, 887--904.

.. [Ar2006] \D. Armstrong. *Generalized noncrossing partitions and
            combinatorics of Coxeter groups*. Mem. Amer. Math. Soc., 2006.

.. [AR2012] \D. Armstrong and B. Rhoades. "The Shi arrangement and the
            Ish arrangement". Transactions of the American
            Mathematical Society 364 (2012),
            1509-1528. :arxiv:`1009.1655`

.. [AS-Bessel] \F. W. J. Olver: 9. Bessel Functions of Integer Order,
               in Abramowitz and Stegun: Handbook of Mathematical
               Functions. http://people.math.sfu.ca/~cbm/aands/page_355.htm

.. [AS-Spherical] \H. A. Antosiewicz: 10. Bessel Functions of
                  Fractional Order, in Abramowitz and Stegun: Handbook
                  of Mathematical Functions. http://people.math.sfu.ca/~cbm/aands/page_435.htm

.. [AS-Struve] \M. Abramowitz: 12. Struve Functions and Related
               Functions, in Abramowitz and Stegun: Handbook of
               Mathematical Functions. http://people.math.sfu.ca/~cbm/aands/page_495.htm

.. [AS1964] \M. Abramowitz and I. A. Stegun, *Handbook of Mathematical
            Functions*, National Bureau of Standards Applied
            Mathematics Series, 55. 1964. See also
            http://www.math.sfu.ca/~cbm/aands/.

.. [As2008] Sami Assaf. *A combinatorial realization of Schur-Weyl
            duality via crystal graphs and dual equivalence
            graphs*. FPSAC 2008, 141-152, Discrete
            Math. Theor. Comput. Sci. Proc., AJ, Assoc. Discrete
            Math. Theor. Comput. Sci., (2008). :arxiv:`0804.1587v1`

.. [AS2011] \R.B.J.T Allenby and A. Slomson, "How to count", CRC Press (2011)

.. [ASD1971] \A. O. L. Atkin and H. P. F. Swinnerton-Dyer, "Modular
             forms on noncongruence subgroups", Proc. Symp. Pure
             Math., Combinatorics (T. S. Motzkin, ed.), vol. 19, AMS,
             Providence 1971

.. [Av2000] \D. Avis, *A revised implementation of the reverse search
            vertex enumeration algorithm.* Polytopes-combinatorics and
            computation. Birkhauser Basel, 2000.

.. [Ava2017] \R. Avanzi,
             *The QARMA block cipher family*; in ToSC, (2017.1), pp. 4-44.

.. _ref-B:

**B**

.. [Ba1994] Kaushik Basu. *The Traveler's Dilemma: Paradoxes of
            Rationality in Game Theory*. The American Economic Review
            (1994): 391-395.

.. [BAK1998] \E. Biham, R. J. Anderson, and L. R. Knudsen,
             *Serpent: A new block cipher proposal*; in FSE, (1998), pp. 222-238.

.. [Bar1970] Barnette, "Diagrams and Schlegel diagrams", in
             Combinatorial Structures and Their Applications,
             Proc. Calgary Internat. Conference 1969, New York, 1970,
             Gordon and Breach.

.. [Bar2006] \G. Bard. 'Accelerating Cryptanalysis with the Method of
             Four Russians'. Cryptography E-Print Archive
             (http://eprint.iacr.org/2006/251.pdf), 2006.

.. [BB1997] Mladen Bestvina and Noel Brady. *Morse theory and
            finiteness properties of groups*. Invent. Math. **129**
            (1997). No. 3,
            445-470. www.math.ou.edu/~nbrady/papers/morse.ps.

.. [BB2009] Tomas J. Boothby and Robert W. Bradshaw. *Bitslicing and
            the Method of Four Russians Over Larger Finite
            Fields*. arXiv:0901.1413v1, 2009. :arxiv:`0901.1413`

.. [BBISHAR2015] \S. Banik, A. Bogdanov, T. Isobe, K. Shibutani, H. Hiwatari,
                 \T. Akishita, and F. Regazzoni,
                 *Midori: A block cipher for low energy*; in ASIACRYPT, (2015), pp. 411-436.

.. [BBKMW2013] \B. Bilgin, A. Bogdanov, M, Knezevic, F. Mendel, and Q. Wang,
               *Fides: Lightweight authenticated cipher with side-channel resistance
               for constrained hardware*; in CHES, (2013), pp. 142-158.

.. [BBLSW1999] Babson, Bjorner, Linusson, Shareshian, and Welker,
               "Complexes of not i-connected graphs," Topology 38
               (1999), 271-299

.. [BPPSST2017] Banik, Pandey, Peyrin, Sasaki, Sim, and Todo,
                GIFT : A Small Present Towards Reaching the Limit of Lightweight
                Encryption. *Cryptographic Hardware and Embedded Systems - CHES 2017*,
                2017.

.. [BBS1982] \L. Blum, M. Blum, and M. Shub. Comparison of Two
             Pseudo-Random Number Generators. *Advances in Cryptology:
             Proceedings of Crypto '82*, pp.61--78, 1982.

.. [BBS1986] \L. Blum, M. Blum, and M. Shub. A Simple Unpredictable
             Pseudo-Random Number Generator. *SIAM Journal on
             Computing*, 15(2):364--383, 1986.

.. [BIANCO] \L. Bianco, P. Dell‘Olmo, S. Giordani
            An Optimal Algorithm to Find the Jump Number of Partially Ordered Sets
            Computational Optimization and Applications,
            1997, Volume 8, Issue 2, pp 197--210,
            :doi:`10.1023/A:1008625405476`

.. [BC1977] \R. E. Bixby, W. H. Cunningham, Matroids, Graphs, and
            3-Connectivity. In Graph theory and related topics
            (Proc. Conf., Univ. Waterloo, Waterloo, ON, 1977), 91-103

.. [BC2003] \A. Biryukov and C. D. Canniere *Block Ciphers and Systems
            of Quadratic Equations*; in Proceedings of Fast Software
            Encryption 2003; LNCS 2887; pp. 274-289,
            Springer-Verlag 2003.

.. [BC2012] Mohamed Barakat and Michael Cuntz. "Coxeter and
            crystallographic arrangements are inductively free."
            Adv. in Math. **229** Issue 1
            (2012). pp. 691-709. :doi:`10.1016/j.aim.2011.09.011`,
            :arxiv:`1011.4228`.

.. [BCCCNSY2010] Charles Bouillaguet, Hsieh-Chung Chen, Chen-Mou
                 Cheng, Tung Chou, Ruben Niederhagen, Adi Shamir, and
                 Bo-Yin Yang.    *Fast exhaustive search for
                 polynomial systems in GF(2)*. In Stefan Mangard and
                 François-Xavier Standaert, editors, CHES, volume 6225
                 of Lecture Notes in Computer Science, pages
                 203–218. Springer, 2010. pre-print available at
                 http://eprint.iacr.org/2010/313.pdf

.. [BCGKKKLNPRRTY2012] \J. Borghoff, A. Canteaut, T. Güneysu, E. B. Kavun, M. Knezevic,
                       \L. R. Knudsen, G. Leander, V. Nikov, C. Paar, C. Rechberger,
                       \P. Rombouts, S. S. Thomsen, and T. Yalcin,
                       *PRINCE - A low-latency block cipher for pervasive computing
                       applications*; in ASIACRYPT, (2012), pp. 208-225.

.. [BdJ2008] Besser, Amnon, and Rob de Jeu. "Li^(p)-Service? An Algorithm
             for Computing p-Adic Polylogarithms." Mathematics of Computation
             (2008): 1105-1134.

.. [BD2004] \M. Becker and A. Desoky.
            *A study of the DVD content scrambling system (CSS) algorithm*; in
            Proceedings of ISSPIT, (2004), pp. 353-356.

.. [BDP2013] Thomas Brüstle, Grégoire Dupont, Matthieu Pérotin
   *On Maximal Green Sequences*
   :arxiv:`1205.2050`

.. [BDMW2010] \K. A. Browning, J. F. Dillon, M. T. McQuistan, and A. J. Wolfe,
              *An APN permutation in dimension six*; in Finite Fields: Theory
              and Applications - FQ9, volume 518 of Contemporary Mathematics,
              pages 33–42. AMS, 2010.

.. [BeCoMe] Frits Beukers, Henri Cohen, Anton Mellit,
   *Finite hypergeometric functions*,
   :arxiv:`1505.02900`

.. [Bee] Robert A. Beezer, *A First Course in Linear Algebra*,
         http://linear.ups.edu/. Accessed 15 July 2010.

.. [Bel2011] Belarusian State University,
             *Information technologies. Data protection. Cryptograpic algorithms for
             encryption and integrity control*; in STB 34.101.31-2011, (2011).

.. [Benasque2009] Fernando Rodriguez Villegas, *The L-function of the quintic*,
   http://users.ictp.it/~villegas/hgm/benasque-2009-report.pdf

.. [Ber2008] \W. Bertram : *Differential Geometry, Lie Groups and
             Symmetric Spaces over General Base Fields and Rings*,
             Memoirs of the American Mathematical Society, vol. 192
             (2008); :doi:`10.1090/memo/0900`; :arxiv:`math/0502168`

.. [Ber1991] \C. Berger, "Une version effective du théorème de
             Hurewicz", https://tel.archives-ouvertes.fr/tel-00339314/en/.

.. [BeukersHeckman] \F. Beukers and \G. Heckman,
   *Monodromy for the hypergeometric function `{}_n F_{n-1}`*,
   Invent. Math. 95 (1989)

.. [BF1999] Thomas Britz, Sergey Fomin,
            *Finite posets and Ferrers shapes*,
            Advances in Mathematics 158, pp. 86-127 (2001),
            :arxiv:`math/9912126` (the arXiv version has fewer errors).

.. [BFZ2005] \A. Berenstein, \S. Fomin, and \A. Zelevinsky, *Cluster
             algebras. III. Upper bounds and double Bruhat cells*,
             Duke Math. J. 126 (2005), no. 1, 1–52.

.. [BG1980] \R. L. Bishop and S. L. Goldberg, *Tensor analysis on
            Manifolds*, Dover (New York) (1980)

.. [BG1985] \M. Blum and S. Goldwasser. An Efficient Probabilistic
            Public-Key Encryption Scheme Which Hides All Partial
            Information. In *Proceedings of CRYPTO 84 on Advances in
            Cryptology*, pp. 289--299, Springer, 1985.

.. [BG1988] \M. Berger & B. Gostiaux : *Differential Geometry:
            Manifolds, Curves and Surfaces*, Springer (New York)
            (1988); :doi:`10.1007/978-1-4612-1033-7`

.. [BH1994] \S. Billey, M. Haiman. *Schubert polynomials for the
            classical groups*. J. Amer. Math. Soc., 1994.

.. [BHS2008] Robert Bradshaw, David Harvey and William
             Stein. strassen_window_multiply_c. strassen.pyx, Sage
             3.0, 2008. http://www.sagemath.org

.. [Big1999] Stephen J. Bigelow. The Burau representation is not
             faithful for `n = 5`. Geom. Topol., 3:397--404, 1999.

.. [Big2003] Stephen J. Bigelow, The Lawrence-Krammer representation,
             Geometric Topology, 2001 Georgia International Topology
             Conference, AMS/IP Studies in Advanced Mathematics 35
             (2003). :arxiv:`math/0204057v1`

.. [Bir1975] \J. Birman. *Braids, Links, and Mapping Class Groups*,
             Princeton University Press, 1975

.. [Bj1980] Anders Björner,
            *Shellable and Cohen-Macaulay partially ordered sets*,
            Trans. Amer. Math. Soc. 260 (1980), 159-183,
            :doi:`10.1090/S0002-9947-1980-0570784-2`

.. [BJKLMPSSS2016] \C. Beierle, J. Jean, S. Kölbl, G. Leander, A. Moradi,
                   \T. Peyrin, Y. Sasaki, P. Sasdrich, and S. M. Sim,
                   *The SKINNY family of block ciphers and its low-latency
                   variant MANTIS*; in CRYPTO, (2016), pp. 123-153.

.. [BK1992] \U. Brehm and W. Kuhnel, "15-vertex triangulations of an
            8-manifold", Math. Annalen 294 (1992), no. 1, 167-193.

.. [BK2001] \W. Bruns and R. Koch, Computing the integral closure of an
            affine semigroup. Uni. Iaggelonicae Acta Math. 39, (2001),
            59-70

.. [BKK2000]  Georgia Benkart, Seok-Jin Kang, Masaki Kashiwara.
              *Crystal bases for the quantum superalgebra* `U_q(\mathfrak{gl}(m,n))`,
              J. Amer. Math. Soc. **13** (2000), no. 2, 295-331.

.. [BKLPPRSV2007]
            \A. Bogdanov, L. Knudsen, G. Leander, C. Paar, A. Poschmann,
            M. Robshaw, Y. Seurin, C. Vikkelsoe. *PRESENT: An Ultra-Lightweight
            Block Cipher*; in Proceedings of CHES 2007; LNCS 7427; pp. 450-466;
            Springer Verlag 2007; available at
            http://www.crypto.rub.de/imperia/md/content/texte/publications/conferences/present_ches2007.pdf

.. [BL2000] Anders Björner and Frank H. Lutz, "Simplicial manifolds,
            bistellar flips and a 16-vertex triangulation of the
            Poincaré homology 3-sphere", Experiment. Math. 9 (2000),
            no. 2, 275-289.

.. [BL2008] Corentin Boissy and Erwan Lanneau, "Dynamics and geometry
            of the Rauzy-Veech induction for quadratic differentials"
            (arxiv:0710.5614) to appear in Ergodic Theory and
            Dynamical Systems.

.. [BM1940] Becker, M. F., and Saunders MacLane. The minimum number of
            generators for inseparable algebraic extensions. Bulletin of the
            American Mathematical Society 46, no. 2 (1940): 182-186.

.. [BM2008] John Adrian Bondy and U.S.R. Murty, "Graph theory", Volume
            244 of Graduate Texts in Mathematics, 2nd edition, Springer, 2008.

.. [BM2003] Bazzi and Mitter, {\it Some constructions of codes from
            group actions}, (preprint March 2003, available on
            Mitter's MIT website).

.. [BM2012] \N. Bruin and A. Molnar, *Minimal models for rational
            functions in a dynamical setting*,
            LMS Journal of Computation and Mathematics, Volume 15
            (2012), pp 400-417.

.. [BN2008] Victor V. Batyrev and Benjamin Nill. Combinatorial aspects
            of mirror symmetry. In *Integer points in polyhedra ---
            geometry, number theory, representation theory, algebra,
            optimization, statistics*, volume 452 of *Contemp. Math.*,
            pages 35--66. Amer. Math. Soc., Providence,
            RI, 2008. arXiv:math/0703456v2 [math.CO].

.. [Bob2013] \J.W. Bober. Conditionally bounding analytic ranks of
             elliptic curves. ANTS
             10, 2013. http://msp.org/obs/2013/1-1/obs-v1-n1-p07-s.pdf

.. [Bo2009] Bosch, S., Algebra, Springer 2009

.. [BP1982] \H. Beker and F. Piper. *Cipher Systems: The Protection of
            Communications*. John Wiley and Sons, 1982.

.. [BP2000] \V. M. Bukhshtaber and T. E. Panov, "Moment-angle
            complexes and combinatorics of simplicial manifolds,"
            *Uspekhi Mat. Nauk* 55 (2000), 171--172.

.. [BP2015] \P. Butera and M. Pernici "Sums of permanental minors
            using Grassmann algebra", International Journal of Graph
            Theory and its Applications, 1 (2015),
            83–96. :arxiv:`1406.5337`

.. [BPRS2009] \J. Bastian, \T. Prellberg, \M. Rubey, \C. Stump, *Counting the
            number of elements in the mutation classes of `\tilde{A}_n`-quivers*;
            :arxiv:`0906.0487`

.. [BPU2016] Alex Biryukov, Léo Perrin, Aleksei Udovenko,
             *Reverse-Engineering the S-Box of Streebog, Kuznyechik and STRIBOBr1*; in
             EuroCrypt'16, pp. 372-402.

.. [Br1910] Bruckner, "Uber die Ableitung der allgemeinen Polytope und
            die nach Isomorphismus verschiedenen Typen der allgemeinen
            Achtzelle (Oktatope)", Verhand. Konik. Akad. Wetenschap,
            Erste Sectie, 10 (1910)

.. [Br2000] Kenneth S. Brown, *Semigroups, rings, and Markov chains*,
            :arxiv:`math/0006145v1`.


.. [BR2000a] \P. Barreto and V. Rijmen,
             *The ANUBIS Block Cipher*; in
             First Open NESSIE Workshop, (2000).

.. [BR2000b] \P. Barreto and V. Rijmen,
             *The Khazad legacy-level Block Cipher*; in
             First Open NESSIE Workshop, (2000).

.. [BR2000c] \P. Barreto and V. Rijmen,
             *The Whirlpool hashing function*; in
             First Open NESSIE Workshop, (2000).

.. [Br2016] *Bresenham's Line Algorithm*, Python, 26 December 2016.
            http://www.roguebasin.com/index.php?title=Bresenham%27s_Line_Algorithm

.. [Bruin-Molnar] \N. Bruin and A. Molnar, *Minimal models for rational
            functions in a dynamical setting*, 
            LMS Journal of Computation and Mathematics, Volume 15 (2012),
            pp 400-417.

.. [BS1996] Eric Bach, Jeffrey Shallit. *Algorithmic Number Theory,
            Vol. 1: Efficient Algorithms*. MIT Press, 1996. ISBN
            978-0262024051.

.. [BS2003] \I. Bouyukliev and J. Simonis, Some new results on optimal
            codes over `F_5`, Designs, Codes and Cryptography 30,
            no. 1 (2003): 97-111,
            http://www.moi.math.bas.bg/moiuser/~iliya/pdf_site/gf5srev.pdf.

.. [BS2011] \E. Byrne and A. Sneyd, On the Parameters of Codes with
            Two Homogeneous Weights. WCC 2011-Workshop on coding and
            cryptography,
            pp. 81-90. 2011. https://hal.inria.fr/inria-00607341/document

.. [BS2012] Jonathan Bloom and Dan Saracino, *Modified growth
            diagrams, permutation pivots, and the BWX map `Phi^*`*,
            Journal of Combinatorial Theory, Series A Volume 119,
            Number 6 (2012), pp. 1280-1298.

.. [BSS2009] David Bremner, Mathieu Dutour Sikiric, Achill Schuermann:
             Polyhedral representation conversion up to symmetries,
             Proceedings of the 2006 CRM workshop on polyhedral
             computation, AMS/CRM Lecture Notes, 48 (2009),
             45-71. http://arxiv.org/abs/math/0702239

.. [BSV2010] \M. Bolt, S. Snoeyink, E. Van Andel. "Visual
             representation of the Riemann map and Ahlfors map via the
             Kerzman-Stein equation". Involve 3-4 (2010), 405-420.

.. [BW1996] Anders Bjorner and Michelle L. Wachs. *Shellable nonpure
            complexes and posets. I*. Trans. of
            Amer. Math. Soc. **348** No. 4. (1996)

.. [BZ01] \A. Berenstein, A. Zelevinsky
          *Tensor product multiplicities, canonical bases
          and totally positive varieties*
          Invent. Math. **143** No. 1. (2002), 77-128.

.. _ref-C:

**C**

.. [Car1972] \R. W. Carter. *Simple groups of Lie type*, volume 28 of
             Pure and Applied Mathematics. John Wiley and Sons, 1972.

.. [CS1996] \G. Call and J. Silverman. Computing the Canonical Height on
            K3 Surfaces. Mathematics of Comp. , 65 (1996), 259-290.

.. [CB2007] Nicolas Courtois, Gregory V. Bard: Algebraic Cryptanalysis
            of the Data Encryption Standard, In 11-th IMA Conference,
            Cirencester, UK, 18-20 December 2007, Springer
            LNCS 4887. See also http://eprint.iacr.org/2006/402/.

.. [CC1982] Chottin and R. Cori, *Une preuve combinatoire de la
            rationalité d'une série génératrice associée
            aux arbres*, RAIRO, Inf. Théor. 16, 113--128 (1982)

.. [CDL2015] \A. Canteaut, Sebastien Duval, Gaetan Leurent
             *Construction of Lightweight S-Boxes using Feistel and
             MISTY Structures*; in Proceedings of SAC 2015; LNCS 9566;
             pp. 373-393; Springer-Verlag 2015; available at
             http://eprint.iacr.org/2015/711.pdf

.. [CE2001] Raul Cordovil and Gwihen Etienne. *A note on the
            Orlik-Solomon algebra*. Europ. J. Combinatorics. **22**
            (2001). pp. 165-170. http://www.math.ist.utl.pt/~rcordov/Ce.pdf

.. [Cer1994] \D. P. Cervone, "Vertex-minimal simplicial immersions of
             the Klein bottle in three-space", Geom. Ded. 50 (1994)
             117-141,
             http://www.math.union.edu/~dpvc/papers/1993-03.kb/vmkb.pdf.

.. [CEW2011] Georgios Chalkiadakis, Edith Elkind, and Michael
             Wooldridge. *Computational Aspects of Cooperative Game
             Theory*. Morgan & Claypool Publishers, (2011). ISBN
             9781608456529, :doi:`10.2200/S00355ED1V01Y201107AIM016`.

.. [CGW2013] Daniel Cabarcas, Florian Göpfert, and Patrick
             Weiden. Provably Secure LWE-Encryption with Uniform
             Secret. Cryptology ePrint Archive, Report 2013/164. 2013.
             2013/164. http://eprint.iacr.org/2013/164

.. [CGMRV16] \A. Conte, R. Grossi, A. Marino, R. Rizzi, L. Versari,
             "Directing Road Networks by Listing Strong Orientations.",
             Combinatorial Algorithms, Proceedings of 27th International Workshop,
             IWOCA 2016, August 17-19, 2016, pages 83--95.

.. [Ch2012] Cho-Ho Chu. *Jordan Structures in Geometry and
            Analysis*. Cambridge University Press, New
            York. 2012. IBSN 978-1-107-01617-0.

.. [Cha92] Chameni-Nembua C. and Monjardet B.
           *Les Treillis Pseudocomplémentés Finis*
           Europ. J. Combinatorics (1992) 13, 89-107.

.. [ChLi] \F. Chapoton and M. Livernet, *Pre-Lie algebras and the rooted trees
          operad*, International Math. Research Notices (2001) no 8, pages 395-408.
          Preprint: :arxiv:`math/0002069v2`.

.. [Cha2006] Ruth Charney. *An introduction to right-angled Artin
             groups*. http://people.brandeis.edu/~charney/papers/RAAGfinal.pdf,
             :arxiv:`math/0610668`.

.. [ChenDB] Eric Chen, Online database of two-weight codes,
            http://moodle.tec.hkr.se/~chen/research/2-weight-codes/search.php

.. [CHK2001] Keith D. Cooper, Timothy J. Harvey and Ken Kennedy. *A
             Simple, Fast Dominance Algorithm*, Software practice and
             Experience, 4:1-10 (2001).
             http://www.hipersoft.rice.edu/grads/publications/dom14.pdf

.. [CK1999] David A. Cox and Sheldon Katz. *Mirror symmetry and
            algebraic geometry*, volume 68 of *Mathematical Surveys
            and Monographs*. American Mathematical Society,
            Providence, RI, 1999.

.. [CK2001] \M. Casella and W. Kühnel, "A triangulated K3 surface with
            the minimum number of vertices", Topology 40 (2001),
            753--772.

.. [CKS1999] Felipe Cucker, Pascal Koiran, and Stephen Smale. *A polynomial-time
             algorithm for diophantine equations in one variable*, J. Symbolic
             Computation 27 (1), 21-29, 1999.

.. [CK2015] \J. Campbell and V. Knight. *On testing degeneracy of
            bi-matrix
            games*. http://vknight.org/unpeudemath/code/2015/06/25/on_testing_degeneracy_of_games/ (2015)

.. [CL2013] Maria Chlouveraki and Sofia Lambropoulou. *The
            Yokonuma-Hecke algebras and the HOMFLYPT
            polynomial*. (2015) :arxiv:`1204.1871v4`.

.. [CLRS2001] Thomas H. Cormen, Charles E. Leiserson, Ronald L. Rivest
              and Clifford Stein, *Section 22.4: Topological sort*,
              Introduction to Algorithms (2nd ed.), MIT Press and
              McGraw-Hill, 2001, 549-552, ISBN 0-262-03293-7.

.. [CLS2011] David A. Cox, John Little, and Hal Schenck. *Toric
             Varieties*. Volume 124 of *Graduate Studies in
             Mathematics*. American Mathematical Society, Providence,
             RI, 2011.

.. [CMO2011] \C. Chun, D. Mayhew, J. Oxley, A chain theorem for
             internally 4-connected binary matroids. J. Combin. Theory
             Ser. B 101 (2011), 141-189.

.. [CMO2012] \C. Chun, D. Mayhew, J. Oxley,  Towards a splitter
             theorem for internally 4-connected binary
             matroids. J. Combin. Theory Ser. B 102 (2012), 688-700.

.. [CMR2005] C\. Cid, S\. Murphy, M\. Robshaw *Small Scale Variants of
             the AES*\; in Proceedings of Fast Software Encryption
             2005\; LNCS 3557\; Springer Verlag 2005\; available at
             http://www.isg.rhul.ac.uk/~sean/smallAES-fse05.pdf

.. [CMR2006] C\. Cid, S\. Murphy, and M\. Robshaw *Algebraic Aspects
             of the Advanced Encryption Standard*\; Springer Verlag
             2006

.. [CMT2003] \A. M. Cohen, S. H. Murray, D. E. Talyor.
             *Computing in groups of Lie type*.
             Mathematics of Computation. **73** (2003), no 247. pp. 1477--1498.
             http://www.win.tue.nl/~amc/pub/papers/cmt.pdf

.. [Co1984] \J. Conway, Hexacode and tetracode - MINIMOG and
            MOG. *Computational group theory*, ed. M. Atkinson,
            Academic Press, 1984.

<<<<<<< HEAD
.. [Co1999] John Conway, Neil Sloan. *Sphere Packings, Lattices and Groups*,
            Springer Verlag 1999.

.. [Coh1993] Henri Cohen. A Course in Computational Number
=======
.. [Coh1993] Henri Cohen. A Course in Computational Algebraic Number
>>>>>>> 18bd03cf
             Theory. Graduate Texts in Mathematics 138. Springer, 1993.

.. [Coh2007] Henri Cohen, Number Theory,
             Volume II.  Graduate Texts in Mathematics 240. Springer, 2007.

.. [Col2013] Julia Collins. *An algorithm for computing the Seifert
             matrix of a link from a braid
             representation*. (2013). http://www.maths.ed.ac.uk/~jcollins/SeifertMatrix/SeifertMatrix.pdf

.. [Con] Keith Conrad, *Groups of order 12*,
         http://www.math.uconn.edu/~kconrad/blurbs/grouptheory/group12.pdf,
         accessed 21 October 2009.

.. [Con2013] Keith Conrad: *Exterior powers*,
             `http://www.math.uconn.edu/~kconrad/blurbs/ <http://www.math.uconn.edu/~kconrad/blurbs/>`_

.. [Con2015] Keith Conrad: *Tensor products*,
             `http://www.math.uconn.edu/~kconrad/blurbs/ <http://www.math.uconn.edu/~kconrad/blurbs/>`_

.. [CP2001] John Crisp and Luis Paris. *The solution to a conjecture
            of Tits on the subgroup generated by the squares of the
            generators of an Artin group*. Invent. Math. **145**
            (2001). No 1, 19-36. :arxiv:`math/0003133`.

.. [CPdA2014] Maria Chlouveraki and Loic Poulain
              d'Andecy. *Representation theory of the Yokonuma-Hecke
              algebra*. (2014) :arxiv:`1302.6225v2`.

.. [CR1962] Curtis, Charles W.; Reiner, Irving "Representation theory
            of finite groups and associative algebras." Pure and
            Applied Mathematics, Vol. XI Interscience Publishers, a
            division of John Wiley & Sons, New York-London 1962, pp
            545--547

.. [Cre1997] \J. E. Cremona, *Algorithms for Modular Elliptic
             Curves*. Cambridge University Press, 1997.

.. [Cre2003] Cressman, Ross. *Evolutionary dynamics and extensive form
            games*. MIT Press, 2003.

.. [Crossproduct] Algebraic Properties of the Cross Product
                  :wikipedia:`Cross_product`

.. [CS1986] \J. Conway and N. Sloane. *Lexicographic codes:
            error-correcting codes from game theory*, IEEE
            Trans. Infor. Theory **32** (1986) 337-348.

.. [Cu1984] \R. Curtis, The Steiner system `S(5,6,12)`, the Mathieu
            group `M_{12}`, and the kitten. *Computational group
            theory*, ed. M. Atkinson, Academic Press, 1984.

.. [Cun1986] \W. H. Cunningham, Improved Bounds for Matroid Partition
             and Intersection Algorithms. SIAM Journal on Computing
             1986 15:4, 948-957

.. _ref-D:

**D**

.. [Dat2007] Basudeb Datta, "Minimal triangulations of
             manifolds", J. Indian Inst. Sci. 87 (2007), no. 4,
             429-449.

.. [Dav1997] B.A. Davey, H.A. Priestley,
             *Introduction to Lattices and Order*,
             Cambridge University Press, 1997.

.. [DCSW2008] \C. De Canniere, H. Sato, D. Watanabe,
              *Hash Function Luffa: Specification*; submitted to
              NIST SHA-3 Competition, 2008. Available at
              http://www.sdl.hitachi.co.jp/crypto/luffa/

.. [DCW2016] Dan-Cohen, Ishai, and Stefan Wewers. "Mixed Tate motives and the
             unit equation." International Mathematics Research Notices
             2016.17 (2016): 5291-5354.

.. [Dec1998] \W. Decker and T. de Jong. Groebner Bases and Invariant
             Theory in Groebner Bases and Applications. London
             Mathematical Society Lecture Note Series No. 251. (1998)
             61--89.

.. [DEMS2016] \C. Dobraunig, M. Eichlseder, F. Mendel, and M. Schläffer,
              *Ascon v1.2*; in CAESAR Competition, (2016).

.. [DDLL2013] Léo Ducas, Alain Durmus, Tancrède Lepoint and Vadim
              Lyubashevsky. *Lattice Signatures and Bimodal
              Gaussians*; in Advances in Cryptology – CRYPTO 2013;
              Lecture Notes in Computer Science Volume 8042, 2013, pp
              40-56 http://www.di.ens.fr/~lyubash/papers/bimodal.pdf

.. [De1973] \P. Delsarte, An algebraic approach to the association
            schemes of coding theory, Philips Res. Rep., Suppl.,
            vol. 10, 1973.

.. [De1974] \M. Demazure, Desingularisation des varietes de Schubert,
            Ann. E. N. S., Vol. 6, (1974), p. 163-172

.. [Deh2011] \P. Dehornoy, Le probleme d'isotopie des tresses, in
             Leçons mathématiques de Bordeaux, vol. 4, pages 259-300,
             Cassini (2011).

.. [deG2000] Willem A. de Graaf. *Lie Algebras: Theory and Algorithms*.
             North-Holland Mathematical Library. (2000).
             Elsevier Science B.V.

.. [Deo1987a] \V. Deodhar, A splitting criterion for the Bruhat
              orderings on Coxeter groups. Comm. Algebra,
              15:1889-1894, 1987.

.. [Deo1987b] \V.V. Deodhar, On some geometric aspects of Bruhat
              orderings II. The parabolic analogue of Kazhdan-Lusztig
              polynomials, J. Alg. 111 (1987) 483-506.

.. [Dev2005] Devaney, Robert L. *An Introduction to Chaotic Dynamical Systems.*
             Boulder: Westview, 2005, 331.

.. [DGRB2010] David Avis, Gabriel D. Rosenberg, Rahul Savani, Bernhard
              von Stengel. *Enumeration of Nash equilibria for
              two-player games.*
              http://www.maths.lse.ac.uk/personal/stengel/ETissue/ARSvS.pdf (2010)

.. [DHSW2003] Dumas, Heckenbach, Saunders, Welker, "Computing
              simplicial homology based on efficient Smith normal form
              algorithms," in "Algebra, geometry, and software
              systems" (2003), 177-206.

.. [DI1989]  Dan Gusfield and Robert W. Irving. *The stable marriage
             problem: structure and algorithms*. Vol. 54. Cambridge:
             MIT press, 1989.

.. [DI1995] \F. Diamond and J. Im, Modular forms and modular curves.
            In: V. Kumar Murty (ed.), Seminar on Fermat's Last Theorem
            (Toronto, 1993-1994), 39-133.  CMS Conference
            Proceedings 17.  American Mathematical Society, 1995.

.. [Dil1940] Lattice with Unique Irreducible Decompositions
             \R. P. Dilworth, 1940 (Annals of Mathematics 41, 771-777)
             With comments by B. Monjardet
             http://cams.ehess.fr/docannexe.php?id=1145

.. [Di2000] \L. Dissett, Combinatorial and computational aspects of
            finite geometries, 2000,
            https://tspace.library.utoronto.ca/bitstream/1807/14575/1/NQ49844.pdf

.. [DLHK2007] \J. A. De Loera, D. C. Haws, M. Köppe, Ehrhart
              polynomials of matroid polytopes and
              polymatroids. Discrete & Computational Geometry, Volume
              42, Issue 4. :arxiv:`0710.4346`,
              :doi:`10.1007/s00454-008-9120-8`

.. [DLMF-Bessel] \F. W. J. Olver and L. C. Maximon: 10. Bessel
                 Functions, in NIST Digital Library of Mathematical
                 Functions. http://dlmf.nist.gov/10

.. [DLMF-Error] \N. M. Temme: 7. Error Functions, Dawson’s and Fresnel
                 Integrals, in NIST Digital Library of Mathematical
                 Functions. http://dlmf.nist.gov/7

.. [DLMF-Struve] \R. B. Paris: 11. Struve and Related Functions, in
                 NIST Digital Library of Mathematical
                 Functions. http://dlmf.nist.gov/11

.. [DLRS2010] De Loera, Rambau and Santos, "Triangulations: Structures
              for Algorithms and Applications", Algorithms and
              Computation in Mathematics, Volume 25, Springer, 2011.

.. [DN1990] Claude Danthony and Arnaldo Nogueira "Measured foliations
            on nonorientable surfaces", Annales scientifiques de
            l'Ecole Normale Superieure, Ser. 4, 23, no. 3 (1990) p
            469-494

.. [Do2009] \P. Dobcsanyi et
            al. DesignTheory.org. http://designtheory.org/database/

.. [DPV2001] \J. Daemen, M. Peeters, and G. Van Assche,
             *Bitslice ciphers and power analysis attacks*; in FSE, (2000), pp. 134-149.

.. [DP2008] Jean-Guillaume Dumas and Clement Pernet. Memory efficient
            scheduling of Strassen-Winograd's matrix multiplication
            algorithm. arXiv:0707.2347v1, 2008.

.. [DPVAR2000] \J. Daemen, M. Peeters, G. Van Assche, and V. Rijmen,
               *Nessie proposal: NOEKEON*; in First Open NESSIE Workshop, (2000).

.. [DR2002] Joan Daemen, Vincent Rijmen. *The Design of
            Rijndael*. Springer-Verlag Berlin Heidelberg, 2002.

.. [Dro1987] Carl Droms. *Isomorphisms of graph groups*. Proc. of the
             Amer. Math. Soc. **100**
             (1987). No 3. http://educ.jmu.edu/~dromscg/vita/preprints/Isomorphisms.pdf

.. [Du2003] \I. Duursma, "Extremal weight enumerators and
            ultraspherical polynomials", Discrete Mathematics 268
            (2003), 103–127.

.. [Du2009] Du Ye. *On the Complexity of Deciding Degeneracy in
            Games*. http://arxiv.org/pdf/0905.3012v1.pdf (2009)

.. [DW1995] Andreas W.M. Dress and Walter Wenzel, *A Simple Proof of
            an Identity Concerning Pfaffians of Skew Symmetric
            Matrices*, Advances in Mathematics, volume 112, Issue 1,
            April 1995,
            pp. 120-134. http://www.sciencedirect.com/science/article/pii/S0001870885710298

.. [DW2007] \I. Dynnikov and B. Wiest, On the complexity of
            braids, J. Europ. Math. Soc. 9 (2007)

.. _ref-E:

**E**

.. [Eb1989] \W. Eberly, "Computations for algebras and group
            representations". Ph.D. Thesis, University of
            Toronto, 1989. http://www.cpsc.ucalgary.ca/~eberly/Research/Papers/phdthesis.pdf

.. [Ed1974] \A. R. Edmonds, 'Angular Momentum in Quantum Mechanics',
            Princeton University Press (1974)

.. [Eh2013] Ehrhardt, Wolfgang. "The AMath and DAMath Special
            Functions: Reference Manual and Implementation Notes,
            Version
            1.3". 2013. http://www.wolfgang-ehrhardt.de/specialfunctions.pdf.

.. [EM2001] Pavel Etingof and Xiaoguang Ma.
            *Lecture notes on Cherednik algebras*.
            http://www-math.mit.edu/~etingof/73509.pdf :arXiv:`1001.0432`.

.. [EP2013] David Einstein, James Propp. *Combinatorial,
            piecewise-linear, and birational homomesy for products of
            two chains*. :arxiv:`1310.5294v1`.

.. [EP2013b] David Einstein, James Propp. *Piecewise-linear and
             birational toggling*. Extended abstract for
             FPSAC 2014. http://faculty.uml.edu/jpropp/fpsac14.pdf

.. [ERH2015] Jorge Espanoza and Steen Ryom-Hansen. *Cell structures
             for the Yokonuma-Hecke algebra and the algebra of braids
             and ties*. (2015) :arxiv:`1506.00715`.

.. [ESSS2012] \D. Engels, M.-J. O. Saarinen, P. Schweitzer, and E. M. Smith,
              *The Hummingbird-2 lightweight authenticated encryption algorithm*; in
              RFIDSec, (2011), pp. 19-31.

.. [ETS2006a] ETSI/Sage,
              *Specification of the 3GPP Confidentiality and Integrity Algorithms
              UEA2 & UIA2*; in Document 5: Design and Evaluation Report, (2006).

.. [ETS2011] ETSI/Sage,
             *Specification of the 3GPP Confidentiality and Integrity Algorithms
             128-EEA3 & 128-EIA3*; in Document 4: Design and Evaluation Report, (2011).

.. [Ewa1996] Ewald, "Combinatorial Convexity and Algebraic Geometry",
             vol. 168 of Graduate Texts in Mathematics, Springer, 1996

.. [EZ1950] \S. Eilenberg and J. Zilber, "Semi-Simplicial Complexes
            and Singular Homology", Ann. Math. (2) 51 (1950), 499-513.

.. [EPW14] Ben Elias, Nicholas Proudfoot, and Max Wakefield.
           *The Kazhdan-Lusztig polynomial of a matroid*. 2014.
           :arxiv:`1412.7408`.

.. _ref-F:

**F**

.. [Fedorov2015] Roman Fedorov, *Variations of Hodge structures for hypergeometric
   differential operators and parabolic Higgs bundles*,
   :arxiv:`1505.01704`

.. [Fe1997] Stefan Felsner, "On the Number of Arrangements of
            Pseudolines", Proceedings SoCG 96, 30-37. Discrete &
            Computational Geometry 18 (1997),
            257-267. http://page.math.tu-berlin.de/~felsner/Paper/numarr.pdf

.. [FT00] Stefan Felsner, William T. Trotter,
          Dimension, Graph and Hypergraph Coloring,
          Order,
          2000, Volume 17, Issue 2, pp 167-177,
          http://link.springer.com/article/10.1023%2FA%3A1006429830221

.. [Fe2012] Hans L. Fetter, "A Polyhedron Full of Surprises",
            Mathematics Magazine 85 (2012), no. 5, 334-342.

.. [Fed2015] Federal Agency on Technical Regulation and Metrology (GOST),
             GOST R 34.12-2015, (2015)

.. [Feu2009] \T. Feulner. The Automorphism Groups of Linear Codes and
             Canonical Representatives of Their Semilinear Isometry
             Classes. Advances in Mathematics of Communications 3 (4),
             pp. 363-383, Nov 2009

.. [Feu2013] Feulner, Thomas, "Eine kanonische Form zur Darstellung
             aequivalenter Codes -- Computergestuetzte Berechnung und
             ihre Anwendung in der Codierungstheorie, Kryptographie
             und Geometrie", Dissertation, University of
             Bayreuth, 2013.

.. [FH2015] \J. A. de Faria, B. Hutz. Combinatorics of Cycle Lengths on
            Wehler K3 Surfaces over finite fields. New Zealand Journal
            of Mathematics 45 (2015), 19–31.

.. [FM2014] Cameron Franc and Marc Masdeu, "Computing fundamental
            domains for the Bruhat-Tits tree for GL_2(Qp), p-adic
            automorphic forms, and the canonical embedding of Shimura
            curves". LMS Journal of Computation and Mathematics
            (2014), volume 17, issue 01, pp. 1-23.

.. [FMV2014] Xander Faber, Michelle Manes, and Bianca Viray. Computing
             Conjugating Sets and Automorphism Groups of Rational Functions.
             Journal of Algebra, 423 (2014), 1161-1190.

.. [Fom1994] Sergey V. Fomin, "Duality of graded graphs". Journal of
             Algebraic Combinatorics Volume 3, Number 4 (1994),
             pp. 357-404.

.. [Fom1995] Sergey V. Fomin, "Schensted algorithms for dual graded
             graphs". Journal of Algebraic Combinatorics Volume 4,
             Number 1 (1995), pp. 5-45.

.. [FOS2010] \G. Fourier, M. Okado, A. Schilling. *Perfectness of
             Kirillov-Reshetikhin crystals for nonexceptional types*.
             Contemp. Math. 506 (2010) 127-143 ( :arxiv:`0811.1604` )

.. [FP1996] Komei Fukuda, Alain Prodon: Double Description Method
            Revisited, Combinatorics and Computer Science, volume 1120
            of Lecture Notes in Computer Science, page
            91-111. Springer (1996)

.. [FR1985] Friedl, Katalin, and Lajos Rónyai. "Polynomial time
            solutions of some problems of computational
            algebra". Proceedings of the seventeenth annual ACM
            symposium on Theory of computing. ACM, 1985.

.. [FRT1990] Faddeev, Reshetikhin and Takhtajan.
             *Quantization of Lie Groups and Lie Algebras*.
             Leningrad Math. J. vol. **1** (1990), no. 1.

.. [FS2009] Philippe Flajolet and Robert Sedgewick,
            `Analytic combinatorics <http://algo.inria.fr/flajolet/Publications/AnaCombi/book.pdf>`_.
            Cambridge University Press, Cambridge, 2009.
            See also the `Errata list <http://ac.cs.princeton.edu/errata/>`_.

.. [FST2012] \A. Felikson, \M. Shapiro, and \P. Tumarkin, *Cluster Algebras of
            Finite Mutation Type Via Unfoldings*, Int Math Res Notices (2012)
            2012 (8): 1768-1804.

.. [Fu1993] Wiliam Fulton, *Introduction to Toric Varieties*,
            Princeton University Press, 1993.

.. [FY2004] Eva Maria Feichtner and Sergey Yuzvinsky. *Chow rings of
            toric varieties defined by atomic lattices*. Inventiones
            Mathematicae. **155** (2004), no. 3, pp. 515-536.

.. [FZ2007] \S. Fomin and \A. Zelevinsky, *Cluster algebras IV. Coefficients*,
            Compos. Math. 143 (2007), no. 1, 112-164.

.. _ref-G:

**G**

.. [Ga02] Shuhong Gao, A new algorithm for decoding Reed-Solomon
          Codes, January 31, 2002

.. [Gambit] Richard D. McKelvey, Andrew M. McLennan, and
            Theodore L. Turocy, *Gambit: Software Tools for Game
            Theory, Version 13.1.2.*. http://www.gambit-project.org
            (2014).

.. [Gar2015] \V. Garg *Introduction to Lattice Theory with Computer
             Science Applications* (2015), Wiley.

.. [GDR1999] \R. González-Díaz and P. Réal, *A combinatorial method
             for computing Steenrod squares* in J. Pure Appl. Algebra
             139 (1999), 89-108.

.. [GDR2003] \R. González-Díaz and P. Réal, *Computation of cohomology
             operations on finite simplicial complexes* in Homology,
             Homotopy and Applications 5 (2003), 83-93.

.. [Ge2005] Loukas Georgiadis, *Linear-Time Algorithms for Dominators
            and Related Problems*, PhD thesis, Princetown University,
            TR-737-05, (2005).
            ftp://ftp.cs.princeton.edu/reports/2005/737.pdf

.. [GG2012] Jim Geelen and Bert Gerards, Characterizing graphic
            matroids by a system of linear equations,
            submitted, 2012. Preprint:
            http://www.gerardsbase.nl/papers/geelen_gerards=testing-graphicness%5B2013%5D.pdf

.. [GGD2011] \E. Girondo, \G. Gonzalez-Diez, *Introduction to Compact
             Riemann surfaces and Dessins d'enfant*, (2011)
             London Mathematical Society, Student Text 79.

.. [GGNS2013] \B. Gerard, V. Grosso, M. Naya-Plasencia, and F.-X. Standaert,
              *Block ciphers that are easier to mask: How far can we go?*; in
              CHES, (2013), pp. 383-399.

.. [GGOR2003] \V. Ginzberg, N. Guay, E. Opdam, R. Rouquier.
              *On the category `\mathcal{O}` for rational Cherednik algebras*.
              Invent. Math. **154** (2003). :arxiv:`math/0212036`.

.. [GHJV1994] \E. Gamma, R. Helm, R. Johnson, J. Vlissides, *Design
              Patterns: Elements of Reusable Object-Oriented
              Software*. Addison-Wesley (1994). ISBN 0-201-63361-2.

.. [GK2013] Roland Grinis and Alexander Kasprzyk, Normal forms of
            convex lattice polytopes, arXiv:1301.6641

.. [GKZ1994] Gelfand, I. M.; Kapranov, M. M.; and
             Zelevinsky, A. V. "Discriminants, Resultants and
             Multidimensional Determinants" Birkhauser 1994

.. [GL1996] \G. Golub and C. van Loan. *Matrix Computations*. 3rd
            edition, Johns Hopkins Univ. Press, 1996.

.. [GLSVJGK2014] \V. Grosso, G. Leurent, F.-X. Standaert, K. Varici,
                 \F. D. A. Journault, L. Gaspar, and S. Kerckhof,
                 *SCREAM & iSCREAM Side-Channel Resistant Authenticated Encryption
                 with Masking*; in CAESAR Competition, (2014).

.. [GM2002] Daniel Goldstein and Andrew Mayer. On the equidistribution
            of Hecke points. Forum Mathematicum, 15:2, pp. 165--189,
            De Gruyter, 2003.

.. [GNL2011] \Z. Gong, S. Nikova, and Y. W. Law,
             *KLEIN: A new family of lightweight block ciphers*; in
             RFIDSec, (2011), p. 1-18.

.. [Go1967] Solomon Golomb, Shift register sequences, Aegean Park
            Press, Laguna Hills, Ca, 1967

.. [God1968] \R. Godement: *Algebra*, Hermann (Paris) / Houghton Mifflin
             (Boston) (1968)

.. [Gor1980] Daniel Gorenstein, Finite Groups (New York: Chelsea
             Publishing, 1980)

.. [Gor2009] Alexey G. Gorinov, "Combinatorics of double cosets and
             fundamental domains for the subgroups of the modular
             group", preprint :arxiv:`0901.1340`

.. [GPV2008] Craig Gentry, Chris Peikert, Vinod Vaikuntanathan. *How
             to Use a Short Basis: Trapdoors for Hard Lattices and New
             Cryptographic
             Constructions*. STOC 2008. http://www.cc.gatech.edu/~cpeikert/pubs/trap_lattice.pdf

.. [GR2001] \C.Godsil and G.Royle, *Algebraic Graph Theory*. Graduate
            Texts in Mathematics, Springer, 2001.

.. [Gr2007] \J. Green, Polynomial representations of `GL_n`, Springer
            Verlag, 2007.

.. [GR2013] Darij Grinberg, Tom Roby. *Iterative properties of
            birational rowmotion*.
            http://www.cip.ifi.lmu.de/~grinberg/algebra/skeletal.pdf

.. [GroLar1] \R. Grossman and R. G. Larson, *Hopf-algebraic structure of
             families of trees*, J. Algebra 126 (1) (1989), 184-210.
             Preprint: :arxiv:`0711.3877v1`

.. [Grinb2016a] Darij Grinberg,
                *Double posets and the antipode of QSym*,
                :arxiv:`1509.08355v2`.

.. [GrS1967] Grunbaum and Sreedharan, "An enumeration of simplicial
             4-polytopes with 8 vertices", J. Comb. Th. 2,
             437-465 (1967)

.. [GS1999] Venkatesan Guruswami and Madhu Sudan, Improved Decoding of
            Reed-Solomon Codes and Algebraic-Geometric Codes, 1999

.. [GT1996] \P. Gianni and B. Trager. "Square-free algorithms in
            positive characteristic". Applicable Algebra in Engineering,
            Communication and Computing, 7(1), 1-14 (1996)

.. [GT2014] \M.S. Gowda and J. Tao. On the bilinearity rank of a
            proper cone and Lyapunov-like
            transformations. Mathematical Programming, 147 (2014)
            155-170.

.. [Gu] GUAVA manual, http://www.gap-system.org/Packages/guava.html

.. [GW2014] \G. Gratzer and F. Wehrung,
            Lattice Theory: Special Topics and Applications Vol. 1,
            Springer, 2014.

.. [GZ1983] Greene; Zaslavsky, "On the Interpretation of Whitney
            Numbers Through Arrangements of Hyperplanes, Zonotopes,
            Non-Radon Partitions, and Orientations of
            Graphs". Transactions of the American Mathematical
            Society, Vol. 280, No. 1. (Nov., 1983), pp. 97-126.

.. _ref-H:

**H**

.. [Ha2005] Gerhard Haring. [Online] Available:
            http://osdir.com/ml/python.db.pysqlite.user/2005-11/msg00047.html

.. [Hac2016] \M. Hachimori. http://infoshako.sk.tsukuba.ac.jp/~hachi/math/library/dunce_hat_eng.html

.. [Hat2002] Allen Hatcher, "Algebraic Topology", Cambridge University
             Press (2002).

.. [He2002] \H. Heys *A Tutorial on Linear and Differential
            Cryptanalysis* ; 2002' available at
            http://www.engr.mun.ca/~howard/PAPERS/ldc_tutorial.pdf

.. [Hes2002] Florian Hess, "Computing Riemann-Roch spaces in algebraic
             function fields and related topics," J. Symbolic
             Comput. 33 (2002), no. 4, 425--445.

.. [Hes2002b] Florian Hess, "An algorithm for computing Weierstrass points,"
              International Algorithmic Number Theory Symposium (pp. 357-371).
              Springer Berlin Heidelberg, 2002.

.. [Hig2008] \N. J. Higham, "Functions of matrices: theory and computation",
             Society for Industrial and Applied Mathematics (2008).

.. [HJ2004] Tom Hoeholdt and Joern Justesen, A Course In
            Error-Correcting Codes, EMS, 2004

.. [HKOTY1999] \G. Hatayama, A. Kuniba, M. Okado, T. Tagaki, and Y. Yamada,
               *Remarks on fermionic formula*. Contemp. Math., **248** (1999).

.. [HKP2010] \T. J. Haines, R. E. Kottwitz, A. Prasad, Iwahori-Hecke
             Algebras, J. Ramanujan Math. Soc., 25 (2010),
             113--145. :arxiv:`0309168v3` :mathscinet:`MR2642451`

.. [HL2014] Thomas Hamilton and David Loeffler, "Congruence testing
            for odd modular subgroups", LMS J. Comput. Math. 17
            (2014), no. 1, 206-208, :doi:`10.1112/S1461157013000338`.

.. [Hli2006] Petr Hlineny, "Equivalence-free exhaustive generation of
             matroid representations", Discrete Applied Mathematics
             154 (2006), pp. 1210-1222.

.. [HLY2002] Yi Hu, Chien-Hao Liu, and Shing-Tung Yau. Toric morphisms
             and fibrations of toric Calabi-Yau
             hypersurfaces. *Adv. Theor. Math. Phys.*,
             6(3):457-506, 2002. arXiv:math/0010082v2 [math.AG].

.. [Hoc] Winfried Hochstaettler, "About the Tic-Tac-Toe Matroid",
         preprint.

.. [HN2006] Florent Hivert and Janvier Nzeutchap. *Dual Graded Graphs
            in Combinatorial Hopf Algebras*.
            https://www.lri.fr/~hivert/PAPER/commCombHopfAlg.pdf

.. [HP2003] \W. C. Huffman, V. Pless, Fundamentals of Error-Correcting
            Codes, Cambridge Univ. Press, 2003.

.. [HP2016] \S. Hopkins, D. Perkinson. "Bigraphical
            Arrangements". Transactions of the American Mathematical
            Society 368 (2016), 709-725. :arxiv:`1212.4398`

.. [HPS2008] \J. Hoffstein, J. Pipher, and J.H. Silverman. *An
             Introduction to Mathematical
             Cryptography*. Springer, 2008.

.. [HOLM2016] Tristan Holmes and \J. \B. Nation,
              *Inflation of finite lattices along all-or-nothing sets*.
              http://www.math.hawaii.edu/~jb/inflation.pdf

.. [HR2016]  Clemens Heuberger and Roswitha Rissner, "Computing
             `J`-Ideals of a Matrix Over a Principal Ideal Domain",
             :arxiv:`1611.10308`, 2016.

.. [HRT2000] \R.B. Howlett, L.J. Rylands, and D.E. Taylor.
             *Matrix generators for exceptional groups of Lie type*.
             J. Symbolic Computation. **11** (2000).
             http://www.maths.usyd.edu.au/u/bobh/hrt.pdf

.. [Hsu1996] Tim Hsu, "Identifying congruence subgroups of the modular
             group", Proc. AMS 124, no. 5, 1351-1359 (1996)

.. [Hsu1997] Tim Hsu, "Permutation techniques for coset
             representations of modular subgroups", in L. Schneps
             (ed.), Geometric Galois Actions II: Dessins d'Enfants,
             Mapping Class Groups and Moduli, volume 243 of LMS
             Lect. Notes, 67-77, Cambridge Univ. Press (1997)

.. [Hutz2007] \B. Hutz. Arithmetic Dynamics on Varieties of dimension greater
              than one. PhD Thesis, Brown University 2007

.. [Hutz2009] \B. Hutz. Good reduction of periodic points, Illinois Journal of
              Mathematics 53 (Winter 2009), no. 4, 1109-1126.

.. [Hutz2015] \B. Hutz. Determination of all rational preperiodic points
              for morphisms of PN. Mathematics of Computation, 84:291 (2015), 289-308.

.. [Huy2005] \D. Huybrechts : *Complex Geometry*, Springer (Berlin)
             (2005).

.. _ref-I:

**I**

.. [ILS2012] Giuseppe F. Italiano, Luigi Laura, and Federico
             Santaroni. *Finding strong bridges and strong
             articulation points in linear time*. Theoretical Computer
             Science, 447, 74–84 (2012).
             :doi:`10.1016/j.tcs.2011.11.011`

.. [IR1990] \K. Ireland and M. Rosen, *A Classical Introduction to
            Modern Number Theory*, Springer-Verlag, GTM volume
            84, 1990.

.. [ISSK2009] \M. Izadi, B. Sadeghiyan, S. S. Sadeghian, H. A. Khanooki,
              *MIBS: A new lightweight block cipher*; in
              CANS, (2009), pp. 334-348.

.. [Iwa1964] \N. Iwahori, On the structure of a Hecke ring of a
             Chevalley group over a finite
             field,  J. Fac. Sci. Univ. Tokyo Sect. I, 10 (1964),
             215--236 (1964). :mathscinet:`MR0165016`

.. [Iwa1972] \K. Iwasawa, *Lectures on p-adic L-functions*, Princeton
             University Press, 1972.

.. _ref-J:

**J**

.. [Ja1971] \N. Jacobson. *Exceptional Lie Algebras*. Marcel Dekker,
            Inc. New York. 1971. IBSN No. 0-8247-1326-5.

.. [JL2009] Nicolas Jacon and Cedric Lecouvey.
            *Kashiwara and Zelevinsky involutions in affine type A*.
            Pac. J. Math. 243(2):287-311 (2009).

.. [Joh1990] \D.L. Johnson. *Presentations of Groups*. Cambridge
             University Press. (1990).

.. [Jon1987] \V. Jones, Hecke algebra representations of braid groups
             and link polynomials.  Ann. of Math. (2) 126 (1987),
             no. 2, 335--388. :doi:`10.2307/1971403`
             :mathscinet:`MR0908150`

.. [Jon2005] \V. Jones, The Jones
             Polynomial, 2005. https://math.berkeley.edu/~vfr/jones.pdf

.. [JRJ94] Jourdan, Guy-Vincent; Rampon, Jean-Xavier; Jard, Claude
           (1994), "Computing on-line the lattice of maximal antichains
           of posets", Order 11 (3) p. 197-210, :doi:`10.1007/BF02115811`

.. [Joy2004] \D. Joyner, Toric codes over finite fields, Applicable
             Algebra in Engineering, Communication and Computing, 15,
             (2004), p. 63-79.

.. [Joy2006] \D. Joyner, *On quadratic residue codes and hyperelliptic
             curves*, (preprint 2006)

.. [JPdA15] \N. Jacon and L. Poulain d'Andecy. *An isomorphism theorem
            for Yokonuma-Hecke algebras and applications to link
            invariants*. (2015) :arxiv:`1501.06389v3`.

.. _ref-K:

**K**

.. [Ka1990] Victor G. Kac. *Infinite-dimensional Lie Algebras*. Third
            edition. Cambridge University Press, Cambridge, 1990.

.. [Kal1992] \B. Kaliski,
             *The MD2 message-digest algorithm*; in
             RFS 1319, (1992).

.. [Ka1993] Masaki Kashiwara, The crystal base and Littelmann's
            refined Demazure character formula, Duke Math. J. 71
            (1993), no. 3, 839--858.

.. [Kal1980] \T. Kaliath, "Linear Systems", Prentice-Hall, 1980,
             383--386.

.. [Kam2007] Joel Kamnitzer,
             *The crystal structure on the set of Mirković-Vilonen polytopes*,
             Adv. Math. **215** (2007), 66-93.

.. [Kam2010] Joel Kamnitzer, *Mirković-Vilonen cycles and polytopes*,
             Ann. Math. (2) **171** (2010), 731-777.

.. [Kan1958] \D. M. Kan, *A combinatorial definition of homotopy
             groups*, Ann. Math. (2) 67 (1958), 282-312.

.. [Kat1991] Nicholas M. Katz, *Exponential sums and differential equations*,
             Princeton University Press, Princeton NJ, 1991.

.. [Kaw2009] Kawahira, Tomoki. *An algorithm to draw external rays of the
             Mandelbrot set*, Nagoya University, 23 Apr. 2009.
             math.titech.ac.jp/~kawahira/programs/mandel-exray.pdf

.. [KB1983] \W. Kühnel and T. F. Banchoff, "The 9-vertex complex
            projective plane", Math. Intelligencer 5 (1983), no. 3,
            11-22.

.. [Ke1991] \A. Kerber. Algebraic combinatorics via finite group
            actions, 2.2 p. 70. BI-Wissenschaftsverlag,
            Mannheim, 1991.

.. [Ke2008] \B. Keller, *Cluster algebras, quiver representations
            and triangulated categories*, :arXiv:`0807.1960`.

.. [KK1995] Victor Klee and Peter Kleinschmidt,
            *Convex polytopes and related complexes.*, in \R. L. Graham,
            \M. Grötschel, \L Lovász, *Handbook of combinatorics*,
            Vol. 1, Chapter 18, 1995

.. [KKMMNN1992] S-J. Kang, M. Kashiwara, K. C. Misra, T. Miwa, T. Nakashima,
                and A. Nakayashiki. *Affine crystals and vertex models*.
                Int. J. Mod. Phys. A, **7** (suppl. 1A), (1992) pp. 449-484.

.. [KKPSSSYYLLCHH2004] \D. Kwon, J. Kim, S. Park, S. H. Sung, Y. Sohn,
                       \J. H. Song, Y. Yeom, E-J. Yoon, S. Lee, J. Lee,
                       \S. Chee, D. Han, and J. Hong,
                       *New block cipher: ARIA*; in ICISC, (2004), pp. 432-445.

.. [KL1990] \P. Kleidman and M. Liebeck. *The subgroup structure of
            the finite classical groups*. Cambridge University Press, 1990.

.. [KL2008] Chris Kurth and Ling Long, "Computations with finite index
            subgroups of `{\rm PSL}_2(\ZZ)` using Farey symbols",
            Advances in algebra and combinatorics, 225--242, World
            Sci. Publ., Hackensack, NJ, 2008. Preprint version:
            :arxiv:`0710.1835`

.. [KLLRSY2014] \E. B. Kavun, M. M. Lauridsen, G. Leander, C. Rechberger,
                \P. Schwabe, and T. Yalcin, *Prost v1*; CAESAR Competition, (2014).

.. [KLPR2010] \L. R. Knudsen, G. Leander, A. Poschmann, and M. J. B. Robshaw,
              *PRINTcipher: A block cipher for IC-printing*; in
              CHES, (2010), pp. 16-32.

.. [KLS2013] Allen Knutson, Thomas Lam, and David Speyer.
             *Positroid Varieties: Juggling and Geometry*
             Compositio Mathematica, **149** (2013), no. 10.
             :arXiv:`1111.3660`.

.. [KMAUTOM2000] Masayuki Kanda, Shiho Moriai, Kazumaro Aoki, Hiroki Ueda,
                 Youichi Takashima, Kazuo Ohta, and Tsutomu Matsumoto,
                 *E2 - a new 128-bit block cipher*; in IEICE Transactions on
                 Fundamentals of Electronics, Communications and Computer Sciences,
                 E83-A(1):48–59, 12 2000.

.. [KMM2004] Tomasz Kaczynski, Konstantin Mischaikow, and Marian
             Mrozek, "Computational Homology", Springer-Verlag (2004).

.. [KMN2012] On the trace of the antipode and higher
             indicators. Yevgenia Kashina and Susan Montgomery and
             Richard Ng. Israel J. Math., v.188, 2012.

.. [KN1963] \S. Kobayashi & K. Nomizu : *Foundations of Differential
            Geometry*, vol. 1, Interscience Publishers (New York)
            (1963).

.. [KNS2011] Atsuo Kuniba and Tomoki Nakanishi and Junji Suzuki,
             `T`-*systems and* `Y`-*systems in integrable systems*.
             \J. Phys. A, **44** (2011), no. 10.

.. [KnotAtlas] The Knot atlas. http://katlas.org/wiki/Main_Page

.. [Knu1995] Donald E. Knuth, *Overlapping Pfaffians*,
             :arxiv:`math/9503234v1`.

.. [Knu2005] Lars R. Knudsen, *SMASH - A Cryptographic Hash Function*; in
             FSE'05, (2005), pp. 228-242.

.. [Kob1993] Neal Koblitz, *Introduction to Elliptic Curves and
             Modular Forms*.  Springer GTM 97, 1993.

.. [Koe1999] Wolfram Koepf: Effcient Computation of Chebyshev
             Polynomials in Computer Algebra Systems: A Practical
             Guide. John Wiley, Chichester (1999): 79-99.

.. [Koh2000] David Kohel, *Hecke Module Structure of Quaternions*, in
             Class Field Theory — Its Centenary and Prospect (Tokyo,
             1998), Advanced Studies in Pure Mathematics, 30,
             177-196, 2000.

.. [Koh2007] \A. Kohnert, *Constructing two-weight codes with prescribed
             groups of automorphisms*, Discrete applied mathematics 155,
             no. 11 (2007):
             1451-1457. http://linearcodes.uni-bayreuth.de/twoweight/

.. [Kos1985] \J.-L. Koszul, *Crochet de Schouten-Nijenhuis et
             cohomologie*, in *Élie Cartan et les mathématiques
             d'aujourd'hui*, Astérisque hors série (1985), p. 257

.. [KP2002] Volker Kaibel and Marc E. Pfetsch, "Computing the Face
            Lattice of a Polytope from its Vertex-Facet Incidences",
            Computational Geometry: Theory and Applications, Volume
            23, Issue 3 (November 2002), 281-290.  Available at
            http://portal.acm.org/citation.cfm?id=763203 and free of
            charge at http://arxiv.org/abs/math/0106043

.. [Kra2006] Christian Krattenthaler.  *Growth diagrams, and
             increasing and decreasing chains in fillings of Ferrers
             shapes*.  Advances in Applied Mathematics Volume 37,
             Number 3 (2006), pp. 404-431.

.. [Kr1971] \D. Kraines, "On excess in the Milnor basis," Bull. London
            Math. Soc. 3 (1971), 363-365.

.. [Kr2016] Stefan Kranich, An epsilon-delta bound for plane algebraic curves
            and its use for certified homotopy continuation of systems of plane
            algebraic curves, arXiv:1505.03432

.. [KR2001] \J. Kahane and A. Ryba. *The hexad game*, Electronic
            Journal of Combinatorics, **8**
            (2001). http://www.combinatorics.org/Volume_8/Abstracts/v8i2r11.html

.. [KS1998] Maximilian Kreuzer and Harald Skarke, Classification of
            Reflexive Polyhedra in Three Dimensions,
            arXiv:hep-th/9805190

.. [KS2002] \A. Khare and U. Sukhatme. "Cyclic Identities Involving
            Jacobi Elliptic Functions",
            preprint 2002. :arxiv:`math-ph/0201004`

.. [KSV2011] Ian Kiming, Matthias Schuett and Helena Verrill, "Lifts
             of projective congruence groups", J. London
             Math. Soc. (2011) 83 (1): 96-120,
             :doi:`10.1112/jlms/jdq062`. Arxiv version:
             :arxiv:`0905.4798`.

.. [KT1986] \N. Kerzman and M. R. Trummer. "Numerical Conformal
            Mapping via the Szego kernel". Journal of Computational
            and Applied Mathematics, 14(1-2): 111--123, 1986.

.. [Kuh1987] \W. Kühnel, "Minimal triangulations of Kummer varieties",
             Abh. Math. Sem. Univ. Hamburg 57 (1987), 7-20.

.. [Kuh1995] Kuhnel, "Tight Polyhedral Submanifolds and Tight
             Triangulations" Lecture Notes in Mathematics Volume 1612,
             1995

.. [Kul1991] Ravi Kulkarni, "An arithmetic geometric method in the
             study of the subgroups of the modular group", American
             Journal of Mathematics 113 (1991), no 6, 1053-1133

.. [Kur2008] Chris Kurth, "K Farey package for Sage",
             http://wayback.archive-it.org/855/20100510123900/http://www.public.iastate.edu/~kurthc/research/index.html

.. [Kwon2012] Jae-Hoon Kwon. *Crystal bases of* `q`-*deformed Kac Modules
              over the Quantum Superalgebra* `U_q(\mathfrak{gl}(m|n))`.
              International Mathematics Research Notices. Vol. 2014, No. 2,
              pp. 512-550 (2012)

.. [KZ2003] \M. Kontsevich, A. Zorich "Connected components of the
            moduli space of Abelian differentials with prescripebd
            singularities" Invent. math. 153, 631-678 (2003)

.. _ref-L:

**L**

.. [Lam2004] Thomas Lam, *Growth diagrams, domino insertion and
             sign-imbalance*.  Journal of Combinatorial Theory,
             Series A Volume 107, Number 1 (2004), pp. 87-115.

.. [Lam2005] \T. Lam, Affine Stanley symmetric functions,
             Amer. J. Math.  128 (2006), no. 6, 1553--1586.

.. [Lam2008] \T. Lam. *Schubert polynomials for the affine
             Grassmannian*. J. Amer. Math. Soc., 2008.

.. [Lan2002] \S. Lang : *Algebra*, 3rd ed., Springer (New York) (2002);
             :doi:`10.1007/978-1-4613-0041-0`

.. [Lan2008] \E. Lanneau "Connected components of the strata of the
             moduli spaces of quadratic differentials", Annales
             sci. de l'ENS, serie 4, fascicule 1, 41, 1-56 (2008)

.. [Lau2011] Alan G.B. Lauder, "Computations with classical and p-adic
             modular forms", LMS J. of Comput. Math. 14 (2011),
             214-231.

.. [LB1988] Lee, P.J., Brickell, E.F. An observation on the security of
            McEliece's public-key cryptosystem. EuroCrypt 1988. LNCS, vol. 330, pp.
            275–280.

.. [LdB1982] \A. Liberato de Brito, 'FORTRAN program for the integral
             of three spherical harmonics', Comput. Phys. Commun.,
             Volume 25, pp. 81-85 (1982)

.. [Lee1996] Marc van Leeuwen.  *The Robinson-Schensted and
             Sch\"utzenberger algorithms, an elementary approach*.
             Electronic Journal of Combinatorics 3, no. 2 (1996):
             Research Paper 15, approx. 32 pp. (electronic)

.. [Lee1997] \J. M. Lee, *Riemannian Manifolds*, Springer (New York) (1997);
             :doi:`10.1007/b98852`

.. [Lee2011] \J. M. Lee, *Introduction to Topological Manifolds*, 2nd ed.,
             Springer (New York) (2011); :doi:`10.1007/978-1-4419-7940-7`

.. [Lee2013] \J. M. Lee, *Introduction to Smooth Manifolds*, 2nd ed.,
             Springer (New York) (2013); :doi:`10.1007/978-1-4419-9982-5`

.. [Lev2014] Lionel Levine. Threshold state and a conjecture of
             Poghosyan, Poghosyan, Priezzhev and Ruelle,
             Communications in Mathematical Physics.

.. [Lew2000] Robert Edward Lewand. *Cryptological Mathematics*. The
             Mathematical Association of America, 2000.

.. [Li1995] Peter Littelmann, Crystal graphs and Young
            tableaux, J. Algebra 175 (1995), no. 1, 65--87.

.. [Lic1977] \A. Lichnerowicz, *Les variétés de Poisson et leurs
             algèbres de Lie associées*, Journal of Differential
             Geometry **12**, 253 (1977); :doi:`10.4310/jdg/1214433987`

.. [Lic1997] William B. Raymond Lickorish. An Introduction to Knot
             Theory, volume 175 of Graduate Texts in
             Mathematics. Springer-Verlag, New York, 1997. ISBN
             0-387-98254-X

.. [Lim] \C. H. Lim,
         *CRYPTON: A New 128-bit Block Cipher*; available at
         http://next.sejong.ac.kr/~chlim/pub/cryptonv05.ps

.. [Lim2001] \C. H. Lim,
             *A Revised Version of CRYPTON: CRYPTON V1.0*; in FSE'01, pp. 31--45.

.. [Lin1999] \J. van Lint, Introduction to coding theory, 3rd ed.,
             Springer-Verlag GTM, 86, 1999.

.. [Liv2006] \M. Livernet, *A rigidity theorem for pre-Lie algebras*, J. Pure Appl.
             Algebra 207 (2006), no 1, pages 1-18.
             Preprint: :arxiv:`math/0504296v2`.

.. [LLYCL2005] \H. J. Lee, S. J. Lee, J. H. Yoon, D. H. Cheon, and J. I. Lee,
               *The SEED Encryption Algorithm*; in
               RFC 4269, (2005).

.. [LLZ2014] \K. Lee, \L. Li, and \A. Zelevinsky, *Greedy elements in rank 2
             cluster algebras*, Selecta Math. 20 (2014), 57-82.

.. [LLMSSZ2013] Thomas Lam, Luc Lapointe, Jennifer Morse, Anne
                Schilling, Mark Shimozono and Mike Zabrocki.
                *k-Schur functions and affine Schubert calculus*.
                https://arxiv.org/pdf/1301.3569.pdf

.. [LM2006] Vadim Lyubashevsky and Daniele Micciancio. Generalized
            compact knapsacks are collision resistant. ICALP,
            pp. 144--155, Springer, 2006.

.. [LMR2010] \N. Linial, R. Meshulam and M. Rosenthal, "Sum complexes
             -- a new family of hypertrees", Discrete & Computational
             Geometry, 2010, Volume 44, Number 3, Pages 622-636

.. [Lod1995] Jean-Louis Loday. *Cup-product for Leibniz cohomology and
             dual Leibniz algebras*. Math. Scand., pp. 189--196
             (1995). http://www.math.uiuc.edu/K-theory/0015/cup_product.pdf

.. [Loe2007] David Loeffler, *Spectral expansions of overconvergent
             modular functions*, Int. Math. Res. Not 2007 (050).
             `Arxiv preprint <http://uk.arxiv.org/abs/math/0701168>`_.

.. [Lot2005] \M. Lothaire, *Applied combinatorics on
             words*. Cambridge University Press (2005).

.. [LP2007] \G. Leander and A. Poschmann,
            *On the Classification of 4 Bit S-boxes*; in WAIFI, (2007), pp. 159-176.

.. [LP2011] Richard Lindner and Chris Peikert. Better key sizes (and
            attacks) for LWE-based encryption. in Proceeding of the
            11th international conference on Topics in cryptology:
            CT-RSA 2011. Springer 2011,
            :doi:`10.1007/978-3-642-19074-2_21`

.. [LPR2010] Vadim Lyubashevsky, Chris Peikert, and Oded Regev. On
             Ideal Lattices and Learning with Errors over Rings. in
             Advances in Cryptology --
             EUROCRYPT 2010. Springer 2010. :doi:`10.1007/978-3-642-13190-5_1`

.. [LS2007] Thomas Lam and Mark Shimozono.  *Dual graded graphs for
            Kac-Moody algebras*.  Algebra & Number Theory 1.4 (2007)
            pp. 451-488.

.. [LSS2009] \T. Lam, A. Schilling, M. Shimozono. *Schubert
             polynomials for the affine Grassmannian of the symplectic
             group*. Mathematische Zeitschrift 264(4) (2010) 765-811
             (:arxiv:`0710.2720`)

.. [LT1998] \B. Leclerc, J.-Y. Thibon, Littlewood-Richardson
            coefficients and Kazhdan-Lusztig polynomials,
            http://front.math.ucdavis.edu/9809.5122

.. [LT2009] G.I. Lehrer and D.E. Taylor. *Unitary reflection
            groups*. Australian Mathematical Society Lecture
            Series, 2009.

.. [Lut2002] Frank H. Lutz, Császár's Torus, Electronic Geometry Model
             No. 2001.02.069
             (2002). http://www.eg-models.de/models/Classical_Models/2001.02.069/_direct_link.html

.. [Lut2005] Frank H. Lutz, "Triangulated Manifolds with Few Vertices:
             Combinatorial Manifolds", preprint (2005),
             :arXiv:`math/0506372`

.. [LV2012] Jean-Louis Loday and Bruno Vallette. *Algebraic
            Operads*. Springer-Verlag Berlin Heidelberg
            (2012). :doi:`10.1007/978-3-642-30362-3`.

.. [Ltd06] Beijing Data Security Technology Co. Ltd,
           *Specification of SMS4, Block Cipher for WLAN Products - SMS4* (in Chinese);
           Available at http://www.oscca.gov.cn/UpFile/200621016423197990.pdf, (2006).

.. [LTV1999] Bernard Leclerc, Jean-Yves Thibon, and Eric Vasserot.
             *Zelevinsky's involution at roots of unity*.
             J. Reine Angew. Math. 513:33-51 (1999).

.. [LW2012] David Loeffler and Jared Weinstein, *On the computation of
            local components of a newform*, Mathematics of Computation
            **81** (2012) 1179-1200. :doi:`10.1090/S0025-5718-2011-02530-5`

.. [Lyo2003] \R. Lyons, Determinantal probability
             measures. Publications Mathematiques de l'Institut des
             Hautes Etudes Scientifiques 98(1)  (2003), pp. 167-212.

.. _ref-M:

**M**

.. [MagmaHGM] *Hypergeometric motives* in Magma,
   http://magma.maths.usyd.edu.au/~watkins/papers/HGM-chapter.pdf

.. [Mas94] James L. Massey,
           *SAFER K-64: A byte-oriented block-ciphering algorithm*; in
           FSE’93, Volume 809 of LNCS, pages 1-17.
           Springer, Heidelberg, December 1994.

.. [Mat2002] Jiří Matousek, "Lectures on Discrete Geometry", Springer,
             2002

.. [Ma2009] Sarah Mason, An Explicit Construction of Type A Demazure
            Atoms, Journal of Algebraic Combinatorics, Vol. 29,
            (2009), No. 3, p.295-313. :arXiv:`0707.4267`

.. [Mac1915] Percy A. MacMahon, *Combinatory Analysis*,
             Cambridge University Press (1915--1916).
             (Reprinted: Chelsea, New York, 1960).

.. [MAR2009] \H. Molina-Abril and P. Réal, *Homology computation using
             spanning trees* in Progress in Pattern Recognition, Image
             Analysis, Computer Vision, and Applications, Lecture
             Notes in Computer Science, volume 5856, pp 272-278,
             Springer, Berlin (2009).

.. [Mar1997] \C.-M. Marle, *The Schouten-Nijenhuis bracket and interior
             products*, Journal of Geometry and Physics **23**, 350
             (1997); :doi:`10.1016/S0393-0440(97)80009-5`

.. [Mas1969] James L. Massey, "Shift-Register Synthesis and BCH
             Decoding." IEEE Trans. on Information Theory, vol. 15(1),
             pp. 122-127, Jan 1969.

.. [MatroidDatabase] `Database of Matroids <http://www-imai.is.s.u-tokyo.ac.jp/~ymatsu/matroid/index.html>`_

.. [May1964] \J. P. May, "The cohomology of restricted Lie algebras
             and of Hopf algebras; application to the Steenrod
             algebra." Thesis, Princeton Univ., 1964.

.. [May1967] \J. P. May, Simplicial Objects in Algebraic Topology,
             University of Chicago Press (1967)

.. [McC1978] \K. McCrimmon. *Jordan algebras and their
             applications*. Bull. Amer. Math. Soc. **84** 1978.

.. [McM1992] John McMillan. *Games, strategies, and managers*. Oxford
             University Press.

.. [Mil1958] \J. W. Milnor, "The Steenrod algebra and its dual,"
             Ann. of Math. (2) 67 (1958), 150-171.

.. [MMIB2012] \Y. Matsumoto, S. Moriyama, H. Imai, D. Bremner:
              Matroid Enumeration for Incidence Geometry,
              Discrete and Computational Geometry,
              vol. 47, issue 1, pp. 17-43, 2012.

.. [MMY2003] Jean-Christophe Yoccoz, Stefano Marmi and Pierre Moussa
             "On the cohomological equation for interval exchange
             maps", C. R. Acad. Sci. Paris, projet de Note, 2003
             Systèmes dynamiques/Dynamical
             Systems. :arxiv:`math/0304469v1`

.. [MM2015] \J. Matherne and \G. Muller, *Computing upper cluster algebras*,
            Int. Math. Res. Not. IMRN, 2015, 3121-3149.

.. [MNO1994] Alexander Molev, Maxim Nazarov, and Grigori Olshanski.
             *Yangians and classical Lie algebras*. (1994)
             :arxiv:`hep-th/9409025`

.. [Mol2007] Alexander Ivanovich Molev.
             *Yangians and Classical Lie Algebras*.
             Mathematical Surveys and Monographs.
             Providence, RI: American Mathematical Society. (2007)

.. [Mol2015] \A. Molnar, Fractional Linear Minimal Models of Rational Functions,
             M.Sc. Thesis.

.. [Mon1998] \K. G. Monks, "Change of basis, monomial relations, and
             `P^s_t` bases for the Steenrod algebra," J. Pure
             Appl. Algebra 125 (1998), no. 1-3, 235-260.

.. [MoPa1994] \P. Morton and P. Patel. The Galois theory of periodic points
              of polynomial maps. Proc. London Math. Soc., 68 (1994), 225-263.

.. [MR1989] \G. Melançon and C. Reutenauer.
            *Lyndon words, free algebras and shuffles*,
            Can. J. Math., Vol. XLI, No. 4, 1989, pp. 577-591.

.. [MR2002] \S. Murphy, M. Robshaw *Essential Algebraic Structure
            Within the AES*\; in Advances in Cryptology \- CRYPTO
            2002\; LNCS 2442\; Springer Verlag 2002

.. [MS2003] \T. Mulders, A. Storjohann, "On lattice reduction for
            polynomial matrices", J. Symbolic Comput. 35 (2003),
            no. 4, 377--401

.. [MS2011] \G. Musiker and \C. Stump, *A compendium on the cluster algebra
            and quiver package in sage*, :arxiv:`1102.4844`.

.. [MSZ2013] Michael Maschler, Solan Eilon, and Zamir Shmuel. *Game
             Theory*. Cambridge: Cambridge University Press,
             (2013). ISBN 9781107005488.

.. [MV2010] \D. Micciancio, P. Voulgaris. *A Deterministic Single
            Exponential Time Algorithm for Most Lattice Problems based
            on Voronoi Cell Computations*. Proceedings of the 42nd ACM
            Symposium Theory of Computation, 2010.

.. [MvOV1996] \A. J. Menezes, P. C. van Oorschot,
              and S. A. Vanstone. *Handbook of Applied
              Cryptography*. CRC Press, 1996.

.. [MW2009] Meshulam and Wallach, "Homological connectivity of random
            `k`-dimensional complexes", preprint, math.CO/0609773.

.. _ref-N:

**N**

.. [Nas1950] John Nash. *Equilibrium points in n-person games.*
             Proceedings of the National Academy of Sciences 36.1
             (1950): 48-49.

.. [Nie2013] Johan S. R. Nielsen, List Decoding of Algebraic Codes,
             Ph.D. Thesis, Technical University of Denmark, 2013

.. [Nie] Johan S. R. Nielsen, Codinglib,
         https://bitbucket.org/jsrn/codinglib/.

.. [Nij1955] \A. Nijenhuis, *Jacobi-type identities for bilinear
             differential concomitants of certain tensor fields. I*,
             Indagationes Mathematicae (Proceedings) **58**, 390 (1955).

.. [NN2007] Nisan, Noam, et al., eds. *Algorithmic game theory.*
            Cambridge University Press, 2007.

.. [Nog1985] Arnaldo Nogueira, "Almost all Interval Exchange
             Transformations with Flips are Nonergodic" (Ergod. Th. &
             Dyn. Systems, Vol 5., (1985), 257-271

.. [Normaliz] Winfried Bruns, Bogdan Ichim, and Christof Soeger,
              Normaliz,
              http://www.mathematik.uni-osnabrueck.de/normaliz/

.. [NZ2012] \T. Nakanishi and \A. Zelevinsky, *On tropical dualities in
            cluster algebras*, Algebraic groups and quantum groups,
            Contemp. Math., vol. 565, Amer. Math. Soc.,
            Providence, RI, 2012, pp.  217-226.

.. [Nze2007] Janvier Nzeutchap.  *Binary Search Tree insertion, the
             Hypoplactic insertion, and Dual Graded Graphs*.
             :arXiv:`0705.2689` (2007).

.. _ref-O:

**O**

.. [OGKRKGBDDP2015] \R. Oliynykov, I. Gorbenko, O. Kazymyrov, V. Ruzhentsev,
                    \O. Kuznetsov, Y. Gorbenko, A. Boiko, O. Dyrda, V. Dolgov,
                    and A. Pushkaryov,
                    *A new standard of ukraine: The kupyna hash function*; in
                    Cryptology ePrint Archive, (2015), 885.

.. [Oha2011] \R.A. Ohana. On Prime Counting in Abelian Number
             Fields. http://wstein.org/home/ohanar/papers/abelian_prime_counting/main.pdf.

.. [ONe1983] \B. O'Neill : *Semi-Riemannian Geometry*, Academic Press
             (San Diego) (1983)

.. [Or2016] \M. Orlitzky. The Lyapunov rank of an improper
            cone. Citation: Optimization Methods and Software
            (accepted
            2016-06-12). http://www.optimization-online.org/DB_HTML/2015/10/5135.html. :doi:`10.1080/10556788.2016.1202246`

.. [Oxl1992] James Oxley, *Matroid theory*, Oxford University
             Press, 1992.

.. [Oxl2011] James Oxley, *Matroid Theory, Second Edition*. Oxford
             University Press, 2011.

.. _ref-P:

**P**

.. [PALP] Maximilian Kreuzer, Harald Skarke: "PALP: A Package for
          Analyzing Lattice Polytopes with Applications to Toric
          Geometry" omput.Phys.Commun. 157 (2004) 87-106
          :arxiv:`math/0204356`

.. [Pana2002] \F. Panaite, *Relating the Connes-Kreimer and
              Grossman-Larson Hopf algebras built on rooted trees*,
              Lett. Math. Phys. 51 (2000), no. 3, pages 211-219.
              Preprint: :arxiv:`math/0003074v1`

.. [PearsonTest] :wikipedia:`Goodness_of_fit`, accessed 13th
                 October 2009.

.. [Pen2012] \R. Pendavingh, On the evaluation at `(-i, i)` of the
             Tutte polynomial of a binary matroid. Preprint:
             :arxiv:`1203.0910`

.. [Pet2010] Christiane Peters, Information-set decoding for linear codes over
             `GF(q)`, Proc. of PQCrypto 2010, pp. 81-94.

.. [Pha2002] \R. C.-W. Phan. Mini advanced encryption standard
             (mini-AES): a testbed for cryptanalysis
             students. Cryptologia, 26(4):283--306, 2002.

.. [Piz1980] \A. Pizer. An Algorithm for Computing Modular Forms on
             `\Gamma_0(N)`, J. Algebra 64 (1980), 340-390.

.. [Platt1976] \C. R. Platt,
               Planar lattices and planar graphs,
               Journal of Combinatorial Theory Series B,
               Vol 21, no. 1 (1976): 30-39.

.. [Pon2010] \S. Pon. *Types B and D affine Stanley symmetric
             functions*, unpublished PhD Thesis, UC Davis, 2010.

.. [Pos2005] \A. Postnikov, Affine approach to quantum Schubert
             calculus, Duke Math. J. 128 (2005) 473-509

.. [PPW2013] Perlman, Perkinson, and Wilmes.  Primer for the algebraic
             geometry of sandpiles. Tropical and Non-Archimedean
             Geometry, Contemp. Math., 605, Amer. Math. Soc.,
             Providence, RI, 2013.

.. [PR2015] \P. Pilarczyk and P. Réal, *Computation of cubical
            homology, cohomology, and (co)homological operations via
            chain contraction*, Adv. Comput. Math. 41 (2015), pp
            253--275.

.. [PRC2012] \G. Piret, T. Roche, and C. Carlet,
             *PICARO - a block cipher allowing efficient higher-order side-channel
             resistance*; in ACNS, (2012), pp. 311-328.

.. [Prototype_pattern] Prototype pattern,
                       :wikipedia:`Prototype_pattern`

.. [PS2011] \R. Pollack, and G. Stevens.  *Overconvergent modular
            symbols and p-adic L-functions.* Annales scientifiques de
            l'Ecole normale superieure.
            Vol. 44. No. 1. Elsevier, 2011.

.. [PUNTOS] Jesus A. De Loera
            http://www.math.ucdavis.edu/~deloera/RECENT_WORK/puntos2000

.. [PvZ2010] \R. A. Pendavingh, S. H. M. van Zwam, Lifts of matroid
             representations over partial fields, Journal of
             Combinatorial Theory, Series B, Volume 100, Issue 1,
             January 2010, Pages 36-67

.. [PZ2008] \J. H. Palmieri and J. J. Zhang, "Commutators in the
            Steenrod algebra," New York J. Math. 19 (2013), 23-37.

.. [Propp1997] James Propp,
               *Generating Random Elements of Finite Distributive Lattices*,
               Electron. J. Combin. 4 (1997), no. 2, The Wilf Festschrift volume,
               Research Paper 15.
               http://www.combinatorics.org/ojs/index.php/eljc/article/view/v4i2r15

.. _ref-Q:
.. _ref-R:

**R**

.. [Raj1987] \A. Rajan, Algorithmic applications of connectivity and
             related topics in matroid theory. Ph.D. Thesis,
             Northwestern university, 1987.

.. [Rau1979] Gerard Rauzy, "Echanges d'intervalles et transformations
             induites", Acta Arith. 34, no. 3, 203-212, 1980

.. [Red2001] Maria Julia Redondo. *Hochschild cohomology: some methods
             for computations*. Resenhas IME-USP 5 (2), 113-137
             (2001). http://inmabb.criba.edu.ar/gente/mredondo/crasp.pdfc

.. [Reg09] Oded Regev. On Lattices, Learning with Errors, Random
           Linear Codes, and Cryptography. in Journal of the ACM
           56(6). ACM 2009, :doi:`10.1145/1060590.1060603`

.. [Reg1958] \T. Regge, 'Symmetry Properties of Clebsch-Gordan
             Coefficients', Nuovo Cimento, Volume 10, pp. 544 (1958)

.. [Reg1959] \T. Regge, 'Symmetry Properties of Racah Coefficients',
             Nuovo Cimento, Volume 11, pp. 116 (1959)

.. [Reg2005] Oded Regev. On lattices, learning with errors, random
             linear codes, and cryptography. STOC, pp. 84--93,
             ACM, 2005.

.. [Reu1993] \C. Reutenauer. *Free Lie Algebras*. Number 7 in London
             Math. Soc. Monogr. (N.S.). Oxford University
             Press. (1993).

.. [Rho69] John Rhodes, *Characters and complexity of finite semigroups*
           \J. Combinatorial Theory, vol 6, 1969

.. [RH2003] \J. Rasch and A. C. H. Yu, 'Efficient Storage Scheme for
            Pre-calculated Wigner 3j, 6j and Gaunt Coefficients',
            SIAM J. Sci. Comput. Volume 25, Issue 4,
            pp. 1416-1428 (2003)

.. [RH2003b] \G. G. Rose and P. Hawkes,
            *Turing: A fast stream cipher*; in FSE, (2003), pp. 290-306.

.. [Rio1958] \J. Riordan, "An Introduction to Combinatorial Analysis",
             Dover Publ. (1958)

.. [Ris2016] Roswitha Rissner, "Null ideals of matrices over residue
             class rings of principal ideal domains". Linear Algebra
             Appl., **494** (2016) 44–69. :doi:`10.1016/j.laa.2016.01.004`.

.. [RMA2009] \P. Réal and H. Molina-Abril, *Cell AT-models for digital
             volumes* in Torsello, Escolano, Brun (eds.), Graph-Based
             Representations in Pattern Recognition, Lecture Notes in
             Computer Science, volume 5534, pp. 314-3232, Springer,
             Berlin (2009).

.. [RNPA2011] \G. Rudolf, N. Noyan, D. Papp, and F. Alizadeh. Bilinear
              optimality constraints for the cone of positive
              polynomials. Mathematical Programming, Series B,
              129 (2011) 5-31.

.. [Rob1991] Tom Roby, "Applications and extensions of Fomin's
             generalization of the Robinson-Schensted correspondence
             to differential posets".  Ph.D. Thesis, M.I.T.,
             Cambridge, Massachusetts, 1991.

.. [Roberts2015] David P. Roberts, *Hypergeometric Motives I*, https://icerm.brown.edu/materials/Slides/sp-f15-offweeks/Hypergeomteric_Motives,_I_]_David_Roberts,_University_of_Minnesota_-_Morris.pdf

.. [Roberts2017] David P. Roberts, *Hypergeometric motives and an unusual
   application of the Guinand-Weil-Mestre explicit formula*,
   https://www.matrix-inst.org.au/wp_Matrix2016/wp-content/uploads/2016/04/Roberts-2.pdf

.. [Roc1970] \R.T. Rockafellar, *Convex Analysis*. Princeton
             University Press, Princeton, 1970.

.. [Ros1999] \K. Rosen *Handbook of Discrete and Combinatorial
             Mathematics* (1999), Chapman and Hall.

.. [Rot2001] Gunter Rote, *Division-Free Algorithms for the
             Determinant and the Pfaffian: Algebraic and Combinatorial
             Approaches*, H. Alt (Ed.): Computational Discrete
             Mathematics, LNCS 2122,
             pp. 119–135, 2001. http://page.mi.fu-berlin.de/rote/Papers/pdf/Division-free+algorithms.pdf

.. [Rot2006] Ron Roth, Introduction to Coding Theory, Cambridge
             University Press, 2006

.. [RSS] :wikipedia:`Residual_sum_of_squares`, accessed 13th
         October 2009.

.. [Rud1958] \M. E. Rudin. *An unshellable triangulation of a
             tetrahedron*. Bull. Amer. Math. Soc. 64 (1958), 90-91.

.. _ref-S:

**S**

.. [Saa2011] \M-J. O. Saarinen,
             *Cryptographic Analysis of All 4 x 4-Bit S-Boxes*; in
             SAC, (2011), pp. 118-133.

.. [Sag1987] Bruce E. Sagan.  *Shifted tableaux, Schur Q-functions,
             and a conjecture of R. Stanley*.  Journal of
             Combinatorial Theory, Series A Volume 45 (1987),
             pp. 62-103.

.. [Sch1996] \E. Schaefer. A simplified data encryption
             algorithm. Cryptologia, 20(1):77--84, 1996.

.. [Sch2006] Oliver Schiffmann. *Lectures on Hall algebras*,
             preprint, 2006. :arxiv:`0611617v2`.

.. [Sco1985] \R. Scott,
             *Wide-open encryption design offers flexible implementations*; in
             Cryptologia, (1985), pp. 75-91.

.. [SE1962] \N. E. Steenrod and D. B. A. Epstein, Cohomology
            operations, Ann. of Math. Stud. 50 (Princeton University
            Press, 1962).

.. [Ser1992] \J.-P. Serre : *Lie Algebras and Lie Groups*, 2nd ed.,
             Springer (Berlin) (1992);
             :doi:`10.1007/978-3-540-70634-2`

.. [Ser2010] \F. Sergeraert, *Triangulations of complex projective
             spaces* in Scientific contributions in honor of Mirian
             Andrés Gómez, pp 507-519, Univ. La Rioja Serv. Publ., Logroño (2010).

.. [SH1995] \C. P. Schnorr and H. H. Hörner. *Attacking the
            Chor-Rivest Cryptosystem by Improved Lattice
            Reduction*. Advances in Cryptology - EUROCRYPT '95. LNCS
            Volume 921, 1995, pp 1-12.

.. [Shr2004] Shreve, S. Stochastic Calculus for Finance II:
             Continuous-Time Models.  New York: Springer, 2004

.. [SIHMAS2011] \K. Shibutani, T. Isobe, H. Hiwatari, A. Mitsuda, T. Akishita,
                and T. Shirai, *Piccolo: An ultra-lightweight block-cipher*; in
                CHES, (2011), pp. 342-457.

.. [Sil2007] Joseph H. Silverman. The Arithmetic of Dynamics Systems.
             Springer, GTM 241, 2007.

.. [SK2011] \J. Spreer and W. Kühnel, "Combinatorial properties of the
            K3 surface: Simplicial blowups and slicings", Experimental
            Mathematics, Volume 20, Issue 2, 2011.

.. [SKWWHF1998] \B. Schneier, J. Kelsey, D. Whiting, D. Wagner, C. Hall,
                and N. Ferguson, *Twofish: A 128-bit block cipher*; in
                AES Submission, (1998).

.. [Sky2003] Brian Skyrms. *The stag hunt and the evolution of social
             structure*. Cambridge University Press, 2003.

.. [SLB2008] Shoham, Yoav, and Kevin Leyton-Brown. *Multiagent
             systems: Algorithmic, game-theoretic, and logical
             foundations.* Cambridge University Press, 2008.

.. [SMMK2013] \T. Suzaki, K. Minematsu, S. Morioka, and E. Kobayashi,
              *TWINE: A lightweight block cipher for multiple platforms*; in
              SAC, (2012), pp. 338-354.

.. [Sor1984] \A. Sorkin, *LUCIFER: a cryptographic algorithm*;
             in Cryptologia, 8(1), pp. 22–35, 1984.

.. [Spa1966] Edwin H. Spanier, *Algebraic Topology*,
             Springer-Verlag New York, 1966.
             :doi:`10.1007/978-1-4684-9322-1`,
             ISBN 978-1-4684-9322-1.

.. [Spe2013] \D. Speyer, *An infinitely generated upper cluster algebra*,
             :arxiv:`1305.6867`.

.. [SPGQ2006] \F.-X. Standaert, G. Piret, N. Gershenfeld, and J.-J. Quisquater,
              *Sea: A scalable encryption algorithm for small embedded applications*; in
              CARDIS, (2006), pp. 222-236.

.. [SPRQL2004] \F.-X. Standaert, G. Piret, G. Rouvroy, J.-J. Quisquarter,
               and J.-D. Legat, *ICEBERG: An involutional cipher efficient for block
               encryption in reconfigurable hardware*; in FSE, (2004), pp. 279-299.

.. [SS1992] \M. A. Shtan'ko and M. I. Shtogrin, "Embedding cubic
            manifolds and complexes into a cubic lattice", *Uspekhi
            Mat. Nauk* 47 (1992), 219-220.

.. [SS2015] Anne Schilling and Travis Scrimshaw.
            *Crystal structure on rigged configurations and the filling map*.
            Electron. J. Combin., **22(1)** (2015) #P1.73. :arxiv:`1409.2920`.

.. [SS2015II] Ben Salisbury and Travis Scrimshaw.
              *A rigged configuration model for* `B(\infty)`.
              J. Combin. Theory Ser. A, **133** (2015) pp. 29-75.
              :arxiv:`1404.6539`.

.. [SS2017] Ben Salisbury and Travis Scrimshaw.
            *Rigged configurations for all symmetrizable types*.
            Electron. J. Combin., **24(1)** (2017) #P1.30. :arxiv:`1509.07833`.

.. [SSAMI2007] \T. Shirai, K. Shibutani, T. Akishita, S. Moriai, and T. Iwata,
               *The 128-bit blockcipher CLEFIA (extended abstract)*; in
               FSE, (2007), pp. 181-195.

.. [ST2011] \A. Schilling, P. Tingley. *Demazure crystals,
            Kirillov-Reshetikhin crystals, and the energy function*.
            Electronic Journal of Combinatorics. **19(2)**. 2012.
            :arXiv:`1104.2359`

.. [St1986] Richard Stanley. *Two poset polytopes*,
            Discrete Comput. Geom. (1986), :doi:`10.1007/BF02187680`

.. [Sta2007] Stanley, Richard: *Hyperplane Arrangements*, Geometric
             Combinatorics (E. Miller, V. Reiner, and B. Sturmfels,
             eds.), IAS/Park City Mathematics Series, vol. 13,
             American Mathematical Society, Providence, RI, 2007,
             pp. 389-496.

.. [EnumComb1] Stanley, Richard P.
               *Enumerative Combinatorics, volume 1*,
               Second Edition,
               Cambridge University Press (2011).
               http://math.mit.edu/~rstan/ec/ec1/

.. [Stan2009] Richard Stanley,
              *Promotion and evacuation*,
              Electron. J. Combin. 16 (2009), no. 2, Special volume in honor of
              Anders Björner,
              Research Paper 9, 24 pp.

.. [Ste2003] John R. Stembridge, A local characterization of
             simply-laced crystals, Transactions of the American
             Mathematical Society, Vol. 355, No. 12 (Dec., 2003),
             pp. 4807--4823

.. [Sti2006] Douglas R. Stinson. *Cryptography: Theory and
             Practice*. 3rd edition, Chapman \& Hall/CRC, 2006.

.. [Sto1998] \A. Storjohann, An O(n^3) algorithm for Frobenius normal
             form. Proceedings of the International Symposium on
             Symbolic and Algebraic Computation (ISSAC'98), ACM Press,
             1998, pp. 101-104.

.. [Sto2000] \A. Storjohann, Algorithms for Matrix Canonical
             Forms. PhD Thesis. Department of Computer Science, Swiss
             Federal Institute of Technology -- ETH, 2000.

.. [Sto2011] \A. Storjohann, Email Communication. 30 May 2011.

.. [Str1969] Volker Strassen. Gaussian elimination is not
             optimal. Numerische Mathematik, 13:354-356, 1969.

.. [Striker2011] \J. Striker. *A unifying poset perspective on
                 alternating sign matrices, plane partitions, Catalan objects,
                 tournaments, and tableaux*, Advances in Applied Mathematics 46
                 (2011), no. 4, 583-609. :arXiv:`1408.5391`

.. [Stu1987] \J. Sturm, On the congruence of modular forms, Number
             theory (New York, 1984-1985), Springer, Berlin, 1987,
             pp. 275-280.

.. [Stu1993] \B. Sturmfels, Algorithms in invariant theory, Springer-Verlag,
             1993.

.. [STW2013] \J. Schejbal, E. Tews, and J. Wälde,
             *Reverse engineering of chiasmus from gstool*; in
             30c3, (2013).

.. [STW2016] \C. Stump, H. Thomas, N. Williams. *Cataland II*, in
             preparation, 2016.

.. [sudoku:escargot]  "Al Escargot", due to Arto Inkala,
                      http://timemaker.blogspot.com/2006/12/ai-escargot-vwv.html

.. [sudoku:norvig] Perter Norvig, "Solving Every Sudoku Puzzle",
                   http://norvig.com/sudoku.html

.. [sudoku:royle]  Gordon Royle, "Minimum Sudoku",
                   http://people.csse.uwa.edu.au/gordon/sudokumin.php

.. [sudoku:top95]  "95 Hard Puzzles", http://magictour.free.fr/top95,
                   or http://norvig.com/top95.txt

.. [sudoku:wikipedia]  "Near worst case",
                       :wikipedia:`Algorithmics_of_sudoku`

.. [SV2000] \J. Stern and S. Vaudenay,
            *CS-Cipher*; in
            First Open NESSIE Workshop, (2000).

.. [SW2002] William Stein and Mark Watkins, *A database of elliptic
            curves---first report*. In *Algorithmic number theory
            (ANTS V), Sydney, 2002*, Lecture Notes in Computer Science
            2369, Springer, 2002,
            p267--275. http://modular.math.washington.edu/papers/stein-watkins/

.. [Swe1969] Moss Sweedler. Hopf algebras. W.A. Benjamin, Math Lec
             Note Ser., 1969.

.. [SWJ2008] Fatima Shaheen, Michael Wooldridge, and Nicholas
             Jennings. *A linear approximation method for the Shapley
             value.* Artificial Intelligence 172.14 (2008): 1673-1699.

.. [SYYTIYTT2002] \T. Shimoyama, H. Yanami, K. Yokoyama, M. Takenaka, K. Itoh,
                  \J. Yajima, N. Torii, and H. Tanaka, *The block cipher SC2000*; in
                  FSE, (2001), pp. 312-327.

.. _ref-T:

**T**

.. [Tar1976] Robert E. Tarjan, *Edge-disjoint spanning trees and
             depth-first search*, Acta Informatica 6 (2), 1976,
             171-185, :doi:`10.1007/BF00268499`.

.. [TB1997] Lloyd N. Trefethen and David Bau III, *Numerical Linear
            Algebra*, SIAM, Philadelphia, 1997.

.. [Tee1997] Tee, Garry J. "Continuous branches of inverses of the 12
             Jacobi elliptic functions for real
             argument". 1997. https://researchspace.auckland.ac.nz/bitstream/handle/2292/5042/390.pdf.

.. [TIDES] \A. Abad, R. Barrio, F. Blesa, M. Rodriguez. TIDES tutorial:
           Integrating ODEs by using the Taylor Series Method
           (http://www.unizar.es/acz/05Publicaciones/Monografias/MonografiasPublicadas/Monografia36/IndMonogr36.htm)

.. [TOPCOM] \J. Rambau, TOPCOM
            <http://www.rambau.wm.uni-bayreuth.de/TOPCOM/>.

.. [TW1980] \A.D. Thomas and G.V. Wood, Group Tables (Exeter: Shiva
            Publishing, 1980)

.. _ref-U:

**U**

.. [UDCIKMP2011] \M. Ullrich, C. De Canniere, S. Indesteege, Ö. Kücük, N. Mouha, and
                 \B. Preenel, *Finding Optimal Bitsliced Implementations of 4 x 4-bit
                 S-boxes*; in SKEW, (2011).

.. [UNITTEST] unittest -- Unit testing framework --
              http://docs.python.org/library/unittest.html

.. [U.S1998] \U.S. Department Of Commerce/National Institute of Standards and Technology,
             *Skipjack and KEA algorithms specifications, v2.0*, (1998).

.. [U.S1999] \U.S. Department Of Commerce/National Institute of Standards and Technology,
             *Data Encryption Standard*, (1999).

.. _ref-V:

**V**

.. [Vai1994] \I. Vaisman, *Lectures on the Geometry of Poisson
             Manifolds*, Springer Basel AG (Basel) (1994);
             :doi:`10.1007/978-3-0348-8495-2`

.. [Vat2008] \D. Vatne, *The mutation class of `D_n` quivers*, :arxiv:`0810.4789v1`.

.. [VB1996] \E. Viterbo, E. Biglieri. *Computing the Voronoi Cell of a
            Lattice: The Diamond-Cutting Algorithm*. IEEE Transactions
            on Information Theory, 1996.

.. [Vee1978] William Veech, "Interval exchange
             transformations", J. Analyse Math. 33 (1978), 222-272

.. [Ver] Helena Verrill, "Fundamental domain drawer", Java program,
         http://www.math.lsu.edu/~verrill/

.. [Vie1983] Xavier G. Viennot.  *Maximal chains of subwords and
             up-down sequences of permutations*.  Journal of
             Combinatorial Theory, Series A Volume 34, (1983),
             pp. 1-14.

.. [VJ2004] \S. Vaudenay and P. Junod,
            *Device and method for encrypting and decryptiong a block of data
            Fox, a New Family of Block Ciphers*, (2004).

.. [Voe2003] \V. Voevodsky, Reduced power operations in motivic
             cohomology, Publ. Math. Inst. Hautes Études Sci. No. 98
             (2003), 1-57.

.. [Voi2012] \J. Voight. Identifying the matrix ring: algorithms for
             quaternion algebras and quadratic forms, to appear.

.. [VW1994] Leonard Van Wyk. *Graph groups are biautomatic*. J. Pure
            Appl. Alg. **94** (1994). no. 3, 341-352.

.. _ref-W:

**W**

.. [Wac2003] Wachs, "Topology of Matching, Chessboard and General
             Bounded Degree Graph Complexes" (Algebra Universalis
             Special Issue in Memory of Gian-Carlo Rota, Algebra
             Universalis, 49 (2003) 345-385)

.. [Wal1960] \C. T. C. Wall, "Generators and relations for the
             Steenrod algebra," Ann. of Math. (2) **72** (1960),
             429-444.

.. [Wal1970] David W. Walkup, "The lower bound conjecture for 3- and
             4-manifolds", Acta Math. 125 (1970), 75-107.

.. [Wan1998] Daqing Wan, "Dimension variation of classical and p-adic
             modular forms", Invent. Math. 133, (1998) 449-463.

.. [Wan2010] Zhenghan Wang. Topological quantum
             computation. Providence, RI: American Mathematical
             Society (AMS), 2010. ISBN 978-0-8218-4930-9

.. [Was1997] \L. C. Washington, *Cyclotomic Fields*, Springer-Verlag,
             GTM volume 83, 1997.

.. [Watkins] Mark Watkins,
   *Hypergeometric motives over Q and their L-functions*,
   http://magma.maths.usyd.edu.au/~watkins/papers/known.pdf

.. [Wat2003] Joel Watson. *Strategy: an introduction to game
             theory*. WW Norton, 2002.

.. [Wat2010] Watkins, David S. Fundamentals of Matrix Computations,
             Third Edition.  Wiley, Hoboken, New Jersey, 2010.

.. [Web2007] James Webb. *Game theory: decisions, interaction and
             Evolution*. Springer Science & Business Media, 2007.

.. [Weh1998] \J. Wehler. Hypersurfaces of the Flag Variety: Deformation
             Theory and the Theorems of Kodaira-Spencer, Torelli,
             Lefschetz, M. Noether, and Serre. Math. Z. 198 (1988), 21-38.

.. [WELLS]   Elliot Wells. Computing the Canonical Height of a Point in Projective Space.
             :arxiv:`1602.04920v1` (2016).

.. [Wei1994] Charles A. Weibel, *An introduction to homological
             algebra*. Cambridge Studies in Advanced Math., vol. 38,
             Cambridge Univ. Press, 1994.

.. [WFYTP2008] \D. Watanable, S. Furuya, H. Yoshida, K. Takaragi, and B. Preneel,
               *A new keystream generator MUGI*; in
               FSE, (2002), pp. 179-194.

.. [Woo1998] \R. M. W. Wood, "Problems in the Steenrod algebra,"
             Bull. London Math. Soc. 30 (1998), no. 5, 449-517.

.. [WP-Bessel] :wikipedia:`Bessel_function`

.. [WP-Error] :wikipedia:`Error_function`

.. [WP-Struve] :wikipedia:`Struve_function`

.. [WSK1997] \D. Wagner, B. Schneier, and J. Kelsey,
             *Cryptoanalysis of the cellular encryption algorithm*; in
             CRYPTO, (1997), pp. 526-537.

.. [Wu2009] Hongjun Wu, *The Hash Function JH*;
            submitted to NIST, (2008), available at
            http://www3.ntu.edu.sg/home/wuhj/research/jh/jh_round3.pdf

.. [WW2005] Ralf-Philipp Weinmann and Kai Wirt,
            *Analysis of the DVB Common Scrambling Algorithm*; in
            IFIP TC-6 TC-11, (2005).

.. _ref-X:

**X**

.. [XP1994] Deng Xiaotie, and Christos Papadimitriou. *On the
            complexity of cooperative solution concepts.* Mathematics
            of Operations Research 19.2 (1994): 257-266.

.. _ref-Y:

**Y**

.. [Yoc2005] Jean-Christophe Yoccoz "Echange d'Intervalles", Cours au
             college de France

.. [Yun1976] Yun, David YY. On square-free decomposition
             algorithms. In Proceedings of the third ACM symposium on
             Symbolic and algebraic computation, pp. 26-35. ACM, 1976.

.. [Yuz1993] Sergey Yuzvinsky, "The first two obstructions to the
             freeness of arrangements", Transactions of the American
             Mathematical Society, Vol. 335, **1** (1993)
             pp. 231--244.

.. [YWHWXSW2014] \D. Ye, P. Wang, L. Hu, L. Wang, Y. Xie, S. Sun, and P. Wang,
                 *Panda v1*; in CAESAR Competition, (2014).

.. _ref-Z:

**Z**

.. [ZBLRYV2015] \W. Zhang, Z. Bao, D. Lin, V. Rijmen, B. Yang, and I. Verbauwhede,
                *RECTANGLE: A bit-slice lightweight block cipher suitable for
                multiple platforms*; in
                SCience China Information Sciences, (2015), pp. 1-15.

.. [ZBN1997] \C. Zhu, R. H. Byrd and J. Nocedal. L-BFGS-B: Algorithm
             778: L-BFGS-B, FORTRAN routines for large scale bound
             constrained optimization. ACM Transactions on
             Mathematical Software, Vol 23, Num. 4, pp.550--560, 1997.

.. [Zie1998] \G. M. Ziegler. *Shelling polyhedral 3-balls and
             4-polytopes*. Discrete Comput. Geom. 19 (1998), 159-174.

.. [Zie2007] \G. M. Ziegler. *Lectures on polytopes*, Volume
             152 of Graduate Texts in Mathematics, 7th printing of 1st edition, Springer, 2007.

.. [Zor2008] \A. Zorich "Explicit Jenkins-Strebel representatives of
             all strata of Abelian and quadratic differentials",
             Journal of Modern Dynamics, vol. 2, no 1, 139-185 (2008)
             (http://www.math.psu.edu/jmd)

.. [Zor] Anton Zorich, "Generalized Permutation software"
         (http://perso.univ-rennes1.fr/anton.zorich)

.. [ZZ2005] Hechun Zhang and R. B. Zhang.
            *Dual canonical bases for the quantum special linear group
            and invariant subalgebras*.
            Lett. Math. Phys. **73** (2005), pp. 165-181.
            :arxiv:`math/0509651`.

.. include:: ../footer.txt<|MERGE_RESOLUTION|>--- conflicted
+++ resolved
@@ -425,7 +425,7 @@
             http://www.roguebasin.com/index.php?title=Bresenham%27s_Line_Algorithm
 
 .. [Bruin-Molnar] \N. Bruin and A. Molnar, *Minimal models for rational
-            functions in a dynamical setting*, 
+            functions in a dynamical setting*,
             LMS Journal of Computation and Mathematics, Volume 15 (2012),
             pp 400-417.
 
@@ -597,14 +597,10 @@
             MOG. *Computational group theory*, ed. M. Atkinson,
             Academic Press, 1984.
 
-<<<<<<< HEAD
 .. [Co1999] John Conway, Neil Sloan. *Sphere Packings, Lattices and Groups*,
             Springer Verlag 1999.
 
-.. [Coh1993] Henri Cohen. A Course in Computational Number
-=======
 .. [Coh1993] Henri Cohen. A Course in Computational Algebraic Number
->>>>>>> 18bd03cf
              Theory. Graduate Texts in Mathematics 138. Springer, 1993.
 
 .. [Coh2007] Henri Cohen, Number Theory,
