--- conflicted
+++ resolved
@@ -212,10 +212,13 @@
 
     def pdf(self):
         """
-        Builds the PDF files for this document.  This is done by first
-        (re)-building the LaTeX output, going into that LaTeX
-        directory, and running 'make all-pdf' (or for the special case of
-        the ja docs, 'all-pdf-ja(ex,to run platex)' there.
+        Builds the PDF files for this document.
+
+        This is done by first (re)-building the LaTeX output, going
+        into that LaTeX directory, and running 'make all-pdf'.
+
+        For the special case of the ja docs, run 'all-pdf-ja(ex,to run
+        platex)' there.
 
         EXAMPLES::
 
@@ -226,16 +229,14 @@
         self.latex()
         tex_dir = self._output_dir('latex')
         pdf_dir = self._output_dir('pdf')
-<<<<<<< HEAD
+
         make_target = "cd '%s' && $MAKE %s && mv -f *.pdf '%s'"
         error_message = "failed to run $MAKE %s in %s"
-        MB_LANG = {'ja': 'all-pdf-ja'} # language name : the modified target
-=======
+        MB_LANG = {'ja': 'all-pdf-ja',
+                   'zh': 'all-pdf-zh'}  # language name : the modified target
+
         import CJKsupport
         CJKsupport.enable_if_necessary(self.lang, tex_dir)
-        if subprocess.call("cd '%s' && $MAKE all-pdf && mv -f *.pdf '%s'"%(tex_dir, pdf_dir), shell=True):
-            raise RuntimeError("failed to run $MAKE all-pdf in %s"%tex_dir)
->>>>>>> 3b19812b
 
         # Replace the command for languages that require special processing
         if self.lang in MB_LANG:
