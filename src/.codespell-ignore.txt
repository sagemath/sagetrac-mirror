Hart
PRing
<<<<<<< HEAD
ans
=======
ans
arithmetics
numer
>>>>>>> 9d686f22
<|MERGE_RESOLUTION|>--- conflicted
+++ resolved
@@ -1,9 +1,5 @@
 Hart
 PRing
-<<<<<<< HEAD
-ans
-=======
 ans
 arithmetics
-numer
->>>>>>> 9d686f22
+numer