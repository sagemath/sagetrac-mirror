#!/usr/bin/env sage-python

import argparse
import os
import sys

# Note: the DOT_SAGE and SAGE_STARTUP_FILE environment variables have already been set by sage-env
from sage.misc.dot_sage import dot_sage
DOT_SAGE = dot_sage()
SAGE_ROOT = os.environ.get('SAGE_ROOT')

# Override to not pick up user configuration, see Trac #20270
os.environ['SAGE_STARTUP_FILE'] = str(DOT_SAGE / 'init-doctests.sage')


def _get_optional_defaults():
    """Return the default value for the --optional flag."""
    optional = ['sage', 'optional']

    return ','.join(optional)


if __name__ == "__main__":
    parser = argparse.ArgumentParser(usage="sage -t [options] filenames",
                                     description="Run all tests in a file or a list of files whose extensions "
                                                 "are one of the following: "
                                                 ".py, .pyx, .pxd, .pxi, .sage, .spyx, .tex, .rst.")
    parser.add_argument("-p", "--nthreads", dest="nthreads",
                        type=int, nargs='?', const=0, default=1, metavar="N",
                        help="tests in parallel using N threads with 0 interpreted as max(2, min(8, cpu_count()))")
    parser.add_argument("-T", "--timeout", type=int, default=-1, help="timeout (in seconds) for doctesting one file, 0 for no timeout")
    what = parser.add_mutually_exclusive_group()
    what.add_argument("-a", "--all", action="store_true", default=False, help="test all files in the Sage library")
    what.add_argument("--installed", action="store_true", default=False, help="test all installed modules of the Sage library")
    parser.add_argument("--logfile", type=argparse.FileType('a'), metavar="FILE", help="log all output to FILE")

    parser.add_argument("-l", "--long", action="store_true", default=False, help="include lines with the phrase 'long time'")
    parser.add_argument("-s", "--short", dest="target_walltime", nargs='?',
                        type=int, default=-1, const=300, metavar="SECONDS",
                        help="run as many doctests as possible in about 300 seconds (or the number of seconds given as an optional argument)")
    parser.add_argument("--warn-long", dest="warn_long", nargs='?',
                        type=float, default=-1.0, const=1.0, metavar="SECONDS",
                        help="warn if tests take more time than SECONDS")
    # By default, include all tests marked 'sagemath_doc_html' -- see
    # https://trac.sagemath.org/ticket/25345 and
    # https://trac.sagemath.org/ticket/26110:
    parser.add_argument("--optional", metavar="PKGS", default=_get_optional_defaults(),
        help='only run tests including one of the "# optional" tags listed in PKGS; '
             'if "sage" is listed, will also run the standard doctests; '
             'if "sagemath_doc_html" is listed, will also run the tests relying on the HTML documentation; '
             'if "optional" is listed, will also run tests for installed optional (new-style) packages; '
             'if "external" is listed, will also run tests for available external software; '
             'if set to "all", then all tests will be run')
    parser.add_argument("--randorder", type=int, metavar="SEED", help="randomize order of tests")
    parser.add_argument("--random-seed", dest="random_seed", type=int, metavar="SEED", help="random seed (integer) for fuzzing doctests",
                        default=os.environ.get("SAGE_DOCTEST_RANDOM_SEED"))
    parser.add_argument("--global-iterations", "--global_iterations", type=int, default=0, help="repeat the whole testing process this many times")
    parser.add_argument("--file-iterations", "--file_iterations", type=int, default=0, help="repeat each file this many times, stopping on the first failure")
    parser.add_argument("--environment", type=str, default="sage.repl.ipython_kernel.all_jupyter", help="name of a module that provides the global environment for tests")

    parser.add_argument("-i", "--initial", action="store_true", default=False, help="only show the first failure in each file")
    parser.add_argument("--exitfirst", action="store_true", default=False, help="end the test run immediately after the first failure or unexpected exception")
    parser.add_argument("--force_lib", "--force-lib", action="store_true", default=False, help="do not import anything from the tested file(s)")
    parser.add_argument("--abspath", action="store_true", default=False, help="print absolute paths rather than relative paths")
    parser.add_argument("--verbose", action="store_true", default=False, help="print debugging output during the test")
    parser.add_argument("-d", "--debug", action="store_true", default=False, help="drop into a python debugger when an unexpected error is raised")
    parser.add_argument("--only-errors", action="store_true", default=False, help="only output failures, not test successes")

    parser.add_argument("--gdb", action="store_true", default=False, help="run doctests under the control of gdb")
    parser.add_argument("--valgrind", "--memcheck", action="store_true", default=False,
                        help="run doctests using Valgrind's memcheck tool.  The log "
                        "files are named sage-memcheck.PID and can be found in " +
                        str(DOT_SAGE / "valgrind"))
    parser.add_argument("--massif", action="store_true", default=False,
                        help="run doctests using Valgrind's massif tool.  The log "
                        "files are named sage-massif.PID and can be found in " +
                        str(DOT_SAGE / "valgrind"))
    parser.add_argument("--cachegrind", action="store_true", default=False,
                        help="run doctests using Valgrind's cachegrind tool.  The log "
                        "files are named sage-cachegrind.PID and can be found in " +
                        str(DOT_SAGE / "valgrind"))
    parser.add_argument("--omega", action="store_true", default=False,
                        help="run doctests using Valgrind's omega tool.  The log "
                        "files are named sage-omega.PID and can be found in " +
                        str(DOT_SAGE / "valgrind"))

    parser.add_argument("-f", "--failed", action="store_true", default=False,
        help="doctest only those files that failed in the previous run")
    what.add_argument("-n", "--new", action="store_true", default=False,
        help="doctest only those files that have been changed in the repository and not yet been committed")
    parser.add_argument("--show-skipped", "--show_skipped", action="store_true", default=False,
        help="print a summary at the end of each file of optional tests that were skipped")

<<<<<<< HEAD
    parser.add_argument("--stats_path", "--stats-path", default=os.path.join(DOT_SAGE, "timings2.json"),
                        help="path to a json dictionary for timings and failure status for each file from previous runs; it will be updated in this run")
    parser.add_argument("--baseline_stats_path", "--baseline-stats-path", default=None,
                        help="path to a json dictionary for timings and failure status for each file, to be used as a baseline; it will not be updated")
=======
    parser.add_argument("--stats_path", "--stats-path", default=DOT_SAGE / "timings2.json",
                        help="path to a json dictionary for the latest run storing a timing for each file")
>>>>>>> 0d87d713

    class GCAction(argparse.Action):
        def __call__(self, parser, namespace, values, option_string=None):
            gcopts = dict(DEFAULT=0, ALWAYS=1, NEVER=-1)
            new_value = gcopts[values]
            setattr(namespace, self.dest, new_value)

    parser.add_argument("--gc",
                        choices=["DEFAULT", "ALWAYS", "NEVER"],
                        default=0,
                        action=GCAction,
                        help="control garbarge collection "
                        "(ALWAYS: collect garbage before every test; NEVER: disable gc; DEFAULT: Python default)")

    # The --serial option is only really for internal use, better not
    # document it.
    parser.add_argument("--serial", action="store_true", default=False, help=argparse.SUPPRESS)

    parser.add_argument("filenames", help="file names", nargs='*')

    # custom treatment to separate properly
    # one or several file names at the end
    new_arguments = []
    need_filenames = True
    in_filenames = False
    afterlog = False
    for arg in sys.argv[1:]:
        if arg in ('-n', '--new', '-a', '--all', '--installed'):
            need_filenames = False
        elif need_filenames and not (afterlog or in_filenames) and os.path.exists(arg):
            in_filenames = True
            new_arguments.append('--')
        new_arguments.append(arg)
        afterlog = bool(arg == '--logfile')

    args = parser.parse_args(new_arguments)

    if not args.filenames and not (args.all or args.new or args.installed):
        print('either use --new, --all, --installed, or some filenames')
        sys.exit(2)

    # Limit the number of threads to 2 to save system resources.
    # See Trac #23713, #23892, #30351
    if sys.platform == 'darwin':
        os.environ["OMP_NUM_THREADS"] = "1"
    else:
        os.environ["OMP_NUM_THREADS"] = "2"

    os.environ["SAGE_NUM_THREADS"] = "2"

    from sage.doctest.control import DocTestController
    DC = DocTestController(args, args.filenames)
    err = DC.run()

    try:
        exit_code_pytest = 0
        import pytest
        pytest_options = ["--import-mode", "importlib"]
        if args.verbose:
            pytest_options.append("-v")
        exit_code_pytest = pytest.main(pytest_options + args.filenames)
        if exit_code_pytest == 5:
            # Exit code 5 means there were no test files, pass in this case
            exit_code_pytest = 0

    except ModuleNotFoundError:
        print("Pytest is not installed, skip checking tests that rely on it.")

    if err == 0:
        sys.exit(exit_code_pytest)
    else:
        sys.exit(err)<|MERGE_RESOLUTION|>--- conflicted
+++ resolved
@@ -91,15 +91,10 @@
     parser.add_argument("--show-skipped", "--show_skipped", action="store_true", default=False,
         help="print a summary at the end of each file of optional tests that were skipped")
 
-<<<<<<< HEAD
     parser.add_argument("--stats_path", "--stats-path", default=os.path.join(DOT_SAGE, "timings2.json"),
                         help="path to a json dictionary for timings and failure status for each file from previous runs; it will be updated in this run")
     parser.add_argument("--baseline_stats_path", "--baseline-stats-path", default=None,
                         help="path to a json dictionary for timings and failure status for each file, to be used as a baseline; it will not be updated")
-=======
-    parser.add_argument("--stats_path", "--stats-path", default=DOT_SAGE / "timings2.json",
-                        help="path to a json dictionary for the latest run storing a timing for each file")
->>>>>>> 0d87d713
 
     class GCAction(argparse.Action):
         def __call__(self, parser, namespace, values, option_string=None):
