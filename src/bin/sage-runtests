--- conflicted
+++ resolved
@@ -5,14 +5,9 @@
 import sys
 
 # Note: the DOT_SAGE and SAGE_STARTUP_FILE environment variables have already been set by sage-env
-<<<<<<< HEAD
-DOT_SAGE = os.environ.get('DOT_SAGE', os.path.join(os.environ.get('HOME'),
-                                                   '.sage'))
-=======
 from sage.misc.dot_sage import dot_sage
 DOT_SAGE = dot_sage()
 SAGE_ROOT = os.environ.get('SAGE_ROOT')
->>>>>>> 64e210a5
 
 # Override to not pick up user configuration, see Trac #20270
 os.environ['SAGE_STARTUP_FILE'] = str(DOT_SAGE / 'init-doctests.sage')
