--- conflicted
+++ resolved
@@ -83,12 +83,7 @@
 {
     local param=$1
     local file=$2
-<<<<<<< HEAD
-    RESULT=`GREP_OPTIONS= grep "^$param\ *="  $file| sed "s/^$param\ *=\ *//"`
-    echo $RESULT
-=======
     sed -n "s/^${param} *= *//p" $file
->>>>>>> 56d80d07
 }
 
 verify_checksum()
@@ -288,11 +283,7 @@
     PKG_VER="${PKG_VER#-}"
     PKG_SCRIPTS="$SAGE_ROOT/build/pkgs/$PKG_BASE"
     LOCAL_PKG_VER=`cat $PKG_SCRIPTS/package-version.txt 2>/dev/null`
-<<<<<<< HEAD
-    if [ -n "$LOCAL_PKG_VER" ] && [ -z "$PKG_VER" -o "$PKG_VER" == "$LOCAL_PKG_VER" ]; then
-=======
     if [ -n "$LOCAL_PKG_VER" ] && [ -z "$PKG_VER" -o "$PKG_VER" = "$LOCAL_PKG_VER" ]; then
->>>>>>> 56d80d07
         PKG_VER="$LOCAL_PKG_VER"
         if [ -z "$PKG_VER" ]; then
             PKG_NAME="${PKG_BASE}"
@@ -301,11 +292,7 @@
         fi
         USE_LOCAL_SCRIPTS=yes
         PKG_NAME_UPSTREAM="${PKG_BASE}-`echo $PKG_VER | sed 's/\.p[0-9][0-9]*$//'`"
-<<<<<<< HEAD
-        echo "Using local scripts to install $PKG_NAME"
-=======
         echo "Found local metadata for $PKG_NAME"
->>>>>>> 56d80d07
 
         if [ $INFO -eq 0 ]; then
             # see if we can the source tarball locally
@@ -333,11 +320,7 @@
     fi
 fi
 
-<<<<<<< HEAD
-if [ $INFO -ne 0 -a "$USE_LOCAL_SCRIPTS" == yes ]; then
-=======
 if [ $INFO -ne 0 -a "$USE_LOCAL_SCRIPTS" = yes ]; then
->>>>>>> 56d80d07
     cat "$PKG_SCRIPTS/SPKG.txt"
     exit 0
 fi
@@ -366,11 +349,7 @@
     if [ -n "$PKG_HAS_PATH" ]; then
         PKG_URL="$PKG_SRC"
     else
-<<<<<<< HEAD
-        if [ "$USE_LOCAL_SCRIPTS" == yes ]; then
-=======
         if [ "$USE_LOCAL_SCRIPTS" = yes ]; then
->>>>>>> 56d80d07
             PKG_URL="$SAGE_UPSTREAM/$PKG_BASE/$PKG_NAME_UPSTREAM"
         else
             # Handle cases 2a and 3, where the package name is something
@@ -469,11 +448,7 @@
     # Download to a temporary file (such that we don't end up with a
     # corrupted .spkg file).
     PKG_TMP="${PKG_URL##*/}.tmp"
-<<<<<<< HEAD
-    if [ "$USE_LOCAL_SCRIPTS" == yes ]; then
-=======
     if [ "$USE_LOCAL_SCRIPTS" = yes ]; then
->>>>>>> 56d80d07
         EXT_LIST=".tar.bz2 .tar.gz .tar"
     else
         EXT_LIST=".spkg"
@@ -495,20 +470,12 @@
     fi
 
     PKG_SRC="`pwd`/${PKG_URL##*/}${EXT#.spkg}"
-<<<<<<< HEAD
-    if [ "$USE_LOCAL_SCRIPTS" == yes ]; then
-=======
     if [ "$USE_LOCAL_SCRIPTS" = yes ]; then
->>>>>>> 56d80d07
         verify_checksum "$PKG_TMP" "$PKG_SCRIPTS/checksums.ini"
     fi
     mv -f "$PKG_TMP" "$PKG_SRC"
 else
-<<<<<<< HEAD
-    if [ "$USE_LOCAL_SCRIPTS" == yes ]; then
-=======
     if [ "$USE_LOCAL_SCRIPTS" = yes ]; then
->>>>>>> 56d80d07
         verify_checksum "$PKG_SRC" "$PKG_SCRIPTS/checksums.ini"
     fi
 fi
@@ -606,11 +573,7 @@
 # Extract the package
 ##################################################################
 
-<<<<<<< HEAD
-if [ "$USE_LOCAL_SCRIPTS" == yes ]; then
-=======
 if [ "$USE_LOCAL_SCRIPTS" = yes ]; then
->>>>>>> 56d80d07
     echo "Setting up build directory for $PKG_NAME"
     cp -Rp "$PKG_SCRIPTS" "$PKG_NAME"
     cd "$PKG_NAME"
@@ -625,11 +588,7 @@
     exit 1
 fi
 
-<<<<<<< HEAD
-if [ "$USE_LOCAL_SCRIPTS" == yes ]; then
-=======
 if [ "$USE_LOCAL_SCRIPTS" = yes ]; then
->>>>>>> 56d80d07
     mv "$PKG_NAME_UPSTREAM" src
     cd ..
     echo "Finished set up"
