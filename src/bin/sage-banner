┌────────────────────────────────────────────────────────────────────┐
<<<<<<< HEAD
│ SageMath Version 6.8.rc0, Release Date: 2015-07-15                 │
=======
│ SageMath Version 6.9.beta0, Release Date: 2015-07-29               │
>>>>>>> 3847037e
│ Type "notebook()" for the browser-based notebook interface.        │
│ Type "help()" for help.                                            │
└────────────────────────────────────────────────────────────────────┘
[31m┏━━━━━━━━━━━━━━━━━━━━━━━━━━━━━━━━━━━━━━━━━━━━━━━━━━━━━━━━━━━━━━━━━━━━┓
┃ Warning: this is a prerelease version, and it may be unstable.     ┃
┗━━━━━━━━━━━━━━━━━━━━━━━━━━━━━━━━━━━━━━━━━━━━━━━━━━━━━━━━━━━━━━━━━━━━┛[0m<|MERGE_RESOLUTION|>--- conflicted
+++ resolved
@@ -1,9 +1,5 @@
 ┌────────────────────────────────────────────────────────────────────┐
-<<<<<<< HEAD
-│ SageMath Version 6.8.rc0, Release Date: 2015-07-15                 │
-=======
 │ SageMath Version 6.9.beta0, Release Date: 2015-07-29               │
->>>>>>> 3847037e
 │ Type "notebook()" for the browser-based notebook interface.        │
 │ Type "help()" for help.                                            │
 └────────────────────────────────────────────────────────────────────┘
