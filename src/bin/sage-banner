--- conflicted
+++ resolved
@@ -1,9 +1,5 @@
 ┌────────────────────────────────────────────────────────────────────┐
-<<<<<<< HEAD
-│ Sage Version 5.12.rc0, Release Date: 2013-10-01                    │
-=======
 │ Sage Version 5.13.beta0, Release Date: 2013-10-08                  │
->>>>>>> 0d00bf74
 │ Type "notebook()" for the browser-based notebook interface.        │
 │ Type "help()" for help.                                            │
 └────────────────────────────────────────────────────────────────────┘
