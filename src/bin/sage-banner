--- conflicted
+++ resolved
@@ -1,9 +1,5 @@
 ┌────────────────────────────────────────────────────────────────────┐
-<<<<<<< HEAD
-│ Sage Version 6.3.beta0, Release Date: 2014-05-10                   │
-=======
 │ Sage Version 6.3.beta6, Release Date: 2014-07-19                   │
->>>>>>> 9eab84b8
 │ Type "notebook()" for the browser-based notebook interface.        │
 │ Type "help()" for help.                                            │
 └────────────────────────────────────────────────────────────────────┘
