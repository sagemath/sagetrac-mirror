--- conflicted
+++ resolved
@@ -1,9 +1,5 @@
 ┌────────────────────────────────────────────────────────────────────┐
-<<<<<<< HEAD
-│ SageMath version 8.1.beta7, Release Date: 2017-10-03               │
-=======
 │ SageMath version 8.1.beta8, Release Date: 2017-10-16               │
->>>>>>> e053a470
 │ Type "notebook()" for the browser-based notebook interface.        │
 │ Type "help()" for help.                                            │
 └────────────────────────────────────────────────────────────────────┘
