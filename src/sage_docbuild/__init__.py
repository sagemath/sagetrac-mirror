--- conflicted
+++ resolved
@@ -53,13 +53,8 @@
 
 import sage.all
 from sage.misc.cachefunc import cached_method
-<<<<<<< HEAD
-from sage.env import SAGE_DOC_SRC, SAGE_DOC, SAGE_SRC, DOT_SAGE
-=======
-from sage.misc.misc import sage_makedirs
 from sage.env import SAGE_DOC_SRC, SAGE_DOC, SAGE_SRC
 from sage.misc.dot_sage import dot_sage
->>>>>>> 64e210a5
 
 from .build_options import (LANGUAGES, SPHINXOPTS, OMIT,
                             ALLSPHINXOPTS, NUM_THREADS, WEBSITESPHINXOPTS,
