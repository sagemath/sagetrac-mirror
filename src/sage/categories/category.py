r"""
Categories

AUTHORS:

- David Kohel, William Stein and Nicolas M. Thiery

Every Sage object lies in a category. Categories in Sage are
modeled on the mathematical idea of category, and are distinct from
Python classes, which are a programming construct.

In most cases, typing ``x.category()`` returns the category to which ``x``
belongs. If ``C`` is a category and ``x`` is any object, ``C(x)`` tries to
make an object in ``C`` from ``x``. Checking if ``x`` belongs to ``C`` is done
as usually by ``x in C``.

See :class:`Category` and :mod:`sage.categories.primer` for more details.

EXAMPLES:

We create a couple of categories::

    sage: Sets()
    Category of sets
    sage: GSets(AbelianGroup([2,4,9]))
    Category of G-sets for Multiplicative Abelian group isomorphic to C2 x C4 x C9
    sage: Semigroups()
    Category of semigroups
    sage: VectorSpaces(FiniteField(11))
    Category of vector spaces over Finite Field of size 11
    sage: Ideals(IntegerRing())
    Category of ring ideals in Integer Ring

Let's request the category of some objects::

    sage: V = VectorSpace(RationalField(), 3)
    sage: V.category()
    Category of vector spaces over Rational Field
    sage: G = SymmetricGroup(9)
    sage: G.category()
    Join of Category of finite permutation groups and Category of finite weyl groups
    sage: P = PerfectMatchings(3)
    sage: P.category()
    Category of finite enumerated sets

Let's check some memberships::

    sage: V in VectorSpaces(QQ)
    True
    sage: V in VectorSpaces(FiniteField(11))
    False
    sage: G in Monoids()
    True
    sage: P in Rings()
    False

For parametrized categories one can use the following shorthand::

    sage: V in VectorSpaces
    True
    sage: G in VectorSpaces
    False

A parent ``P`` is in a category ``C`` if ``P.category()`` is a subcategory of
``C``.

.. note::

    Any object of a category should be an instance of
    :class:`~sage.structure.category_object.CategoryObject`.

    For backward compatibilty this is not yet enforced::

        sage: class A:
        ....:   def category(self):
        ....:       return Fields()
        sage: A() in Rings()
        True

    By default, the category of an element `x` of a parent `P` is the category
    of all objects of `P` (this is dubious an may be deprecated)::

        sage: V = VectorSpace(RationalField(), 3)
        sage: v = V.gen(1)
        sage: v.category()
        Category of elements of Vector space of dimension 3 over Rational Field
"""

#*****************************************************************************
#  Copyright (C) 2005      David Kohel <kohel@maths.usyd.edu> and
#                          William Stein <wstein@math.ucsd.edu>
#                2008-2014 Nicolas M. Thiery <nthiery at users.sf.net>
#
#  Distributed under the terms of the GNU General Public License (GPL)
#                  http://www.gnu.org/licenses/
#*****************************************************************************

import inspect
from warnings import warn
from sage.misc.abstract_method import abstract_method, abstract_methods_of_class
from sage.misc.lazy_attribute import lazy_attribute
from sage.misc.cachefunc import cached_method, cached_function
from sage.misc.c3_controlled import C3_sorted_merge, category_sort_key, _cmp_key, _cmp_key_named
from sage.misc.unknown import Unknown
from sage.misc.weak_dict import WeakValueDictionary

from sage.structure.sage_object import SageObject
from sage.structure.unique_representation import UniqueRepresentation
from sage.structure.dynamic_class import DynamicMetaclass, dynamic_class

<<<<<<< HEAD
=======
import sage.misc.weak_dict
from sage.misc.weak_dict import WeakValueDictionary
_join_cache = WeakValueDictionary()

def _join(categories, as_list):
    """
    This is an auxiliary function for :meth:`Category.join`

    INPUT:

    - ``categories``: A tuple (no list) of categories.
    - ``as_list`` (boolean): Whether or not the result should be represented as a list.

    EXAMPLES::

        sage: Category.join((Groups(), CommutativeAdditiveMonoids()))  # indirect doctest
        Join of Category of groups and Category of commutative additive monoids
        sage: Category.join((Modules(ZZ), FiniteFields()), as_list=True)
        [Category of finite fields, Category of modules over Integer Ring]

    """
    # Since Objects() is the top category, it is the neutral element of join
    if len(categories) == 0:
        from objects import Objects
        return Objects()

    if not as_list:
        try:
            return _join_cache[categories]
        except KeyError:
            pass

    # Ensure associativity by flattening JoinCategory's
    # Invariant: the super categories of a JoinCategory are not JoinCategories themselves
    categories = sum( (tuple(category._super_categories) if isinstance(category, JoinCategory) else (category,)
                       for category in categories), ())

    # canonicalize, by removing redundant categories which are super
    # categories of others, and by sorting
    result = ()
    for category in categories:
        if any(cat.is_subcategory(category) for cat in result):
            continue
        result = tuple( cat for cat in result if not category.is_subcategory(cat) ) + (category,)
    result = tuple(sorted(result, key = category_sort_key, reverse=True))
    if as_list:
        return list(result)
    if len(result) == 1:
        out = _join_cache[categories] = result[0]
    else:
        out = _join_cache[categories] = JoinCategory(result)
    return out

>>>>>>> 94085782
class Category(UniqueRepresentation, SageObject):
    r"""
    The base class for modeling mathematical categories, like for example:

    - ``Groups()``: the category of groups
    - ``EuclideanDomains()``: the category of euclidean rings
<<<<<<< HEAD
    - ``VectorSpaces(QQ)``: the category of vector spaces over the field of
      rationals
=======
    - ``VectorSpaces(QQ)``: the category of vector spaces over the field of rational
>>>>>>> 94085782

    See :mod:`sage.categories.primer` for an introduction to
    categories in Sage, their relevance, purpose, and usage. The
    documentation below will focus on their implementation.

    Technically, a category is an instance of the class
    :class:`Category` or some of its subclasses. Some categories, like
    :class:`VectorSpaces`, are parametrized: ``VectorSpaces(QQ)`` is one of
    many instances of the class :class:`VectorSpaces`. On the other
    hand, ``EuclideanDomains()`` is the single instance of the class
    :class:`EuclideanDomains`.

<<<<<<< HEAD
    Recall that an algebraic structure (say, the ring `\QQ[x]`) is
=======
    Recall that an algebraic structure (say the ring `QQ[x]`) is
>>>>>>> 94085782
    modelled in Sage by an object which is called a parent. This
    object belongs to certain categories (here ``EuclideanDomains()`` and
    ``Algebras()``). The elements of the ring are themselves objects.

    The class of a category (say :class:`EuclideanDomains`) can define simultaneously:

    - Operations on the category itself (what is its super categories?
<<<<<<< HEAD
      its category of morphisms? its dual category?).
    - Generic operations on parents in this category, like the ring `\QQ[x]`.
    - Generic operations on elements of this ring (e. g., the Euclidean
      algorithm for computing gcds).
=======
      its category of morphisms? its dual category?)
    - Generic operations on parents in this category, like the ring `QQ[x]`
    - Generic operations on elements of this ring (Euclid algorithm for computing gcds)
>>>>>>> 94085782

    This is achieved as follows::

        sage: from sage.categories.all import Category
        sage: class EuclideanDomains(Category):
        ....:     # operations on the category itself
        ....:     def super_categories(self):
        ....:         [Rings()]
        ....:
        ....:     def dummy(self): # TODO: find some good examples
        ....:          pass
        ....:
        ....:     class ParentMethods: # holds the generic operations on parents
        ....:          # find a good example of operation
        ....:          pass
        ....:
        ....:     class ElementMethods:# holds the generic operations on elements
        ....:          def gcd(x,y):
        ....:              # Euclid algorithms
        ....:              pass

<<<<<<< HEAD
    Note that the ``EuclideanDomains.ParentMethods`` and ``.Element`` class
    above do not inherit from anything. They are merely containers of
    operations. The hierarchy between the different categories is defined once
    at the level of the categories. Behind the scene, a parallel hierarchy of
    classes is built automatically from all the ``.ParentMethods``
    classes. Then, a parent in a category receives the appropriate operations
    from all the super categories by usual class inheritance. Similarly, a
    third hierarchy of classes is built for elements from the ``.Elements``.
=======
    Note that the ``EuclideanDomains.ParentMethods`` and ``.Element`` class above do
    not inherit from anything. They are merely containers of
    operations. The hierarchy between the different categories is
    defined once at the level of the categories. Behind the scene, a
    parallel hierarchy of classes is built automatically from all the
    .ParentMethods classes. Then, a parent in a category receives the
    appropriate operations from all the super categories by usual
    class inheritance. Similarly, a third hierarchy of classes is
    built for elements from the .Elements.
>>>>>>> 94085782

    EXAMPLES:

    We define a hierarchy of four categories ``As()``, ``Bs()``,
    ``Cs()``, ``Ds()`` with a diamond inheritance. Think for example:

    - ``As()``: the category of sets
    - ``Bs()``: the category of additive groups
    - ``Cs()``: the category of multiplicative monoids
    - ``Ds()``: the category of rings

    ::

        sage: from sage.categories.all import Category
        sage: from sage.misc.lazy_attribute import lazy_attribute
        sage: class As (Category):
        ....:     def super_categories(self):
        ....:         return []
        ....:
        ....:     class ParentMethods:
        ....:         def fA(self):
        ....:             return "A"
        ....:         f = fA

        sage: class Bs (Category):
        ....:     def super_categories(self):
        ....:         return [As()]
        ....:
        ....:     class ParentMethods:
        ....:         def fB(self):
        ....:             return "B"

        sage: class Cs (Category):
        ....:     def super_categories(self):
        ....:         return [As()]
        ....:
        ....:     class ParentMethods:
        ....:         def fC(self):
        ....:             return "C"
        ....:         f = fC

        sage: class Ds (Category):
        ....:     def super_categories(self):
        ....:         return [Bs(),Cs()]
        ....:
        ....:     class ParentMethods:
        ....:         def fD(self):
        ....:             return "D"

    Categories should always have unique representation; by trac ticket
    :trac:`12215`, this means that it will be kept in cache, but only
    if there is still some strong reference to it.

    We check this before proceeding::

        sage: import gc
        sage: idAs = id(As())
        sage: _ = gc.collect()
        sage: n == id(As())
        False
        sage: a = As()
        sage: id(As()) == id(As())
        True
        sage: As().parent_class == As().parent_class
        True

    We construct a parent in the category ``Ds()`` (that, is an instance
    of ``Ds().parent_class``), and check that it has access to all the
    methods provided by all the categories, with the appropriate
    inheritance order::

        sage: D = Ds().parent_class()
        sage: [ D.fA(), D.fB(), D.fC(), D.fD() ]
        ['A', 'B', 'C', 'D']
        sage: D.f()
        'C'

    ::

        sage: C = Cs().parent_class()
        sage: [ C.fA(), C.fC() ]
        ['A', 'C']
        sage: C.f()
        'C'

    Here is the parallel hierarchy of classes which has been built
    automatically, together with the method resolution order (``.mro()``)::

        sage: As().parent_class
        <class '__main__.As.parent_class'>
        sage: As().parent_class.__bases__
        (<type 'object'>,)
        sage: As().parent_class.mro()
        [<class '__main__.As.parent_class'>, <type 'object'>]

    ::

        sage: Bs().parent_class
        <class '__main__.Bs.parent_class'>
        sage: Bs().parent_class.__bases__
        (<class '__main__.As.parent_class'>,)
        sage: Bs().parent_class.mro()
        [<class '__main__.Bs.parent_class'>, <class '__main__.As.parent_class'>, <type 'object'>]

    ::

        sage: Cs().parent_class
        <class '__main__.Cs.parent_class'>
        sage: Cs().parent_class.__bases__
        (<class '__main__.As.parent_class'>,)
        sage: Cs().parent_class.__mro__
        (<class '__main__.Cs.parent_class'>, <class '__main__.As.parent_class'>, <type 'object'>)

    ::

        sage: Ds().parent_class
        <class '__main__.Ds.parent_class'>
        sage: Ds().parent_class.__bases__
        (<class '__main__.Cs.parent_class'>, <class '__main__.Bs.parent_class'>)
        sage: Ds().parent_class.mro()
        [<class '__main__.Ds.parent_class'>, <class '__main__.Cs.parent_class'>, <class '__main__.Bs.parent_class'>, <class '__main__.As.parent_class'>, <type 'object'>]

    Note that that two categories in the same class need not have the
    same ``super_categories``. For example, ``Algebras(QQ)`` has
    ``VectorSpaces(QQ)`` as super category, whereas ``Algebras(ZZ)``
    only has ``Modules(ZZ)`` as super category. In particular, the
    constructed parent class and element class will differ (inheriting,
    or not, methods specific for vector spaces)::

        sage: Algebras(QQ).parent_class is Algebras(ZZ).parent_class
        False
        sage: issubclass(Algebras(QQ).parent_class, VectorSpaces(QQ).parent_class)
        True

    On the other hand, identical hierarchies of classes are,
    preferably, built only once (e.g. for categories over a base ring)::

        sage: Algebras(GF(5)).parent_class is Algebras(GF(7)).parent_class
        True
        sage: Coalgebras(QQ).parent_class is Coalgebras(FractionField(QQ[x])).parent_class
        True

    We now construct a parent in the usual way::

        sage: class myparent(Parent):
        ....:     def __init__(self):
        ....:         Parent.__init__(self, category=Ds())
        ....:     def g(self):
        ....:         return "myparent"
        ....:     class Element:
        ....:         pass
        sage: D = myparent()
        sage: D.__class__
        <class '__main__.myparent_with_category'>
        sage: D.__class__.__bases__
        (<class '__main__.myparent'>, <class '__main__.Ds.parent_class'>)
        sage: D.__class__.mro()
        [<class '__main__.myparent_with_category'>,
        <class '__main__.myparent'>,
        <type 'sage.structure.parent.Parent'>,
        <type 'sage.structure.category_object.CategoryObject'>,
        <type 'sage.structure.sage_object.SageObject'>,
        <class '__main__.Ds.parent_class'>,
        <class '__main__.Cs.parent_class'>,
        <class '__main__.Bs.parent_class'>,
        <class '__main__.As.parent_class'>,
        <type 'object'>]
        sage: D.fA()
        'A'
        sage: D.fB()
        'B'
        sage: D.fC()
        'C'
        sage: D.fD()
        'D'
        sage: D.f()
        'C'
        sage: D.g()
        'myparent'

    ::

        sage: D.element_class
        <class '__main__.myparent_with_category.element_class'>
        sage: D.element_class.mro()
        [<class '__main__.myparent_with_category.element_class'>,
        <class __main__.Element at ...>,
        <class '__main__.Ds.element_class'>,
        <class '__main__.Cs.element_class'>,
        <class '__main__.Bs.element_class'>,
        <class '__main__.As.element_class'>,
        <type 'object'>]


    TESTS::

        sage: import __main__
        sage: __main__.myparent = myparent
        sage: __main__.As = As
        sage: __main__.Bs = Bs
        sage: __main__.Cs = Cs
        sage: __main__.Ds = Ds
        sage: loads(dumps(Ds)) is Ds
        True
        sage: loads(dumps(Ds())) is Ds()
        True
        sage: loads(dumps(Ds().element_class)) is Ds().element_class
        True

    .. automethod:: _super_categories
    .. automethod:: _super_categories_for_classes
    .. automethod:: _all_super_categories
    .. automethod:: _all_super_categories_proper
    .. automethod:: _set_of_super_categories
    .. automethod:: _make_named_class
    .. automethod:: _repr_
    .. automethod:: _repr_object_names
    .. automethod:: _test_category
    .. automethod:: _with_axiom
    .. automethod:: _with_axiom_as_tuple
    .. automethod:: _without_axioms
    .. automethod:: _sort
    .. automethod:: _sort_uniq
    .. automethod:: __classcall__
    .. automethod:: __init__
    """
    @staticmethod
    def __classcall__(cls, *args, **options):
        """
        Input mangling for unique representation.

        Let ``C = Cs(...)`` be a category. Since :trac:`12895`, the
        class of ``C`` is a dynamic subclass ``Cs_with_category`` of
        ``Cs`` in order for ``C`` to inherit code from the
        ``SubcategoryMethods`` nested classes of its super categories.

        The purpose of this ``__classcall__`` method is to ensure that
        reconstructing ``C`` from its class with
        ``Cs_with_category(...)`` actually calls properly ``Cs(...)``
        and gives back ``C``.

        .. SEEALSO:: :meth:`subcategory_class`

        EXAMPLES::

            sage: A = Algebras(QQ)
            sage: A.__class__
            <class 'sage.categories.algebras.Algebras_with_category'>
            sage: A is Algebras(QQ)
            True
            sage: A is A.__class__(QQ)
            True
        """
        if isinstance(cls, DynamicMetaclass):
            cls = cls.__base__
        return super(Category, cls).__classcall__(cls, *args, **options)

    def __init__(self, s=None):
        """
        Initializes this category.

        EXAMPLES::

            sage: class SemiprimitiveRings(Category):
            ....:     def super_categories(self):
            ....:         return [Rings()]
            ....:
            ....:     class ParentMethods:
            ....:         def jacobson_radical(self):
            ....:             return self.ideal(0)
            ....:
            sage: C = SemiprimitiveRings()
            sage: C
            Category of semiprimitive rings
            sage: C.__class__
            <class '__main__.SemiprimitiveRings_with_category'>

        .. NOTE::

            Specifying the name of this category by passing a string
            is deprecated. If the default name (built from the name of
            the class) is not adequate, please use
            :meth:`_repr_object_names` to customize it.
        """
        if s is not None:
            assert False
            from sage.misc.superseded import deprecation
<<<<<<< HEAD
            deprecation(10963, "passing a string as extra argument to the"
                               " category constructor is deprecated; please"
                               " implement ``_repr_object_names`` instead")
=======
            deprecation(10963, "passing a string as extra argument to the category constructor is deprecated; please implement ``_repr_object_names`` instead")
>>>>>>> 94085782
            if isinstance(s, str):
                self._label = s
                self.__repr_object_names = s
            else:
                raise TypeError("Argument string must be a string.")
        self.__class__ = dynamic_class("{}_with_category".format(self.__class__.__name__),
                                       (self.__class__, self.subcategory_class, ),
                                       cache = False, reduction = None,
                                       doccls=self.__class__)

    @lazy_attribute
    def _label(self):
        """
        A short name of ``self``, obtained from its type.

        EXAMPLES::

            sage: Rings()._label
            'Rings'

        """
        t = str(self.__class__.__base__)
        t = t[t.rfind('.')+1:]
        return t[:t.rfind("'")]

    # TODO: move this code into the method _repr_object_names once passing a string is not accepted anymore
    @lazy_attribute
    def __repr_object_names(self):
        """
        Determine the name of the objects of this category
        from its type, if it has not been explicitly given
        at initialisation.

        EXAMPLES::

            sage: Rings()._Category__repr_object_names
            'rings'
            sage: PrincipalIdealDomains()._Category__repr_object_names
            'principal ideal domains'

            sage: Rings()
            Category of rings
        """
        i = -1
        s = self._label
        while i < len(s)-1:
            for i in range(len(s)):
                if s[i].isupper():
                    s = s[:i] + " " + s[i].lower() + s[i+1:]
                    break
        return s.lstrip()

    def _repr_object_names(self):
        """
        Return the name of the objects of this category.

        EXAMPLES::

            sage: FiniteGroups()._repr_object_names()
            'finite groups'
            sage: AlgebrasWithBasis(QQ)._repr_object_names()
            'algebras with basis over Rational Field'
        """
        return self.__repr_object_names

    def _short_name(self):
        """
        Return a CamelCase name for this category.

        EXAMPLES::

            sage: CoxeterGroups()._short_name()
            'CoxeterGroups'

            sage: AlgebrasWithBasis(QQ)._short_name()
            'AlgebrasWithBasis'

        Conventions for short names should be discussed at the level
        of Sage, and only then applied accordingly here.
        """
        return self._label

    @classmethod
    def an_instance(cls):
        """
        Return an instance of this class.

        EXAMPLES::

            sage: Rings.an_instance()
            Category of rings

        Parametrized categories should overload this default
        implementation to provide appropriate arguments::

            sage: Algebras.an_instance()
            Category of algebras over Rational Field
            sage: Bimodules.an_instance()
            Category of bimodules over Rational Field on the left and Real Field with 53 bits of precision on the right
            sage: AlgebraIdeals.an_instance()
            Category of algebra ideals in Univariate Polynomial Ring in x over Rational Field
        """
        return cls()

    def __call__(self, x, *args, **opts):
        """
        Construct an object in this category from the data in ``x``,
        or throw ``TypeError`` or ``NotImplementedError``.

        If ``x`` is readily in ``self`` it is returned unchanged.
        Categories wishing to extend this minimal behavior should
        implement :meth:`._call_`.

        EXAMPLES::

            sage: Rings()(ZZ)
            Integer Ring
        """
        if x in self:
            return x
        return self._call_(x, *args, **opts)

    def _call_(self, x):
        """
        Construct an object in this category from the data in ``x``,
        or throw ``NotImplementedError``.

        EXAMPLES::

            sage: Semigroups()._call_(3)
            Traceback (most recent call last):
            ...
            NotImplementedError
        """
        raise NotImplementedError

    def _repr_(self):
        """
        Return the print representation of this category.

        EXAMPLES::

            sage: Sets() # indirect doctest
            Category of sets
        """
        return "Category of {}".format(self._repr_object_names())

    def _latex_(self):
        r"""
        Returns the latex representation of this category.

        EXAMPLES::

            sage: latex(Sets()) # indirect doctest
            \mathbf{Sets}
            sage: latex(CommutativeAdditiveSemigroups())
            \mathbf{CommutativeAdditiveSemigroups}
        """
        return "\\mathbf{%s}"%self._short_name()

#   The convention for which hash function to use should be decided at the level of UniqueRepresentation
#   The implementation below is bad (hash independent of the base ring)
#     def __hash__(self):
#         """
#         Returns a hash for this category.
#
#         Currently this is just the hash of the string representing the category.
#
#         EXAMPLES::
#
#             sage: hash(Algebras(QQ)) #indirect doctest
#             699942203
#             sage: hash(Algebras(ZZ))
#             699942203
#         """
#         return hash(self.__category) # Any reason not to use id?

    def _subcategory_hook_(self, category):
        """
        Quick subcategory check.

        INPUT:

        - ``category`` -- a category

        OUTPUT:

        - ``True``, if ``category`` is a subcategory of ``self``.
        - ``False``, if ``category`` is not a subcategory of ``self``.
        - ``Unknown``, if a quick check was not enough to determine
          whether ``category`` is a subcategory of ``self`` or not.

        The aim of this method is to offer a framework to add cheap
        tests for subcategories. When doing
        ``category.is_subcategory(self)`` (note the reverse order of
        ``self`` and ``category``), this method is usually called
        first.  Only if it returns ``Unknown``, :meth:`is_subcategory`
        will build the list of super categories of ``category``.

        This method need not to handle the case where ``category`` is
        ``self``; this is the first test that is done in
        :meth:`is_subcategory`.

        This default implementation tests whether the parent class of
        ``category`` is a subclass of the parent class of ``self``.
        This is most of the time a complete subcategory test.

        .. WARNING::

            This test is incomplete for categories in
            :class:`CategoryWithParameters`, as introduced by
            :trac:`11935`. This method is therefore overwritten by
            :meth:`~sage.categories.category.CategoryWithParameters._subcategory_hook_`.

        EXAMPLES::

            sage: Rings()._subcategory_hook_(Rings())
            True
        """
        return issubclass(category.parent_class, self.parent_class)

    def __contains__(self, x):
        """
        Membership testing

        Returns whether ``x`` is an object in this category, that is
        if the category of ``x`` is a subcategory of ``self``.

        EXAMPLES::

            sage: ZZ in Sets()
            True
        """
        try:
            c = x.category()
        except AttributeError:
            return False
        return c.is_subcategory(self)

    @staticmethod
    def __classcontains__(cls, x):
        """
        Membership testing, without arguments

        INPUT:

        - ``cls`` -- a category class
        - ``x`` -- any object

        Returns whether ``x`` is an object of a category which is an instance
        of ``cls``.

        EXAMPLES:

        This method makes it easy to test if an object is, say, a
        vector space, without having to specify the base ring::

            sage: F = FreeModule(QQ,3)
            sage: F in VectorSpaces
            True

            sage: F = FreeModule(ZZ,3)
            sage: F in VectorSpaces
            False

            sage: F in Algebras
            False

        TESTS:

        Non category objects shall be handled properly::

            sage: [1,2] in Algebras
            False
        """
        try:
            c = x.categories()
        except AttributeError:
            return False
        return any(isinstance(cat, cls) for cat in c)

    def is_abelian(self):
        """
        Returns whether this category is abelian.

        An abelian category is a category satisfying:

        - It has a zero object;
        - It has all pullbacks and pushouts;
        - All monomorphisms and epimorphisms are normal.

        Equivalently, one can define an increasing sequence of conditions:

        - A category is pre-additive if it is enriched over abelian groups
          (all homsets are abelian groups and composition is bilinear);
        - A pre-additive category is additive if every finite set of objects
          has a biproduct (we can form direct sums and direct products);
        - An additive category is pre-abelian if every morphism has both a
          kernel and a cokernel;
        - A pre-abelian category is abelian if every monomorphism is the
          kernel of some morphism and every epimorphism is the cokernel of
          some morphism.

        EXAMPLES::

            sage: Modules(ZZ).is_abelian()
            True
            sage: FreeModules(ZZ).is_abelian()
            False
            sage: FreeModules(QQ).is_abelian()
            True
            sage: CommutativeAdditiveGroups().is_abelian()
            True
            sage: Semigroups().is_abelian()
            Traceback (most recent call last):
            NotImplementedError: is_abelian
        """
        raise NotImplementedError("is_abelian")

    def category_graph(self):
         r"""
         Returns the graph of all super categories of this category

         EXAMPLES::

             sage: C = Algebras(QQ)
             sage: G = C.category_graph()
             sage: G.is_directed_acyclic()
             True
             sage: G.girth()
             4
         """
         return category_graph([self])

    @abstract_method
    def super_categories(self):
        """
        Return the *immediate* super categories of ``self``.

        OUTPUT:

        - a duplicate-free list of categories.

        Every category should implement this method.

        EXAMPLES::

            sage: Groups().super_categories()
            [Category of monoids, Category of inverse unital magmas]
            sage: Objects().super_categories()
            []

        .. NOTE::

            Since :trac:`10963`, the order of the categories in the
            result is irrelevant. For details, see
            :ref:`category-primer-category-order`.

        .. NOTE::

            Whenever speed matters, developers are advised to use the
            lazy attribute :meth:`_super_categories` instead of
            calling this method.
        """

    @lazy_attribute
    def _all_super_categories(self):
        r"""
        All the super categories of this category, including this category.

        Since :trac:`11943`, the order of super categories is
        determined by Python's method resolution order C3 algorithm.

        .. seealso:: :meth:`all_super_categories`

        .. note:: this attribute is likely to eventually become a tuple.

        .. note:: this sets :meth:`_super_categories_for_classes` as a side effect

        EXAMPLES::

            sage: C = Rings(); C
            Category of rings
            sage: C._all_super_categories
            [Category of rings, Category of rngs, Category of semirings, ...
             Category of monoids, ...
             Category of commutative additive groups, ...
             Category of sets, Category of sets with partial maps,
             Category of objects]
        """
        (result, bases) = C3_sorted_merge([cat._all_super_categories
                                           for cat in self._super_categories] +
                                          [self._super_categories],
                                          category_sort_key)
        if not sorted(result, key = category_sort_key, reverse=True) == result:
<<<<<<< HEAD
            warn("Inconsistent sorting results for all super categories of {}".format(
                 self.__class__))
=======
            warn("Inconsistent sorting results for all super categories of %s"%self.__class__)
>>>>>>> 94085782
        self._super_categories_for_classes = bases
        return [self] + result

    @lazy_attribute
    def _all_super_categories_proper(self):
        r"""
        All the proper super categories of this category.

        Since :trac:`11943`, the order of super categories is
        determined by Python's method resolution order C3 algorithm.

        .. seealso:: :meth:`all_super_categories`

        .. note:: this attribute is likely to eventually become a tuple.

        EXAMPLES::

            sage: C = Rings(); C
            Category of rings
            sage: C._all_super_categories_proper
            [Category of rngs, Category of semirings, ...
             Category of monoids, ...
             Category of commutative additive groups, ...
             Category of sets, Category of sets with partial maps,
             Category of objects]
        """
        return self._all_super_categories[1:]

    @lazy_attribute
    def _set_of_super_categories(self):
        """
        The frozen set of all proper super categories of this category.

        .. note:: this is used for speeding up category containment tests.

        .. seealso:: :meth:`all_super_categories`

        EXAMPLES::

            sage: Groups()._set_of_super_categories
            frozenset([...])
            sage: sorted(Groups()._set_of_super_categories, key=str)
            [Category of inverse unital magmas, Category of magmas, Category of monoids,
             Category of objects, Category of semigroups, Category of sets,
             Category of sets with partial maps, Category of unital magmas]

        TESTS::

            sage: C = HopfAlgebrasWithBasis(GF(7))
            sage: C._set_of_super_categories == frozenset(C._all_super_categories_proper)
            True
        """
        return frozenset(self._all_super_categories_proper)

    def all_super_categories(self, proper=False):
        """
        Returns the list of all super categories of this category.

        INPUT:

         - ``proper`` -- a boolean (default: ``False``); whether to exclude this category.

        Since :trac:`11943`, the order of super categories is
        determined by Python's method resolution order C3 algorithm.

        .. note::

            Whenever speed matters, the developers are advised to use
            instead the lazy attributes :meth:`_all_super_categories`,
            :meth:`_all_super_categories_proper`, or
            :meth:`_set_of_super_categories`, as
            appropriate. Simply because lazy attributes are much
            faster than any method.

        EXAMPLES::

            sage: C = Rings(); C
            Category of rings
            sage: C.all_super_categories()
            [Category of rings, Category of rngs, Category of semirings, ...
             Category of monoids, ...
             Category of commutative additive groups, ...
             Category of sets, Category of sets with partial maps,
             Category of objects]

            sage: C.all_super_categories(proper = True)
            [Category of rngs, Category of semirings, ...
             Category of monoids, ...
             Category of commutative additive groups, ...
             Category of sets, Category of sets with partial maps,
             Category of objects]

            sage: Sets().all_super_categories()
            [Category of sets, Category of sets with partial maps, Category of objects]
            sage: Sets().all_super_categories(proper=True)
            [Category of sets with partial maps, Category of objects]
            sage: Sets().all_super_categories() is Sets()._all_super_categories
            True
            sage: Sets().all_super_categories(proper=True) is Sets()._all_super_categories_proper
            True

        """
        if proper:
            return self._all_super_categories_proper
        return self._all_super_categories

    @lazy_attribute
    def _super_categories(self):
        """
        The immediate super categories of this category.

        This lazy attribute caches the result of the mandatory method
        :meth:`super_categories` for speed. It also does some mangling
        (flattening join categories, sorting, ...).

        Whenever speed matters, developers are advised to use this
        lazy attribute rather than calling :meth:`super_categories`.

        .. NOTE::

            This attribute is likely to eventually become a tuple.
            When this happens, we might as well use :meth:`Category._sort`,
            if not :meth:`Category._sort_uniq`.

        EXAMPLES::

            sage: Rings()._super_categories
            [Category of rngs, Category of semirings]
        """
        return sorted(Category._flatten_categories(self.super_categories()), key = category_sort_key, reverse=True)

    @lazy_attribute
    def _super_categories_for_classes(self):
        """
        The super categories of this category used for building classes.

        This is a close variant of :meth:`_super_categories` used for
        constructing the list of the bases for :meth:`parent_class`,
        :meth:`element_class`, and friends. The purpose is ensure that
        Python will find a proper Method Resolution Order for those
        classes. For background, see :mod:`sage.misc.c3_controlled`.

        .. SEEALSO:: :meth:`_cmp_key`.

        .. NOTE::

            This attribute is calculated as a by-product of computing
            :meth:`_all_super_categories`.

        EXAMPLES::

            sage: Rings()._super_categories_for_classes
            [Category of rngs, Category of semirings]
        """
        self._all_super_categories
        return self._super_categories_for_classes

    def _test_category_graph(self, **options):
        """
        Check that the category graph matches with Python's method resolution order

        .. note::

            By :trac:`11943`, the list of categories returned by
            :meth:`all_super_categories` is supposed to match with the
            method resolution order of the parent and element
            classes. This method checks this.

        .. todo:: currently, this won't work for hom categories.

        EXAMPLES::

            sage: C = HopfAlgebrasWithBasis(QQ)
            sage: C.parent_class.mro() == [X.parent_class for X in C._all_super_categories] + [object]
            True
            sage: C.element_class.mro() == [X.element_class for X in C._all_super_categories] + [object]
            True
            sage: TestSuite(C).run()    # indirect doctest

        """
        tester = self._tester(**options)
        tester.assert_(self.parent_class.mro() == [C.parent_class for C in self._all_super_categories] + [object])
        tester.assert_(self.element_class.mro() == [C.element_class for C in self._all_super_categories] + [object])

    def _test_category(self, **options):
        r"""
        Run generic tests on this category
<<<<<<< HEAD

        .. SEEALSO:: :class:`TestSuite`.

        EXAMPLES::

=======

        .. SEEALSO:: :class:`TestSuite`.

        EXAMPLES::

>>>>>>> 94085782
            sage: Sets()._test_category()

        Let us now write a couple broken categories::

            sage: class MyObjects(Category):
            ....:      pass
            sage: MyObjects()._test_category()
            Traceback (most recent call last):
            ...
            NotImplementedError: <abstract method super_categories at ...>

            sage: class MyObjects(Category):
            ....:      def super_categories(self):
            ....:          return tuple()
            sage: MyObjects()._test_category()
            Traceback (most recent call last):
            ...
            AssertionError: Category of my objects.super_categories() should return a list

            sage: class MyObjects(Category):
            ....:      def super_categories(self):
            ....:          return []
            sage: MyObjects()._test_category()
            Traceback (most recent call last):
            ...
            AssertionError: Category of my objects is not a subcategory of Objects()

        """
        from sage.categories.objects    import Objects
        from sage.categories.sets_cat import Sets
        tester = self._tester(**options)
        tester.assert_(isinstance(self.super_categories(), list),
                       "%s.super_categories() should return a list"%self)
        tester.assert_(self.is_subcategory(Objects()),
                       "%s is not a subcategory of Objects()"%self)
        tester.assert_(isinstance(self.parent_class, type))
        tester.assert_(all(not isinstance(cat, JoinCategory) for cat in self._super_categories))
        if not isinstance(self, JoinCategory):
            tester.assert_(all(self._cmp_key > cat._cmp_key      for cat in self._super_categories))
<<<<<<< HEAD
        tester.assert_(self.is_subcategory( Category.join(self.super_categories()) )) # Not an obviously passing test with axioms
=======
        tester.assert_(self.is_subcategory( Category.join(self.super_categories()) )) # Not obvious with axioms
>>>>>>> 94085782
        if self.is_subcategory(Sets()):
            tester.assert_(isinstance(self.parent_class, type))
            tester.assert_(isinstance(self.element_class, type))

    _cmp_key = _cmp_key

    def _make_named_class(self, name, method_provider, cache=False, picklable=True):
        """
        Construction of the parent/element/... class of ``self``.

        INPUT:

        - ``name`` -- a string; the name of the class as an attribute of
          ``self``. E.g. "parent_class"
        - ``method_provider`` -- a string; the name of an attribute of
          ``self`` that provides methods for the new class (in
          addition to those coming from the super categories).
          E.g. "ParentMethods"
        - ``cache`` -- a boolean or ``ignore_reduction`` (default: ``False``)
          (passed down to dynamic_class; for internal use only)
        - ``picklable`` -- a boolean (default: ``True``)

        ASSUMPTION:

        It is assumed that this method is only called from a lazy
        attribute whose name coincides with the given ``name``.

        OUTPUT:

        A dynamic class with bases given by the corresponding named
        classes of ``self``'s super_categories, and methods taken from
        the class ``getattr(self,method_provider)``.

        .. NOTE::

            - In this default implementation, the reduction data of
              the named class makes it depend on ``self``. Since the
              result is going to be stored in a lazy attribute of
              ``self`` anyway, we may as well disable the caching in
              ``dynamic_class`` (hence the default value
              ``cache=False``).

            - :class:`CategoryWithParameters` overrides this method so
              that the same parent/element/... classes can be shared
              between closely related categories.

            - The bases of the named class may also contain the named
              classes of some indirect super categories, according to
              :meth:`_super_categories_for_classes`. This is to
              guarantee that Python will build consistent method
              resolution orders. For background, see
              :mod:`sage.misc.c3_controlled`.

        .. SEEALSO:: :meth:`CategoryWithParameters._make_named_class`

        EXAMPLES::

            sage: PC = Rings()._make_named_class("parent_class", "ParentMethods"); PC
            <class 'sage.categories.rings.Rings.parent_class'>
            sage: type(PC)
            <class 'sage.structure.dynamic_class.DynamicMetaclass'>
            sage: PC.__bases__
            (<class 'sage.categories.rngs.Rngs.parent_class'>,
             <class 'sage.categories.semirings.Semirings.parent_class'>)

        Note that, by default, the result is not cached::

            sage: PC is Rings()._make_named_class("parent_class", "ParentMethods")
            False

        Indeed this method is only meant to construct lazy attributes
        like ``parent_class`` which already handle this caching::

            sage: Rings().parent_class
            <class 'sage.categories.rings.Rings.parent_class'>

        Reduction for pickling also assumes the existence of this lazy
        attribute::

            sage: PC._reduction
            (<built-in function getattr>, (Category of rings, 'parent_class'))
            sage: loads(dumps(PC)) is Rings().parent_class
            True

        TESTS::

            sage: class A: pass
            sage: class BrokenCategory(Category):
            ....:     def super_categories(self): return []
            ....:     ParentMethods = 1
            ....:     class ElementMethods(A):
            ....:         pass
            ....:     class MorphismMethods(object):
            ....:         pass
            sage: C = BrokenCategory()
            sage: C._make_named_class("parent_class",   "ParentMethods")
            Traceback (most recent call last):
            ...
            AssertionError: BrokenCategory.ParentMethods should be a class
            sage: C._make_named_class("element_class",  "ElementMethods")
            doctest:...: UserWarning: BrokenCategory.ElementMethods should not have a super class
            <class '__main__.BrokenCategory.element_class'>
            sage: C._make_named_class("morphism_class", "MorphismMethods")
            <class '__main__.BrokenCategory.morphism_class'>
        """
        cls = self.__class__
        if isinstance(cls, DynamicMetaclass):
            cls = cls.__base__
        class_name = "%s.%s"%(cls.__name__, name)
        method_provider_cls = getattr(self, method_provider, None)
        if method_provider_cls is None:
            # If the category provides no XXXMethods class,
            # point to the documentation of the category itself
            doccls = cls
        else:
            # Otherwise, check XXXMethods
            assert inspect.isclass(method_provider_cls),\
                "%s.%s should be a class"%(cls.__name__, method_provider)
            mro = inspect.getmro(method_provider_cls)
            if len(mro) > 2 or (len(mro) == 2 and mro[1] is not object):
                warn("%s.%s should not have a super class"%(cls.__name__, method_provider))
            # and point the documentation to it
            doccls = method_provider_cls
        if picklable:
            reduction = (getattr, (self, name))
        else:
            reduction = None
        return dynamic_class(class_name,
                             tuple(getattr(cat,name) for cat in self._super_categories_for_classes),
                             method_provider_cls, prepend_cls_bases = False, doccls = doccls,
                             reduction = reduction, cache = cache)


    @lazy_attribute
    def subcategory_class(self):
        """
        A common superclass for all subcategories of this category (including this one).

        This class derives from ``D.subcategory_class`` for each super
        category `D` of ``self``, and includes all the methods from
        the nested class ``self.SubcategoryMethods``, if it exists.

        .. SEEALSO::

            - :trac:`12895`
            - :meth:`parent_class`
            - :meth:`element_class`
            - :meth:`_make_named_class`

        EXAMPLES::

            sage: cls = Rings().subcategory_class; cls
            <class 'sage.categories.rings.Rings.subcategory_class'>
            sage: type(cls)
            <class 'sage.structure.dynamic_class.DynamicMetaclass'>

        ``Rings()`` is an instance of this class, as well as all its subcategories::

            sage: isinstance(Rings(), cls)
            True
            sage: isinstance(AlgebrasWithBasis(QQ), cls)
            True

        TESTS::

            sage: cls = Algebras(QQ).subcategory_class; cls
            <class 'sage.categories.algebras.Algebras.subcategory_class'>
            sage: type(cls)
            <class 'sage.structure.dynamic_class.DynamicMetaclass'>

        """
        return self._make_named_class('subcategory_class', 'SubcategoryMethods',
                                      cache=False, picklable=False)

    @lazy_attribute
    def parent_class(self):
        """
        A common super class for all parents in this category.

        EXAMPLES::

            sage: C = Algebras(QQ).parent_class; C
            <class 'sage.categories.algebras.Algebras.parent_class'>
            sage: type(C)
            <class 'sage.structure.dynamic_class.DynamicMetaclass'>

        By :trac:`11935`, some categories share their parent
        classes. For example, the parent class of an algebra only
        depends on the category of the base ring. A typical example is
        the category of algebras over a finite field versus algebras
        over a non-field::

            sage: Algebras(GF(7)).parent_class is Algebras(GF(5)).parent_class
            True
            sage: Algebras(QQ).parent_class is Algebras(ZZ).parent_class
            False
            sage: Algebras(ZZ['t']).parent_class is Algebras(ZZ['t','x']).parent_class
            True

        See :class:`CategoryWithParameters` for an abstract base class for
        categories that depend on parameters, even though the parent
        and element classes only depend on the parent or element
        classes of its super categories. It is used in
        :class:`~sage.categories.bimodules.Bimodules`,
        :class:`~sage.categories.category_types.Category_over_base` and
        :class:`sage.categories.category.JoinCategory`.
        """
        return self._make_named_class('parent_class', 'ParentMethods')

    @lazy_attribute
    def element_class(self):
        """
        A common super class for all elements of parents in this category.

        EXAMPLES::

            sage: C = Algebras(QQ).element_class; C
            <class 'sage.categories.algebras.Algebras.element_class'>
            sage: type(C)
            <class 'sage.structure.dynamic_class.DynamicMetaclass'>

        By :trac:`11935`, some categories share their element
        classes. For example, the element class of an algebra only
        depends on the category of the base. A typical example is the
        category of algebras over a field versus algebras over a
        non-field::

            sage: Algebras(GF(5)).element_class is Algebras(GF(3)).element_class
            True
            sage: Algebras(QQ).element_class is Algebras(ZZ).element_class
            False
            sage: Algebras(ZZ['t']).element_class is Algebras(ZZ['t','x']).element_class
            True

        .. SEEALSO:: :meth:`parent_class`
        """
        return self._make_named_class('element_class', 'ElementMethods')

    def required_methods(self):
        """
        Returns the methods that are required and optional for parents
        in this category and their elements.

        EXAMPLES::

            sage: Algebras(QQ).required_methods()
            {'parent': {'required': ['__contains__'], 'optional': ['algebra_generators']}, 'element': {'required': ['__nonzero__'], 'optional': ['_add_', '_mul_']}}
        """
        return { "parent"  : abstract_methods_of_class(self.parent_class),
                 "element" : abstract_methods_of_class(self.element_class) }


    # Operations on the lattice of categories
    def is_subcategory(self, c):
        """
        Returns True if self is naturally embedded as a subcategory of c.

        EXAMPLES::

            sage: AbGrps = CommutativeAdditiveGroups()
            sage: Rings().is_subcategory(AbGrps)
            True
            sage: AbGrps.is_subcategory(Rings())
            False

        The ``is_subcategory`` function takes into account the
        base.

        ::

            sage: M3 = VectorSpaces(FiniteField(3))
            sage: M9 = VectorSpaces(FiniteField(9, 'a'))
            sage: M3.is_subcategory(M9)
            False

        Join categories are properly handled::

            sage: CatJ = Category.join((CommutativeAdditiveGroups(), Semigroups()))
            sage: Rings().is_subcategory(CatJ)
            True

        ::

            sage: V3 = VectorSpaces(FiniteField(3))
            sage: POSet = PartiallyOrderedSets()
            sage: PoV3 = Category.join((V3, POSet))
            sage: A3 = AlgebrasWithBasis(FiniteField(3))
            sage: PoA3 = Category.join((A3, POSet))
            sage: PoA3.is_subcategory(PoV3)
            True
            sage: PoV3.is_subcategory(PoV3)
            True
            sage: PoV3.is_subcategory(PoA3)
            False
        """
        if c is self:
            return True
        subcat_hook = c._subcategory_hook_(self)
        if subcat_hook is Unknown:
            return c in self._set_of_super_categories
        return subcat_hook

    def or_subcategory(self, category = None, join = False):
        """
        Return ``category`` or ``self`` if ``category`` is ``None``.

        INPUT:

<<<<<<< HEAD
        - ``category`` -- a sub category of ``self``, tuple/list thereof,
          or ``None``
        - ``join`` -- a boolean (default: ``False``)
=======
        - ``category`` - a sub category of ``self``, tuple/list thereof, or ``None``
        - ``join`` - a boolean (default: ``False``)
>>>>>>> 94085782

        OUTPUT:

        - a category

        EXAMPLES::

            sage: Monoids().or_subcategory(Groups())
            Category of groups
            sage: Monoids().or_subcategory(None)
            Category of monoids

        If category is a list/tuple, then a join category is returned::

            sage: Monoids().or_subcategory((CommutativeAdditiveMonoids(), Groups()))
            Join of Category of groups and Category of commutative additive monoids

<<<<<<< HEAD
        If ``join`` is ``False``, an error if raised if category is not a
=======
        If ``join`` is False, an error if raised if category is not a
>>>>>>> 94085782
        subcategory of ``self``::

            sage: Monoids().or_subcategory(EnumeratedSets())
            Traceback (most recent call last):
            ...
            AssertionError: Subcategory of `Category of enumerated sets` required; got `Category of monoids`

        Otherwise, the two categories are joined together::

            sage: Monoids().or_subcategory(EnumeratedSets(), join=True)
            Join of Category of monoids and Category of enumerated sets
        """
        if category is None:
            return self
        if isinstance(category, (tuple, list)):
            category = Category.join(category)
        assert isinstance(category, Category)
        if join:
            return Category.join([self, category])
        else:
<<<<<<< HEAD
            assert category.is_subcategory(self), "Subcategory of `{}` required; got `{}`".format(category, self)
=======
            assert category.is_subcategory(self), "Subcategory of `%s` required; got `%s`"%(category, self)
>>>>>>> 94085782
            return category

    def _is_subclass(self, c):
        """
        Same as is_subcategory, but c may also be the class of a
        category instead of a category.

        EXAMPLES::

            sage: Fields()._is_subclass(Rings)
            True
            sage: Algebras(QQ)._is_subclass(Modules)
            True
            sage: Algebras(QQ)._is_subclass(ModulesWithBasis)
            False
        """
        assert( isinstance(c, Category) or (issubclass(c.__class__, type) and issubclass(c, Category)) )
        if isinstance(c, Category):
            return self.is_subcategory(c)
        else:
            return any(isinstance(cat, c) for cat in self._all_super_categories)

    @cached_method
    def _meet_(self, other):
        """
        Returns the largest common subcategory of self and other:

        EXAMPLES::

            sage: Monoids()._meet_(Monoids())
            Category of monoids
            sage: Rings()._meet_(Rings())
            Category of rings
            sage: Rings()._meet_(Monoids())
            Category of monoids
            sage: Monoids()._meet_(Rings())
            Category of monoids

            sage: VectorSpaces(QQ)._meet_(Modules(ZZ))
            Category of commutative additive groups
            sage: Algebras(ZZ)._meet_(Algebras(QQ))
            Category of rings
            sage: Groups()._meet_(Rings())
            Category of monoids
            sage: Algebras(QQ)._meet_(Category.join([Fields(), ModulesWithBasis(QQ)]))
            Join of Category of rings and Category of vector spaces over Rational Field

        Note: abstractly, the category poset is a distributive
        lattice, so this is well defined; however, the subset of those
        categories actually implemented is not: we need to also
        include their join-categories.

        For example, the category of rings is *not* the join of the
        category of abelian groups and that of semi groups, just a
        subcategory of their join, since rings further require
        distributivity.

        For the meet computation, there may be several lowest common
        sub categories of self and other, in which case, we need to
        take the join of them all.

        FIXME:

        - If A is a subcategory of B, A has *more* structure than B,
          but then *less* objects in there. We should choose an
          appropriate convention for A<B. Using subcategory calls
          for A<B, but the current meet and join call for A>B.
        """
        if self is other: # useful? fast pathway
            return self
        elif self.is_subcategory(other):
            return other
        elif other.is_subcategory(self):
            # Useful fast pathway; try:
            # %time L = EllipticCurve('960d1').prove_BSD()
            return self
        else:
            return Category.join(self._meet_(sup) for sup in other._super_categories)

    @staticmethod
    def meet(categories):
        """
        Returns the meet of a list of categories

        INPUT:

        - ``categories`` - a non empty list (or iterable) of categories

        .. SEEALSO:: :meth:`__or__` for a shortcut

        EXAMPLES::

            sage: Category.meet([Algebras(ZZ), Algebras(QQ), Groups()])
            Category of monoids

        That meet of an empty list should be a category which is a
        subcategory of all categories, which does not make practical sense::

            sage: Category.meet([])
            Traceback (most recent call last):
            ...
            ValueError: The meet of an empty list of categories is not implemented
        """
        categories = tuple(categories)
        if len(categories) == 0:
            raise ValueError("The meet of an empty list of categories is not implemented")
        result = categories[0]
        for category in categories[1:]:
            result = result._meet_(category)
        return result

    @cached_method
    def axioms(self):
        """
<<<<<<< HEAD
        Return the axioms known to be satisfied by all the objects of ``self``.

        Technically, this is the set of all the axioms ``A`` such that, if
        ``Cs`` is the category defining ``A``, then ``self`` is a subcategory
        of ``Cs().A()``. Any additional axiom ``A`` would yield a strict
        subcategory of ``self``, at the very least ``self & Cs().A()`` where
        ``Cs`` is the category defining ``A``.

        EXAMPLES::

            sage: Monoids().axioms()
            frozenset(['Associative', 'Unital'])
            sage: (EnumeratedSets().Infinite() & Sets().Facade()).axioms()
            frozenset(['Infinite', 'Facade'])
        """
        return frozenset(axiom
                         for category in self._super_categories
                         for axiom in category.axioms())

    @cached_method
    def _with_axiom_as_tuple(self, axiom):
        """
        Return a tuple of categories whose join is ``self._with_axiom()``.

        INPUT:

        - ``axiom`` -- a string, the name of an axiom

        This is a lazy version of :meth:`_with_axiom` which is used to
        avoid recursion loops during join calculations.

        .. NOTE:: The order in the result is irrelevant.

        EXAMPLES::

            sage: Sets()._with_axiom_as_tuple('Finite')
            (Category of finite sets,)
            sage: Magmas()._with_axiom_as_tuple('Finite')
            (Category of magmas, Category of finite sets)
            sage: Rings().Division()._with_axiom_as_tuple('Finite')
            (Category of division rings,
             Category of finite monoids,
             Category of commutative magmas)
            sage: HopfAlgebras(QQ)._with_axiom_as_tuple('FiniteDimensional')
            (Category of hopf algebras over Rational Field,
             Category of finite dimensional modules over Rational Field)
        """
        if axiom in self.axioms():
            return (self, )
        axiom_attribute = getattr(self.__class__, axiom, None)
        if axiom_attribute is None:
            # If the axiom is not defined for this category, ignore it
            # This uses the following invariant: the categories for
            # which a given axiom is defined form a lower set
            return (self,)
        if axiom in self.__class__.__base__.__dict__:
            # self implements this axiom
            from category_with_axiom import CategoryWithAxiom
            if inspect.isclass(axiom_attribute) and issubclass(axiom_attribute, CategoryWithAxiom):
                return (axiom_attribute(self),)
            warn(("Expecting {}.{} to be a subclass of CategoryWithAxiom to"
                  " implement a category with axiom; got {}; ignoring").format(
                    self.__class__.__base__.__name__, axiom, axiom_attribute))

        # self does not implement this axiom
        result = (self, ) + \
                 tuple(cat
                       for category in self._super_categories
                       for cat in category._with_axiom_as_tuple(axiom))
        hook = getattr(self, axiom+"_extra_super_categories", None)
        if hook is not None:
            assert inspect.ismethod(hook)
            result += tuple(hook())
        return Category._sort_uniq(result)
=======
        EXAMPLES::

            sage: Category.join([EnumeratedSets().Infinite(), Sets().Facade()]).axioms()
            frozenset(['Infinite', 'Facade'])
        """
        return frozenset(axiom
                         for category in self.super_categories()
                         for axiom in category.axioms())

    @cached_method
    def _with_axiom_categories(self, axiom):
        """
        Return the categories to be added to ``self`` to get ``self._with_axiom(axiom)``.

        INPUT:

        - ``axiom`` -- an axiom (``Finite`` in the example above)

        OUTPUT: a tuple

        .. WARNING:: the order in the result is irrelevant

        EXAMPLES::

            sage: Sets()._with_axiom_categories('Finite')
            (Category of finite sets,)
            sage: Magmas()._with_axiom_categories('Finite')
            (Category of finite sets,)
            sage: Sets().Finite()._with_axiom_categories('Infinite')
            (Category of infinite sets,)
            sage: HopfAlgebras(QQ)._with_axiom_categories('FiniteDimensional')
            (Category of finite dimensional modules over Rational Field,)
        """
        axiom_attribute = getattr(self.__class__, axiom, None)
        if axiom_attribute is None:
            # If the axiom is not defined for this category
            # This uses the following invariant: the categories for
            # which a given axiom is defined form a lower set
            return ()
        if axiom in self.__class__.__base__.__dict__:
            from category_with_axiom import CategoryWithAxiom
            if inspect.isclass(axiom_attribute) and issubclass(axiom_attribute, CategoryWithAxiom):
                return (axiom_attribute(self),)
            warn("Expecting %s.%s to be a subclass of CategoryWithAxiom to implement a category with axiom; got %s; ignoring"%(self.__class__.__base__.__name__,axiom,axiom_attribute))

        # This category does not implement this axiom
        result = set(cat
                     for category in self.super_categories()
                     for cat in category._with_axiom_categories(axiom))
        hook = getattr(self, axiom+"_extra_super_categories", None)
        if hook is not None:
            assert inspect.ismethod(hook)
            result = result.union(hook())
        return tuple(result)
>>>>>>> 94085782

    @cached_method
    def _with_axiom(self, axiom):
        """
<<<<<<< HEAD
        Return the subcategory of the objects of ``self`` satisfying
        the given ``axiom``.

        INPUT:

        - ``axiom`` -- a string, the name of an axiom

=======
>>>>>>> 94085782
        EXAMPLES::

            sage: Sets()._with_axiom("Finite")
            Category of finite sets

            sage: type(Magmas().Finite().Commutative())
            <class 'sage.categories.category.JoinCategory_with_category'>
            sage: Magmas().Finite().Commutative().super_categories()
            [Category of commutative magmas, Category of finite sets]
            sage: Algebras(QQ).WithBasis().Commutative() is Algebras(QQ).Commutative().WithBasis()
            True

<<<<<<< HEAD
        When ``axiom`` is not defined for ``self``, ``self`` is returned::

            sage: Sets()._with_axiom("Associative")
            Category of sets

        .. WARNING:: This may be changed in the future to raising an error.
        """
        return Category.join(self._with_axiom_as_tuple(axiom))

    def _with_axioms(self, axioms):
        """
        Return the subcategory of the objects of ``self`` satisfying
        the given ``axioms``.

        INPUT:

        - ``axioms`` -- a list of strings, the names of the axioms
=======
        """
        if axiom in self.axioms():
            return self
        return Category.join((self,) + self._with_axiom_categories(axiom))

    def _with_axioms(self, axioms):
        """
        Return the category obtained by adding an axiom to ``self``.
>>>>>>> 94085782

        EXAMPLES::

            sage: Sets()._with_axioms(["Finite"])
            Category of finite sets
            sage: Sets()._with_axioms(["Infinite"])
            Category of infinite sets
            sage: FiniteSets()._with_axioms(["Finite"])
            Category of finite sets

<<<<<<< HEAD
        Axioms that are not defined for the ``self`` are ignored::

            sage: Sets()._with_axioms(["FooBar"])
            Category of sets
            sage: Magmas()._with_axioms(["FooBar", "Unital"])
            Category of unital magmas
=======
        When the category does not define the axiom, the category
        itself is returned::

            sage: Sets()._with_axioms(["FooBar"])
            Category of sets
>>>>>>> 94085782

        Note that adding several axioms at once can do more than
        adding them one by one. This is because the availability of an
        axiom may depend on another axiom. For example, for
        semigroups, the ``Inverse`` axiom is meaningless unless there
        is a unit::

            sage: Semigroups().Inverse()
            Traceback (most recent call last):
            ...
            AttributeError: 'Semigroups_with_category' object has no attribute 'Inverse'
            sage: Semigroups()._with_axioms(["Inverse"])
            Category of semigroups

        So one needs to first add the ``Unital`` axiom, and then the
        ``Inverse`` axiom::

            sage: Semigroups().Unital().Inverse()
            Category of groups

        or to specify all of them at once, in any order::

            sage: Semigroups()._with_axioms(["Inverse", "Unital"])
            Category of groups
            sage: Semigroups()._with_axioms(["Unital", "Inverse"])
            Category of groups

            sage: Magmas()._with_axioms(['Commutative', 'Associative', 'Unital','Inverse'])
            Category of commutative groups
            sage: Magmas()._with_axioms(['Inverse', 'Commutative', 'Associative', 'Unital'])
            Category of commutative groups
        """
        # We repeat adding axioms until they have all been
        # integrated or nothing happens
        axioms = frozenset(axioms)
        previous = None
        result = self
        while result is not previous:
            previous = result
            for axiom in axioms:
                result = result._with_axiom(axiom)
            axioms = axioms.difference(result.axioms())
        return result

    @cached_method
    def _without_axiom(self, axiom):
        r"""
<<<<<<< HEAD
        Return the category with axiom ``axiom`` removed.

        OUTPUT:

        A category ``C`` which does not have axiom ``axiom``
=======
        Return this category with axiom ``axiom`` removed.

        OUTPUT: a category ``C`` which does not have axiom ``axiom``
>>>>>>> 94085782
        and such that either ``C`` is ``self``, or adding back all the
        axioms of ``self`` gives back ``self``.

        .. WARNING:: This is not guaranteed to be robust.

        EXAMPLES::

            sage: Sets()._without_axiom("Facade")
            Category of sets
            sage: Sets().Facade()._without_axiom("Facade")
            Category of sets
            sage: Algebras(QQ)._without_axiom("Unital")
            Category of associative algebras over Rational Field
            sage: Groups()._without_axiom("Unital") # todo: not implemented
            Category of semigroups
        """
        if axiom not in self.axioms():
            return self
        else:
<<<<<<< HEAD
            raise ValueError("Cannot remove axiom {} from {}".format(axiom, self))

    def _without_axioms(self, named=False):
        r"""
        Return the category without the axioms that have been added
        to create it.

        INPUT:

        - ``named`` -- a boolean (default: ``False``)

        .. TODO:: Improve this explanation.

        If ``named`` is ``True``, then this stops at the first
        category that has an explicit name of its own. See
        :meth:`.category_with_axiom.CategoryWithAxiom._without_axioms`
=======
            raise ValueError("Cannot remove axiom %s for %s"%(axiom, self))

    def _without_axioms(self, named=False):
        r"""
        Returns the category without the axioms that have been added to create it

        INPUT:

        - ``named`` -- a boolean (default: False)

        .. TODO:: improve this explanation

        If ``named`` is True, then this stops at the first category
        that has a explicit name of its own. See
        :meth:`CategoryWithAxiom._without_axioms`
>>>>>>> 94085782

        EXAMPLES::

            sage: Sets()._without_axioms()
            Category of sets
            sage: Semigroups()._without_axioms()
            Category of magmas
            sage: Algebras(QQ).Commutative().WithBasis()._without_axioms()
            Category of magmatic algebras over Rational Field
            sage: Algebras(QQ).Commutative().WithBasis()._without_axioms(named=True)
            Category of algebras over Rational Field
        """
        return self

    @staticmethod
    def _flatten_categories(categories):
        """
        Return the tuple of categories in ``categories``, while
        flattening join categories.

        INPUT:

        - ``categories`` -- a list (or iterable) of categories

        EXAMPLES::

            sage: Category._flatten_categories([Algebras(QQ), Category.join([Monoids(), Coalgebras(QQ)]), Sets()])
            (Category of algebras over Rational Field, Category of monoids, Category of coalgebras over Rational Field, Category of sets)
        """
        # Invariant: the super categories of a JoinCategory are not JoinCategories themselves
        return tuple(cat
                     for category in categories
                     for cat in (category.super_categories() if isinstance(category, JoinCategory) else (category,)))

<<<<<<< HEAD

    @staticmethod
    def _sort(categories):
        """
        Return the categories after sorting them decreasingly according
        to their comparison key.

        .. SEEALSO:: :meth:`_cmp_key`

        INPUT:

        - ``categories`` -- a list (or iterable) of non-join categories

        OUTPUT:

        A sorted tuple of categories, possibly with repeats.

        EXAMPLES::

            sage: Category._sort([Sets(), Objects(), Coalgebras(QQ), Monoids(), Sets().Finite()])
            (Category of monoids,
             Category of coalgebras over Rational Field,
             Category of finite sets,
             Category of sets,
             Category of objects)
            sage: Category._sort([Sets().Finite(), Semigroups().Finite(), Sets().Facade(),Magmas().Commutative()])
            (Category of finite semigroups,
             Category of commutative magmas,
             Category of finite sets,
             Category of facade sets)
            sage: Category._sort(Category._flatten_categories([Sets().Finite(), Algebras(QQ).WithBasis(), Semigroups().Finite(), Sets().Facade(),Algebras(QQ).Commutative(), Algebras(QQ).Graded().WithBasis()]))
            (Category of algebras with basis over Rational Field,
             Category of algebras with basis over Rational Field,
             Category of graded algebras over Rational Field,
             Category of commutative algebras over Rational Field,
             Category of finite semigroups,
             Category of finite sets,
             Category of facade sets)
        """
        return tuple(sorted(categories, key=category_sort_key, reverse=True))

    @staticmethod
    def _sort_uniq(categories):
        """
        Return the categories after sorting them and removing redundant categories.

        Redundant categories include duplicates and categories which
        are super categories of other categories in the input.

        INPUT:

=======

    @staticmethod
    def _sort(categories):
        """
        Return the categories after sorting them decreasingly according to their comparison key.

        .. SEEALSO:: :meth:`_cmp_key`

        INPUT:

        - ``categories`` -- a list (or iterable) of non-join categories

        OUTPUT: a sorted tuple of categories, possibly with repeats

        EXAMPLES::

            sage: Category._sort([Sets(), Objects(), Coalgebras(QQ), Monoids(), Sets().Finite()])
            (Category of monoids,
             Category of coalgebras over Rational Field,
             Category of finite sets,
             Category of sets,
             Category of objects)
            sage: Category._sort([Sets().Finite(), Semigroups().Finite(), Sets().Facade(),Magmas().Commutative()])
            (Category of finite semigroups,
             Category of commutative magmas,
             Category of finite sets,
             Category of facade sets)
            sage: Category._sort(Category._flatten_categories([Sets().Finite(), Algebras(QQ).WithBasis(), Semigroups().Finite(), Sets().Facade(),Algebras(QQ).Commutative(), Algebras(QQ).Graded().WithBasis()]))
            (Category of algebras with basis over Rational Field,
             Category of algebras with basis over Rational Field,
             Category of graded algebras over Rational Field,
             Category of commutative algebras over Rational Field,
             Category of finite semigroups,
             Category of finite sets,
             Category of facade sets)
        """
        return tuple(sorted(categories, key=category_sort_key, reverse=True))

    @staticmethod
    def _sort_uniq(categories):
        """
        Return the categories after sorting them and removing duplicates.

        INPUT:

>>>>>>> 94085782
        - ``categories`` -- a list (or iterable) of categories

        OUTPUT: a sorted tuple of mutually incomparable categories

        EXAMPLES::

            sage: Category._sort_uniq([Rings(), Monoids(), Coalgebras(QQ)])
            (Category of rings, Category of coalgebras over Rational Field)

        Note that, in the above example, ``Monoids()`` does not appear
        in the result because it is a super category of ``Rings()``.
        """
        categories = Category._sort(categories)
        result = []
        for category in categories:
            if not any(cat.is_subcategory(category) for cat in result):
                result.append(category)
        return tuple(result)

    def __and__(self, other):
        """
        Return the intersection of two categories.

        This is just a shortcut for :meth:`join`.

        EXAMPLES::

            sage: Sets().Finite() & Rings().Commutative()
            Category of finite commutative rings
            sage: Monoids() & CommutativeAdditiveMonoids()
            Join of Category of monoids and Category of commutative additive monoids
        """
        return Category.join([self, other])

    def __or__(self, other):
        """
        Return the smallest category containing the two categories.

        This is just a shortcut for :meth:`meet`.

        EXAMPLES::

            sage: Algebras(QQ) | Groups()
            Category of monoids
        """
        return Category.meet([self, other])

    _join_cache = WeakValueDictionary()

    @staticmethod
<<<<<<< HEAD
    def join(categories, as_list = False, ignore_axioms=(), axioms=()):
=======
    def join(categories, as_list = False, merge_axioms = True, ignore_axioms=(), axioms=(), uniq=True):
>>>>>>> 94085782
        """
        Return the join of the input categories in the lattice of categories.

        At the level of objects and morphisms, this operation
        corresponds to intersection: the objects and morphisms of a
        join category are those that belong to all its super
        categories.

        INPUT:

        - ``categories`` -- a list (or iterable) of categories
<<<<<<< HEAD
        - ``as_list`` -- a boolean (default: ``False``);
            whether the result should be returned as a list
        - ``axioms`` -- a tuple of strings; the names of some
          supplementary axioms
=======
        - ``as_list`` -- a boolean (default: False);
            whether the result should be returned as a list
        - ``merge_axioms`` -- a boolean (default: False); for internal recursive use
>>>>>>> 94085782

        .. SEEALSO:: :meth:`__and__` for a shortcut

        EXAMPLES::

            sage: J = Category.join((Groups(), CommutativeAdditiveMonoids())); J
            Join of Category of groups and Category of commutative additive monoids
            sage: J.super_categories()
            [Category of groups, Category of commutative additive monoids]
            sage: J.all_super_categories(proper=True)
            [Category of groups, ..., Category of magmas,
             Category of commutative additive monoids, ..., Category of additive magmas,
             Category of sets, ...]

        As a short hand, one can use::

            sage: Groups() & CommutativeAdditiveMonoids()
            Join of Category of groups and Category of commutative additive monoids

        This is a commutative and associative operation::

            sage: Groups() & Posets()
            Join of Category of groups and Category of posets
            sage: Posets() & Groups()
            Join of Category of groups and Category of posets

            sage: Groups() & (CommutativeAdditiveMonoids() & Posets())
            Join of Category of groups
                and Category of commutative additive monoids
                and Category of posets
            sage: (Groups() & CommutativeAdditiveMonoids()) & Posets()
            Join of Category of groups
                and Category of commutative additive monoids
                and Category of posets

        The join of a single category is the category itself::

            sage: Category.join([Monoids()])
            Category of monoids

        Similarly, the join of several mutually comparable categories is
        the smallest one::

            sage: Category.join((Sets(), Rings(), Monoids()))
            Category of rings

        In particular, the unit is the top category :class:`Objects`::

            sage: Groups() & Objects()
            Category of groups

        If the optional parameter ``as_list`` is ``True``, this
        returns the super categories of the join as a list, without
        constructing the join category itself::

            sage: Category.join((Groups(), CommutativeAdditiveMonoids()), as_list=True)
            [Category of groups, Category of commutative additive monoids]
            sage: Category.join((Sets(), Rings(), Monoids()), as_list=True)
            [Category of rings]
            sage: Category.join((Modules(ZZ), FiniteFields()), as_list=True)
            [Category of finite fields, Category of modules over Integer Ring]
            sage: Category.join([], as_list=True)
            []
            sage: Category.join([Groups()], as_list=True)
            [Category of groups]
            sage: Category.join([Groups() & Posets()], as_list=True)
            [Category of groups, Category of posets]
<<<<<<< HEAD

        Support for axiom categories (TODO: put here meaningfull examples)::

            sage: Sets().Facade() & Sets().Infinite()
            Category of facade infinite sets
            sage: Magmas().Infinite() & Sets().Facade()
            Category of facade infinite magmas

            sage: FiniteSets() & Monoids()
            Category of finite monoids
            sage: Rings().Commutative() & Sets().Finite()
            Category of finite commutative rings

        Note that several of the above examples are actually join
        categories; they are just nicely displayed::

            sage: (Rings().Commutative() & Sets().Finite())._repr_(as_join=True)
            'Join of Category of commutative rings and Category of finite monoids'

            sage: AlgebrasWithBasis(QQ) & FiniteSets().Algebras(QQ)
            Join of Category of finite dimensional algebras with basis over Rational Field
                and Category of finite set algebras over Rational Field

            sage: UniqueFactorizationDomains() & Algebras(QQ)
            Join of Category of unique factorization domains
                and Category of commutative algebras over Rational Field

        TESTS::

            sage: Magmas().Unital().Commutative().Finite() is Magmas().Finite().Commutative().Unital()
            True
            sage: from sage.categories.category_with_axiom import TestObjects
            sage: T = TestObjects()
            sage: TCF = T.Commutative().Facade(); TCF
            Category of facade commutative test objects
            sage: TCF is T.Facade().Commutative()
            True
            sage: TCF is (T.Facade() & T.Commutative())
            True
            sage: TCF.axioms()
            frozenset(['Facade', 'Commutative'])
            sage: type(TCF)
            <class 'sage.categories.category_with_axiom.Commutative.Facade_with_category'>

            sage: TCF = T.Commutative().FiniteDimensional()
            sage: TCF is T.FiniteDimensional().Commutative()
            True
            sage: TCF is T.Commutative() & T.FiniteDimensional()
            True
            sage: TCF is T.FiniteDimensional() & T.Commutative()
            True
            sage: type(TCF)
            <class 'sage.categories.category_with_axiom.Commutative.FiniteDimensional_with_category'>

            sage: TCU = T.Commutative().Unital()
            sage: TCU is T.Unital().Commutative()
            True
            sage: TCU is T.Commutative() & T.Unital()
            True
            sage: TCU is T.Unital() & T.Commutative()
            True

            sage: TUCF = T.Unital().Commutative().FiniteDimensional(); TUCF
            Category of finite dimensional commutative unital test objects
            sage: type(TUCF)
            <class 'sage.categories.category_with_axiom.Unital.Commutative_with_category'>

=======

        Support for axiom categories (TODO: put here meaningfull examples)::

            sage: Sets().Facade() & Sets().Infinite()
            Category of facade infinite sets
            sage: Magmas().Infinite() & Sets().Facade()
            Category of facade infinite magmas

            sage: FiniteSets() & Monoids()
            Category of finite monoids
            sage: Rings().Commutative() & Sets().Finite()
            Category of finite commutative rings

        Note that several of the above examples are actually join
        categories; they are just nicely displayed::

            sage: (Rings().Commutative() & Sets().Finite())._repr_(as_join=True)
            'Join of Category of commutative rings and Category of finite monoids'

            sage: AlgebrasWithBasis(QQ) & FiniteSets().Algebras(QQ)
            Join of Category of finite dimensional algebras with basis over Rational Field
                and Category of finite set algebras over Rational Field

            sage: UniqueFactorizationDomains() & Algebras(QQ)
            Join of Category of unique factorization domains
                and Category of commutative algebras over Rational Field

        TESTS:

            sage: Magmas().Unital().Commutative().Finite() is Magmas().Finite().Commutative().Unital()
            True
            sage: from sage.categories.category_with_axiom import TestObjects
            sage: T = TestObjects()
            sage: TCF = T.Commutative().Facade(); TCF
            Category of facade commutative test objects
            sage: TCF is T.Facade().Commutative()
            True
            sage: TCF is (T.Facade() & T.Commutative())
            True
            sage: TCF.axioms()
            frozenset(['Facade', 'Commutative'])
            sage: type(TCF)
            <class 'sage.categories.category_with_axiom.Commutative.Facade_with_category'>

            sage: TCF = T.Commutative().FiniteDimensional()
            sage: TCF is T.FiniteDimensional().Commutative()
            True
            sage: TCF is T.Commutative() & T.FiniteDimensional()
            True
            sage: TCF is T.FiniteDimensional() & T.Commutative()
            True
            sage: type(TCF)
            <class 'sage.categories.category_with_axiom.Commutative.FiniteDimensional_with_category'>

            sage: TCU = T.Commutative().Unital()
            sage: TCU is T.Unital().Commutative()
            True
            sage: TCU is T.Commutative() & T.Unital()
            True
            sage: TCU is T.Unital() & T.Commutative()
            True

            sage: TUCF = T.Unital().Commutative().FiniteDimensional(); TUCF
            Category of finite dimensional commutative unital test objects
            sage: type(TUCF)
            <class 'sage.categories.category_with_axiom.Unital.Commutative_with_category'>

>>>>>>> 94085782
            sage: TFFC = T.Facade().FiniteDimensional().Commutative(); TFFC
            Category of facade finite dimensional commutative test objects
            sage: type(TFFC)
            <class 'sage.categories.category.JoinCategory_with_category'>
            sage: TFFC.super_categories()
<<<<<<< HEAD
            [Category of facade commutative test objects,
             Category of finite dimensional commutative test objects]
        """
        categories = list(categories)
        if not categories:
=======
            [Category of facade commutative test objects, Category of finite dimensional commutative test objects]
        """
        categories = list(categories)
        if len(categories) == 0:
>>>>>>> 94085782
            if as_list:
                return []
            else:
                # Since Objects() is the top category, it is the neutral element of join
                from objects import Objects
                return Objects()
<<<<<<< HEAD
        elif len(categories) == 1:
=======
        if len(categories) == 1:
>>>>>>> 94085782
            category = categories[0]
            if as_list:
                if isinstance(category, JoinCategory):
                    return category.super_categories()
                else:
                    return categories
            else:
                return category

        # TODO:
        # - Do we want to store the cache after or before the mangling of the categories?
        # - Caching with ignore_axioms?
<<<<<<< HEAD

        # Ensure associativity and commutativity by flattening
        # JoinCategory's sorting, and removing duplicates
        categories = Category._flatten_categories(categories)
        categories = Category._sort_uniq(categories)

        if not as_list and not ignore_axioms:
=======
        # - Caching with merge_axioms?

        # Ensure associativity and commutativity by flattening
        # JoinCategory's and sorting
        categories = Category._flatten_categories(categories)
        if uniq:
            categories = Category._sort_uniq(categories)
        else:
            categories = Category._sort(categories)

        if merge_axioms and not as_list and not ignore_axioms:
>>>>>>> 94085782
            try:
                return Category._join_cache[categories]
            except KeyError:
                pass
<<<<<<< HEAD

        # Handle axioms
        axioms = {axiom
                  for category in categories
                  for axiom in category.axioms()}.union(axioms)
        # Invariants:
        # - the current list of categories is stored in the keys of ``done``
        # - todo contains the ``complement`` of done; i.e.
        #   for category in the keys of done,
        #   (category, axiom) is in todo iff axiom is not in done[category]
        done = dict()
        todo = set()
        def add_category(category):
            axs = category.axioms()
            for (cat, axiom) in ignore_axioms:
                if category.is_subcategory(cat):
                    axs = axs | {axiom}
            done[category] = axs
            todo.update( (category, axiom)
                         for axiom in axioms.difference(axs) )
        for category in categories:
            add_category(category)
        while todo:
            (category, axiom) = todo.pop()
            # It's easier to remove categories from done than from todo
            # So we check that ``category`` had not been removed
            if category not in done:
                continue
            new_cats = category._with_axiom_as_tuple(axiom)

            # Removes redundant categories
            new_cats = [new_cat for new_cat in new_cats
                        if not any(cat.is_subcategory(new_cat) for cat in done.keys())]
            for cat in done.keys():
                if any(new_cat.is_subcategory(cat) for new_cat in new_cats):
                    del done[cat]

            new_axioms = set(axiom
                             for new_cat in new_cats
                             for axiom in new_cat.axioms()
                             if axiom not in axioms)
            # Mark old categories with new axioms as todo
            todo.update( (category, axiom)
                         for axiom in new_axioms
                         for category in done.keys()
                         )
            for cat in new_cats:
                add_category(cat)
        result = Category._sort_uniq(done.keys())
=======
        # Handle axioms
        if merge_axioms:
            axioms = {axiom
                      for category in categories
                      for axiom in category.axioms()}.union(axioms)
            # Invariants:
            # - the current list of categories is stored in the keys of ``done``
            # - todo contains the ``complement`` of done; i.e.
            #   for category in the keys of done,
            #   (category, axiom) is in todo iff axiom is not in done[category]
            done = dict()
            todo = set()
            def add_category(category):
                axs = category.axioms()
                for (cat, axiom) in ignore_axioms:
                    if category.is_subcategory(cat):
                        axs = axs | {axiom}
                done[category] = axs
                todo.update( (category, axiom)
                             for axiom in axioms.difference(axs) )
            for category in categories:
                add_category(category)
            while todo:
                (category, axiom) = todo.pop()
                # It's easier to remove categories from done than from todo
                # So we check that ``category`` had not been removed
                if category not in done:
                    continue
                new_cats = category._with_axiom_categories(axiom)
                # Removes redundant categories in this join
                new_cats = [new_cat for new_cat in new_cats
                            if not any(cat.is_subcategory(new_cat) for cat in done.keys())]
                for cat in done.keys():
                    if any(new_cat.is_subcategory(cat) for new_cat in new_cats):
                        del done[cat]
                new_axioms = set(axiom
                                 for new_cat in new_cats
                                 for axiom in new_cat.axioms()
                                 if axiom not in axioms)
                # Mark old categories with new axioms as todo
                todo.update( (category, axiom)
                             for axiom in new_axioms
                             for category in done.keys()
                             )
                for cat in new_cats:
                    add_category(cat)
            result = Category._sort_uniq(done.keys())
        else:
            result = categories
>>>>>>> 94085782
        if as_list:
            return list(result)
        if len(result) == 1:
            result = result[0]
        else:
            result = JoinCategory(result)
<<<<<<< HEAD
        if not ignore_axioms:
=======
        if merge_axioms and not ignore_axioms:
>>>>>>> 94085782
            Category._join_cache[categories] = result
        return result

    def category(self):
        """
<<<<<<< HEAD
        Return the category of this category. So far, all categories
=======
        Returns the category of this category. So far, all categories
>>>>>>> 94085782
        are in the category of objects.

        EXAMPLES::

            sage: Sets().category()
            Category of objects
            sage: VectorSpaces(QQ).category()
            Category of objects
        """
        from objects import Objects
        return Objects()

    @cached_method
    def hom_category(self):
        """
        Returns the category for homsets between objects this category.

        A category which needs to give specific information about this
        category should provide a HomCategory class.

        To avoid generating billions of categories, if there is
        nothing specific for homsets of this category, then this just
        returns the join of the categories of homsets of the super
        categories.

        EXAMPLES::

            sage: Sets().hom_category()
            Category of hom sets in Category of sets

        """
        try:
            return self.HomCategory(self)
        except AttributeError:
            return Category.join((category.hom_category() for category in self._super_categories))

    def example(self, *args, **keywords):
        """
        Returns an object in this category. Most of the time, this is a parent.

        This serves three purposes:

        - Give a typical example to better explain what the category is all about.
          (and by the way prove that the category is non empty :-) )
        - Provide a minimal template for implementing other objects in this category
        - Provide an object on which to test generic code implemented by the category

        For all those applications, the implementation of the object
        shall be kept to a strict minimum. The object is therefore not
        meant to be used for other applications; most of the time a
        full featured version is available elsewhere in Sage, and
        should be used insted.

        Technical note: by default ``FooBar(...).example()`` is
        constructed by looking up
        ``sage.categories.examples.foo_bar.Example`` and calling it as
        ``Example()``. Extra positional or named parameters are also
        passed down. For a category over base ring, the base ring is
        further passed down as an optional argument.

        Categories are welcome to override this default implementation.

        EXAMPLES::

            sage: Semigroups().example()
            An example of a semigroup: the left zero semigroup

            sage: Monoids().Subquotients().example()
            NotImplemented
        """
        if '.' in self.__class__.__name__:
            # this magic should not apply to nested categories like Monoids.Subquotients
            return NotImplemented
        module_name = self.__module__.replace("sage.categories", "sage.categories.examples")
        import sys
        try:
            __import__(module_name)
            module = sys.modules[module_name]
        except ImportError:
            return NotImplemented
        try:
            cls = module.Example
        except AttributeError:
            return NotImplemented
        # Add the base ring as optional argument if this is a category over base ring
        if "base_ring" not in keywords:
            try:
                keywords["base_ring"] = self.base_ring()
            except AttributeError:
                pass
        return cls(*args, **keywords)


def is_Category(x):
    """
    Returns True if x is a category.

    EXAMPLES::

        sage: sage.categories.category.is_Category(CommutativeAdditiveSemigroups())
        True
        sage: sage.categories.category.is_Category(ZZ)
        False
    """
    return isinstance(x, Category)

@cached_function
def category_sample():
    r"""
    Return a sample of categories.

    It is constructed by looking for all concrete category classes declared in
    ``sage.categories.all``, calling :meth:`Category.an_instance` on those and
    taking all their super categories.

    EXAMPLES::

        sage: from sage.categories.category import category_sample
        sage: sorted(category_sample(), key=str)
        [Category of G-sets for Symmetric group of order 8! as a permutation group,
         Category of Hecke modules over Rational Field,
         Category of additive magmas, ...,
         Category of fields, ...,
         Category of graded hopf algebras with basis over Rational Field, ...,
         Category of modular abelian varieties over Rational Field, ...,
         Category of simplicial complexes, ...,
         Category of vector spaces over Rational Field, ...,
         Category of weyl groups,...
    """
    import sage.categories.all
    abstract_classes_for_categories = [Category, HomCategory]
    return tuple(cls.an_instance()
                 for cls in sage.categories.all.__dict__.values()
                 if isinstance(cls, type) and issubclass(cls, Category) and cls not in abstract_classes_for_categories)

def category_graph(categories = None):
    """
    Return the graph of the categories in Sage.

    INPUT:

    - ``categories`` -- a list (or iterable) of categories

    If ``categories`` is specified, then the graph contains the
    mentionned categories together with all their super
    categories. Otherwise the graph contains (an instance of) each
    category in :mod:`sage.categories.all` (e.g. ``Algebras(QQ)`` for
    algebras).

    For readability, the names of the category are shortened.

<<<<<<< HEAD
    .. TODO:: Further remove the base ring (see also :trac:`15801`).
=======
    .. TODO:: Further remove the base ring
>>>>>>> 94085782

    EXAMPLES::

        sage: G = sage.categories.category.category_graph(categories = [Groups()])
        sage: G.vertices()
        ['groups', 'inverse unital magmas', 'magmas', 'monoids', 'objects',
         'semigroups', 'sets', 'sets with partial maps', 'unital magmas']
        sage: G.plot()

        sage: sage.categories.category.category_graph().plot()
    """
    from sage import graphs
    if categories is None:
        categories = category_sample()
    # Include all the super categories
    # Get rid of join categories
    categories = set(cat
                     for category in categories
                     for cat in category.all_super_categories(proper=isinstance(category, JoinCategory)))
    g = graphs.digraph.DiGraph()
    for cat in categories:
        g.add_vertex(cat._repr_object_names())
        for source in categories:
            # Don't use super_categories() since it might contain join categories
            for target in source._super_categories:
                g.add_edge([source._repr_object_names(), target._repr_object_names()])
    return g

#############################################################
# Homsets categories
#############################################################

class HomCategory(Category):
    """
    An abstract base class for all categories of homsets

    .. todo::

        Get a consistent hierarchy of homset categories. Currently, it
        is built in parallel to that of their base categories (which
        is plain wrong!!!)

    """
    def __init__(self, category, name=None):
        """
        Initializes this HomCategory

        INPUT:
         - ``category`` -- the category whose Homsets are the objects of this category.
         - ``name`` -- An optional name for this category.

        EXAMPLES:

        We need to skip one test, since the hierarchy of hom categories isn't
        consistent yet::

            sage: C = sage.categories.category.HomCategory(Rings()); C
            Category of hom sets in Category of rings
            sage: TestSuite(C).run(skip=['_test_category_graph'])
        """
        self.base_category = category
        Category.__init__(self, name)

    def _repr_object_names(self): # improve?
        """
        Print representation.

        EXAMPLES::

            sage: Sets().hom_category() #indirect doctest
            Category of hom sets in Category of sets
        """
        return "hom sets in %s"%self.base_category

    @cached_method
    def base(self):
        """
        If this hom-category is subcategory of a category with a base, return that base.

        EXAMPLES::

            sage: ModulesWithBasis(ZZ).hom_category().base()
            Integer Ring

        """
        from sage.categories.category_types import Category_over_base
        for C in self._all_super_categories_proper:
            if isinstance(C,Category_over_base):
                return C.base()
        raise AttributeError("This hom category has no base")

    def super_categories(self):
        """
        Returns the immediate super categories, as per :meth:`Category.super_categories`.

        EXAMPLES::

            sage: HomCategory(Sets()).super_categories()
            [Category of hom sets in Category of sets with partial maps]
        """
        return Category.join(self.extra_super_categories() +
                             [category.hom_category()
                              for category in self.base_category._super_categories],
                             as_list=True)
    @cached_method
    def extra_super_categories(self):
        """
        The super categories of self that are not derived from the
        inheritance diagram of the base category, as a list.

        EXAMPLES::

            sage: HomCategory(Sets()).extra_super_categories()
            []
        """
        return []


##############################################################################
# Parametrized categories whose parent/element class depend only on
# the super categories
##############################################################################

class CategoryWithParameters(Category):
    """
    A parametrized category whose parent/element classes depend only on
    its super categories.

    Many categories in Sage are parametrized, like ``C = Algebras(K)``
    which takes a base ring as parameter. In many cases, however, the
    operations provided by ``C`` in the parent class and element class
    depend only on the super categories of ``C``. For example, the
    vector space operations are provided if and only if ``K`` is a
    field, since ``VectorSpaces(K)`` is a super category of ``C`` only
    in that case. In such cases, and as an optimization (see :trac:`11935`),
    we want to use the same parent and element class for all fields.
    This is the purpose of this abstract class.

    Currently, :class:`~sage.categories.category.JoinCategory`,
    :class:`~sage.categories.category_types.Category_over_base` and
    :class:`~sage.categories.bimodules.Bimodules` inherit from this
    class.

    EXAMPLES::

        sage: C1 = Algebras(GF(5))
        sage: C2 = Algebras(GF(3))
        sage: C3 = Algebras(ZZ)
        sage: from sage.categories.category import CategoryWithParameters
        sage: isinstance(C1, CategoryWithParameters)
        True
        sage: C1.parent_class is C2.parent_class
        True
        sage: C1.parent_class is C3.parent_class
        False

    .. automethod:: _make_named_class
    """

    def _make_named_class(self, name, method_provider, cache = False, **options):
        """
        Return the parent/element/... class of ``self``.

        INPUT:

        - ``name`` -- a string; the name of the class as an attribute
          of ``self``
        - ``method_provider`` -- a string; the name of an attribute of
          ``self`` that provides methods for the new class (in
          addition to what comes from the super categories)

        ASSUMPTION:

        It is assumed that this method is only called from a lazy
        attribute whose name coincides with the given ``name``.

        OUTPUT:

        A dynamic class that has the corresponding named classes of
        the super categories of ``self`` as bases and contains the
        methods provided by ``getattr(self, method_provider)``.

        .. NOTE::

            This method overrides :meth:`Category._make_named_class`
            so that the returned class *only* depends on the
            corresponding named classes of the super categories and on
            the provided methods. This allows for sharing the named
            classes across closely related categories providing the
            same code to their parents, elements and so on.

        EXAMPLES:

        The categories of bimodules over the fields ``CC`` or ``RR``
        provide the same methods to their parents and elements::

            sage: Bimodules(ZZ,RR).parent_class is Bimodules(ZZ,RDF).parent_class #indirect doctest
            True
            sage: Bimodules(CC,ZZ).element_class is Bimodules(RR,ZZ).element_class
            True

        On the other hand, modules over a field have more methods than
        modules over a ring::

            sage: Modules(GF(3)).parent_class is Modules(ZZ).parent_class
            False
            sage: Modules(GF(3)).element_class is Modules(ZZ).element_class
            False

        For a more subtle example, one could possibly share the classes for
        ``GF(3)`` and ``GF(2^3, 'x')``, but this is not currently the case::

            sage: Modules(GF(3)).parent_class is Modules(GF(2^3,'x')).parent_class
            False

        This is because those two fields do not have the exact same category::

            sage: GF(3).category()
            Join of Category of finite fields and Category of subquotients of monoids and Category of quotients of semigroups
            sage: GF(2^3,'x').category()
            Category of finite fields

        Similarly for ``QQ`` and ``RR``::

            sage: QQ.category()
            Category of quotient fields
            sage: RR.category()
            Category of fields
            sage: Modules(QQ).parent_class is Modules(RR).parent_class
            False

        Some other cases where one could potentially share those classes::

            sage: Modules(GF(3),dispatch=False).parent_class  is Modules(ZZ).parent_class
            False
            sage: Modules(GF(3),dispatch=False).element_class is Modules(ZZ).element_class
            False

        TESTS::

            sage: PC = Algebras(QQ).parent_class; PC   # indirect doctest
            <class 'sage.categories.algebras.Algebras.parent_class'>
            sage: type(PC)
            <class 'sage.structure.dynamic_class.DynamicMetaclass'>
            sage: PC.__bases__
            (<class 'sage.categories.rings.Rings.parent_class'>,
             <class 'sage.categories.associative_algebras.AssociativeAlgebras.parent_class'>,
             <class 'sage.categories.unital_algebras.UnitalAlgebras.parent_class'>)
            sage: loads(dumps(PC)) is PC
            True
        """
        cls = self.__class__
        if isinstance(cls, DynamicMetaclass):
            cls = cls.__base__
        key = (cls, name, self._make_named_class_key(name))
        try:
            return self._make_named_class_cache[key]
        except KeyError:
            pass
        result = Category._make_named_class(self, name, method_provider,
                                            cache=cache, **options)
        self._make_named_class_cache[key] = result
        return result


    @abstract_method
    def _make_named_class_key(self, name):
        r"""
        Return what the element/parent/... class depend on.

        INPUT:

        - ``name`` -- a string; the name of the class as an attribute
          of ``self``

        .. SEEALSO::

            - :meth:`_make_named_class`
            - :meth:`sage.categories.category_types.Category_over_base._make_named_class_key`
            - :meth:`sage.categories.bimodules.Bimodules._make_named_class_key`
            - :meth:`JoinCategory._make_named_class_key`

        EXAMPLES:

        The parent class of an algebra depends only on the category of the base ring::

            sage: Algebras(ZZ)._make_named_class_key("parent_class")
            Category of euclidean domains

        The morphism class of a bimodule depends only on the category
        of the left and right base rings::

            sage: Bimodules(QQ, ZZ)._make_named_class_key("morphism_class")
            (Category of quotient fields, Category of euclidean domains)

        The element class of a join category depends only on the
        element class of its super categories::

            sage: Category.join([Groups(), Posets()])._make_named_class_key("element_class")
            (<class 'sage.categories.groups.Groups.element_class'>,
             <class 'sage.categories.posets.Posets.element_class'>)
        """

    _make_named_class_cache = dict()

    _cmp_key = _cmp_key_named

    def _subcategory_hook_(self, C):
        """
        A quick but partial test whether ``C`` is a subcategory of ``self``.

        INPUT:

        - ``C`` -- a category

        OUTPUT:

        ``False``, if ``C.parent_class`` is not a subclass of
        ``self.parent_class``, and :obj:`~sage.misc.unknown.Unknown`
        otherwise.

        EXAMPLES::

            sage: Bimodules(QQ,QQ)._subcategory_hook_(Modules(QQ))
            Unknown
            sage: Bimodules(QQ,QQ)._subcategory_hook_(Rings())
            False
        """
        if not issubclass(C.parent_class, self.parent_class):
            return False
        return Unknown


#############################################################
# Join of several categories
#############################################################

class JoinCategory(CategoryWithParameters):
    """
    A class for joins of several categories. Do not use directly;
    see Category.join instead.

    EXAMPLES::

        sage: from sage.categories.category import JoinCategory
        sage: J = JoinCategory((Groups(), CommutativeAdditiveMonoids())); J
        Join of Category of groups and Category of commutative additive monoids
        sage: J.super_categories()
        [Category of groups, Category of commutative additive monoids]
        sage: J.all_super_categories(proper=True)
        [Category of groups, ..., Category of magmas,
         Category of commutative additive monoids, ..., Category of additive magmas,
         Category of sets, Category of sets with partial maps, Category of objects]

<<<<<<< HEAD
    By :trac:`11935`, join categories and categories over base rings
    inherit from :class:`CategoryWithParameters`. This allows for
    sharing parent and element classes between similar categories. For
    example, since group algebras belong to a join category and since
    the underlying implementation is the same for all finite fields,
    we have::

        sage: G = SymmetricGroup(10)
        sage: A3 = G.algebra(GF(3))
        sage: A5 = G.algebra(GF(5))
        sage: type(A3.category())
        <class 'sage.categories.category.JoinCategory_with_category'>
        sage: type(A3) is type(A5)
=======
    By :trac:`11935`, join categories and categories over base
    rings inherit from :class:`CategoryWithParameters`. This allows
    for sharing parent and element classes between similar
    categories. For example, since polynomial rings belong to a join
    category and since the underlying implementation is the same for
    all finite fields, we have::

        sage: GF(3)['x'].category()
        Join of Category of euclidean domains and Category of commutative algebras over Finite Field of size 3
        sage: type(GF(3)['x']) is type(GF(5)['z'])
>>>>>>> 94085782
        True

    .. automethod:: _repr_object_names
    .. automethod:: _repr_
    .. automethod:: _without_axioms
    """

    def __init__(self, super_categories, **kwds):
        """
        Initializes this JoinCategory

        INPUT:

        - super_categories -- Categories to join.  This category will
          consist of objects and morphisms that lie in all of these
          categories.

        - name -- An optional name for this category.

        TESTS::

            sage: from sage.categories.category import JoinCategory
            sage: C = JoinCategory((Groups(), CommutativeAdditiveMonoids())); C
            Join of Category of groups and Category of commutative additive monoids
            sage: TestSuite(C).run()

        """
        assert(len(super_categories) >= 2)
        assert(all(not isinstance(category, JoinCategory) for category in super_categories))
        # Use __super_categories to not overwrite the lazy attribute Category._super_categories
        # Maybe this would not be needed if the flattening/sorting is does consistently?
        self.__super_categories = list(super_categories)
        if 'name' in kwds:
            Category.__init__(self, kwds['name'])
        else:
            Category.__init__(self)

    def _make_named_class_key(self, name):
        r"""
        Return what the element/parent/... classes depend on.

        Since :trac:`11935`, the element/parent classes of a join
        category over base only depend on the element/parent class of
        its super categories.

        .. SEEALSO::

            - :meth:`CategoryWithParameters`
            - :meth:`CategoryWithParameters._make_named_class_key`

        EXAMPLES::

            sage: Modules(ZZ)._make_named_class_key('element_class')
            Category of euclidean domains
            sage: Modules(QQ)._make_named_class_key('parent_class')
            Category of quotient fields
            sage: Schemes(Spec(ZZ))._make_named_class_key('parent_class')
            Category of schemes
            sage: ModularAbelianVarieties(QQ)._make_named_class_key('parent_class')
            Category of quotient fields
        """
        return tuple(getattr(cat, name) for cat in self._super_categories)

    def super_categories(self):
        """
        Returns the immediate super categories, as per :meth:`Category.super_categories`.

        EXAMPLES::

            sage: from sage.categories.category import JoinCategory
            sage: JoinCategory((Semigroups(), FiniteEnumeratedSets())).super_categories()
            [Category of semigroups, Category of finite enumerated sets]
        """
        return self.__super_categories

    def _subcategory_hook_(self, category):
        """
        Returns whether ``category`` is a subcategory of this join category

        INPUT:

        - ``category`` -- a category.

        .. note::

            ``category`` is a sub-category of this join category if
            and only if it is a sub-category of all super categories
            of this join category.

        EXAMPLE::

            sage: QQ['x'].category().is_subcategory(Category.join([Rings(), VectorSpaces(QuotientFields())]))  # indirect doctest
            True
        """
        return all(category.is_subcategory(X) for X in self._super_categories)

    def is_subcategory(self, C):
        """
        Check whether this join category is subcategory of another
        category ``C``.

        EXAMPLES::

            sage: Category.join([Rings(),Modules(QQ)]).is_subcategory(Category.join([Rngs(),Bimodules(QQ,QQ)]))
            True
        """
        if C is self:
            return True
        hook = C._subcategory_hook_(self)
        if hook is Unknown:
            return any(X.is_subcategory(C) for X in self._super_categories)
        return hook

    def _with_axiom(self, axiom):
        """
        Return the category obtained by adding an axiom to ``self``.

        .. NOTE::

            This is just an optimization of
            :meth:`Category._with_axiom`; it's not necessarily
            actually useful.

        EXAMPLES::

            sage: C = Category.join([Monoids(), Posets()])
            sage: C._with_axioms(["Finite"])
            Join of Category of finite monoids and Category of finite posets

<<<<<<< HEAD
        TESTS:
=======
        TESTS::
>>>>>>> 94085782

        Check that axiom categories for a join are reconstructed from
        the base categories::

            sage: C = Category.join([Monoids(), Magmas().Commutative()])
            sage: C._with_axioms(["Finite"])
            Category of finite commutative monoids

        This helps guaranteeing commutativity of taking axioms::

            sage: Monoids().Finite().Commutative() is Monoids().Commutative().Finite()
            True
        """
<<<<<<< HEAD
        return Category.join([cat._with_axiom(axiom) for cat in self._super_categories])
=======
        return Category.join([cat._with_axiom(axiom) for cat in self.super_categories()])
>>>>>>> 94085782

    @cached_method
    def _without_axiom(self, axiom):
        """
        Return this category with axiom ``axiom`` removed.

<<<<<<< HEAD
        OUTPUT:

        A category ``C`` which does not have axiom ``axiom`` and such
        that either ``C`` is ``self``, or adding back all the
=======
        OUTPUT: a category ``C`` which does not have axiom ``axiom``
        and such that either ``C`` is ``self``, or adding back all the
>>>>>>> 94085782
        axioms of ``self`` gives back ``self``.

        .. SEEALSO:: :meth:`Category._without_axiom`

        .. WARNING:: This is not guaranteed to be robust.

        EXAMPLES::

            sage: C = Posets() & FiniteEnumeratedSets() & Sets().Facade(); C
            Join of Category of finite posets and Category of finite enumerated sets and Category of facade sets
            sage: C._without_axiom("Facade")
            Join of Category of finite posets and Category of finite enumerated sets

            sage: C = Sets().Finite().Facade()
            sage: type(C)
            <class 'sage.categories.category.JoinCategory_with_category'>
            sage: C._without_axiom("Facade")
            Category of finite sets
        """
        result = Category.join(C._without_axiom(axiom) for C in self.super_categories())
        assert axiom not in result.axioms()
        assert result._with_axioms(self.axioms()) is self
        return result

    def _without_axioms(self, named=False):
        """
        When adjoining axioms to a category, one often gets a join
<<<<<<< HEAD
        category; this method tries to recover the original
=======
        categories; this methods tries to recover the original
>>>>>>> 94085782
        category from this join category.

        INPUT:

<<<<<<< HEAD
        - ``named`` -- a boolean (default: ``False``)
=======
        - ``named`` -- a boolean (default: False)
>>>>>>> 94085782

        See :meth:`Category._without_axioms` for the description
        of the ``named`` parameter.

        EXAMPLES::

            sage: C = Category.join([Monoids(), Posets()]).Finite()
            sage: C._repr_(as_join=True)
            'Join of Category of finite monoids and Category of finite posets'
            sage: C._without_axioms()
            Traceback (most recent call last):
            ...
            ValueError: This join category isn't built by adding axioms to a single category
            sage: C = Monoids().Commutative()
            sage: C._repr_(as_join=True)
            'Join of Category of monoids and Category of commutative magmas'
            sage: C._without_axioms()
            Category of magmas
            sage: C._without_axioms(named=True)
            Category of monoids

        TESTS:

        ``C`` is in fact a join category::

            sage: from sage.categories.category import JoinCategory
            sage: isinstance(C, JoinCategory)
            True
        """
        axioms = self.axioms()
<<<<<<< HEAD
        for category in self._super_categories:
            if category._with_axioms(axioms) is self:
                return category._without_axioms(named=named)
        raise ValueError("This join category isn't built by adding axioms"
                         " to a single category")

    def _cmp_key(self):
        """
        Return a comparison key for ``self``.
=======
        for category in self.super_categories():
            if category._with_axioms(axioms) is self:
                return category._without_axioms(named=named)
        raise ValueError, "This join category isn't built by adding axioms to a single category"

    def _cmp_key(self):
        """
        Returns a comparison key for ``self``
>>>>>>> 94085782

        See :meth:`Category._cmp_key` for the specifications.

        EXAMPLES:

<<<<<<< HEAD
        This raises an error since ``_cmp_key`` should not be called
        on join categories::
=======
        This raises an error since _cmp_key should not be called on
        join categories::
>>>>>>> 94085782

            sage: (Magmas() & CommutativeAdditiveSemigroups())._cmp_key()
            Traceback (most recent call last):
            ...
            ValueError: _cmp_key should not be called on join categories
        """
<<<<<<< HEAD
        raise ValueError("_cmp_key should not be called on join categories")
=======
        raise ValueError, "_cmp_key should not be called on join categories"
>>>>>>> 94085782

    def _repr_object_names(self):
        """
        Return the name of the objects of this category.

<<<<<<< HEAD
        .. SEEALSO:: :meth:`Category._repr_object_names`, :meth:`_repr_`, :meth:`._without_axioms`
=======
        .. SEEALSO:: :meth:`Category._repr_object_names`, :meth:`_repr_`, :meth:`_without_axioms`
>>>>>>> 94085782

        EXAMPLES::

            sage: Groups().Finite().Commutative()._repr_(as_join=True)
            'Join of Category of finite groups and Category of commutative magmas'
            sage: Groups().Finite().Commutative()._repr_object_names()
            'finite commutative groups'

        This uses :meth:`._without_axioms` which may fail if this
        category is not obtained by adjoining axioms to some super
        categories::

<<<<<<< HEAD
=======

>>>>>>> 94085782
            sage: Category.join((Groups(), CommutativeAdditiveMonoids()))._repr_object_names()
            Traceback (most recent call last):
            ...
            ValueError: This join category isn't built by adding axioms to a single category
        """
        from sage.categories.category_with_axiom import CategoryWithAxiom
        return CategoryWithAxiom._repr_object_names_static(self._without_axioms(named=True), self.axioms())

    def _repr_(self, as_join = False):
        """
        Print representation.

        INPUT:

        - ``as_join`` -- a boolean (default: False)

        EXAMPLES::

            sage: Category.join((Groups(), CommutativeAdditiveMonoids())) #indirect doctest
            Join of Category of groups and Category of commutative additive monoids

        By default, when a join category is built from category by
        adjoining axioms, a nice name is printed out::

            sage: Groups().Facade().Finite()
            Category of facade finite groups

        But this is in fact really a join category::

            sage: Groups().Facade().Finite()._repr_(as_join = True)
            'Join of Category of finite groups and Category of facade sets'

        The rationale is to make it more readable, and hide the
        technical details of how this category is constructed
        internally, especially since this construction is likely to
        change over time when new axiom categories are implemented.

        This join category may possibly be obtained by adding axioms
        to different categories; so the result is not guaranteed to be
        unique; when this is not the case the first found is used.

        .. SEEALSO:: :meth:`Category._repr_`, :meth:`_repr_object_names`

        TESTS::

            sage: Category.join((Sets().Facade(), Groups()))
            Category of facade groups
        """
        if not as_join:
            try:
                return super(JoinCategory, self)._repr_()
            except ValueError:
                pass
<<<<<<< HEAD
        return "Join of " + " and ".join(str(cat) for cat in self._super_categories)
=======
        return "Join of %s"%(" and ".join(str(cat) for cat in self._super_categories))

    def extra_super_categories(self):
        r"""
        A list of the extra supercategories of the categories being joined.

        EXAMPLES::

            sage: ModulesWithBasis(QQ).TensorProducts().extra_super_categories()
            [Category of modules with basis over Rational Field, Category of vector spaces over Rational Field]
            sage: ModulesWithBasis(ZZ).TensorProducts().extra_super_categories()
            [Category of modules with basis over Integer Ring]

        """
        categories = []
        for supercategory in self.super_categories():
            if hasattr(supercategory, 'extra_super_categories'):
                categories = categories + supercategory.extra_super_categories()
        return categories
>>>>>>> 94085782
<|MERGE_RESOLUTION|>--- conflicted
+++ resolved
@@ -108,8 +108,6 @@
 from sage.structure.unique_representation import UniqueRepresentation
 from sage.structure.dynamic_class import DynamicMetaclass, dynamic_class
 
-<<<<<<< HEAD
-=======
 import sage.misc.weak_dict
 from sage.misc.weak_dict import WeakValueDictionary
 _join_cache = WeakValueDictionary()
@@ -163,19 +161,14 @@
         out = _join_cache[categories] = JoinCategory(result)
     return out
 
->>>>>>> 94085782
 class Category(UniqueRepresentation, SageObject):
     r"""
     The base class for modeling mathematical categories, like for example:
 
     - ``Groups()``: the category of groups
     - ``EuclideanDomains()``: the category of euclidean rings
-<<<<<<< HEAD
     - ``VectorSpaces(QQ)``: the category of vector spaces over the field of
       rationals
-=======
-    - ``VectorSpaces(QQ)``: the category of vector spaces over the field of rational
->>>>>>> 94085782
 
     See :mod:`sage.categories.primer` for an introduction to
     categories in Sage, their relevance, purpose, and usage. The
@@ -188,11 +181,7 @@
     hand, ``EuclideanDomains()`` is the single instance of the class
     :class:`EuclideanDomains`.
 
-<<<<<<< HEAD
     Recall that an algebraic structure (say, the ring `\QQ[x]`) is
-=======
-    Recall that an algebraic structure (say the ring `QQ[x]`) is
->>>>>>> 94085782
     modelled in Sage by an object which is called a parent. This
     object belongs to certain categories (here ``EuclideanDomains()`` and
     ``Algebras()``). The elements of the ring are themselves objects.
@@ -200,16 +189,10 @@
     The class of a category (say :class:`EuclideanDomains`) can define simultaneously:
 
     - Operations on the category itself (what is its super categories?
-<<<<<<< HEAD
       its category of morphisms? its dual category?).
     - Generic operations on parents in this category, like the ring `\QQ[x]`.
     - Generic operations on elements of this ring (e. g., the Euclidean
       algorithm for computing gcds).
-=======
-      its category of morphisms? its dual category?)
-    - Generic operations on parents in this category, like the ring `QQ[x]`
-    - Generic operations on elements of this ring (Euclid algorithm for computing gcds)
->>>>>>> 94085782
 
     This is achieved as follows::
 
@@ -231,7 +214,6 @@
         ....:              # Euclid algorithms
         ....:              pass
 
-<<<<<<< HEAD
     Note that the ``EuclideanDomains.ParentMethods`` and ``.Element`` class
     above do not inherit from anything. They are merely containers of
     operations. The hierarchy between the different categories is defined once
@@ -240,17 +222,6 @@
     classes. Then, a parent in a category receives the appropriate operations
     from all the super categories by usual class inheritance. Similarly, a
     third hierarchy of classes is built for elements from the ``.Elements``.
-=======
-    Note that the ``EuclideanDomains.ParentMethods`` and ``.Element`` class above do
-    not inherit from anything. They are merely containers of
-    operations. The hierarchy between the different categories is
-    defined once at the level of the categories. Behind the scene, a
-    parallel hierarchy of classes is built automatically from all the
-    .ParentMethods classes. Then, a parent in a category receives the
-    appropriate operations from all the super categories by usual
-    class inheritance. Similarly, a third hierarchy of classes is
-    built for elements from the .Elements.
->>>>>>> 94085782
 
     EXAMPLES:
 
@@ -538,13 +509,9 @@
         if s is not None:
             assert False
             from sage.misc.superseded import deprecation
-<<<<<<< HEAD
             deprecation(10963, "passing a string as extra argument to the"
                                " category constructor is deprecated; please"
                                " implement ``_repr_object_names`` instead")
-=======
-            deprecation(10963, "passing a string as extra argument to the category constructor is deprecated; please implement ``_repr_object_names`` instead")
->>>>>>> 94085782
             if isinstance(s, str):
                 self._label = s
                 self.__repr_object_names = s
@@ -940,12 +907,8 @@
                                           [self._super_categories],
                                           category_sort_key)
         if not sorted(result, key = category_sort_key, reverse=True) == result:
-<<<<<<< HEAD
             warn("Inconsistent sorting results for all super categories of {}".format(
                  self.__class__))
-=======
-            warn("Inconsistent sorting results for all super categories of %s"%self.__class__)
->>>>>>> 94085782
         self._super_categories_for_classes = bases
         return [self] + result
 
@@ -1133,19 +1096,11 @@
     def _test_category(self, **options):
         r"""
         Run generic tests on this category
-<<<<<<< HEAD
 
         .. SEEALSO:: :class:`TestSuite`.
 
         EXAMPLES::
 
-=======
-
-        .. SEEALSO:: :class:`TestSuite`.
-
-        EXAMPLES::
-
->>>>>>> 94085782
             sage: Sets()._test_category()
 
         Let us now write a couple broken categories::
@@ -1185,11 +1140,7 @@
         tester.assert_(all(not isinstance(cat, JoinCategory) for cat in self._super_categories))
         if not isinstance(self, JoinCategory):
             tester.assert_(all(self._cmp_key > cat._cmp_key      for cat in self._super_categories))
-<<<<<<< HEAD
         tester.assert_(self.is_subcategory( Category.join(self.super_categories()) )) # Not an obviously passing test with axioms
-=======
-        tester.assert_(self.is_subcategory( Category.join(self.super_categories()) )) # Not obvious with axioms
->>>>>>> 94085782
         if self.is_subcategory(Sets()):
             tester.assert_(isinstance(self.parent_class, type))
             tester.assert_(isinstance(self.element_class, type))
@@ -1498,14 +1449,9 @@
 
         INPUT:
 
-<<<<<<< HEAD
         - ``category`` -- a sub category of ``self``, tuple/list thereof,
           or ``None``
         - ``join`` -- a boolean (default: ``False``)
-=======
-        - ``category`` - a sub category of ``self``, tuple/list thereof, or ``None``
-        - ``join`` - a boolean (default: ``False``)
->>>>>>> 94085782
 
         OUTPUT:
 
@@ -1523,11 +1469,7 @@
             sage: Monoids().or_subcategory((CommutativeAdditiveMonoids(), Groups()))
             Join of Category of groups and Category of commutative additive monoids
 
-<<<<<<< HEAD
         If ``join`` is ``False``, an error if raised if category is not a
-=======
-        If ``join`` is False, an error if raised if category is not a
->>>>>>> 94085782
         subcategory of ``self``::
 
             sage: Monoids().or_subcategory(EnumeratedSets())
@@ -1548,11 +1490,7 @@
         if join:
             return Category.join([self, category])
         else:
-<<<<<<< HEAD
             assert category.is_subcategory(self), "Subcategory of `{}` required; got `{}`".format(category, self)
-=======
-            assert category.is_subcategory(self), "Subcategory of `%s` required; got `%s`"%(category, self)
->>>>>>> 94085782
             return category
 
     def _is_subclass(self, c):
@@ -1667,7 +1605,6 @@
     @cached_method
     def axioms(self):
         """
-<<<<<<< HEAD
         Return the axioms known to be satisfied by all the objects of ``self``.
 
         Technically, this is the set of all the axioms ``A`` such that, if
@@ -1742,67 +1679,10 @@
             assert inspect.ismethod(hook)
             result += tuple(hook())
         return Category._sort_uniq(result)
-=======
-        EXAMPLES::
-
-            sage: Category.join([EnumeratedSets().Infinite(), Sets().Facade()]).axioms()
-            frozenset(['Infinite', 'Facade'])
-        """
-        return frozenset(axiom
-                         for category in self.super_categories()
-                         for axiom in category.axioms())
-
-    @cached_method
-    def _with_axiom_categories(self, axiom):
-        """
-        Return the categories to be added to ``self`` to get ``self._with_axiom(axiom)``.
-
-        INPUT:
-
-        - ``axiom`` -- an axiom (``Finite`` in the example above)
-
-        OUTPUT: a tuple
-
-        .. WARNING:: the order in the result is irrelevant
-
-        EXAMPLES::
-
-            sage: Sets()._with_axiom_categories('Finite')
-            (Category of finite sets,)
-            sage: Magmas()._with_axiom_categories('Finite')
-            (Category of finite sets,)
-            sage: Sets().Finite()._with_axiom_categories('Infinite')
-            (Category of infinite sets,)
-            sage: HopfAlgebras(QQ)._with_axiom_categories('FiniteDimensional')
-            (Category of finite dimensional modules over Rational Field,)
-        """
-        axiom_attribute = getattr(self.__class__, axiom, None)
-        if axiom_attribute is None:
-            # If the axiom is not defined for this category
-            # This uses the following invariant: the categories for
-            # which a given axiom is defined form a lower set
-            return ()
-        if axiom in self.__class__.__base__.__dict__:
-            from category_with_axiom import CategoryWithAxiom
-            if inspect.isclass(axiom_attribute) and issubclass(axiom_attribute, CategoryWithAxiom):
-                return (axiom_attribute(self),)
-            warn("Expecting %s.%s to be a subclass of CategoryWithAxiom to implement a category with axiom; got %s; ignoring"%(self.__class__.__base__.__name__,axiom,axiom_attribute))
-
-        # This category does not implement this axiom
-        result = set(cat
-                     for category in self.super_categories()
-                     for cat in category._with_axiom_categories(axiom))
-        hook = getattr(self, axiom+"_extra_super_categories", None)
-        if hook is not None:
-            assert inspect.ismethod(hook)
-            result = result.union(hook())
-        return tuple(result)
->>>>>>> 94085782
 
     @cached_method
     def _with_axiom(self, axiom):
         """
-<<<<<<< HEAD
         Return the subcategory of the objects of ``self`` satisfying
         the given ``axiom``.
 
@@ -1810,8 +1690,6 @@
 
         - ``axiom`` -- a string, the name of an axiom
 
-=======
->>>>>>> 94085782
         EXAMPLES::
 
             sage: Sets()._with_axiom("Finite")
@@ -1824,7 +1702,6 @@
             sage: Algebras(QQ).WithBasis().Commutative() is Algebras(QQ).Commutative().WithBasis()
             True
 
-<<<<<<< HEAD
         When ``axiom`` is not defined for ``self``, ``self`` is returned::
 
             sage: Sets()._with_axiom("Associative")
@@ -1842,16 +1719,6 @@
         INPUT:
 
         - ``axioms`` -- a list of strings, the names of the axioms
-=======
-        """
-        if axiom in self.axioms():
-            return self
-        return Category.join((self,) + self._with_axiom_categories(axiom))
-
-    def _with_axioms(self, axioms):
-        """
-        Return the category obtained by adding an axiom to ``self``.
->>>>>>> 94085782
 
         EXAMPLES::
 
@@ -1862,20 +1729,12 @@
             sage: FiniteSets()._with_axioms(["Finite"])
             Category of finite sets
 
-<<<<<<< HEAD
         Axioms that are not defined for the ``self`` are ignored::
 
             sage: Sets()._with_axioms(["FooBar"])
             Category of sets
             sage: Magmas()._with_axioms(["FooBar", "Unital"])
             Category of unital magmas
-=======
-        When the category does not define the axiom, the category
-        itself is returned::
-
-            sage: Sets()._with_axioms(["FooBar"])
-            Category of sets
->>>>>>> 94085782
 
         Note that adding several axioms at once can do more than
         adding them one by one. This is because the availability of an
@@ -1923,17 +1782,11 @@
     @cached_method
     def _without_axiom(self, axiom):
         r"""
-<<<<<<< HEAD
         Return the category with axiom ``axiom`` removed.
 
         OUTPUT:
 
         A category ``C`` which does not have axiom ``axiom``
-=======
-        Return this category with axiom ``axiom`` removed.
-
-        OUTPUT: a category ``C`` which does not have axiom ``axiom``
->>>>>>> 94085782
         and such that either ``C`` is ``self``, or adding back all the
         axioms of ``self`` gives back ``self``.
 
@@ -1953,7 +1806,6 @@
         if axiom not in self.axioms():
             return self
         else:
-<<<<<<< HEAD
             raise ValueError("Cannot remove axiom {} from {}".format(axiom, self))
 
     def _without_axioms(self, named=False):
@@ -1970,23 +1822,6 @@
         If ``named`` is ``True``, then this stops at the first
         category that has an explicit name of its own. See
         :meth:`.category_with_axiom.CategoryWithAxiom._without_axioms`
-=======
-            raise ValueError("Cannot remove axiom %s for %s"%(axiom, self))
-
-    def _without_axioms(self, named=False):
-        r"""
-        Returns the category without the axioms that have been added to create it
-
-        INPUT:
-
-        - ``named`` -- a boolean (default: False)
-
-        .. TODO:: improve this explanation
-
-        If ``named`` is True, then this stops at the first category
-        that has a explicit name of its own. See
-        :meth:`CategoryWithAxiom._without_axioms`
->>>>>>> 94085782
 
         EXAMPLES::
 
@@ -2021,7 +1856,6 @@
                      for category in categories
                      for cat in (category.super_categories() if isinstance(category, JoinCategory) else (category,)))
 
-<<<<<<< HEAD
 
     @staticmethod
     def _sort(categories):
@@ -2073,53 +1907,6 @@
 
         INPUT:
 
-=======
-
-    @staticmethod
-    def _sort(categories):
-        """
-        Return the categories after sorting them decreasingly according to their comparison key.
-
-        .. SEEALSO:: :meth:`_cmp_key`
-
-        INPUT:
-
-        - ``categories`` -- a list (or iterable) of non-join categories
-
-        OUTPUT: a sorted tuple of categories, possibly with repeats
-
-        EXAMPLES::
-
-            sage: Category._sort([Sets(), Objects(), Coalgebras(QQ), Monoids(), Sets().Finite()])
-            (Category of monoids,
-             Category of coalgebras over Rational Field,
-             Category of finite sets,
-             Category of sets,
-             Category of objects)
-            sage: Category._sort([Sets().Finite(), Semigroups().Finite(), Sets().Facade(),Magmas().Commutative()])
-            (Category of finite semigroups,
-             Category of commutative magmas,
-             Category of finite sets,
-             Category of facade sets)
-            sage: Category._sort(Category._flatten_categories([Sets().Finite(), Algebras(QQ).WithBasis(), Semigroups().Finite(), Sets().Facade(),Algebras(QQ).Commutative(), Algebras(QQ).Graded().WithBasis()]))
-            (Category of algebras with basis over Rational Field,
-             Category of algebras with basis over Rational Field,
-             Category of graded algebras over Rational Field,
-             Category of commutative algebras over Rational Field,
-             Category of finite semigroups,
-             Category of finite sets,
-             Category of facade sets)
-        """
-        return tuple(sorted(categories, key=category_sort_key, reverse=True))
-
-    @staticmethod
-    def _sort_uniq(categories):
-        """
-        Return the categories after sorting them and removing duplicates.
-
-        INPUT:
-
->>>>>>> 94085782
         - ``categories`` -- a list (or iterable) of categories
 
         OUTPUT: a sorted tuple of mutually incomparable categories
@@ -2170,11 +1957,7 @@
     _join_cache = WeakValueDictionary()
 
     @staticmethod
-<<<<<<< HEAD
     def join(categories, as_list = False, ignore_axioms=(), axioms=()):
-=======
-    def join(categories, as_list = False, merge_axioms = True, ignore_axioms=(), axioms=(), uniq=True):
->>>>>>> 94085782
         """
         Return the join of the input categories in the lattice of categories.
 
@@ -2186,16 +1969,10 @@
         INPUT:
 
         - ``categories`` -- a list (or iterable) of categories
-<<<<<<< HEAD
         - ``as_list`` -- a boolean (default: ``False``);
             whether the result should be returned as a list
         - ``axioms`` -- a tuple of strings; the names of some
           supplementary axioms
-=======
-        - ``as_list`` -- a boolean (default: False);
-            whether the result should be returned as a list
-        - ``merge_axioms`` -- a boolean (default: False); for internal recursive use
->>>>>>> 94085782
 
         .. SEEALSO:: :meth:`__and__` for a shortcut
 
@@ -2263,7 +2040,6 @@
             [Category of groups]
             sage: Category.join([Groups() & Posets()], as_list=True)
             [Category of groups, Category of posets]
-<<<<<<< HEAD
 
         Support for axiom categories (TODO: put here meaningfull examples)::
 
@@ -2331,103 +2107,23 @@
             sage: type(TUCF)
             <class 'sage.categories.category_with_axiom.Unital.Commutative_with_category'>
 
-=======
-
-        Support for axiom categories (TODO: put here meaningfull examples)::
-
-            sage: Sets().Facade() & Sets().Infinite()
-            Category of facade infinite sets
-            sage: Magmas().Infinite() & Sets().Facade()
-            Category of facade infinite magmas
-
-            sage: FiniteSets() & Monoids()
-            Category of finite monoids
-            sage: Rings().Commutative() & Sets().Finite()
-            Category of finite commutative rings
-
-        Note that several of the above examples are actually join
-        categories; they are just nicely displayed::
-
-            sage: (Rings().Commutative() & Sets().Finite())._repr_(as_join=True)
-            'Join of Category of commutative rings and Category of finite monoids'
-
-            sage: AlgebrasWithBasis(QQ) & FiniteSets().Algebras(QQ)
-            Join of Category of finite dimensional algebras with basis over Rational Field
-                and Category of finite set algebras over Rational Field
-
-            sage: UniqueFactorizationDomains() & Algebras(QQ)
-            Join of Category of unique factorization domains
-                and Category of commutative algebras over Rational Field
-
-        TESTS:
-
-            sage: Magmas().Unital().Commutative().Finite() is Magmas().Finite().Commutative().Unital()
-            True
-            sage: from sage.categories.category_with_axiom import TestObjects
-            sage: T = TestObjects()
-            sage: TCF = T.Commutative().Facade(); TCF
-            Category of facade commutative test objects
-            sage: TCF is T.Facade().Commutative()
-            True
-            sage: TCF is (T.Facade() & T.Commutative())
-            True
-            sage: TCF.axioms()
-            frozenset(['Facade', 'Commutative'])
-            sage: type(TCF)
-            <class 'sage.categories.category_with_axiom.Commutative.Facade_with_category'>
-
-            sage: TCF = T.Commutative().FiniteDimensional()
-            sage: TCF is T.FiniteDimensional().Commutative()
-            True
-            sage: TCF is T.Commutative() & T.FiniteDimensional()
-            True
-            sage: TCF is T.FiniteDimensional() & T.Commutative()
-            True
-            sage: type(TCF)
-            <class 'sage.categories.category_with_axiom.Commutative.FiniteDimensional_with_category'>
-
-            sage: TCU = T.Commutative().Unital()
-            sage: TCU is T.Unital().Commutative()
-            True
-            sage: TCU is T.Commutative() & T.Unital()
-            True
-            sage: TCU is T.Unital() & T.Commutative()
-            True
-
-            sage: TUCF = T.Unital().Commutative().FiniteDimensional(); TUCF
-            Category of finite dimensional commutative unital test objects
-            sage: type(TUCF)
-            <class 'sage.categories.category_with_axiom.Unital.Commutative_with_category'>
-
->>>>>>> 94085782
             sage: TFFC = T.Facade().FiniteDimensional().Commutative(); TFFC
             Category of facade finite dimensional commutative test objects
             sage: type(TFFC)
             <class 'sage.categories.category.JoinCategory_with_category'>
             sage: TFFC.super_categories()
-<<<<<<< HEAD
             [Category of facade commutative test objects,
              Category of finite dimensional commutative test objects]
         """
         categories = list(categories)
         if not categories:
-=======
-            [Category of facade commutative test objects, Category of finite dimensional commutative test objects]
-        """
-        categories = list(categories)
-        if len(categories) == 0:
->>>>>>> 94085782
             if as_list:
                 return []
             else:
                 # Since Objects() is the top category, it is the neutral element of join
                 from objects import Objects
                 return Objects()
-<<<<<<< HEAD
         elif len(categories) == 1:
-=======
-        if len(categories) == 1:
->>>>>>> 94085782
             category = categories[0]
             if as_list:
                 if isinstance(category, JoinCategory):
@@ -2440,7 +2136,6 @@
         # TODO:
         # - Do we want to store the cache after or before the mangling of the categories?
         # - Caching with ignore_axioms?
-<<<<<<< HEAD
 
         # Ensure associativity and commutativity by flattening
         # JoinCategory's sorting, and removing duplicates
@@ -2448,24 +2143,10 @@
         categories = Category._sort_uniq(categories)
 
         if not as_list and not ignore_axioms:
-=======
-        # - Caching with merge_axioms?
-
-        # Ensure associativity and commutativity by flattening
-        # JoinCategory's and sorting
-        categories = Category._flatten_categories(categories)
-        if uniq:
-            categories = Category._sort_uniq(categories)
-        else:
-            categories = Category._sort(categories)
-
-        if merge_axioms and not as_list and not ignore_axioms:
->>>>>>> 94085782
             try:
                 return Category._join_cache[categories]
             except KeyError:
                 pass
-<<<<<<< HEAD
 
         # Handle axioms
         axioms = {axiom
@@ -2515,78 +2196,19 @@
             for cat in new_cats:
                 add_category(cat)
         result = Category._sort_uniq(done.keys())
-=======
-        # Handle axioms
-        if merge_axioms:
-            axioms = {axiom
-                      for category in categories
-                      for axiom in category.axioms()}.union(axioms)
-            # Invariants:
-            # - the current list of categories is stored in the keys of ``done``
-            # - todo contains the ``complement`` of done; i.e.
-            #   for category in the keys of done,
-            #   (category, axiom) is in todo iff axiom is not in done[category]
-            done = dict()
-            todo = set()
-            def add_category(category):
-                axs = category.axioms()
-                for (cat, axiom) in ignore_axioms:
-                    if category.is_subcategory(cat):
-                        axs = axs | {axiom}
-                done[category] = axs
-                todo.update( (category, axiom)
-                             for axiom in axioms.difference(axs) )
-            for category in categories:
-                add_category(category)
-            while todo:
-                (category, axiom) = todo.pop()
-                # It's easier to remove categories from done than from todo
-                # So we check that ``category`` had not been removed
-                if category not in done:
-                    continue
-                new_cats = category._with_axiom_categories(axiom)
-                # Removes redundant categories in this join
-                new_cats = [new_cat for new_cat in new_cats
-                            if not any(cat.is_subcategory(new_cat) for cat in done.keys())]
-                for cat in done.keys():
-                    if any(new_cat.is_subcategory(cat) for new_cat in new_cats):
-                        del done[cat]
-                new_axioms = set(axiom
-                                 for new_cat in new_cats
-                                 for axiom in new_cat.axioms()
-                                 if axiom not in axioms)
-                # Mark old categories with new axioms as todo
-                todo.update( (category, axiom)
-                             for axiom in new_axioms
-                             for category in done.keys()
-                             )
-                for cat in new_cats:
-                    add_category(cat)
-            result = Category._sort_uniq(done.keys())
-        else:
-            result = categories
->>>>>>> 94085782
         if as_list:
             return list(result)
         if len(result) == 1:
             result = result[0]
         else:
             result = JoinCategory(result)
-<<<<<<< HEAD
         if not ignore_axioms:
-=======
-        if merge_axioms and not ignore_axioms:
->>>>>>> 94085782
             Category._join_cache[categories] = result
         return result
 
     def category(self):
         """
-<<<<<<< HEAD
         Return the category of this category. So far, all categories
-=======
-        Returns the category of this category. So far, all categories
->>>>>>> 94085782
         are in the category of objects.
 
         EXAMPLES::
@@ -2738,11 +2360,7 @@
 
     For readability, the names of the category are shortened.
 
-<<<<<<< HEAD
     .. TODO:: Further remove the base ring (see also :trac:`15801`).
-=======
-    .. TODO:: Further remove the base ring
->>>>>>> 94085782
 
     EXAMPLES::
 
@@ -3097,7 +2715,6 @@
          Category of commutative additive monoids, ..., Category of additive magmas,
          Category of sets, Category of sets with partial maps, Category of objects]
 
-<<<<<<< HEAD
     By :trac:`11935`, join categories and categories over base rings
     inherit from :class:`CategoryWithParameters`. This allows for
     sharing parent and element classes between similar categories. For
@@ -3111,18 +2728,6 @@
         sage: type(A3.category())
         <class 'sage.categories.category.JoinCategory_with_category'>
         sage: type(A3) is type(A5)
-=======
-    By :trac:`11935`, join categories and categories over base
-    rings inherit from :class:`CategoryWithParameters`. This allows
-    for sharing parent and element classes between similar
-    categories. For example, since polynomial rings belong to a join
-    category and since the underlying implementation is the same for
-    all finite fields, we have::
-
-        sage: GF(3)['x'].category()
-        Join of Category of euclidean domains and Category of commutative algebras over Finite Field of size 3
-        sage: type(GF(3)['x']) is type(GF(5)['z'])
->>>>>>> 94085782
         True
 
     .. automethod:: _repr_object_names
@@ -3252,11 +2857,7 @@
             sage: C._with_axioms(["Finite"])
             Join of Category of finite monoids and Category of finite posets
 
-<<<<<<< HEAD
         TESTS:
-=======
-        TESTS::
->>>>>>> 94085782
 
         Check that axiom categories for a join are reconstructed from
         the base categories::
@@ -3270,26 +2871,17 @@
             sage: Monoids().Finite().Commutative() is Monoids().Commutative().Finite()
             True
         """
-<<<<<<< HEAD
         return Category.join([cat._with_axiom(axiom) for cat in self._super_categories])
-=======
-        return Category.join([cat._with_axiom(axiom) for cat in self.super_categories()])
->>>>>>> 94085782
 
     @cached_method
     def _without_axiom(self, axiom):
         """
         Return this category with axiom ``axiom`` removed.
 
-<<<<<<< HEAD
         OUTPUT:
 
         A category ``C`` which does not have axiom ``axiom`` and such
         that either ``C`` is ``self``, or adding back all the
-=======
-        OUTPUT: a category ``C`` which does not have axiom ``axiom``
-        and such that either ``C`` is ``self``, or adding back all the
->>>>>>> 94085782
         axioms of ``self`` gives back ``self``.
 
         .. SEEALSO:: :meth:`Category._without_axiom`
@@ -3317,20 +2909,12 @@
     def _without_axioms(self, named=False):
         """
         When adjoining axioms to a category, one often gets a join
-<<<<<<< HEAD
         category; this method tries to recover the original
-=======
-        categories; this methods tries to recover the original
->>>>>>> 94085782
         category from this join category.
 
         INPUT:
 
-<<<<<<< HEAD
         - ``named`` -- a boolean (default: ``False``)
-=======
-        - ``named`` -- a boolean (default: False)
->>>>>>> 94085782
 
         See :meth:`Category._without_axioms` for the description
         of the ``named`` parameter.
@@ -3361,7 +2945,6 @@
             True
         """
         axioms = self.axioms()
-<<<<<<< HEAD
         for category in self._super_categories:
             if category._with_axioms(axioms) is self:
                 return category._without_axioms(named=named)
@@ -3371,49 +2954,26 @@
     def _cmp_key(self):
         """
         Return a comparison key for ``self``.
-=======
-        for category in self.super_categories():
-            if category._with_axioms(axioms) is self:
-                return category._without_axioms(named=named)
-        raise ValueError, "This join category isn't built by adding axioms to a single category"
-
-    def _cmp_key(self):
-        """
-        Returns a comparison key for ``self``
->>>>>>> 94085782
 
         See :meth:`Category._cmp_key` for the specifications.
 
         EXAMPLES:
 
-<<<<<<< HEAD
         This raises an error since ``_cmp_key`` should not be called
         on join categories::
-=======
-        This raises an error since _cmp_key should not be called on
-        join categories::
->>>>>>> 94085782
 
             sage: (Magmas() & CommutativeAdditiveSemigroups())._cmp_key()
             Traceback (most recent call last):
             ...
             ValueError: _cmp_key should not be called on join categories
         """
-<<<<<<< HEAD
         raise ValueError("_cmp_key should not be called on join categories")
-=======
-        raise ValueError, "_cmp_key should not be called on join categories"
->>>>>>> 94085782
 
     def _repr_object_names(self):
         """
         Return the name of the objects of this category.
 
-<<<<<<< HEAD
         .. SEEALSO:: :meth:`Category._repr_object_names`, :meth:`_repr_`, :meth:`._without_axioms`
-=======
-        .. SEEALSO:: :meth:`Category._repr_object_names`, :meth:`_repr_`, :meth:`_without_axioms`
->>>>>>> 94085782
 
         EXAMPLES::
 
@@ -3426,10 +2986,6 @@
         category is not obtained by adjoining axioms to some super
         categories::
 
-<<<<<<< HEAD
-=======
-
->>>>>>> 94085782
             sage: Category.join((Groups(), CommutativeAdditiveMonoids()))._repr_object_names()
             Traceback (most recent call last):
             ...
@@ -3483,9 +3039,7 @@
                 return super(JoinCategory, self)._repr_()
             except ValueError:
                 pass
-<<<<<<< HEAD
-        return "Join of " + " and ".join(str(cat) for cat in self._super_categories)
-=======
+        #return "Join of " + " and ".join(str(cat) for cat in self._super_categories)
         return "Join of %s"%(" and ".join(str(cat) for cat in self._super_categories))
 
     def extra_super_categories(self):
@@ -3504,5 +3058,4 @@
         for supercategory in self.super_categories():
             if hasattr(supercategory, 'extra_super_categories'):
                 categories = categories + supercategory.extra_super_categories()
-        return categories
->>>>>>> 94085782
+        return categories