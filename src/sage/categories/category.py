--- conflicted
+++ resolved
@@ -108,7 +108,6 @@
 from sage.structure.unique_representation import UniqueRepresentation
 from sage.structure.dynamic_class import DynamicMetaclass, dynamic_class
 
-<<<<<<< HEAD
 import sage.misc.weak_dict
 from sage.misc.weak_dict import WeakValueDictionary
 _join_cache = WeakValueDictionary()
@@ -163,8 +162,6 @@
     return out
 
 
-=======
->>>>>>> 362fd5e4
 class Category(UniqueRepresentation, SageObject):
     r"""
     The base class for modeling mathematical categories, like for example:
