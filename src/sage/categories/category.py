--- conflicted
+++ resolved
@@ -854,12 +854,8 @@
                                           [self._super_categories],
                                           category_sort_key)
         if not sorted(result, key = category_sort_key, reverse=True) == result:
-<<<<<<< HEAD
-            warn("Inconsistent sorting results for all super categories of %s"%self.__class__)
-=======
             warn("Inconsistent sorting results for all super categories of {}".format(
                  self.__class__))
->>>>>>> aefac98a
         self._super_categories_for_classes = bases
         return [self] + result
 
@@ -2666,18 +2662,6 @@
          Category of commutative additive monoids, ..., Category of additive magmas,
          Category of sets, Category of sets with partial maps, Category of objects]
 
-<<<<<<< HEAD
-    By :trac:`11935`, join categories and categories over base
-    rings inherit from :class:`CategoryWithParameters`. This allows
-    for sharing parent and element classes between similar
-    categories. For example, since polynomial rings belong to a join
-    category and since the underlying implementation is the same for
-    all finite fields, we have::
-
-        sage: GF(3)['x'].category()
-        Join of Category of euclidean domains and Category of commutative algebras over Finite Field of size 3
-        sage: type(GF(3)['x']) is type(GF(5)['z'])
-=======
     By :trac:`11935`, join categories and categories over base rings
     inherit from :class:`CategoryWithParameters`. This allows for
     sharing parent and element classes between similar categories. For
@@ -2691,7 +2675,6 @@
         sage: type(A3.category())
         <class 'sage.categories.category.JoinCategory_with_category'>
         sage: type(A3) is type(A5)
->>>>>>> aefac98a
         True
 
     .. automethod:: _repr_object_names
