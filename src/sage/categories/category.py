r"""
Categories

AUTHORS:

- David Kohel, William Stein and Nicolas M. Thiery

Every Sage object lies in a category. Categories in Sage are
modeled on the mathematical idea of category, and are distinct from
Python classes, which are a programming construct.

In most cases, typing ``x.category()`` returns the category to which ``x``
belongs. If ``C`` is a category and ``x`` is any object, ``C(x)`` tries to
make an object in ``C`` from ``x``. Checking if ``x`` belongs to ``C`` is done
as usually by ``x in C``.

See :class:`Category` and :mod:`sage.categories.primer` for more details.

EXAMPLES:

We create a couple of categories::

    sage: Sets()
    Category of sets
    sage: GSets(AbelianGroup([2,4,9]))
    Category of G-sets for Multiplicative Abelian group isomorphic to C2 x C4 x C9
    sage: Semigroups()
    Category of semigroups
    sage: VectorSpaces(FiniteField(11))
    Category of vector spaces over Finite Field of size 11
    sage: Ideals(IntegerRing())
    Category of ring ideals in Integer Ring

Let's request the category of some objects::

    sage: V = VectorSpace(RationalField(), 3)
    sage: V.category()
    Category of vector spaces over Rational Field
    sage: G = SymmetricGroup(9)
    sage: G.category()
    Join of Category of finite permutation groups and Category of finite weyl groups
    sage: P = PerfectMatchings(3)
    sage: P.category()
    Category of finite enumerated sets

Let's check some memberships::

    sage: V in VectorSpaces(QQ)
    True
    sage: V in VectorSpaces(FiniteField(11))
    False
    sage: G in Monoids()
    True
    sage: P in Rings()
    False

For parametrized categories one can use the following shorthand::

    sage: V in VectorSpaces
    True
    sage: G in VectorSpaces
    False

A parent ``P`` is in a category ``C`` if ``P.category()`` is a subcategory of
``C``.

.. note::

    Any object of a category should be an instance of
    :class:`~sage.structure.category_object.CategoryObject`.

    For backward compatibilty this is not yet enforced::

        sage: class A:
        ....:   def category(self):
        ....:       return Fields()
        sage: A() in Rings()
        True

    By default, the category of an element `x` of a parent `P` is the category
    of all objects of `P` (this is dubious an may be deprecated)::

        sage: V = VectorSpace(RationalField(), 3)
        sage: v = V.gen(1)
        sage: v.category()
        Category of elements of Vector space of dimension 3 over Rational Field
"""

#*****************************************************************************
#  Copyright (C) 2005 David Kohel <kohel@maths.usyd.edu> and
#                     William Stein <wstein@math.ucsd.edu>
#                     Nicolas M. Thiery <nthiery at users.sf.net>
#
#  Distributed under the terms of the GNU General Public License (GPL)
#                  http://www.gnu.org/licenses/
#*****************************************************************************

import inspect
from warnings import warn
from sage.misc.abstract_method import abstract_method, abstract_methods_of_class
from sage.misc.lazy_attribute import lazy_attribute
from sage.misc.cachefunc import cached_method, cached_function
from sage.misc.c3_controlled import C3_sorted_merge, category_sort_key, _cmp_key, _cmp_key_named
from sage.misc.unknown import Unknown
from sage.misc.weak_dict import WeakValueDictionary

from sage.structure.sage_object import SageObject
from sage.structure.unique_representation import UniqueRepresentation
from sage.structure.dynamic_class import DynamicMetaclass, dynamic_class

import sage.misc.weak_dict
from sage.misc.weak_dict import WeakValueDictionary
_join_cache = WeakValueDictionary()

def _join(categories, as_list):
    """
    This is an auxiliary function for :meth:`Category.join`

    INPUT:

    - ``categories``: A tuple (no list) of categories.
    - ``as_list`` (boolean): Whether or not the result should be represented as a list.

    EXAMPLES::

        sage: Category.join((Groups(), CommutativeAdditiveMonoids()))  # indirect doctest
        Join of Category of groups and Category of commutative additive monoids
        sage: Category.join((Modules(ZZ), FiniteFields()), as_list=True)
        [Category of finite fields, Category of modules over Integer Ring]

    """
    # Since Objects() is the top category, it is the neutral element of join
    if len(categories) == 0:
        from objects import Objects
        return Objects()

    if not as_list:
        try:
            return _join_cache[categories]
        except KeyError:
            pass

    # Ensure associativity by flattening JoinCategory's
    # Invariant: the super categories of a JoinCategory are not JoinCategories themselves
    categories = sum( (tuple(category._super_categories) if isinstance(category, JoinCategory) else (category,)
                       for category in categories), ())

    # canonicalize, by removing redundant categories which are super
    # categories of others, and by sorting
    result = ()
    for category in categories:
        if any(cat.is_subcategory(category) for cat in result):
            continue
        result = tuple( cat for cat in result if not category.is_subcategory(cat) ) + (category,)
    result = tuple(sorted(result, key = category_sort_key, reverse=True))
    if as_list:
        return list(result)
    if len(result) == 1:
        out = _join_cache[categories] = result[0]
    else:
        out = _join_cache[categories] = JoinCategory(result)
    return out


class Category(UniqueRepresentation, SageObject):
    r"""
    The base class for modeling mathematical categories, like for example:

    - ``Groups()``: the category of groups
    - ``EuclideanDomains()``: the category of euclidean rings
<<<<<<< HEAD
    - ``VectorSpaces(QQ)``: the category of vector spaces over the field of rational
=======
    - ``VectorSpaces(QQ)``: the category of vector spaces over the field of
      rationals
>>>>>>> bdefe0da

    See :mod:`sage.categories.primer` for an introduction to
    categories in Sage, their relevance, purpose and usage. The
    documentation below will focus on their implementation.

    Technically, a category is an instance of the class
    :class:`Category` or some of its subclasses. Some categories, like
    :class:`VectorSpaces`, are parametrized: ``VectorSpaces(QQ)`` is one of
    many instances of the class :class:`VectorSpaces`. On the other
    hand, ``EuclideanDomains()`` is the single instance of the class
    :class:`EuclideanDomains`.

<<<<<<< HEAD
    Recall that an algebraic structure (say the ring `QQ[x]`) is
=======
    Recall that an algebraic structure (say, the ring `\QQ[x]`) is
>>>>>>> bdefe0da
    modelled in Sage by an object which is called a parent. This
    object belongs to certain categories (here ``EuclideanDomains()`` and
    ``Algebras()``). The elements of the ring are themselves objects.

    The class of a category (say :class:`EuclideanDomains`) can define simultaneously:

    - Operations on the category itself (what is its super categories?
      its category of morphisms? its dual category?)
<<<<<<< HEAD
    - Generic operations on parents in this category, like the ring `QQ[x]`
    - Generic operations on elements of this ring (Euclid algorithm for computing gcds)
=======
    - Generic operations on parents in this category, like the ring `\QQ[x]`
    - Generic operations on elements of this ring (e. g., the Euclidean
      algorithm for computing gcds)
>>>>>>> bdefe0da

    This is achieved as follows::

        sage: from sage.categories.all import Category
        sage: class EuclideanDomains(Category):
        ....:     # operations on the category itself
        ....:     def super_categories(self):
        ....:         [Rings()]
        ....:
        ....:     def dummy(self): # TODO: find some good examples
        ....:          pass
        ....:
        ....:     class ParentMethods: # holds the generic operations on parents
        ....:          # find a good example of operation
        ....:          pass
        ....:
        ....:     class ElementMethods:# holds the generic operations on elements
        ....:          def gcd(x,y):
        ....:              # Euclid algorithms
        ....:              pass

    Note that the ``EuclideanDomains.ParentMethods`` and ``.Element`` class above do
    not inherit from anything. They are merely containers of
    operations. The hierarchy between the different categories is
    defined once at the level of the categories. Behind the scene, a
    parallel hierarchy of classes is built automatically from all the
    ``.ParentMethods`` classes. Then, a parent in a category receives
    the appropriate operations from all the super categories by usual
    class inheritance. Similarly, a third hierarchy of classes is
    built for elements from the ``.Elements``.

    EXAMPLES:

    We define a hierarchy of four categories As(), Bs(), Cs(), Ds()
    with a diamond inheritance. Think for example:

    - As(): the category of sets
    - Bs(): the category of additive groups
    - Cs(): the category of multiplicative monoids
    - Ds(): the category of rings

    ::

        sage: from sage.categories.all import Category
        sage: from sage.misc.lazy_attribute import lazy_attribute
        sage: class As (Category):
        ....:     def super_categories(self):
        ....:         return []
        ....:
        ....:     class ParentMethods:
        ....:         def fA(self):
        ....:             return "A"
        ....:         f = fA

        sage: class Bs (Category):
        ....:     def super_categories(self):
        ....:         return [As()]
        ....:
        ....:     class ParentMethods:
        ....:         def fB(self):
        ....:             return "B"

        sage: class Cs (Category):
        ....:     def super_categories(self):
        ....:         return [As()]
        ....:
        ....:     class ParentMethods:
        ....:         def fC(self):
        ....:             return "C"
        ....:         f = fC

        sage: class Ds (Category):
        ....:     def super_categories(self):
        ....:         return [Bs(),Cs()]
        ....:
        ....:     class ParentMethods:
        ....:         def fD(self):
        ....:             return "D"

    Categories should always have unique representation; by trac ticket
    #12215, this means that it will be kept in cache, but only if there
    is still some strong reference to it.

    We check this before proceeding::

        sage: import gc
        sage: idAs = id(As())
        sage: _ = gc.collect()
        sage: n == id(As())
        False
        sage: a = As()
        sage: id(As()) == id(As())
        True
        sage: As().parent_class == As().parent_class
        True

    We construct a parent in the category Ds() (that, is an instance of
    ``Ds().parent_class``), and check that it has access to all the
    methods provided by all the categories, with the appropriate
    inheritance order::

        sage: D = Ds().parent_class()
        sage: [ D.fA(), D.fB(), D.fC(), D.fD() ]
        ['A', 'B', 'C', 'D']
        sage: D.f()
        'C'

    ::

        sage: C = Cs().parent_class()
        sage: [ C.fA(), C.fC() ]
        ['A', 'C']
        sage: C.f()
        'C'

    Here is the parallel hierarchy of classes which has been built
    automatically, together with the method resolution order (``.mro()``)::

        sage: As().parent_class
        <class '__main__.As.parent_class'>
        sage: As().parent_class.__bases__
        (<type 'object'>,)
        sage: As().parent_class.mro()
        [<class '__main__.As.parent_class'>, <type 'object'>]

    ::

        sage: Bs().parent_class
        <class '__main__.Bs.parent_class'>
        sage: Bs().parent_class.__bases__
        (<class '__main__.As.parent_class'>,)
        sage: Bs().parent_class.mro()
        [<class '__main__.Bs.parent_class'>, <class '__main__.As.parent_class'>, <type 'object'>]

    ::

        sage: Cs().parent_class
        <class '__main__.Cs.parent_class'>
        sage: Cs().parent_class.__bases__
        (<class '__main__.As.parent_class'>,)
        sage: Cs().parent_class.__mro__
        (<class '__main__.Cs.parent_class'>, <class '__main__.As.parent_class'>, <type 'object'>)

    ::

        sage: Ds().parent_class
        <class '__main__.Ds.parent_class'>
        sage: Ds().parent_class.__bases__
        (<class '__main__.Cs.parent_class'>, <class '__main__.Bs.parent_class'>)
        sage: Ds().parent_class.mro()
        [<class '__main__.Ds.parent_class'>, <class '__main__.Cs.parent_class'>, <class '__main__.Bs.parent_class'>, <class '__main__.As.parent_class'>, <type 'object'>]

    Note that that two categories in the same class need not have the
    same ``super_categories``. For example, ``Algebras(QQ)`` has
    ``VectorSpaces(QQ)`` as super category, whereas ``Algebras(ZZ)``
    only has ``Modules(ZZ)`` as super category. In particular, the
    constructed parent class and element class will differ (inheriting,
    or not, methods specific for vector spaces)::

        sage: Algebras(QQ).parent_class is Algebras(ZZ).parent_class
        False
        sage: issubclass(Algebras(QQ).parent_class, VectorSpaces(QQ).parent_class)
        True

    On the other hand, identical hierarchies of classes are,
    preferably, built only once (e.g. for categories over a base ring)::

        sage: Algebras(GF(5)).parent_class is Algebras(GF(7)).parent_class
        True
        sage: Coalgebras(QQ).parent_class is Coalgebras(FractionField(QQ[x])).parent_class
        True

    We now construct a parent in the usual way::

        sage: class myparent(Parent):
        ....:     def __init__(self):
        ....:         Parent.__init__(self, category=Ds())
        ....:     def g(self):
        ....:         return "myparent"
        ....:     class Element:
        ....:         pass
        sage: D = myparent()
        sage: D.__class__
        <class '__main__.myparent_with_category'>
        sage: D.__class__.__bases__
        (<class '__main__.myparent'>, <class '__main__.Ds.parent_class'>)
        sage: D.__class__.mro()
        [<class '__main__.myparent_with_category'>,
        <class '__main__.myparent'>,
        <type 'sage.structure.parent.Parent'>,
        <type 'sage.structure.category_object.CategoryObject'>,
        <type 'sage.structure.sage_object.SageObject'>,
        <class '__main__.Ds.parent_class'>,
        <class '__main__.Cs.parent_class'>,
        <class '__main__.Bs.parent_class'>,
        <class '__main__.As.parent_class'>,
        <type 'object'>]
        sage: D.fA()
        'A'
        sage: D.fB()
        'B'
        sage: D.fC()
        'C'
        sage: D.fD()
        'D'
        sage: D.f()
        'C'
        sage: D.g()
        'myparent'

    ::

        sage: D.element_class
        <class '__main__.myparent_with_category.element_class'>
        sage: D.element_class.mro()
        [<class '__main__.myparent_with_category.element_class'>,
        <class __main__.Element at ...>,
        <class '__main__.Ds.element_class'>,
        <class '__main__.Cs.element_class'>,
        <class '__main__.Bs.element_class'>,
        <class '__main__.As.element_class'>,
        <type 'object'>]


    TESTS::

        sage: import __main__
        sage: __main__.myparent = myparent
        sage: __main__.As = As
        sage: __main__.Bs = Bs
        sage: __main__.Cs = Cs
        sage: __main__.Ds = Ds
        sage: loads(dumps(Ds)) is Ds
        True
        sage: loads(dumps(Ds())) is Ds()
        True
        sage: loads(dumps(Ds().element_class)) is Ds().element_class
        True

    """
    @staticmethod
    def __classcall__(cls, *args, **options):
        """
        Input mangling for unique representation.

        Let ``C = Cs(...)`` be a category. Since :trac:`12895`, the
        class of ``C`` is a dynamic subclass ``Cs_with_category`` of
        ``Cs`` in order for ``C`` to inherit code from the
        ``SubcategoryMethods`` nested classes of its super categories.

        The purpose of this ``__classcall__`` method is to ensure that
        reconstructing ``C`` from its class with
        ``Cs_with_category(...)`` actually calls properly ``Cs(...)``
        and gives back ``C``.

        .. SEEALSO:: :meth:`subcategory_class`

        EXAMPLES::

            sage: A = Algebras(QQ)
            sage: A.__class__
            <class 'sage.categories.algebras.Algebras_with_category'>
            sage: A is Algebras(QQ)
            True
            sage: A is A.__class__(QQ)
            True
        """
        if isinstance(cls, DynamicMetaclass):
            cls = cls.__base__
        return super(Category, cls).__classcall__(cls, *args, **options)

    def __init__(self, s=None):
        """
        Initializes this category.

        EXAMPLES::

            sage: class SemiprimitiveRings(Category):
            ....:     def super_categories(self):
            ....:         return [Rings()]
            ....:
            ....:     class ParentMethods:
            ....:         def jacobson_radical(self):
            ....:             return self.ideal(0)
            ....:
            sage: C = SemiprimitiveRings()
            sage: C
            Category of semiprimitive rings
            sage: C.__class__
            <class '__main__.SemiprimitiveRings_with_category'>

        .. NOTE::

            Specifying the name of this category by passing a string
            is deprecated. If the default name (built from the name of
            the class) is not adequate, please use
            :meth:`_repr_object_names` to customize it.
        """
        if s is not None:
            assert False
            from sage.misc.superseded import deprecation
            deprecation(10963, "passing a string as extra argument to the category constructor is deprecated; please implement ``_repr_object_names`` instead")
            if isinstance(s, str):
                self._label = s
                self.__repr_object_names = s
            else:
                raise TypeError, "Argument string must be a string."
        self.__class__ = dynamic_class("%s_with_category"%self.__class__.__name__,
                                       (self.__class__, self.subcategory_class, ),
                                       cache = False, reduction = None,
                                       doccls=self.__class__)

    @lazy_attribute
    def _label(self):
        """
        A short name of self, obtained from its type.

        EXAMPLES::

            sage: Rings()._label
            'Rings'

        """
        t = str(self.__class__.__base__)
        t = t[t.rfind('.')+1:]
        return t[:t.rfind("'")]

    # TODO: move this code into the method _repr_object_names once passing a string is not accepted anymore
    @lazy_attribute
    def __repr_object_names(self):
        """
        Determine the name of the objects of this category
        from its type, if it has not been explicitly given
        at initialisation.

        EXAMPLES::

            sage: Rings()._Category__repr_object_names
            'rings'
            sage: PrincipalIdealDomains()._Category__repr_object_names
            'principal ideal domains'

            sage: Rings()
            Category of rings
        """
        i = -1
        s = self._label
        while i < len(s)-1:
            for i in range(len(s)):
                if s[i].isupper():
                    s = s[:i] + " " + s[i].lower() + s[i+1:]
                    break
        return s.lstrip()

    def _repr_object_names(self):
        """
        Return the name of the objects of this category.

        EXAMPLES::

            sage: FiniteGroups()._repr_object_names()
            'finite groups'
            sage: AlgebrasWithBasis(QQ)._repr_object_names()
            'algebras with basis over Rational Field'
        """
        return self.__repr_object_names

    def _short_name(self):
        """
        Returns a CamelCase name for this category

        EXAMPLES::

            sage: CoxeterGroups()._short_name()
            'CoxeterGroups'

            sage: AlgebrasWithBasis(QQ)._short_name()
            'AlgebrasWithBasis'

        Conventions for short names should be discussed at the level
        of Sage, and only then applied accordingly here.
        """
        return self._label

    @classmethod
    def an_instance(cls):
        """
        Returns an instance of this class

        EXAMPLES::

            sage: Rings.an_instance()
            Category of rings

        Parametrized categories should overload this default
        implementation to provide appropriate arguments::

            sage: Algebras.an_instance()
            Category of algebras over Rational Field
            sage: Bimodules.an_instance()
            Category of bimodules over Rational Field on the left and Real Field with 53 bits of precision on the right
            sage: AlgebraIdeals.an_instance()
            Category of algebra ideals in Univariate Polynomial Ring in x over Rational Field
        """
        return cls()

    def __call__(self, x, *args, **opts):
        """
        Constructs an object in this category from the data in ``x``,
        or throws ``TypeError`` or ``NotImplementedError``.

        If ``x`` is readily in ``self`` it is returned unchanged.
        Categories wishing to extend this minimal behavior should
        implement :meth:`._call_`.

        EXAMPLES::

            sage: Rings()(ZZ)
            Integer Ring
        """
        if x in self:
            return x
        return self._call_(x, *args, **opts)

    def _call_(self, x):
        """
        Constructs an object in this category from the data in ``x``,
        or throws NotImplementedError.

        EXAMPLES::

            sage: Semigroups()._call_(3)
            Traceback (most recent call last):
            ...
            NotImplementedError
        """
        raise NotImplementedError

    def _repr_(self):
        """
        Returns the print representation of this category.

        EXAMPLES::

            sage: Sets() #indirect doctest
            Category of sets
        """
        return "Category of %s"%self._repr_object_names()

    def _latex_(self):
        r"""
        Returns the latex representation of this category.

        EXAMPLES::

            sage: latex(Sets()) #indirect doctest
            \mathbf{Sets}
            sage: latex(CommutativeAdditiveSemigroups())
            \mathbf{CommutativeAdditiveSemigroups}
        """
        return "\\mathbf{%s}"%self._short_name()

#   The convention for which hash function to use should be decided at the level of UniqueRepresentation
#   The implementation below is bad (hash independent of the base ring)
#     def __hash__(self):
#         """
#         Returns a hash for this category.
#
#         Currently this is just the hash of the string representing the category.
#
#         EXAMPLES::
#
#             sage: hash(Algebras(QQ)) #indirect doctest
#             699942203
#             sage: hash(Algebras(ZZ))
#             699942203
#         """
#         return hash(self.__category) # Any reason not to use id?

    def _subcategory_hook_(self, category):
        """
        Quick subcategory check.

        INPUT:

        - ``category`` -- a category

        OUTPUT:

        - ``True``, if ``category`` is a subcategory of ``self``.
        - ``False``, if ``category`` is not a subcategory of ``self``.
        - ``Unknown``, if a quick check was not enough to determine
          whether ``category`` is a subcategory of ``self`` or not.

        The aim of this method is to offer a framework to add cheap
        tests for subcategories. When doing
        ``category.is_subcategory(self)`` (note the reverse order of
        ``self`` and ``category``), this method is usually called
        first.  Only if it returns ``Unknown``, :meth:`is_subcategory`
        will build the list of super categories of ``category``.

        This method need not to handle the case where ``category`` is
        ``self``; this is the first test that is done in
        :meth:`is_subcategory`.

        This default implementation tests whether the parent class of
        ``category`` is a subclass of the parent class of ``self``.
        This is most of the time a complete subcategory test.

        .. WARNING::

            This test is incomplete for categories in
            :class:`CategoryWithParameters`, as introduced by
            :trac:`11935`. This method is therefore overwritten by
            :meth:`~sage.categories.category.CategoryWithParameters._subcategory_hook_`.

        EXAMPLES::

            sage: Rings()._subcategory_hook_(Rings())
            True
        """
        return issubclass(category.parent_class, self.parent_class)

    def __contains__(self, x):
        """
        Membership testing

        Returns whether ``x`` is an object in this category, that is
        if the category of ``x`` is a subcategory of ``self``.

        EXAMPLES::

            sage: ZZ in Sets()
            True
        """
        try:
            c = x.category()
        except AttributeError:
            return False
        return c.is_subcategory(self)

    @staticmethod
    def __classcontains__(cls, x):
        """
        Membership testing, without arguments

        INPUT:

        - ``cls`` -- a category class
        - ``x`` -- any object

        Returns whether ``x`` is an object of a category which is an instance
        of ``cls``.

        EXAMPLES:

        This method makes it easy to test if an object is, say, a
        vector space, without having to specify the base ring::

            sage: F = FreeModule(QQ,3)
            sage: F in VectorSpaces
            True

            sage: F = FreeModule(ZZ,3)
            sage: F in VectorSpaces
            False

            sage: F in Algebras
            False

        TESTS:

        Non category objects shall be handled properly::

            sage: [1,2] in Algebras
            False
        """
        try:
            c = x.categories()
        except AttributeError:
            return False
        return any(isinstance(cat, cls) for cat in c)

    def is_abelian(self):
        """
        Returns whether this category is abelian.

        An abelian category is a category satisfying:

        - It has a zero object;
        - It has all pullbacks and pushouts;
        - All monomorphisms and epimorphisms are normal.

        Equivalently, one can define an increasing sequence of conditions:

        - A category is pre-additive if it is enriched over abelian groups (all homsets are abelian groups and composition is bilinear);
        - A pre-additive category is additive if every finite set of objects has a biproduct (we can form direct sums and direct products);
        - An additive category is pre-abelian if every morphism has both a kernel and a cokernel;
        - A pre-abelian category is abelian if every monomorphism is the kernel of some morphism and every epimorphism is the cokernel of some morphism.

        EXAMPLES::

            sage: Modules(ZZ).is_abelian()
            True
            sage: FreeModules(ZZ).is_abelian()
            False
            sage: FreeModules(QQ).is_abelian()
            True
            sage: CommutativeAdditiveGroups().is_abelian()
            True
            sage: Semigroups().is_abelian()
            Traceback (most recent call last):
            NotImplementedError: is_abelian
        """
        raise NotImplementedError("is_abelian")

    def category_graph(self):
         r"""
         Returns the graph of all super categories of this category

         EXAMPLES::

             sage: C = Algebras(QQ)
             sage: G = C.category_graph()
             sage: G.is_directed_acyclic()
             True
             sage: G.girth()
             4
         """
         return category_graph([self])

    @abstract_method
    def super_categories(self):
        """
        Returns the *immediate* super categories of ``self``

        Every category should implement this method.

        EXAMPLES::

            sage: Groups().super_categories()
            [Category of monoids, Category of inverse unital magmas]
            sage: Objects().super_categories()
            []

        .. note::

            Mathematically speaking, the order of the super categories
            should be irrelevant. However, in practice, this order
            influences the result of :meth:`all_super_categories`, and
            accordingly of the method resolution order for parent and
            element classes. Namely, since ticket 11943, Sage uses the
            same `C3` algorithm for determining the order on the list
            of *all* super categories as Python is using for the
            method resolution order of new style classes.

        .. note::

            Whenever speed matters, developers are advised to use the
            lazy attribute :meth:`_super_categories` instead of
            calling this method.
        """

    @lazy_attribute
    def _all_super_categories(self):
        r"""
        All the super categories of this category, including this category.

        Since :trac:`11943`, the order of super categories is
        determined by Python's method resolution order C3 algorithm.

        .. seealso:: :meth:`all_super_categories`

        .. note:: this attribute is likely to eventually become a tuple.

        .. note:: this sets :meth:`_super_categories_for_classes` as a side effect

        EXAMPLES::

            sage: C = Rings(); C
            Category of rings
            sage: C._all_super_categories
            [Category of rings, Category of rngs, Category of semirings, ...
             Category of monoids, ...
             Category of commutative additive groups, ...
             Category of sets, Category of sets with partial maps,
             Category of objects]
        """
        (result, bases) = C3_sorted_merge([cat._all_super_categories
                                           for cat in self._super_categories] +
                                          [self._super_categories],
                                          category_sort_key)
        if not sorted(result, key = category_sort_key, reverse=True) == result:
            warn("Inconsistent sorting results for all super categories of %s"%self.__class__)
        self._super_categories_for_classes = bases
        return [self] + result

    @lazy_attribute
    def _all_super_categories_proper(self):
        r"""
        All the proper super categories of this category.

        Since :trac:`11943`, the order of super categories is
        determined by Python's method resolution order C3 algorithm.

        .. seealso:: :meth:`all_super_categories`

        .. note:: this attribute is likely to eventually become a tuple.

        EXAMPLES::

            sage: C = Rings(); C
            Category of rings
            sage: C._all_super_categories_proper
            [Category of rngs, Category of semirings, ...
             Category of monoids, ...
             Category of commutative additive groups, ...
             Category of sets, Category of sets with partial maps,
             Category of objects]
        """
        return self._all_super_categories[1:]

    @lazy_attribute
    def _set_of_super_categories(self):
        """
        The frozen set of all proper super categories of this category.

        .. note:: this is used for speeding up category containment tests.

        .. seealso:: :meth:`all_super_categories`

        EXAMPLES::

            sage: Groups()._set_of_super_categories
            frozenset([...])
            sage: sorted(Groups()._set_of_super_categories, key=str)
            [Category of inverse unital magmas, Category of magmas, Category of monoids,
             Category of objects, Category of semigroups, Category of sets,
             Category of sets with partial maps, Category of unital magmas]

        TESTS::

            sage: C = HopfAlgebrasWithBasis(GF(7))
            sage: C._set_of_super_categories == frozenset(C._all_super_categories_proper)
            True
        """
        return frozenset(self._all_super_categories_proper)

    def all_super_categories(self, proper=False):
        """
        Returns the list of all super categories of this category.

        INPUT:

         - ``proper`` -- a boolean (default: ``False``); whether to exclude this category.

        Since :trac:`11943`, the order of super categories is
        determined by Python's method resolution order C3 algorithm.

        .. note::

            Whenever speed matters, the developers are advised to use
            instead the lazy attributes :meth:`_all_super_categories`,
            :meth:`_all_super_categories_proper`, or
            :meth:`_set_of_all_super_categories`, as
            appropriate. Simply because lazy attributes are much
            faster than any method.

        EXAMPLES::

            sage: C = Rings(); C
            Category of rings
            sage: C.all_super_categories()
            [Category of rings, Category of rngs, Category of semirings, ...
             Category of monoids, ...
             Category of commutative additive groups, ...
             Category of sets, Category of sets with partial maps,
             Category of objects]

            sage: C.all_super_categories(proper = True)
            [Category of rngs, Category of semirings, ...
             Category of monoids, ...
             Category of commutative additive groups, ...
             Category of sets, Category of sets with partial maps,
             Category of objects]

            sage: Sets().all_super_categories()
            [Category of sets, Category of sets with partial maps, Category of objects]
            sage: Sets().all_super_categories(proper=True)
            [Category of sets with partial maps, Category of objects]
            sage: Sets().all_super_categories() is Sets()._all_super_categories
            True
            sage: Sets().all_super_categories(proper=True) is Sets()._all_super_categories_proper
            True

        """
        if proper:
            return self._all_super_categories_proper
        return self._all_super_categories

    @lazy_attribute
    def _super_categories(self):
        """
        The immediate super categories of this category.

        This lazy attributes caches the result of the mandatory method
        :meth:`super_categories` for speed. It also does some mangling
        (flattening join categories, sorting, ...).

        Whenever speed matters, developers are advised to use this
        lazy attribute rather than calling :meth:`super_categories`.

        .. NOTE:: this attribute is likely to eventually become a tuple.

        EXAMPLES::

            sage: Rings()._super_categories
            [Category of rngs, Category of semirings]
        """
        return sorted(Category._flatten_categories(self.super_categories()), key = category_sort_key, reverse=True)

    @lazy_attribute
    def _super_categories_for_classes(self):
        """
        The super categories of this category used for building classes.

        This is a close variant of :meth:`_super_categories` used for
        constructing the list of the bases for :meth:`parent_class`,
        :meth:`element_class`, and friends. The purpose is ensure that
        Python will find a proper Method Resolution Order for those
        classes. For background, see :mod:`sage.misc.c3_controlled`.

        .. SEEALSO:: :meth:`_cmp_key`.

        .. NOTE::

            This attribute is calculated as a by-product of computing
            :meth:`_all_super_categories`.

        EXAMPLES::

            sage: Rings()._super_categories_for_classes
            [Category of rngs, Category of semirings]
        """
        self._all_super_categories
        return self._super_categories_for_classes

    def _test_category_graph(self, **options):
        """
        Check that the category graph matches with Python's method resolution order

        .. note::

            By :trac:`11943`, the list of categories returned by
            :meth:`all_super_categories` is supposed to match with the
            method resolution order of the parent and element
            classes. This method checks this.

        .. todo:: currently, this won't work for hom categories.

        EXAMPLES::

            sage: C = HopfAlgebrasWithBasis(QQ)
            sage: C.parent_class.mro() == [X.parent_class for X in C._all_super_categories] + [object]
            True
            sage: C.element_class.mro() == [X.element_class for X in C._all_super_categories] + [object]
            True
            sage: TestSuite(C).run()    # indirect doctest

        """
        tester = self._tester(**options)
        tester.assert_(self.parent_class.mro() == [C.parent_class for C in self._all_super_categories] + [object])
        tester.assert_(self.element_class.mro() == [C.element_class for C in self._all_super_categories] + [object])

    def _test_category(self, **options):
        r"""
        Run generic tests on this category
<<<<<<< HEAD

        .. SEEALSO:: :class:`TestSuite`.

        EXAMPLES::

=======

        .. SEEALSO:: :class:`TestSuite`.

        EXAMPLES::

>>>>>>> bdefe0da
            sage: Sets()._test_category()

        Let us now write a couple broken categories::

            sage: class MyObjects(Category):
            ....:      pass
            sage: MyObjects()._test_category()
            Traceback (most recent call last):
            ...
            NotImplementedError: <abstract method super_categories at ...>

            sage: class MyObjects(Category):
            ....:      def super_categories(self):
            ....:          return tuple()
            sage: MyObjects()._test_category()
            Traceback (most recent call last):
            ...
            AssertionError: Category of my objects.super_categories() should return a list

            sage: class MyObjects(Category):
            ....:      def super_categories(self):
            ....:          return []
            sage: MyObjects()._test_category()
            Traceback (most recent call last):
            ...
            AssertionError: Category of my objects is not a subcategory of Objects()

        """
        from sage.categories.objects    import Objects
        from sage.categories.sets_cat import Sets
        tester = self._tester(**options)
        tester.assert_(isinstance(self.super_categories(), list),
                       "%s.super_categories() should return a list"%self)
        tester.assert_(self.is_subcategory(Objects()),
                       "%s is not a subcategory of Objects()"%self)
        tester.assert_(isinstance(self.parent_class, type))
        tester.assert_(all(not isinstance(cat, JoinCategory) for cat in self._super_categories))
        if not isinstance(self, JoinCategory):
            tester.assert_(all(self._cmp_key > cat._cmp_key      for cat in self._super_categories))
        tester.assert_(self.is_subcategory( Category.join(self.super_categories()) )) # Not obvious with axioms
        if self.is_subcategory(Sets()):
            tester.assert_(isinstance(self.parent_class, type))
            tester.assert_(isinstance(self.element_class, type))

    _cmp_key = _cmp_key

    def _make_named_class(self, name, method_provider, cache=False, picklable=True):
        """
        Construction of the parent/element/... class of ``self``.

        INPUT:

        - ``name`` -- a string; the name of the class as an attribute of
          ``self``. E.g. "parent_class"
        - ``method_provider`` -- a string; the name of an attribute of
          ``self`` that provides methods for the new class (in
          addition to those coming from the super categories).
          E.g. "ParentMethods"
        - ``cache`` -- a boolean or ``ignore_reduction`` (default: ``False``)
          (passed down to dynamic_class; for internal use only)
        - ``picklable`` -- a boolean (default: ``True``)

        ASSUMPTION:

        It is assumed that this method is only called from a lazy
        attribute whose name coincides with the given ``name``.

        OUTPUT:

        A dynamic class with bases given by the corresponding named
        classes of ``self``'s super_categories, and methods taken from
        the class ``getattr(self,method_provider)``.

        .. NOTE::

            - In this default implementation, the reduction data of
              the named class makes it depend on ``self``. Since the
              result is going to be stored in a lazy attribute of
              ``self`` anyway, we may as well disable the caching in
              ``dynamic_class`` (hence the default value
              ``cache=False``).

            - :class:`CategoryWithParameters` overrides this method so
              that the same parent/element/... classes can be shared
              between closely related categories.

            - The bases of the named class may also contain the named
              classes of some indirect super categories, according to
              :meth:`_super_categories_for_classes`. This is to
              guarantee that Python will build consistent method
              resolution orders. For background, see
              :mod:`sage.misc.c3_controlled`.

        .. SEEALSO:: :meth:`CategoryWithParameters._make_named_class`

        EXAMPLES::

            sage: PC = Rings()._make_named_class("parent_class", "ParentMethods"); PC
            <class 'sage.categories.rings.Rings.parent_class'>
            sage: type(PC)
            <class 'sage.structure.dynamic_class.DynamicMetaclass'>
            sage: PC.__bases__
            (<class 'sage.categories.rngs.Rngs.parent_class'>,
             <class 'sage.categories.semirings.Semirings.parent_class'>)

        Note that, by default, the result is not cached::

            sage: PC is Rings()._make_named_class("parent_class", "ParentMethods")
            False

        Indeed this method is only meant to construct lazy attributes
        like ``parent_class`` which already handle this caching::

            sage: Rings().parent_class
            <class 'sage.categories.rings.Rings.parent_class'>

        Reduction for pickling also assumes the existence of this lazy
        attribute::

            sage: PC._reduction
            (<built-in function getattr>, (Category of rings, 'parent_class'))
            sage: loads(dumps(PC)) is Rings().parent_class
            True

        TESTS::

            sage: class A: pass
            sage: class BrokenCategory(Category):
            ....:     def super_categories(self): return []
            ....:     ParentMethods = 1
            ....:     class ElementMethods(A):
            ....:         pass
            ....:     class MorphismMethods(object):
            ....:         pass
            sage: C = BrokenCategory()
            sage: C._make_named_class("parent_class",   "ParentMethods")
            Traceback (most recent call last):
            ...
            AssertionError: BrokenCategory.ParentMethods should be a class
            sage: C._make_named_class("element_class",  "ElementMethods")
            doctest:...: UserWarning: BrokenCategory.ElementMethods should not have a super class
            <class '__main__.BrokenCategory.element_class'>
            sage: C._make_named_class("morphism_class", "MorphismMethods")
            <class '__main__.BrokenCategory.morphism_class'>
        """
        cls = self.__class__
        if isinstance(cls, DynamicMetaclass):
            cls = cls.__base__
        class_name = "%s.%s"%(cls.__name__, name)
        method_provider_cls = getattr(self, method_provider, None)
        if method_provider_cls is None:
            # If the category provides no XXXMethods class,
            # point to the documentation of the category itself
            doccls = cls
        else:
            # Otherwise, check XXXMethods
            assert inspect.isclass(method_provider_cls),\
                "%s.%s should be a class"%(cls.__name__, method_provider)
            mro = inspect.getmro(method_provider_cls)
            if len(mro) > 2 or (len(mro) == 2 and mro[1] is not object):
                warn("%s.%s should not have a super class"%(cls.__name__, method_provider))
            # and point the documentation to it
            doccls = method_provider_cls
        if picklable:
            reduction = (getattr, (self, name))
        else:
            reduction = None
        return dynamic_class(class_name,
                             tuple(getattr(cat,name) for cat in self._super_categories_for_classes),
                             method_provider_cls, prepend_cls_bases = False, doccls = doccls,
                             reduction = reduction, cache = cache)


    @lazy_attribute
    def subcategory_class(self):
        """
        A common superclass for all subcategories of this category (including this one).

        This class derives from ``D.subcategory_class`` for each super
        category `D` of ``self``, and includes all the methods from
        the nested class ``self.SubcategoryMethods``, if it exists.

        .. SEEALSO::

            - :trac:`12895`
            - :meth:`parent_class`
            - :meth:`element_class`
            - :meth:`_make_named_class`

        EXAMPLES::

            sage: cls = Rings().subcategory_class; cls
            <class 'sage.categories.rings.Rings.subcategory_class'>
            sage: type(cls)
            <class 'sage.structure.dynamic_class.DynamicMetaclass'>

        ``Rings()`` is an instance of this class, as well as all its subcategories::

            sage: isinstance(Rings(), cls)
            True
            sage: isinstance(AlgebrasWithBasis(QQ), cls)
            True

        TESTS::

            sage: cls = Algebras(QQ).subcategory_class; cls
            <class 'sage.categories.algebras.Algebras.subcategory_class'>
            sage: type(cls)
            <class 'sage.structure.dynamic_class.DynamicMetaclass'>

        """
        return self._make_named_class('subcategory_class', 'SubcategoryMethods',
                                      cache=False, picklable=False)

    @lazy_attribute
    def parent_class(self):
        """
        A common super class for all parents in this category.

        EXAMPLES::

            sage: C = Algebras(QQ).parent_class; C
            <class 'sage.categories.algebras.Algebras.parent_class'>
            sage: type(C)
            <class 'sage.structure.dynamic_class.DynamicMetaclass'>

        By :trac:`11935`, some categories share their parent
        classes. For example, the parent class of an algebra only
        depends on the category of the base ring. A typical example is
        the category of algebras over a finite field versus algebras
        over a non-field::

            sage: Algebras(GF(7)).parent_class is Algebras(GF(5)).parent_class
            True
            sage: Algebras(QQ).parent_class is Algebras(ZZ).parent_class
            False
            sage: Algebras(ZZ['t']).parent_class is Algebras(ZZ['t','x']).parent_class
            True

        See :class:`CategoryWithParameters` for an abstract base class for
        categories that depend on parameters, even though the parent
        and element classes only depend on the parent or element
        classes of its super categories. It is used in
        :class:`~sage.categories.bimodules.Bimodules`,
        :class:`~sage.categories.category_types.Category_over_base` and
        :class:`sage.categories.category.JoinCategory`.
        """
        return self._make_named_class('parent_class', 'ParentMethods')

    @lazy_attribute
    def element_class(self):
        """
        A common super class for all elements of parents in this category.

        EXAMPLES::

            sage: C = Algebras(QQ).element_class; C
            <class 'sage.categories.algebras.Algebras.element_class'>
            sage: type(C)
            <class 'sage.structure.dynamic_class.DynamicMetaclass'>

        By :trac:`11935`, some categories share their element
        classes. For example, the element class of an algebra only
        depends on the category of the base. A typical example is the
        category of algebras over a field versus algebras over a
        non-field::

            sage: Algebras(GF(5)).element_class is Algebras(GF(3)).element_class
            True
            sage: Algebras(QQ).element_class is Algebras(ZZ).element_class
            False
            sage: Algebras(ZZ['t']).element_class is Algebras(ZZ['t','x']).element_class
            True

        .. SEEALSO:: :meth:`parent_class`
        """
        return self._make_named_class('element_class', 'ElementMethods')

    def required_methods(self):
        """
        Returns the methods that are required and optional for parents
        in this category and their elements.

        EXAMPLES::

            sage: Algebras(QQ).required_methods()
            {'parent': {'required': ['__contains__'], 'optional': ['algebra_generators']}, 'element': {'required': ['__nonzero__'], 'optional': ['_add_', '_mul_']}}
        """
        return { "parent"  : abstract_methods_of_class(self.parent_class),
                 "element" : abstract_methods_of_class(self.element_class) }


    # Operations on the lattice of categories
    def is_subcategory(self, c):
        """
        Returns True if self is naturally embedded as a subcategory of c.

        EXAMPLES::

            sage: AbGrps = CommutativeAdditiveGroups()
            sage: Rings().is_subcategory(AbGrps)
            True
            sage: AbGrps.is_subcategory(Rings())
            False

        The ``is_subcategory`` function takes into account the
        base.

        ::

            sage: M3 = VectorSpaces(FiniteField(3))
            sage: M9 = VectorSpaces(FiniteField(9, 'a'))
            sage: M3.is_subcategory(M9)
            False

        Join categories are properly handled::

            sage: CatJ = Category.join((CommutativeAdditiveGroups(), Semigroups()))
            sage: Rings().is_subcategory(CatJ)
            True

        ::

            sage: V3 = VectorSpaces(FiniteField(3))
            sage: POSet = PartiallyOrderedSets()
            sage: PoV3 = Category.join((V3, POSet))
            sage: A3 = AlgebrasWithBasis(FiniteField(3))
            sage: PoA3 = Category.join((A3, POSet))
            sage: PoA3.is_subcategory(PoV3)
            True
            sage: PoV3.is_subcategory(PoV3)
            True
            sage: PoV3.is_subcategory(PoA3)
            False
        """
        if c is self:
            return True
        subcat_hook = c._subcategory_hook_(self)
        if subcat_hook is Unknown:
            return c in self._set_of_super_categories
        return subcat_hook

    def or_subcategory(self, category = None, join = False):
        """
        INPUT:

        - ``category`` - a sub category of ``self``, tuple/list thereof, or ``None``
        - ``join`` - a boolean (default: ``False``)

        OUTPUT:

        - a category

        Returns ``category`` or ``self`` if ``category`` is None.

        EXAMPLES::

            sage: Monoids().or_subcategory(Groups())
            Category of groups
            sage: Monoids().or_subcategory(None)
            Category of monoids

        If category is a list/tuple, then a join category is returned::

            sage: Monoids().or_subcategory((CommutativeAdditiveMonoids(), Groups()))
            Join of Category of groups and Category of commutative additive monoids

        If ``join`` is False, an error if raised if category is not a
        subcategory of ``self``::

            sage: Monoids().or_subcategory(EnumeratedSets())
            Traceback (most recent call last):
            ...
            AssertionError: Subcategory of `Category of enumerated sets` required; got `Category of monoids`

        Otherwise, the two categories are joined together::

            sage: Monoids().or_subcategory(EnumeratedSets(), join=True)
            Join of Category of monoids and Category of enumerated sets
        """
        if category is None:
            return self
        if isinstance(category, (tuple, list)):
            category = Category.join(category)
        assert isinstance(category, Category)
        if join:
            return Category.join([self, category])
        else:
            assert category.is_subcategory(self), "Subcategory of `%s` required; got `%s`"%(category, self)
            return category

    def _is_subclass(self, c):
        """
        Same as is_subcategory, but c may also be the class of a
        category instead of a category.

        EXAMPLES::

            sage: Fields()._is_subclass(Rings)
            True
            sage: Algebras(QQ)._is_subclass(Modules)
            True
            sage: Algebras(QQ)._is_subclass(ModulesWithBasis)
            False
        """
        assert( isinstance(c, Category) or (issubclass(c.__class__, type) and issubclass(c, Category)) )
        if isinstance(c, Category):
            return self.is_subcategory(c)
        else:
            return any(isinstance(cat, c) for cat in self._all_super_categories)

    @cached_method
    def _meet_(self, other):
        """
        Returns the largest common subcategory of self and other:

        EXAMPLES::

            sage: Monoids()._meet_(Monoids())
            Category of monoids
            sage: Rings()._meet_(Rings())
            Category of rings
            sage: Rings()._meet_(Monoids())
            Category of monoids
            sage: Monoids()._meet_(Rings())
            Category of monoids

            sage: VectorSpaces(QQ)._meet_(Modules(ZZ))
            Category of commutative additive groups
            sage: Algebras(ZZ)._meet_(Algebras(QQ))
            Category of rings
            sage: Groups()._meet_(Rings())
            Category of monoids
            sage: Algebras(QQ)._meet_(Category.join([Fields(), ModulesWithBasis(QQ)]))
            Join of Category of rings and Category of vector spaces over Rational Field

        Note: abstractly, the category poset is a distributive
        lattice, so this is well defined; however, the subset of those
        categories actually implemented is not: we need to also
        include their join-categories.

        For example, the category of rings is *not* the join of the
        category of abelian groups and that of semi groups, just a
        subcategory of their join, since rings further require
        distributivity.

        For the meet computation, there may be several lowest common
        sub categories of self and other, in which case, we need to
        take the join of them all.

        FIXME:

        - If A is a subcategory of B, A has *more* structure than B,
          but then *less* objects in there. We should choose an
          appropriate convention for A<B. Using subcategory calls
          for A<B, but the current meet and join call for A>B.
        """
        if self is other: # useful? fast pathway
            return self
        elif self.is_subcategory(other):
            return other
        elif other.is_subcategory(self):
            # Useful fast pathway; try:
            # %time L = EllipticCurve('960d1').prove_BSD()
            return self
        else:
            return Category.join(self._meet_(sup) for sup in other._super_categories)

    @staticmethod
    def meet(categories):
        """
        Returns the meet of a list of categories

        INPUT:

        - ``categories`` - a non empty list (or iterable) of categories

        .. SEEALSO:: :meth:`__or__` for a shortcut

        EXAMPLES::

            sage: Category.meet([Algebras(ZZ), Algebras(QQ), Groups()])
            Category of monoids

        That meet of an empty list should be a category which is a
        subcategory of all categories, which does not make practical sense::

            sage: Category.meet([])
            Traceback (most recent call last):
            ...
            ValueError: The meet of an empty list of categories is not implemented
        """
        categories = tuple(categories)
        if len(categories) == 0:
            raise ValueError, "The meet of an empty list of categories is not implemented"
        result = categories[0]
        for category in categories[1:]:
            result = result._meet_(category)
        return result

    @cached_method
    def axioms(self):
        """
        EXAMPLES::

            sage: Category.join([EnumeratedSets().Infinite(), Sets().Facade()]).axioms()
            frozenset(['Infinite', 'Facade'])
        """
        return frozenset(axiom
                         for category in self.super_categories()
                         for axiom in category.axioms())

    @cached_method
    def _with_axiom_categories(self, axiom):
        """
        Return the categories to be added to ``self`` to get ``self._with_axiom(axiom)``.

        INPUT:

        - ``axiom`` -- an axiom (``Finite`` in the example above)

        OUTPUT: a tuple

        .. WARNING:: the order in the result is irrelevant

        EXAMPLES::

            sage: Sets()._with_axiom_categories('Finite')
            (Category of finite sets,)
            sage: Magmas()._with_axiom_categories('Finite')
            (Category of finite sets,)
            sage: Sets().Finite()._with_axiom_categories('Infinite')
            (Category of infinite sets,)
            sage: HopfAlgebras(QQ)._with_axiom_categories('FiniteDimensional')
            (Category of finite dimensional modules over Rational Field,)
        """
        axiom_attribute = getattr(self.__class__, axiom, None)
        if axiom_attribute is None:
            # If the axiom is not defined for this category
            # This uses the following invariant: the categories for
            # which a given axiom is defined form a lower set
            return ()
        if axiom in self.__class__.__base__.__dict__:
            from category_with_axiom import CategoryWithAxiom
            if inspect.isclass(axiom_attribute) and issubclass(axiom_attribute, CategoryWithAxiom):
                return (axiom_attribute(self),)
            warn("Expecting %s.%s to be a subclass of CategoryWithAxiom to implement a category with axiom; got %s; ignoring"%(self.__class__.__base__.__name__,axiom,axiom_attribute))

        # This category does not implement this axiom
        result = set(cat
                     for category in self.super_categories()
                     for cat in category._with_axiom_categories(axiom))
        hook = getattr(self, axiom+"_extra_super_categories", None)
        if hook is not None:
            assert inspect.ismethod(hook)
            result = result.union(hook())
        return tuple(result)

    @cached_method
    def _with_axiom(self, axiom):
        """
        EXAMPLES::

            sage: Sets()._with_axiom("Finite")
            Category of finite sets

            sage: type(Magmas().Finite().Commutative())
            <class 'sage.categories.category.JoinCategory_with_category'>
            sage: Magmas().Finite().Commutative().super_categories()
            [Category of commutative magmas, Category of finite sets]
            sage: Algebras(QQ).WithBasis().Commutative() is Algebras(QQ).Commutative().WithBasis()
            True

        """
        if axiom in self.axioms():
            return self
        return Category.join((self,) + self._with_axiom_categories(axiom))

    def _with_axioms(self, axioms):
        """
        Return the category obtained by adding an axiom to ``self``.

        EXAMPLES::

            sage: Sets()._with_axioms(["Finite"])
            Category of finite sets
            sage: Sets()._with_axioms(["Infinite"])
            Category of infinite sets
            sage: FiniteSets()._with_axioms(["Finite"])
            Category of finite sets

        When the category does not define the axiom, the category
        itself is returned::

            sage: Sets()._with_axioms(["FooBar"])
            Category of sets

        Note that adding several axioms at once can do more than
        adding them one by one. This is because the availability of an
        axiom may depend on another axiom. For example, for
        semigroups, the ``Inverse`` axiom is meaningless unless there
        is a unit::

            sage: Semigroups().Inverse()
            Traceback (most recent call last):
            ...
            AttributeError: 'Semigroups_with_category' object has no attribute 'Inverse'
            sage: Semigroups()._with_axioms(["Inverse"])
            Category of semigroups

        So one needs to first add the ``Unital`` axiom, and then the
        ``Inverse`` axiom::

            sage: Semigroups().Unital().Inverse()
            Category of groups

        or to specify all of them at once, in any order::

            sage: Semigroups()._with_axioms(["Inverse", "Unital"])
            Category of groups
            sage: Semigroups()._with_axioms(["Unital", "Inverse"])
            Category of groups

            sage: Magmas()._with_axioms(['Commutative', 'Associative', 'Unital','Inverse'])
            Category of commutative groups
            sage: Magmas()._with_axioms(['Inverse', 'Commutative', 'Associative', 'Unital'])
            Category of commutative groups
        """
        # We repeat adding axioms until they have all been
        # integrated or nothing happens
        axioms = frozenset(axioms)
        previous = None
        result = self
        while result is not previous:
            previous = result
            for axiom in axioms:
                result = result._with_axiom(axiom)
            axioms = axioms.difference(result.axioms())
        return result

    @cached_method
    def _without_axiom(self, axiom):
        r"""
        Return this category with axiom ``axiom`` removed.

        OUTPUT: a category ``C`` which does not have axiom ``axiom``
        and such that either ``C`` is ``self``, or adding back all the
        axioms of ``self`` gives back ``self``.

        .. WARNING:: This is not guaranteed to be robust.

        EXAMPLES::

            sage: Sets()._without_axiom("Facade")
            Category of sets
            sage: Sets().Facade()._without_axiom("Facade")
            Category of sets
            sage: Algebras(QQ)._without_axiom("Unital")
            Category of associative algebras over Rational Field
            sage: Groups()._without_axiom("Unital") # todo: not implemented
            Category of semigroups
        """
        if axiom not in self.axioms():
            return self
        else:
            raise ValueError("Cannot remove axiom %s for %s"%(axiom, self))

    def _without_axioms(self, named=False):
        r"""
        Returns the category without the axioms that have been added to create it

        INPUT:

        - ``named`` -- a boolean (default: False)

        .. TODO:: improve this explanation

        If ``named`` is True, then this stops at the first category
        that has a explicit name of its own. See
        :meth:`CategoryWithAxiom._without_axioms`

        EXAMPLES::

            sage: Sets()._without_axioms()
            Category of sets
            sage: Semigroups()._without_axioms()
            Category of magmas
            sage: Algebras(QQ).Commutative().WithBasis()._without_axioms()
            Category of magmatic algebras over Rational Field
            sage: Algebras(QQ).Commutative().WithBasis()._without_axioms(named=True)
            Category of algebras over Rational Field
        """
        return self

    @staticmethod
    def _flatten_categories(categories):
        """
        INPUT:

        - ``categories`` -- a list (or iterable) of categories

        Returns the tuple of categories in ``categories``, while
        flattening join categories

        EXAMPLES::

            sage: Category._flatten_categories([Algebras(QQ), Category.join([Monoids(), Coalgebras(QQ)]), Sets()])
            (Category of algebras over Rational Field, Category of monoids, Category of coalgebras over Rational Field, Category of sets)
        """
        # Invariant: the super categories of a JoinCategory are not JoinCategories themselves
        return tuple(cat
                     for category in categories
                     for cat in (category.super_categories() if isinstance(category, JoinCategory) else (category,)))


    @staticmethod
    def _sort(categories):
        """
        Return the categories after sorting them decreasingly according to their comparison key.

        .. SEEALSO:: :meth:`_cmp_key`

        INPUT:

        - ``categories`` -- a list (or iterable) of non-join categories

        OUTPUT: a sorted tuple of categories, possibly with repeats

        EXAMPLES::

            sage: Category._sort([Sets(), Objects(), Coalgebras(QQ), Monoids(), Sets().Finite()])
            (Category of monoids,
             Category of coalgebras over Rational Field,
             Category of finite sets,
             Category of sets,
             Category of objects)
            sage: Category._sort([Sets().Finite(), Semigroups().Finite(), Sets().Facade(),Magmas().Commutative()])
            (Category of finite semigroups,
             Category of commutative magmas,
             Category of finite sets,
             Category of facade sets)
            sage: Category._sort(Category._flatten_categories([Sets().Finite(), Algebras(QQ).WithBasis(), Semigroups().Finite(), Sets().Facade(),Algebras(QQ).Commutative(), Algebras(QQ).Graded().WithBasis()]))
            (Category of algebras with basis over Rational Field,
             Category of algebras with basis over Rational Field,
             Category of graded algebras over Rational Field,
             Category of commutative algebras over Rational Field,
             Category of finite semigroups,
             Category of finite sets,
             Category of facade sets)
        """
        return tuple(sorted(categories, key=category_sort_key, reverse=True))

    @staticmethod
    def _sort_uniq(categories):
        """
        Return the categories after sorting them and removing duplicates.

        INPUT:

        - ``categories`` -- a list (or iterable) of categories

        OUTPUT: a sorted tuple of mutually incomparable categories

        EXAMPLES::

            sage: Category._sort_uniq([Rings(), Monoids(), Coalgebras(QQ)])
            (Category of rings, Category of coalgebras over Rational Field)

        Note that, in the above example, ``Monoids()`` does not appear
        in the result because it is a super category of ``Rings()``.
        """
        categories = Category._sort(categories)
        result = []
        for category in categories:
            if not any(cat.is_subcategory(category) for cat in result):
                result.append(category)
        return tuple(result)

    def __and__(self, other):
        """
        Return the intersection of two categories.

        This is just a shortcut for :meth:`join`.

        EXAMPLES::

            sage: Sets().Finite() & Rings().Commutative()
            Category of finite commutative rings
            sage: Monoids() & CommutativeAdditiveMonoids()
            Join of Category of monoids and Category of commutative additive monoids
        """
        return Category.join([self, other])

    def __or__(self, other):
        """
        Return the smallest category containing the two categories.

        This is just a shortcut for :meth:`meet`.

        EXAMPLES::

            sage: Algebras(QQ) | Groups()
            Category of monoids
        """
        return Category.meet([self, other])

    _join_cache = WeakValueDictionary()

    @staticmethod
    def join(categories, as_list = False, merge_axioms = True, ignore_axioms=(), axioms=(), uniq=True):
        """
        Return the join of the input categories in the lattice of categories.

        At the level of objects and morphisms, this operation
        corresponds to intersection: the objects and morphisms of a
        join category are those that belong to all its super
        categories.

        INPUT:

        - ``categories`` -- a list (or iterable) of categories
        - ``as_list`` -- a boolean (default: False);
            whether the result should be returned as a list
        - ``merge_axioms`` -- a boolean (default: False); for internal recursive use

        .. SEEALSO:: :meth:`__and__` for a shortcut

        EXAMPLES::

            sage: J = Category.join((Groups(), CommutativeAdditiveMonoids())); J
            Join of Category of groups and Category of commutative additive monoids
            sage: J.super_categories()
            [Category of groups, Category of commutative additive monoids]
            sage: J.all_super_categories(proper=True)
            [Category of groups, ..., Category of magmas,
             Category of commutative additive monoids, ..., Category of additive magmas,
             Category of sets, ...]

        As a short hand, one can use::

            sage: Groups() & CommutativeAdditiveMonoids()
            Join of Category of groups and Category of commutative additive monoids

        This is a commutative and associative operation::

            sage: Groups() & Posets()
            Join of Category of groups and Category of posets
            sage: Posets() & Groups()
            Join of Category of groups and Category of posets

            sage: Groups() & (CommutativeAdditiveMonoids() & Posets())
            Join of Category of groups
                and Category of commutative additive monoids
                and Category of posets
            sage: (Groups() & CommutativeAdditiveMonoids()) & Posets()
            Join of Category of groups
                and Category of commutative additive monoids
                and Category of posets

        The join of a single category is the category itself::

            sage: Category.join([Monoids()])
            Category of monoids

        Similarly, the join of several mutually comparable categories is the smallest one::

            sage: Category.join((Sets(), Rings(), Monoids()))
            Category of rings

        In particular, the unit is the top category :class:`Objects`::

            sage: Groups() & Objects()
            Category of groups

        If the optional parameter ``as_list`` is ``True``, this
        returns the super categories of the join as a list, without
        constructing the join category itself::

            sage: Category.join((Groups(), CommutativeAdditiveMonoids()), as_list=True)
            [Category of groups, Category of commutative additive monoids]
            sage: Category.join((Sets(), Rings(), Monoids()), as_list=True)
            [Category of rings]
            sage: Category.join((Modules(ZZ), FiniteFields()), as_list=True)
            [Category of finite fields, Category of modules over Integer Ring]
            sage: Category.join([], as_list=True)
            []
            sage: Category.join([Groups()], as_list=True)
            [Category of groups]
            sage: Category.join([Groups() & Posets()], as_list=True)
            [Category of groups, Category of posets]

        Support for axiom categories (TODO: put here meaningfull examples)::

            sage: Sets().Facade() & Sets().Infinite()
            Category of facade infinite sets
            sage: Magmas().Infinite() & Sets().Facade()
            Category of facade infinite magmas

            sage: FiniteSets() & Monoids()
            Category of finite monoids
            sage: Rings().Commutative() & Sets().Finite()
            Category of finite commutative rings

        Note that several of the above examples are actually join
        categories; they are just nicely displayed::

            sage: (Rings().Commutative() & Sets().Finite())._repr_(as_join=True)
            'Join of Category of commutative rings and Category of finite monoids'

            sage: AlgebrasWithBasis(QQ) & FiniteSets().Algebras(QQ)
            Join of Category of finite dimensional algebras with basis over Rational Field
                and Category of finite set algebras over Rational Field

            sage: UniqueFactorizationDomains() & Algebras(QQ)
            Join of Category of unique factorization domains
                and Category of commutative algebras over Rational Field

        TESTS:

            sage: Magmas().Unital().Commutative().Finite() is Magmas().Finite().Commutative().Unital()
            True
            sage: from sage.categories.category_with_axiom import TestObjects
            sage: T = TestObjects()
            sage: TCF = T.Commutative().Facade(); TCF
            Category of facade commutative test objects
            sage: TCF is T.Facade().Commutative()
            True
            sage: TCF is (T.Facade() & T.Commutative())
            True
            sage: TCF.axioms()
            frozenset(['Facade', 'Commutative'])
            sage: type(TCF)
            <class 'sage.categories.category_with_axiom.Commutative.Facade_with_category'>

            sage: TCF = T.Commutative().FiniteDimensional()
            sage: TCF is T.FiniteDimensional().Commutative()
            True
            sage: TCF is T.Commutative() & T.FiniteDimensional()
            True
            sage: TCF is T.FiniteDimensional() & T.Commutative()
            True
            sage: type(TCF)
            <class 'sage.categories.category_with_axiom.Commutative.FiniteDimensional_with_category'>

            sage: TCU = T.Commutative().Unital()
            sage: TCU is T.Unital().Commutative()
            True
            sage: TCU is T.Commutative() & T.Unital()
            True
            sage: TCU is T.Unital() & T.Commutative()
            True

            sage: TUCF = T.Unital().Commutative().FiniteDimensional(); TUCF
            Category of finite dimensional commutative unital test objects
            sage: type(TUCF)
            <class 'sage.categories.category_with_axiom.Unital.Commutative_with_category'>

            sage: TFFC = T.Facade().FiniteDimensional().Commutative(); TFFC
            Category of facade finite dimensional commutative test objects
            sage: type(TFFC)
            <class 'sage.categories.category.JoinCategory_with_category'>
            sage: TFFC.super_categories()
            [Category of facade commutative test objects, Category of finite dimensional commutative test objects]
        """
        categories = list(categories)
        if len(categories) == 0:
            if as_list:
                return []
            else:
                # Since Objects() is the top category, it is the neutral element of join
                from objects import Objects
                return Objects()
        if len(categories) == 1:
            category = categories[0]
            if as_list:
                if isinstance(category, JoinCategory):
                    return category.super_categories()
                else:
                    return categories
            else:
                return category

        # TODO:
        # - Do we want to store the cache after or before the mangling of the categories?
        # - Caching with ignore_axioms?
        # - Caching with merge_axioms?

        # Ensure associativity and commutativity by flattening
        # JoinCategory's and sorting
        categories = Category._flatten_categories(categories)
        if uniq:
            categories = Category._sort_uniq(categories)
        else:
            categories = Category._sort(categories)

        if merge_axioms and not as_list and not ignore_axioms:
            try:
                return Category._join_cache[categories]
            except KeyError:
                pass
        # Handle axioms
        if merge_axioms:
            axioms = {axiom
                      for category in categories
                      for axiom in category.axioms()}.union(axioms)
            # Invariants:
            # - the current list of categories is stored in the keys of ``done``
            # - todo contains the ``complement`` of done; i.e.
            #   for category in the keys of done,
            #   (category, axiom) is in todo iff axiom is not in done[category]
            done = dict()
            todo = set()
            def add_category(category):
                axs = category.axioms()
                for (cat, axiom) in ignore_axioms:
                    if category.is_subcategory(cat):
                        axs = axs | {axiom}
                done[category] = axs
                todo.update( (category, axiom)
                             for axiom in axioms.difference(axs) )
            for category in categories:
                add_category(category)
            while todo:
                (category, axiom) = todo.pop()
                # It's easier to remove categories from done than from todo
                # So we check that ``category`` had not been removed
                if category not in done:
                    continue
                new_cats = category._with_axiom_categories(axiom)
                # Removes redundant categories in this join
                new_cats = [new_cat for new_cat in new_cats
                            if not any(cat.is_subcategory(new_cat) for cat in done.keys())]
                for cat in done.keys():
                    if any(new_cat.is_subcategory(cat) for new_cat in new_cats):
                        del done[cat]
                new_axioms = set(axiom
                                 for new_cat in new_cats
                                 for axiom in new_cat.axioms()
                                 if axiom not in axioms)
                # Mark old categories with new axioms as todo
                todo.update( (category, axiom)
                             for axiom in new_axioms
                             for category in done.keys()
                             )
                for cat in new_cats:
                    add_category(cat)
            result = Category._sort_uniq(done.keys())
        else:
            result = categories
        if as_list:
            return list(result)
        if len(result) == 1:
            result = result[0]
        else:
            result = JoinCategory(result)
        if merge_axioms and not ignore_axioms:
            Category._join_cache[categories] = result
        return result

    def category(self):
        """
        Returns the category of this category. So far, all categories
        are in the category of objects.

        EXAMPLES::

            sage: Sets().category()
            Category of objects
            sage: VectorSpaces(QQ).category()
            Category of objects
        """
        from objects import Objects
        return Objects()

    @cached_method
    def hom_category(self):
        """
        Returns the category for homsets between objects this category.

        A category which needs to give specific information about this
        category should provide a HomCategory class.

        To avoid generating billions of categories, if there is
        nothing specific for homsets of this category, then this just
        returns the join of the categories of homsets of the super
        categories.

        EXAMPLES::

            sage: Sets().hom_category()
            Category of hom sets in Category of sets

        """
        try: #if hasattr(self, "HomCategory"):
            return self.HomCategory(self)
        except AttributeError:
            return Category.join((category.hom_category() for category in self._super_categories))

    def example(self, *args, **keywords):
        """
        Returns an object in this category. Most of the time, this is a parent.

        This serves three purposes:

        - Give a typical example to better explain what the category is all about.
          (and by the way prove that the category is non empty :-) )
        - Provide a minimal template for implementing other objects in this category
        - Provide an object on which to test generic code implemented by the category

        For all those applications, the implementation of the object
        shall be kept to a strict minimum. The object is therefore not
        meant to be used for other applications; most of the time a
        full featured version is available elsewhere in Sage, and
        should be used insted.

        Technical note: by default ``FooBar(...).example()`` is
        constructed by looking up
        ``sage.categories.examples.foo_bar.Example`` and calling it as
        ``Example()``. Extra positional or named parameters are also
        passed down. For a category over base ring, the base ring is
        further passed down as an optional argument.

        Categories are welcome to override this default implementation.

        EXAMPLES::

            sage: Semigroups().example()
            An example of a semigroup: the left zero semigroup

            sage: Monoids().Subquotients().example()
            NotImplemented
        """
        if '.' in self.__class__.__name__:
            # this magic should not apply to nested categories like Monoids.Subquotients
            return NotImplemented
        module_name = self.__module__.replace("sage.categories", "sage.categories.examples")
        import sys
        try:
            __import__(module_name)
            module = sys.modules[module_name]
        except ImportError:
            return NotImplemented
        try:
            cls = module.Example
        except AttributeError:
            return NotImplemented
        # Add the base ring as optional argument if this is a category over base ring
        # This really should be in Category_over_base_ring.example,
        # but that would mean duplicating the documentation above.
        from category_types import Category_over_base_ring
        if isinstance(self, Category_over_base_ring): # Huh, smelly Run Time Type Checking, isn't it?
            if "base_ring" not in keywords:
                keywords["base_ring"]=self.base_ring()
        return cls(*args, **keywords)


def is_Category(x):
    """
    Returns True if x is a category.

    EXAMPLES::

        sage: sage.categories.category.is_Category(CommutativeAdditiveSemigroups())
        True
        sage: sage.categories.category.is_Category(ZZ)
        False
    """
    return isinstance(x, Category)

@cached_function
def category_sample():
    r"""
    Return a sample of categories.

    It is constructed by looking for all concrete category classes declared in
    ``sage.categories.all``, calling :meth:`Category.an_instance` on those and
    taking all their super categories.

    EXAMPLES::

        sage: from sage.categories.category import category_sample
        sage: sorted(category_sample(), key=str)
        [Category of G-sets for Symmetric group of order 8! as a permutation group,
         Category of Hecke modules over Rational Field,
         Category of additive magmas, ...,
         Category of fields, ...,
         Category of graded hopf algebras with basis over Rational Field, ...,
         Category of modular abelian varieties over Rational Field, ...,
         Category of simplicial complexes, ...,
         Category of vector spaces over Rational Field, ...,
         Category of weyl groups,...
    """
    import sage.categories.all
    abstract_classes_for_categories = [Category, HomCategory]
    return tuple(cls.an_instance()
                 for cls in sage.categories.all.__dict__.values()
                 if isinstance(cls, type) and issubclass(cls, Category) and cls not in abstract_classes_for_categories)

def category_graph(categories = None):
    """
    Return the graph of the categories in Sage.

    INPUT:

    - ``categories`` -- a list (or iterable) of categories

    If ``categories`` is specified, then the graph contains the
    mentionned categories together with all their super
    categories. Otherwise the graph contains (an instance of) each
    category in :mod:`sage.categories.all` (e.g. ``Algebras(QQ)`` for
    algebras).

    For readability, the names of the category are shortened.

    .. TODO:: Further remove the base ring

    EXAMPLES::

        sage: G = sage.categories.category.category_graph(categories = [Groups()])
        sage: G.vertices()
        ['groups', 'inverse unital magmas', 'magmas', 'monoids', 'objects',
         'semigroups', 'sets', 'sets with partial maps', 'unital magmas']
        sage: G.plot()

        sage: sage.categories.category.category_graph().plot()
    """
    from sage import graphs
    if categories is None:
        categories = category_sample()
    # Include all the super categories
    # Get rid of join categories
    categories = set(cat
                     for category in categories
                     for cat in category.all_super_categories(proper=isinstance(category, JoinCategory)))
    g = graphs.digraph.DiGraph()
    for cat in categories:
        g.add_vertex(cat._repr_object_names())
        for source in categories:
            # Don't use super_categories() since it might contain join categories
            for target in source._super_categories:
                g.add_edge([source._repr_object_names(), target._repr_object_names()])
    return g

#############################################################
# Homsets categories
#############################################################

class HomCategory(Category):
    """
    An abstract base class for all categories of homsets

    .. todo::

        Get a consistent hierarchy of homset categories. Currently, it
        is built in parallel to that of their base categories (which
        is plain wrong!!!)

    """
    def __init__(self, category, name=None):
        """
        Initializes this HomCategory

        INPUT:
         - ``category`` -- the category whose Homsets are the objects of this category.
         - ``name`` -- An optional name for this category.

        EXAMPLES:

        We need to skip one test, since the hierarchy of hom categories isn't
        consistent yet::

            sage: C = sage.categories.category.HomCategory(Rings()); C
            Category of hom sets in Category of rings
            sage: TestSuite(C).run(skip=['_test_category_graph'])
        """
        self.base_category = category
        Category.__init__(self, name)

    def _repr_object_names(self): # improve?
        """
        Print representation.

        EXAMPLES::

            sage: Sets().hom_category() #indirect doctest
            Category of hom sets in Category of sets
        """
        return "hom sets in %s"%self.base_category

    @cached_method
    def base(self):
        """
        If this hom-category is subcategory of a category with a base, return that base.

        EXAMPLES::

            sage: ModulesWithBasis(ZZ).hom_category().base()
            Integer Ring

        """
        from sage.categories.category_types import Category_over_base
        for C in self._all_super_categories_proper:
            if isinstance(C,Category_over_base):
                return C.base()
        raise AttributeError, "This hom category has no base"

    def super_categories(self):
        """
        Returns the immediate super categories, as per :meth:`Category.super_categories`.

        EXAMPLES::

            sage: HomCategory(Sets()).super_categories()
            [Category of hom sets in Category of sets with partial maps]
        """
        return Category.join(self.extra_super_categories() +
                             [category.hom_category()
                              for category in self.base_category._super_categories],
                             as_list=True)
    @cached_method
    def extra_super_categories(self):
        """
        The super categories of self that are not derived from the
        inheritance diagram of the base category, as a list.

        EXAMPLES::

            sage: HomCategory(Sets()).extra_super_categories()
            []
        """
        return []


##############################################################################
# Parametrized categories whose parent/element class depend only on
# the super categories
##############################################################################

class CategoryWithParameters(Category):
    """
    A parametrized category whose parent/element classes depend only on
    its super categories.

    Many categories in Sage are parametrized, like ``C = Algebras(K)``
    which takes a base ring as parameter. In many cases, however, the
    operations provided by ``C`` in the parent class and element class
    depend only on the super categories of ``C``. For example, the
    vector space operations are provided if and only if ``K`` is a
    field, since ``VectorSpaces(K)`` is a super category of ``C`` only
    in that case. In such cases, and as an optimization (see :trac:`11935`),
    we want to use the same parent and element class for all fields.
    This is the purpose of this abstract class.

    Currently, :class:`~sage.categories.category.JoinCategory`,
    :class:`~sage.categories.category_types.Category_over_base` and
    :class:`~sage.categories.bimodules.Bimodules` inherit from this
    class.

    EXAMPLES::

        sage: C1 = Algebras(GF(5))
        sage: C2 = Algebras(GF(3))
        sage: C3 = Algebras(ZZ)
        sage: from sage.categories.category import CategoryWithParameters
        sage: isinstance(C1, CategoryWithParameters)
        True
        sage: C1.parent_class is C2.parent_class
        True
        sage: C1.parent_class is C3.parent_class
        False
    """

    def _make_named_class(self, name, method_provider, cache = False, **options):
        """
        Return the parent/element/... class of ``self``.

        INPUT:

        - ``name`` -- a string; the name of the class as an attribute
          of ``self``
        - ``method_provider`` -- a string; the name of an attribute of
          ``self`` that provides methods for the new class (in
          addition to what comes from the super categories)

        ASSUMPTION:

        It is assumed that this method is only called from a lazy
        attribute whose name coincides with the given ``name``.

        OUTPUT:

        A dynamic class that has the corresponding named classes of
        the super categories of ``self`` as bases and contains the
        methods provided by ``getattr(self, method_provider)``.

        .. NOTE::

            This method overrides :meth:`Category._make_named_class`
            so that the returned class *only* depends on the
            corresponding named classes of the super categories and on
            the provided methods. This allows for sharing the named
            classes across closely related categories providing the
            same code to their parents, elements and so on.

        EXAMPLES:

        The categories of bimodules over the fields ``CC`` or ``RR``
        provide the same methods to their parents and elements::

            sage: Bimodules(ZZ,RR).parent_class is Bimodules(ZZ,RDF).parent_class #indirect doctest
            True
            sage: Bimodules(CC,ZZ).element_class is Bimodules(RR,ZZ).element_class
            True

        On the other hand, modules over a field have more methods than
        modules over a ring::

            sage: Modules(GF(3)).parent_class is Modules(ZZ).parent_class
            False
            sage: Modules(GF(3)).element_class is Modules(ZZ).element_class
            False

        For a more subtle example, one could possibly share the classes for
        ``GF(3)`` and ``GF(2^3, 'x')``, but this is not currently the case::

            sage: Modules(GF(3)).parent_class is Modules(GF(2^3,'x')).parent_class
            False

        This is because those two fields do not have the exact same category::

            sage: GF(3).category()
            Join of Category of finite fields and Category of subquotients of monoids and Category of quotients of semigroups
            sage: GF(2^3,'x').category()
            Category of finite fields

        Similarly for ``QQ`` and ``RR``::

            sage: QQ.category()
            Category of quotient fields
            sage: RR.category()
            Category of fields
            sage: Modules(QQ).parent_class is Modules(RR).parent_class
            False

        Some other cases where one could potentially share those classes::

            sage: Modules(GF(3),dispatch=False).parent_class  is Modules(ZZ).parent_class
            False
            sage: Modules(GF(3),dispatch=False).element_class is Modules(ZZ).element_class
            False

        TESTS::

            sage: PC = Algebras(QQ).parent_class; PC   # indirect doctest
            <class 'sage.categories.algebras.Algebras.parent_class'>
            sage: type(PC)
            <class 'sage.structure.dynamic_class.DynamicMetaclass'>
            sage: PC.__bases__
            (<class 'sage.categories.rings.Rings.parent_class'>,
             <class 'sage.categories.associative_algebras.AssociativeAlgebras.parent_class'>,
             <class 'sage.categories.unital_algebras.UnitalAlgebras.parent_class'>)
            sage: loads(dumps(PC)) is PC
            True
        """
        cls = self.__class__
        if isinstance(cls, DynamicMetaclass):
            cls = cls.__base__
        key = (cls, name, self._make_named_class_key(name))
        try:
            return self._make_named_class_cache[key]
        except KeyError:
            pass
        result = Category._make_named_class(self, name, method_provider,
                                            cache=cache, **options)
        self._make_named_class_cache[key] = result
        return result


    @abstract_method
    def _make_named_class_key(self, name):
        r"""
        Return what the element/parent/... class depend on.

        INPUT:

        - ``name`` -- a string; the name of the class as an attribute
          of ``self``

        .. SEEALSO::

            - :meth:`_make_named_class`
            - :meth:`sage.categories.category_types.Category_over_base._make_named_class_key`
            - :meth:`sage.categories.bimodules.Bimodules._make_named_class_key`
            - :meth:`JoinCategory._make_named_class_key`

        EXAMPLES:

        The parent class of an algebra depends only on the category of the base ring::

            sage: Algebras(ZZ)._make_named_class_key("parent_class")
            Category of euclidean domains

        The morphism class of a bimodule depends only on the category
        of the left and right base rings::

            sage: Bimodules(QQ, ZZ)._make_named_class_key("morphism_class")
            (Category of quotient fields, Category of euclidean domains)

        The element class of a join category depends only on the
        element class of its super categories::

            sage: Category.join([Groups(), Posets()])._make_named_class_key("element_class")
            (<class 'sage.categories.groups.Groups.element_class'>,
             <class 'sage.categories.posets.Posets.element_class'>)
        """

    _make_named_class_cache = dict()

    _cmp_key = _cmp_key_named

    def _subcategory_hook_(self, C):
        """
        A quick but partial test whether ``C`` is a subcategory of ``self``.

        INPUT:

        - ``C`` -- a category

        OUTPUT:

        ``False``, if ``C.parent_class`` is not a subclass of
        ``self.parent_class``, and :obj:`~sage.misc.unknown.Unknown`
        otherwise.

        EXAMPLES::

            sage: Bimodules(QQ,QQ)._subcategory_hook_(Modules(QQ))
            Unknown
            sage: Bimodules(QQ,QQ)._subcategory_hook_(Rings())
            False
        """
        if not issubclass(C.parent_class, self.parent_class):
            return False
        return Unknown


#############################################################
# Join of several categories
#############################################################

class JoinCategory(CategoryWithParameters):
    """
    A class for joins of several categories. Do not use directly;
    see Category.join instead.

    EXAMPLES::

        sage: from sage.categories.category import JoinCategory
        sage: J = JoinCategory((Groups(), CommutativeAdditiveMonoids())); J
        Join of Category of groups and Category of commutative additive monoids
        sage: J.super_categories()
        [Category of groups, Category of commutative additive monoids]
        sage: J.all_super_categories(proper=True)
        [Category of groups, ..., Category of magmas,
         Category of commutative additive monoids, ..., Category of additive magmas,
         Category of sets, Category of sets with partial maps, Category of objects]

    By :trac:`11935`, join categories and categories over base
    rings inherit from :class:`CategoryWithParameters`. This allows
    for sharing parent and element classes between similar
    categories. For example, since polynomial rings belong to a join
    category and since the underlying implementation is the same for
    all finite fields, we have::

        sage: GF(3)['x'].category()
        Join of Category of euclidean domains and Category of commutative algebras over Finite Field of size 3
        sage: type(GF(3)['x']) is type(GF(5)['z'])
        True
    """

    def __init__(self, super_categories, **kwds):
        """
        Initializes this JoinCategory

        INPUT:

        - super_categories -- Categories to join.  This category will
          consist of objects and morphisms that lie in all of these
          categories.

        - name -- An optional name for this category.

        TESTS::

            sage: from sage.categories.category import JoinCategory
            sage: C = JoinCategory((Groups(), CommutativeAdditiveMonoids())); C
            Join of Category of groups and Category of commutative additive monoids
            sage: TestSuite(C).run()

        """
        assert(len(super_categories) >= 2)
        assert(all(not isinstance(category, JoinCategory) for category in super_categories))
        # Use __super_categories to not overwrite the lazy attribute Category._super_categories
        # Maybe this would not be needed if the flattening/sorting is does consistently?
        self.__super_categories = list(super_categories)
        if kwds.has_key('name'):
            Category.__init__(self, kwds['name'])
        else:
            Category.__init__(self)

    def _make_named_class_key(self, name):
        r"""
        Return what the element/parent/... classes depend on.

        Since :trac:`11935`, the element/parent classes of a join
        category over base only depend on the element/parent class of
        its super categories.

        .. SEEALSO::

            - :meth:`CategoryWithParameters`
            - :meth:`CategoryWithParameters._make_named_class_key`

        EXAMPLES::

            sage: Modules(ZZ)._make_named_class_key('element_class')
            Category of euclidean domains
            sage: Modules(QQ)._make_named_class_key('parent_class')
            Category of quotient fields
            sage: Schemes(Spec(ZZ))._make_named_class_key('parent_class')
            Category of schemes
            sage: ModularAbelianVarieties(QQ)._make_named_class_key('parent_class')
            Category of quotient fields
        """
        return tuple(getattr(cat, name) for cat in self._super_categories)

    def super_categories(self):
        """
        Returns the immediate super categories, as per :meth:`Category.super_categories`.

        EXAMPLES::

            sage: from sage.categories.category import JoinCategory
            sage: JoinCategory((Semigroups(), FiniteEnumeratedSets())).super_categories()
            [Category of semigroups, Category of finite enumerated sets]
        """
        return self.__super_categories

    def _subcategory_hook_(self, category):
        """
        Returns whether ``category`` is a subcategory of this join category

        INPUT:

        - ``category`` -- a category.

        .. note::

            ``category`` is a sub-category of this join category if
            and only if it is a sub-category of all super categories
            of this join category.

        EXAMPLE::

            sage: QQ['x'].category().is_subcategory(Category.join([Rings(), VectorSpaces(QQ)]))  # indirect doctest
            True
        """
        return all(category.is_subcategory(X) for X in self._super_categories)

    def is_subcategory(self, C):
        """
        Check whether this join category is subcategory of another
        category ``C``.

        EXAMPLES::

            sage: Category.join([Rings(),Modules(QQ)]).is_subcategory(Category.join([Rngs(),Bimodules(QQ,QQ)]))
            True
        """
        if C is self:
            return True
        hook = C._subcategory_hook_(self)
        if hook is Unknown:
            return any(X.is_subcategory(C) for X in self._super_categories)
        return hook

    def _with_axiom(self, axiom):
        """
        Return the category obtained by adding an axiom to ``self``.

        .. NOTE::

            This is just an optimization of
            :meth:`Category._with_axiom`; it's not necessarily
            actually useful.

        EXAMPLES::

            sage: C = Category.join([Monoids(), Posets()])
            sage: C._with_axioms(["Finite"])
            Join of Category of finite monoids and Category of finite posets

        TESTS::

        Check that axiom categories for a join are reconstructed from
        the base categories::

            sage: C = Category.join([Monoids(), Magmas().Commutative()])
            sage: C._with_axioms(["Finite"])
            Category of finite commutative monoids

        This helps guaranteeing commutativity of taking axioms::

            sage: Monoids().Finite().Commutative() is Monoids().Commutative().Finite()
            True
        """
        return Category.join([cat._with_axiom(axiom) for cat in self.super_categories()])

    @cached_method
    def _without_axiom(self, axiom):
        """
        Return this category with axiom ``axiom`` removed.

        OUTPUT: a category ``C`` which does not have axiom ``axiom``
        and such that either ``C`` is ``self``, or adding back all the
        axioms of ``self`` gives back ``self``.

        .. SEEALSO:: :meth:`Category._without_axiom`

        .. WARNING:: This is not guaranteed to be robust.

        EXAMPLES::

            sage: C = Posets() & FiniteEnumeratedSets() & Sets().Facade(); C
            Join of Category of finite posets and Category of finite enumerated sets and Category of facade sets
            sage: C._without_axiom("Facade")
            Join of Category of finite posets and Category of finite enumerated sets

            sage: C = Sets().Finite().Facade()
            sage: type(C)
            <class 'sage.categories.category.JoinCategory_with_category'>
            sage: C._without_axiom("Facade")
            Category of finite sets
        """
        result = Category.join(C._without_axiom(axiom) for C in self.super_categories())
        assert axiom not in result.axioms()
        assert result._with_axioms(self.axioms()) is self
        return result

    def _without_axioms(self, named=False):
        """
        When adjoining axioms to a category, one often gets a join
        categories; this methods tries to recover the original
        category from this join category.

        INPUT:

        - ``named`` -- a boolean (default: False)

        See :meth:`Category._without_axioms` for the description
        of the ``named`` parameter.

        EXAMPLES::

            sage: C = Category.join([Monoids(), Posets()]).Finite()
            sage: C._repr_(as_join=True)
            'Join of Category of finite monoids and Category of finite posets'
            sage: C._without_axioms()
            Traceback (most recent call last):
            ...
            ValueError: This join category isn't built by adding axioms to a single category
            sage: C = Monoids().Commutative()
            sage: C._repr_(as_join=True)
            'Join of Category of monoids and Category of commutative magmas'
            sage: C._without_axioms()
            Category of magmas
            sage: C._without_axioms(named=True)
            Category of monoids

        TESTS:

        ``C`` is in fact a join category::

            sage: from sage.categories.category import JoinCategory
            sage: isinstance(C, JoinCategory)
            True
        """
        axioms = self.axioms()
        for category in self.super_categories():
            if category._with_axioms(axioms) is self:
                return category._without_axioms(named=named)
        raise ValueError, "This join category isn't built by adding axioms to a single category"

    def _cmp_key(self):
        """
        Returns a comparison key for ``self``

        See :meth:`Category._cmp_key` for the specifications.

        EXAMPLES:

        This raises an error since _cmp_key should not be called on
        join categories::

            sage: (Magmas() & CommutativeAdditiveSemigroups())._cmp_key()
            Traceback (most recent call last):
            ...
            ValueError: _cmp_key should not be called on join categories
        """
        raise ValueError, "_cmp_key should not be called on join categories"

    def _repr_object_names(self):
        """
        Return the name of the objects of this category.

        .. SEEALSO:: :meth:`Category._repr_object_names`, :meth:`_repr_`, :meth:`_without_axioms`

        EXAMPLES::

            sage: Groups().Finite().Commutative()._repr_(as_join=True)
            'Join of Category of finite groups and Category of commutative magmas'
            sage: Groups().Finite().Commutative()._repr_object_names()
            'finite commutative groups'

        This uses :meth:`._without_axioms` which may fail if this
        category is not obtained by adjoining axioms to some super
        categories::

<<<<<<< HEAD

=======
>>>>>>> bdefe0da
            sage: Category.join((Groups(), CommutativeAdditiveMonoids()))._repr_object_names()
            Traceback (most recent call last):
            ...
            ValueError: This join category isn't built by adding axioms to a single category
        """
        from sage.categories.category_with_axiom import CategoryWithAxiom
        return CategoryWithAxiom._repr_object_names_static(self._without_axioms(named=True), self.axioms())

    def _repr_(self, as_join = False):
        """
        Print representation.

        INPUT:

        - ``as_join`` -- a boolean (default: False)

        EXAMPLES::

            sage: Category.join((Groups(), CommutativeAdditiveMonoids())) #indirect doctest
            Join of Category of groups and Category of commutative additive monoids

        By default, when a join category is built from category by
        adjoining axioms, a nice name is printed out::

            sage: Groups().Facade().Finite()
            Category of facade finite groups

        But this is in fact really a join category::

            sage: Groups().Facade().Finite()._repr_(as_join = True)
            'Join of Category of finite groups and Category of facade sets'

        The rationale is to make it more readable, and hide the
        technical details of how this category is constructed
        internally, especially since this construction is likely to
        change over time when new axiom categories are implemented.

        This join category may possibly be obtained by adding axioms
        to different categories; so the result is not guaranteed to be
        unique; when this is not the case the first found is used.

        .. SEEALSO:: :meth:`Category._repr_`, :meth:`_repr_object_names`

        TESTS::

            sage: Category.join((Sets().Facade(), Groups()))
            Category of facade groups
        """
        if not as_join:
            try:
                return super(JoinCategory, self)._repr_()
            except ValueError:
                pass
        return "Join of %s"%(" and ".join(str(cat) for cat in self._super_categories))<|MERGE_RESOLUTION|>--- conflicted
+++ resolved
@@ -102,7 +102,6 @@
 from sage.misc.cachefunc import cached_method, cached_function
 from sage.misc.c3_controlled import C3_sorted_merge, category_sort_key, _cmp_key, _cmp_key_named
 from sage.misc.unknown import Unknown
-from sage.misc.weak_dict import WeakValueDictionary
 
 from sage.structure.sage_object import SageObject
 from sage.structure.unique_representation import UniqueRepresentation
@@ -168,12 +167,8 @@
 
     - ``Groups()``: the category of groups
     - ``EuclideanDomains()``: the category of euclidean rings
-<<<<<<< HEAD
-    - ``VectorSpaces(QQ)``: the category of vector spaces over the field of rational
-=======
     - ``VectorSpaces(QQ)``: the category of vector spaces over the field of
       rationals
->>>>>>> bdefe0da
 
     See :mod:`sage.categories.primer` for an introduction to
     categories in Sage, their relevance, purpose and usage. The
@@ -186,11 +181,7 @@
     hand, ``EuclideanDomains()`` is the single instance of the class
     :class:`EuclideanDomains`.
 
-<<<<<<< HEAD
-    Recall that an algebraic structure (say the ring `QQ[x]`) is
-=======
     Recall that an algebraic structure (say, the ring `\QQ[x]`) is
->>>>>>> bdefe0da
     modelled in Sage by an object which is called a parent. This
     object belongs to certain categories (here ``EuclideanDomains()`` and
     ``Algebras()``). The elements of the ring are themselves objects.
@@ -199,14 +190,9 @@
 
     - Operations on the category itself (what is its super categories?
       its category of morphisms? its dual category?)
-<<<<<<< HEAD
-    - Generic operations on parents in this category, like the ring `QQ[x]`
-    - Generic operations on elements of this ring (Euclid algorithm for computing gcds)
-=======
     - Generic operations on parents in this category, like the ring `\QQ[x]`
     - Generic operations on elements of this ring (e. g., the Euclidean
       algorithm for computing gcds)
->>>>>>> bdefe0da
 
     This is achieved as follows::
 
@@ -1084,19 +1070,11 @@
     def _test_category(self, **options):
         r"""
         Run generic tests on this category
-<<<<<<< HEAD
 
         .. SEEALSO:: :class:`TestSuite`.
 
         EXAMPLES::
 
-=======
-
-        .. SEEALSO:: :class:`TestSuite`.
-
-        EXAMPLES::
-
->>>>>>> bdefe0da
             sage: Sets()._test_category()
 
         Let us now write a couple broken categories::
@@ -2925,10 +2903,6 @@
         category is not obtained by adjoining axioms to some super
         categories::
 
-<<<<<<< HEAD
-
-=======
->>>>>>> bdefe0da
             sage: Category.join((Groups(), CommutativeAdditiveMonoids()))._repr_object_names()
             Traceback (most recent call last):
             ...
