--- conflicted
+++ resolved
@@ -24,7 +24,6 @@
 from sage.categories.tensor import TensorProductsCategory
 from sage.combinat.subset import Subsets
 from sage.graphs.dot2tex_utils import have_dot2tex
-from sage.combinat.subset import Subsets
 
 class RegularCrystals(Category_singleton):
     r"""
@@ -125,7 +124,6 @@
         """
         return None
 
-<<<<<<< HEAD
     class MorphismMethods:
         def is_isomorphism(self):
             """
@@ -157,44 +155,6 @@
             return (self.is_strict()
                     and self.domain().number_of_connected_components() ==
                         self.codomain().number_of_connected_components())
-=======
-    class HomCategory(HomCategory):
-        """
-        The category of homomorphisms sets `Hom(X,Y)` for a regular crystal `X`
-        and an arbitrary crystal `Y`.
-        """
-        class ElementMethods:
-            def is_isomorphism(self):
-                """
-                Check if ``self`` is a crystal isomorphism, which is true
-                if and only if this is a strict embedding with the same number
-                of connected components.
-
-                EXAMPLES::
-
-                    sage: La = RootSystem(['A',2,1]).weight_space().fundamental_weights()
-                    sage: B = crystals.LSPaths(La[0])
-                    sage: La = RootSystem(['A',2,1]).weight_lattice().fundamental_weights()
-                    sage: C = crystals.GeneralizedYoungWalls(2, La[0])
-                    sage: H = Hom(B, C)
-                    sage: from sage.categories.highest_weight_crystals import HighestWeightCrystalMorphism
-                    sage: class Psi(HighestWeightCrystalMorphism):
-                    ....:     def is_strict(self):
-                    ....:         return True
-                    sage: psi = Psi(H, C.module_generators)
-                    sage: psi
-                    ['A', 2, 1] Crystal morphism:
-                      From: The crystal of LS paths of type ['A', 2, 1] and weight Lambda[0]
-                      To:   Highest weight crystal of generalized Young walls of Cartan type ['A', 2, 1]
-                             and highest weight Lambda[0]
-                      Defn: (Lambda[0],) |--> []
-                    sage: psi.is_isomorphism()
-                    True
-                """
-                return self.is_strict() \
-                        and self.domain().number_of_connected_components() == \
-                            self.codomain().number_of_connected_components()
->>>>>>> e51b5bb4
 
     class ParentMethods:
 
