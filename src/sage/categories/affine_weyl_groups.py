--- conflicted
+++ resolved
@@ -13,10 +13,7 @@
 from sage.categories.weyl_groups import WeylGroups
 from sage.categories.finite_enumerated_sets import FiniteEnumeratedSets
 
-<<<<<<< HEAD
-=======
-
->>>>>>> 3ce94e61
+
 
 class AffineWeylGroups(Category_singleton):
     """
