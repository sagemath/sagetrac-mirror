r"""
Commutative additive monoids
"""
#*****************************************************************************
#  Copyright (C) 2008 Teresa Gomez-Diaz (CNRS) <Teresa.Gomez-Diaz@univ-mlv.fr>
#                2008-2009 Nicolas M. Thiery <nthiery at users.sf.net>
#
#  Distributed under the terms of the GNU General Public License (GPL)
#                  http://www.gnu.org/licenses/
#******************************************************************************

from sage.categories.category_with_axiom import CategoryWithAxiom
from sage.categories.additive_monoids import AdditiveMonoids

class CommutativeAdditiveMonoids(CategoryWithAxiom):
    """
    The category of commutative additive monoids, that is abelian
    additive semigroups with a unit

    EXAMPLES::

        sage: C = CommutativeAdditiveMonoids(); C
        Category of commutative additive monoids
        sage: C.super_categories()
        [Category of additive monoids, Category of commutative additive semigroups]
        sage: sorted(C.axioms())
        ['AdditiveAssociative', 'AdditiveCommutative', 'AdditiveUnital']
        sage: C is AdditiveMagmas().AdditiveAssociative().AdditiveCommutative().AdditiveUnital()
        True

    .. NOTE::

        This category is currently empty and only serves as a place
        holder to make ``C.example()`` work.

    TESTS::

        sage: TestSuite(CommutativeAdditiveMonoids()).run()
    """
<<<<<<< HEAD
    _base_category_class_and_axiom = [AdditiveMonoids, "AdditiveCommutative"]
=======
    _base_category_class_and_axiom = (AdditiveMonoids, "AdditiveCommutative")
>>>>>>> f1b6804c
<|MERGE_RESOLUTION|>--- conflicted
+++ resolved
@@ -37,8 +37,4 @@
 
         sage: TestSuite(CommutativeAdditiveMonoids()).run()
     """
-<<<<<<< HEAD
-    _base_category_class_and_axiom = [AdditiveMonoids, "AdditiveCommutative"]
-=======
-    _base_category_class_and_axiom = (AdditiveMonoids, "AdditiveCommutative")
->>>>>>> f1b6804c
+    _base_category_class_and_axiom = (AdditiveMonoids, "AdditiveCommutative")