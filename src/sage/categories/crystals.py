--- conflicted
+++ resolved
@@ -957,7 +957,6 @@
             G = self.digraph(**options)
             return G.plot3d()
 
-<<<<<<< HEAD
         def direct_sum(self, X):
             """
             Return the direct sum of ``self`` with ``X``.
@@ -1043,6 +1042,8 @@
 
             EXAMPLES::
 
+                sage: C = crystals.Letters(['A', 3])
+
                 sage: B = crystals.Tableaux(['A',2], shape=[2,1])
                 sage: C = crystals.Letters(['A',2])
                 sage: T = crystals.TensorProduct(B,C)
@@ -1052,7 +1053,7 @@
                 False
             """
             return self.number_of_connected_components() == 1
-=======
+
         def tensor(self, *crystals, **options):
             """
             Return the tensor product of ``self`` with the crystals ``B``.
@@ -1080,7 +1081,6 @@
             """
             from sage.combinat.crystals.tensor_product import TensorProductOfCrystals
             return TensorProductOfCrystals(self, *crystals, **options)
->>>>>>> d67b51d6
 
     class ElementMethods:
 
