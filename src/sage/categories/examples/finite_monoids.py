"""
Examples of finite monoids
"""
#*****************************************************************************
#  Copyright (C) 2008-2009 Nicolas M. Thiery <nthiery at users.sf.net>
#
#  Distributed under the terms of the GNU General Public License (GPL)
#                  http://www.gnu.org/licenses/
#******************************************************************************

from sage.misc.cachefunc import cached_method
from sage.sets.family import Family
from sage.structure.parent import Parent
from sage.structure.unique_representation import UniqueRepresentation
from sage.structure.element_wrapper import ElementWrapper
from sage.categories.all import Monoids
from sage.rings.integer import Integer
from sage.rings.integer_ring import ZZ

class IntegerModMonoid(UniqueRepresentation, Parent):
    r"""
    An example of a finite monoid: the integers mod `n`

    This class illustrates a minimal implementation of a finite monoid.

    EXAMPLES::

        sage: S = FiniteMonoids().example(); S
        An example of a finite multiplicative monoid: the integers modulo 12

        sage: S.category()
        Category of finitely generated finite monoids

    We conclude by running systematic tests on this monoid::

        sage: TestSuite(S).run(verbose = True)
        running ._test_an_element() . . . pass
        running ._test_associativity() . . . pass
        running ._test_category() . . . pass
        running ._test_elements() . . .
          Running the test suite of self.an_element()
          running ._test_category() . . . pass
          running ._test_eq() . . . pass
          running ._test_not_implemented_methods() . . . pass
          running ._test_pickling() . . . pass
          pass
        running ._test_elements_eq_reflexive() . . . pass
        running ._test_elements_eq_symmetric() . . . pass
        running ._test_elements_eq_transitive() . . . pass
        running ._test_elements_neq() . . . pass
        running ._test_enumerated_set_contains() . . . pass
        running ._test_enumerated_set_iter_cardinality() . . . pass
        running ._test_enumerated_set_iter_list() . . . pass
        running ._test_eq() . . . pass
        running ._test_not_implemented_methods() . . . pass
        running ._test_one() . . . pass
        running ._test_pickling() . . . pass
        running ._test_prod() . . . pass
        running ._test_some_elements() . . . pass
    """

    def __init__(self, n = 12):
        r"""
        EXAMPLES::

            sage: M = FiniteMonoids().example(6); M
            An example of a finite multiplicative monoid: the integers modulo 6

        TESTS::

            sage: TestSuite(M).run()

        """
        self.n = n
<<<<<<< HEAD
        Parent.__init__(self, category = Monoids().Finite())
=======
        Parent.__init__(self, category = Monoids().Finite().FinitelyGenerated())
>>>>>>> ef01ef02

    def _repr_(self):
        r"""
        TESTS::

            sage: M = FiniteMonoids().example()
            sage: M._repr_()
            'An example of a finite multiplicative monoid: the integers modulo 12'
        """
        return "An example of a finite multiplicative monoid: the integers modulo %s"%self.n

    def semigroup_generators(self):
        r"""

        Returns a set of generators for ``self``, as per
        :meth:`Semigroups.ParentMethods.semigroup_generators`.
        Currently this returns all integers mod `n`, which is of
        course far from optimal!

        EXAMPLES::

            sage: M = FiniteMonoids().example()
            sage: M.semigroup_generators()
            Family (0, 1, 2, 3, 4, 5, 6, 7, 8, 9, 10, 11)
        """
        return Family(tuple(self(ZZ(i)) for i in range(self.n)))

    @cached_method
    def one(self):
        r"""
        Return the one of the monoid, as per :meth:`Monoids.ParentMethods.one`.

        EXAMPLES::

            sage: M = FiniteMonoids().example()
            sage: M.one()
            1

        """
        return self(ZZ.one())

    def product(self, x, y):
        r"""
        Return the product of two elements `x` and `y` of the monoid, as
        per :meth:`Semigroups.ParentMethods.product`.

        EXAMPLES::

            sage: M = FiniteMonoids().example()
            sage: M.product(M(3), M(5))
            3
        """
        return self((x.value * y.value) % self.n)

    def an_element(self):
        r"""
        Returns an element of the monoid, as per :meth:`Sets.ParentMethods.an_element`.

        EXAMPLES::

            sage: M = FiniteMonoids().example()
            sage: M.an_element()
            6
        """
        return self(ZZ(42) % self.n)

    class Element (ElementWrapper):
        wrapped_class = Integer

Example = IntegerModMonoid<|MERGE_RESOLUTION|>--- conflicted
+++ resolved
@@ -72,11 +72,7 @@
 
         """
         self.n = n
-<<<<<<< HEAD
-        Parent.__init__(self, category = Monoids().Finite())
-=======
         Parent.__init__(self, category = Monoids().Finite().FinitelyGenerated())
->>>>>>> ef01ef02
 
     def _repr_(self):
         r"""
