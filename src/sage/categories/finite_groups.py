r"""
FiniteGroups
"""
#*****************************************************************************
#  Copyright (C) 2010-2013 Nicolas M. Thiery <nthiery at users.sf.net>
#
#  Distributed under the terms of the GNU General Public License (GPL)
#                  http://www.gnu.org/licenses/
#******************************************************************************

from sage.categories.category_with_axiom import CategoryWithAxiom
from sage.categories.algebra_functor import AlgebrasCategory

class FiniteGroups(CategoryWithAxiom):
    r"""
    The category of finite (multiplicative) groups.

    EXAMPLES::

        sage: C = FiniteGroups(); C
        Category of finite groups
        sage: C.super_categories()
        [Category of finite monoids, Category of groups]
        sage: C.example()
        General Linear Group of degree 2 over Finite Field of size 3

    TESTS::

        sage: TestSuite(C).run()
    """

    def example(self):
        """
        Return an example of finite group, as per
        :meth:`Category.example`.

        EXAMPLES::

            sage: G = FiniteGroups().example(); G
            General Linear Group of degree 2 over Finite Field of size 3
        """
        from sage.groups.matrix_gps.linear import GL
        return GL(2,3)

    class ParentMethods:

        def semigroup_generators(self):
            """
            Returns semigroup generators for self.

            For finite groups, the group generators are also semigroup
            generators. Hence, this default implementation calls
            :meth:`~sage.categories.groups.Groups.ParentMethods.group_generators`.

            EXAMPLES::

                sage: A = AlternatingGroup(4)
                sage: A.semigroup_generators()
                Family ((2,3,4), (1,2,3))
            """
            return self.group_generators()

        def monoid_generators(self):
            """
            Return monoid generators for ``self``.

            For finite groups, the group generators are also monoid
            generators. Hence, this default implementation calls
            :meth:`~sage.categories.groups.Groups.ParentMethods.group_generators`.

            EXAMPLES::

                sage: A = AlternatingGroup(4)
                sage: A.monoid_generators()
                Family ((2,3,4), (1,2,3))
            """
            return self.group_generators()

        def cardinality(self):
            """
            Returns the cardinality of ``self``, as per
            :meth:`EnumeratedSets.ParentMethods.cardinality`.

            This default implementation calls :meth:`.order` if
            available, and otherwise resorts to
            :meth:`._cardinality_from_iterator`. This is for backward
            compatibility only. Finite groups should override this
            method instead of :meth:`.order`.

            EXAMPLES:

            We need to use a finite group which uses this default
            implementation of cardinality::

                sage: R.<x> = PolynomialRing(QQ)
                sage: f = x^4 - 17*x^3 - 2*x + 1
                sage: G = f.galois_group(pari_group=True); G
                PARI group [24, -1, 5, "S4"] of degree 4
                sage: G.cardinality.__module__
                'sage.categories.finite_groups'
                sage: G.cardinality()
                24
            """
            try:
                o = self.order
            except AttributeError:
                return self._cardinality_from_iterator()
            else:
                return o()

        def some_elements(self):
            """
            Return some elements of ``self``.

            EXAMPLES::

                sage: A = AlternatingGroup(4)
                sage: A.some_elements()
                [(2,3,4), (1,2,3)]
            """
            return self.gens()

        # TODO: merge with that of finite semigroups
        def cayley_graph_disabled(self, connecting_set=None):
            """

            AUTHORS:

            - Bobby Moretti (2007-08-10)

            - Robert Miller (2008-05-01): editing
            """
            if connecting_set is None:
                connecting_set = self.gens()
            else:
                for g in connecting_set:
                    if not g in self:
                        raise RuntimeError("Each element of the connecting set must be in the group!")
                connecting_set = [self(g) for g in connecting_set]
            from sage.graphs.all import DiGraph
            arrows = {}
            for x in self:
                arrows[x] = {}
                for g in connecting_set:
                    xg = x*g # cache the multiplication
                    if not xg == x:
                        arrows[x][xg] = g

            return DiGraph(arrows, implementation='networkx')

        def conjugacy_classes(self):
            r"""
            Return a list with all the conjugacy classes of the group.

            This will eventually be a fall-back method for groups not defined
            over GAP. Right now just raises a ``NotImplementedError``, until
            we include a non-GAP way of listing the conjugacy classes
            representatives.

            EXAMPLES::

                sage: from sage.groups.group import FiniteGroup
                sage: G = FiniteGroup()
                sage: G.conjugacy_classes()
                Traceback (most recent call last):
                ...
                NotImplementedError: Listing the conjugacy classes for
                group <type 'sage.groups.group.FiniteGroup'> is not implemented
            """
            raise NotImplementedError("Listing the conjugacy classes for group %s is not implemented"%self)

        def conjugacy_classes_representatives(self):
            r"""
            Return a list of the conjugacy classes representatives of the group.

            EXAMPLES::

                sage: G = SymmetricGroup(3)
                sage: G.conjugacy_classes_representatives()
                [(), (1,2), (1,2,3)]
           """
            return [C.representative() for C in self.conjugacy_classes()]

    class ElementMethods:
<<<<<<< HEAD
        def conjugacy_class(self):
            r"""
            Return the conjugacy class of ``self``.

            EXAMPLES::

                sage: H = MatrixGroup([matrix(GF(5),2,[1,2, -1, 1]), matrix(GF(5),2, [1,1, 0,1])])
                sage: h = H(matrix(GF(5),2,[1,2, -1, 1]))
                sage: h.conjugacy_class()
                Conjugacy class of [1 2]
                [4 1] in Matrix group over Finite Field of size 5 with 2 generators (
                [1 2]  [1 1]
                [4 1], [0 1]
                )
            """
            return self.parent().conjugacy_class(self)

    class Algebras(AlgebrasCategory):

        def extra_super_categories(self):
            r"""
            Implement Maschke's theorem.

            In characteristic 0 all finite group algebras are semisimple.

            EXAMPLES::

                sage: FiniteGroups().Algebras(QQ).is_subcategory(SemisimpleAlgebras(QQ))
                True
                sage: FiniteGroups().Algebras(FiniteField(7)).is_subcategory(SemisimpleAlgebras(QQ))
                False
                sage: FiniteGroups().Algebras(ZZ).is_subcategory(SemisimpleAlgebras(ZZ))
                False
                sage: FiniteGroups().Algebras(Fields()).is_subcategory(SemisimpleAlgebras(Fields()))
                False
            """
            from sage.categories.semisimple_algebras import SemisimpleAlgebras
            from sage.categories.fields import Fields
            K = self.base_ring()
            if (K in Fields) and K.characteristic() == 0:
                return [SemisimpleAlgebras(self.base_ring())]
            else:
                return []
=======
        pass
>>>>>>> 87cd8cad
<|MERGE_RESOLUTION|>--- conflicted
+++ resolved
@@ -182,23 +182,7 @@
             return [C.representative() for C in self.conjugacy_classes()]
 
     class ElementMethods:
-<<<<<<< HEAD
-        def conjugacy_class(self):
-            r"""
-            Return the conjugacy class of ``self``.
-
-            EXAMPLES::
-
-                sage: H = MatrixGroup([matrix(GF(5),2,[1,2, -1, 1]), matrix(GF(5),2, [1,1, 0,1])])
-                sage: h = H(matrix(GF(5),2,[1,2, -1, 1]))
-                sage: h.conjugacy_class()
-                Conjugacy class of [1 2]
-                [4 1] in Matrix group over Finite Field of size 5 with 2 generators (
-                [1 2]  [1 1]
-                [4 1], [0 1]
-                )
-            """
-            return self.parent().conjugacy_class(self)
+        pass
 
     class Algebras(AlgebrasCategory):
 
@@ -225,7 +209,4 @@
             if (K in Fields) and K.characteristic() == 0:
                 return [SemisimpleAlgebras(self.base_ring())]
             else:
-                return []
-=======
-        pass
->>>>>>> 87cd8cad
+                return []