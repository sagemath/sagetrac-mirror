r"""
Schemes
"""
#*****************************************************************************
#  Copyright (C) 2005      David Kohel <kohel@maths.usyd.edu>
#                          William Stein <wstein@math.ucsd.edu>
#                2008-2012 Nicolas M. Thiery <nthiery at users.sf.net>
#
#  Distributed under the terms of the GNU General Public License (GPL)
#                  http://www.gnu.org/licenses/
#******************************************************************************

from sage.categories.category import Category, HomCategory
from sage.categories.category_types import Category_over_base
from sets_cat import Sets

class Schemes(Category):
    """
    The category of all schemes.

    EXAMPLES::

        sage: Schemes()
        Category of schemes

    ``Schemes`` can also be used to construct the category of schemes
    over a given base::

        sage: Schemes(Spec(ZZ))
        Category of schemes over Integer Ring

        sage: Schemes(ZZ)
        Category of schemes over Integer Ring

    .. TODO::

        Make ``Schemes()`` a singleton category (and remove
        :class:`Schemes` from the workaround in
        :meth:`.category_types.Category_over_base._test_category_over_bases`).

        This is currently incompatible with the dispatching below.

    TESTS::

        sage: TestSuite(Schemes()).run()
    """

    @staticmethod
    def __classcall_private__(cls, X = None):
        """
<<<<<<< HEAD
        Implements the dispatching Schemes(ZZ) -> Schemes_over_base
=======
        Implement the dispatching ``Schemes(ZZ)`` -> ``Schemes_over_base``.
>>>>>>> 0d551b01

        EXAMPLES::

            sage: Schemes()
            Category of schemes

            sage: Schemes(Spec(ZZ))
            Category of schemes over Integer Ring

            sage: Schemes(ZZ)
            Category of schemes over Integer Ring
        """
        if X is not None:
            from sage.schemes.generic.scheme import is_Scheme
            if not is_Scheme(X):
                X = Schemes()(X)
            return Schemes_over_base(X)
        else:
            return super(Schemes, cls).__classcall__(cls)

    def super_categories(self):
        """
        EXAMPLES::

            sage: Schemes().super_categories()
            [Category of sets]
        """
        return [Sets()]

    def _call_(self, x):
        """
        Construct a scheme from the data in ``x``

        EXAMPLES:

        Let us first construct the category of schemes::

            sage: S = Schemes(); S
            Category of schemes

        We create a scheme from a ring::

            sage: X = S(ZZ); X                  # indirect doctest
            Spectrum of Integer Ring

        We create a scheme from a scheme (do nothing)::

            sage: S(X)
            Spectrum of Integer Ring

        We create a scheme morphism from a ring homomorphism.x::

            sage: phi = ZZ.hom(QQ); phi
            Ring Coercion morphism:
              From: Integer Ring
              To:   Rational Field
            sage: f = S(phi); f                 # indirect doctest
            Affine Scheme morphism:
              From: Spectrum of Rational Field
              To:   Spectrum of Integer Ring
              Defn: Ring Coercion morphism:
                      From: Integer Ring
                      To:   Rational Field

            sage: f.domain()
            Spectrum of Rational Field
            sage: f.codomain()
            Spectrum of Integer Ring
            sage: S(f)                          # indirect doctest
            Affine Scheme morphism:
              From: Spectrum of Rational Field
              To:   Spectrum of Integer Ring
              Defn: Ring Coercion morphism:
                      From: Integer Ring
                      To:   Rational Field

        """
        from sage.schemes.generic.scheme import is_Scheme
        if is_Scheme(x):
            return x
        from sage.schemes.generic.morphism import is_SchemeMorphism
        if is_SchemeMorphism(x):
            return x
        from sage.rings.morphism import is_RingHomomorphism
        from sage.rings.commutative_ring import is_CommutativeRing
        from sage.schemes.generic.spec import Spec
        if is_CommutativeRing(x):
            return Spec(x)
        elif is_RingHomomorphism(x):
            A = Spec(x.codomain())
            return A.hom(x)
        else:
            raise TypeError("No way to create an object or morphism in %s from %s"%(self, x))


    class HomCategory(HomCategory):
        def extra_super_categories(self):
            """
            EXAMPLES::

                sage: Schemes().hom_category().extra_super_categories()
                []
                sage: Schemes().hom_category().super_categories()
                [Category of hom sets in Category of sets]

            FIXME: what category structure is there on Homsets of schemes?
            The result above is wrong, and should be fixed during the next
            homsets overhaul.
            """
            return []



#############################################################
# Schemes over a given base scheme.
#############################################################
class Schemes_over_base(Category_over_base):
    """
    The category of schemes over a given base scheme.

    EXAMPLES::

        sage: Schemes(Spec(ZZ))
        Category of schemes over Integer Ring

    TESTS::

        sage: C = Schemes(ZZ)
        sage: TestSuite(C).run()
    """

    def base_scheme(self):
        """
        EXAMPLES::

            sage: Schemes(Spec(ZZ)).base_scheme()
            Spectrum of Integer Ring
        """
        return self.base()

    def super_categories(self):
        """
        EXAMPLES::

            sage: Schemes(Spec(ZZ)).super_categories()
            [Category of schemes]
        """
        return [Schemes()]

    def _repr_object_names(self):
        """
        EXAMPLES::

            sage: Schemes(Spec(ZZ)) # indirect doctest
            Category of schemes over Integer Ring
        """
        # To work around the name of the class (schemes_over_base)
        from sage.schemes.generic.spec import is_Spec
        if is_Spec(self.base_scheme()):
            return "schemes over %s" % self.base_scheme().coordinate_ring()
        else:
            return "schemes over %s" % self.base_scheme()<|MERGE_RESOLUTION|>--- conflicted
+++ resolved
@@ -48,11 +48,7 @@
     @staticmethod
     def __classcall_private__(cls, X = None):
         """
-<<<<<<< HEAD
-        Implements the dispatching Schemes(ZZ) -> Schemes_over_base
-=======
         Implement the dispatching ``Schemes(ZZ)`` -> ``Schemes_over_base``.
->>>>>>> 0d551b01
 
         EXAMPLES::
 
