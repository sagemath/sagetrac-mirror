r"""
Associative algebras
"""
#*****************************************************************************
#  Copyright (C) 2011 Nicolas M. Thiery <nthiery at users.sf.net>
#
#  Distributed under the terms of the GNU General Public License (GPL)
#                  http://www.gnu.org/licenses/
#******************************************************************************

from sage.misc.lazy_import import LazyImport
from sage.categories.axioms.factory import axioms
from sage.categories.category_with_axiom import CategoryWithAxiom_over_base_ring
from sage.categories.magmas import Magmas
from sage.categories.magmatic_algebras import MagmaticAlgebras

class AssociativeAlgebras(CategoryWithAxiom_over_base_ring):
    """
    The category of associative algebras over a given base ring.

    An associative algebra over a ring `R` is a module over `R` which
    is also a not necessarily unital ring.

    .. WARNING::

        Until :trac:`15043` is implemented, :class:`Algebras` is the
        category of associative unital algebras; thus, unlike the name
        suggests, :class:`AssociativeAlgebras` is not a subcategory of
        :class:`Algebras` but of
        :class:`~.magmatic_algebras.MagmaticAlgebras`.


    EXAMPLES::

        sage: from sage.categories.associative_algebras import AssociativeAlgebras
        sage: C = AssociativeAlgebras(ZZ); C
        Category of associative algebras over Integer Ring

    TESTS::

        sage: from sage.categories.magmatic_algebras import MagmaticAlgebras
        sage: C is MagmaticAlgebras(ZZ).Associative()
        True
        sage: TestSuite(C).run()
    """
<<<<<<< HEAD
    _base_category_class_and_axiom = [MagmaticAlgebras, axioms.Associative()]
=======
    _base_category_class_and_axiom = (MagmaticAlgebras, "Associative")
>>>>>>> 08d863b1

    class ElementMethods:

        """
        Magmas.Element.__mul__ is preferable to Modules.Element.__mul__
        since the later does not handle products of two elements of ``self``.

        TESTS::

            sage: A = AlgebrasWithBasis(QQ).example()
            sage: a = A.an_element()
            sage: a
            B[word: ] + 2*B[word: a] + 3*B[word: b]
            sage: a.__mul__(a)
            B[word: ] + 4*B[word: a] + 4*B[word: aa] + 6*B[word: ab] + 6*B[word: b] + 6*B[word: ba] + 9*B[word: bb]
        """
        __mul__ = Magmas.ElementMethods.__mul__.im_func

#        __imul__ = __mul__


    Unital = LazyImport('sage.categories.algebras', 'Algebras', 'Unital', at_startup=True)<|MERGE_RESOLUTION|>--- conflicted
+++ resolved
@@ -43,11 +43,7 @@
         True
         sage: TestSuite(C).run()
     """
-<<<<<<< HEAD
-    _base_category_class_and_axiom = [MagmaticAlgebras, axioms.Associative()]
-=======
-    _base_category_class_and_axiom = (MagmaticAlgebras, "Associative")
->>>>>>> 08d863b1
+    _base_category_class_and_axiom = (MagmaticAlgebras, axioms.Associative())
 
     class ElementMethods:
 
