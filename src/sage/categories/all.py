--- conflicted
+++ resolved
@@ -2,10 +2,6 @@
 
 from category_types import(
                         Elements,
-<<<<<<< HEAD
-                        SimplicialComplexes,
-=======
->>>>>>> 74021ec9
                         ChainComplexes,
 )
 
