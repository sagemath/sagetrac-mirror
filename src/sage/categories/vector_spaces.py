r"""
Vector Spaces
"""
#*****************************************************************************
#  Copyright (C) 2005      David Kohel <kohel@maths.usyd.edu>
#                          William Stein <wstein@math.ucsd.edu>
#                2008      Teresa Gomez-Diaz (CNRS) <Teresa.Gomez-Diaz@univ-mlv.fr>
#                2008-2009 Nicolas M. Thiery <nthiery at users.sf.net>
#
#  Distributed under the terms of the GNU General Public License (GPL)
#                  http://www.gnu.org/licenses/
#******************************************************************************
<<<<<<< HEAD
from sage.categories.category import Category
=======
>>>>>>> 94085782
from sage.categories.category_types import Category_module
from sage.categories.category_with_axiom import CategoryWithAxiom_over_base_ring
from sage.categories.dual import DualObjectsCategory
from sage.categories.fields import Fields
from sage.categories.modules import Modules
from sage.categories.modules_with_basis import ModulesWithBasis
<<<<<<< HEAD
=======
from sage.categories.tensor import TensorProductsCategory
>>>>>>> 94085782
_Fields = Fields()

class VectorSpaces(Category_module):
    """
    The category of (abstract) vector spaces over a given field

    ??? with an embedding in an ambient vector space ???

    EXAMPLES::

        sage: VectorSpaces(QQ)
        Category of vector spaces over Rational Field
        sage: VectorSpaces(QQ).super_categories()
        [Category of modules over Rational Field]
    """
    @staticmethod
    def __classcall_private__(cls, K, check=True):
        """
        INPUT:

        - `K` -- a field
        - ``check`` -- a boolean (default: True) whether to check that `K` is a field.

        EXAMPLES::

            sage: VectorSpaces(QQ) is VectorSpaces(QQ, check=False)
            True

        By default, it is checked that ``K`` is a field::

            sage: VectorSpaces(ZZ)
            Traceback (most recent call last):
            ...
            ValueError: base must be a field or a subcategory of Fields(); got Integer Ring

        With ``check=False``, the check is disabled, possibly enabling
        incorrect inputs::

            sage: VectorSpaces(ZZ, check=False)
            Category of vector spaces over Integer Ring
        """
        if check:
            if not (K in _Fields or
                    (isinstance(K, Category) and K.is_subcategory(_Fields))):
                raise ValueError("base must be a field or a subcategory of Fields();" +
                                 " got {}".format(K))
        return super(VectorSpaces, cls).__classcall__(cls, K)

    def __init__(self, K):
        """
        EXAMPLES::

            sage: VectorSpaces(QQ)
            Category of vector spaces over Rational Field
            sage: VectorSpaces(ZZ)
            Traceback (most recent call last):
            ...
            ValueError: base must be a field or a subcategory of Fields(); got Integer Ring

        TESTS::

            sage: C = QQ^10      # vector space
            sage: TestSuite(C).run()
            sage: TestSuite(VectorSpaces(QQ)).run()
        """
        Category_module.__init__(self, K)

    def __call__(self, x):
        """
        Try to coerce ``x`` into an object of this category

        EXAMPLES::

            sage: VectorSpaces(QQ)(ZZ^3)
            Vector space of dimension 3 over Rational Field

        """
        try:
            V = x.vector_space(self.base_field())
            if V.base_field() != self.base_field():
                V = V.change_ring(self.base_field())
        except (TypeError, AttributeError) as msg:
            raise TypeError("%s\nunable to coerce x (=%s) into %s"%(msg,x,self))
        return V

    def base_field(self):
        """
        Returns the base field over which the vector spaces of this
        category are all defined.

        EXAMPLES::

            sage: VectorSpaces(QQ).base_field()
            Rational Field
        """
        return self.base_ring()

    def super_categories(self):
        """
        EXAMPLES::

            sage: VectorSpaces(QQ).super_categories()
            [Category of modules over Rational Field]
        """
        R = self.base_field()
        return [Modules(R, dispatch = False)]

    class ParentMethods:
        pass

    class ElementMethods:
        pass

    class WithBasis(CategoryWithAxiom_over_base_ring):

        _call_ = ModulesWithBasis.__dict__["_call_"]

        def is_abelian(self):
            """
<<<<<<< HEAD
            Return whether this category is abelian.

            This is always ``True`` since the base ring is a field.
=======
            Returns whether this category is abelian.

            This is always True since the base ring is a field.
>>>>>>> 94085782

            EXAMPLES::

                sage: VectorSpaces(QQ).WithBasis().is_abelian()
                True
            """
            return True

    class DualObjects(DualObjectsCategory):

        def extra_super_categories(self):
            r"""
            Returns the dual category

            EXAMPLES:

            The category of algebras over the Rational Field is dual
            to the category of coalgebras over the same field::

                sage: C = VectorSpaces(QQ)
                sage: C.dual()
                Category of duals of vector spaces over Rational Field
                sage: C.dual().super_categories() # indirect doctest
                [Category of vector spaces over Rational Field]
            """
            return [self.base_category()]

    class TensorProducts(TensorProductsCategory):

        def extra_super_categories(self):
            r"""
            EXAMPLES:

                sage: C = VectorSpaces(QQ).TensorProducts()
                sage: C.extra_super_categories()
                [Category of vector spaces over Rational Field]

            """
            return [self.base_category()]<|MERGE_RESOLUTION|>--- conflicted
+++ resolved
@@ -10,20 +10,14 @@
 #  Distributed under the terms of the GNU General Public License (GPL)
 #                  http://www.gnu.org/licenses/
 #******************************************************************************
-<<<<<<< HEAD
 from sage.categories.category import Category
-=======
->>>>>>> 94085782
 from sage.categories.category_types import Category_module
 from sage.categories.category_with_axiom import CategoryWithAxiom_over_base_ring
 from sage.categories.dual import DualObjectsCategory
 from sage.categories.fields import Fields
 from sage.categories.modules import Modules
 from sage.categories.modules_with_basis import ModulesWithBasis
-<<<<<<< HEAD
-=======
 from sage.categories.tensor import TensorProductsCategory
->>>>>>> 94085782
 _Fields = Fields()
 
 class VectorSpaces(Category_module):
@@ -143,15 +137,9 @@
 
         def is_abelian(self):
             """
-<<<<<<< HEAD
             Return whether this category is abelian.
 
             This is always ``True`` since the base ring is a field.
-=======
-            Returns whether this category is abelian.
-
-            This is always True since the base ring is a field.
->>>>>>> 94085782
 
             EXAMPLES::
 
