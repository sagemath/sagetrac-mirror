--- conflicted
+++ resolved
@@ -198,20 +198,12 @@
             for x in self.super_categories():
                 if isinstance(x, Category_over_base_ring):
                     return x.base_ring()
-<<<<<<< HEAD
-            assert False, "some subcategory of %s should be a category over base ring"%self
-
-        def TensorProducts(self):
-            r"""
-            Return the full subcategory of objects of ``self`` constructed as tensor products.
-=======
             assert False, "some subcategory of {} should be a category over base ring".format(self)
 
         def TensorProducts(self):
             r"""
             Return the full subcategory of objects of ``self`` constructed
             as tensor products.
->>>>>>> 82c8ee09
 
             .. SEEALSO::
 
@@ -228,18 +220,6 @@
         @cached_method
         def DualObjects(self):
             r"""
-<<<<<<< HEAD
-            Return the category of duals of objects of ``self``.
-
-            The dual of a vector space `V` is the space consisting of
-            all linear functionals on `V` (see :wikipedia:`Dual_space`).
-            Additional structure on `V` can endow its dual with
-            additional structure; e.g. if `V` is an algebra, then its
-            dual is a coalgebra.
-
-            This returns the category of dual of spaces in ``self`` endowed
-            with the appropriate additional structure.
-=======
             Return the category of spaces constructed as duals of
             spaces of ``self``.
 
@@ -266,18 +246,12 @@
                   define a separate ``graded_dual`` construction (see
                   :trac:`15647`). For now the two constructions are
                   not distinguished which is an oversimplified model.
->>>>>>> 82c8ee09
 
             .. SEEALSO::
 
                 - :class:`.dual.DualObjectsCategory`
                 - :class:`~.covariant_functorial_construction.CovariantFunctorialConstruction`.
 
-<<<<<<< HEAD
-            .. TODO:: add support for graded duals.
-
-=======
->>>>>>> 82c8ee09
             EXAMPLES::
 
                 sage: VectorSpaces(QQ).DualObjects()
@@ -382,12 +356,8 @@
         @cached_method
         def WithBasis(self):
             r"""
-<<<<<<< HEAD
-            Return the full subcategory of the finite dimensional objects of ``self``.
-=======
             Return the full subcategory of the objects of ``self`` with
             a distinguished basis.
->>>>>>> 82c8ee09
 
             EXAMPLES::
 
@@ -410,12 +380,8 @@
 
         def extra_super_categories(self):
             """
-<<<<<<< HEAD
-            Implements the fact that a finite dimensional module over a finite ring is finite
-=======
             Implements the fact that a finite dimensional module
             over a finite ring is finite.
->>>>>>> 82c8ee09
 
             EXAMPLES::
 
