r"""
Modules
"""
#*****************************************************************************
#  Copyright (C) 2005      David Kohel <kohel@maths.usyd.edu>
#                          William Stein <wstein@math.ucsd.edu>
#                2008      Teresa Gomez-Diaz (CNRS) <Teresa.Gomez-Diaz@univ-mlv.fr>
#                2008-2011 Nicolas M. Thiery <nthiery at users.sf.net>
#
#  Distributed under the terms of the GNU General Public License (GPL)
#                  http://www.gnu.org/licenses/
#******************************************************************************

from sage.misc.cachefunc import cached_method
from sage.misc.lazy_import import LazyImport
from sage.categories.category_with_axiom import CategoryWithAxiom_over_base_ring
from sage.categories.category import HomCategory
from category import JoinCategory
from category_types import Category_module, Category_over_base_ring
from tensor import TensorProductsCategory
from dual import DualObjectsCategory
from sage.categories.sets_cat import Sets
from sage.categories.bimodules import Bimodules
from sage.categories.fields import Fields
_Fields = Fields()

class Modules(Category_module):
    r"""
    The category of all modules over a base ring `R`

    A `R`-module `M` is a left and right `R`-module over a commutative
    ring `R` such that:

    .. math::  r*(x*s) = (r*x)*s \qquad  \forall r,s \in R \text{ and } x\in M

    INPUT:

      - ``base_ring`` -- a ring `R`
      - ``dispatch`` -- a boolean (for internal use; default: ``True``)

    When the base ring is a field, the category of vector spaces is
    returned instead (unless ``dispatch == False``).

    EXAMPLES::

        sage: Modules(ZZ)
        Category of modules over Integer Ring
        sage: Modules(QQ)
        Category of vector spaces over Rational Field

        sage: Modules(Integers(9))
        Category of modules over Ring of integers modulo 9

        sage: Modules(Integers(9)).super_categories()
        [Category of bimodules over Ring of integers modulo 9 on the left and Ring of integers modulo 9 on the right]

        sage: Modules(ZZ).super_categories()
        [Category of bimodules over Integer Ring on the left and Integer Ring on the right]

        sage: Modules == RingModules
        True

        sage: Modules(ZZ[x]).is_abelian()   # see #6081
        True

    TESTS::

        sage: TestSuite(Modules(ZZ)).run()

    TODO:

     - Implement a FreeModules(R) category, when so prompted by a concrete use case
    """

    @staticmethod
    def __classcall_private__(cls, base_ring, dispatch = True):
        """
        This method implements the default behavior of dispatching
        ``Modules(field)`` to ``VectorSpaces(field)``. This feature
        will later be extended to modules over a principal ideal
        domain/ring or over a semiring.

        TESTS::

            sage: C = Modules(ZZ); C
            Category of modules over Integer Ring
            sage: C is Modules(ZZ, dispatch = False)
            True
            sage: C is Modules(ZZ, dispatch = True)
            True
            sage: C._reduction
            (<class 'sage.categories.modules.Modules'>, (Integer Ring,), {'dispatch': False})
            sage: TestSuite(C).run()

            sage: Modules(QQ) is VectorSpaces(QQ)
            True
            sage: Modules(QQ, dispatch = True) is VectorSpaces(QQ)
            True

            sage: C = Modules(NonNegativeIntegers()); C   # todo: not implemented
            Category of semiring modules over Non negative integers

            sage: C = Modules(QQ, dispatch = False); C
            Category of modules over Rational Field
            sage: C._reduction
            (<class 'sage.categories.modules.Modules'>, (Rational Field,), {'dispatch': False})
            sage: TestSuite(C).run()

        """
        if dispatch:
            if base_ring in _Fields:
                from vector_spaces import VectorSpaces
                return VectorSpaces(base_ring, check=False)
        result = super(Modules, cls).__classcall__(cls, base_ring)
        result._reduction[2]['dispatch'] = False
        return result

    def super_categories(self):
        """
        EXAMPLES::

            sage: Modules(ZZ).super_categories()
            [Category of bimodules over Integer Ring on the left and Integer Ring on the right]

        Nota bene::

            sage: Modules(QQ)
            Category of vector spaces over Rational Field
            sage: Modules(QQ).super_categories()
            [Category of modules over Rational Field]
        """
        R = self.base_ring()
        return [Bimodules(R,R)]

    class SubcategoryMethods:

        @cached_method
        def base_ring(self):
            """
            Return the base ring for ``self``.

            This implements a ``base_ring`` method for join categories
            which are subcategories of some ``Modules(K)``.

            .. NOTE::

                - This uses the fact that join categories are
                  flattened; thus some direct subcategory of
                  ``self`` should be a category over a base ring.
                - Generalize this to any :class:`Category_over_base_ring`.
                - Should this code be in :class:`JoinCategory`?
                - This assumes that a subcategory of a
                  :class`~.category_types.Category_over_base_ring` is a
                  :class:`~.category.JoinCategory` or a
                  :class`~.category_types.Category_over_base_ring`.

            EXAMPLES::

                sage: C = Modules(QQ) & Semigroups(); C
                Join of Category of semigroups and Category of vector spaces over Rational Field
                sage: C.base_ring()
                Rational Field
                sage: C.base_ring.__module__
                'sage.categories.modules'
            """
            assert isinstance(self, JoinCategory)
            for x in self.super_categories():
                if isinstance(x, Category_over_base_ring):
                    return x.base_ring()
            assert False, "some subcategory of %s should be a category over base ring"%self

        def TensorProducts(self):
            r"""
            Return the full subcategory of objects of ``self`` constructed as tensor products.

            .. SEEALSO::

                - :class:`.tensor.TensorProductsCategory`
                - :class:`~.covariant_functorial_construction.RegressiveCovariantFunctorialConstruction`.

            EXAMPLES::

                sage: ModulesWithBasis(QQ).TensorProducts()
                Category of tensor products of modules with basis over Rational Field
            """
            return TensorProductsCategory.category_of(self)

        @cached_method
        def DualObjects(self):
            r"""
            Return the category of duals of objects of ``self``.

            The dual of a vector space `V` is the space consisting of
            all linear functionals on `V` (see :wikipedia:`Dual_space`).
            Additional structure on `V` can endow its dual with
            additional structure; e.g. if `V` is an algebra, then its
            dual is a coalgebra.

            This returns the category of dual of spaces in ``self`` endowed
            with the appropriate additional structure.

            .. SEEALSO::

                - :class:`.dual.DualObjectsCategory`
                - :class:`~.covariant_functorial_construction.CovariantFunctorialConstruction`.

            .. TODO:: add support for graded duals.

            EXAMPLES::

                sage: VectorSpaces(QQ).DualObjects()
                Category of duals of vector spaces over Rational Field

            The dual of a vector space is a vector space::

                sage: VectorSpaces(QQ).DualObjects().super_categories()
                [Category of vector spaces over Rational Field]

            The dual of an algebra is a coalgebra::

                sage: sorted(Algebras(QQ).DualObjects().super_categories(), key=str)
                [Category of coalgebras over Rational Field,
                 Category of duals of vector spaces over Rational Field]

            The dual of a coalgebra is an algebra::

                sage: sorted(Coalgebras(QQ).DualObjects().super_categories(), key=str)
                [Category of algebras over Rational Field,
                 Category of duals of vector spaces over Rational Field]

            As a shorthand, this category can be accessed with the
            :meth:`~Modules.SubcategoryMethods.dual` method::

                sage: VectorSpaces(QQ).dual()
                Category of duals of vector spaces over Rational Field

            TESTS::

                sage: C = VectorSpaces(QQ).DualObjects()
                sage: C.base_category()
                Category of vector spaces over Rational Field
                sage: C.super_categories()
                [Category of vector spaces over Rational Field]
                sage: latex(C)
                \mathbf{DualObjects}(\mathbf{VectorSpaces}_{\Bold{Q}})
                sage: TestSuite(C).run()
            """
            return DualObjectsCategory.category_of(self)

        dual = DualObjects

        @cached_method
        def FiniteDimensional(self):
            r"""
            Return the full subcategory of the finite dimensional objects of ``self``.

            EXAMPLES::

                sage: Modules(ZZ).FiniteDimensional()
                Category of finite dimensional modules over Integer Ring
                sage: Coalgebras(QQ).FiniteDimensional()
                Category of finite dimensional coalgebras over Rational Field
                sage: AlgebrasWithBasis(QQ).FiniteDimensional()
                Category of finite dimensional algebras with basis over Rational Field

            TESTS::

                sage: TestSuite(Modules(ZZ).FiniteDimensional()).run()
                sage: Coalgebras(QQ).FiniteDimensional.__module__
                'sage.categories.modules'
            """
            return self._with_axiom("FiniteDimensional")

        @cached_method
        def Graded(self, base_ring=None):
            r"""
<<<<<<< HEAD
            Return the full subcategory of the graded objects of ``self``.
=======
            Return the subcategory of the graded objects of ``self``.
>>>>>>> 28b39a2d

            INPUT::

            - ``base_ring`` -- this is ignored

            EXAMPLES::

                sage: Modules(ZZ).Graded()
                Category of graded modules over Integer Ring

                sage: Coalgebras(QQ).Graded()
                Join of Category of graded modules over Rational Field and Category of coalgebras over Rational Field

                sage: AlgebrasWithBasis(QQ).Graded()
                Category of graded algebras with basis over Rational Field

            .. TODO::

                - Explain why this does not commute with :meth:`WithBasis`
                - Improve the support for covariant functorial
                  constructions categories over a base ring so as to
                  get rid of the ``base_ring`` argument.

            TESTS::

                sage: Coalgebras(QQ).Graded.__module__
                'sage.categories.modules'
            """
            assert base_ring is None or base_ring is self.base_ring()
            from sage.categories.graded_modules import GradedModulesCategory
            return GradedModulesCategory.category_of(self)

        @cached_method
        def WithBasis(self):
            r"""
            Return the full subcategory of the finite dimensional objects of ``self``.

            EXAMPLES::

                sage: Modules(ZZ).WithBasis()
                Category of modules with basis over Integer Ring
                sage: Coalgebras(QQ).WithBasis()
                Category of coalgebras with basis over Rational Field
                sage: AlgebrasWithBasis(QQ).WithBasis()
                Category of algebras with basis over Rational Field

            TESTS::

                sage: TestSuite(Modules(ZZ).WithBasis()).run()
                sage: Coalgebras(QQ).WithBasis.__module__
                'sage.categories.modules'
            """
            return self._with_axiom("WithBasis")

    class FiniteDimensional(CategoryWithAxiom_over_base_ring):

        def extra_super_categories(self):
            """
            Implements the fact that a finite dimensional module over a finite ring is finite

            EXAMPLES::

                sage: Modules(IntegerModRing(4)).FiniteDimensional().extra_super_categories()
                [Category of finite sets]
                sage: Modules(ZZ).FiniteDimensional().extra_super_categories()
                []
                sage: Modules(GF(5)).FiniteDimensional().is_subcategory(Sets().Finite())
                True
                sage: Modules(ZZ).FiniteDimensional().is_subcategory(Sets().Finite())
                False
            """
            if self.base_ring() in Sets().Finite():
                return [Sets().Finite()]
            else:
                return []

<<<<<<< HEAD
    Graded = LazyImport('sage.categories.graded_modules', 'GradedModules', 'Graded')
    WithBasis = LazyImport('sage.categories.modules_with_basis', 'ModulesWithBasis', 'WithBasis')
=======
    Graded = LazyImport('sage.categories.graded_modules', 'GradedModules')
    WithBasis = LazyImport('sage.categories.modules_with_basis', 'ModulesWithBasis')
>>>>>>> 28b39a2d

    class ParentMethods:
        pass

    class ElementMethods:

        def __mul__(left, right):
            """
            TESTS::

                sage: F = CombinatorialFreeModule(QQ, ["a", "b"])
                sage: x = F.monomial("a")
                sage: x * int(2)
                2*B['a']

            TODO: make a better unit test once Modules().example() is implemented
            """
            from sage.structure.element import get_coercion_model
            import operator
            return get_coercion_model().bin_op(left, right, operator.mul)

        def __rmul__(right, left):
            """
            TESTS::

                sage: F = CombinatorialFreeModule(QQ, ["a", "b"])
                sage: x = F.monomial("a")
                sage: int(2) * x
                2*B['a']

            TODO: make a better unit test once Modules().example() is implemented
            """
            from sage.structure.element import get_coercion_model
            import operator
            return get_coercion_model().bin_op(left, right, operator.mul)


    class HomCategory(HomCategory):
        """
        The category of homomorphisms sets `\hom(X,Y)` for `X`, `Y` modules
        """

        def extra_super_categories(self):
            """
            EXAMPLES::

                sage: Modules(ZZ).hom_category().extra_super_categories()
                [Category of modules over Integer Ring]
            """
            return [Modules(self.base_category.base_ring())]

        class ParentMethods:

            @cached_method
            def zero(self):
                """
                EXAMPLES::

                    sage: E = CombinatorialFreeModule(ZZ, [1,2,3])
                    sage: F = CombinatorialFreeModule(ZZ, [2,3,4])
                    sage: H = Hom(E, F)
                    sage: f = H.zero()
                    sage: f
                    Generic morphism:
                      From: Free module generated by {1, 2, 3} over Integer Ring
                      To:   Free module generated by {2, 3, 4} over Integer Ring
                    sage: f(E.monomial(2))
                    0
                    sage: f(E.monomial(3)) == F.zero()
                    True

                TESTS:

                We check that ``H.zero()`` is picklable::

                    sage: loads(dumps(f.parent().zero()))
                    Generic morphism:
                      From: Free module generated by {1, 2, 3} over Integer Ring
                      To:   Free module generated by {2, 3, 4} over Integer Ring
                """
                from sage.misc.constant_function import ConstantFunction
                return self(ConstantFunction(self.codomain().zero()))

    class EndCategory(HomCategory):
        """
        The category of endomorphisms sets `End(X)` for `X` module (this is
        not used yet)
        """

        def extra_super_categories(self):
            """
            EXAMPLES::

                sage: Hom(ZZ^3, ZZ^3).category().extra_super_categories() # todo: not implemented
                [Category of algebras over Integer Ring]
            """
            from algebras import Algebras
            return [Algebras(self.base_category.base_ring())]<|MERGE_RESOLUTION|>--- conflicted
+++ resolved
@@ -274,11 +274,7 @@
         @cached_method
         def Graded(self, base_ring=None):
             r"""
-<<<<<<< HEAD
-            Return the full subcategory of the graded objects of ``self``.
-=======
             Return the subcategory of the graded objects of ``self``.
->>>>>>> 28b39a2d
 
             INPUT::
 
@@ -355,13 +351,8 @@
             else:
                 return []
 
-<<<<<<< HEAD
     Graded = LazyImport('sage.categories.graded_modules', 'GradedModules', 'Graded')
     WithBasis = LazyImport('sage.categories.modules_with_basis', 'ModulesWithBasis', 'WithBasis')
-=======
-    Graded = LazyImport('sage.categories.graded_modules', 'GradedModules')
-    WithBasis = LazyImport('sage.categories.modules_with_basis', 'ModulesWithBasis')
->>>>>>> 28b39a2d
 
     class ParentMethods:
         pass
