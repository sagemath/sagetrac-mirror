--- conflicted
+++ resolved
@@ -15,11 +15,7 @@
 from sage.misc.lazy_import import LazyImport
 from sage.categories.category_with_axiom import CategoryWithAxiom_over_base_ring
 from sage.categories.category import HomCategory
-<<<<<<< HEAD
 from category import Category, JoinCategory
-=======
-from category import JoinCategory
->>>>>>> 94085782
 from category_types import Category_module, Category_over_base_ring
 from tensor import TensorProductsCategory
 from dual import DualObjectsCategory
@@ -148,12 +144,8 @@
             sage: TestSuite(C).run()
         """
         if dispatch:
-<<<<<<< HEAD
             if base_ring in _Fields or (isinstance(base_ring, Category)
                                         and base_ring.is_subcategory(_Fields)):
-=======
-            if base_ring in _Fields:
->>>>>>> 94085782
                 from vector_spaces import VectorSpaces
                 return VectorSpaces(base_ring, check=False)
         result = super(Modules, cls).__classcall__(cls, base_ring)
@@ -182,20 +174,13 @@
         @cached_method
         def base_ring(self):
             """
-<<<<<<< HEAD
             Return the base ring (category) for ``self``.
-=======
-            Return the base ring for ``self``.
->>>>>>> 94085782
 
             This implements a ``base_ring`` method for join categories
             which are subcategories of some ``Modules(K)``.
 
-<<<<<<< HEAD
             .. TODO:: handle base being a category
 
-=======
->>>>>>> 94085782
             .. NOTE::
 
                 - This uses the fact that join categories are
@@ -221,20 +206,12 @@
             for x in self.super_categories():
                 if isinstance(x, Category_over_base_ring):
                     return x.base_ring()
-<<<<<<< HEAD
             assert False, "some subcategory of {} should be a category over base ring".format(self)
 
         def TensorProducts(self):
             r"""
             Return the full subcategory of objects of ``self`` constructed
             as tensor products.
-=======
-            assert False, "some subcategory of %s should be a category over base ring"%self
-
-        def TensorProducts(self):
-            r"""
-            Return the full subcategory of objects of ``self`` constructed as tensor products.
->>>>>>> 94085782
 
             .. SEEALSO::
 
@@ -244,19 +221,14 @@
             EXAMPLES::
 
                 sage: ModulesWithBasis(QQ).TensorProducts()
-<<<<<<< HEAD
-                Category of tensor products of modules with basis over Rational Field
-=======
                 Join of Category of tensor products of modules with basis over Rational Field and Category of vector spaces with basis over Rational Field and Category of tensor products of vector spaces over Rational Field
 
->>>>>>> 94085782
             """
             return TensorProductsCategory.category_of(self)
 
         @cached_method
         def DualObjects(self):
             r"""
-<<<<<<< HEAD
             Return the category of spaces constructed as duals of
             spaces of ``self``.
 
@@ -283,29 +255,12 @@
                   define a separate ``graded_dual`` construction (see
                   :trac:`15647`). For now the two constructions are
                   not distinguished which is an oversimplified model.
-=======
-            Return the category of duals of objects of ``self``.
-
-            The dual of a vector space `V` is the space consisting of
-            all linear functionals on `V` (see :wikipedia:`Dual_space`).
-            Additional structure on `V` can endow its dual with
-            additional structure; e.g. if `V` is an algebra, then its
-            dual is a coalgebra.
-
-            This returns the category of dual of spaces in ``self`` endowed
-            with the appropriate additional structure.
->>>>>>> 94085782
 
             .. SEEALSO::
 
                 - :class:`.dual.DualObjectsCategory`
                 - :class:`~.covariant_functorial_construction.CovariantFunctorialConstruction`.
 
-<<<<<<< HEAD
-=======
-            .. TODO:: add support for graded duals.
-
->>>>>>> 94085782
             EXAMPLES::
 
                 sage: VectorSpaces(QQ).DualObjects()
@@ -374,11 +329,7 @@
         @cached_method
         def Graded(self, base_ring=None):
             r"""
-<<<<<<< HEAD
             Return the subcategory of the graded objects of ``self``.
-=======
-            Return the full subcategory of the graded objects of ``self``.
->>>>>>> 94085782
 
             INPUT::
 
@@ -414,12 +365,8 @@
         @cached_method
         def WithBasis(self):
             r"""
-<<<<<<< HEAD
             Return the full subcategory of the objects of ``self`` with
             a distinguished basis.
-=======
-            Return the full subcategory of the finite dimensional objects of ``self``.
->>>>>>> 94085782
 
             EXAMPLES::
 
@@ -442,12 +389,8 @@
 
         def extra_super_categories(self):
             """
-<<<<<<< HEAD
             Implements the fact that a finite dimensional module
             over a finite ring is finite.
-=======
-            Implements the fact that a finite dimensional module over a finite ring is finite
->>>>>>> 94085782
 
             EXAMPLES::
 
