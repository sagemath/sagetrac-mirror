--- conflicted
+++ resolved
@@ -37,11 +37,7 @@
         True
         sage: TestSuite(C).run()
     """
-<<<<<<< HEAD
-    _base_category_class_and_axiom = [AdditiveSemigroups, axioms.AdditiveUnital()]
-=======
-    _base_category_class_and_axiom = (AdditiveSemigroups, "AdditiveUnital")
->>>>>>> 08d863b1
+    _base_category_class_and_axiom = (AdditiveSemigroups, axioms.AdditiveUnital())
 
     AdditiveCommutative = LazyImport('sage.categories.commutative_additive_monoids', 'CommutativeAdditiveMonoids', 'AdditiveCommutative', at_startup=True)
     AdditiveInverse = LazyImport('sage.categories.additive_groups', 'AdditiveGroups', 'AdditiveInverse', at_startup=True)
