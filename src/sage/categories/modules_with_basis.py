--- conflicted
+++ resolved
@@ -22,13 +22,8 @@
 from sage.misc.superseded import deprecated_function_alias
 from sage.misc.abstract_method import abstract_method
 from sage.misc.sage_itertools import max_cmp, min_cmp
-<<<<<<< HEAD
-
-from sage.categories.category import HomCategory
-=======
-from sage.categories.all import Sets, CommutativeAdditiveSemigroups, Modules
+
 from sage.categories.category import HomCategory, JoinCategory
->>>>>>> a85523a0
 from sage.categories.cartesian_product import CartesianProductsCategory
 from sage.categories.tensor import tensor, TensorProductsCategory
 from sage.categories.dual import DualObjectsCategory
@@ -496,11 +491,6 @@
             if base_category is None:
                 raise TypeError, "Category should be a subcategory of a module tensor category"
             R = base_category.base_ring()
-<<<<<<< HEAD
-            #if not base_category.is_subcategory(ModulesWithBasis(R)):
-            #    raise TypeError, "Must be a category of modules"
-=======
->>>>>>> a85523a0
             from sage.categories.algebras_with_basis import AlgebrasWithBasis
             if base_category.is_subcategory(AlgebrasWithBasis(R)):
                 return parents[0].__class__.TensorGrouped(parents, category, **keywords)
