--- conflicted
+++ resolved
@@ -20,26 +20,19 @@
 from sage.misc.lazy_import import LazyImport, lazy_import
 from sage.misc.lazy_attribute import lazy_attribute
 from sage.misc.cachefunc import cached_method
-<<<<<<< HEAD
-from sage.misc.abstract_method import abstract_method
-=======
 from sage.misc.superseded import deprecated_function_alias
 from sage.misc.abstract_method import abstract_method
 from sage.misc.sage_itertools import max_cmp, min_cmp
 from sage.categories.category import JoinCategory, Category
->>>>>>> 0a8d98b4
 from sage.categories.homsets import HomsetsCategory
 from sage.categories.cartesian_product import CartesianProductsCategory
 from sage.categories.tensor import tensor, TensorProductsCategory
 from sage.categories.dual import DualObjectsCategory
 from sage.categories.category_with_axiom import CategoryWithAxiom_over_base_ring
-<<<<<<< HEAD
 from sage.categories.fields import Fields
-=======
 from sage.categories.category_types import Category_over_base
 from sage.categories.category_types import Category_over_base_ring
 from sage.categories.with_realizations import WithRealizationsCategory
->>>>>>> 0a8d98b4
 from sage.categories.modules import Modules
 from sage.categories.poor_man_map import PoorManMap
 from sage.rings.infinity import Infinity
@@ -938,69 +931,6 @@
             else:
                 return parents[0].__class__.Tensor(parents, category, **keywords)
 
-        def _identity_map(self, category=None):
-            r"""
-            Returns the identity morphism.
-
-            INPUT:
-
-            - ``category`` -- (default: None) Optionally specify the category.
-            If None, the category of ``self`` is used.
-
-            EXAMPLES::
-
-                sage: M = CombinatorialFreeModule(ZZ, [1,2]); M.rename("M")
-                sage: iM = M._identity_map(); iM
-                Generic endomorphism of M                
-                sage: m = M.an_element(); m
-                2*B[1] + 2*B[2]
-                sage: iM(m) == m
-                True
-                sage: W = WeylGroup(CartanType(['A',2]),prefix="s")
-                sage: A = W.algebra(ZZ)
-                sage: iA = A._identity_map(); iA
-                Generic endomorphism of Group algebra of Weyl Group of type ['A', 2] (as a matrix group acting on the ambient space) over Integer Ring
-
-            """
-            if category is None:
-                category = self.category()
-            from sage.misc.c3_controlled import identity
-            return self.module_morphism(function=identity,codomain=self,category=category)
-
-        @abstract_method(optional=True)
-        def tensor_unit(self, **keywords):
-            r"""
-            The distinguished unit object in the tensor category. It is a distinguished copy of the base ring
-            as a free module over itself of rank 1.
-
-            INPUT:
-
-            - ``keywords`` -- keyword arguments
-
-            The keyword argument 'category' may be used to explicitly specify the category of the
-            resulting tensor unit.
-
-            EXAMPLES::
-
-                sage: M = CombinatorialFreeModule(ZZ, [1,2])
-                sage: U = M.tensor_unit(); U
-                The unit object in Category of tensor products of modules with basis over Integer Ring
-                sage: U.category()
-                Category of tensor products of modules with basis over Integer Ring
-                sage: tensor([M]) == tensor([U, M, U])
-                True
-                sage: U == U.tensor(U)
-                True
-                sage: UA = M.tensor_unit(category=AlgebrasWithBasis(ZZ))
-                sage: UA.one()
-                B[()]
-                sage: UH = M.tensor_unit(category=HopfAlgebrasWithBasis(ZZ))
-                sage: UH.an_element()
-                2*B[()]
-                sage: UH.counit(UH.an_element())
-                2
-
-<<<<<<< HEAD
         def cardinality(self):
             """
             Return the cardinality of ``self``.
@@ -1381,10 +1311,71 @@
                 a += self.term(indices.random_element(),
                                self.base_ring().random_element())
             return a
-=======
+
+        def _identity_map(self, category=None):
+            r"""
+            Returns the identity morphism.
+
+            INPUT:
+
+            - ``category`` -- (default: None) Optionally specify the category.
+              If None, the category of ``self`` is used.
+
+            EXAMPLES::
+
+                sage: M = CombinatorialFreeModule(ZZ, [1,2]); M.rename("M")
+                sage: iM = M._identity_map(); iM
+                Generic endomorphism of M                
+                sage: m = M.an_element(); m
+                2*B[1] + 2*B[2]
+                sage: iM(m) == m
+                True
+                sage: W = WeylGroup(CartanType(['A',2]),prefix="s")
+                sage: A = W.algebra(ZZ)
+                sage: iA = A._identity_map(); iA
+                Generic endomorphism of Group algebra of Weyl Group of type ['A', 2] (as a matrix group acting on the ambient space) over Integer Ring
+
+            """
+            if category is None:
+                category = self.category()
+            from sage.misc.c3_controlled import identity
+            return self.module_morphism(function=identity,codomain=self,category=category)
+
+        @abstract_method(optional=True)
+        def tensor_unit(self, **keywords):
+            r"""
+            The distinguished unit object in the tensor category. It is a distinguished copy of the base ring
+            as a free module over itself of rank 1.
+
+            INPUT:
+
+            - ``keywords`` -- keyword arguments
+
+            The keyword argument 'category' may be used to explicitly specify the category of the
+            resulting tensor unit.
+
+            EXAMPLES::
+
+                sage: M = CombinatorialFreeModule(ZZ, [1,2])
+                sage: U = M.tensor_unit(); U
+                The unit object in Category of tensor products of modules with basis over Integer Ring
+                sage: U.category()
+                Category of tensor products of modules with basis over Integer Ring
+                sage: tensor([M]) == tensor([U, M, U])
+                True
+                sage: U == U.tensor(U)
+                True
+                sage: UA = M.tensor_unit(category=AlgebrasWithBasis(ZZ))
+                sage: UA.one()
+                B[()]
+                sage: UH = M.tensor_unit(category=HopfAlgebrasWithBasis(ZZ))
+                sage: UH.an_element()
+                2*B[()]
+                sage: UH.counit(UH.an_element())
+                2
+
             """
             pass
->>>>>>> 0a8d98b4
 
     class ElementMethods:
         # TODO: Define the appropriate element methods here (instead of in
@@ -2187,7 +2178,7 @@
             FIXME: is this a policy that we want to enforce on all parents?
             """
             if not all(isinstance(element, Element) for element in elements):
-                raise TypeError, "Not all items are elements"
+                raise TypeError("Not all items are elements")
             parents = tuple(parent(element) for element in elements)
             return tensor(parents, **keywords)._tensor_of_elements(elements)
 
@@ -2404,7 +2395,9 @@
                 sage: ModulesWithBasis(QQ).TensorProducts().extra_super_categories()
                 [Category of vector spaces with basis over Rational Field]
                 sage: ModulesWithBasis(QQ).TensorProducts().super_categories()
-                [Category of tensor products of modules with basis over Rational Field, Category of vector spaces with basis over Rational Field, Category of tensor products of vector spaces over Rational Field]
+                [Category of tensor products of modules with basis over Rational Field,
+                 Category of vector spaces with basis over Rational Field,
+                 Category of tensor products of vector spaces over Rational Field]
             """
             if isinstance(self, JoinCategory):
                 categories = []
