r"""
Modules With Basis

AUTHORS:

- Nicolas M. Thiery (2008-2010): initial revision
- Jason Bandlow and Florent Hivert (2010): Triangular Morphisms
- Christian Stump (2010): :trac:`9648` module_morphism's to a wider class
  of codomains
"""
#*****************************************************************************
#  Copyright (C) 2008 Teresa Gomez-Diaz (CNRS) <Teresa.Gomez-Diaz@univ-mlv.fr>
#                2008-2011 Nicolas M. Thiery <nthiery at users.sf.net>
#
#  Distributed under the terms of the GNU General Public License (GPL)
#                  http://www.gnu.org/licenses/
#******************************************************************************

<<<<<<< HEAD
from sage.misc.lazy_import import LazyImport
=======
>>>>>>> b83e1d74
from sage.misc.cachefunc import cached_method
from sage.misc.misc import attrcall
from sage.misc.superseded import deprecated_function_alias
from sage.misc.abstract_method import abstract_method
from sage.misc.sage_itertools import max_cmp, min_cmp
<<<<<<< HEAD

from sage.categories.category import HomCategory
=======
from sage.categories.all import Sets, CommutativeAdditiveSemigroups, Modules, HomCategory
>>>>>>> b83e1d74
from sage.categories.cartesian_product import CartesianProductsCategory
from sage.categories.tensor import tensor, TensorProducts, TensorProductsCategory
from sage.categories.dual import DualObjectsCategory
from sage.categories.category_with_axiom import CategoryWithAxiom_over_base_ring
from sage.categories.morphism import SetMorphism, Morphism
from sage.categories.homset import Hom
from sage.categories.sets_cat import Sets
from sage.categories.sets_with_partial_maps import SetsWithPartialMaps
from sage.categories.commutative_additive_semigroups import CommutativeAdditiveSemigroups
from sage.categories.modules import Modules
from sage.structure.element import Element, parent

# this is an artifact to beat the pickling test and implement identity morphisms
def _the_id(x):
    return x

<<<<<<< HEAD
class ModulesWithBasis(CategoryWithAxiom_over_base_ring):
=======
class ModulesWithBasis(Category_over_base_ring):
>>>>>>> b83e1d74
    """
    The category of modules with a distinguished basis.

    The elements are represented by expanding them in the distinguished basis.
    The morphisms are not required to respect the distinguished basis.

    EXAMPLES::

        sage: ModulesWithBasis(ZZ)
        Category of modules with basis over Integer Ring
        sage: ModulesWithBasis(ZZ).super_categories()
        [Category of modules over Integer Ring]

    If the base ring is actually a field, this constructs instead the
    category of vector spaces with basis::

        sage: ModulesWithBasis(QQ)
        Category of vector spaces with basis over Rational Field

        sage: ModulesWithBasis(QQ).super_categories()
        [Category of modules with basis over Rational Field, Category of vector spaces over Rational Field]

    Let `X` and `Y` be two modules with basis. We can build `Hom(X,Y)`::

        sage: X = CombinatorialFreeModule(QQ, [1,2]); X.__custom_name = "X"
        sage: Y = CombinatorialFreeModule(QQ, [3,4]); Y.__custom_name = "Y"
        sage: H = Hom(X, Y); H
        Set of Morphisms from X to Y in Category of vector spaces with basis over Rational Field

    The simplest morphism is the zero map::

        sage: H.zero()         # todo: move this test into module once we have an example
        Generic morphism:
          From: X
          To:   Y

    which we can apply to elements of `X`::

        sage: x = X.monomial(1) + 3 * X.monomial(2)
        sage: H.zero()(x)
        0

    TESTS::

        sage: f = H.zero().on_basis()
        sage: f(1)
        0
        sage: f(2)
        0

    EXAMPLES:

    We now construct a more interesting morphism by extending a
    function by linearity::

        sage: phi = H(on_basis = lambda i: Y.monomial(i+2)); phi
        Generic morphism:
          From: X
          To:   Y
        sage: phi(x)
        B[3] + 3*B[4]

    We can retrieve the function acting on indices of the basis::

        sage: f = phi.on_basis()
        sage: f(1), f(2)
        (B[3], B[4])

    `Hom(X,Y)` has a natural module structure (except for the zero,
    the operations are not yet implemented though). However since the
    dimension is not necessarily finite, it is not a module with
    basis; but see :class:`FiniteDimensionalModulesWithBasis` and
    :class:`GradedModulesWithBasis`::

        sage: H in ModulesWithBasis(QQ), H in Modules(QQ)
        (False, True)

    Some more playing around with categories and higher order homsets::

        sage: H.category()
        Category of hom sets in Category of modules with basis over Rational Field
        sage: Hom(H, H).category()
        Category of hom sets in Category of modules over Rational Field

    .. TODO:: ``End(X)`` is an algebra.

    TESTS::

        sage: TestSuite(ModulesWithBasis(ZZ)).run()
    """

    def _call_(self, x):
        """
        Construct a module with basis (resp. vector space) from the data in ``x``.

        EXAMPLES::

            sage: CZ = ModulesWithBasis(ZZ); CZ
            Category of modules with basis over Integer Ring
            sage: CQ = ModulesWithBasis(QQ); CQ
            Category of vector spaces with basis over Rational Field

        ``x`` is returned unchanged if it is already in this category::

            sage: CZ(CombinatorialFreeModule(ZZ, ('a','b','c')))
            Free module generated by {'a', 'b', 'c'} over Integer Ring
            sage: CZ(ZZ^3)
            Ambient free module of rank 3 over the principal ideal domain Integer Ring

        If needed (and possible) the base ring is changed appropriately::

            sage: CQ(ZZ^3)                       # indirect doctest
            Vector space of dimension 3 over Rational Field

        If ``x`` itself is not a module with basis, but there is a
        canonical one associated to it, the later is returned::

            sage: CQ(AbelianVariety(Gamma0(37))) # indirect doctest
            Vector space of dimension 4 over Rational Field
        """
        try:
            M = x.free_module()
            if M.base_ring() != self.base_ring():
                M = M.change_ring(self.base_ring())
        except (TypeError, AttributeError), msg:
            raise TypeError, "%s\nunable to coerce x (=%s) into %s"%(msg,x,self)
        return M

    def is_abelian(self):
        """
        Returns whether this category is abelian.

        This is the case if and only if the base ring is a field.

        EXAMPLES::

            sage: ModulesWithBasis(QQ).is_abelian()
            True
            sage: ModulesWithBasis(ZZ).is_abelian()
            False
        """
        return self.base_ring().is_field()

    FiniteDimensional = LazyImport('sage.categories.finite_dimensional_modules_with_basis', 'FiniteDimensionalModulesWithBasis')
    Graded = LazyImport('sage.categories.graded_modules_with_basis', 'GradedModulesWithBasis')

    class ParentMethods:
        @cached_method
        def basis(self):
            """
            Return the basis of ``self``.

            EXAMPLES::

                sage: F = CombinatorialFreeModule(QQ, ['a','b','c'])
                sage: F.basis()
                Finite family {'a': B['a'], 'c': B['c'], 'b': B['b']}

            ::

                sage: QS3 = SymmetricGroupAlgebra(QQ,3)
                sage: list(QS3.basis())
                [[1, 2, 3], [1, 3, 2], [2, 1, 3], [2, 3, 1], [3, 1, 2], [3, 2, 1]]
            """
            from sage.combinat.family import Family
            return Family(self._basis_keys, self.monomial)

        def module_morphism(self, on_basis = None, diagonal = None, triangular = None, **keywords):
            r"""
            Construct a morphism from ``self`` to ``codomain`` by
            linearity from its restriction ``on_basis`` to the basis of
            ``self``.

            Let ``self`` be the module `X` with a basis indexed by `I`.
            This constructs a morphism `f: X \to Y` by linearity from
            a map `I \to Y` which is to be its restriction to the
            basis `(x_i)_{i \in I}` of `X`.

            INPUT:

            - ``codomain`` -- the codomain `Y` of `f`: defaults to
              ``f.codomain()`` if the latter is defined
            - ``zero`` -- the zero of the codomain; defaults to
              ``codomain.zero()``; can be used (with care) to define affine maps
            - ``position`` -- a non-negative integer; defaults to 0
            - ``on_basis`` -- a function `f` which accepts elements of `I`
              (the indexing set of the basis of `X`) as ``position``-th argument
              and returns elements of `Y`
            - ``diagonal`` -- a function `d` from `I` to `R` (the base ring
              of ``self`` and ``codomain``)
            - ``triangular`` --  (default: ``None``) ``"upper"`` or
              ``"lower"`` or ``None``:

              * ``"upper"`` - if the :meth:`leading_support()` of the image
                of the basis vector `x_i` is `i`, or
              * ``"lower"`` - if the :meth:`trailing_support()` of the image
                of the basis vector `x_i` is `i`

            - ``category`` -- a category; by default, this is
              ``ModulesWithBasis(R)`` if `Y` is in this category, and
              otherwise this lets `Hom(X,Y)` decide

            Exactly one of ``on_basis`` and ``diagonal`` options should
            be specified.

            With the ``on_basis`` option, this returns a function `g`
            obtained by extending `f` by linearity on the ``position``-th
            positional argument. For example, for ``position == 1`` and a
            ternary function `f`, one has:

            .. MATH::

                g\left( a,\ \sum_i \lambda_i x_i,\ c \right)
                = \sum_i \lambda_i f(a, i, c).

            EXAMPLES::

                sage: X = CombinatorialFreeModule(QQ, [1,2,3]);   X.rename("X")
                sage: Y = CombinatorialFreeModule(QQ, [1,2,3,4]); Y.rename("Y")
                sage: phi = X.module_morphism(lambda i: Y.monomial(i) + 2*Y.monomial(i+1), codomain = Y)
                sage: phi
                Generic morphism:
                From: X
                To:   Y
                sage: phi.category_for()
                Category of vector spaces with basis over Rational Field
                sage: x = X.basis(); y = Y.basis()
                sage: phi(x[1] + x[3])
                B[1] + 2*B[2] + B[3] + 2*B[4]

            With the ``zero`` argument, one can define affine morphisms::

                sage: phi = X.module_morphism(lambda i: Y.monomial(i) + 2*Y.monomial(i+1), codomain = Y, zero = 10*y[1])
                sage: phi(x[1] + x[3])
                11*B[1] + 2*B[2] + B[3] + 2*B[4]
                sage: phi.category_for()
                Category of sets

            One can construct morphisms with the base ring as codomain::

                sage: X = CombinatorialFreeModule(ZZ,[1,-1])
                sage: phi = X.module_morphism( on_basis=lambda i: i, codomain=ZZ )
                sage: phi( 2 * X.monomial(1) + 3 * X.monomial(-1) )
                -1
                sage: phi.category_for()
                Category of commutative additive semigroups
                sage: phi.category_for() # todo: not implemented (ZZ is currently not in Modules(ZZ))
                Category of modules over Integer Ring

            Or more generaly any ring admitting a coercion map from the base ring::

                sage: phi = X.module_morphism(on_basis= lambda i: i, codomain=RR )
                sage: phi( 2 * X.monomial(1) + 3 * X.monomial(-1) )
                -1.00000000000000
                sage: phi.category_for()
                Category of commutative additive semigroups
                sage: phi.category_for() # todo: not implemented (RR is currently not in Modules(ZZ))
                Category of modules over Integer Ring

                sage: phi = X.module_morphism(on_basis= lambda i: i, codomain=Zmod(4) )
                sage: phi( 2 * X.monomial(1) + 3 * X.monomial(-1) )
                3

                sage: phi = Y.module_morphism(on_basis= lambda i: i, codomain=Zmod(4) )
                Traceback (most recent call last):
                ...
                ValueError: codomain(=Ring of integers modulo 4) should be a module over the base ring of the domain(=Y)

            On can also define module morphisms between free modules
            over different base rings; here we implement the natural
            map from `X = \RR^2` to `Y = \CC`::

                sage: X = CombinatorialFreeModule(RR,['x','y'])
                sage: Y = CombinatorialFreeModule(CC,['z'])
                sage: x = X.monomial('x')
                sage: y = X.monomial('y')
                sage: z = Y.monomial('z')
                sage: def on_basis( a ):
                ....:     if a == 'x':
                ....:         return CC(1) * z
                ....:     elif a == 'y':
                ....:         return CC(I) * z
                sage: phi = X.module_morphism( on_basis=on_basis, codomain=Y )
                sage: v = 3 * x + 2 * y; v
                3.00000000000000*B['x'] + 2.00000000000000*B['y']
                sage: phi(v)
                (3.00000000000000+2.00000000000000*I)*B['z']
                sage: phi.category_for()
                Category of commutative additive semigroups
                sage: phi.category_for() # todo: not implemented (CC is currently not in Modules(RR)!)
                Category of vector spaces over Real Field with 53 bits of precision

                sage: Y = CombinatorialFreeModule(CC['q'],['z'])
                sage: z = Y.monomial('z')
                sage: phi = X.module_morphism( on_basis=on_basis, codomain=Y )
                sage: phi(v)
                (3.00000000000000+2.00000000000000*I)*B['z']

            Of course, there should be a coercion between the
            respective base rings of the domain and the codomain for
            this to be meaningful::

                sage: Y = CombinatorialFreeModule(QQ,['z'])
                sage: phi = X.module_morphism( on_basis=on_basis, codomain=Y )
                Traceback (most recent call last):
                ...
                ValueError: codomain(=Free module generated by {'z'} over Rational Field) should be a module over the base ring of the domain(=Free module generated by {'x', 'y'} over Real Field with 53 bits of precision)

                sage: Y = CombinatorialFreeModule(RR['q'],['z'])
                sage: phi = Y.module_morphism( on_basis=on_basis, codomain=X )
                Traceback (most recent call last):
                ...
                ValueError: codomain(=Free module generated by {'x', 'y'} over Real Field with 53 bits of precision) should be a module over the base ring of the domain(=Free module generated by {'z'} over Univariate Polynomial Ring in q over Real Field with 53 bits of precision)


            With the ``diagonal`` argument, this returns the module
            morphism `g` such that:

                `g(x_i) = d(i) y_i`

            This assumes that the respective bases `x` and `y` of `X`
            and `Y` have the same index set `I`.

            With ``triangular = upper``, the constructed module
            morphism is assumed to be upper triangular; that is its
            matrix in the distinguished basis of `X` and `Y` would be
            upper triangular with invertible elements on its
            diagonal. This is used to compute preimages and
            inverting the morphism::

                sage: I = range(1,200)
                sage: X = CombinatorialFreeModule(QQ, I); X.rename("X"); x = X.basis()
                sage: Y = CombinatorialFreeModule(QQ, I); Y.rename("Y"); y = Y.basis()
                sage: f = Y.sum_of_monomials * divisors
                sage: phi = X.module_morphism(f, triangular="upper", codomain = Y)
                sage: phi(x[2])
                B[1] + B[2]
                sage: phi(x[6])
                B[1] + B[2] + B[3] + B[6]
                sage: phi(x[30])
                B[1] + B[2] + B[3] + B[5] + B[6] + B[10] + B[15] + B[30]
                sage: phi.preimage(y[2])
                -B[1] + B[2]
                sage: phi.preimage(y[6])
                B[1] - B[2] - B[3] + B[6]
                sage: phi.preimage(y[30])
                -B[1] + B[2] + B[3] + B[5] - B[6] - B[10] - B[15] + B[30]
                sage: (phi^-1)(y[30])
                -B[1] + B[2] + B[3] + B[5] - B[6] - B[10] - B[15] + B[30]

            For details and further optional arguments, see
            :class:`sage.categories.modules_with_basis.TriangularModuleMorphism`.


            Caveat: the returned element is in ``Hom(codomain, domain,
            category``). This is only correct for unary functions.

            .. TODO::

                Should codomain be ``self`` by default in the
                diagonal and triangular cases?
            """
            if diagonal is not None:
                return DiagonalModuleMorphism(diagonal = diagonal, domain = self, **keywords)
            elif on_basis is not None:
                if triangular is not None:
                    return TriangularModuleMorphism(on_basis, domain = self, triangular = triangular, **keywords)
                return ModuleMorphismByLinearity(on_basis = on_basis, domain = self, **keywords)
            raise ValueError("module morphism requires either on_basis or diagonal argument")

        _module_morphism = module_morphism

        def _repr_(self):
            """
            EXAMPLES::

                sage: class FooBar(CombinatorialFreeModule):
                ....:     _name = "foobar"
                sage: C = FooBar(QQ, (1,2,3)); C # indirect doctest
                foobar over Rational Field
                sage: C.rename("barfoo")
                sage: C
                barfoo

                sage: class Blah(Parent):
                ....:     pass
                sage: Blah(category = ModulesWithBasis(QQ))
                <class '__main__.Blah_with_category'>

            FIXME: this implementation is not generic; it uses the
            ``_name`` attribute if available (as is the case for
            instances of :class:`CombinatorialFreeModule`), and
            otherwise returns the name of the class as per Python's
            default ``repr``. However, having it here rather than in
            :class:`CombinatorialFreeModule` allows subcategories for
            overriding it.
            """
            if hasattr(self, "_name"):
                return self._name + " over %s"%self.base_ring()
            else:
                return repr(type(self))


        def tensor(*parents, **keywords):
            """
            Return the tensor product of the parents.

            INPUT:

            - ``parents`` -- the modules to be tensored
            - ``keywords`` -- optional keyword parameters

            The keyword argument 'category' can be used to explicitly specify the
            category of the tensor product. Otherwise the category is determined
            by those of the parents.

            EXAMPLES::

                sage: C = AlgebrasWithBasis(QQ)
                sage: A = C.example(); A.rename("A")
                sage: TA = A.tensor(A,A); TA
<<<<<<< HEAD
                A # A # A
                sage: TA == tensor([A,A,A])
                True
                sage: TA.category()
                Category of tensor products of algebras with basis over Rational Field
                sage: M = tensor([A,A,A], category=ModulesWithBasis(QQ)); M
                A # A # A
                sage: M.category()
                Category of tensor products of modules with basis over Rational Field
                sage: A.rename()

            """
            if 'category' in keywords:
=======
                A # A # A
                sage: TA == tensor([A,A,A])
                True
                sage: TA.category()
                Category of tensor products of algebras with basis over Rational Field
                sage: M = A.tensor(A, A, category = ModulesWithBasis(QQ)); M
                A # A # A
                sage: M.category()
                Category of tensor products of modules with basis over Rational Field

            """
            if 'category' in keywords.keys():
>>>>>>> b83e1d74
                category = keywords['category']
                category = category.TensorProducts()
                keywords.pop('category')
            else:
                category = tensor.category_from_parents(parents)
            base_category = category.base_category()
            R = base_category.base_ring()
<<<<<<< HEAD
            #if not base_category.is_subcategory(ModulesWithBasis(R)):
            #    raise TypeError, "%s must be a category of modules"%base_category
=======
            if not base_category.is_subcategory(ModulesWithBasis(R)):
                raise TypeError, "Must be a category of modules"
>>>>>>> b83e1d74
            from sage.categories.algebras_with_basis import AlgebrasWithBasis
            if base_category.is_subcategory(AlgebrasWithBasis(R)):
                return parents[0].__class__.TensorGrouped(parents, category, **keywords)
            else:
                return parents[0].__class__.Tensor(parents, category, **keywords)

        def _identity_map(self, category=None):
            r"""
            Returns the identity morphism.

            INPUT:

            - ``category`` -- (default: None) Optionally specify the category.
            If None, the category of ``self`` is used.

            EXAMPLES::

                sage: M = CombinatorialFreeModule(ZZ, [1,2]); M.rename("M")
                sage: iM = M._identity_map(); iM
                Generic endomorphism of M                
                sage: m = M.an_element(); m
                2*B[1] + 2*B[2]
                sage: iM(m) == m
                True
                sage: W = WeylGroup(CartanType(['A',2]),prefix="s")
                sage: A = W.algebra(ZZ)
                sage: iA = A._identity_map(); iA
                Generic endomorphism of Group algebra of Weyl Group of type ['A', 2] (as a matrix group acting on the ambient space) over Integer Ring

            """
            if category is None:
                category = self.category()
            return SetMorphism(Hom(self, self, category=category), _the_id)

        @abstract_method(optional=True)
        def tensor_unit(self, **keywords):
            r"""
            The distinguished unit object in the tensor category. It is a distinguished copy of the base ring
            as a free module over itself of rank 1.

            INPUT:
<<<<<<< HEAD

            - ``keywords`` -- keyword arguments

            The keyword argument 'category' may be used to explicitly specify the category of the
            resulting tensor unit.

            EXAMPLES::

=======

            - ``keywords`` -- keyword arguments

            The keyword argument 'category' may be used to explicitly specify the category of the
            resulting tensor unit.

            EXAMPLES::

>>>>>>> b83e1d74
                sage: M = CombinatorialFreeModule(ZZ, [1,2])
                sage: U = M.tensor_unit(); U
                The unit object in Category of tensor products of modules with basis over Integer Ring
                sage: U.category()
                Category of tensor products of modules with basis over Integer Ring
                sage: tensor([M]) == tensor([U, M, U])
                True
                sage: U == U.tensor(U)
                True
                sage: UA = M.tensor_unit(category=AlgebrasWithBasis(ZZ))
                sage: UA.one()
                B[()]
                sage: UH = M.tensor_unit(category=HopfAlgebrasWithBasis(ZZ))
                sage: UH.an_element()
                2*B[()]
                sage: UH.counit(UH.an_element())
                2

            """
            pass

    class ElementMethods:
        # TODO: Define the appropriate element methods here (instead of in
        # subclasses).  These methods should be consistent with those on
        # polynomials.

#         def _neg_(self):
#             """
#             Default implementation of negation by trying to multiply by -1.
#             TODO: doctest
#             """
#             return self._lmul_(-self.parent().base_ring().one(), self)


        def support_of_term(self):
            """
            Return the support of ``self``, where ``self`` is a monomial
            (possibly with coefficient).

            EXAMPLES::

                sage: X = CombinatorialFreeModule(QQ, [1,2,3,4]); X.rename("X")
                sage: X.monomial(2).support_of_term()
                2
                sage: X.term(3, 2).support_of_term()
                3

            An exception is raised if ``self`` has more than one term::

                sage: (X.monomial(2) + X.monomial(3)).support_of_term()
                Traceback (most recent call last):
                ...
                ValueError: B[2] + B[3] is not a single term
            """
            if len(self) == 1:
                return self.support()[0]
            else:
                raise ValueError, "%s is not a single term"%(self)

        def leading_support(self, cmp=None):
            r"""
            Return the maximal element of the support of ``self``. Note
            that this may not be the term which actually appears first when
            ``self`` is printed.

            If the default ordering of the basis elements is not what is
            desired, a comparison function, ``cmp(x,y)``, can be provided.
            This should return a negative value if ``x < y``, ``0`` if ``x == y``
            and a positive value if ``x > y``.

            EXAMPLES::

                sage: X = CombinatorialFreeModule(QQ, [1, 2, 3]); X.rename("X"); x = X.basis()
                sage: x = 3*X.monomial(1) + 2*X.monomial(2) + 4*X.monomial(3)
                sage: x.leading_support()
                3
                sage: def cmp(x,y): return y-x
                sage: x.leading_support(cmp=cmp)
                1

                sage: s = SymmetricFunctions(QQ).schur()
                sage: f = 2*s[1] + 3*s[2,1] - 5*s[3]
                sage: f.leading_support()
                [3]
            """
            return max_cmp(self.support(), cmp)


        def leading_item(self, cmp=None):
            r"""
            Return the pair ``(k, c)`` where

            .. MATH::

                c \cdot (\mbox{the basis element indexed by } k)

            is the leading term of ``self``.

            Here 'leading term' means that the corresponding basis element is
            maximal.  Note that this may not be the term which actually appears
            first when ``self`` is printed.  If the default term ordering is not
            what is desired, a comparison function, ``cmp(x,y)``, can be
            provided.  This should return a negative value if ``x < y``, ``0``
            if ``x == y`` and a positive value if ``x > y``.

            EXAMPLES::

                sage: X = CombinatorialFreeModule(QQ, [1, 2, 3]); X.rename("X"); x = X.basis()
                sage: x = 3*X.monomial(1) + 2*X.monomial(2) + 4*X.monomial(3)
                sage: x.leading_item()
                (3, 4)
                sage: def cmp(x,y): return y-x
                sage: x.leading_item(cmp=cmp)
                (1, 3)

                sage: s = SymmetricFunctions(QQ).schur()
                sage: f = 2*s[1] + 3*s[2,1] - 5*s[3]
                sage: f.leading_item()
                ([3], -5)
            """
            k = self.leading_support(cmp=cmp)
            return k, self[k]

        def leading_monomial(self, cmp=None):
            r"""
            Return the leading monomial of ``self``.

            This is the monomial whose corresponding basis element is
            maximal. Note that this may not be the term which actually appears
            first when ``self`` is printed. If the default term ordering is not
            what is desired, a comparison function, ``cmp(x,y)``, can be provided.
            This should return a negative value if ``x < y``, ``0`` if ``x == y``
            and a positive value if ``x > y``.

            EXAMPLES::

                sage: X = CombinatorialFreeModule(QQ, [1, 2, 3]); X.rename("X"); x = X.basis()
                sage: x = 3*X.monomial(1) + 2*X.monomial(2) + X.monomial(3)
                sage: x.leading_monomial()
                B[3]
                sage: def cmp(x,y): return y-x
                sage: x.leading_monomial(cmp=cmp)
                B[1]

                sage: s = SymmetricFunctions(QQ).schur()
                sage: f = 2*s[1] + 3*s[2,1] - 5*s[3]
                sage: f.leading_monomial()
                s[3]
            """
            return self.parent().monomial( self.leading_support(cmp=cmp) )

        def leading_coefficient(self, cmp=None):
            r"""
            Returns the leading coefficient of ``self``.

            This is the coefficient of the term whose corresponding basis element is
            maximal. Note that this may not be the term which actually appears
            first when ``self`` is printed.  If the default term ordering is not
            what is desired, a comparison function, ``cmp(x,y)``, can be provided.
            This should return a negative value if ``x < y``, 0 if ``x == y``
            and a positive value if ``x > y``.

            EXAMPLES::

                sage: X = CombinatorialFreeModule(QQ, [1, 2, 3]); X.rename("X")
                sage: x = 3*X.monomial(1) + 2*X.monomial(2) + X.monomial(3)
                sage: x.leading_coefficient()
                1
                sage: def cmp(x,y): return y-x
                sage: x.leading_coefficient(cmp=cmp)
                3

                sage: s = SymmetricFunctions(QQ).schur()
                sage: f = 2*s[1] + 3*s[2,1] - 5*s[3]
                sage: f.leading_coefficient()
                -5
            """
            return self.leading_item(cmp=cmp)[1]

        def leading_term(self, cmp=None):
            r"""
            Return the leading term of ``self``.

            This is the term whose corresponding basis element is
            maximal. Note that this may not be the term which actually appears
            first when ``self`` is printed. If the default term ordering is not
            what is desired, a comparison function, ``cmp(x,y)``, can be provided.
            This should return a negative value if ``x < y``, 0 if ``x == y``
            and a positive value if ``x > y``.

            EXAMPLES::

                sage: X = CombinatorialFreeModule(QQ, [1, 2, 3]); X.rename("X"); x = X.basis()
                sage: x = 3*X.monomial(1) + 2*X.monomial(2) + X.monomial(3)
                sage: x.leading_term()
                B[3]
                sage: def cmp(x,y): return y-x
                sage: x.leading_term(cmp=cmp)
                3*B[1]

                sage: s = SymmetricFunctions(QQ).schur()
                sage: f = 2*s[1] + 3*s[2,1] - 5*s[3]
                sage: f.leading_term()
                -5*s[3]
            """
            return self.parent().term(*self.leading_item(cmp=cmp))

        def trailing_support(self, cmp=None):
            r"""
            Return the minimal element of the support of ``self``. Note
            that this may not be the term which actually appears last when
            ``self`` is printed.

            If the default ordering of the basis elements is not what is
            desired, a comparison function, ``cmp(x,y)``, can be provided.
            This should return a negative value if ``x < y``, `0` if ``x == y``
            and a positive value if ``x > y``.

            EXAMPLES::

                sage: X = CombinatorialFreeModule(QQ, [1, 2, 3]); X.rename("X"); x = X.basis()
                sage: x = 3*X.monomial(1) + 2*X.monomial(2) + 4*X.monomial(3)
                sage: x.trailing_support()
                1
                sage: def cmp(x,y): return y-x
                sage: x.trailing_support(cmp=cmp)
                3

                sage: s = SymmetricFunctions(QQ).schur()
                sage: f = 2*s[1] + 3*s[2,1] - 5*s[3]
                sage: f.trailing_support()
                [1]
            """
            return min_cmp(self.support(), cmp)

        def trailing_item(self, cmp=None):
            r"""
            Returns the pair ``(c, k)`` where ``c*self.parent().monomial(k)``
            is the trailing term of ``self``.

            This is the monomial whose corresponding basis element is
            minimal. Note that this may not be the term which actually appears
            last when ``self`` is printed.  If the default term ordering is not
            what is desired, a comparison function ``cmp(x,y)``, can be provided.
            This should return a negative value if ``x < y``, 0 if ``x == y``
            and a positive value if ``x > y``.

            EXAMPLES::

                sage: X = CombinatorialFreeModule(QQ, [1, 2, 3]); X.rename("X"); x = X.basis()
                sage: x = 3*X.monomial(1) + 2*X.monomial(2) + X.monomial(3)
                sage: x.trailing_item()
                (1, 3)
                sage: def cmp(x,y): return y-x
                sage: x.trailing_item(cmp=cmp)
                (3, 1)

                sage: s = SymmetricFunctions(QQ).schur()
                sage: f = 2*s[1] + 3*s[2,1] - 5*s[3]
                sage: f.trailing_item()
                ([1], 2)
            """
            k = self.trailing_support(cmp=cmp)
            return k, self[k]

        def trailing_monomial(self, cmp=None):
            r"""
            Return the trailing monomial of ``self``.

            This is the monomial whose corresponding basis element is
            minimal. Note that this may not be the term which actually appears
            last when ``self`` is printed. If the default term ordering is not
            what is desired, a comparison function ``cmp(x,y)``, can be provided.
            This should return a negative value if ``x < y``, 0 if ``x == y``
            and a positive value if ``x > y``.

            EXAMPLES::

                sage: X = CombinatorialFreeModule(QQ, [1, 2, 3]); X.rename("X"); x = X.basis()
                sage: x = 3*X.monomial(1) + 2*X.monomial(2) + X.monomial(3)
                sage: x.trailing_monomial()
                B[1]
                sage: def cmp(x,y): return y-x
                sage: x.trailing_monomial(cmp=cmp)
                B[3]

                sage: s = SymmetricFunctions(QQ).schur()
                sage: f = 2*s[1] + 3*s[2,1] - 5*s[3]
                sage: f.trailing_monomial()
                s[1]
            """
            return self.parent().monomial( self.trailing_support(cmp=cmp) )

        def trailing_coefficient(self, cmp=None):
            r"""
            Return the trailing coefficient of ``self``.

            This is the coefficient of the monomial whose corresponding basis element is
            minimal. Note that this may not be the term which actually appears
            last when ``self`` is printed. If the default term ordering is not
            what is desired, a comparison function ``cmp(x,y)``, can be provided.
            This should return a negative value if ``x < y``, 0 if ``x == y``
            and a positive value if ``x > y``.

            EXAMPLES::

                sage: X = CombinatorialFreeModule(QQ, [1, 2, 3]); X.rename("X"); x = X.basis()
                sage: x = 3*X.monomial(1) + 2*X.monomial(2) + X.monomial(3)
                sage: x.trailing_coefficient()
                3
                sage: def cmp(x,y): return y-x
                sage: x.trailing_coefficient(cmp=cmp)
                1

                sage: s = SymmetricFunctions(QQ).schur()
                sage: f = 2*s[1] + 3*s[2,1] - 5*s[3]
                sage: f.trailing_coefficient()
                2
            """

            return self.trailing_item(cmp=cmp)[1]

        def trailing_term(self, cmp=None):
            r"""
            Return the trailing term of ``self``.

            This is the term whose corresponding basis element is
            minimal. Note that this may not be the term which actually appears
            last when ``self`` is printed. If the default term ordering is not
            what is desired, a comparison function ``cmp(x,y)``, can be provided.
            This should return a negative value if ``x < y``, 0 if ``x == y``
            and a positive value if ``x > y``.

            EXAMPLES::

                sage: X = CombinatorialFreeModule(QQ, [1, 2, 3]); X.rename("X"); x = X.basis()
                sage: x = 3*X.monomial(1) + 2*X.monomial(2) + X.monomial(3)
                sage: x.trailing_term()
                3*B[1]
                sage: def cmp(x,y): return y-x
                sage: x.trailing_term(cmp=cmp)
                B[3]

                sage: s = SymmetricFunctions(QQ).schur()
                sage: f = 2*s[1] + 3*s[2,1] - 5*s[3]
                sage: f.trailing_term()
                2*s[1]
            """
            return self.parent().term( *self.trailing_item(cmp=cmp) )

        def map_coefficients(self, f):
            """
            Mapping a function on coefficients.

            INPUT:

            - ``f`` -- an endofunction on the coefficient ring of the
              free module

            Return a new element of ``self.parent()`` obtained by applying the
            function ``f`` to all of the coefficients of ``self``.

            EXAMPLES::

                sage: F = CombinatorialFreeModule(QQ, ['a','b','c'])
                sage: B = F.basis()
                sage: f = B['a'] - 3*B['c']
                sage: f.map_coefficients(lambda x: x+5)
                6*B['a'] + 2*B['c']

            Killed coefficients are handled properly::

                sage: f.map_coefficients(lambda x: 0)
                0
                sage: list(f.map_coefficients(lambda x: 0))
                []

            ::

                sage: s = SymmetricFunctions(QQ).schur()
                sage: a = s([2,1])+2*s([3,2])
                sage: a.map_coefficients(lambda x: x*2)
                2*s[2, 1] + 4*s[3, 2]
            """
            return self.parent().sum_of_terms( (m, f(c)) for m,c in self )

        def map_support(self, f):
            """
            Mapping a function on the support.

            INPUT:

            - ``f`` -- an endofunction on the indices of the free module

            Return a new element of ``self.parent()`` obtained by
            applying the function ``f`` to all of the objects indexing
            the basis elements.

            EXAMPLES::

                sage: B = CombinatorialFreeModule(ZZ, [-1, 0, 1])
                sage: x = B.an_element(); x
                2*B[-1] + 2*B[0] + 3*B[1]
                sage: x.map_support(lambda i: -i)
                3*B[-1] + 2*B[0] + 2*B[1]

            ``f`` needs not be injective::

                sage: x.map_support(lambda i: 1)
                7*B[1]

                sage: s = SymmetricFunctions(QQ).schur()
                sage: a = s([2,1])+2*s([3,2])
                sage: a.map_support(lambda x: x.conjugate())
                s[2, 1] + 2*s[2, 2, 1]

            TESTS::

                sage: B.zero()      # This actually failed at some point!!! See #8890
                0

                sage: y = B.zero().map_support(lambda i: i/0); y
                0
                sage: y.parent() is B
                True
            """
            return self.parent().sum_of_terms( (f(m), c) for m,c in self )

        def map_support_skip_none(self, f):
            """
<<<<<<< HEAD
            Mapping a function on the support

            INPUT:

             - ``f`` -- an endofunction on the indices of the free module

            Returns a new element of self.parent() obtained by
            applying the function `f` to all of the objects indexing
            the basis elements.

            EXAMPLES::

                sage: B = CombinatorialFreeModule(ZZ, [-1, 0, 1])
                sage: x = B.an_element(); x
                2*B[-1] + 2*B[0] + 3*B[1]
                sage: x.map_support_skip_none(lambda i: -i if i else None)
                3*B[-1] + 2*B[1]

            ``f`` needs not be injective::

                sage: x.map_support_skip_none(lambda i: 1 if i else None)
                5*B[1]

            TESTS::

                sage: y = x.map_support_skip_none(lambda i: None); y
                0
                sage: y.parent() is B
                True
            """
            return self.parent().sum_of_terms( (fm,c) for (fm,c) in ((f(m), c) for m,c in self) if fm is not None)

        def map_item(self, f):
            """
            Mapping a function on items.

            INPUT:

            - ``f`` -- a function mapping pairs ``(index, coeff)`` to
              other such pairs

=======
            Mapping a function on items.

            INPUT:

            - ``f`` -- a function mapping pairs ``(index, coeff)`` to
              other such pairs

>>>>>>> b83e1d74
            Return a new element of ``self.parent()`` obtained by
            applying the function `f` to all items ``(index, coeff)`` of
            ``self``.

            EXAMPLES::

                sage: B = CombinatorialFreeModule(ZZ, [-1, 0, 1])
                sage: x = B.an_element(); x
                2*B[-1] + 2*B[0] + 3*B[1]
                sage: x.map_item(lambda i, c: (-i, 2*c))
                6*B[-1] + 4*B[0] + 4*B[1]

            ``f`` needs not be injective::

                sage: x.map_item(lambda i, c: (1, 2*c))
                14*B[1]

                sage: s = SymmetricFunctions(QQ).schur()
                sage: f = lambda m,c: (m.conjugate(), 2*c)
                sage: a = s([2,1]) + s([1,1,1])
                sage: a.map_item(f)
                2*s[2, 1] + 2*s[3]

            The following methods are deprecated::

                sage: a.map_term(f)
                doctest:...: DeprecationWarning: map_term is deprecated. Please use map_item instead.
                See http://trac.sagemath.org/8890 for details.
                2*s[2, 1] + 2*s[3]
                sage: a.map_mc(f)
                doctest:...: DeprecationWarning: map_mc is deprecated. Please use map_item instead.
                See http://trac.sagemath.org/8890 for details.
                2*s[2, 1] + 2*s[3]
            """
            return self.parent().sum_of_terms( f(m,c) for m,c in self )

        map_term = deprecated_function_alias(8890, map_item)
        map_mc   = deprecated_function_alias(8890, map_item)

        def tensor(*elements, **keywords):
            """
            Return the tensor product of elements.

            The keyword arguments are passed on to modify the construction
            of the parent tensor module, which is created on the fly.
            For example, the keyword argument 'category' can be used to
            explicitly specify the category of the resulting parent tensor module.

            EXAMPLES::

                sage: C = AlgebrasWithBasis(QQ)
                sage: A = C.example()
                sage: (a,b,c) = A.algebra_generators()
                sage: a.tensor(b, c)
                B[word: a] # B[word: b] # B[word: c]
                sage: a.tensor(b, c) == tensor([a,b,c])
                True

            FIXME: is this a policy that we want to enforce on all parents?
            """
            if not all(isinstance(element, Element) for element in elements):
                raise TypeError, "Not all items are elements"
            parents = tuple(parent(element) for element in elements)
            return tensor(parents, **keywords)._tensor_of_elements(elements)

    class HomCategory(HomCategory):
        """
        The category of homomorphisms sets `Hom(X,Y)` for `X`, `Y`
        modules with basis.
        """
        class ParentMethods:
            def __call_on_basis__(self, **options):
                """
                Construct a morphism in this homset from a function defined
                on the basis.

                INPUT:

                - ``on_basis`` -- a function from the indices of the
                  basis of the domain of ``self`` to the codomain of
                  ``self``

                This method simply delegates the work to
                :meth:`ModulesWithBasis.ParentMethods.module_morphism`. It
                is used by :meth:`Homset.__call__` to handle the
                ``on_basis`` argument, and will disapear as soon as
                the logic will be generalized.

                EXAMPLES::

                    sage: X = CombinatorialFreeModule(QQ, [1,2,3]);   X.rename("X")
                    sage: Y = CombinatorialFreeModule(QQ, [1,2,3,4]); Y.rename("Y")
                    sage: H = Hom(X, Y)
                    sage: x = X.basis()

                    sage: phi = H(on_basis = lambda i: Y.monomial(i) + 2*Y.monomial(i+1)) # indirect doctest
                    sage: phi
                    Generic morphism:
                    From: X
                    To:   Y
                    sage: phi(x[1] + x[3])
                    B[1] + 2*B[2] + B[3] + 2*B[4]

                Diagonal functions can be constructed using the ``diagonal`` option::

                    sage: X = CombinatorialFreeModule(QQ, [1,2,3,4]); X.rename("X")
                    sage: Y = CombinatorialFreeModule(QQ, [1,2,3,4], key="Y"); Y.rename("Y")
                    sage: H = Hom(X, Y)
                    sage: x = X.basis()
                    sage: phi = H(diagonal = lambda x: x^2)
                    sage: phi(x[1] + x[2] + x[3])
                    B[1] + 4*B[2] + 9*B[3]

                TESTS::

                As for usual homsets, the argument can be a Python function::

                    sage: phi = H(lambda x: Y.zero())
                    sage: phi
                    Generic morphism:
                      From: X
                      To:   Y
                    sage: phi(x[1] + x[3])
                    0

               We check that the homset category is properly set up::

                    sage: category = FiniteDimensionalModulesWithBasis(QQ)
                    sage: X = CombinatorialFreeModule(QQ, [1,2,3], category = category);   X.rename("X")
                    sage: Y = CombinatorialFreeModule(QQ, [1,2,3,4], category = category); Y.rename("Y")
                    sage: H = Hom(X, Y)
                    sage: H.zero().category_for()
                    Category of finite dimensional vector spaces with basis over Rational Field
                """
                return self.domain().module_morphism(codomain = self.codomain(),
                                                     **options)

        class ElementMethods:
            """
            Abstract class for morphisms of modules with basis.
            """
            @cached_method
            def on_basis(self):
                """
                Return the action of this morphism on basis elements.

                OUTPUT:

                - a function from the indices of the basis of the domain to
                  the codomain

                EXAMPLES::

                    sage: X = CombinatorialFreeModule(QQ, [1,2,3]);   X.rename("X")
                    sage: Y = CombinatorialFreeModule(QQ, [1,2,3,4]); Y.rename("Y")
                    sage: H = Hom(X, Y)
                    sage: x = X.basis()

                    sage: f = H(lambda x: Y.zero()).on_basis()
                    sage: f(2)
                    0

                    sage: f = lambda i: Y.monomial(i) + 2*Y.monomial(i+1)
                    sage: g = H(on_basis = f).on_basis()
                    sage: g(2)
                    B[2] + 2*B[3]
                    sage: g == f
                    True
                """
                monomial = self.domain().monomial
                return lambda t: self(monomial(t))

            def tensor(*maps, **keywords):
                """
                Return the tensor product of maps.

                The optional keyword parameters can be used to pass the category for the tensor products.

                EXAMPLES::

                    sage: W = WeylGroup(CartanType(['A',2]),prefix="s")
                    sage: r = W.from_reduced_word
                    sage: A = W.algebra(ZZ); A.rename("A") # A is a Hopf algebra
                    sage: A2_algebra = tensor([A,A]) # tensor Hopf algebra
                    sage: A2_algebra.category()
                    Category of tensor products of hopf algebras with basis over Integer Ring
                    sage: A2_module = tensor([A,A], category=ModulesWithBasis(ZZ)) # tensor module
                    sage: a2 = A2_algebra.monomial((r([1]),r([2]))); a2
                    B[s1] # B[s2]
                    sage: mA = A._product_morphism()
                    sage: mA.domain() == A2_module
                    True
                    sage: mm = tensor([mA,mA])
                    sage: A4_module = tensor([A2_module,A2_module])
                    sage: A4_module == mm.domain()
                    True
                    sage: a4 = tensor([a2,a2]); a4 # element of Hopf algebra
                    B[s1] # B[s2] # B[s1] # B[s2]
                    sage: a4.parent() in HopfAlgebrasWithBasis(ZZ).TensorProducts()
                    True
                    sage: m4 = A4_module(a4); m4
                    B[s1] # B[s2] # B[s1] # B[s2]
                    sage: mm(m4)
                    B[s1*s2] # B[s1*s2]
                    sage: IA = A._identity_map(category=ModulesWithBasis(ZZ))
                    sage: ImI = tensor([IA, mA, IA])
                    sage: ImI.category_for().is_subcategory(ModulesWithBasis(ZZ))
                    True
                    sage: ImI(m4)
                    B[s1] # B[s2*s1] # B[s2]

                """
                try:
                    domains = [map.domain() for map in maps]
                except AttributeError:
                    raise TypeError, "Items to be tensored are not all maps"
                domain = tensor(domains, **keywords)
                return domain._tensor_of_maps(maps, **keywords)

    class CartesianProducts(CartesianProductsCategory):
        """
        The category of modules with basis constructed by cartesian products
        of modules with basis.
        """
        @cached_method
        def extra_super_categories(self):
            """
            EXAMPLES::

                sage: ModulesWithBasis(QQ).CartesianProducts().extra_super_categories()
                [Category of modules with basis over Rational Field]
                sage: ModulesWithBasis(QQ).CartesianProducts().super_categories()
                [Category of modules with basis over Rational Field, Category of Cartesian products of sets]
            """
            return [self.base_category()]

        class ParentMethods:

            def _an_element_(self):
                """
                EXAMPLES::

                    sage: A = AlgebrasWithBasis(QQ).example(); A
                    An example of an algebra with basis: the free algebra on the generators ('a', 'b', 'c') over Rational Field
                    sage: B = HopfAlgebrasWithBasis(QQ).example(); B
                    An example of Hopf algebra with basis: the group algebra of the Dihedral group of order 6 as a permutation group over Rational Field
                    sage: A.an_element(), B.an_element()
                    (B[word: ] + 2*B[word: a] + 3*B[word: b], B[()] + 2*B[(2,3)] + 3*B[(1,2)] + B[(1,2,3)])
                    sage: cartesian_product((A, B, A)).an_element()           # indirect doctest
                    2*B[(0, word: )] + 2*B[(0, word: a)] + 3*B[(0, word: b)]
                """
                from cartesian_product import cartesian_product
                return cartesian_product([module.an_element() for module in self.modules])

    class TensorProducts(TensorProductsCategory):
        """
        The category of modules with basis constructed by tensor product of
        modules with basis.
        """
        @cached_method
        def extra_super_categories(self):
            """
            EXAMPLES::

                sage: ModulesWithBasis(QQ).TensorProducts().extra_super_categories()
                [Category of modules with basis over Rational Field]
                sage: ModulesWithBasis(QQ).TensorProducts().super_categories()
                [Category of modules with basis over Rational Field]
            """
            return [self.base_category()]

        class ParentMethods:
            """
            Implements operations on tensor products of modules with basis.
            """
            pass

        class ElementMethods:
            """
            Implements operations on elements of tensor products of modules
            with basis.
            """

            def apply_multilinear_morphism(self, f, codomain = None):
                r"""
                Return the result of applying the morphism induced by ``f``
                to ``self``.

                INPUT:

                - ``f`` -- a multilinear morphism from the component
                  modules of the parent tensor product to any module

                - ``codomain`` -- the codomain of ``f`` (optional)

                By the universal property of the tensor product, ``f``
                induces a linear morphism from `self.parent()` to the
                target module. Returns the result of applying that
                morphism to ``self``.

                The codomain is used for optimizations purposes
                only. If it's not provided, it's recovered by calling
                ``f`` on the zero input.

                EXAMPLES:

                We start with simple (admittedly not so interesting)
                examples, with two modules `A` and `B`::

                    sage: A = CombinatorialFreeModule(ZZ, [1,2], prefix="A"); A.rename("A")
                    sage: B = CombinatorialFreeModule(ZZ, [3,4], prefix="B"); B.rename("B")

                and `f` the bilinear morphism `(a,b) \mapsto b \otimes a`
                from `A \times B` to `B \otimes A`::

                    sage: def f(a,b):
                    ....:     return tensor([b,a])

                Now, calling applying `f` on `a \otimes b` returns the same
                as `f(a,b)`::

                    sage: a = A.monomial(1) + 2 * A.monomial(2); a
                    A[1] + 2*A[2]
                    sage: b = B.monomial(3) - 2 * B.monomial(4); b
                    B[3] - 2*B[4]
                    sage: f(a,b)
                    B[3] # A[1] + 2*B[3] # A[2] - 2*B[4] # A[1] - 4*B[4] # A[2]
                    sage: tensor([a,b]).apply_multilinear_morphism(f)
                    B[3] # A[1] + 2*B[3] # A[2] - 2*B[4] # A[1] - 4*B[4] # A[2]

                `f` may be a bilinear morphism to any module over the
                base ring of `A` and `B`. Here the codomain is `\ZZ`::

                    sage: def f(a,b):
                    ....:     return sum(a.coefficients(), 0) * sum(b.coefficients(), 0)
                    sage: f(a,b)
                    -3
                    sage: tensor([a,b]).apply_multilinear_morphism(f)
                    -3

                Mind the `0` in the sums above; otherwise `f` would
                not return `0` in `\ZZ`::

                    sage: def f(a,b):
                    ....:     return sum(a.coefficients()) * sum(b.coefficients())
                    sage: type(f(A.zero(), B.zero()))
                    <type 'int'>

                Which would be wrong and break this method::

                    sage: tensor([a,b]).apply_multilinear_morphism(f)
                    Traceback (most recent call last):
                    ...
                    AttributeError: 'int' object has no attribute 'parent'

                Here we consider an example where the codomain is a
                module with basis with a different base ring::

                    sage: C = CombinatorialFreeModule(QQ, [(1,3),(2,4)], prefix="C"); C.rename("C")
                    sage: def f(a,b):
                    ....:     return C.sum_of_terms( [((1,3), QQ(a[1]*b[3])), ((2,4), QQ(a[2]*b[4]))] )
                    sage: f(a,b)
                    C[(1, 3)] - 4*C[(2, 4)]
                    sage: tensor([a,b]).apply_multilinear_morphism(f)
                    C[(1, 3)] - 4*C[(2, 4)]

                 We conclude with a real life application, where we
                 check that the antipode of the Hopf algebra of
                 Symmetric functions on the Schur basis satisfies its
                 defining formula::

                    sage: Sym = SymmetricFunctions(QQ)
                    sage: s = Sym.schur()
                    sage: def f(a,b): return a*b.antipode()
                    sage: x = 4*s.an_element(); x
                    8*s[] + 8*s[1] + 12*s[2]
                    sage: x.coproduct().apply_multilinear_morphism(f)
                    8*s[]
                    sage: x.coproduct().apply_multilinear_morphism(f) == x.counit()
                    True

                We recover the constant term of `x`, as desired.

                .. TODO::

                    Extract a method to linearize a multilinear
                    morphism, and delegate the work there.
                """
                K = self.parent().base_ring()
                modules = self.parent()._sets
                if codomain is None:
                    try:
                        codomain = f.codomain()
                    except AttributeError:
                        codomain = f(*[module.zero() for module in modules]).parent()
                if codomain in ModulesWithBasis(K):
                    return codomain.linear_combination((f(*[module.monomial(t) for (module,t) in zip(modules, m)]), c)
                                                       for m,c in self)
                else:
                    return sum((c * f(*[module.monomial(t) for (module,t) in zip(modules, m)])
                                for m,c in self),
                               codomain.zero())

    class DualObjects(DualObjectsCategory):

        @cached_method
        def extra_super_categories(self):
            """
            EXAMPLES::

                sage: ModulesWithBasis(ZZ).DualObjects().extra_super_categories()
                [Category of modules over Integer Ring]
                sage: ModulesWithBasis(QQ).DualObjects().super_categories()
                [Category of duals of vector spaces over Rational Field, Category of duals of modules with basis over Rational Field]
            """
            return [Modules(self.base_category().base_ring())]

class ModuleMorphismByLinearity(Morphism):
    """
    A class for module morphisms obtained by extending a function by linearity.
    """
    def __init__(self, domain, on_basis = None, position = 0, zero = None, codomain = None, category = None):
        """
        Construct a module morphism by linearity.

        INPUT:

        - ``domain`` -- a parent in ``ModulesWithBasis(...)``
        - ``codomain`` -- a parent in ``Modules(...)``; defaults to
          ``f.codomain()`` if the latter is defined
        - ``position`` -- a non-negative integer; defaults to 0
        - ``on_basis`` -- a function which accepts indices of the basis of
          ``domain`` as ``position``-th argument (optional)
        - ``zero`` -- the zero of the codomain; defaults to ``codomain.zero()``

        ``on_basis`` may alternatively be provided in derived classes by
        implementing or setting ``_on_basis``.

        EXAMPLES::

            sage: X = CombinatorialFreeModule(ZZ, [-2, -1, 1, 2])
            sage: Y = CombinatorialFreeModule(ZZ, [1, 2])
            sage: phi = sage.categories.modules_with_basis.ModuleMorphismByLinearity(X, on_basis = Y.monomial * abs)

        TESTS::

            sage: TestSuite(phi).run() # known issue
            Failure in _test_category:
            ...
            The following tests failed: _test_category

        Analysis: ``phi`` does not inherit from the element class of
        the category of its parent::

            sage: isinstance(phi, phi.parent().category().element_class)
            False

        To be fixed in the general morphism overhaul (#....), possibly
        by making sure to create ``phi`` through its parent.
        """
        # Might want to assert that domain is a module with basis
        base_ring = domain.base_ring()

        if codomain is None and hasattr(on_basis, 'codomain'):
            codomain = on_basis.codomain()
        if not hasattr( codomain, 'base_ring' ):
            raise ValueError("codomain(=%s) needs to have a base_ring attribute"%(codomain))
        # codomain should be a module over base_ring
        # The natural test would be ``codomains in Modules(base_ring)``
        # But this is not properly implemented yet:
        #     sage: CC in Modules(QQ)
        #     False
        #     sage: QQ in Modules(QQ)
        #     False
        #     sage: CC[x] in Modules(QQ)
        #     False
        # The test below is a bit more restrictive
        if (not codomain.base_ring().has_coerce_map_from(base_ring)) \
           and (not codomain.has_coerce_map_from(base_ring)):
            raise ValueError("codomain(=%s) should be a module over the base ring of the domain(=%s)"%(codomain, domain))

        if zero is None:
            zero = codomain.zero()
        self._zero = zero

        self._is_module_with_basis_over_same_base_ring = \
            codomain in ModulesWithBasis( base_ring ) and zero == codomain.zero()

        if category is None:
            if self._is_module_with_basis_over_same_base_ring:
                category = ModulesWithBasis(base_ring)
            elif zero == codomain.zero():
                if codomain in Modules(base_ring):
                    category = Modules(base_ring)
                else:
                    # QQ is not in Modules(QQ)!
                    category = CommutativeAdditiveSemigroups()
            else:
                category = Sets()

        Morphism.__init__(self, Hom(domain, codomain, category = category))


        self._position = position
        if on_basis is not None:
            self._on_basis = on_basis

    def __eq__(self, other):
        """
        EXAMPLES::

            sage: X = CombinatorialFreeModule(ZZ, [-2, -1, 1, 2])
            sage: Y = CombinatorialFreeModule(ZZ, [1, 2])
            sage: f  = X.module_morphism(on_basis = Y.monomial * abs)
            sage: g  = X.module_morphism(on_basis = Y.monomial * abs)
            sage: h1 = X.module_morphism(on_basis = X.monomial * abs)
            sage: h2 = X.module_morphism(on_basis = X.monomial * factorial)
            sage: h3 = X.module_morphism(on_basis = Y.monomial * abs, category = Modules(ZZ))
            sage: f == g, f == h1, f == h2, f == h3, f == 1, 1 == f
            (True, False, False, False, False, False)
        """
        return self.__class__ is other.__class__ and parent(self) == parent(other) and self.__dict__ == other.__dict__


    def on_basis(self):
        """
        Return the action of this morphism on basis elements, as per
        :meth:`ModulesWithBasis.HomCategory.ElementMethods.on_basis`.

        OUTPUT:

        - a function from the indices of the basis of the domain to the
          codomain

        EXAMPLES::

            sage: X = CombinatorialFreeModule(ZZ, [-2, -1, 1, 2])
            sage: Y = CombinatorialFreeModule(ZZ, [1, 2])
            sage: phi_on_basis = Y.monomial * abs
            sage: phi = sage.categories.modules_with_basis.ModuleMorphismByLinearity(X, on_basis = phi_on_basis, codomain = Y)
            sage: x = X.basis()
            sage: phi.on_basis()(-2)
            B[2]
            sage: phi.on_basis() == phi_on_basis
            True
        """
        return self._on_basis

    def __call__(self, *args):
        r"""
        Apply this morphism to ``*args``.

        EXAMPLES::

            sage: X = CombinatorialFreeModule(ZZ, [-2, -1, 1, 2])
            sage: Y = CombinatorialFreeModule(ZZ, [1, 2])
            sage: def phi_on_basis(i): return Y.monomial(abs(i))
            sage: phi = sage.categories.modules_with_basis.ModuleMorphismByLinearity(X, on_basis = Y.monomial * abs, codomain = Y)
            sage: x = X.basis()
            sage: phi(x[1]), phi(x[-2]), phi(x[1] + 3 * x[-2])
            (B[1], B[2], B[1] + 3*B[2])

        .. TODO::

            Add more tests for multi-parameter module morphisms.
        """
        before = args[0:self._position]
        after = args[self._position+1:len(args)]
        x = args[self._position]
        assert(x.parent() is self.domain())

        if self._is_module_with_basis_over_same_base_ring:
            return self.codomain().linear_combination( (self._on_basis(*(before+(index,)+after)), coeff ) for (index, coeff) in args[self._position] )
        else:
            return sum(( coeff * self._on_basis(*(before+(index,)+after)) for (index, coeff) in args[self._position]), self._zero)

    # As per the specs of Map, we should in fact implement _call_.
    # However we currently need to abuse Map.__call__ (which strict
    # type checking) for multi-parameter module morphisms
    # To be cleaned up
    _call_ = __call__

class TriangularModuleMorphism(ModuleMorphismByLinearity):
    r"""
    A class for triangular module morphisms; that is, module morphisms
    from `X` to `Y` whose representing matrix in the distinguished
    bases of `X` and `Y` is upper triangular with invertible elements
    on its diagonal.

    See :meth:`ModulesWithBasis.ParentMethods.module_morphism`

    INPUT:

    - ``domain`` -- a module `X` with basis `F`
    - ``codomain`` -- a module `Y` with basis `G` (defaults to `X`)
    - ``on_basis`` -- a function from the index set of the basis `F`
      to the module `Y` which determines the morphism by linearity
    - ``unitriangular`` -- boolean (default: ``False``)
    - ``triangular`` -- (default: ``"upper"``) ``"upper"`` or ``"lower"``:

      * ``"upper"`` - if the :meth:`leading_support()` of the image of
        `F(i)` is `i`, or
      * ``"lower"`` - if the :meth:`trailing_support()` of the image of
        `F(i)` is `i`

    - ``cmp`` -- an optional comparison function on the index set `J` of
      the basis `G` of the codomain.
    - ``invertible`` -- boolean or ``None`` (default: ``None``); should
      be set to ``True`` if Sage is to compute an inverse for ``self``.
      Automatically set to ``True`` if the domain and codomain share the
      same indexing set and to ``False`` otherwise.
    - ``inverse_on_support`` - compute the inverse on the support if the
      codomain and domain have different index sets. See assumptions
      below.

    Assumptions:

    - `X` and `Y` have the same base ring `R`.

    - Let `I` and `J` be the respective index sets of the bases `F` and
      `G`. Either `I = J`, or ``inverse_on_support`` is a
      function `r : J \to I` with the following property: for any `j \in J`,
      `r(j)` should return an `i \in I` such that the leading term (or
      trailing term, if ``triangular`` is set to ``"lower"``) of
      ``on_basis(i)`` (with respect to the comparison ``cmp``, if the
      latter is set, or just the default comparison otherwise) is `j` if
      there exists such an `i`, or ``None`` if not.

    OUTPUT:

    The triangular module morphism from `X` to `Y` which maps `F(i)`
    to ``on_basis(i)`` and is extended by linearity.

    EXAMPLES:

    We construct and invert an upper unitriangular module morphism between
    two free `\QQ`-modules::

        sage: I = range(1,200)
        sage: X = CombinatorialFreeModule(QQ, I); X.rename("X"); x = X.basis()
        sage: Y = CombinatorialFreeModule(QQ, I); Y.rename("Y"); y = Y.basis()
        sage: f = Y.sum_of_monomials * divisors   # This * is map composition.
        sage: phi = X.module_morphism(f, triangular="upper", unitriangular = True, codomain = Y)
        sage: phi(x[2])
        B[1] + B[2]
        sage: phi(x[6])
        B[1] + B[2] + B[3] + B[6]
        sage: phi(x[30])
        B[1] + B[2] + B[3] + B[5] + B[6] + B[10] + B[15] + B[30]
        sage: phi.preimage(y[2])
        -B[1] + B[2]
        sage: phi.preimage(y[6])
        B[1] - B[2] - B[3] + B[6]
        sage: phi.preimage(y[30])
        -B[1] + B[2] + B[3] + B[5] - B[6] - B[10] - B[15] + B[30]
        sage: (phi^-1)(y[30])
        -B[1] + B[2] + B[3] + B[5] - B[6] - B[10] - B[15] + B[30]

    A lower triangular (but not unitriangular) morphism::

        sage: X = CombinatorialFreeModule(QQ, [1, 2, 3]); X.rename("X"); x = X.basis()
        sage: def ut(i): return sum(j*x[j] for j in range(i,4))
        sage: phi = X.module_morphism(ut, triangular="lower", codomain = X)
        sage: phi(x[2])
        2*B[2] + 3*B[3]
        sage: phi.preimage(x[2])
        1/2*B[2] - 1/2*B[3]
        sage: phi(phi.preimage(x[2]))
        B[2]

    Using the ``cmp`` keyword, we can use triangularity even if
    the map becomes triangular only after a permutation of the basis::

        sage: X = CombinatorialFreeModule(QQ, [1, 2, 3]); X.rename("X"); x = X.basis()
        sage: def vt(i): return (x[1] + x[2] if i == 1 else x[2] + (x[3] if i == 3 else 0))
        sage: perm = [0, 2, 1, 3]
        sage: phi = X.module_morphism(vt, triangular="upper", codomain = X,
        ....:                         cmp=lambda a, b: cmp(perm[a], perm[b]))
        sage: [phi(x[i]) for i in range(1, 4)]
        [B[1] + B[2], B[2], B[2] + B[3]]
        sage: [phi.preimage(x[i]) for i in range(1, 4)]
        [B[1] - B[2], B[2], -B[2] + B[3]]

    The same works in the lower-triangular case::

        sage: def wt(i): return (x[1] + x[2] + x[3] if i == 2 else x[i])
        sage: phi = X.module_morphism(wt, triangular="lower", codomain = X,
        ....:                         cmp=lambda a, b: cmp(perm[a], perm[b]))
        sage: [phi(x[i]) for i in range(1, 4)]
        [B[1], B[1] + B[2] + B[3], B[3]]
        sage: [phi.preimage(x[i]) for i in range(1, 4)]
        [B[1], -B[1] + B[2] - B[3], B[3]]

    An injective but not surjective morphism cannot be inverted,
    but the ``inverse_on_support`` keyword allows Sage to find a
    partial inverse::

        sage: X = CombinatorialFreeModule(QQ, [1,2,3]); x = X.basis()
        sage: Y = CombinatorialFreeModule(QQ, [1,2,3,4,5]); y = Y.basis()
        sage: uut = lambda i: sum(  y[j] for j in range(i+1,6)  )
        sage: phi = X.module_morphism(uut, codomain = Y,
        ....:        triangular=True, unitriangular=True,
        ....:        inverse_on_support=lambda i: i-1 if i in [2,3,4] else None)
        sage: phi(x[2])
        B[3] + B[4] + B[5]
        sage: phi.preimage(y[3])
        B[2] - B[3]

    The ``inverse_on_support`` keyword can also be used if the
    bases of the domain and the codomain are identical but one of
    them has to be permuted in order to render the morphism
    triangular. For example::

        sage: X = CombinatorialFreeModule(QQ, [1, 2, 3]); X.rename("X"); x = X.basis()
        sage: def zt(i):
        ....:     return (x[3] if i == 1 else x[1] if i == 2
        ....:             else x[1] + x[2])
        sage: def perm(i):
        ....:     return (2 if i == 1 else 3 if i == 2 else 1)
        sage: phi = X.module_morphism(zt, triangular="upper", codomain = X,
        ....:                         inverse_on_support=perm)
        sage: [phi(x[i]) for i in range(1, 4)]
        [B[3], B[1], B[1] + B[2]]
        sage: [phi.preimage(x[i]) for i in range(1, 4)]
        [B[2], -B[2] + B[3], B[1]]

    The same works if the permutation induces lower triangularity::

        sage: X = CombinatorialFreeModule(QQ, [1, 2, 3]); X.rename("X"); x = X.basis()
        sage: def zt(i):
        ....:     return (x[3] if i == 1 else x[2] if i == 2
        ....:             else x[1] + x[2])
        sage: def perm(i):
        ....:     return 4 - i
        sage: phi = X.module_morphism(zt, triangular="lower", codomain = X,
        ....:                         inverse_on_support=perm)
        sage: [phi(x[i]) for i in range(1, 4)]
        [B[3], B[2], B[1] + B[2]]
        sage: [phi.preimage(x[i]) for i in range(1, 4)]
        [-B[2] + B[3], B[2], B[1]]

    The ``inverse_on_basis`` and ``cmp`` keywords can be combined::

        sage: X = CombinatorialFreeModule(QQ, [1, 2, 3]); X.rename("X"); x = X.basis()
        sage: def zt(i):
        ....:     return (2*x[2] + 3*x[3] if i == 1
        ....:             else x[1] + x[2] + x[3] if i == 2
        ....:             else 4*x[2])
        sage: def perm(i):
        ....:     return (2 if i == 1 else 3 if i == 2 else 1)
        sage: perverse_cmp = lambda a, b: cmp((a-2) % 3, (b-2) % 3)
        sage: phi = X.module_morphism(zt, triangular="upper", codomain = X,
        ....:                         inverse_on_support=perm, cmp=perverse_cmp)
        sage: [phi(x[i]) for i in range(1, 4)]
        [2*B[2] + 3*B[3], B[1] + B[2] + B[3], 4*B[2]]
        sage: [phi.preimage(x[i]) for i in range(1, 4)]
        [-1/3*B[1] + B[2] - 1/12*B[3], 1/4*B[3], 1/3*B[1] - 1/6*B[3]]
    """
    def __init__(self, on_basis, domain, triangular = "upper", unitriangular=False,
                 codomain = None, category = None, cmp = None,
                 inverse = None, inverse_on_support = None, invertible = None):
        """
        TESTS::

            sage: X = CombinatorialFreeModule(QQ, [1, 2, 3]); X.rename("X"); x = X.basis()
            sage: def ut(i): return sum(j*x[j] for j in range(i,4))
            sage: import __main__; __main__.ut = ut
            sage: phi = X.module_morphism(ut, triangular="lower", codomain = X)
            sage: phi.__class__
            <class 'sage.categories.modules_with_basis.TriangularModuleMorphism'>
            sage: TestSuite(phi).run() # known issue; see ModuleMorphism above
            Failure in _test_category:
            ...
            The following tests failed: _test_category
        """
        ModuleMorphismByLinearity.__init__(self, domain = domain, codomain = codomain, category = category)
        if triangular == "upper":
            self._dominant_item = attrcall("leading_item",  cmp)
        else:
            self._dominant_item = attrcall("trailing_item", cmp)
        # We store those two just be able to pass them down to the inverse function
        self._triangular = triangular
        self._cmp = cmp

        self._unitriangular = unitriangular
        self._inverse = inverse
        self.on_basis = on_basis # should this be called on_basis (or _on_basis)?
        self._inverse_on_support = inverse_on_support
        if invertible is not None:
            self._invertible = invertible
        else:
            self._invertible = (domain.basis().keys() == codomain.basis().keys())

    def _test_triangular(self, **options):
        """
        Test that ``self`` is actually triangular

        See also: :class:`sage.misc.sage_unittest.TestSuite`.

        EXAMPLES::

            sage: X = CombinatorialFreeModule(QQ, [1, 2, 3]); x = X.basis()
            sage: Y = CombinatorialFreeModule(QQ, [1, 2, 3]); y = Y.basis()
            sage: f = lambda i: sum(  y[j] for j in range(i,4)  )
            sage: phi = X.module_morphism(f, triangular="lower", codomain = Y)
            sage: phi._test_triangular()

            sage: fw = lambda i: sum(  y[j] for j in range(i+1,4)  )
            sage: phi = X.module_morphism(fw, triangular="lower", codomain = Y)
            sage: phi._test_triangular()
            Traceback (most recent call last):
            ...
            AssertionError: morphism is not triangular on 1

            sage: X = CombinatorialFreeModule(QQ, [1,2,3]); x = X.basis()
            sage: Y = CombinatorialFreeModule(QQ, [1,2,3,4,5]); y = Y.basis()
            sage: uut = lambda i: sum(  y[j] for j in range(i+1,6)  )
            sage: phi = X.module_morphism(uut, codomain = Y,
            ....:      triangular=True, unitriangular=True,
            ....:      inverse_on_support=lambda i: i-1 if i in [2,3,4] else None)
            sage: phi._test_triangular()

            sage: uutw = lambda i: sum(  2*y[j] for j in range(i+1,6)  ) # uni-upper
            sage: phi = X.module_morphism(uutw, codomain = Y,
            ....:      triangular=True, unitriangular=True,
            ....:      inverse_on_support=lambda i: i-1 if i in [2,3,4] else None)
            sage: phi._test_triangular()
            Traceback (most recent call last):
            ...
            AssertionError: morphism is not untriangular on 1
        """
        from sage.misc.lazy_format import LazyFormat
        tester = self._tester(**options)
        for x in self.domain().basis().keys():
            # or should it be self.domain().basis().some_elements() # ?
            bs, co = self._dominant_item(self._on_basis(x))
            if self._unitriangular:
                tester.assertEqual(co, self.domain().base_ring().one(),
                    LazyFormat("morphism is not untriangular on %s")%(x))
            if self._inverse_on_support is not None:
                xback = self._inverse_on_support(bs)
            else:
                xback = bs
            tester.assertEqual(x, xback,
                LazyFormat("morphism is not triangular on %s")%(x))


    def _on_basis(self, i):
        """
        Return the image, by ``self``, of the basis element indexed by ``i``.

        TESTS::

            sage: X = CombinatorialFreeModule(QQ, [1, 2, 3]); x = X.basis()
            sage: Y = CombinatorialFreeModule(QQ, [1, 2, 3]); y = Y.basis()
            sage: f = lambda i: sum(  y[j] for j in range(i,4)  )
            sage: phi = X.module_morphism(f, triangular="lower", codomain = Y)
            sage: phi._on_basis(2)
            B[2] + B[3]
        """
        return self.on_basis(i)

    def __invert__(self):
        """
        Return the triangular morphism which is the inverse of ``self``.

        Raises an error if ``self`` is not invertible.

        TESTS::

            sage: X = CombinatorialFreeModule(QQ, [1, 2, 3]); x = X.basis()
            sage: Y = CombinatorialFreeModule(QQ, [1, 2, 3]); y = Y.basis()
            sage: uut = lambda i: sum(  y[j] for j in range(1,i+1)) # uni-upper
            sage: ult = lambda i: sum(  y[j] for j in range(i,4)  ) # uni-lower
            sage: ut =  lambda i: sum(j*y[j] for j in range(1,i+1)) # upper
            sage: lt =  lambda i: sum(j*y[j] for j in range(i,4  )) # lower
            sage: f_uut = X.module_morphism(uut, triangular="upper", unitriangular=True,  codomain = Y)
            sage: f_ult = X.module_morphism(ult, triangular="lower", unitriangular=True,  codomain = Y)
            sage: f_ut =  X.module_morphism(ut,  triangular="upper",                      codomain = Y)
            sage: f_lt =  X.module_morphism(lt,  triangular="lower",                      codomain = Y)
            sage: (~f_uut)(y[2])
            -B[1] + B[2]
            sage: (~f_ult)(y[2])
            B[2] - B[3]
            sage: (~f_ut)(y[2])
            -1/2*B[1] + 1/2*B[2]
            sage: (~f_lt)(y[2])
            1/2*B[2] - 1/2*B[3]
        """
        if not self._invertible:
            raise ValueError, "Non invertible morphism"
        else:
            return self.section()

    def section(self):
        """
        Return the section (partial inverse) of ``self``.

        Return a partial triangular morphism which is a section of
        ``self``. The section morphism raise a ``ValueError`` if asked to
        apply on an element which is not in the image of ``self``.

        EXAMPLES::

            sage: X = CombinatorialFreeModule(QQ, [1,2,3]); x = X.basis()
            sage: X.rename('X')
            sage: Y = CombinatorialFreeModule(QQ, [1,2,3,4,5]); y = Y.basis()
            sage: uut = lambda i: sum(  y[j] for j in range(i+1,6)  ) # uni-upper
            sage: phi = X.module_morphism(uut, triangular=True, codomain = Y,
            ....:      inverse_on_support=lambda i: i-1 if i in [2,3,4] else None)
            sage: ~phi
            Traceback (most recent call last):
            ...
            ValueError: Non invertible morphism
            sage: phiinv = phi.section()
            sage: map(phiinv*phi, X.basis().list()) == X.basis().list()
            True
            sage: phiinv(Y.basis()[1])
            Traceback (most recent call last):
            ...
            ValueError: B[1] is not in the image of Generic morphism:
              From: X
              To:   Free module generated by {1, 2, 3, 4, 5} over Rational Field
        """
        if self._inverse is not None:
            return self._inverse
        if self._inverse_on_support is None:
            retract_dom = None
        else:
            def retract_dom(i):
                self._dominant_item(self._on_basis(i))[0]

        if self._invertible:
            return self.__class__( self._invert_on_basis,
                domain = self.codomain(),               codomain = self.domain(),
                unitriangular = self._unitriangular,  triangular = self._triangular,
                cmp = self._cmp,
                inverse = self,                       category = self.category_for(),
                inverse_on_support=retract_dom, invertible = self._invertible)
        else:
            return SetMorphism(Hom(self.codomain(), self.domain(),
                                   SetsWithPartialMaps()),
                               self.preimage)

    # This should be removed and optimized (the inverse should not be computed
    # on the basis
    def _invert_on_basis(self, i):
        r"""
        Return the image, by the inverse of ``self``, of the basis element
        indexed by ``i``.

        TESTS::

            sage: X = CombinatorialFreeModule(QQ, [1, 2, 3]); x = X.basis()
            sage: Y = CombinatorialFreeModule(QQ, [1, 2, 3]); y = Y.basis()
            sage: uut = lambda i: sum(  y[j] for j in range(i,4)  ) # uni-upper
            sage: phi = X.module_morphism(uut, triangular=True, codomain = Y)
            sage: phi._invert_on_basis(2)
            B[2] - B[3]
        """
        return self.preimage( self.codomain().monomial(i) )

    def preimage(self, f):
        """
        Return the preimage of `f` under ``self``.

        EXAMPLES::

            sage: X = CombinatorialFreeModule(QQ, [1, 2, 3]); x = X.basis()
            sage: Y = CombinatorialFreeModule(QQ, [1, 2, 3]); y = Y.basis()
            sage: uut = lambda i: sum(  y[j] for j in range(i,4)  ) # uni-upper
            sage: phi = X.module_morphism(uut, triangular=True, codomain = Y)
            sage: phi.preimage(y[1] + y[2])
            B[1] - B[3]

            sage: X = CombinatorialFreeModule(QQ, [1, 2, 3]); x = X.basis()
            sage: Y = CombinatorialFreeModule(QQ, [1, 2, 3, 4]); y = Y.basis()
            sage: uut = lambda i: sum(  y[j] for j in range(i,5)  ) # uni-upper
            sage: phi = X.module_morphism(uut, triangular=True, codomain = Y)
            sage: phi.preimage(y[1] + y[2])
            B[1] - B[3]

            sage: X = CombinatorialFreeModule(QQ, [1,2,3]); x = X.basis()
            sage: X.rename("X")
            sage: Y = CombinatorialFreeModule(QQ, [1,2,3,4,5]); y = Y.basis()
            sage: uut = lambda i: sum(  y[j] for j in range(i+1,6)  ) # uni-upper
            sage: phi = X.module_morphism(uut, triangular=True, codomain = Y,
            ....:         inverse_on_support=lambda i: i-1 if i in [2,3,4] else None)
            sage: phi.preimage(y[2] + y[3])
            B[1] - B[3]
            sage: phi(phi.preimage(y[2] + y[3])) == y[2] + y[3]
            True
            sage: el = x[1] + 3*x[2] + 2*x[3]
            sage: phi.preimage(phi(el)) == el
            True

            sage: phi = X.module_morphism(uut, triangular=True, codomain = Y,
            ....:         inverse_on_support=lambda i: i-1 if i in [2,3,4] else None)
            sage: phi.preimage(y[1])
            Traceback (most recent call last):
            ...
            ValueError: B[1] is not in the image of Generic morphism:
              From: X
              To:   Free module generated by {1, 2, 3, 4, 5} over Rational Field
        """
        F = self.domain()
        G = self.codomain()
        basis_map = self._on_basis
        if not f in G:
            raise ValueError("f(=%s) must be in the codomain of the morphism (=%s) to have a preimage under the latter"%(f, self))

        remainder = f

        out = F.zero()
        while not remainder.is_zero():
            (j,c) = self._dominant_item(remainder)

            if self._inverse_on_support is None:
                j_preimage = j
            else:
                j_preimage = self._inverse_on_support(j)
                if j_preimage is None:
                    raise ValueError("%s is not in the image of %s"%(f, self))
            s = basis_map(j_preimage)
            if not j == self._dominant_item(s)[0]:
                raise ValueError("The morphism (=%s) is not triangular at %s, and therefore a preimage cannot be computed"%(f, s))

            if not self._unitriangular:
                c /= s[j]

            remainder -= s._lmul_(c)
            out += F.term(j_preimage, c)

        return out

    def co_reduced(self, y):
        """
        Reduce element `y` of codomain of ``self`` w.r.t. the image of
        ``self``.

        Suppose that ``self`` is a morphism from `X` to `Y`. Then for any
        `y \in Y`, the call ``self.co_reduced(y)`` returns a normal form for
        `y` in the quotient `Y / I` where `I` is the image of ``self``.

        EXAMPLES::

            sage: X = CombinatorialFreeModule(QQ, [1, 2, 3]); x = X.basis()
            sage: Y = CombinatorialFreeModule(QQ, [1, 2, 3]); y = Y.basis()
            sage: uut = lambda i: sum(  y[j] for j in range(i,4)  ) # uni-upper
            sage: phi = X.module_morphism(uut, triangular=True, codomain = Y)
            sage: phi.co_reduced(y[1] + y[2])
            0
        """
        G = self.codomain()
        basis_map = self._on_basis
        assert y in G

        result    = G.zero()
        remainder = y

        while not remainder.is_zero():
            (j,c) = self._dominant_item(remainder)
            if self._inverse_on_support is None:
                j_preimage = j
            else:
                j_preimage = self._inverse_on_support(j)
            if j_preimage is None:
                dom_term = G.term(j,c)
                remainder -= dom_term
                result += dom_term
            else:
                s = basis_map(j_preimage)
                assert j == self._dominant_item(s)[0]
                if not self._unitriangular:
                    c /= s[j]
                    remainder -= s._lmul_(c)
        return result

    def co_kernel_projection(self, category = None):
        """
        Return a projection on the co-kernel of ``self``.

        INPUT:

        - ``category`` -- the category of the result

        EXAMPLES::

            sage: X = CombinatorialFreeModule(QQ, [1,2,3]); x = X.basis()
            sage: Y = CombinatorialFreeModule(QQ, [1,2,3,4,5]); y = Y.basis()
            sage: uut = lambda i: sum(  y[j] for j in range(i+1,6)  ) # uni-upper
            sage: phi = X.module_morphism(uut, triangular=True, codomain = Y,
            ....:      inverse_on_support=lambda i: i-1 if i in [2,3,4] else None)
            sage: phipro = phi.co_kernel_projection()
            sage: phipro(y[1] + y[2])
            B[1]
            sage: all(phipro(phi(x)).is_zero() for x in X.basis())
            True
            sage: phipro(y[1])
            B[1]
            sage: phipro(y[4])
            -B[5]
            sage: phipro(y[5])
            B[5]
        """
        category = ModulesWithBasis(self.codomain().base_ring()).or_subcategory(category)
        return SetMorphism(Hom(self.codomain(), self.codomain(), category),
                           self.co_reduced)

class DiagonalModuleMorphism(ModuleMorphismByLinearity):
    r"""
    A class for diagonal module morphisms.

    See :meth:`ModulesWithBasis.ParentMethods.module_morphism`.

    INPUT:

    - ``domain``, ``codomain`` -- two modules with basis `F` and `G`,
      respectively
    - ``diagonal`` -- a function `d`

    Assumptions:

    - ``domain`` and ``codomain`` have the same base ring `R`,
    - their respective bases `F` and `G` have the same index set `I`,
    - `d` is a function `I \to R`.

    Return the diagonal module morphism from ``domain`` to ``codomain``
    sending `F(i) \mapsto d(i) G(i)` for all `i \in I`.

    By default, ``codomain`` is currently assumed to be ``domain``.
    (Todo: make a consistent choice with ``*ModuleMorphism``.)

    .. TODO::

        - Implement an optimized ``_call_()`` function.
        - Generalize to a mapcoeffs.
        - Generalize to a mapterms.

    EXAMPLES::

        sage: X = CombinatorialFreeModule(QQ, [1, 2, 3]); X.rename("X")
        sage: phi = X.module_morphism(diagonal = factorial, codomain = X)
        sage: x = X.basis()
        sage: phi(x[1]), phi(x[2]), phi(x[3])
        (B[1], 2*B[2], 6*B[3])
    """
    def __init__(self, diagonal, domain, codomain = None, category = None):
        r"""
        Initialize ``self``.

        TESTS::

            sage: X = CombinatorialFreeModule(QQ, [1, 2, 3]); X.rename("X")
            sage: phi = X.module_morphism(diagonal = factorial, codomain = X)
            sage: phi.__class__
            <class 'sage.categories.modules_with_basis.DiagonalModuleMorphism'>
            sage: TestSuite(phi).run() # known issue; see ModuleMorphismByLinearity.__init__
            Failure in _test_category:
            ...
            The following tests failed: _test_category
        """
        assert codomain is not None
        assert domain.basis().keys() == codomain.basis().keys()
        assert domain.base_ring()    == codomain.base_ring()
        if category is None:
            category = ModulesWithBasis(domain.base_ring())
        ModuleMorphismByLinearity.__init__(self, domain = domain, codomain = codomain, category = category)
        self._diagonal = diagonal

    def _on_basis(self, i):
        """
        Return the image by ``self`` of the basis element indexed by ``i``.

        TESTS::

            sage: X = CombinatorialFreeModule(QQ, [1, 2, 3]); X.rename("X"); x = X.basis()
            sage: Y = CombinatorialFreeModule(QQ, [1, 2, 3]); Y.rename("Y"); y = Y.basis()
            sage: phi = X.module_morphism(diagonal = factorial, codomain = X)
            sage: phi._on_basis(3)
            6*B[3]
        """
        return self.codomain().term(i, self._diagonal(i))

    def __invert__(self):
        """
        Return the inverse diagonal morphism.

        EXAMPLES::

            sage: X = CombinatorialFreeModule(QQ, [1, 2, 3]); X.rename("X"); x = X.basis()
            sage: Y = CombinatorialFreeModule(QQ, [1, 2, 3]); Y.rename("Y"); y = Y.basis()
            sage: phi = X.module_morphism(diagonal = factorial, codomain = X)
            sage: phi_inv = ~phi
            sage: phi_inv
            Generic endomorphism of Y
            sage: phi_inv(y[3])
            1/6*B[3]

        Caveat: this inverse morphism is only well defined if
        `d(\lambda)` is always invertible in the base ring. This is
        condition is *not* tested for, so using an ill defined inverse
        morphism will trigger arithmetic errors.
        """
        return self.__class__(
            pointwise_inverse_function(self._diagonal),
            domain = self.codomain(), codomain = self.domain(), category = self.category_for())


def pointwise_inverse_function(f):
    r"""
    Return the function `x \mapsto 1 / f(x)`.

    INPUT:

    - ``f`` -- a function

    EXAMPLES::

        sage: from sage.categories.modules_with_basis import pointwise_inverse_function
        sage: def f(x): return x
        ....:
        sage: g = pointwise_inverse_function(f)
        sage: g(1), g(2), g(3)
        (1, 1/2, 1/3)

    :func:`pointwise_inverse_function` is an involution::

        sage: f is pointwise_inverse_function(g)
        True

    .. TODO::

        This has nothing to do here!!! Should there be a library for
        pointwise operations on functions somewhere in Sage?
    """
    if hasattr(f, "pointwise_inverse"):
        return f.pointwise_inverse()
    return PointwiseInverseFunction(f)

from sage.structure.sage_object import SageObject
class PointwiseInverseFunction(SageObject):
    r"""
    A class for pointwise inverse functions.

    The pointwise inverse function of a function `f` is the function
    sending every `x` to `1 / f(x)`.

    EXAMPLES::

        sage: from sage.categories.modules_with_basis import PointwiseInverseFunction
        sage: f = PointwiseInverseFunction(factorial)
        sage: f(0), f(1), f(2), f(3)
        (1, 1, 1/2, 1/6)
    """

    def __eq__(self, other):
        """
        TESTS::

            sage: from sage.categories.modules_with_basis import PointwiseInverseFunction
            sage: f = PointwiseInverseFunction(factorial)
            sage: g = PointwiseInverseFunction(factorial)
            sage: f is g
            False
            sage: f == g
            True
        """
        return self.__class__ is other.__class__ and self.__dict__ == other.__dict__

    def __init__(self, f):
        """
        TESTS::

            sage: from sage.categories.modules_with_basis import PointwiseInverseFunction
            sage: f = PointwiseInverseFunction(factorial)
            sage: f(0), f(1), f(2), f(3)
            (1, 1, 1/2, 1/6)
            sage: TestSuite(f).run()
        """
        self._pointwise_inverse = f

    def __call__(self, *args):
        """
        TESTS::

            sage: from sage.categories.modules_with_basis import PointwiseInverseFunction
            sage: g = PointwiseInverseFunction(operator.mul)
            sage: g(5,7)
            1/35
        """
        return ~(self._pointwise_inverse(*args))

    def pointwise_inverse(self):
        """
        TESTS::

            sage: from sage.categories.modules_with_basis import PointwiseInverseFunction
            sage: g = PointwiseInverseFunction(operator.mul)
            sage: g.pointwise_inverse() is operator.mul
            True
        """
        return self._pointwise_inverse
<|MERGE_RESOLUTION|>--- conflicted
+++ resolved
@@ -16,21 +16,14 @@
 #                  http://www.gnu.org/licenses/
 #******************************************************************************
 
-<<<<<<< HEAD
 from sage.misc.lazy_import import LazyImport
-=======
->>>>>>> b83e1d74
 from sage.misc.cachefunc import cached_method
 from sage.misc.misc import attrcall
 from sage.misc.superseded import deprecated_function_alias
 from sage.misc.abstract_method import abstract_method
 from sage.misc.sage_itertools import max_cmp, min_cmp
-<<<<<<< HEAD
 
 from sage.categories.category import HomCategory
-=======
-from sage.categories.all import Sets, CommutativeAdditiveSemigroups, Modules, HomCategory
->>>>>>> b83e1d74
 from sage.categories.cartesian_product import CartesianProductsCategory
 from sage.categories.tensor import tensor, TensorProducts, TensorProductsCategory
 from sage.categories.dual import DualObjectsCategory
@@ -47,11 +40,7 @@
 def _the_id(x):
     return x
 
-<<<<<<< HEAD
 class ModulesWithBasis(CategoryWithAxiom_over_base_ring):
-=======
-class ModulesWithBasis(Category_over_base_ring):
->>>>>>> b83e1d74
     """
     The category of modules with a distinguished basis.
 
@@ -473,7 +462,6 @@
                 sage: C = AlgebrasWithBasis(QQ)
                 sage: A = C.example(); A.rename("A")
                 sage: TA = A.tensor(A,A); TA
-<<<<<<< HEAD
                 A # A # A
                 sage: TA == tensor([A,A,A])
                 True
@@ -486,21 +474,7 @@
                 sage: A.rename()
 
             """
-            if 'category' in keywords:
-=======
-                A # A # A
-                sage: TA == tensor([A,A,A])
-                True
-                sage: TA.category()
-                Category of tensor products of algebras with basis over Rational Field
-                sage: M = A.tensor(A, A, category = ModulesWithBasis(QQ)); M
-                A # A # A
-                sage: M.category()
-                Category of tensor products of modules with basis over Rational Field
-
-            """
             if 'category' in keywords.keys():
->>>>>>> b83e1d74
                 category = keywords['category']
                 category = category.TensorProducts()
                 keywords.pop('category')
@@ -508,13 +482,8 @@
                 category = tensor.category_from_parents(parents)
             base_category = category.base_category()
             R = base_category.base_ring()
-<<<<<<< HEAD
             #if not base_category.is_subcategory(ModulesWithBasis(R)):
-            #    raise TypeError, "%s must be a category of modules"%base_category
-=======
-            if not base_category.is_subcategory(ModulesWithBasis(R)):
-                raise TypeError, "Must be a category of modules"
->>>>>>> b83e1d74
+            #    raise TypeError, "Must be a category of modules"
             from sage.categories.algebras_with_basis import AlgebrasWithBasis
             if base_category.is_subcategory(AlgebrasWithBasis(R)):
                 return parents[0].__class__.TensorGrouped(parents, category, **keywords)
@@ -556,7 +525,6 @@
             as a free module over itself of rank 1.
 
             INPUT:
-<<<<<<< HEAD
 
             - ``keywords`` -- keyword arguments
 
@@ -565,16 +533,6 @@
 
             EXAMPLES::
 
-=======
-
-            - ``keywords`` -- keyword arguments
-
-            The keyword argument 'category' may be used to explicitly specify the category of the
-            resulting tensor unit.
-
-            EXAMPLES::
-
->>>>>>> b83e1d74
                 sage: M = CombinatorialFreeModule(ZZ, [1,2])
                 sage: U = M.tensor_unit(); U
                 The unit object in Category of tensor products of modules with basis over Integer Ring
@@ -1005,7 +963,6 @@
 
         def map_support_skip_none(self, f):
             """
-<<<<<<< HEAD
             Mapping a function on the support
 
             INPUT:
@@ -1047,15 +1004,6 @@
             - ``f`` -- a function mapping pairs ``(index, coeff)`` to
               other such pairs
 
-=======
-            Mapping a function on items.
-
-            INPUT:
-
-            - ``f`` -- a function mapping pairs ``(index, coeff)`` to
-              other such pairs
-
->>>>>>> b83e1d74
             Return a new element of ``self.parent()`` obtained by
             applying the function `f` to all items ``(index, coeff)`` of
             ``self``.
