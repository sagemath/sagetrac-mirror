--- conflicted
+++ resolved
@@ -46,11 +46,7 @@
 
         sage: TestSuite(C).run()
     """
-<<<<<<< HEAD
-    _base_category_class_and_axiom = [Magmas, "Associative"]
-=======
     _base_category_class_and_axiom = (Magmas, "Associative")
->>>>>>> f1b6804c
 
     def example(self, choice="leftzero", **kwds):
         r"""
@@ -336,13 +332,8 @@
         __pow__ = _pow_
 
 
-<<<<<<< HEAD
     Finite = LazyImport('sage.categories.finite_semigroups', 'FiniteSemigroups', 'Finite', at_startup=True)
     Unital = LazyImport('sage.categories.monoids', 'Monoids', 'Unital', at_startup=True)
-=======
-    Finite = LazyImport('sage.categories.finite_semigroups', 'FiniteSemigroups', at_startup=True)
-    Unital = LazyImport('sage.categories.monoids', 'Monoids', at_startup=True)
->>>>>>> f1b6804c
 
     #######################################
     class Subquotients(SubquotientsCategory):
