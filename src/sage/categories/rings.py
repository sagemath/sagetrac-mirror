--- conflicted
+++ resolved
@@ -58,11 +58,7 @@
 
         def NoZeroDivisors(self):
             """
-<<<<<<< HEAD
-            Returns the full subcategory of the objects of ``self`` having no zero divisors
-=======
             Return the full subcategory of the objects of ``self`` having no zero divisors.
->>>>>>> 28b39a2d
 
             EXAMPLES::
 
@@ -81,17 +77,10 @@
 
         def Division(self):
             """
-<<<<<<< HEAD
-            Returns the full subcategory of the *division* objects of ``self``
-
-            A ring satisfies the division axiom if all non-zero
-            elements have multiplicative inverse.
-=======
             Return the full subcategory of the division objects of ``self``.
 
             A ring satisfies the *division axiom* if all non-zero
             elements have multiplicative inverses.
->>>>>>> 28b39a2d
 
             .. NOTE:: this could be generalized to MagmasAndAdditiveMagmas.Distributive.AdditiveUnital.Unital
 
@@ -111,15 +100,9 @@
             return self._with_axiom('Division')
 
 
-<<<<<<< HEAD
     NoZeroDivisors = LazyImport('sage.categories.domains', 'Domains', 'NoZeroDivisors', at_startup=True)
     Division       = LazyImport('sage.categories.division_rings', 'DivisionRings', 'Division', at_startup=True)
     Commutative    = LazyImport('sage.categories.commutative_rings', 'CommutativeRings', 'Commutative', at_startup=True)
-=======
-    NoZeroDivisors = LazyImport('sage.categories.domains', 'Domains', at_startup=True)
-    Division       = LazyImport('sage.categories.division_rings', 'DivisionRings', at_startup=True)
-    Commutative    = LazyImport('sage.categories.commutative_rings', 'CommutativeRings', at_startup=True)
->>>>>>> 28b39a2d
 
     class ParentMethods:
         def is_ring(self):
@@ -928,10 +911,6 @@
     """
     import re
     from sage.structure.parent_gens import _certify_names
-<<<<<<< HEAD
-    from sage.symbolic.ring import is_SymbolicVariable
-=======
->>>>>>> 28b39a2d
     from sage.combinat.words.words import Words
     it = iter(Words("abcdefghijklmnopqrstuvwxyz"))
     it.next() # skip empty word
