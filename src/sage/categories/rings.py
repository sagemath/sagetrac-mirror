--- conflicted
+++ resolved
@@ -32,15 +32,10 @@
       [Category of rngs, Category of semirings]
 
       sage: sorted(Rings().axioms())
-<<<<<<< HEAD
       [Associative, Unital, AdditiveCommutative, AdditiveAssociative, AdditiveInverse, AdditiveUnital]
-
-=======
-      ['AdditiveAssociative', 'AdditiveCommutative', 'AdditiveInverse', 'AdditiveUnital', 'Associative', 'Distributive', 'Unital']
 
       sage: Rings() is (CommutativeAdditiveGroups() & Monoids()).Distributive()
       True
->>>>>>> c718f218
       sage: Rings() is Rngs().Unital()
       True
       sage: Rings() is Semirings().AdditiveInverse()
