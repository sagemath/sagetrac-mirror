--- conflicted
+++ resolved
@@ -199,13 +199,6 @@
                 4
             """
 
-<<<<<<< HEAD
-        #@cached_method
-        @abstract_method(optional=True)
-        def generating_series(self):
-            """
-            Default implementation for generating series.
-=======
         # TODO:
         #   * asymptotic behavior: we need an object for asymptotic behavior and
         #   a default name for the method that should be here. Such method will
@@ -214,7 +207,6 @@
         #   algorithms.
 
     class ElementMethods:
->>>>>>> 7de9abc5
 
         def grade(self):
             """
@@ -230,38 +222,4 @@
                 sage: N.grading(4)
                 4
             """
-<<<<<<< HEAD
-            #from sage.combinat.species.stream import _integers_from
-            #from sage.combinat.species.series import LazyPowerSeriesRing
-            #from sage.rings.integer_ring import ZZ
-            #R = LazyPowerSeriesRing(ZZ)
-            #return R(self.graded_component(grade).cardinality() for grade in _integers_from(0))
-
-        gs = generating_series
-
-        # TODO:
-        #   * asymptotic behavior: we need an object for asymptotic behavior and
-        #   a default name for the method that should be here. Such method will
-        #   have two goals (and perhaps need two implementations): give a
-        #   theorem on asymptotic and be a tool to determine a strategy for
-        #   algorithms.
-
-    class ElementMethods:
-
-        def grade(self):
-            """
-            Return the grading of the element.
-
-            An object could be use by differents graded components, so by default
-            an element ask to the grade to its parent.
-
-            EXAMPLES::
-
-                sage: N = SetsWithGrading().example(); N
-                Non negative integers
-                sage: N.grading(4)
-                4
-            """
-=======
->>>>>>> 7de9abc5
             return self.parent().grading(self)