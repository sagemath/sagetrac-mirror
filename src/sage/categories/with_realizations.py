"""
With Realizations Covariant Functorial Construction

.. SEEALSO::

    - :func:`Sets().WithRealizations <sage.categories.with_realizations.WithRealizations>`
      for an introduction to *realizations* and *with realizations*.
    - :mod:`sage.categories.covariant_functorial_construction`
      for an introduction to covariant functorial constructions.
"""
#*****************************************************************************
#  Copyright (C) 2010-2012 Nicolas M. Thiery <nthiery at users.sf.net>
#
#  Distributed under the terms of the GNU General Public License (GPL)
#                  http://www.gnu.org/licenses/
#*****************************************************************************

from sage.categories.category import Category
from sage.categories.covariant_functorial_construction import RegressiveCovariantConstructionCategory

def WithRealizations(self):
    """
    Returns the category of parents in ``self`` endowed with multiple realizations

    INPUT:

    - ``self`` -- a category

    .. SEEALSO::

        - the documentation and code
          (:mod:`sage.categories.examples.with_realizations`) of
          ``Sets().WithRealizations().example()`` for more on how to use and
          implement a parent with several realizations.

        - :mod:`sage.categories.realizations`


    .. NOTE:: this *function* is actually inserted as a *method* in the class
       :class:`~sage.categories.category.Category` (see
       :meth:`~sage.categories.category.Category.WithRealizations`). It is defined
       here for code locality reasons.

    EXAMPLES::

        sage: Sets().WithRealizations()
        Category of sets with realizations

    .. RUBRIC:: Parent with realizations

    Let us now explain the concept of realizations. A *parent with
    realizations* is a facade parent (see :class:`Sets.Facade`)
    admitting multiple concrete realizations where its elements are
    represented. Consider for example an algebra `A` which admits
    several natural bases::

        sage: A = Sets().WithRealizations().example(); A
        The subset algebra of {1, 2, 3} over Rational Field

    For each such basis `B` one implements a parent `P_B` which
    realizes `A` with its elements represented by expanding them on
    the basis `B`::

        sage: A.F()
        The subset algebra of {1, 2, 3} over Rational Field in the Fundamental basis
        sage: A.Out()
        The subset algebra of {1, 2, 3} over Rational Field in the Out basis
        sage: A.In()
        The subset algebra of {1, 2, 3} over Rational Field in the In basis

        sage: A.an_element()
        F[{}] + 2*F[{1}] + 3*F[{2}] + F[{1, 2}]

    If `B` and `B'` are two bases, then the change of basis from `B`
    to `B'` is implemented by a canonical coercion between `P_B` and
    `P_{B'}`::

        sage: F = A.F(); In = A.In(); Out = A.Out()
        sage: i = In.an_element(); i
        In[{}] + 2*In[{1}] + 3*In[{2}] + In[{1, 2}]
        sage: F(i)
        7*F[{}] + 3*F[{1}] + 4*F[{2}] + F[{1, 2}]
        sage: F.coerce_map_from(Out)
        Generic morphism:
          From: The subset algebra of {1, 2, 3} over Rational Field in the Out basis
          To:   The subset algebra of {1, 2, 3} over Rational Field in the Fundamental basis

    allowing for mixed arithmetic::

        sage: (1 + Out.from_set(1)) * In.from_set(2,3)
        Out[{}] + 2*Out[{1}] + 2*Out[{2}] + 2*Out[{3}] + 2*Out[{1, 2}] + 2*Out[{1, 3}] + 4*Out[{2, 3}] + 4*Out[{1, 2, 3}]

    In our example, there are three realizations::

        sage: A.realizations()
        [The subset algebra of {1, 2, 3} over Rational Field in the Fundamental basis,
         The subset algebra of {1, 2, 3} over Rational Field in the In basis,
         The subset algebra of {1, 2, 3} over Rational Field in the Out basis]

    The set of all realizations of `A`, together with the coercion morphisms
    is a category (whose class inherits from
    :class:`~sage.categories.realizations.Category_realization_of_parent`)::

        sage: A.Realizations()
        Category of realizations of The subset algebra of {1, 2, 3} over Rational Field

    The various parent realizing `A` belong to this category::

        sage: A.F() in A.Realizations()
        True

    `A` itself is in the category of algebras with realizations::

        sage: A in Algebras(QQ).WithRealizations()
        True

    The (mostly technical) ``WithRealizations`` categories are the
    analogs of the ``*WithSeveralBases`` categories in
    MuPAD-Combinat. They provide support tools for handling the
    different realizations and the morphisms between them.

    Typically, ``FiniteDimensionalVectorSpaces(QQ).WithRealizations()``
    will eventually be in charge, whenever a coercion `\phi: A\mapsto B` is
    registered, to register `\phi^{-1}` as coercion `B \mapsto A`
    if there is none defined yet. To achieve this,
    ``FiniteDimensionalVectorSpaces`` would provide a nested class
    ``WithRealizations`` implementing the appropriate logic.

    ``WithRealizations`` is a :mod:`regressive covariant functorial
    construction <sage.categories.covariant_functorial_construction>`.
    On our example, this simply means that `A` is automatically in the
    category of rings with realizations (covariance)::

        sage: A in Rings().WithRealizations()
        True

    and in the category of algebras (regressiveness)::

        sage: A in Algebras(QQ)
        True

    .. NOTE::

        For ``C`` a category, ``C.WithRealizations()`` in fact calls
        ``sage.categories.with_realizations.Realizations(C)``. The
        later is responsible for building the hierarchy of the
        categories with realizations in parallel to that of their base
        categories, optimizing away those categories that do not
        provide a ``WithRealizations`` nested class. See
        :mod:`sage.categories.covariant_functorial_construction` for
        the technical details.

    .. NOTE::

        Design question: currently ``WithRealizations`` is a
        regressive construction. That is ``self.WithRealizations()``
        is a subcategory of ``self`` by default::

            sage: Algebras(QQ).WithRealizations().super_categories()
<<<<<<< HEAD
            [Category of algebras over Rational Field, Category of monoids with realizations, Category of additive unital additive magmas with realizations]
=======
            [Category of algebras over Rational Field,
             Category of monoids with realizations,
             Category of additive unital additive magmas with realizations]
>>>>>>> 0d551b01

        Is this always desirable? For example,
        ``AlgebrasWithBasis(QQ).WithRealizations()`` should certainly
        be a subcategory of ``Algebras(QQ)``, but not of
        ``AlgebrasWithBasis(QQ)``. This is because
        ``AlgebrasWithBasis(QQ)`` is specifying something about the
        concrete realization.

    TESTS::

        sage: Semigroups().WithRealizations()
        Join of Category of semigroups and Category of sets with realizations
        sage: C = GradedHopfAlgebrasWithBasis(QQ).WithRealizations(); C
        Category of graded hopf algebras with basis over Rational Field with realizations
        sage: C.super_categories()
        [Join of Category of hopf algebras over Rational Field
             and Category of graded algebras over Rational Field]
        sage: TestSuite(Semigroups().WithRealizations()).run()

    """
    return WithRealizationsCategory.category_of(self)

Category.WithRealizations = WithRealizations

class WithRealizationsCategory(RegressiveCovariantConstructionCategory):
    """
    An abstract base class for all categories of parents with multiple
    realizations.

    .. SEEALSO:: :func:`Sets().WithRealizations <sage.categories.with_realizations.WithRealizations>`

    The role of this base class is to implement some technical goodies, such
    as the name for that category.
    """

    _functor_category = "WithRealizations"

    def _repr_(self):
        """
        String representation.

        EXAMPLES::

            sage: C = GradedHopfAlgebrasWithBasis(QQ).WithRealizations(); C #indirect doctest
            Category of graded hopf algebras with basis over Rational Field with realizations
        """
        s = repr(self.base_category())
        return s+" with realizations"

<|MERGE_RESOLUTION|>--- conflicted
+++ resolved
@@ -157,13 +157,9 @@
         is a subcategory of ``self`` by default::
 
             sage: Algebras(QQ).WithRealizations().super_categories()
-<<<<<<< HEAD
-            [Category of algebras over Rational Field, Category of monoids with realizations, Category of additive unital additive magmas with realizations]
-=======
             [Category of algebras over Rational Field,
              Category of monoids with realizations,
              Category of additive unital additive magmas with realizations]
->>>>>>> 0d551b01
 
         Is this always desirable? For example,
         ``AlgebrasWithBasis(QQ).WithRealizations()`` should certainly
