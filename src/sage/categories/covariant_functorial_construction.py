--- conflicted
+++ resolved
@@ -141,7 +141,7 @@
         """
         from sage.structure.parent import Parent
         if not all(isinstance(parent, Parent) for parent in parents):
-            raise TypeError, "Not all items are parents"
+            raise TypeError("Not all items are parents")
         # Should we pass a set of categories to reduce the cache size?
         # But then this would impose that, for any constructor, the
         # category of the result does not depend on the order/repetition
@@ -172,7 +172,7 @@
             Category of Cartesian products of monoids
         """
         if not len(categories) > 0:
-            raise ValueError, "There should be at least one category"
+            raise ValueError("There should be at least one category")
         return self.category_from_category(Category.meet(categories))
 
     def category_from_category(self, category):
@@ -203,18 +203,14 @@
         """
         return "The %s functorial construction"%self._functor_name
 
-<<<<<<< HEAD
     def __call__(self, args, **kwargs):
-=======
-    def __call__(self, args, **keywords):
->>>>>>> 0a8d98b4
         """
         Functorial construction application
 
         INPUT:
          - ``self``: a covariant functorial construction `F`
          - ``args``: a tuple (or iterable) of parents or elements
-         - ``keywords``: a dictionary of keyword=value arguments
+         - ``kwargs``: a dictionary of keyword=value arguments
 
         Returns `F(args)`
 
@@ -223,20 +219,13 @@
             sage: E = CombinatorialFreeModule(QQ, ["a", "b", "c"]); E.rename("E")
             sage: tensor((E, E, E))
             E # E # E
-
         """
         args = tuple(args) # a bit brute force; let's see if this becomes a bottleneck later
-<<<<<<< HEAD
-        assert(all( hasattr(arg, self._functor_name) for arg in args))
-        assert(len(args) > 0)
-        return getattr(args[0], self._functor_name)(*args[1:], **kwargs)
-=======
         if not all(hasattr(arg, self._functor_name) for arg in args):
             raise TypeError("The functor %s does not apply to all arguments: %s"%(self._functor_name, args))
         if not len(args) > 0:
-            raise ValueError, "There should be at least one item"
-        return getattr(args[0], self._functor_name)(*args[1:], **keywords)
->>>>>>> 0a8d98b4
+            raise ValueError("There should be at least one item")
+        return getattr(args[0], self._functor_name)(*args[1:], **kwargs)
 
 class FunctorialConstructionCategory(Category): # Should this be CategoryWithBase?
     """
@@ -450,7 +439,7 @@
             sage: TestSuite(C).run()
         """
         if not isinstance(category, Category):
-            raise TypeError, "Should be a category"
+            raise TypeError("Should be a category")
         self._base_category = category
         self._args = args
         super(FunctorialConstructionCategory, self).__init__(*args)
