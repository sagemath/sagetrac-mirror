r"""
Complete Discrete Valuation Rings (CDVR) and Fields (CDVF)
"""
#**************************************************************************
#  Copyright (C) 2013 Xavier Caruso <xavier.caruso@normalesup.org>
#
#  Distributed under the terms of the GNU General Public License (GPL)
#                  http://www.gnu.org/licenses/
#**************************************************************************


from sage.misc.abstract_method import abstract_method

from sage.categories.category_singleton import Category_singleton
from .discrete_valuation import DiscreteValuationRings, DiscreteValuationFields
#from sage.misc.cachefunc import cached_method


class CompleteDiscreteValuationRings(Category_singleton):
    """
    The category of complete discrete valuation rings

    EXAMPLES::

        sage: Zp(7) in CompleteDiscreteValuationRings()
        True
        sage: QQ in CompleteDiscreteValuationRings()
        False
        sage: QQ[['u']] in CompleteDiscreteValuationRings()
        True
        sage: Qp(7) in CompleteDiscreteValuationRings()
        False
        sage: TestSuite(CompleteDiscreteValuationRings()).run()
    """
    def super_categories(self):
        """
        EXAMPLES::

            sage: CompleteDiscreteValuationRings().super_categories()
            [Category of discrete valuation rings]
        """
        return [DiscreteValuationRings()]

    class ElementMethods:
        @abstract_method
        def valuation(self):
            """
            Return the valuation of this element.

            EXAMPLES::

                sage: R = Zp(7)
                sage: x = R(7); x
                7 + O(7^21)
                sage: x.valuation()
                1
            """

        def denominator(self):
            """
            Return the denominator of this element normalized
            as a power of the uniformizer

            EXAMPLES::

                sage: K = Qp(7)
                sage: x = K(1/21)
                sage: x.denominator()
                7 + O(7^21)

                sage: x = K(7)
                sage: x.denominator()
                1 + O(7^20)

            Note that the denominator lives in the ring of integers::

                sage: x.denominator().parent()
                7-adic Ring with capped relative precision 20

            When the denominator is indistinguishable from 0 and the
            precision on the input is `O(p^n)`, the return value is `1`
            if `n` is nonnegative and `p^(-n)` otherwise::

                sage: x = K(0,5); x
                O(7^5)
                sage: x.denominator()
                1 + O(7^20)

                sage: x = K(0,-5); x
                O(7^-5)
                sage: x.denominator()
                7^5 + O(7^25)
            """
            return self.parent()(1)

<<<<<<< HEAD
        def numerator(self):
            """
            Return the numerator of this element, normalized in such a
            way that `x = x.numerator() / x.denominator()` always holds
            true.

            EXAMPLES::

                sage: K = Qp(7, 5)
                sage: x = K(1/21)
                sage: x.numerator()
                5 + 4*7 + 4*7^2 + 4*7^3 + 4*7^4 + O(7^5)

                sage: x == x.numerator() / x.denominator()
                True

            Note that the numerator lives in the ring of integers::

                sage: x.numerator().parent()
                7-adic Ring with capped relative precision 5

            TESTS::

                sage: x = K(0,-5); x
                O(7^-5)
                sage: x.numerator()
                O(7^0)
                sage: x.denominator()
                7^5 + O(7^10)
            """
            return self
=======
        def _matrix_echelonize(self, M, transformation=True, secure=False):
            """
            Row-echelonize this matrix

            INPUT:

            - ``transformation`` -- a boolean (default: True)
              Indicates whether the transformation matrix is returned

            OUTPUT:

            The position of the pivots and the transformation matrix
            if asked for.

            EXAMPLES::

                sage: A = Zp(5, prec=10, print_mode="digits")
                sage: M = matrix(A, 2, 2, [2, 7, 1, 6])

                sage: M.echelon_form()  # indirect doctest
                [ ...1  ...1]
                [    0 ...10]

                sage: H,L = M.echelon_form(transformation=True)  # indirect doctest
                sage: H
                [ ...1  ...1]
                [    0 ...10]
                sage: L
                [        ...1 ...444444444]
                [...444444444         ...2]
                sage: L*M == H
                True

            This method works for rectangular matrices as well::

                sage: M = matrix(A, 3, 2, [2, 7, 1, 6, 3, 8])
                sage: M.echelon_form()  # indirect doctest
                [ ...1  ...1]
                [    0 ...10]
                [    0     0]

            An error is raised if the precision on the entries is
            not enough to determine the echelon form::

                sage: M = matrix(A, 2, 2, [A(0,5), 1, 5^8, 1])
                sage: M.echelon_form()  # indirect doctest
                Traceback (most recent call last):
                ...
                PrecisionError: Not enough precision to echelonize

            TESTS::

            We check that it works over various rings::

                sage: from sage.rings.padics.precision_error import PrecisionError
                sage: ring1 = ZpCA(5,15)
                sage: ring2 = Zq(5^3,names='a')
                sage: ring3 = Zp(5).extension(x^2-5, names='pi')
                sage: ring4 = PowerSeriesRing(GF(5), name='t')
                sage: for A in [ ring1, ring2, ring3, ring4 ]:
                ....:     for _ in range(10):
                ....:         M = random_matrix(A,4)
                ....:         try:
                ....:             H, L = M.echelon_form(transformation=True)
                ....:         except PrecisionError:
                ....:             continue
                ....:         if L*M != H: raise RuntimeError
            """
            from sage.matrix.matrix_cdv_dense import echelonize
            return echelonize(M, transformation, secure=secure)

>>>>>>> e522c94b

        @abstract_method
        def lift_to_precision(self, absprec=None):
            """
            Return another element of the same parent with absolute precision
            at least ``absprec``, congruent to this element modulo the
            precision of this element.

            INPUT:

            - ``absprec`` -- an integer or ``None`` (default: ``None``), the
              absolute precision of the result. If ``None``, lifts to the maximum
              precision allowed.

            .. NOTE::

                If setting ``absprec`` that high would violate the precision cap,
                raises a precision error.  Note that the new digits will not
                necessarily be zero.

            EXAMPLES::

                sage: R = ZpCA(17)
                sage: R(-1,2).lift_to_precision(10)
                16 + 16*17 + O(17^10)
                sage: R(1,15).lift_to_precision(10)
                1 + O(17^15)
                sage: R(1,15).lift_to_precision(30)
                Traceback (most recent call last):
                ...
                PrecisionError: precision higher than allowed by the precision cap
                sage: R(-1,2).lift_to_precision().precision_absolute() == R.precision_cap()
                True

                sage: R = Zp(5); c = R(17,3); c.lift_to_precision(8)
                2 + 3*5 + O(5^8)
                sage: c.lift_to_precision().precision_relative() == R.precision_cap()
                True

            """

class CompleteDiscreteValuationFields(Category_singleton):
    """
    The category of complete discrete valuation fields

    EXAMPLES::

        sage: Zp(7) in CompleteDiscreteValuationFields()
        False
        sage: QQ in CompleteDiscreteValuationFields()
        False
        sage: LaurentSeriesRing(QQ,'u') in CompleteDiscreteValuationFields()
        True
        sage: Qp(7) in CompleteDiscreteValuationFields()
        True
        sage: TestSuite(CompleteDiscreteValuationFields()).run()
    """

    def super_categories(self):
        """
        EXAMPLES::

            sage: CompleteDiscreteValuationFields().super_categories()
            [Category of discrete valuation fields]
        """
        return [DiscreteValuationFields()]

    class ParentMethods:
        @abstract_method
        def integer_ring(self):
            """
            Return the integer ring of this CDVF

            EXAMPLES::

                sage: K = Qp(5)
                sage: K.integer_ring()
                5-adic Ring with capped relative precision 20

                sage: L.<t> = LaurentSeriesRing(GF(5))
                sage: L.integer_ring()
                Power Series Ring in t over Finite Field of size 5
            """

    class ElementMethods:
        @abstract_method
        def valuation(self):
            """
            Return the valuation of this element.

            EXAMPLES::

                sage: K = Qp(7)
                sage: x = K(7); x
                7 + O(7^21)
                sage: x.valuation()
                1
            """

        def denominator(self):
            """
            Return the denominator of this element normalized
            as a power of the uniformizer

            EXAMPLES::

                sage: K = Qp(7)
                sage: x = K(1/21)
                sage: x.denominator()
                7 + O(7^21)

                sage: x = K(7)
                sage: x.denominator()
                1 + O(7^20)

            Note that the denominator lives in the ring of integers::

                sage: x.denominator().parent()
                7-adic Ring with capped relative precision 20

            When the denominator is indistinguishable from 0 and the
            precision on the input is `O(p^n)`, the return value is `1`
            if `n` is nonnegative and `p^(-n)` otherwise::

                sage: x = K(0,5); x
                O(7^5)
                sage: x.denominator()
                1 + O(7^20)

                sage: x = K(0,-5); x
                O(7^-5)
                sage: x.denominator()
                7^5 + O(7^25)
            """
            val = self.valuation()
            R = self.parent().integer_ring()
            if val >= 0:
                return R(1)
            else:
                return R(1) << (-val)

        def numerator(self):
            """
            Return the numerator of this element, normalized in such a
            way that `x = x.numerator() / x.denominator()` always holds
            true.

            EXAMPLES::

                sage: K = Qp(7, 5)
                sage: x = K(1/21)
                sage: x.numerator()
                5 + 4*7 + 4*7^2 + 4*7^3 + 4*7^4 + O(7^5)

                sage: x == x.numerator() / x.denominator()
                True

            Note that the numerator lives in the ring of integers::

                sage: x.numerator().parent()
                7-adic Ring with capped relative precision 5

            TESTS::

                sage: x = K(0,-5); x
                O(7^-5)
                sage: x.numerator()
                O(7^0)
                sage: x.denominator()
                7^5 + O(7^10)
            """
            R = self.parent().integer_ring()
            return R(self * self.denominator())<|MERGE_RESOLUTION|>--- conflicted
+++ resolved
@@ -93,7 +93,6 @@
             """
             return self.parent()(1)
 
-<<<<<<< HEAD
         def numerator(self):
             """
             Return the numerator of this element, normalized in such a
@@ -125,7 +124,7 @@
                 7^5 + O(7^10)
             """
             return self
-=======
+
         def _matrix_echelonize(self, M, transformation=True, secure=False):
             """
             Row-echelonize this matrix
@@ -197,8 +196,6 @@
             from sage.matrix.matrix_cdv_dense import echelonize
             return echelonize(M, transformation, secure=secure)
 
->>>>>>> e522c94b
-
         @abstract_method
         def lift_to_precision(self, absprec=None):
             """
