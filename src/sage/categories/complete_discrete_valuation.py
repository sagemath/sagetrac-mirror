r"""
Complete Discrete Valuation Rings (CDVR) and Fields (CDVF)
"""
from __future__ import absolute_import
#**************************************************************************
#  Copyright (C) 2013 Xavier Caruso <xavier.caruso@normalesup.org>
#
#  Distributed under the terms of the GNU General Public License (GPL)
#                  http://www.gnu.org/licenses/
#**************************************************************************


from sage.misc.abstract_method import abstract_method

from sage.categories.category_singleton import Category_singleton
from .discrete_valuation import DiscreteValuationRings, DiscreteValuationFields
#from sage.misc.cachefunc import cached_method


class CompleteDiscreteValuationRings(Category_singleton):
    """
    The category of complete discrete valuation rings

    EXAMPLES::

        sage: Zp(7) in CompleteDiscreteValuationRings()
        True
        sage: QQ in CompleteDiscreteValuationRings()
        False
        sage: QQ[['u']] in CompleteDiscreteValuationRings()
        True
        sage: Qp(7) in CompleteDiscreteValuationRings()
        False
        sage: TestSuite(CompleteDiscreteValuationRings()).run()
    """
    def super_categories(self):
        """
        EXAMPLES::

            sage: CompleteDiscreteValuationRings().super_categories()
            [Category of discrete valuation rings]
        """
        return [DiscreteValuationRings()]

    class ElementMethods:
        @abstract_method
        def valuation(self):
            """
            Return the valuation of this element.

            EXAMPLES::

                sage: R = Zp(7)
                sage: x = R(7); x
                7 + O(7^21)
                sage: x.valuation()
                1
            """

        def denominator(self):
            """
            Return the denominator of this element normalized
            as a power of the uniformizer

            EXAMPLES::

                sage: K = Qp(7)
                sage: x = K(1/21)
                sage: x.denominator()
                7 + O(7^21)

                sage: x = K(7)
                sage: x.denominator()
                1 + O(7^20)

            Note that the denominator lives in the ring of integers::

                sage: x.denominator().parent()
                7-adic Ring with capped relative precision 20

            An error is raised when the input is indistinguishable from 0::

                sage: x = K(0,5); x
                O(7^5)
                sage: x.denominator()
                Traceback (most recent call last):
                ...
                ValueError: Cannot determine the denominator of an element indistinguishable from 0
            """
            return self.parent()(1)

<<<<<<< HEAD
=======
        def _matrix_echelonize(self, M, transformation=True, secure=False):
            """
            Row-echelonize this matrix

            INPUT:

            - ``transformation`` -- a boolean (default: True)
              Indicates whether the transformation matrix is returned

            OUTPUT:

            The position of the pivots and the transformation matrix
            if asked for.

            EXAMPLES::

                sage: A = Zp(5, prec=10, print_mode="digits")
                sage: M = matrix(A, 2, 2, [2, 7, 1, 6])

                sage: M.echelon_form()  # indirect doctest
                [ ...1  ...1]
                [    0 ...10]

                sage: H,L = M.echelon_form(transformation=True)  # indirect doctest
                sage: H
                [ ...1  ...1]
                [    0 ...10]
                sage: L
                [        ...1 ...444444444]
                [...444444444         ...2]
                sage: L*M == H
                True

            This method works for rectangular matrices as well::

                sage: M = matrix(A, 3, 2, [2, 7, 1, 6, 3, 8])
                sage: M.echelon_form()  # indirect doctest
                [ ...1  ...1]
                [    0 ...10]
                [    0     0]

            An error is raised if the precision on the entries is
            not enough to determine the echelon form::

                sage: M = matrix(A, 2, 2, [A(0,5), 1, 5^8, 1])
                sage: M.echelon_form()  # indirect doctest
                Traceback (most recent call last):
                ...
                PrecisionError: Not enough precision to echelonize

            TESTS::

            We check that it works over various rings::

                sage: from sage.rings.padics.precision_error import PrecisionError
                sage: ring1 = ZpCA(5,15)
                sage: ring2 = Zq(5^3,names='a')
                sage: ring3 = Zp(5).extension(x^2-5, names='pi')
                sage: ring4 = PowerSeriesRing(GF(5), name='t')
                sage: for A in [ ring1, ring2, ring3, ring4 ]:
                ....:     for _ in range(10):
                ....:         M = random_matrix(A,4)
                ....:         try:
                ....:             H, L = M.echelon_form(transformation=True)
                ....:         except PrecisionError:
                ....:             continue
                ....:         if L*M != H: raise RuntimeError
            """
            from sage.matrix.matrix_cdv_dense import echelonize
            return echelonize(M, transformation, secure=secure)


>>>>>>> 8bf47ee1
        @abstract_method
        def lift_to_precision(self, absprec=None):
            """
            Return another element of the same parent with absolute precision
            at least ``absprec``, congruent to this element modulo the
            precision of this element.

            INPUT:

            - ``absprec`` -- an integer or ``None`` (default: ``None``), the
              absolute precision of the result. If ``None``, lifts to the maximum
              precision allowed.

            .. NOTE::

                If setting ``absprec`` that high would violate the precision cap,
                raises a precision error.  Note that the new digits will not
                necessarily be zero.

            EXAMPLES::

                sage: R = ZpCA(17)
                sage: R(-1,2).lift_to_precision(10)
                16 + 16*17 + O(17^10)
                sage: R(1,15).lift_to_precision(10)
                1 + O(17^15)
                sage: R(1,15).lift_to_precision(30)
                Traceback (most recent call last):
                ...
                PrecisionError: Precision higher than allowed by the precision cap.
                sage: R(-1,2).lift_to_precision().precision_absolute() == R.precision_cap()
                True

                sage: R = Zp(5); c = R(17,3); c.lift_to_precision(8)
                2 + 3*5 + O(5^8)
                sage: c.lift_to_precision().precision_relative() == R.precision_cap()
                True

            """

class CompleteDiscreteValuationFields(Category_singleton):
    """
    The category of complete discrete valuation fields

    EXAMPLES::

        sage: Zp(7) in CompleteDiscreteValuationFields()
        False
        sage: QQ in CompleteDiscreteValuationFields()
        False
        sage: LaurentSeriesRing(QQ,'u') in CompleteDiscreteValuationFields()
        True
        sage: Qp(7) in CompleteDiscreteValuationFields()
        True
        sage: TestSuite(CompleteDiscreteValuationFields()).run()
    """

    def super_categories(self):
        """
        EXAMPLES::

            sage: CompleteDiscreteValuationFields().super_categories()
            [Category of discrete valuation fields]
        """
        return [DiscreteValuationFields()]

    class ParentMethods:
        @abstract_method
        def integer_ring(self):
            """
            Return the integer ring of this CDVF

            EXAMPLES::

                sage: K = Qp(5)
                sage: K.integer_ring()
                5-adic Ring with capped relative precision 20

                sage: L.<t> = LaurentSeriesRing(GF(5))
                sage: L.integer_ring()
                Power Series Ring in t over Finite Field of size 5
            """

    class ElementMethods:
        @abstract_method
        def valuation(self):
            """
            Return the valuation of this element.

            EXAMPLES::

                sage: K = Qp(7)
                sage: x = K(7); x
                7 + O(7^21)
                sage: x.valuation()
                1
            """

        def denominator(self):
            """
            Return the denominator of this element normalized
            as a power of the uniformizer

            EXAMPLES::

                sage: K = Qp(7)
                sage: x = K(1/21)
                sage: x.denominator()
                7 + O(7^21)

                sage: x = K(7)
                sage: x.denominator()
                1 + O(7^20)

            Note that the denominator lives in the ring of integers::

                sage: x.denominator().parent()
                7-adic Ring with capped relative precision 20

            An error is raised when the input is indistinguishable from 0::

                sage: x = K(0,5); x
                O(7^5)
                sage: x.denominator()
                Traceback (most recent call last):
                ...
                ValueError: Cannot determine the denominator of an element indistinguishable from 0
            """
            if self == 0:
                raise ValueError("Cannot determine the denominator of an element indistinguishable from 0")
            val = self.valuation()
            R = self.parent().integer_ring()
            if val >= 0:
                return R(1)
            else:
                return R(1) << (-val)<|MERGE_RESOLUTION|>--- conflicted
+++ resolved
@@ -89,8 +89,6 @@
             """
             return self.parent()(1)
 
-<<<<<<< HEAD
-=======
         def _matrix_echelonize(self, M, transformation=True, secure=False):
             """
             Row-echelonize this matrix
@@ -163,7 +161,6 @@
             return echelonize(M, transformation, secure=secure)
 
 
->>>>>>> 8bf47ee1
         @abstract_method
         def lift_to_precision(self, absprec=None):
             """
