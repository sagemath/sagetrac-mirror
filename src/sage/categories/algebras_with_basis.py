r"""
Algebras With Basis
"""
from __future__ import absolute_import
#*****************************************************************************
#  Copyright (C) 2008      Teresa Gomez-Diaz (CNRS) <Teresa.Gomez-Diaz@univ-mlv.fr>
#                2008-2013 Nicolas M. Thiery <nthiery at users.sf.net>
#
#  Distributed under the terms of the GNU General Public License (GPL)
#                  http://www.gnu.org/licenses/
#******************************************************************************

from functools import partial
from sage.misc.abstract_method import abstract_method
from sage.misc.cachefunc import cached_method
from sage.misc.lazy_attribute import lazy_attribute
from sage.misc.lazy_import import LazyImport
from sage.misc.constant_function import ConstantFunction
from sage.misc.misc import compose
from sage.categories.modules_with_basis import ModulesWithBasis
from sage.categories.algebras import Algebras
from sage.categories.tensor import TensorProductsCategory, tensor
from sage.categories.cartesian_product import CartesianProductsCategory
from sage.categories.category_with_axiom import CategoryWithAxiom_over_base_ring
from .unital_algebras import UnitalAlgebras

import six


class AlgebrasWithBasis(CategoryWithAxiom_over_base_ring):
    """
    The category of algebras with a distinguished basis.

    EXAMPLES::

        sage: C = AlgebrasWithBasis(QQ); C
        Category of algebras with basis over Rational Field
        sage: sorted(C.super_categories(), key=str)
        [Category of algebras over Rational Field,
         Category of unital algebras with basis over Rational Field]

    We construct a typical parent in this category, and do some
    computations with it::

        sage: A = C.example(); A
        An example of an algebra with basis: the free algebra on the generators ('a', 'b', 'c') over Rational Field

        sage: A.category()
        Category of algebras with basis over Rational Field

        sage: A.one_basis()
        word:
        sage: A.one()
        B[word: ]

        sage: A.base_ring()
        Rational Field
        sage: A.basis().keys()
        Finite words over {'a', 'b', 'c'}

        sage: (a,b,c) = A.algebra_generators()
        sage: a^3, b^2
        (B[word: aaa], B[word: bb])
        sage: a*c*b
        B[word: acb]

        sage: A.product
        <bound method FreeAlgebra_with_category._product_from_product_on_basis_multiply of
         An example of an algebra with basis: the free algebra on the generators ('a', 'b', 'c') over Rational Field>
        sage: A.product(a*b,b)
        B[word: abb]

        sage: TestSuite(A).run(verbose=True)
        running ._test_additive_associativity() . . . pass
        running ._test_an_element() . . . pass
        running ._test_associativity() . . . pass
        running ._test_cardinality() . . . pass
        running ._test_category() . . . pass
        running ._test_characteristic() . . . pass
        running ._test_distributivity() . . . pass
        running ._test_elements() . . .
          Running the test suite of self.an_element()
          running ._test_category() . . . pass
          running ._test_eq() . . . pass
          running ._test_new() . . . pass
          running ._test_nonzero_equal() . . . pass
          running ._test_not_implemented_methods() . . . pass
          running ._test_pickling() . . . pass
          pass
        running ._test_elements_eq_reflexive() . . . pass
        running ._test_elements_eq_symmetric() . . . pass
        running ._test_elements_eq_transitive() . . . pass
        running ._test_elements_neq() . . . pass
        running ._test_eq() . . . pass
        running ._test_new() . . . pass
        running ._test_not_implemented_methods() . . . pass
        running ._test_one() . . . pass
        running ._test_pickling() . . . pass
        running ._test_prod() . . . pass
        running ._test_some_elements() . . . pass
        running ._test_zero() . . . pass
        sage: A.__class__
        <class 'sage.categories.examples.algebras_with_basis.FreeAlgebra_with_category'>
        sage: A.element_class
        <class 'sage.categories.examples.algebras_with_basis.FreeAlgebra_with_category.element_class'>

    Please see the source code of `A` (with ``A??``) for how to
    implement other algebras with basis.

    TESTS::

        sage: TestSuite(AlgebrasWithBasis(QQ)).run()
    """

    def example(self, alphabet = ('a','b','c')):
        """
        Return an example of algebra with basis.

        EXAMPLES::

            sage: AlgebrasWithBasis(QQ).example()
            An example of an algebra with basis: the free algebra on the generators ('a', 'b', 'c') over Rational Field

        An other set of generators can be specified as optional argument::

            sage: AlgebrasWithBasis(QQ).example((1,2,3))
            An example of an algebra with basis: the free algebra on the generators (1, 2, 3) over Rational Field
        """
        from sage.categories.examples.algebras_with_basis import Example
        return Example(self.base_ring(), alphabet)

    Filtered = LazyImport('sage.categories.filtered_algebras_with_basis', 'FilteredAlgebrasWithBasis')
    FiniteDimensional = LazyImport('sage.categories.finite_dimensional_algebras_with_basis', 'FiniteDimensionalAlgebrasWithBasis', at_startup=True)
    Graded = LazyImport('sage.categories.graded_algebras_with_basis', 'GradedAlgebrasWithBasis')
    Super = LazyImport('sage.categories.super_algebras_with_basis', 'SuperAlgebrasWithBasis')

    class ParentMethods:

        # For backward compatibility
        one = UnitalAlgebras.WithBasis.ParentMethods.one

        # Backward compatibility temporary cruft to help migrating form CombinatorialAlgebra
        def _product_from_combinatorial_algebra_multiply(self,left,right):
            """
            Returns left\*right where left and right are elements of self.
            product() uses either _multiply or _multiply basis to carry out
            the actual multiplication.

            EXAMPLES::

                sage: s = SymmetricFunctions(QQ).schur()
                sage: a = s([2])
                sage: s._product_from_combinatorial_algebra_multiply(a,a)
                s[2, 2] + s[3, 1] + s[4]
                sage: s.product(a,a)
                s[2, 2] + s[3, 1] + s[4]
            """
            A = left.parent()
            BR = A.base_ring()
            z_elt = {}

            #Do the case where the user specifies how to multiply basis elements
            if hasattr(self, '_multiply_basis'):
                for (left_m, left_c) in six.iteritems(left._monomial_coefficients):
                    for (right_m, right_c) in six.iteritems(right._monomial_coefficients):
                        res = self._multiply_basis(left_m, right_m)
                        #Handle the case where the user returns a dictionary
                        #where the keys are the monomials and the values are
                        #the coefficients.  If res is not a dictionary, then
                        #it is assumed to be an element of self
                        if not isinstance(res, dict):
                            if isinstance(res, self._element_class):
                                res = res._monomial_coefficients
                            else:
                                res = {res: BR(1)}
                        for m in res:
                            if m in z_elt:
                                z_elt[ m ] = z_elt[m] + left_c * right_c * res[m]
                            else:
                                z_elt[ m ] = left_c * right_c * res[m]

            #We assume that the user handles the multiplication correctly on
            #his or her own, and returns a dict with monomials as keys and
            #coefficients as values
            else:
                m = self._multiply(left, right)
                if isinstance(m, self._element_class):
                    return m
                if not isinstance(m, dict):
                    z_elt = m.monomial_coefficients()
                else:
                    z_elt = m

            #Remove all entries that are equal to 0
            BR = self.base_ring()
            zero = BR(0)
            del_list = []
            for m, c in six.iteritems(z_elt):
                if c == zero:
                    del_list.append(m)
            for m in del_list:
                del z_elt[m]

            return self._from_dict(z_elt)

        #def _test_product(self, **options):
        #    tester = self._tester(**options)
        #    tester.assertTrue(self.product is not None)
        #    could check that self.product is in Hom( self x self, self)

<<<<<<< HEAD
        def hochschild_complex(self, M):
            """
            Return the Hochschild complex of ``self`` with coefficients
            in ``M``.

            .. SEEALSO::

                :class:`~sage.homology.hochschild_complex.HochschildComplex`

            EXAMPLES::

                sage: R.<x> = QQ[]
                sage: A = algebras.DifferentialWeyl(R)
                sage: H = A.hochschild_complex(A)

                sage: SGA = SymmetricGroupAlgebra(QQ, 3)
                sage: T = SGA.trivial_representation()
                sage: H = SGA.hochschild_complex(T)
            """
            from sage.homology.hochschild_complex import HochschildComplex
            return HochschildComplex(self, M)
=======
        def _product_on_basis_tuple(self, tup):
            return self.product_on_basis(*tup)

        def _product_on_tensor_basis(self):
            r"""
            Return the function whose sole input is an index for the tensor square of ``self``,
            and whose output is the product of monomials indexed by the corresponding pair of basis elements.

            EXAMPLES::

                sage: W=WeylGroup("A2",prefix="s")
                sage: A = W.algebra(ZZ)
                sage: AA = tensor([A,A])
                sage: k = AA.basis().keys().an_element(); k
                (1, 1)
                sage: A._product_on_tensor_basis()(k)
                B[1]
                sage: AAAA = tensor([AA,AA])
                sage: kk = AAAA.basis().keys().an_element(); kk
                (1, 1, 1, 1)
                sage: AA._product_on_tensor_basis()(kk)
                B[1] # B[1]

            """
            # The algebra tensor product has functions which handle basis indices
            AA = tensor([self,self])
            return compose(self._product_on_basis_tuple, AA.index_to_indices())

        def _product_morphism(self):
            r"""
            The multiplication map as a module morphism from the twofold tensor of ``self``, to ``self``.
            
            EXAMPLES::

                sage: W = WeylGroup(CartanType(['A',2]),prefix="s")
                sage: A = W.algebra(ZZ); A.rename("A")
                sage: mA = A._product_morphism(); mA
                Generic morphism:
                From: A # A
                To:   A
                sage: a = A.monomial(W.from_reduced_word([1,2])); a
                B[s1*s2]
                sage: b = A.an_element(); b
                2*B[s1*s2*s1] + 4*B[s1*s2] + B[1]
                sage: ab = tensor([a,b]); ab
                2*B[s1*s2] # B[s1*s2*s1] + 4*B[s1*s2] # B[s1*s2] + B[s1*s2] # B[1]
                sage: mA(mA.domain()(ab))
                B[s1*s2] + 4*B[s2*s1] + 2*B[s2]
                sage: a*b
                B[s1*s2] + 4*B[s2*s1] + 2*B[s2]
                sage: AA = tensor([A,A])
                sage: mAA = AA._product_morphism()
                sage: mAA(mAA.domain()(tensor([a,b,b,b])))
                4*B[s1*s2] # B[s1*s2*s1] + 8*B[s1*s2] # B[s1*s2] + 16*B[s1*s2] # B[s2*s1] + 8*B[s1*s2] # B[s1] + 8*B[s1*s2] # B[s2] + 5*B[s1*s2] # B[1] + 16*B[s2*s1] # B[s1*s2*s1] + 32*B[s2*s1] # B[s1*s2] + 64*B[s2*s1] # B[s2*s1] + 32*B[s2*s1] # B[s1] + 32*B[s2*s1] # B[s2] + 20*B[s2*s1] # B[1] + 8*B[s2] # B[s1*s2*s1] + 16*B[s2] # B[s1*s2] + 32*B[s2] # B[s2*s1] + 16*B[s2] # B[s1] + 16*B[s2] # B[s2] + 10*B[s2] # B[1]

            """
            module_category = ModulesWithBasis(self.base_ring())
            AA = tensor([self, self], category=module_category)
            return AA.module_morphism(on_basis = self._product_on_tensor_basis(), codomain=self, category=module_category)

        def _unit_morphism(self):
            r"""
            The unit map as a module morphism from the base ring to ``self``.

            Note that the domain is the tensor unit module,
            the base ring viewed as a free module.

            EXAMPLES::

                sage: W = WeylGroup(CartanType(['A',2]),prefix="s")
                sage: A = W.algebra(ZZ); A.rename("A")
                sage: unit = A._unit_morphism(); unit
                Generic morphism:
                From: The unit object in Category of tensor products of hopf algebras with basis over Integer Ring
                To:   A
                sage: unit(3*unit.domain().one())
                3*B[1]

            """
            U = self.tensor_unit()
            one_func = ConstantFunction(self.one())
            return U.module_morphism(on_basis = one_func, codomain=self, category=ModulesWithBasis(self.base_ring()))
>>>>>>> 0a8d98b4

    class ElementMethods:

        def __invert__(self):
            """
            Return the inverse of ``self`` if ``self`` is a multiple of one,
            and one is in the basis of this algebra. Otherwise throws
            an error.

            Caveat: this generic implementation is not complete; there
            may be invertible elements in the algebra that can't be
            inversed this way. It is correct though for graded
            connected algebras with basis.

            .. WARNING::

                This might produce a result which does not belong to
                the parent of ``self``, yet believes to do so. For
                instance, inverting 2 times the unity will produce 1/2
                times the unity, even if 1/2 is not in the base ring.
                Handle with care.

            EXAMPLES::

                sage: C = AlgebrasWithBasis(QQ).example()
                sage: x = C(2); x
                2*B[word: ]
                sage: ~x
                1/2*B[word: ]
                sage: a = C.algebra_generators().first(); a
                B[word: a]
                sage: ~a
                Traceback (most recent call last):
                ...
                ValueError: cannot invert self (= B[word: a])
            """
            # FIXME: make this generic
            mcs = self.monomial_coefficients(copy=False)
            one = self.parent().one_basis()
            if len(mcs) == 1 and one in mcs:
                return self.parent().term(one, ~mcs[one])
            else:
                raise ValueError("cannot invert self (= %s)"%self)


    class CartesianProducts(CartesianProductsCategory):
        """
        The category of algebras with basis, constructed as Cartesian
        products of algebras with basis.

        Note: this construction give the direct products of algebras with basis.
        See comment in :class:`Algebras.CartesianProducts
        <sage.categories.algebras.Algebras.CartesianProducts>`
        """

        def extra_super_categories(self):
            """
            A Cartesian product of algebras with basis is endowed with
            a natural algebra with basis structure.

            EXAMPLES::

                sage: AlgebrasWithBasis(QQ).CartesianProducts().extra_super_categories()
                [Category of algebras with basis over Rational Field]
                sage: AlgebrasWithBasis(QQ).CartesianProducts().super_categories()
                [Category of algebras with basis over Rational Field,
                 Category of Cartesian products of algebras over Rational Field,
                 Category of Cartesian products of vector spaces with basis over Rational Field]
            """
            return [self.base_category()]

        class ParentMethods:
            @cached_method
            def one_from_cartesian_product_of_one_basis(self):
                """
                Returns the one of this Cartesian product of algebras, as per ``Monoids.ParentMethods.one``

                It is constructed as the Cartesian product of the ones of the
                summands, using their :meth:`~AlgebrasWithBasis.ParentMethods.one_basis` methods.

                This implementation does not require multiplication by
                scalars nor calling cartesian_product. This might help keeping
                things as lazy as possible upon initialization.

                EXAMPLES::

                    sage: A = AlgebrasWithBasis(QQ).example(); A
                    An example of an algebra with basis: the free algebra on the generators ('a', 'b', 'c') over Rational Field
                    sage: A.one_basis()
                    word:

                    sage: B = cartesian_product((A, A, A))
                    sage: B.one_from_cartesian_product_of_one_basis()
                    B[(0, word: )] + B[(1, word: )] + B[(2, word: )]
                    sage: B.one()
                    B[(0, word: )] + B[(1, word: )] + B[(2, word: )]

                    sage: cartesian_product([SymmetricGroupAlgebra(QQ, 3), SymmetricGroupAlgebra(QQ, 4)]).one()
                    B[(0, [1, 2, 3])] + B[(1, [1, 2, 3, 4])]
                """
                return self.sum_of_monomials( zip( self._sets_keys(), (set.one_basis() for set in self._sets)) )

            @lazy_attribute
            def one(self):
                """
                TESTS::

                    sage: A = AlgebrasWithBasis(QQ).example(); A
                    An example of an algebra with basis: the free algebra on the generators ('a', 'b', 'c') over Rational Field
                    sage: B = cartesian_product((A, A, A))
                    sage: B.one()
                    B[(0, word: )] + B[(1, word: )] + B[(2, word: )]
                """
                if all(hasattr(module, "one_basis") for module in self._sets):
                    return self.one_from_cartesian_product_of_one_basis
                else:
                    return NotImplemented

            #def product_on_basis(self, t1, t2):
            # would be easy to implement, but without a special
            # version of module morphism, this would not take
            # advantage of the bloc structure


    class TensorProducts(TensorProductsCategory):
        """
        The category of algebras with basis constructed by tensor product of algebras with basis

        This category should be implemented by grouped tensor products, that is, some data structure
        that remembers some nesting of tensor-of-tensors.

        The natural indexing set of the basis of a tensor product of algebras with basis is the
        Cartesian product of the indexing set of the bases of algebras which are the tensor factors.
        These objects will be called "grouped tuples". 
        There are two abstract methods which must be supplied. 

        - .indices_to_index -- A bijection from grouped tuples, to the index set used by the implementation.
        - .index_to_indices -- The inverse bijection.

        The methods for this class use grouped tuples.
        """

        @cached_method
        def extra_super_categories(self):
            """
            EXAMPLES::

                sage: AlgebrasWithBasis(QQ).TensorProducts().extra_super_categories()
                [Category of algebras with basis over Rational Field]
                sage: AlgebrasWithBasis(QQ).TensorProducts().super_categories()
                [Category of algebras with basis over Rational Field,
                 Category of tensor products of algebras over Rational Field,
                 Category of tensor products of vector spaces with basis over Rational Field]
            """
            return [self.base_category()]

        class ParentMethods:
            """
            Implements operations on tensor products of algebras with basis
            """

            @abstract_method
            def factors(self):
                r"""
                The tensor factor algebras of `self`.

                EXAMPLES::

                    sage: W = WeylGroup("A2",prefix="s")
                    sage: A = W.algebra(ZZ); A.rename("A")
                    sage: A2 = tensor([A,A])
                    sage: A22 = tensor([A2,A2])
                    sage: A22.factors()
                    (A # A, A # A)
                    sage: A4 = tensor([A,A,A,A])
                    sage: A4.factors()
                    (A, A, A, A)

                """
                pass

            @abstract_method
            def factor(self, i):
                r"""
                The `i`-th tensor factor algebra of `self`.

                EXAMPLES::

                    sage: W = WeylGroup("A2",prefix="s")
                    sage: A = W.algebra(ZZ); A.rename("A")
                    sage: A2 = tensor([A,A])
                    sage: A22 = tensor([A2,A2])
                    sage: A22.factor(1)
                    A # A

                """
                pass

            @abstract_method
            def index_to_indices(self):
                r"""
                The function which maps a basis index of ``self`` to a tuple of basis indices for ``self.factors()``.
                """
                pass

            @abstract_method
            def indices_to_index(self):
                r"""
                The function which maps a tuple of basis indices for ``self.factors()`` to an index of ``self.basis()``.
                """
                pass

            @cached_method
            def one_basis(self):
                """
                Returns the index of the one of this tensor product of
                algebras, as per ``AlgebrasWithBasis.ParentMethods.one_basis``

                It is the tuple whose operands are the indices of the
                ones of the operands, as returned by their
                :meth:`.one_basis` methods.

                EXAMPLES::

                    sage: A = AlgebrasWithBasis(QQ).example(); A
                    An example of an algebra with basis: the free algebra on the generators ('a', 'b', 'c') over Rational Field
                    sage: A.one_basis()
                    word:
                    sage: B = tensor((A, A, A))
                    sage: B.one_basis()
                    (word: , word: , word: )
                    sage: B.one()
                    B[word: ] # B[word: ] # B[word: ]


                """
                # FIXME: this method should be conditionally defined,
<<<<<<< HEAD
                # so that B.one_basis returns NotImplemented if not
=======
                # so that .one_basis returns NotImplemented if not
>>>>>>> 0a8d98b4
                # all modules provide one_basis
                if all(hasattr(module, "one_basis") for module in self.factors()):
                    return self.indices_to_index()(*tuple(module.one_basis() for module in self.factors()))
                else:
                    raise NotImplementedError

            def product_on_basis(self, t1, t2):
                """
                The componentwise product of the algebra on the basis, as per
                ``AlgebrasWithBasis.ParentMethods.product_on_basis``.

                INPUTS:

                - t1, t2 -- indices for the basis of the tensor product

                EXAMPLES::

                    sage: A = AlgebrasWithBasis(QQ).example(); A
                    An example of an algebra with basis: the free algebra on the generators ('a', 'b', 'c') over Rational Field
                    sage: (a,b,c) = A.algebra_generators()

                    sage: x = tensor( (a, b, c) ); x
                    B[word: a] # B[word: b] # B[word: c]
                    sage: y = tensor( (c, b, a) ); y
                    B[word: c] # B[word: b] # B[word: a]
                    sage: x*y
                    B[word: ac] # B[word: bb] # B[word: ca]

                    sage: x = tensor( ((a+2*b), c) )    ; x
                    B[word: a] # B[word: c] + 2*B[word: b] # B[word: c]
                    sage: y = tensor( (c,       a) ) + 1; y
                    B[word: ] # B[word: ] + B[word: c] # B[word: a]
                    sage: x*y
                    B[word: a] # B[word: c] + B[word: ac] # B[word: ca] + 2*B[word: b] # B[word: c] + 2*B[word: bc] # B[word: ca]

                TODO: optimize this implementation!

                """
                return tensor( (module.monomial(x1)*module.monomial(x2) for (module, x1, x2) in zip(self.factors(), self.index_to_indices()(t1), self.index_to_indices()(t2))))

            def _monomial_almost_one(self, i, x):
                r"""
                The monomial with identities in every factor except the `i`-th, which contains `x`.

                EXAMPLES::

                    sage: W = WeylGroup(['A',2],prefix="s")
                    sage: w = W.from_reduced_word([2,1])
                    sage: A = W.algebra(ZZ)
                    sage: A3 = tensor([A,A,A])
                    sage: A3._monomial_almost_one(1, w)
                    B[1] # B[s2*s1] # B[1]
                """
                ids = [algebra.one_basis() for algebra in self.factors()]
                ids[i] = x
                return self.monomial(self.indices_to_index()(*tuple(ids)))

            @cached_method
            def factor_embedding(self, i):
                r"""
                The algebra embedding from the `i`-th tensor factor of ``self`` to ``self``.

                EXAMPLES::

                    sage: W = WeylGroup("A2",prefix="s")
                    sage: A = W.algebra(ZZ)
                    sage: A3 = tensor([A,A,A])
                    sage: A3.factor_embedding(1)(A.monomial(W.from_reduced_word([2,1])))
                    B[1] # B[s2*s1] # B[1]

                """
                if i not in range(len(self.factors())):
                    raise ValueError, "index is out of range"
                return self.factors()[i].module_morphism(on_basis=partial(self._monomial_almost_one,i),codomain=self)

            def from_direct_product(self, tup):
                r"""
                The element of ``self`` given by the tensor of the elements in ``tup``.

                EXAMPLES::

                    sage: W = WeylGroup("A2",prefix="s")
                    sage: A = W.algebra(ZZ)
                    sage: A2 = tensor([A,A])
                    sage: A.an_element()
                    2*B[s1*s2*s1] + 4*B[s1*s2] + B[1]
                    sage: A2.from_direct_product((A.one(), A.one()+A.an_element()))
                    2*B[1] # B[s1*s2*s1] + 4*B[1] # B[s1*s2] + 2*B[1] # B[1]

                """
                return self(tensor(tup, category=self.category()))

        class ElementMethods:
            """
            Implements operations on elements of tensor products of algebras with basis
            """
            pass<|MERGE_RESOLUTION|>--- conflicted
+++ resolved
@@ -208,7 +208,6 @@
         #    tester.assertTrue(self.product is not None)
         #    could check that self.product is in Hom( self x self, self)
 
-<<<<<<< HEAD
         def hochschild_complex(self, M):
             """
             Return the Hochschild complex of ``self`` with coefficients
@@ -230,7 +229,7 @@
             """
             from sage.homology.hochschild_complex import HochschildComplex
             return HochschildComplex(self, M)
-=======
+
         def _product_on_basis_tuple(self, tup):
             return self.product_on_basis(*tup)
 
@@ -313,7 +312,7 @@
             U = self.tensor_unit()
             one_func = ConstantFunction(self.one())
             return U.module_morphism(on_basis = one_func, codomain=self, category=ModulesWithBasis(self.base_ring()))
->>>>>>> 0a8d98b4
+
 
     class ElementMethods:
 
@@ -547,15 +546,9 @@
                     (word: , word: , word: )
                     sage: B.one()
                     B[word: ] # B[word: ] # B[word: ]
-
-
                 """
                 # FIXME: this method should be conditionally defined,
-<<<<<<< HEAD
                 # so that B.one_basis returns NotImplemented if not
-=======
-                # so that .one_basis returns NotImplemented if not
->>>>>>> 0a8d98b4
                 # all modules provide one_basis
                 if all(hasattr(module, "one_basis") for module in self.factors()):
                     return self.indices_to_index()(*tuple(module.one_basis() for module in self.factors()))
@@ -591,8 +584,8 @@
                     sage: x*y
                     B[word: a] # B[word: c] + B[word: ac] # B[word: ca] + 2*B[word: b] # B[word: c] + 2*B[word: bc] # B[word: ca]
 
+
                 TODO: optimize this implementation!
-
                 """
                 return tensor( (module.monomial(x1)*module.monomial(x2) for (module, x1, x2) in zip(self.factors(), self.index_to_indices()(t1), self.index_to_indices()(t2))))
 
