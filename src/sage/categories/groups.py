r"""
Groups
"""
#*****************************************************************************
#  Copyright (C) 2005      David Kohel <kohel@maths.usyd.edu>
#                          William Stein <wstein@math.ucsd.edu>
#                2008      Teresa Gomez-Diaz (CNRS) <Teresa.Gomez-Diaz@univ-mlv.fr>
#                2008-2009 Nicolas M. Thiery <nthiery at users.sf.net>
#
#  Distributed under the terms of the GNU General Public License (GPL)
#                  http://www.gnu.org/licenses/
#******************************************************************************

from sage.misc.lazy_import import LazyImport
from sage.categories.category_with_axiom import CategoryWithAxiom
from sage.categories.monoids import Monoids
from sage.categories.algebra_functor import AlgebrasCategory

class Groups(CategoryWithAxiom):
    """
    The category of (multiplicative) groups, i.e. monoids with
    inverses.

    EXAMPLES::

        sage: Groups()
        Category of groups
        sage: Groups().super_categories()
        [Category of monoids, Category of inverse unital magmas]

    TESTS::

        sage: TestSuite(Groups()).run()
    """
    _base_category_class_and_axiom = (Monoids, "Inverse")

    def example(self):
        """
        EXAMPLES::

            sage: Groups().example()
            General Linear Group of degree 4 over Rational Field
        """
        from sage.rings.rational_field import QQ
        from sage.groups.matrix_gps.linear import GL
        return GL(4,QQ)

    @staticmethod
<<<<<<< HEAD
    def free(n=None, names='x', index_set=None, abelian=False, **kwds):
        r"""
        Return the free (abelian) group.

        INPUT:

        - ``n`` -- integer or ``None`` (default). The nnumber of
          generators. If not specified the ``names`` are counted.

        - ``names`` -- string or list/tuple/iterable of strings (default:
          ``'x'``). The generator names or name prefix.

        - ``index_set`` -- (optional) an index set for the generators; if
          specified then the optional keyword ``abelian`` can be used

        - ``abelian`` -- (default: ``False``) whether the free monoid is
          abelian or not
=======
    def free(index_set=None, names=None, **kwds):
        r"""
        Return the free group.

        INPUT:

        - ``index_set`` -- (optional) an index set for the generators; if
          an integer, then this represents `\{0, 1, \ldots, n-1\}`

        - ``names`` -- a string or list/tuple/iterable of strings
          (default: ``'x'``); the generator names or name prefix
>>>>>>> b9f6f182

        EXAMPLES::

            sage: Groups.free(index_set=ZZ)
            Free group indexed by Integer Ring
<<<<<<< HEAD
            sage: Groups().free(index_set=ZZ)
=======
            sage: Groups().free(ZZ)
>>>>>>> b9f6f182
            Free group indexed by Integer Ring
            sage: F.<x,y,z> = Groups().free(); F
            Free Group on generators {x, y, z}
        """
<<<<<<< HEAD
        from sage.groups.free_group import FreeGroup
        return FreeGroup(n, names, index_set, abelian, **kwds)
=======
        from sage.rings.all import ZZ
        if index_set in ZZ or (index_set is None and names is not None):
            from sage.groups.free_group import FreeGroup
            return FreeGroup(index_set, names, **kwds)

        from sage.groups.indexed_free_group import IndexedFreeGroup
        return IndexedFreeGroup(index_set, **kwds)
>>>>>>> b9f6f182

    class ParentMethods:

        def group_generators(self):
            """
            Returns group generators for self.

            This default implementation calls :meth:`.gens`, for
            backward compatibility.

            EXAMPLES::

                sage: A = AlternatingGroup(4)
                sage: A.group_generators()
                Family ((2,3,4), (1,2,3))
            """
            from sage.sets.family import Family
            return Family(self.gens())

        def _test_inverse(self, **options):
            """
            Run generic tests on the method :meth:`.__invert__`.

            See also: :class:`TestSuite`.

            EXAMPLES::

                sage: G = SymmetricGroup(3)
                sage: G._test_inverse()
            """
            tester = self._tester(**options)
            for x in tester.some_elements():
                tester.assertEquals(x * ~x, self.one())
                tester.assertEquals(~x * x, self.one())

        def semidirect_product(self, N, mapping, check = True):
            r"""
            The semi-direct product of two groups

            EXAMPLES::

                sage: G = Groups().example()
                sage: G.semidirect_product(G,Morphism(G,G))
                Traceback (most recent call last):
                ...
                NotImplementedError: semidirect product of General Linear Group of degree 4 over Rational Field and General Linear Group of degree 4 over Rational Field not yet implemented
            """
            raise NotImplementedError("semidirect product of %s and %s not yet implemented"%(self, N))

        def holomorph(self):
            r"""
            The holomorph of a group

            The holomorph of a group `G` is the semidirect product
            `G \rtimes_{id} Aut(G)`, where `id` is the identity function
            on `Aut(G)`, the automorphism group of `G`.

            See :wikipedia:`Holomorph (mathematics)`

            EXAMPLES::

                sage: G = Groups().example()
                sage: G.holomorph()
                Traceback (most recent call last):
                ...
                NotImplementedError: holomorph of General Linear Group of degree 4 over Rational Field not yet implemented
            """
            raise NotImplementedError("holomorph of %s not yet implemented"%self)

        def cayley_table(self, names='letters', elements=None):
            r"""
            Returns the "multiplication" table of this multiplicative group,
            which is also known as the "Cayley table".

            .. note:: The order of the elements in the row and column
              headings is equal to the order given by the table's
              :meth:`~sage.matrix.operation_table.OperationTable.column_keys`
              method.  The association between the actual elements and the
              names/symbols used in the table can also be retrieved as
              a dictionary with the
              :meth:`~sage.matrix.operation_table.OperationTable.translation`
              method.

            For groups, this routine should behave identically to the
            :meth:`~sage.categories.magmas.Magmas.ParentMethods.multiplication_table`
            method for magmas, which applies in greater generality.

            INPUT:

            - ``names`` - the type of names used, values are:

              * ``'letters'`` - lowercase ASCII letters are used
                for a base 26 representation of the elements'
                positions in the list given by :meth:`list`,
                padded to a common width with leading 'a's.
              * ``'digits'`` - base 10 representation of the
                elements' positions in the list given by
                :meth:`~sage.matrix.operation_table.OperationTable.column_keys`,
                padded to a common width with leading zeros.
              * ``'elements'`` - the string representations
                of the elements themselves.
              * a list - a list of strings, where the length
                of the list equals the number of elements.

            - ``elements`` - default = ``None``.  A list of
              elements of the group, in forms that can be
              coerced into the structure, eg. their string
              representations. This may be used to impose an
              alternate ordering on the elements, perhaps when
              this is used in the context of a particular structure.
              The default is to use whatever ordering is provided by the
              the group, which is reported by the
              :meth:`~sage.matrix.operation_table.OperationTable.column_keys`
              method.  Or the ``elements`` can be a subset
              which is closed under the operation. In particular,
              this can be used when the base set is infinite.

            OUTPUT:
            An object representing the multiplication table.  This is
            an :class:`~sage.matrix.operation_table.OperationTable` object
            and even more documentation can be found there.


            EXAMPLES:

            Permutation groups, matrix groups and abelian groups
            can all compute their multiplication tables.  ::

                sage: G = DiCyclicGroup(3)
                sage: T = G.cayley_table()
                sage: T.column_keys()
                ((), (5,6,7), (5,7,6)...(1,4,2,3)(5,7))
                sage: T
                *  a b c d e f g h i j k l
                 +------------------------
                a| a b c d e f g h i j k l
                b| b c a e f d i g h l j k
                c| c a b f d e h i g k l j
                d| d e f a b c j k l g h i
                e| e f d b c a l j k i g h
                f| f d e c a b k l j h i g
                g| g h i j k l d e f a b c
                h| h i g k l j f d e c a b
                i| i g h l j k e f d b c a
                j| j k l g h i a b c d e f
                k| k l j h i g c a b f d e
                l| l j k i g h b c a e f d

            ::

                sage: M=SL(2,2)
                sage: M.cayley_table()
                *  a b c d e f
                 +------------
                a| a b c d e f
                b| b a d c f e
                c| c f e b a d
                d| d e f a b c
                e| e d a f c b
                f| f c b e d a
                <BLANKLINE>

            ::

                sage: A=AbelianGroup([2,3])
                sage: A.cayley_table()
                *  a b c d e f
                 +------------
                a| a b c d e f
                b| b c a e f d
                c| c a b f d e
                d| d e f a b c
                e| e f d b c a
                f| f d e c a b

            Lowercase ASCII letters are the default symbols used
            for the table, but you can also specify the use of
            decimal digit strings, or provide your own strings
            (in the proper order if they have meaning).
            Also, if the elements themselves are not too complex,
            you can choose to just use the string representations
            of the elements themselves.  ::

                sage: C=CyclicPermutationGroup(11)
                sage: C.cayley_table(names='digits')
                 *  00 01 02 03 04 05 06 07 08 09 10
                  +---------------------------------
                00| 00 01 02 03 04 05 06 07 08 09 10
                01| 01 02 03 04 05 06 07 08 09 10 00
                02| 02 03 04 05 06 07 08 09 10 00 01
                03| 03 04 05 06 07 08 09 10 00 01 02
                04| 04 05 06 07 08 09 10 00 01 02 03
                05| 05 06 07 08 09 10 00 01 02 03 04
                06| 06 07 08 09 10 00 01 02 03 04 05
                07| 07 08 09 10 00 01 02 03 04 05 06
                08| 08 09 10 00 01 02 03 04 05 06 07
                09| 09 10 00 01 02 03 04 05 06 07 08
                10| 10 00 01 02 03 04 05 06 07 08 09

            ::

                sage: G=QuaternionGroup()
                sage: names=['1', 'I', '-1', '-I', 'J', '-K', '-J', 'K']
                sage: G.cayley_table(names=names)
                 *   1  I -1 -I  J -K -J  K
                  +------------------------
                 1|  1  I -1 -I  J -K -J  K
                 I|  I -1 -I  1  K  J -K -J
                -1| -1 -I  1  I -J  K  J -K
                -I| -I  1  I -1 -K -J  K  J
                 J|  J -K -J  K -1 -I  1  I
                -K| -K -J  K  J  I -1 -I  1
                -J| -J  K  J -K  1  I -1 -I
                 K|  K  J -K -J -I  1  I -1

            ::

                sage: A=AbelianGroup([2,2])
                sage: A.cayley_table(names='elements')
                    *      1    f1    f0 f0*f1
                     +------------------------
                    1|     1    f1    f0 f0*f1
                   f1|    f1     1 f0*f1    f0
                   f0|    f0 f0*f1     1    f1
                f0*f1| f0*f1    f0    f1     1

            The :meth:`~sage.matrix.operation_table.OperationTable.change_names`
            routine behaves similarly, but changes an existing table "in-place."
            ::

                sage: G=AlternatingGroup(3)
                sage: T=G.cayley_table()
                sage: T.change_names('digits')
                sage: T
                *  0 1 2
                 +------
                0| 0 1 2
                1| 1 2 0
                2| 2 0 1

            For an infinite group, you can still work with finite sets of
            elements, provided the set is closed under multiplication.
            Elements will be coerced into the group as part of setting
            up the table.  ::

                sage: G=SL(2,ZZ)
                sage: G
                Special Linear Group of degree 2 over Integer Ring
                sage: identity = matrix(ZZ, [[1,0], [0,1]])
                sage: G.cayley_table(elements=[identity, -identity])
                *  a b
                 +----
                a| a b
                b| b a

            The
            :class:`~sage.matrix.operation_table.OperationTable`
            class provides even greater flexibility, including changing
            the operation.  Here is one such example, illustrating the
            computation of commutators.  ``commutator`` is defined as
            a function of two variables, before being used to build
            the table. From this, the commutator subgroup seems obvious,
            and creating a Cayley table with just these three elements
            confirms that they form a closed subset in the group.
            ::

                sage: from sage.matrix.operation_table import OperationTable
                sage: G=DiCyclicGroup(3)
                sage: commutator = lambda x, y: x*y*x^-1*y^-1
                sage: T=OperationTable(G, commutator)
                sage: T
                .  a b c d e f g h i j k l
                 +------------------------
                a| a a a a a a a a a a a a
                b| a a a a a a c c c c c c
                c| a a a a a a b b b b b b
                d| a a a a a a a a a a a a
                e| a a a a a a c c c c c c
                f| a a a a a a b b b b b b
                g| a b c a b c a c b a c b
                h| a b c a b c b a c b a c
                i| a b c a b c c b a c b a
                j| a b c a b c a c b a c b
                k| a b c a b c b a c b a c
                l| a b c a b c c b a c b a
                sage: trans = T.translation()
                sage: comm = [trans['a'], trans['b'],trans['c']]
                sage: comm
                [(), (5,6,7), (5,7,6)]
                sage: P=G.cayley_table(elements=comm)
                sage: P
                *  a b c
                 +------
                a| a b c
                b| b c a
                c| c a b

            TODO:

            Arrange an ordering of elements into cosets of a normal
            subgroup close to size `\sqrt{n}`.  Then the quotient
            group structure is often apparent in the table.  See
            comments on Trac #7555.

            AUTHOR:

            - Rob Beezer (2010-03-15)

            """
            from sage.matrix.operation_table import OperationTable
            import operator
            return OperationTable(self, operation=operator.mul, names=names, elements=elements)

    class ElementMethods:
        ## inv(x), x/y
        pass

    Finite = LazyImport('sage.categories.finite_groups', 'FiniteGroups')
    #Algebras = LazyImport('sage.categories.group_algebras', 'GroupAlgebras')

    class Commutative(CategoryWithAxiom):
        """
        Category of commutative (abelian) groups.

        A group `G` is *commutative* if `xy = yx` for all `x,y \in G`.
        """
        @staticmethod
        def free(index_set=None, names=None, **kwds):
            r"""
            Return the free commutative group.

            INPUT:

            - ``index_set`` -- (optional) an index set for the generators; if
              an integer, then this represents `\{0, 1, \ldots, n-1\}`

            - ``names`` -- a string or list/tuple/iterable of strings
              (default: ``'x'``); the generator names or name prefix

            EXAMPLES::

                sage: Groups.Commutative.free(index_set=ZZ)
                Free abelian group indexed by Integer Ring
                sage: Groups().Commutative().free(ZZ)
                Free abelian group indexed by Integer Ring
                sage: F.<x,y,z> = Groups().Commutative().free(); F
                Free abelian group indexed by {'x', 'y', 'z'}
            """
            if names is not None:
                if isinstance(names, str):
                    from sage.rings.all import ZZ
                    if ',' not in names and index_set in ZZ:
                        names = [names + repr(i) for i in range(index_set)]
                    else:
                        names = names.split(',')
                names = tuple(names)
                if index_set is None:
                    index_set = names

            from sage.groups.indexed_free_group import IndexedFreeAbelianGroup
            return IndexedFreeAbelianGroup(index_set, **kwds)

    class Algebras(AlgebrasCategory):
        r"""
        The category of group algebras over a given base ring.

        EXAMPLES::

            sage: GroupAlgebras(IntegerRing())
            Category of group algebras over Integer Ring
            sage: GroupAlgebras(IntegerRing()).super_categories()
            [Category of hopf algebras with basis over Integer Ring,
             Category of monoid algebras over Integer Ring]

        Here is how to create the group algebra of a group `G`::

            sage: G = DihedralGroup(5)
            sage: QG = G.algebra(QQ); QG
            Group algebra of Dihedral group of order 10 as a permutation group over Rational Field

        and an example of computation::

            sage: g = G.an_element(); g
            (1,2,3,4,5)
            sage: (QG.term(g) + 1)**3
            B[()] + 3*B[(1,2,3,4,5)] + 3*B[(1,3,5,2,4)] + B[(1,4,2,5,3)]

        .. TODO::

            - Check which methods would be better located in
              ``Monoid.Algebras`` or ``Groups.Finite.Algebras``.

        TESTS::

            sage: A = GroupAlgebras(QQ).example(GL(3, GF(11)))
            sage: A.one_basis()
            [1 0 0]
            [0 1 0]
            [0 0 1]
            sage: A = SymmetricGroupAlgebra(QQ,4)
            sage: x = Permutation([4,3,2,1])
            sage: A.product_on_basis(x,x)
            [1, 2, 3, 4]

            sage: C = GroupAlgebras(ZZ)
            sage: TestSuite(C).run()
        """

        def extra_super_categories(self):
            """
            Implement the fact that the algebra of a group is a Hopf
            algebra.

            EXAMPLES::

                sage: C = Groups().Algebras(QQ)
                sage: C.extra_super_categories()
                [Category of hopf algebras over Rational Field]
                sage: sorted(C.super_categories(), key=str)
                [Category of hopf algebras with basis over Rational Field,
                 Category of monoid algebras over Rational Field]
            """
            from sage.categories.hopf_algebras import HopfAlgebras
            return [HopfAlgebras(self.base_ring())]

        def example(self, G = None):
            """
            Return an example of group algebra.

            EXAMPLES::

                sage: GroupAlgebras(QQ[x]).example()
                Group algebra of Dihedral group of order 8 as a permutation group over Univariate Polynomial Ring in x over Rational Field

            An other group can be specified as optional argument::

                sage: GroupAlgebras(QQ).example(SymmetricGroup(4))
                Group algebra of Symmetric group of order 4! as a permutation group over Rational Field
            """
            from sage.groups.perm_gps.permgroup_named import DihedralGroup
            if G is None:
                G = DihedralGroup(4)
            return G.algebra(self.base_ring())

        class ParentMethods:

            def _repr_(self):
                r"""
                Return the string representation of `self`.

                EXAMPLES::

                    sage: A = Groups().example().algebra(QQ); A
                    Group algebra of General Linear Group of degree 4 over Rational Field over Rational Field
                    sage: A._name= "foo"
                    sage: A
                    foo over Rational Field
                """
                if hasattr(self, "_name"):
                    return self._name + " over {}".format(self.base_ring())
                else:
                    return 'Group algebra of {} over {}'.format(self.basis().keys(),
                                                                self.base_ring())

            def group(self):
                r"""
                Return the underlying group of the group algebra.

                EXAMPLES::

                    sage: GroupAlgebras(QQ).example(GL(3, GF(11))).group()
                    General Linear Group of degree 3 over Finite Field of size 11
                    sage: SymmetricGroupAlgebra(QQ,10).group()
                    Symmetric group of order 10! as a permutation group
                """
                return self.basis().keys()

            def algebra_generators(self):
                r"""
                Return generators of this group algebra (as an algebra).

                EXAMPLES::

                    sage: GroupAlgebras(QQ).example(SymmetricGroup(10)).algebra_generators()
                    Finite family {(1,2): B[(1,2)], (1,2,3,4,5,6,7,8,9,10): B[(1,2,3,4,5,6,7,8,9,10)]}

                .. NOTE::

                    This function is overloaded for SymmetricGroupAlgebras
                    to return Permutations and not Elements of the
                    symmetric group.
                """
                from sage.sets.family import Family
                return Family(self.group().gens(), self.term)

            def _conjugacy_classes_representatives_underlying_group(self):
                r"""
                Return a complete list of representatives of conjugacy
                classes of the underlying group.

                This works only for permutation groups. The ordering is
                that given by GAP.

                EXAMPLES::

                    sage: G = PermutationGroup([[(1,2),(3,4)], [(1,2,3,4)]])
                    sage: SG = GroupAlgebras(QQ).example(G)
                    sage: SG._conjugacy_classes_representatives_underlying_group()
                    [(), (2,4), (1,2)(3,4), (1,2,3,4), (1,3)(2,4)]

                .. NOTE::

                    This function is overloaded for SymmetricGroupAlgebras to
                    return Permutations and not Elements of the symmetric group::

                    sage: SymmetricGroupAlgebra(ZZ,3)._conjugacy_classes_representatives_underlying_group()
                    [[2, 3, 1], [2, 1, 3], [1, 2, 3]]
                """
                return self.group().conjugacy_classes_representatives()

            def center(self):
                r"""
                Return the center of the group algebra.

                The canonical basis of the center of the group algebra
                is the family `(f_\sigma)_{\sigma\in C}`, where `C` is
                any collection of representatives of the conjugacy
                classes of the group, and `f_\sigma` is the sum of the
                elements in the conjugacy class of `\sigma`.

                OUTPUT:

                - A free module `V` indexed by conjugacy class
                  representatives of the group; its elements represent
                  formal linear combinations of the canonical basis
                  elements.

                .. WARNING::

                    - This method requires the underlying group to
                      have a method ``conjugacy_classes_representatives``
                      (every permutation group has one, thanks GAP!).
                    - The product has not been implemented yet.

                EXAMPLES::

                    sage: SymmetricGroupAlgebra(ZZ,3).center()
                    Free module generated by {[2, 3, 1], [2, 1, 3], [1, 2, 3]} over Integer Ring

                .. SEEALSO::

                    - :meth:`Groups.Algebras.ElementMethods.central_form`
                    - :meth:`Monoids.Algebras.ElementMethods.is_central`
                """
                I = self._conjugacy_classes_representatives_underlying_group()
                from sage.combinat.free_module import CombinatorialFreeModule
                return CombinatorialFreeModule(self.base_ring(), I)

            # Coalgebra structure

            def coproduct_on_basis(self, g):
                r"""
                Return the coproduct of the element ``g`` of the basis.

                Each basis element ``g`` is group-like. This method is
                used to compute the coproduct of any element.

                EXAMPLES::

                    sage: A=CyclicPermutationGroup(6).algebra(ZZ);A
                    Group algebra of Cyclic group of order 6 as a permutation group over Integer Ring
                    sage: g=CyclicPermutationGroup(6).an_element();g
                    (1,2,3,4,5,6)
                    sage: A.coproduct_on_basis(g)
                    B[(1,2,3,4,5,6)] # B[(1,2,3,4,5,6)]
                    sage: a=A.an_element();a
                    B[()] + 3*B[(1,2,3,4,5,6)] + 3*B[(1,3,5)(2,4,6)]
                    sage: a.coproduct()
                    B[()] # B[()] + 3*B[(1,2,3,4,5,6)] # B[(1,2,3,4,5,6)] + 3*B[(1,3,5)(2,4,6)] # B[(1,3,5)(2,4,6)]
                """
                from sage.categories.tensor import tensor
                g = self.term(g)
                return tensor([g, g])

            def antipode_on_basis(self,g):
                r"""
                Return the antipode of the element ``g`` of the basis.

                Each basis element ``g`` is group-like, and so has
                antipode `g^{-1}`. This method is used to compute the
                antipode of any element.

                EXAMPLES::

                    sage: A=CyclicPermutationGroup(6).algebra(ZZ);A
                    Group algebra of Cyclic group of order 6 as a permutation group over Integer Ring
                    sage: g=CyclicPermutationGroup(6).an_element();g
                    (1,2,3,4,5,6)
                    sage: A.antipode_on_basis(g)
                    B[(1,6,5,4,3,2)]
                    sage: a=A.an_element();a
                    B[()] + 3*B[(1,2,3,4,5,6)] + 3*B[(1,3,5)(2,4,6)]
                    sage: a.antipode()
                    B[()] + 3*B[(1,5,3)(2,6,4)] + 3*B[(1,6,5,4,3,2)]
                """
                return self.term(~g)

            def counit_on_basis(self,g):
                r"""
                Return the counit of the element ``g`` of the basis.

                Each basis element ``g`` is group-like, and so has
                counit `1`. This method is used to compute the
                counit of any element.

                EXAMPLES::

                    sage: A=CyclicPermutationGroup(6).algebra(ZZ);A
                    Group algebra of Cyclic group of order 6 as a permutation group over Integer Ring
                    sage: g=CyclicPermutationGroup(6).an_element();g
                    (1,2,3,4,5,6)
                    sage: A.counit_on_basis(g)
                    1
                """
                return self.base_ring().one()

            def counit(self,x):
                r"""
                Return the counit of the element ``x`` of the group
                algebra.

                This is the sum of all coefficients of ``x`` with respect
                to the standard basis of the group algebra.

                EXAMPLES::

                    sage: A=CyclicPermutationGroup(6).algebra(ZZ);A
                    Group algebra of Cyclic group of order 6 as a permutation group over Integer Ring
                    sage: a=A.an_element();a
                    B[()] + 3*B[(1,2,3,4,5,6)] + 3*B[(1,3,5)(2,4,6)]
                    sage: a.counit()
                    7
                """
                return self.base_ring().sum(x.coefficients())

        class ElementMethods:

            def central_form(self):
                r"""
                Return ``self`` in the canonical basis of the center
                of the group algebra.

                INPUT:

                - ``self`` -- a central element of the group algebra

                OUTPUT:

                - A formal linear combination of the conjugacy class
                  representatives representing its coordinates in the
                  canonical basis of the center. See
                  :meth:`Groups.Algebras.ParentMethods.center` for
                  details.

                .. WARNING::

                    - This method requires the underlying group to
                      have a method ``conjugacy_classes_representatives``
                      (every permutation group has one, thanks GAP!).
                    - This method does not check that the element is
                      indeed central. Use the method
                      :meth:`Monoids.Algebras.ElementMethods.is_central`
                      for this purpose.
                    - This function has a complexity linear in the
                      number of conjugacy classes of the group. One
                      could easily implement a function whose
                      complexity is linear in the size of the support
                      of ``self``.

                EXAMPLES::

                    sage: QS3 = SymmetricGroupAlgebra(QQ, 3)
                    sage: A=QS3([2,3,1])+QS3([3,1,2])
                    sage: A.central_form()
                    B[[2, 3, 1]]
                    sage: QS4 = SymmetricGroupAlgebra(QQ, 4)
                    sage: B=sum(len(s.cycle_type())*QS4(s) for s in Permutations(4))
                    sage: B.central_form()
                    4*B[[1, 2, 3, 4]] + 3*B[[2, 1, 3, 4]] + 2*B[[2, 1, 4, 3]] + 2*B[[2, 3, 1, 4]] + B[[2, 3, 4, 1]]
                    sage: QG=GroupAlgebras(QQ).example(PermutationGroup([[(1,2,3),(4,5)],[(3,4)]]))
                    sage: sum(i for i in QG.basis()).central_form()
                    B[()] + B[(4,5)] + B[(3,4,5)] + B[(2,3)(4,5)] + B[(2,3,4,5)] + B[(1,2)(3,4,5)] + B[(1,2,3,4,5)]

                .. SEEALSO::

                    - :meth:`Groups.Algebras.ParentMethods.center`
                    - :meth:`Monoids.Algebras.ElementMethods.is_central`
                """
                Z = self.parent().center()
                return sum(self[i] * Z.basis()[i] for i in Z.basis().keys())

<|MERGE_RESOLUTION|>--- conflicted
+++ resolved
@@ -46,25 +46,6 @@
         return GL(4,QQ)
 
     @staticmethod
-<<<<<<< HEAD
-    def free(n=None, names='x', index_set=None, abelian=False, **kwds):
-        r"""
-        Return the free (abelian) group.
-
-        INPUT:
-
-        - ``n`` -- integer or ``None`` (default). The nnumber of
-          generators. If not specified the ``names`` are counted.
-
-        - ``names`` -- string or list/tuple/iterable of strings (default:
-          ``'x'``). The generator names or name prefix.
-
-        - ``index_set`` -- (optional) an index set for the generators; if
-          specified then the optional keyword ``abelian`` can be used
-
-        - ``abelian`` -- (default: ``False``) whether the free monoid is
-          abelian or not
-=======
     def free(index_set=None, names=None, **kwds):
         r"""
         Return the free group.
@@ -76,25 +57,16 @@
 
         - ``names`` -- a string or list/tuple/iterable of strings
           (default: ``'x'``); the generator names or name prefix
->>>>>>> b9f6f182
 
         EXAMPLES::
 
             sage: Groups.free(index_set=ZZ)
             Free group indexed by Integer Ring
-<<<<<<< HEAD
-            sage: Groups().free(index_set=ZZ)
-=======
             sage: Groups().free(ZZ)
->>>>>>> b9f6f182
             Free group indexed by Integer Ring
             sage: F.<x,y,z> = Groups().free(); F
             Free Group on generators {x, y, z}
         """
-<<<<<<< HEAD
-        from sage.groups.free_group import FreeGroup
-        return FreeGroup(n, names, index_set, abelian, **kwds)
-=======
         from sage.rings.all import ZZ
         if index_set in ZZ or (index_set is None and names is not None):
             from sage.groups.free_group import FreeGroup
@@ -102,7 +74,6 @@
 
         from sage.groups.indexed_free_group import IndexedFreeGroup
         return IndexedFreeGroup(index_set, **kwds)
->>>>>>> b9f6f182
 
     class ParentMethods:
 
