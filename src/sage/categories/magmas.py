r"""
Magmas
"""
#*****************************************************************************
#  Copyright (C) 2010 Nicolas M. Thiery <nthiery at users.sf.net>
#
#  Distributed under the terms of the GNU General Public License (GPL)
#                  http://www.gnu.org/licenses/
#******************************************************************************

from sage.misc.cachefunc import cached_method
from sage.misc.lazy_import import LazyImport
from sage.misc.abstract_method import abstract_method
from sage.categories.subquotients import SubquotientsCategory
from sage.categories.cartesian_product import CartesianProductsCategory
from sage.categories.algebra_functor import AlgebrasCategory
from sage.categories.category_with_axiom import CategoryWithAxiom
from sage.categories.category_singleton import Category_singleton
from sage.categories.sets_cat import Sets
from sage.categories.realizations import RealizationsCategory
from sage.structure.sage_object import have_same_parent

class Magmas(Category_singleton):
    """
    The category of (multiplicative) magmas, i.e. sets with a binary
    operation ``*``.

    EXAMPLES::

        sage: Magmas()
        Category of magmas
        sage: Magmas().super_categories()
        [Category of sets]
        sage: Magmas().all_super_categories()
        [Category of magmas, Category of sets, Category of sets with partial maps, Category of objects]

    The following axioms are defined by this category::

        sage: Magmas().Associative()
        Category of semigroups
        sage: Magmas().Unital()
        Category of unital magmas
        sage: Magmas().Commutative()
        Category of commutative magmas
        sage: Magmas().Unital().Inverse()
        Category of inverse unital magmas
        sage: Magmas().Associative()
        Category of semigroups
        sage: Magmas().Associative().Unital()
        Category of monoids
        sage: Magmas().Associative().Unital().Inverse()
        Category of groups

    TESTS::

        sage: C = Magmas()
        sage: TestSuite(C).run()
    """
    def super_categories(self):
        """
        EXAMPLES::

            sage: Magmas().super_categories()
            [Category of sets]
        """
        return [Sets()]

    class SubcategoryMethods:

        @cached_method
        def Associative(self):
            """
            Returns the full subcategory of the associative objects of ``self``.

            EXAMPLES::

                sage: Magmas().Associative()
                Category of semigroups

            TESTS::

                sage: TestSuite(Magmas().Associative()).run()
                sage: Rings().Associative.__module__
                'sage.categories.magmas'
            """
            return self._with_axiom('Associative')

        @cached_method
        def Commutative(self):
            """
            Returns the full subcategory of the commutative objects of ``self``.

            EXAMPLES::

                sage: Magmas().Commutative()
                Category of commutative magmas
                sage: Monoids().Commutative()
                Category of commutative monoids

            TESTS::

                sage: TestSuite(Magmas().Commutative()).run()
                sage: Rings().Commutative.__module__
                'sage.categories.magmas'
            """
            return self._with_axiom('Commutative')

        @cached_method
        def Unital(self):
            r"""
            Returns the full subcategory of the unital objects of ``self``.

            EXAMPLES::

                sage: Magmas().Unital()
                Category of unital magmas
                sage: Semigroups().Unital()
                Category of monoids
                sage: Monoids().Unital()
                Category of monoids
                sage: from sage.categories.associative_algebras import AssociativeAlgebras
                sage: AssociativeAlgebras(QQ).Unital()
                Category of algebras over Rational Field

            TESTS::

                sage: TestSuite(Magmas().Unital()).run()
                sage: Semigroups().Unital.__module__
                'sage.categories.magmas'
            """
            return self._with_axiom("Unital")

<<<<<<< HEAD
    Associative = LazyImport('sage.categories.semigroups', 'Semigroups', 'Associative', at_startup=True)
=======
        @cached_method
        def Distributive(self):
            """
            Return the full subcategory of the objects of ``self`` where `*` is distributive on `+`.

            Given that `Sage` does not know that
            :class:`MagmasAndAdditiveMagmas` is the intersection of
            :class:`Magmas` and :class:`AdditiveMagmas`, the method
            :meth:`MagmasAndAdditiveMagmas.SubcategoryMethods.Distributive`
            is not available as would be desirable for this intersection.

            As a workaround, this method checks that ``self`` is a
            subcategory of both :class:`Magmas` and
            :class:`AdditiveMagmas` and upgrades it to a subcategory
            of :class:`MagmasAndAdditiveMagmas` before applying the
            axiom. It complains overwise, since the ``Distributive``
            axiom does not make sense for a plain magma.

            EXAMPLES::

                sage: (Magmas() & AdditiveMagmas()).Distributive()
                Category of distributive magmas and additive magmas
                sage: (Monoids() & CommutativeAdditiveGroups()).Distributive()
                Category of rings

                sage: Magmas().Distributive()
                Traceback (most recent call last):
                ...
                ValueError: The distributive axiom only makes sense on a magma which is simultaneously an additive magma
                sage: Semigroups().Distributive()
                Traceback (most recent call last):
                ...
                ValueError: The distributive axiom only makes sense on a magma which is simultaneously an additive magma

            TESTS::

                sage: Semigroups().Distributive.__module__
                'sage.categories.magmas'
                sage: Rings().Distributive.__module__
                'sage.categories.magmas_and_additive_magmas'
            """
            from additive_magmas import AdditiveMagmas
            if not self.is_subcategory(AdditiveMagmas()):
                raise ValueError("The distributive axiom only makes sense on a magma which is simultaneously an additive magma")
            from magmas_and_additive_magmas import MagmasAndAdditiveMagmas
            return (self & MagmasAndAdditiveMagmas()).Distributive()

    Associative = LazyImport('sage.categories.semigroups', 'Semigroups', at_startup=True)
>>>>>>> f1b6804c

    class Algebras(AlgebrasCategory):

        def extra_super_categories(self):
            """
            EXAMPLES:

                sage: Magmas().Commutative().Algebras(QQ).extra_super_categories()
                [Category of commutative magmas]

            This implements the fact that the algebra of a commutative magma is commutative::

                sage: Magmas().Commutative().Algebras(QQ).super_categories()
                [Category of magma algebras over Rational Field, Category of commutative magmas]

            In particular, commutative monoid algebras are commutative algebras::

                sage: Monoids().Commutative().Algebras(QQ).is_subcategory(Algebras(QQ).Commutative())
                True
            """
            from sage.categories.magmatic_algebras import MagmaticAlgebras
            return [MagmaticAlgebras(self.base_ring())]

    class Commutative(CategoryWithAxiom):

        class ParentMethods:
            def is_commutative(self):
                """
                Return True, since commutative magmas are commutative.

                EXAMPLES::

                    sage: Parent(QQ,category=CommutativeRings()).is_commutative()
                    True
                    """
                return True

        class Algebras(AlgebrasCategory):

            def extra_super_categories(self):
                """
                EXAMPLES:

                    sage: Magmas().Commutative().Algebras(QQ).extra_super_categories()
                    [Category of commutative magmas]

                This implements the fact that the algebra of a commutative magma is commutative::

                    sage: Magmas().Commutative().Algebras(QQ).super_categories()
                    [Category of magma algebras over Rational Field, Category of commutative magmas]

                In particular, commutative monoid algebras are commutative algebras::

                    sage: Monoids().Commutative().Algebras(QQ).is_subcategory(Algebras(QQ).Commutative())
                    True
                """
                return [Magmas().Commutative()]

    class Unital(CategoryWithAxiom):

        class SubcategoryMethods:

            @cached_method
            def Inverse(self):
                r"""
                Returns the full subcategory of the inverse objects of ``self``.

                An inverse (multiplicative) magma is a unital magma
                such that every element admits both an inverse on the
                left and on the right. Such a magma is also called a
                *loop*.

                .. SEEALSO:: :wikipedia:`Inverse_element`, :wikipedia:`Quasigroup`

                EXAMPLES::

                    sage: Magmas().Unital().Inverse()
                    Category of inverse unital magmas
                    sage: Monoids().Inverse()
                    Category of groups

                TESTS::

                    sage: TestSuite(Magmas().Unital().Inverse()).run()
                    sage: Algebras(QQ).Inverse.__module__
                    'sage.categories.magmas'
                """
                return self._with_axiom("Inverse")

        class Inverse(CategoryWithAxiom):
            pass

        class Algebras(AlgebrasCategory):

            def extra_super_categories(self):
                """
                EXAMPLES:

                    sage: Magmas().Commutative().Algebras(QQ).extra_super_categories()
                    [Category of commutative magmas]

                This implements the fact that the algebra of a commutative magma is commutative::

                    sage: Magmas().Commutative().Algebras(QQ).super_categories()
                    [Category of magma algebras over Rational Field, Category of commutative magmas]

                In particular, commutative monoid algebras are commutative algebras::

                    sage: Monoids().Commutative().Algebras(QQ).is_subcategory(Algebras(QQ).Commutative())
                    True
                """
                return [Magmas().Unital()]

    class ParentMethods:

        def product(self, x, y):
            """
            The binary multiplication of the magma

            INPUT:

             - ``x``, ``y``: elements of this magma

            OUTPUT:

             - an element of the magma (the product of ``x`` and ``y``)

            EXAMPLES::

                sage: S = Semigroups().example("free")
                sage: x = S('a'); y = S('b')
                sage: S.product(x, y)
                'ab'

            A parent in ``Magmas()`` must either implement
            :meth:`.product` in the parent class or ``_mul_`` in the
            element class. By default, the addition method on elements
            ``x._mul_(y)`` calls ``S.product(x,y)``, and reciprocally.

            As a bonus, ``S.product`` models the binary function from
            ``S`` to ``S``::

                sage: bin = S.product
                sage: bin(x,y)
                'ab'

            Currently, ``S.product`` is just a bound method::

                sage: bin
                <bound method FreeSemigroup_with_category.product of An example of a semigroup: the free semigroup generated by ('a', 'b', 'c', 'd')>

            When Sage will support multivariate morphisms, it will be
            possible, and in fact recommended, to enrich ``S.product``
            with extra mathematical structure. This will typically be
            implemented using lazy attributes.::

                sage: bin                 # todo: not implemented
                Generic binary morphism:
                From: (S x S)
                To:   S
            """
            return x._mul_(y)

        product_from_element_class_mul = product

        def __init_extra__(self):
            """
                sage: S = Semigroups().example("free")
                sage: S('a') * S('b') # indirect doctest
                'ab'
                sage: S('a').__class__._mul_ == S('a').__class__._mul_parent
                True
            """
            # This should instead register the multiplication to the coercion model
            # But this is not yet implemented in the coercion model
            #
            # Trac ticket #11900: The following used to test whether
            # self.product != self.product_from_element_class_mul. But
            # that is, of course, a bug. Namely otherwise, if the parent
            # has an optimized `product` then its elements will *always* use
            # a slow generic `_mul_`.
            #
            # So, in addition, it should be tested whether the element class exists
            # *and* has a custom _mul_, because in this case it must not be overridden.
            if (self.product.__func__ == self.product_from_element_class_mul.__func__):
                return
            if not (hasattr(self, "element_class") and hasattr(self.element_class, "_mul_parent")):
                return
            E = self.element_class
            if hasattr(E._mul_,'__func__'):
                try:
                    el_class_mul = self.category().element_class._mul_.__func__
                except AttributeError: # abstract method
                    return
                if E._mul_.__func__ is el_class_mul:
                    # self.product is custom, thus, we rely on it
                    E._mul_ = E._mul_parent
            else: # E._mul_ has so far been abstract
                E._mul_ = E._mul_parent

        def multiplication_table(self, names='letters', elements=None):
            r"""
            Returns a table describing the multiplication operation.

            .. note:: The order of the elements in the row and column
              headings is equal to the order given by the table's
              :meth:`~sage.matrix.operation_table.OperationTable.list`
              method.  The association can also be retrieved with the
              :meth:`~sage.matrix.operation_table.OperationTable.dict`
              method.

            INPUTS:

            - ``names`` - the type of names used

              * ``'letters'`` - lowercase ASCII letters are used
                for a base 26 representation of the elements'
                positions in the list given by
                :meth:`~sage.matrix.operation_table.OperationTable.column_keys`,
                padded to a common width with leading 'a's.
              * ``'digits'`` - base 10 representation of the
                elements' positions in the list given by
                :meth:`~sage.matrix.operation_table.OperationTable.column_keys`,
                padded to a common width with leading zeros.
              * ``'elements'`` - the string representations
                of the elements themselves.
              * a list - a list of strings, where the length
                of the list equals the number of elements.
            - ``elements`` - default = ``None``.  A list of
              elements of the magma, in forms that can be
              coerced into the structure, eg. their string
              representations. This may be used to impose an
              alternate ordering on the elements, perhaps when
              this is used in the context of a particular structure.
              The default is to use whatever ordering the ``S.list``
              method returns. Or the ``elements`` can be a subset
              which is closed under the operation. In particular,
              this can be used when the base set is infinite.

            OUTPUT:
            The multiplication table as an object of the class
            :class:`~sage.matrix.operation_table.OperationTable`
            which defines several methods for manipulating and
            displaying the table.  See the documentation there
            for full details to supplement the documentation
            here.

            EXAMPLES:

            The default is to represent elements as lowercase
            ASCII letters.  ::

                sage: G=CyclicPermutationGroup(5)
                sage: G.multiplication_table()
                *  a b c d e
                 +----------
                a| a b c d e
                b| b c d e a
                c| c d e a b
                d| d e a b c
                e| e a b c d

            All that is required is that an algebraic structure
            has a multiplication defined.  A
            :class:`~sage.categories.examples.finite_semigroups.LeftRegularBand`
            is an example of a finite semigroup.  The ``names`` argument allows
            displaying the elements in different ways.  ::

                sage: from sage.categories.examples.finite_semigroups import LeftRegularBand
                sage: L=LeftRegularBand(('a','b'))
                sage: T=L.multiplication_table(names='digits')
                sage: T.column_keys()
                ('a', 'b', 'ab', 'ba')
                sage: T
                *  0 1 2 3
                 +--------
                0| 0 2 2 2
                1| 3 1 3 3
                2| 2 2 2 2
                3| 3 3 3 3

            Specifying the elements in an alternative order can provide
            more insight into how the operation behaves.  ::

                sage: L=LeftRegularBand(('a','b','c'))
                sage: elts = sorted(L.list())
                sage: L.multiplication_table(elements=elts)
                *  a b c d e f g h i j k l m n o
                 +------------------------------
                a| a b c d e b b c c c d d e e e
                b| b b c c c b b c c c c c c c c
                c| c c c c c c c c c c c c c c c
                d| d e e d e e e e e e d d e e e
                e| e e e e e e e e e e e e e e e
                f| g g h h h f g h i j i j j i j
                g| g g h h h g g h h h h h h h h
                h| h h h h h h h h h h h h h h h
                i| j j j j j i j j i j i j j i j
                j| j j j j j j j j j j j j j j j
                k| l m m l m n o o n o k l m n o
                l| l m m l m m m m m m l l m m m
                m| m m m m m m m m m m m m m m m
                n| o o o o o n o o n o n o o n o
                o| o o o o o o o o o o o o o o o

            The ``elements`` argument can be used to provide
            a subset of the elements of the structure.  The subset
            must be closed under the operation.  Elements need only
            be in a form that can be coerced into the set.  The
            ``names`` argument can also be used to request that
            the elements be represented with their usual string
            representation.  ::

                sage: L=LeftRegularBand(('a','b','c'))
                sage: elts=['a', 'c', 'ac', 'ca']
                sage: L.multiplication_table(names='elements', elements=elts)
                   *   'a'  'c' 'ac' 'ca'
                    +--------------------
                 'a'|  'a' 'ac' 'ac' 'ac'
                 'c'| 'ca'  'c' 'ca' 'ca'
                'ac'| 'ac' 'ac' 'ac' 'ac'
                'ca'| 'ca' 'ca' 'ca' 'ca'

            The table returned can be manipulated in various ways.  See
            the documentation for
            :class:`~sage.matrix.operation_table.OperationTable` for more
            comprehensive documentation. ::

                sage: G=AlternatingGroup(3)
                sage: T=G.multiplication_table()
                sage: T.column_keys()
                ((), (1,2,3), (1,3,2))
                sage: sorted(T.translation().items())
                [('a', ()), ('b', (1,2,3)), ('c', (1,3,2))]
                sage: T.change_names(['x', 'y', 'z'])
                sage: sorted(T.translation().items())
                [('x', ()), ('y', (1,2,3)), ('z', (1,3,2))]
                sage: T
                *  x y z
                 +------
                x| x y z
                y| y z x
                z| z x y
            """
            from sage.matrix.operation_table import OperationTable
            import operator
            return OperationTable(self, operation=operator.mul, names=names, elements=elements)

    class ElementMethods:

        def __mul__(self, right):
            r"""
            Product of two elements

            INPUT::

             - ``self``, ``right`` -- two elements

            This calls the `_mul_` method of ``self``, if it is
            available and the two elements have the same parent.

            Otherwise, the job is delegated to the coercion model.

            Do not override; instead implement a ``_mul_`` method in the
            element class or a ``product`` method in the parent class.

            EXAMPLES::

                sage: S = Semigroups().example("free")
                sage: x = S('a'); y = S('b')
                sage: x * y
                'ab'
            """
            if have_same_parent(self, right) and hasattr(self, "_mul_"):
                return self._mul_(right)
            from sage.structure.element import get_coercion_model
            import operator
            return get_coercion_model().bin_op(self, right, operator.mul)

        __imul__ = __mul__

        @abstract_method(optional = True)
        def _mul_(self, right):
            """
            Product of two elements

            INPUT::

             - ``self``, ``right`` -- two elements with the same parent

            OUTPUT::

             - an element of the same parent

            EXAMPLES::

                sage: S = Semigroups().example("free")
                sage: x = S('a'); y = S('b')
                sage: x._mul_(y)
                'ab'
            """

        def _mul_parent(self, other):
            r"""
            Returns the product of the two elements, calculated using
            the ``product`` method of the parent.

            This is the default implementation of _mul_ if
            ``product`` is implemented in the parent.

            INPUT::

             - ``other`` -- an element of the parent of ``self``

            OUTPUT::

             - an element of the parent of ``self``

            EXAMPLES::

                sage: S = Semigroups().example("free")
                sage: x = S('a'); y = S('b')
                sage: x._mul_parent(y)
                'ab'

            """
            return self.parent().product(self, other)

        def is_idempotent(self):
            r"""
            Test whether ``self`` is idempotent.

            EXAMPLES::

                sage: S = Semigroups().example("free"); S
                An example of a semigroup: the free semigroup generated by ('a', 'b', 'c', 'd')
                sage: a = S('a')
                sage: a^2
                'aa'
                sage: a.is_idempotent()
                False

            ::

                sage: L = Semigroups().example("leftzero"); L
                An example of a semigroup: the left zero semigroup
                sage: x = L('x')
                sage: x^2
                'x'
                sage: x.is_idempotent()
                True

            """
            return self * self == self

    class CartesianProducts(CartesianProductsCategory):

        def extra_super_categories(self):
            """
            EXAMPLES::

                sage: Semigroups().CartesianProducts().extra_super_categories()
                [Category of semigroups]
                sage: Semigroups().CartesianProducts().super_categories()
                [Category of semigroups, Category of Cartesian products of magmas]
            """
            return [Magmas()]

        def example(self):
            """
            Returns an example of cartesian product of magmas

            EXAMPLES::

                sage: C = Magmas().CartesianProducts().example(); C
                The cartesian product of (Rational Field, Integer Ring, Integer Ring)
                sage: C.category()
                Category of Cartesian products of monoids
                sage: TestSuite(C).run()
            """
            from cartesian_product import cartesian_product
            from sage.rings.integer_ring import ZZ
            from sage.rings.rational_field import QQ
            return cartesian_product([QQ, ZZ, ZZ])

        class ParentMethods:

            def product(self, left, right):
                """
                EXAMPLES::

                    sage: C = Magmas().CartesianProducts().example(); C
                    The cartesian product of (Rational Field, Integer Ring, Integer Ring)
                    sage: x = C.an_element(); x
                    (1/2, 1, 1)
                    sage: x * x
                    (1/4, 1, 1)

                    sage: A = SymmetricGroupAlgebra(QQ, 3);
                    sage: x = cartesian_product([A([1,3,2]), A([2,3,1])])
                    sage: y = cartesian_product([A([1,3,2]), A([2,3,1])])
                    sage: cartesian_product([A,A]).product(x,y)
                    B[(0, [1, 2, 3])] + B[(1, [3, 1, 2])]
                    sage: x*y
                    B[(0, [1, 2, 3])] + B[(1, [3, 1, 2])]
                """
                return self._cartesian_product_of_elements([(a*b) for (a,b) in zip(left.cartesian_factors(), right.cartesian_factors())])

    class Subquotients(SubquotientsCategory):
        r"""
        The category of sub/quotient magmas.

        Let `G` and `S` be two magmas and `l: S \mapsto G` and
        `r: G \mapsto S` be two maps such that:

         - `r \circ l` is the identity of `G`.

         - for any two `a,b\in S` the identity `a \times_S b = r(l(a) \times_G l(b))` holds.

        The category Subquotient implements the product `\times_S` from `l` and `r`
        and the product of `G`.

        `S` is supposed to belongs the category
        ``Magmas().Subquotients()`` and to specify `G` under the name
        ``S.ambient()`` and to implement `x\to l(x)` and `y \to r(y)`
        under the names ``S.lift(x)`` and ``S.retract(y)``.

        EXAMPLES::

            sage: Semigroups().Subquotients().all_super_categories()
            [Category of subquotients of semigroups, Category of semigroups,
             Category of subquotients of magmas, Category of magmas,
             Category of subquotients of sets, Category of sets,
             Category of sets with partial maps,
             Category of objects]
        """

        class ParentMethods:

            def product(self, x, y):
                """
                Returns the product of two elements of self.

                EXAMPLES::

                    sage: S = Semigroups().Subquotients().example()
                    sage: S.product(S(19), S(3))
                    19
                """
                assert(x in self)
                assert(y in self)
                return self.retract(self.lift(x) * self.lift(y))

    class Realizations(RealizationsCategory):

        class ParentMethods:

            def product_by_coercion(self, left, right):
                r"""
                Default implementation of product for realizations.

                This method coerces to the realization specified by
                ``self.realization_of().a_realization()``, computes
                the product in that realization, and then coerces
                back.

                EXAMPLES::

                    sage: Out = Sets().WithRealizations().example().Out(); Out
                    The subset algebra of {1, 2, 3} over Rational Field in the Out basis
                    sage: Out.product
                    <bound method SubsetAlgebra.Out_with_category.product_by_coercion of The subset algebra of {1, 2, 3} over Rational Field in the Out basis>
                    sage: Out.product.__module__
                    'sage.categories.magmas'
                    sage: x = Out.an_element()
                    sage: y = Out.an_element()
                    sage: Out.product(x, y)
                    Out[{}] + 4*Out[{1}] + 9*Out[{2}] + Out[{1, 2}]

                """
                R = self.realization_of().a_realization()
                return self(R(left) * R(right))<|MERGE_RESOLUTION|>--- conflicted
+++ resolved
@@ -130,9 +130,6 @@
             """
             return self._with_axiom("Unital")
 
-<<<<<<< HEAD
-    Associative = LazyImport('sage.categories.semigroups', 'Semigroups', 'Associative', at_startup=True)
-=======
         @cached_method
         def Distributive(self):
             """
@@ -181,7 +178,6 @@
             return (self & MagmasAndAdditiveMagmas()).Distributive()
 
     Associative = LazyImport('sage.categories.semigroups', 'Semigroups', at_startup=True)
->>>>>>> f1b6804c
 
     class Algebras(AlgebrasCategory):
 
@@ -688,7 +684,7 @@
                     sage: x*y
                     B[(0, [1, 2, 3])] + B[(1, [3, 1, 2])]
                 """
-                return self._cartesian_product_of_elements([(a*b) for (a,b) in zip(left.cartesian_factors(), right.cartesian_factors())])
+                return self._cartesian_product_of_elements([(a*b) for (a,b) in zip(left.summand_split(), right.summand_split())])
 
     class Subquotients(SubquotientsCategory):
         r"""
@@ -734,7 +730,6 @@
                 assert(x in self)
                 assert(y in self)
                 return self.retract(self.lift(x) * self.lift(y))
-
     class Realizations(RealizationsCategory):
 
         class ParentMethods:
