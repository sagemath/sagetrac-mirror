r"""
Hecke modules
"""
#*****************************************************************************
#  Copyright (C) 2005      David Kohel <kohel@maths.usyd.edu>
#                          William Stein <wstein@math.ucsd.edu>
#                2008-2009 Nicolas M. Thiery <nthiery at users.sf.net>
#
#  Distributed under the terms of the GNU General Public License (GPL)
#                  http://www.gnu.org/licenses/
#******************************************************************************

from sage.categories.category_types import Category_module
from sage.categories.category import HomCategory
from sage.categories.modules_with_basis import ModulesWithBasis

class HeckeModules(Category_module):
    r"""
    The category of Hecke modules.

    A Hecke module is a module `M` over the \emph{anemic} Hecke
    algebra, i.e., the Hecke algebra generated by Hecke operators
    `T_n` with `n` coprime to the level of `M`.  (Every Hecke module
    defines a level function, which is a positive integer.)  The
    reason we require that `M` only be a module over the anemic Hecke
    algebra is that many natural maps, e.g., degeneracy maps,
    Atkin-Lehner operators, etc., are `\Bold{T}`-module homomorphisms; but
    they are homomorphisms over the anemic Hecke algebra.

    EXAMPLES:

    We create the category of Hecke modules over `\QQ`::

        sage: C = HeckeModules(RationalField()); C
        Category of Hecke modules over Rational Field

    TODO: check that this is what we want::

        sage: C.super_categories()
        [Category of vector spaces with basis over Rational Field]

    # [Category of vector spaces over Rational Field]

    Note that the base ring can be an arbitrary commutative ring::

        sage: HeckeModules(IntegerRing())
        Category of Hecke modules over Integer Ring
        sage: HeckeModules(FiniteField(5))
        Category of Hecke modules over Finite Field of size 5

    The base ring doesn't have to be a principal ideal domain::

        sage: HeckeModules(PolynomialRing(IntegerRing(), 'x'))
        Category of Hecke modules over Univariate Polynomial Ring in x over Integer Ring

    TESTS::

        sage: TestSuite(HeckeModules(ZZ)).run()
    """
    def __init__(self, R):
        """
        TESTS::

            sage: TestSuite(HeckeModules(ZZ)).run()

            sage: HeckeModules(Partitions(3)).run()
            Traceback (most recent call last):
            ...
            TypeError: R (=Partitions of the integer 3) must be a commutative ring
        """
        from commutative_rings import CommutativeRings
        if R not in CommutativeRings():
            raise TypeError("R (=%s) must be a commutative ring"%R)
        Category_module.__init__(self, R)

    def super_categories(self):
        """
        EXAMPLES::

            sage: HeckeModules(QQ).super_categories()
            [Category of vector spaces with basis over Rational Field]
        """
        R = self.base_ring()
        return [ModulesWithBasis(R)]


    def _repr_object_names(self):
        """
        Return the names of the objects of this category.

        .. SEEALSO:: :meth:`Category._repr_object_names`

        EXAMPLES::

            sage: HeckeModules(QQ)._repr_object_names()
            'Hecke modules over Rational Field'
            sage: HeckeModules(QQ)
            Category of Hecke modules over Rational Field
        """
<<<<<<< HEAD
        return "Hecke modules over %s"%(self.base())
=======
        return "Hecke modules over {}".format(self.base())
>>>>>>> 0d551b01

    class ParentMethods:

        def _Hom_(self, Y, category):
            r"""
            Returns the homset from ``self`` to ``Y`` in the category ``category``

            INPUT::

            - ``Y`` -- an Hecke module
            - ``category`` -- a subcategory of :class:`HeckeModules`() or None

            The sole purpose of this method is to construct the homset
            as a :class:`~sage.modular.hecke.homspace.HeckeModuleHomspace`. If
            ``category`` is specified and is not a subcategory of
            :class:`HeckeModules`, a ``TypeError`` is raised instead

            This method is not meant to be called directly. Please use
            :func:`sage.categories.homset.Hom` instead.

            EXAMPLES::

                sage: M = ModularForms(Gamma0(7), 4)
                sage: H = M._Hom_(M, category = HeckeModules(QQ)); H
                Set of Morphisms from Modular Forms space of dimension 3 for Congruence Subgroup Gamma0(7) of weight 4 over Rational Field to Modular Forms space of dimension 3 for Congruence Subgroup Gamma0(7) of weight 4 over Rational Field in Category of Hecke modules over Rational Field
                sage: H.__class__
                <class 'sage.modular.hecke.homspace.HeckeModuleHomspace_with_category'>
                sage: TestSuite(H).run(skip=["_test_zero", "_test_elements", "_test_an_element", "_test_additive_associativity", "_test_elements_eq", "_test_elements_eq_reflexive", "_test_elements_eq_transitive", "_test_elements_eq_symmetric", "_test_elements_neq", "_test_some_elements"])

            Fixing :meth:`_test_zero` (``__call__`` should accept a
            function as input) and :meth:`_test_elements*` (modular
            form morphisms elements should inherit from categories) is
            :trac:`12879`.

            TESTS::

                sage: H = M._Hom_(M, category = HeckeModules(GF(5))); H
                Traceback (most recent call last):
                ...
                TypeError: Category of Hecke modules over Finite Field of size 5 is not a subcategory of Category of Hecke modules over Rational Field

            """
            # TODO: double check that it's the correct HeckeModules category below:
            if category is not None and not category.is_subcategory(HeckeModules(self.base_ring())):
                raise TypeError("%s is not a subcategory of %s"%(category, HeckeModules(self.base_ring())))
            from sage.modular.hecke.homspace import HeckeModuleHomspace
            return HeckeModuleHomspace(self, Y, category = category)

    class HomCategory(HomCategory):
        def extra_super_categories(self):
            """
            EXAMPLES::

                sage: HeckeModules(ZZ).hom_category().extra_super_categories()
                []
            """
            return [] # FIXME: what category structure is there on Homsets of hecke modules?


        def base_ring(self):
            """
            EXAMPLES::

                sage: HeckeModules(QQ).hom_category().base_ring()
                Rational Field
            """
            return self.base().base_ring()

        class ParentMethods:
            pass<|MERGE_RESOLUTION|>--- conflicted
+++ resolved
@@ -97,11 +97,7 @@
             sage: HeckeModules(QQ)
             Category of Hecke modules over Rational Field
         """
-<<<<<<< HEAD
-        return "Hecke modules over %s"%(self.base())
-=======
         return "Hecke modules over {}".format(self.base())
->>>>>>> 0d551b01
 
     class ParentMethods:
 
