r"""
Monoids
"""
#*****************************************************************************
#  Copyright (C) 2005      David Kohel <kohel@maths.usyd.edu>
#                          William Stein <wstein@math.ucsd.edu>
#                2008      Teresa Gomez-Diaz (CNRS) <Teresa.Gomez-Diaz@univ-mlv.fr>
#                2008-2009 Florent Hivert <florent.hivert at univ-rouen.fr>
#                2008-2014 Nicolas M. Thiery <nthiery at users.sf.net>
#
#  Distributed under the terms of the GNU General Public License (GPL)
#                  http://www.gnu.org/licenses/
#******************************************************************************

from sage.misc.cachefunc import cached_method
from sage.misc.misc_c import prod
from sage.categories.category_with_axiom import CategoryWithAxiom
from sage.categories.semigroups import Semigroups
from sage.misc.lazy_import import LazyImport
from sage.categories.subquotients import SubquotientsCategory
from sage.categories.cartesian_product import CartesianProductsCategory, cartesian_product
from sage.categories.algebra_functor import AlgebrasCategory
from sage.categories.with_realizations import WithRealizationsCategory
from sage.structure.element import generic_power

class Monoids(CategoryWithAxiom):
    r"""
    The category of (multiplicative) monoids.

    A *monoid* is a unital :class:`semigroup <Semigroups>`, that is a
    set endowed with a multiplicative binary operation `*` which is
    associative and admits a unit (see :wikipedia:`Monoid`).

    EXAMPLES::

        sage: Monoids()
        Category of monoids
        sage: Monoids().super_categories()
        [Category of semigroups, Category of unital magmas]
        sage: Monoids().all_super_categories()
        [Category of monoids,
         Category of semigroups,
         Category of unital magmas, Category of magmas,
         Category of sets,
         Category of sets with partial maps,
         Category of objects]

        sage: Monoids().axioms()
        frozenset(['Associative', 'Unital'])
        sage: Semigroups().Unital()
        Category of monoids

        sage: Monoids().example()
        An example of a monoid: the free monoid generated by ('a', 'b', 'c', 'd')

    TESTS::

        sage: C = Monoids()
        sage: TestSuite(C).run()

    """
<<<<<<< HEAD

    _base_category_class_and_axiom = (Semigroups, "Unital")

    Finite = LazyImport('sage.categories.finite_monoids', 'FiniteMonoids', at_startup=True)
    Inverse = LazyImport('sage.categories.groups', 'Groups', at_startup=True)

    @staticmethod
    def free(n=None, names=None, index_set=None, abelian=False, **kwds):
        r"""
        Return a free monoid on `n` generators or with the generators indexed by
        a set `I`.

        We construct free monoids by specifing either:

        - the number of generators and/or the names of the generators
        - the indexing set for the generators

        INPUT:

        -  ``n`` -- integer

        -  ``names`` -- names of generators

        - ``index_set`` -- an indexing set for the generators

        - ``abelian`` -- (default: ``False``) whether the free monoid is
          abelian or not

        EXAMPLES::

            sage: Monoids.free(index_set=ZZ)
            Free monoid indexed by Integer Ring
            sage: Monoids().free(index_set=ZZ)
            Free monoid indexed by Integer Ring
            sage: F.<x,y,z> = Monoids().free(); F
            Free monoid on 3 generators (x, y, z)
        """
        from sage.monoids.free_monoid import FreeMonoid
        return FreeMonoid(n, names, index_set, abelian, **kwds)
=======

    _base_category_class_and_axiom = (Semigroups, "Unital")

    Finite = LazyImport('sage.categories.finite_monoids', 'FiniteMonoids', at_startup=True)
    Inverse = LazyImport('sage.categories.groups', 'Groups', at_startup=True)
>>>>>>> 0d551b01

    class ParentMethods:
        @cached_method
        def one(self):
            r"""
            Return the unit of the monoid, that is the unique neutral
            element for `*`.

            .. NOTE::

               The default implementation is to coerce `1` into ``self``.
               It is recommended to override this method because the
               coercion from the integers:

                - is not always meaningful (except for `1`);
                - often uses ``self.one()``.

            EXAMPLES::

                sage: M = Monoids().example(); M
                An example of a monoid: the free monoid generated by ('a', 'b', 'c', 'd')
                sage: M.one()
                ''
            """
            return self(1)

        def one_element(self):
            r"""
            Backward compatibility alias for :meth:`one`.

            TESTS::

                sage: S = Monoids().example()
                sage: S.one_element()
                ''

            """
            return self.one()

        def _test_one(self, **options):
            r"""
            Test that ``self.one()`` is an element of ``self`` and is
            neutral for the operation ``*``.

            INPUT:

            - ``options`` -- any keyword arguments accepted by :meth:`_tester`

            EXAMPLES:

            By default, this method tests only the elements returned by
            ``self.some_elements()``::

                sage: S = Monoids().example()
                sage: S._test_one()

            However, the elements tested can be customized with the
            ``elements`` keyword argument::

                sage: S._test_one(elements = (S('a'), S('b')))

            See the documentation for :class:`TestSuite` for more information.
            """
            tester = self._tester(**options)
            one = self.one()
            tester.assert_(self.is_parent_of(one))
            for x in tester.some_elements():
                tester.assert_(x * one == x)
                tester.assert_(one * x == x)
            # Check that one is immutable by asking its hash;
            tester.assertEqual(type(one.__hash__()), int)
            tester.assertEqual(one.__hash__(), one.__hash__())

        def prod(self, args):
            r"""
            n-ary product of elements of ``self``.

            INPUT:

            - ``args`` -- a list (or iterable) of elements of ``self``

            Returns the product of the elements in ``args``, as an element of
            ``self``.

            EXAMPLES::

                sage: S = Monoids().example()
                sage: S.prod([S('a'), S('b')])
                'ab'
            """
            return prod(args, self.one())

        def _test_prod(self, **options):
            r"""
            Run basic tests for the product method :meth:`prod` of ``self``.

            See the documentation for :class:`TestSuite` for information on
            further options.

            INPUT:

            - ``options`` -- any keyword arguments accepted by :meth:`_tester`

            EXAMPLES:

            By default, this method tests only the elements returned by
            ``self.some_elements()``::

                sage: S = Monoids().example()
                sage: S._test_prod()

            However, the elements tested can be customized with the
            ``elements`` keyword argument::

                sage: S._test_prod(elements = (S('a'), S('b')))
            """
            tester = self._tester(**options)
            tester.assert_(self.prod([]) == self.one())
            for x in tester.some_elements():
                tester.assert_(self.prod([x]) == x)
                tester.assert_(self.prod([x, x]) == x**2)
                tester.assert_(self.prod([x, x, x]) == x**3)

    class ElementMethods:

        def is_one(self):
            r"""
            Return whether ``self`` is the one of the monoid.

            The default implementation is to compare with ``self.one()``.

            TESTS::

                sage: S = Monoids().example()
                sage: S.one().is_one()
                True
                sage: S("aa").is_one()
                False
            """
            return self == self.parent().one()

        def __pow__(self, n):
            r"""
            Return ``self`` to the `n^{th}` power.

            INPUT:

            - ``n`` -- a nonnegative integer

            EXAMPLES::

                sage: S = Monoids().example()
                sage: x = S("aa")
                sage: x^0, x^1, x^2, x^3, x^4, x^5
                ('', 'aa', 'aaaa', 'aaaaaa', 'aaaaaaaa', 'aaaaaaaaaa')

            """
            if not n: # FIXME: why do we need to do that?
                return self.parent().one()
            return generic_power(self, n, self.parent().one())

        def _pow_naive(self, n):
            r"""
            Return ``self`` to the `n^{th}` power (naive implementation).

            INPUT:

            - ``n`` -- a nonnegative integer

            This naive implementation does not use binary
            exponentiation; there are cases where this is actually
            faster due to size explosion.

            EXAMPLES::

                sage: S = Monoids().example()
                sage: x = S("aa")
                sage: [x._pow_naive(i) for i in range(6)]
                ['', 'aa', 'aaaa', 'aaaaaa', 'aaaaaaaa', 'aaaaaaaaaa']
            """
            if not n:
                return self.parent().one()
            result = self
            for i in range(n-1):
                result *= self
            return result

    class WithRealizations(WithRealizationsCategory):

        class ParentMethods:

            def one(self):
                r"""
                Return the unit of this monoid.

                This default implementation returns the unit of the
                realization of ``self`` given by
                :meth:`~Sets.WithRealizations.ParentMethods.a_realization`.

                EXAMPLES::

                    sage: A = Sets().WithRealizations().example(); A
                    The subset algebra of {1, 2, 3} over Rational Field
                    sage: A.one.__module__
                    'sage.categories.monoids'
                    sage: A.one()
                    F[{}]

                TESTS::

                    sage: A.one() is A.a_realization().one()
                    True
                    sage: A._test_one()
                """
                return self.a_realization().one()

    class Subquotients(SubquotientsCategory):

        class ParentMethods:

            def one(self):
                """
                Returns the multiplicative unit of this monoid,
                obtained by retracting that of the ambient monoid.

                EXAMPLES::

                    sage: S = Monoids().Subquotients().example() # todo: not implemented
                    sage: S.one()                                # todo: not implemented
                """
                return self.retract(self.ambient().one())

    class CartesianProducts(CartesianProductsCategory):
        """
        The category of monoids constructed as cartesian products of monoids
        """
        def extra_super_categories(self):
            """
            A cartesian product of monoids is endowed with a natural
            monoid structure.

            EXAMPLES::

                sage: Monoids().CartesianProducts().extra_super_categories()
                [Category of monoids]
                sage: Monoids().CartesianProducts().super_categories()
                [Category of monoids, Category of Cartesian products of semigroups]
            """
            return [Monoids()]

        class ParentMethods:

            @cached_method
            def one(self):
                """
                EXAMPLES::

                    sage: cartesian_product([QQ, ZZ, RR]).one()
                    (1, 1, 1.00000000000000)
                """
                return cartesian_product([set.one() for set in self._sets])

    class Algebras(AlgebrasCategory):

        def extra_super_categories(self):
            """
            EXAMPLES::

                sage: Monoids().Algebras(QQ).extra_super_categories()
                [Category of monoids]
                sage: Monoids().Algebras(QQ).super_categories()
                [Category of algebras with basis over Rational Field,
                 Category of semigroup algebras over Rational Field,
                 Category of unital magma algebras over Rational Field]
            """
            return [Monoids()]

        class ParentMethods:

            @cached_method
            def one_basis(self):
                """
                Return the unit of the monoid, which indexes the unit of
                this algebra, as per
                :meth:`AlgebrasWithBasis.ParentMethods.one_basis()
                <sage.categories.algebras_with_basis.AlgebrasWithBasis.ParentMethods.one_basis>`.

                EXAMPLES::

                    sage: A = Monoids().example().algebra(ZZ)
                    sage: A.one_basis()
                    ''
                    sage: A.one()
                    B['']
                    sage: A(3)
                    3*B['']
                """
                return self.basis().keys().one()

        class ElementMethods:

            def is_central(self):
                r"""
<<<<<<< HEAD
                Return whether the element is central.
=======
                Return whether the element ``self`` is central.
>>>>>>> 0d551b01

                EXAMPLES::

                    sage: SG4=SymmetricGroupAlgebra(ZZ,4)
                    sage: SG4(1).is_central()
                    True
                    sage: SG4(Permutation([1,3,2,4])).is_central()
                    False
                    sage: A=GroupAlgebras(QQ).example(); A
<<<<<<< HEAD
                    The group algebra of the Dihedral group of order 8 as a permutation group over Rational Field
=======
                    Group algebra of Dihedral group of order 8 as a permutation group over Rational Field
>>>>>>> 0d551b01
                    sage: sum(i for i in A.basis()).is_central()
                    True
                """
                return all([i*self == self*i for i in self.parent().algebra_generators()])

<|MERGE_RESOLUTION|>--- conflicted
+++ resolved
@@ -59,7 +59,6 @@
         sage: TestSuite(C).run()
 
     """
-<<<<<<< HEAD
 
     _base_category_class_and_axiom = (Semigroups, "Unital")
 
@@ -99,13 +98,6 @@
         """
         from sage.monoids.free_monoid import FreeMonoid
         return FreeMonoid(n, names, index_set, abelian, **kwds)
-=======
-
-    _base_category_class_and_axiom = (Semigroups, "Unital")
-
-    Finite = LazyImport('sage.categories.finite_monoids', 'FiniteMonoids', at_startup=True)
-    Inverse = LazyImport('sage.categories.groups', 'Groups', at_startup=True)
->>>>>>> 0d551b01
 
     class ParentMethods:
         @cached_method
@@ -409,11 +401,7 @@
 
             def is_central(self):
                 r"""
-<<<<<<< HEAD
-                Return whether the element is central.
-=======
                 Return whether the element ``self`` is central.
->>>>>>> 0d551b01
 
                 EXAMPLES::
 
@@ -423,11 +411,7 @@
                     sage: SG4(Permutation([1,3,2,4])).is_central()
                     False
                     sage: A=GroupAlgebras(QQ).example(); A
-<<<<<<< HEAD
-                    The group algebra of the Dihedral group of order 8 as a permutation group over Rational Field
-=======
                     Group algebra of Dihedral group of order 8 as a permutation group over Rational Field
->>>>>>> 0d551b01
                     sage: sum(i for i in A.basis()).is_central()
                     True
                 """
