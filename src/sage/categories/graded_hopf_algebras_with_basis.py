--- conflicted
+++ resolved
@@ -8,12 +8,8 @@
 #  Distributed under the terms of the GNU General Public License (GPL)
 #                  http://www.gnu.org/licenses/
 #******************************************************************************
-<<<<<<< HEAD
-
-=======
 from sage.categories.category_with_axiom import CategoryWithAxiom_over_base_ring
 from sage.categories.tensor import tensor
->>>>>>> 9c9bf65e
 from sage.categories.graded_modules import GradedModulesCategory
 from sage.categories.with_realizations import WithRealizationsCategory
 from sage.misc.cachefunc import cached_method
@@ -27,12 +23,8 @@
         sage: C = GradedHopfAlgebrasWithBasis(ZZ); C
         Category of graded hopf algebras with basis over Integer Ring
         sage: C.super_categories()
-<<<<<<< HEAD
         [Category of hopf algebras with basis over Integer Ring,
          Category of graded algebras with basis over Integer Ring]
-=======
-        [Category of hopf algebras with basis over Integer Ring, Category of graded algebras with basis over Integer Ring]
->>>>>>> 9c9bf65e
 
         sage: C is HopfAlgebras(ZZ).WithBasis().Graded()
         True
@@ -58,12 +50,8 @@
             EXAMPLES::
 
                 sage: GradedHopfAlgebrasWithBasis(QQ).WithRealizations().super_categories()
-<<<<<<< HEAD
                 [Join of Category of hopf algebras over Rational Field
                      and Category of graded algebras over Rational Field]
-=======
-                [Join of Category of hopf algebras over Rational Field and Category of graded algebras over Rational Field]
->>>>>>> 9c9bf65e
 
             TESTS::
 
@@ -72,8 +60,7 @@
             from sage.categories.graded_hopf_algebras import GradedHopfAlgebras
             R = self.base_category().base_ring()
             return [GradedHopfAlgebras(R)]
-<<<<<<< HEAD
-=======
+
 
     class Connected(CategoryWithAxiom_over_base_ring):
 
@@ -131,5 +118,4 @@
                         sage: F[1].antipode()
                         -F[1]
                     """
-                    return self.parent().antipode(self)
->>>>>>> 9c9bf65e
+                    return self.parent().antipode(self)