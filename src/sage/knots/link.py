--- conflicted
+++ resolved
@@ -3460,11 +3460,7 @@
     @cached_method
     def _knotinfo_matching_list(self):
         r"""
-<<<<<<< HEAD
-        Return a list of links from the KontInfo and LinkInfo databases which match
-=======
         Return a list of links from the KnotInfo and LinkInfo databases which match
->>>>>>> caed764e
         the properties of ``self`` as much as possible.
 
         OUTPUT:
@@ -3553,11 +3549,7 @@
 
     def get_knotinfo(self, mirror_version=True, unique=True):
         r"""
-<<<<<<< HEAD
-        Identify this link as an item of the KontInfo database (if possible).
-=======
         Identify this link as an item of the KnotInfo database (if possible).
->>>>>>> caed764e
 
         INPUT:
 
@@ -3788,12 +3780,9 @@
              (<KnotInfo.L10a171_1_1_0: 'L10a171{1,1,0}'>, False),
              (<KnotInfo.L10a171_1_1_1: 'L10a171{1,1,1}'>, False)]
         """
-<<<<<<< HEAD
-=======
         # ToDo: extension to non prime links in which case an element of the monoid
         # over :class:`KnotInfo` should be returned
 
->>>>>>> caed764e
         non_unique_hint = '\nuse keyword argument `unique` to obtain more details'
         def answer(L):
             r"""
