--- conflicted
+++ resolved
@@ -3730,17 +3730,6 @@
 
             sage: import snappy                    # optional - snappy
             Plink failed to import tkinter.
-<<<<<<< HEAD
-            doctest:warning
-            ...
-            DeprecationWarning: the complex_field module is deprecated, please use sage.rings.complex_mpfr
-            See http://trac.sagemath.org/24483 for details.
-            doctest:warning
-            ...
-            DeprecationWarning: the complex_number module is deprecated, please use sage.rings.complex_mpfr
-            See http://trac.sagemath.org/24483 for details.
-=======
->>>>>>> 30ee8d65
 
             sage: from sage.knots.knotinfo import KnotInfoSeries
             sage: KnotInfoSeries(10, True, True)   # optional - database_knotinfo
@@ -3751,30 +3740,17 @@
             ....:     K = K10(i)
             ....:     k = K.link(K.items.name, snappy=True)
             ....:     print(k, '--->', k.sage_link().get_knotinfo())
-<<<<<<< HEAD
-            <Link 10_160: 1 comp; 10 cross> ---> (<KnotInfo.K10_160: '10_160'>, True)
-            <Link 10_161: 1 comp; 10 cross> ---> (<KnotInfo.K10_161: '10_161'>, False)
-            <Link 10_162: 1 comp; 10 cross> ---> (<KnotInfo.K10_161: '10_161'>, True)
-            <Link 10_163: 1 comp; 10 cross> ---> (<KnotInfo.K10_162: '10_162'>, True)
-            <Link 10_164: 1 comp; 10 cross> ---> (<KnotInfo.K10_163: '10_163'>, True)
-            <Link 10_165: 1 comp; 10 cross> ---> (<KnotInfo.K10_164: '10_164'>, True)
-=======
             <Link 10_160: 1 comp; 10 cross> ---> (<KnotInfo.K10_160: '10_160'>, False)
             <Link 10_161: 1 comp; 10 cross> ---> (<KnotInfo.K10_161: '10_161'>, True)
             <Link 10_162: 1 comp; 10 cross> ---> (<KnotInfo.K10_161: '10_161'>, False)
             <Link 10_163: 1 comp; 10 cross> ---> (<KnotInfo.K10_162: '10_162'>, False)
             <Link 10_164: 1 comp; 10 cross> ---> (<KnotInfo.K10_163: '10_163'>, False)
             <Link 10_165: 1 comp; 10 cross> ---> (<KnotInfo.K10_164: '10_164'>, False)
->>>>>>> 30ee8d65
 
             sage: snappy.Link('10_166')            # optional - snappy
             <Link 10_166: 1 comp; 10 cross>
             sage: _.sage_link().get_knotinfo()     # optional - database_knotinfo snappy
-<<<<<<< HEAD
-             (<KnotInfo.K10_165: '10_165'>, False)
-=======
             (<KnotInfo.K10_165: '10_165'>, True)
->>>>>>> 30ee8d65
 
         Another pair of confusion (see the corresponding `Warning
         <http://katlas.math.toronto.edu/wiki/10_86>`__)::
@@ -3782,15 +3758,9 @@
            sage: Ks10_86 = snappy.Link('10_86')     # optional - snappy
            sage: Ks10_83 = snappy.Link('10_83')     # optional - snappy
            sage: Ks10_86.sage_link().get_knotinfo() # optional - snappy
-<<<<<<< HEAD
-           (<KnotInfo.K10_83: '10_83'>, False)
-           sage: Ks10_83.sage_link().get_knotinfo() # optional - snappy
-           (<KnotInfo.K10_86: '10_86'>, True)
-=======
            (<KnotInfo.K10_83: '10_83'>, True)
            sage: Ks10_83.sage_link().get_knotinfo() # optional - snappy
            (<KnotInfo.K10_86: '10_86'>, False)
->>>>>>> 30ee8d65
 
         TESTS:
 
@@ -3973,53 +3943,34 @@
             sage: l.is_isotopic(L7a7(3).link())     # optional - database_knotinfo
             False
         """
-<<<<<<< HEAD
-        if not isinstance(other, Link):
-=======
         from sage.misc.verbose import verbose
         if not isinstance(other, Link):
             verbose('other is not a link')
->>>>>>> 30ee8d65
             return False
 
         if self == other:
             # surely isotopic
-<<<<<<< HEAD
-=======
             verbose('identified by representation')
->>>>>>> 30ee8d65
             return True
 
         if self.homfly_polynomial() != other.homfly_polynomial():
             # surely non isotopic
-<<<<<<< HEAD
-=======
             verbose('different Homfly-PT polynomials')
->>>>>>> 30ee8d65
             return False
 
         if self._markov_move_cmp(other.braid()):
             # surely isotopic
-<<<<<<< HEAD
-=======
             verbose('identified via Markov moves')
->>>>>>> 30ee8d65
             return True
 
         try:
             ki, m = self.get_knotinfo()
-<<<<<<< HEAD
-=======
             verbose('KnotInfo self: %s mirrored %s' %(ki, m))
->>>>>>> 30ee8d65
             try:
                 if ki.is_unique():
                     try:
                         kio = other.get_knotinfo()
-<<<<<<< HEAD
-=======
                         verbose('KnotInfo other: %s mirrored %s' %kio)
->>>>>>> 30ee8d65
                         return  (ki, m) == kio
                     except NotImplementedError:
                         pass
