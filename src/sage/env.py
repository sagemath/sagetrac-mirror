r"""
Sage Runtime Environment

AUTHORS:

- \R. Andrew Ohana (2012): Initial version.

Verify that importing ``sage.all`` works in Sage's Python without any ``SAGE_``
environment variables, and has the same ``SAGE_ROOT`` and ``SAGE_LOCAL``
(see also :trac:`29446`)::

    sage: env = {k:v for (k,v) in os.environ.items() if not k.startswith("SAGE_")}
    sage: from subprocess import check_output
    sage: cmd = "from sage.all import SAGE_ROOT, SAGE_LOCAL; print((SAGE_ROOT, SAGE_LOCAL))"
    sage: out = check_output([sys.executable, "-c", cmd], env=env).decode().strip()   # long time
    sage: out == repr((SAGE_ROOT, SAGE_LOCAL))                                        # long time
    True
"""

# ****************************************************************************
#       Copyright (C) 2013 R. Andrew Ohana <andrew.ohana@gmail.com>
#       Copyright (C) 2019 Jeroen Demeyer <J.Demeyer@UGent.be>
#
# This program is free software: you can redistribute it and/or modify
# it under the terms of the GNU General Public License as published by
# the Free Software Foundation, either version 2 of the License, or
# (at your option) any later version.
#                  https://www.gnu.org/licenses/
# ****************************************************************************

from typing import List, Optional
import sage
import os
import socket
import sys
import sysconfig
import platform
from . import version
from pathlib import Path
import subprocess


# All variables set by var() appear in this SAGE_ENV dict
SAGE_ENV = dict()


def join(*args):
    """
    Join paths like ``os.path.join`` except that the result is ``None``
    if any of the components is ``None``.

    EXAMPLES::

        sage: from sage.env import join
        sage: print(join("hello", "world"))
        hello/world
        sage: print(join("hello", None))
        None
    """
    if any(a is None for a in args):
        return None
    return os.path.join(*args)


def var(key: str, *fallbacks: Optional[str], force: bool = False) -> Optional[str]:
    """
    Set ``SAGE_ENV[key]`` and return the value.

    If ``key`` is an environment variable, this is the value.
    Otherwise, the ``fallbacks`` are tried until one is found which
    is not ``None``. If the environment variable is not set and all
    fallbacks are ``None``, then the final value is ``None``.

    INPUT:

    - ``key`` -- string.

    - ``fallbacks`` -- tuple containing ``str`` or ``None`` values.

    - ``force`` -- boolean (optional, default is ``False``). If
      ``True``, skip the environment variable and only use the
      fallbacks.

    OUTPUT:

    The value of the environment variable or its fallbacks.

    EXAMPLES::

        sage: import os, sage.env
        sage: sage.env.SAGE_ENV = dict()
        sage: os.environ['SAGE_FOO'] = 'foo'
        sage: sage.env.var('SAGE_FOO', 'unused')
        'foo'
        sage: sage.env.SAGE_FOO
        'foo'
        sage: sage.env.SAGE_ENV['SAGE_FOO']
        'foo'

    If the environment variable does not exist, the fallbacks (if any)
    are used. In most typical uses, there is exactly one fallback::

        sage: _ = os.environ.pop('SAGE_BAR', None)  # ensure that SAGE_BAR does not exist
        sage: sage.env.var('SAGE_BAR', 'bar')
        'bar'
        sage: sage.env.SAGE_BAR
        'bar'
        sage: sage.env.SAGE_ENV['SAGE_BAR']
        'bar'

    Test multiple fallbacks::

        sage: sage.env.var('SAGE_BAR', None, 'yes', 'no')
        'yes'
        sage: sage.env.SAGE_BAR
        'yes'

    If all fallbacks are ``None``, the result is ``None``::

        sage: sage.env.var('SAGE_BAR')
        sage: print(sage.env.SAGE_BAR)
        None
        sage: sage.env.var('SAGE_BAR', None)
        sage: print(sage.env.SAGE_BAR)
        None

    Test the ``force`` keyword::

        sage: os.environ['SAGE_FOO'] = 'foo'
        sage: sage.env.var('SAGE_FOO', 'forced', force=True)
        'forced'
        sage: sage.env.SAGE_FOO
        'forced'
        sage: sage.env.var('SAGE_FOO', 'forced', force=False)
        'foo'
        sage: sage.env.SAGE_FOO
        'foo'
    """
    if force:
        value = None
    else:
        value = os.environ.get(key)
    if value is None:
        try:
            import sage_conf
            value = getattr(sage_conf, key, None)
        except ImportError:
            pass
    # Try all fallbacks in order as long as we don't have a value
    for f in fallbacks:
        if value is not None:
            break
        value = f
    SAGE_ENV[key] = value
    globals()[key] = value
    return value


# system info
UNAME = var("UNAME", os.uname()[0])
HOSTNAME = var("HOSTNAME", socket.gethostname())
LOCAL_IDENTIFIER = var("LOCAL_IDENTIFIER", "{}.{}".format(HOSTNAME, os.getpid()))

# version info
SAGE_VERSION = var("SAGE_VERSION", version.version)
SAGE_DATE = var("SAGE_DATE", version.date)
SAGE_VERSION_BANNER = var("SAGE_VERSION_BANNER", version.banner)

# virtual environment where sagelib is installed
SAGE_VENV = var("SAGE_VENV", os.path.abspath(sys.prefix))
SAGE_LIB = var("SAGE_LIB", os.path.dirname(os.path.dirname(sage.__file__)))
SAGE_EXTCODE = var("SAGE_EXTCODE", join(SAGE_LIB, "sage", "ext_data"))
SAGE_VENV_SPKG_INST = var("SAGE_VENV_SPKG_INST", join(SAGE_VENV, "var", "lib", "sage", "installed"))

# prefix hierarchy where non-Python packages are installed
SAGE_LOCAL = var("SAGE_LOCAL", SAGE_VENV)
SAGE_SHARE = var("SAGE_SHARE", join(SAGE_LOCAL, "share"))
SAGE_DOC = var("SAGE_DOC", join(SAGE_SHARE, "doc", "sage"))
SAGE_SPKG_INST = var("SAGE_SPKG_INST", join(SAGE_LOCAL, "var", "lib", "sage", "installed"))

# source tree of the Sage distribution
SAGE_ROOT = var("SAGE_ROOT")  # no fallback for SAGE_ROOT
SAGE_SRC = var("SAGE_SRC", join(SAGE_ROOT, "src"), SAGE_LIB)
SAGE_DOC_SRC = var("SAGE_DOC_SRC", join(SAGE_ROOT, "src", "doc"), SAGE_DOC)
SAGE_PKGS = var("SAGE_PKGS", join(SAGE_ROOT, "build", "pkgs"))
SAGE_ROOT_GIT = var("SAGE_ROOT_GIT", join(SAGE_ROOT, ".git"))

# ~/.sage
DOT_SAGE = var("DOT_SAGE", join(os.environ.get("HOME"), ".sage"))
SAGE_STARTUP_FILE = var("SAGE_STARTUP_FILE", join(DOT_SAGE, "init.sage"))

# for sage_setup.setenv
SAGE_ARCHFLAGS = var("SAGE_ARCHFLAGS", "unset")
SAGE_PKG_CONFIG_PATH = var("SAGE_PKG_CONFIG_PATH")

# installation directories for various packages
CONWAY_POLYNOMIALS_DATA_DIR = var("CONWAY_POLYNOMIALS_DATA_DIR", join(SAGE_SHARE, "conway_polynomials"))
GRAPHS_DATA_DIR = var("GRAPHS_DATA_DIR", join(SAGE_SHARE, "graphs"))
ELLCURVE_DATA_DIR = var("ELLCURVE_DATA_DIR", join(SAGE_SHARE, "ellcurves"))
POLYTOPE_DATA_DIR = var("POLYTOPE_DATA_DIR", join(SAGE_SHARE, "reflexive_polytopes"))
GAP_ROOT_DIR = var("GAP_ROOT_DIR", join(SAGE_SHARE, "gap"))
THEBE_DIR = var("THEBE_DIR", join(SAGE_SHARE, "thebe"))
COMBINATORIAL_DESIGN_DATA_DIR = var("COMBINATORIAL_DESIGN_DATA_DIR", join(SAGE_SHARE, "combinatorial_designs"))
CREMONA_MINI_DATA_DIR = var("CREMONA_MINI_DATA_DIR", join(SAGE_SHARE, "cremona"))
CREMONA_LARGE_DATA_DIR = var("CREMONA_LARGE_DATA_DIR", join(SAGE_SHARE, "cremona"))
JMOL_DIR = var("JMOL_DIR", join(SAGE_SHARE, "jmol"))
MATHJAX_DIR = var("MATHJAX_DIR", join(SAGE_SHARE, "mathjax"))
MTXLIB = var("MTXLIB", join(SAGE_SHARE, "meataxe"))
THREEJS_DIR = var("THREEJS_DIR", join(SAGE_SHARE, "threejs-sage"))
PPLPY_DOCS = var("PPLPY_DOCS", join(SAGE_SHARE, "doc", "pplpy"))
MAXIMA = var("MAXIMA", "maxima")
MAXIMA_FAS = var("MAXIMA_FAS")
KENZO_FAS = var("KENZO_FAS")
SAGE_NAUTY_BINS_PREFIX = var("SAGE_NAUTY_BINS_PREFIX", "")
ARB_LIBRARY = var("ARB_LIBRARY", "arb")
CBLAS_PC_MODULES = var("CBLAS_PC_MODULES", "cblas:openblas:blas")
ECL_CONFIG = var("ECL_CONFIG", "ecl-config")
NTL_INCDIR = var("NTL_INCDIR")
NTL_LIBDIR = var("NTL_LIBDIR")
LIE_INFO_DIR = var("LIE_INFO_DIR", join(SAGE_LOCAL, "lib", "LiE"))

# OpenMP
OPENMP_CFLAGS = var("OPENMP_CFLAGS", "")
OPENMP_CXXFLAGS = var("OPENMP_CXXFLAGS", "")

# misc
SAGE_BANNER = var("SAGE_BANNER", "")
SAGE_IMPORTALL = var("SAGE_IMPORTALL", "yes")


def _get_shared_lib_path(*libnames: str) -> Optional[str]:
    """
    Return the full path to a shared library file installed in
    ``$SAGE_LOCAL/lib`` or the directories associated with the
    Python sysconfig.

    This can also be passed more than one library name (e.g. for cases where
    some library may have multiple names depending on the platform) in which
    case the first one found is returned.

    This supports most *NIX variants (in which ``lib<libname>.so`` is found
    under ``$SAGE_LOCAL/lib``), macOS (same, but with the ``.dylib``
    extension), and Cygwin (under ``$SAGE_LOCAL/bin/cyg<libname>.dll``,
    or ``$SAGE_LOCAL/bin/cyg<libname>-*.dll`` for versioned DLLs).

    For distributions like Debian that use a multiarch layout, we also try the
    multiarch lib paths (i.e. ``/usr/lib/<arch>/``).

    This returns ``None`` if no matching library file could be found.

    EXAMPLES::

        sage: import sys
        sage: from fnmatch import fnmatch
        sage: from sage.env import _get_shared_lib_path
        sage: lib_filename = _get_shared_lib_path("Singular", "singular-Singular")
        sage: if sys.platform == 'cygwin':
        ....:     pattern = "*/cygSingular-*.dll"
        ....: elif sys.platform == 'darwin':
        ....:     pattern = "*/libSingular-*.dylib"
        ....: else:
        ....:     pattern = "*/lib*Singular-*.so"
        sage: fnmatch(lib_filename, pattern)
        True
        sage: _get_shared_lib_path("an_absurd_lib") is None
        True
    """

    for libname in libnames:
        search_directories: List[Path] = []
        patterns: List[str] = []
        if sys.platform == 'cygwin':
            # Later down we take the first matching DLL found, so search
            # SAGE_LOCAL first so that it takes precedence
            if SAGE_LOCAL:
                search_directories.append(Path(SAGE_LOCAL) / 'bin')
            search_directories.append(Path(sysconfig.get_config_var('BINDIR')))
            # Note: The following is not very robust, since if there are multible
            # versions for the same library this just selects one more or less
            # at arbitrary. However, practically speaking, on Cygwin, there
            # will only ever be one version
            patterns = [f'cyg{libname}.dll', f'cyg{libname}-*.dll']
        else:
            if sys.platform == 'darwin':
                ext = 'dylib'
            else:
                ext = 'so'

            if SAGE_LOCAL:
                search_directories.append(Path(SAGE_LOCAL) / 'lib')
            libdir = sysconfig.get_config_var('LIBDIR')
            if libdir is not None:
                libdir = Path(libdir)
                search_directories.append(libdir)

                multiarchlib = sysconfig.get_config_var('MULTIARCH')
                if multiarchlib is not None:
                    search_directories.append(libdir / multiarchlib),

            patterns = [f'lib{libname}.{ext}']

        for directory in search_directories:
            for pattern in patterns:
                path = next(directory.glob(pattern), None)
                if path is not None:
                    return str(path.resolve())

    # Just return None if no files were found
    return None

# locate singular shared object
# On Debian it's libsingular-Singular so try that as well
SINGULAR_SO = var("SINGULAR_SO", _get_shared_lib_path("Singular", "singular-Singular"))

# locate libgap shared object
GAP_SO = var("GAP_SO", _get_shared_lib_path("gap", ""))

# post process
if DOT_SAGE is not None and ' ' in DOT_SAGE:
    if UNAME[:6] == 'CYGWIN':
        # on windows/cygwin it is typical for the home directory
        # to have a space in it.  Fortunately, users also have
        # write privileges to c:\cygwin\home, so we just put
        # .sage there.
        DOT_SAGE = var("DOT_SAGE", "/home/.sage", force=True)
    else:
        print("Your home directory has a space in it.  This")
        print("will probably break some functionality of Sage.  E.g.,")
        print("the GAP interface will not work. A workaround")
        print("is to set the environment variable HOME to a")
        print("directory with no spaces that you have write")
        print("permissions to before you start sage.")


CYGWIN_VERSION = None
if UNAME[:6] == 'CYGWIN':
    import re
    _uname = os.uname()
    if len(_uname) >= 2:
        m = re.match(r'(\d+\.\d+\.\d+)\(.+\)', _uname[2])
        if m:
            CYGWIN_VERSION = tuple(map(int, m.group(1).split('.')))


def sage_include_directories(use_sources=False):
    """
    Return the list of include directories for compiling Sage extension modules.

    INPUT:

    -  ``use_sources`` -- (default: False) a boolean

    OUTPUT:

    a list of include directories to be used to compile sage code
    1. while building sage (use_sources='True')
    2. while using sage (use_sources='False')

    EXAMPLES:

    Expected output while using Sage::

        sage: import sage.env
        sage: sage.env.sage_include_directories()
        ['.../include/python...',
        '.../python.../numpy/core/include']

    To check that C/C++ files are correctly found, we verify that we can
    always find the include file ``sage/cpython/cython_metaclass.h``,
    with both values for ``use_sources``::

        sage: file = os.path.join("sage", "cpython", "cython_metaclass.h")
        sage: dirs = sage.env.sage_include_directories(use_sources=True)
        sage: any(os.path.isfile(os.path.join(d, file)) for d in dirs)
        True
        sage: dirs = sage.env.sage_include_directories(use_sources=False)
        sage: any(os.path.isfile(os.path.join(d, file)) for d in dirs)
        True
    """
    import distutils.sysconfig

    TOP = SAGE_SRC if use_sources else SAGE_LIB

    dirs = [TOP,
            distutils.sysconfig.get_python_inc()]
    try:
        import numpy
        dirs.append(numpy.get_include())
    except ModuleNotFoundError:
        pass
    return dirs

def get_cblas_pc_module_name() -> str:
    """
    Return the name of the BLAS libraries to be used.
    """
    import pkgconfig
    cblas_pc_modules = CBLAS_PC_MODULES.split(':')
    return next((blas_lib for blas_lib in cblas_pc_modules if pkgconfig.exists(blas_lib)))

def cython_aliases(required_modules=('fflas-ffpack', 'givaro', 'gsl', 'linbox', 'Singular',
                                     'libpng', 'gdlib', 'm4ri', 'zlib', 'cblas'),
                   optional_modules=('lapack',)):
    """
    Return the aliases for compiling Cython code. These aliases are
    macros which can occur in ``# distutils`` headers.

    INPUT:

    - ``required_modules`` -- iterable of ``str`` values.

    - ``optional_modules`` -- iterable of ``str`` values.

    EXAMPLES::

        sage: from sage.env import cython_aliases
        sage: cython_aliases()
        {...}
        sage: sorted(cython_aliases().keys())
        ['ARB_LIBRARY',
         'CBLAS_CFLAGS',
         ...,
         'ZLIB_LIBRARIES']
        sage: cython_aliases(required_modules=('module-that-is-assumed-to-not-exist'))
        Traceback (most recent call last):
        ...
        PackageNotFoundError: ...
        sage: cython_aliases(required_modules=(), optional_modules=('module-that-is-assumed-to-not-exist'))
        {...}

    TESTS:

    We can use ``cython.parallel`` regardless of whether OpenMP is supported.
    This will run in parallel, if OpenMP is supported::

        sage: cython('''
        ....: #distutils: extra_compile_args = OPENMP_CFLAGS
        ....: #distutils: extra_link_args = OPENMP_CFLAGS
        ....: from cython.parallel import prange
        ....:
        ....: cdef int i
        ....: cdef int n = 30
        ....: cdef int sum = 0
        ....:
        ....: for i in prange(n, num_threads=4, nogil=True):
        ....:     sum += i
        ....:
        ....: print(sum)
        ....: ''')
        435
    """
    import pkgconfig
    import itertools

    aliases = {}

    for lib, required in itertools.chain(((lib, True) for lib in required_modules),
                                         ((lib, False) for lib in optional_modules)):
        var = lib.upper().replace("-", "") + "_"
        if lib == 'cblas':
            lib = get_cblas_pc_module_name()
        if lib == 'zlib':
            aliases[var + "CFLAGS"] = ""
            try:
                pc = pkgconfig.parse('zlib')
                libs = pkgconfig.libs(lib)
            except pkgconfig.PackageNotFoundError:
                from collections import defaultdict
                pc = defaultdict(list, {'libraries': ['z']})
                libs = "-lz"
        else:
<<<<<<< HEAD
            aliases[var + "CFLAGS"] = pkgconfig.cflags(lib).split()
            pc = pkgconfig.parse(lib)
            libs = pkgconfig.libs(lib)
=======
            try:
                aliases[var + "CFLAGS"] = pkgconfig.cflags(lib).split()
                pc = pkgconfig.parse(lib)
                libs = pkgconfig.libs(lib)
            except pkgconfig.PackageNotFoundError:
                if required:
                    raise
                else:
                    continue
>>>>>>> 52915b66

        # It may seem that INCDIR is redundant because the -I options are also
        # passed in CFLAGS.  However, "extra_compile_args" are put at the end
        # of the compiler command line.  "include_dirs" go to the front; the
        # include search order matters.
        aliases[var + "INCDIR"] = pc['include_dirs']
        aliases[var + "LIBDIR"] = pc['library_dirs']
        aliases[var + "LIBEXTRA"] = list(filter(lambda s: not s.startswith(('-l','-L')), libs.split()))
        aliases[var + "LIBRARIES"] = pc['libraries']

    # uname-specific flags
    UNAME = platform.uname()

    def uname_specific(name, value, alternative):
        if name in UNAME[0]:
            return value
        else:
            return alternative

    aliases["LINUX_NOEXECSTACK"] = uname_specific("Linux", ["-Wl,-z,noexecstack"],
                                                  [])
    aliases["CYGWIN_SQLITE3_LIBS"] = uname_specific("CYGWIN", ["sqlite3"],
                                                    [])

    # LinBox needs special care because it actually requires C++11 with
    # GNU extensions: -std=c++11 does not work, you need -std=gnu++11
    # (this is true at least with GCC 7.2.0).
    #
    # Further, note that LinBox does not add any C++11 flag in its .pc
    # file (possibly because of confusion between CFLAGS and CXXFLAGS?).
    # This is not a problem in practice since LinBox depends on
    # fflas-ffpack and fflas-ffpack does add such a C++11 flag.
<<<<<<< HEAD
    aliases["LINBOX_CFLAGS"].append("-std=gnu++11")
=======
    if "LINBOX_CFLAGS" in aliases:
        aliases["LINBOX_CFLAGS"].append("-std=gnu++11")
>>>>>>> 52915b66

    aliases["ARB_LIBRARY"] = ARB_LIBRARY

    # TODO: Remove Cygwin hack by installing a suitable cblas.pc
    if os.path.exists('/usr/lib/libblas.dll.a'):
        aliases["CBLAS_LIBS"] = ['gslcblas']

    try:
        aliases["M4RI_CFLAGS"].remove("-pedantic")
    except (ValueError, KeyError):
        pass

    # Determine ecl-specific compiler arguments using the ecl-config script
    ecl_cflags = subprocess.run([ECL_CONFIG, "--cflags"], check=True, stdout=subprocess.PIPE, stderr=subprocess.PIPE, universal_newlines=True).stdout.split()
    aliases["ECL_CFLAGS"] = list(filter(lambda s: not s.startswith('-I'), ecl_cflags))
    aliases["ECL_INCDIR"] = list(map(lambda s: s[2:], filter(lambda s: s.startswith('-I'), ecl_cflags)))
    ecl_libs = subprocess.run([ECL_CONFIG, "--libs"], check=True, stdout=subprocess.PIPE, stderr=subprocess.PIPE, universal_newlines=True).stdout.split()
    aliases["ECL_LIBDIR"] = list(map(lambda s: s[2:], filter(lambda s: s.startswith('-L'), ecl_libs)))
    aliases["ECL_LIBRARIES"] = list(map(lambda s: s[2:], filter(lambda s: s.startswith('-l'), ecl_libs)))
    aliases["ECL_LIBEXTRA"] = list(filter(lambda s: not s.startswith(('-l','-L')), ecl_libs))

    # NTL
    aliases["NTL_CFLAGS"] = ['-std=c++11']
    aliases["NTL_INCDIR"] = [NTL_INCDIR] if NTL_INCDIR else []
    aliases["NTL_LIBDIR"] = [NTL_LIBDIR] if NTL_LIBDIR else []
    aliases["NTL_LIBRARIES"] = ['ntl']
    aliases["NTL_LIBEXTRA"] = []

    # OpenMP
    aliases["OPENMP_CFLAGS"] = OPENMP_CFLAGS.split()
    aliases["OPENMP_CXXFLAGS"] = OPENMP_CXXFLAGS.split()

    return aliases<|MERGE_RESOLUTION|>--- conflicted
+++ resolved
@@ -469,11 +469,6 @@
                 pc = defaultdict(list, {'libraries': ['z']})
                 libs = "-lz"
         else:
-<<<<<<< HEAD
-            aliases[var + "CFLAGS"] = pkgconfig.cflags(lib).split()
-            pc = pkgconfig.parse(lib)
-            libs = pkgconfig.libs(lib)
-=======
             try:
                 aliases[var + "CFLAGS"] = pkgconfig.cflags(lib).split()
                 pc = pkgconfig.parse(lib)
@@ -483,7 +478,6 @@
                     raise
                 else:
                     continue
->>>>>>> 52915b66
 
         # It may seem that INCDIR is redundant because the -I options are also
         # passed in CFLAGS.  However, "extra_compile_args" are put at the end
@@ -516,12 +510,8 @@
     # file (possibly because of confusion between CFLAGS and CXXFLAGS?).
     # This is not a problem in practice since LinBox depends on
     # fflas-ffpack and fflas-ffpack does add such a C++11 flag.
-<<<<<<< HEAD
-    aliases["LINBOX_CFLAGS"].append("-std=gnu++11")
-=======
     if "LINBOX_CFLAGS" in aliases:
         aliases["LINBOX_CFLAGS"].append("-std=gnu++11")
->>>>>>> 52915b66
 
     aliases["ARB_LIBRARY"] = ARB_LIBRARY
 
