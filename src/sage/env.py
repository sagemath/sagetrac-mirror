--- conflicted
+++ resolved
@@ -28,12 +28,7 @@
 #                  https://www.gnu.org/licenses/
 # ****************************************************************************
 
-<<<<<<< HEAD
-from typing import Optional
-
-=======
 from typing import List, Optional
->>>>>>> fa4556ac
 
 import sage
 import os
@@ -214,11 +209,7 @@
 var('SAGE_IMPORTALL', 'yes')
 
 
-<<<<<<< HEAD
-def _get_shared_lib_path(libname, *additional_libnames) -> Optional[str]:
-=======
 def _get_shared_lib_path(*libnames: str) -> Optional[str]:
->>>>>>> fa4556ac
     """
     Return the full path to a shared library file installed in
     ``$SAGE_LOCAL/lib`` or the directories associated with the
@@ -256,24 +247,14 @@
         True
     """
 
-<<<<<<< HEAD
-    for libname in (libname,) + additional_libnames:
-        search_directories: list[Path] = []
-        patterns: list[str] = []
-=======
     for libname in libnames:
         search_directories: List[Path] = []
         patterns: List[str] = []
->>>>>>> fa4556ac
         if sys.platform == 'cygwin':
             # Later down we take the first matching DLL found, so search
             # SAGE_LOCAL first so that it takes precedence
             search_directories = [
-<<<<<<< HEAD
-                _get_sage_local() / 'bin',
-=======
                 Path(SAGE_LOCAL) / 'bin',
->>>>>>> fa4556ac
                 Path(sysconfig.get_config_var('BINDIR')),
             ]
             # Note: The following is not very robust, since if there are multible
@@ -287,11 +268,7 @@
             else:
                 ext = 'so'
 
-<<<<<<< HEAD
-            search_directories = [_get_sage_local() / 'lib']
-=======
             search_directories = [Path(SAGE_LOCAL) / 'lib']
->>>>>>> fa4556ac
             libdir = sysconfig.get_config_var('LIBDIR')
             if libdir is not None:
                 libdir = Path(libdir)
@@ -300,15 +277,9 @@
                 multiarchlib = sysconfig.get_config_var('MULTIARCH')
                 if multiarchlib is not None: 
                     search_directories.append(libdir / multiarchlib),
-<<<<<<< HEAD
 
             patterns = [f'lib{libname}.{ext}']
 
-=======
-
-            patterns = [f'lib{libname}.{ext}']
-
->>>>>>> fa4556ac
         for directory in search_directories:
             for pattern in patterns:
                 path = next(directory.glob(pattern), None)
@@ -318,23 +289,13 @@
     # Just return None if no files were found
     return None
 
-<<<<<<< HEAD
-def _get_sage_local() -> Path:
-    return Path(SAGE_LOCAL)
-
-=======
->>>>>>> fa4556ac
 # locate singular shared object
 # On Debian it's libsingular-Singular so try that as well
 SINGULAR_SO = _get_shared_lib_path('Singular', 'singular-Singular')
 var('SINGULAR_SO', SINGULAR_SO)
 
 # locate libgap shared object
-<<<<<<< HEAD
-GAP_SO = _get_shared_lib_path('gap','')
-=======
 GAP_SO = _get_shared_lib_path('gap')
->>>>>>> fa4556ac
 var('GAP_SO', GAP_SO)
 
 # post process
