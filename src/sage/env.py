r"""
Sage Runtime Environment

AUTHORS:

- \R. Andrew Ohana (2012): Initial version.

Verify that importing ``sage.all`` works in Sage's Python without any ``SAGE_``
environment variables, and has the same ``SAGE_ROOT`` and ``SAGE_LOCAL``
(see also :trac:`29446`)::

    sage: env = {k:v for (k,v) in os.environ.items() if not k.startswith("SAGE_")}
    sage: from subprocess import check_output
    sage: cmd = "from sage.all import SAGE_ROOT, SAGE_LOCAL; print((SAGE_ROOT, SAGE_LOCAL))"
    sage: out = check_output([sys.executable, "-c", cmd], env=env).decode().strip()   # long time
    sage: out == repr((SAGE_ROOT, SAGE_LOCAL))                                        # long time
    True
"""

# ****************************************************************************
#       Copyright (C) 2013 R. Andrew Ohana <andrew.ohana@gmail.com>
#       Copyright (C) 2019 Jeroen Demeyer <J.Demeyer@UGent.be>
#
# This program is free software: you can redistribute it and/or modify
# it under the terms of the GNU General Public License as published by
# the Free Software Foundation, either version 2 of the License, or
# (at your option) any later version.
#                  https://www.gnu.org/licenses/
# ****************************************************************************

<<<<<<< HEAD
from __future__ import absolute_import
from pathlib import Path
from typing import Optional

=======
from typing import List, Optional
>>>>>>> 13b40902
import sage
import os
import socket
import sys
import sysconfig
from . import version
from pathlib import Path


# All variables set by var() appear in this SAGE_ENV dict
SAGE_ENV = dict()


def join(*args):
    """
    Join paths like ``os.path.join`` except that the result is ``None``
    if any of the components is ``None``.

    EXAMPLES::

        sage: from sage.env import join
        sage: print(join("hello", "world"))
        hello/world
        sage: print(join("hello", None))
        None
    """
    if any(a is None for a in args):
        return None
    return os.path.join(*args)

def get_variable(key: str, ignore_env_variable: bool = False) -> Optional[str]:
    if ignore_env_variable:
        value = None
    else:
        value = os.environ.get(key)
    if value is None:
        try:
            import sage_conf
            value = getattr(sage_conf, key, None)
        except ImportError:
            pass
    return value

def var(key: str, *fallbacks: Optional[str], force: bool = False) -> Optional[str]:
    """
    Set ``SAGE_ENV[key]`` and return the value.

    If ``key`` is an environment variable, this is the value.
    Otherwise, the ``fallbacks`` are tried until one is found which
    is not ``None``. If the environment variable is not set and all
    fallbacks are ``None``, then the final value is ``None``.

    INPUT:

    - ``key`` -- string.

    - ``fallbacks`` -- tuple containing ``str`` or ``None`` values.

    - ``force`` -- boolean (optional, default is ``False``). If
      ``True``, skip the environment variable and only use the
      fallbacks.

    OUTPUT:

    The value of the environment variable or its fallbacks.

    EXAMPLES::

        sage: import os, sage.env
        sage: sage.env.SAGE_ENV = dict()
        sage: os.environ['SAGE_FOO'] = 'foo'
        sage: sage.env.var('SAGE_FOO', 'unused')
        'foo'
        sage: sage.env.SAGE_FOO
        'foo'
        sage: sage.env.SAGE_ENV['SAGE_FOO']
        'foo'

    If the environment variable does not exist, the fallbacks (if any)
    are used. In most typical uses, there is exactly one fallback::

        sage: _ = os.environ.pop('SAGE_BAR', None)  # ensure that SAGE_BAR does not exist
        sage: sage.env.var('SAGE_BAR', 'bar')
        'bar'
        sage: sage.env.SAGE_BAR
        'bar'
        sage: sage.env.SAGE_ENV['SAGE_BAR']
        'bar'

    Test multiple fallbacks::

        sage: sage.env.var('SAGE_BAR', None, 'yes', 'no')
        'yes'
        sage: sage.env.SAGE_BAR
        'yes'

    If all fallbacks are ``None``, the result is ``None``::

        sage: sage.env.var('SAGE_BAR')
        sage: print(sage.env.SAGE_BAR)
        None
        sage: sage.env.var('SAGE_BAR', None)
        sage: print(sage.env.SAGE_BAR)
        None

    Test the ``force`` keyword::

        sage: os.environ['SAGE_FOO'] = 'foo'
        sage: sage.env.var('SAGE_FOO', 'forced', force=True)
        'forced'
        sage: sage.env.SAGE_FOO
        'forced'
        sage: sage.env.var('SAGE_FOO', 'forced', force=False)
        'foo'
        sage: sage.env.SAGE_FOO
        'foo'
    """
<<<<<<< HEAD
    value = get_variable(key, kwds.get("force"))
    
=======
    if force:
        value = None
    else:
        value = os.environ.get(key)
    if value is None:
        try:
            import sage_conf
            value = getattr(sage_conf, key, None)
        except ImportError:
            pass
>>>>>>> 13b40902
    # Try all fallbacks in order as long as we don't have a value
    for f in fallbacks:
        if value is not None:
            break
        value = f
    SAGE_ENV[key] = value
    globals()[key] = value
    return value


# system info
UNAME = var("UNAME", os.uname()[0])
HOSTNAME = var("HOSTNAME", socket.gethostname())
LOCAL_IDENTIFIER = var("LOCAL_IDENTIFIER", "{}.{}".format(HOSTNAME, os.getpid()))

# version info
SAGE_VERSION = var("SAGE_VERSION", version.version)
SAGE_DATE = var("SAGE_DATE", version.date)
SAGE_VERSION_BANNER = var("SAGE_VERSION_BANNER", version.banner)

# virtual environment where sagelib is installed
SAGE_VENV = var("SAGE_VENV", os.path.abspath(sys.prefix))
SAGE_LIB = var("SAGE_LIB", os.path.dirname(os.path.dirname(sage.__file__)))
SAGE_EXTCODE = var("SAGE_EXTCODE", join(SAGE_LIB, "sage", "ext_data"))

# prefix hierarchy where non-Python packages are installed
SAGE_LOCAL = var("SAGE_LOCAL", SAGE_VENV)
SAGE_ETC = var("SAGE_ETC", join(SAGE_LOCAL, "etc"))
SAGE_INC = var("SAGE_INC", join(SAGE_LOCAL, "include"))
SAGE_SHARE = var("SAGE_SHARE", join(SAGE_LOCAL, "share"))
SAGE_DOC = var("SAGE_DOC", join(SAGE_SHARE, "doc", "sage"))
SAGE_SPKG_INST = var("SAGE_SPKG_INST", join(SAGE_LOCAL, "var", "lib", "sage", "installed"))

# source tree of the Sage distribution
SAGE_ROOT = var("SAGE_ROOT")  # no fallback for SAGE_ROOT
SAGE_SRC = var("SAGE_SRC", join(SAGE_ROOT, "src"), SAGE_LIB)
SAGE_DOC_SRC = var("SAGE_DOC_SRC", join(SAGE_ROOT, "src", "doc"), SAGE_DOC)
SAGE_PKGS = var("SAGE_PKGS", join(SAGE_ROOT, "build", "pkgs"))
SAGE_ROOT_GIT = var("SAGE_ROOT_GIT", join(SAGE_ROOT, ".git"))

# ~/.sage
DOT_SAGE = var("DOT_SAGE", join(os.environ.get("HOME"), ".sage"))
SAGE_STARTUP_FILE = var("SAGE_STARTUP_FILE", join(DOT_SAGE, "init.sage"))

# installation directories for various packages
<<<<<<< HEAD
var('CONWAY_POLYNOMIALS_DATA_DIR',   join(SAGE_SHARE, 'conway_polynomials'))
var('GRAPHS_DATA_DIR',               join(SAGE_SHARE, 'graphs'))
var('POLYTOPE_DATA_DIR',             join(SAGE_SHARE, 'reflexive_polytopes'))
var('GAP_ROOT_DIR',                  join(SAGE_SHARE, 'gap'))
var('THEBE_DIR',                     join(SAGE_SHARE, 'thebe'))
var('COMBINATORIAL_DESIGN_DATA_DIR', join(SAGE_SHARE, 'combinatorial_designs'))
var('CREMONA_MINI_DATA_DIR',         join(SAGE_SHARE, 'cremona'))
var('CREMONA_LARGE_DATA_DIR',        join(SAGE_SHARE, 'cremona'))
var('JMOL_DIR',                      join(SAGE_SHARE, 'jmol'))
var('JSMOL_DIR',                     join(SAGE_SHARE, 'jsmol'))
var('MATHJAX_DIR',                   join(SAGE_SHARE, 'mathjax'))
var('MTXLIB',                        join(SAGE_SHARE, 'meataxe'))
var('THREEJS_DIR',                   join(SAGE_SHARE, 'threejs'))
var('SINGULARPATH',                  join(SAGE_SHARE, 'singular'))
var('PPLPY_DOCS',                    join(SAGE_SHARE, 'doc', 'pplpy'))
var('MAXIMA',                        'maxima')
var('MAXIMA_FAS')
var('SAGE_NAUTY_BINS_PREFIX',        '')
var('ARB_LIBRARY',                   'arb')
=======
CONWAY_POLYNOMIALS_DATA_DIR = var("CONWAY_POLYNOMIALS_DATA_DIR", join(SAGE_SHARE, "conway_polynomials"))
GRAPHS_DATA_DIR = var("GRAPHS_DATA_DIR", join(SAGE_SHARE, "graphs"))
ELLCURVE_DATA_DIR = var("ELLCURVE_DATA_DIR", join(SAGE_SHARE, "ellcurves"))
POLYTOPE_DATA_DIR = var("POLYTOPE_DATA_DIR", join(SAGE_SHARE, "reflexive_polytopes"))
GAP_ROOT_DIR = var("GAP_ROOT_DIR", join(SAGE_SHARE, "gap"))
THEBE_DIR = var("THEBE_DIR", join(SAGE_SHARE, "thebe"))
COMBINATORIAL_DESIGN_DATA_DIR = var("COMBINATORIAL_DESIGN_DATA_DIR", join(SAGE_SHARE, "combinatorial_designs"))
CREMONA_MINI_DATA_DIR = var("CREMONA_MINI_DATA_DIR", join(SAGE_SHARE, "cremona"))
CREMONA_LARGE_DATA_DIR = var("CREMONA_LARGE_DATA_DIR", join(SAGE_SHARE, "cremona"))
JMOL_DIR = var("JMOL_DIR", join(SAGE_SHARE, "jmol"))
MATHJAX_DIR = var("MATHJAX_DIR", join(SAGE_SHARE, "mathjax"))
MTXLIB = var("MTXLIB", join(SAGE_SHARE, "meataxe"))
THREEJS_DIR = var("THREEJS_DIR", join(SAGE_SHARE, "threejs"))
SINGULARPATH = var("SINGULARPATH", join(SAGE_SHARE, "singular"))
PPLPY_DOCS = var("PPLPY_DOCS", join(SAGE_SHARE, "doc", "pplpy"))
MAXIMA = var("MAXIMA", "maxima")
MAXIMA_FAS = var("MAXIMA_FAS")
SAGE_NAUTY_BINS_PREFIX = var("SAGE_NAUTY_BINS_PREFIX", "")
ARB_LIBRARY = var("ARB_LIBRARY", "arb")
CBLAS_PC_MODULES = var("CBLAS_PC_MODULES", "cblas:openblas:blas")
>>>>>>> 13b40902

# misc
SAGE_BANNER = var("SAGE_BANNER", "")
SAGE_IMPORTALL = var("SAGE_IMPORTALL", "yes")

def get_ellcurve_data_dir() -> Path:
    """
    Return the data directory for ellCurve.
    """
    path = None
    if path_str := get_variable('ELLCURVE_DATA_DIR') is not None:
        path = Path(path_str)
    if path is None or not path.exists():
        path = Path(SAGE_SHARE) / 'ellcurves'
    
    return path

def _get_shared_lib_path(*libnames: str) -> Optional[str]:
    """
    Return the full path to a shared library file installed in
    ``$SAGE_LOCAL/lib`` or the directories associated with the
    Python sysconfig.

    This can also be passed more than one library name (e.g. for cases where
    some library may have multiple names depending on the platform) in which
    case the first one found is returned.

    This supports most *NIX variants (in which ``lib<libname>.so`` is found
    under ``$SAGE_LOCAL/lib``), macOS (same, but with the ``.dylib``
    extension), and Cygwin (under ``$SAGE_LOCAL/bin/cyg<libname>.dll``,
    or ``$SAGE_LOCAL/bin/cyg<libname>-*.dll`` for versioned DLLs).

    For distributions like Debian that use a multiarch layout, we also try the
    multiarch lib paths (i.e. ``/usr/lib/<arch>/``).

    This returns ``None`` if no matching library file could be found.

    EXAMPLES::

        sage: import sys
        sage: from fnmatch import fnmatch
        sage: from sage.env import _get_shared_lib_path
        sage: lib_filename = _get_shared_lib_path("Singular", "singular-Singular")
        sage: if sys.platform == 'cygwin':
        ....:     pattern = "*/cygSingular-*.dll"
        ....: elif sys.platform == 'darwin':
        ....:     pattern = "*/libSingular-*.dylib"
        ....: else:
        ....:     pattern = "*/lib*Singular-*.so"
        sage: fnmatch(str(lib_filename), pattern)
        True
        sage: _get_shared_lib_path("an_absurd_lib") is None
        True
    """

    for libname in libnames:
        search_directories: List[Path] = []
        patterns: List[str] = []
        if sys.platform == 'cygwin':
            # Later down we take the first matching DLL found, so search
            # SAGE_LOCAL first so that it takes precedence
            search_directories = [
                Path(SAGE_LOCAL) / 'bin',
                Path(sysconfig.get_config_var('BINDIR')),
            ]
            # Note: The following is not very robust, since if there are multible
            # versions for the same library this just selects one more or less
            # at arbitrary. However, practically speaking, on Cygwin, there
            # will only ever be one version
            patterns = [f'cyg{libname}.dll', f'cyg{libname}-*.dll']
        else:
            if sys.platform == 'darwin':
                ext = 'dylib'
            else:
                ext = 'so'

            search_directories = [Path(SAGE_LOCAL) / 'lib']
            libdir = sysconfig.get_config_var('LIBDIR')
            if libdir is not None:
                libdir = Path(libdir)
                search_directories.append(libdir)

                multiarchlib = sysconfig.get_config_var('MULTIARCH')
                if multiarchlib is not None: 
                    search_directories.append(libdir / multiarchlib),

            patterns = [f'lib{libname}.{ext}']

        for directory in search_directories:
            for pattern in patterns:
                path = next(directory.glob(pattern), None)
                if path is not None:
                    return str(path.resolve())

    # Just return None if no files were found
    return None

# locate singular shared object
# On Debian it's libsingular-Singular so try that as well
SINGULAR_SO = var("SINGULAR_SO", _get_shared_lib_path("Singular", "singular-Singular"))

# locate libgap shared object
GAP_SO = var("GAP_SO", _get_shared_lib_path("gap", ""))

# post process
if ' ' in DOT_SAGE:
    if UNAME[:6] == 'CYGWIN':
        # on windows/cygwin it is typical for the home directory
        # to have a space in it.  Fortunately, users also have
        # write privileges to c:\cygwin\home, so we just put
        # .sage there.
        DOT_SAGE = var("DOT_SAGE", "/home/.sage", force=True)
    else:
        print("Your home directory has a space in it.  This")
        print("will probably break some functionality of Sage.  E.g.,")
        print("the GAP interface will not work. A workaround")
        print("is to set the environment variable HOME to a")
        print("directory with no spaces that you have write")
        print("permissions to before you start sage.")


CYGWIN_VERSION = None
if UNAME[:6] == 'CYGWIN':
    import re
    _uname = os.uname()
    if len(_uname) >= 2:
        m = re.match(r'(\d+\.\d+\.\d+)\(.+\)', _uname[2])
        if m:
            CYGWIN_VERSION = tuple(map(int, m.group(1).split('.')))


def sage_include_directories(use_sources=False):
    """
    Return the list of include directories for compiling Sage extension modules.

    INPUT:

    -  ``use_sources`` -- (default: False) a boolean

    OUTPUT:

    a list of include directories to be used to compile sage code
    1. while building sage (use_sources='True')
    2. while using sage (use_sources='False')

    EXAMPLES:

    Expected output while using Sage::

        sage: import sage.env
        sage: sage.env.sage_include_directories()
        ['.../include/python...',
        '.../python.../numpy/core/include']

    To check that C/C++ files are correctly found, we verify that we can
    always find the include file ``sage/cpython/cython_metaclass.h``,
    with both values for ``use_sources``::

        sage: file = os.path.join("sage", "cpython", "cython_metaclass.h")
        sage: dirs = sage.env.sage_include_directories(use_sources=True)
        sage: any(os.path.isfile(os.path.join(d, file)) for d in dirs)
        True
        sage: dirs = sage.env.sage_include_directories(use_sources=False)
        sage: any(os.path.isfile(os.path.join(d, file)) for d in dirs)
        True
    """
    import numpy
    import distutils.sysconfig

    TOP = SAGE_SRC if use_sources else SAGE_LIB

    return [TOP,
            distutils.sysconfig.get_python_inc(),
            numpy.get_include()]

def get_cblas_pc_module_name() -> str:
    """
    Return the name of the BLAS libraries to be used.
    """
    import pkgconfig
    cblas_pc_modules = CBLAS_PC_MODULES.split(':')
    return next((blas_lib for blas_lib in cblas_pc_modules if pkgconfig.exists(blas_lib)))

def cython_aliases():
    """
    Return the aliases for compiling Cython code. These aliases are
    macros which can occur in ``# distutils`` headers.

    EXAMPLES::

        sage: from sage.env import cython_aliases
        sage: cython_aliases()
        {...}
        sage: sorted(cython_aliases().keys())
        ['ARB_LIBRARY',
         'CBLAS_CFLAGS',
         ...,
         'ZLIB_LIBRARIES']
    """
    import pkgconfig

    aliases = {}

    for lib in ['fflas-ffpack', 'givaro', 'gsl', 'linbox', 'Singular',
                'libpng', 'gdlib', 'm4ri', 'zlib', 'cblas', 'lapack']:
        var = lib.upper().replace("-", "") + "_"
        if lib == 'cblas':
            lib = get_cblas_pc_module_name()
        if lib == 'zlib':
            aliases[var + "CFLAGS"] = ""
            try:
                pc = pkgconfig.parse('zlib')
                libs = pkgconfig.libs(lib)
            except pkgconfig.PackageNotFoundError:
                from collections import defaultdict
                pc = defaultdict(list, {'libraries': ['z']})
                libs = "-lz"
        else:
            aliases[var + "CFLAGS"] = pkgconfig.cflags(lib).split()
            pc = pkgconfig.parse(lib)
            libs = pkgconfig.libs(lib)
        # It may seem that INCDIR is redundant because the -I options are also
        # passed in CFLAGS.  However, "extra_compile_args" are put at the end
        # of the compiler command line.  "include_dirs" go to the front; the
        # include search order matters.
        aliases[var + "INCDIR"] = pc['include_dirs']
        aliases[var + "LIBDIR"] = pc['library_dirs']
        aliases[var + "LIBEXTRA"] = list(filter(lambda s: not s.startswith(('-l','-L')), libs.split()))
        aliases[var + "LIBRARIES"] = pc['libraries']

    # uname-specific flags
    UNAME = os.uname()

    def uname_specific(name, value, alternative):
        if name in UNAME[0]:
            return value
        else:
            return alternative

    aliases["LINUX_NOEXECSTACK"] = uname_specific("Linux", ["-Wl,-z,noexecstack"],
                                                  [])
    aliases["CYGWIN_SQLITE3_LIBS"] = uname_specific("CYGWIN", ["sqlite3"],
                                                    [])

    # LinBox needs special care because it actually requires C++11 with
    # GNU extensions: -std=c++11 does not work, you need -std=gnu++11
    # (this is true at least with GCC 7.2.0).
    #
    # Further, note that LinBox does not add any C++11 flag in its .pc
    # file (possibly because of confusion between CFLAGS and CXXFLAGS?).
    # This is not a problem in practice since LinBox depends on
    # fflas-ffpack and fflas-ffpack does add such a C++11 flag.
    aliases["LINBOX_CFLAGS"].append("-std=gnu++11")
    aliases["ARB_LIBRARY"] = ARB_LIBRARY

    # TODO: Remove Cygwin hack by installing a suitable cblas.pc
    if os.path.exists('/usr/lib/libblas.dll.a'):
        aliases["CBLAS_LIBS"] = ['gslcblas']

    try:
        aliases["M4RI_CFLAGS"].remove("-pedantic")
    except ValueError:
        pass

    return aliases<|MERGE_RESOLUTION|>--- conflicted
+++ resolved
@@ -28,14 +28,7 @@
 #                  https://www.gnu.org/licenses/
 # ****************************************************************************
 
-<<<<<<< HEAD
-from __future__ import absolute_import
-from pathlib import Path
-from typing import Optional
-
-=======
 from typing import List, Optional
->>>>>>> 13b40902
 import sage
 import os
 import socket
@@ -153,10 +146,6 @@
         sage: sage.env.SAGE_FOO
         'foo'
     """
-<<<<<<< HEAD
-    value = get_variable(key, kwds.get("force"))
-    
-=======
     if force:
         value = None
     else:
@@ -167,7 +156,6 @@
             value = getattr(sage_conf, key, None)
         except ImportError:
             pass
->>>>>>> 13b40902
     # Try all fallbacks in order as long as we don't have a value
     for f in fallbacks:
         if value is not None:
@@ -213,27 +201,6 @@
 SAGE_STARTUP_FILE = var("SAGE_STARTUP_FILE", join(DOT_SAGE, "init.sage"))
 
 # installation directories for various packages
-<<<<<<< HEAD
-var('CONWAY_POLYNOMIALS_DATA_DIR',   join(SAGE_SHARE, 'conway_polynomials'))
-var('GRAPHS_DATA_DIR',               join(SAGE_SHARE, 'graphs'))
-var('POLYTOPE_DATA_DIR',             join(SAGE_SHARE, 'reflexive_polytopes'))
-var('GAP_ROOT_DIR',                  join(SAGE_SHARE, 'gap'))
-var('THEBE_DIR',                     join(SAGE_SHARE, 'thebe'))
-var('COMBINATORIAL_DESIGN_DATA_DIR', join(SAGE_SHARE, 'combinatorial_designs'))
-var('CREMONA_MINI_DATA_DIR',         join(SAGE_SHARE, 'cremona'))
-var('CREMONA_LARGE_DATA_DIR',        join(SAGE_SHARE, 'cremona'))
-var('JMOL_DIR',                      join(SAGE_SHARE, 'jmol'))
-var('JSMOL_DIR',                     join(SAGE_SHARE, 'jsmol'))
-var('MATHJAX_DIR',                   join(SAGE_SHARE, 'mathjax'))
-var('MTXLIB',                        join(SAGE_SHARE, 'meataxe'))
-var('THREEJS_DIR',                   join(SAGE_SHARE, 'threejs'))
-var('SINGULARPATH',                  join(SAGE_SHARE, 'singular'))
-var('PPLPY_DOCS',                    join(SAGE_SHARE, 'doc', 'pplpy'))
-var('MAXIMA',                        'maxima')
-var('MAXIMA_FAS')
-var('SAGE_NAUTY_BINS_PREFIX',        '')
-var('ARB_LIBRARY',                   'arb')
-=======
 CONWAY_POLYNOMIALS_DATA_DIR = var("CONWAY_POLYNOMIALS_DATA_DIR", join(SAGE_SHARE, "conway_polynomials"))
 GRAPHS_DATA_DIR = var("GRAPHS_DATA_DIR", join(SAGE_SHARE, "graphs"))
 ELLCURVE_DATA_DIR = var("ELLCURVE_DATA_DIR", join(SAGE_SHARE, "ellcurves"))
@@ -254,7 +221,6 @@
 SAGE_NAUTY_BINS_PREFIX = var("SAGE_NAUTY_BINS_PREFIX", "")
 ARB_LIBRARY = var("ARB_LIBRARY", "arb")
 CBLAS_PC_MODULES = var("CBLAS_PC_MODULES", "cblas:openblas:blas")
->>>>>>> 13b40902
 
 # misc
 SAGE_BANNER = var("SAGE_BANNER", "")
