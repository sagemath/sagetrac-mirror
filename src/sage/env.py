r"""
Sage Runtime Environment

AUTHORS:

- \R. Andrew Ohana (2012): Initial version.

Verify that importing ``sage.all`` works in Sage's Python without any ``SAGE_``
environment variables, and has the same ``SAGE_ROOT`` and ``SAGE_LOCAL``
(see also :trac:`29446`)::

    sage: env = {k:v for (k,v) in os.environ.items() if not k.startswith("SAGE_")}
    sage: from subprocess import check_output
    sage: cmd = "from sage.all import SAGE_ROOT, SAGE_LOCAL; print((SAGE_ROOT, SAGE_LOCAL))"
    sage: out = check_output([sys.executable, "-c", cmd], env=env).decode().strip()   # long time
    sage: out == repr((SAGE_ROOT, SAGE_LOCAL))                                        # long time
    True
"""

# ****************************************************************************
#       Copyright (C) 2013 R. Andrew Ohana <andrew.ohana@gmail.com>
#       Copyright (C) 2019 Jeroen Demeyer <J.Demeyer@UGent.be>
#
# This program is free software: you can redistribute it and/or modify
# it under the terms of the GNU General Public License as published by
# the Free Software Foundation, either version 2 of the License, or
# (at your option) any later version.
#                  https://www.gnu.org/licenses/
# ****************************************************************************

from typing import List, Optional
import sage
import os
import socket
import sys
import sysconfig
import platform
from . import version
from pathlib import Path
import subprocess


# All variables set by var() appear in this SAGE_ENV dict
SAGE_ENV = dict()


def join(*args):
    """
    Join paths like ``os.path.join`` except that the result is ``None``
    if any of the components is ``None``.

    EXAMPLES::

        sage: from sage.env import join
        sage: print(join("hello", "world"))
        hello/world
        sage: print(join("hello", None))
        None
    """
    if any(a is None for a in args):
        return None
    return os.path.join(*args)


def var(key: str, *fallbacks: Optional[str], force: bool = False) -> Optional[str]:
    """
    Set ``SAGE_ENV[key]`` and return the value.

    If ``key`` is an environment variable, this is the value.
    Otherwise, the ``fallbacks`` are tried until one is found which
    is not ``None``. If the environment variable is not set and all
    fallbacks are ``None``, then the final value is ``None``.

    INPUT:

    - ``key`` -- string.

    - ``fallbacks`` -- tuple containing ``str`` or ``None`` values.

    - ``force`` -- boolean (optional, default is ``False``). If
      ``True``, skip the environment variable and only use the
      fallbacks.

    OUTPUT:

    The value of the environment variable or its fallbacks.

    EXAMPLES::

        sage: import os, sage.env
        sage: sage.env.SAGE_ENV = dict()
        sage: os.environ['SAGE_FOO'] = 'foo'
        sage: sage.env.var('SAGE_FOO', 'unused')
        'foo'
        sage: sage.env.SAGE_FOO
        'foo'
        sage: sage.env.SAGE_ENV['SAGE_FOO']
        'foo'

    If the environment variable does not exist, the fallbacks (if any)
    are used. In most typical uses, there is exactly one fallback::

        sage: _ = os.environ.pop('SAGE_BAR', None)  # ensure that SAGE_BAR does not exist
        sage: sage.env.var('SAGE_BAR', 'bar')
        'bar'
        sage: sage.env.SAGE_BAR
        'bar'
        sage: sage.env.SAGE_ENV['SAGE_BAR']
        'bar'

    Test multiple fallbacks::

        sage: sage.env.var('SAGE_BAR', None, 'yes', 'no')
        'yes'
        sage: sage.env.SAGE_BAR
        'yes'

    If all fallbacks are ``None``, the result is ``None``::

        sage: sage.env.var('SAGE_BAR')
        sage: print(sage.env.SAGE_BAR)
        None
        sage: sage.env.var('SAGE_BAR', None)
        sage: print(sage.env.SAGE_BAR)
        None

    Test the ``force`` keyword::

        sage: os.environ['SAGE_FOO'] = 'foo'
        sage: sage.env.var('SAGE_FOO', 'forced', force=True)
        'forced'
        sage: sage.env.SAGE_FOO
        'forced'
        sage: sage.env.var('SAGE_FOO', 'forced', force=False)
        'foo'
        sage: sage.env.SAGE_FOO
        'foo'
    """
    if force:
        value = None
    else:
        value = os.environ.get(key)
    if value is None:
        try:
            import sage_conf
            value = getattr(sage_conf, key, None)
        except ImportError:
            pass
    # Try all fallbacks in order as long as we don't have a value
    for f in fallbacks:
        if value is not None:
            break
        value = f
    SAGE_ENV[key] = value
    globals()[key] = value
    return value


# system info
UNAME = var("UNAME", os.uname()[0])
HOSTNAME = var("HOSTNAME", socket.gethostname())
LOCAL_IDENTIFIER = var("LOCAL_IDENTIFIER", "{}.{}".format(HOSTNAME, os.getpid()))

# version info
SAGE_VERSION = var("SAGE_VERSION", version.version)
SAGE_DATE = var("SAGE_DATE", version.date)
SAGE_VERSION_BANNER = var("SAGE_VERSION_BANNER", version.banner)

# virtual environment where sagelib is installed
SAGE_VENV = var("SAGE_VENV", os.path.abspath(sys.prefix))
SAGE_LIB = var("SAGE_LIB", os.path.dirname(os.path.dirname(sage.__file__)))
SAGE_EXTCODE = var("SAGE_EXTCODE", join(SAGE_LIB, "sage", "ext_data"))
SAGE_VENV_SPKG_INST = var("SAGE_VENV_SPKG_INST", join(SAGE_VENV, "var", "lib", "sage", "installed"))

# prefix hierarchy where non-Python packages are installed
SAGE_LOCAL = var("SAGE_LOCAL", SAGE_VENV)
SAGE_SHARE = var("SAGE_SHARE", join(SAGE_LOCAL, "share"))
SAGE_DOC = var("SAGE_DOC", join(SAGE_SHARE, "doc", "sage"))
SAGE_SPKG_INST = var("SAGE_SPKG_INST", join(SAGE_LOCAL, "var", "lib", "sage", "installed"))

# source tree of the Sage distribution
SAGE_ROOT = var("SAGE_ROOT")  # no fallback for SAGE_ROOT
SAGE_SRC = var("SAGE_SRC", join(SAGE_ROOT, "src"), SAGE_LIB)
SAGE_DOC_SRC = var("SAGE_DOC_SRC", join(SAGE_ROOT, "src", "doc"), SAGE_DOC)
SAGE_PKGS = var("SAGE_PKGS", join(SAGE_ROOT, "build", "pkgs"))
SAGE_ROOT_GIT = var("SAGE_ROOT_GIT", join(SAGE_ROOT, ".git"))

# ~/.sage
DOT_SAGE = var("DOT_SAGE", join(os.environ.get("HOME"), ".sage"))
SAGE_STARTUP_FILE = var("SAGE_STARTUP_FILE", join(DOT_SAGE, "init.sage"))

# for sage_setup.setenv
SAGE_ARCHFLAGS = var("SAGE_ARCHFLAGS", "unset")
SAGE_PKG_CONFIG_PATH = var("SAGE_PKG_CONFIG_PATH")

# installation directories for various packages
CONWAY_POLYNOMIALS_DATA_DIR = var("CONWAY_POLYNOMIALS_DATA_DIR", join(SAGE_SHARE, "conway_polynomials"))
GRAPHS_DATA_DIR = var("GRAPHS_DATA_DIR", join(SAGE_SHARE, "graphs"))
ELLCURVE_DATA_DIR = var("ELLCURVE_DATA_DIR", join(SAGE_SHARE, "ellcurves"))
POLYTOPE_DATA_DIR = var("POLYTOPE_DATA_DIR", join(SAGE_SHARE, "reflexive_polytopes"))
GAP_ROOT_DIR = var("GAP_ROOT_DIR", join(SAGE_SHARE, "gap"))
THEBE_DIR = var("THEBE_DIR", join(SAGE_SHARE, "thebe"))
COMBINATORIAL_DESIGN_DATA_DIR = var("COMBINATORIAL_DESIGN_DATA_DIR", join(SAGE_SHARE, "combinatorial_designs"))
CREMONA_MINI_DATA_DIR = var("CREMONA_MINI_DATA_DIR", join(SAGE_SHARE, "cremona"))
CREMONA_LARGE_DATA_DIR = var("CREMONA_LARGE_DATA_DIR", join(SAGE_SHARE, "cremona"))
JMOL_DIR = var("JMOL_DIR", join(SAGE_SHARE, "jmol"))
MATHJAX_DIR = var("MATHJAX_DIR", join(SAGE_SHARE, "mathjax"))
MTXLIB = var("MTXLIB", join(SAGE_SHARE, "meataxe"))
THREEJS_DIR = var("THREEJS_DIR", join(SAGE_SHARE, "threejs-sage"))
PPLPY_DOCS = var("PPLPY_DOCS", join(SAGE_SHARE, "doc", "pplpy"))
MAXIMA = var("MAXIMA", "maxima")
MAXIMA_FAS = var("MAXIMA_FAS")
KENZO_FAS = var("KENZO_FAS")
SAGE_NAUTY_BINS_PREFIX = var("SAGE_NAUTY_BINS_PREFIX", "")
FOURTITWO_HILBERT = var("FOURTITWO_HILBERT")
FOURTITWO_MARKOV = var("FOURTITWO_MARKOV")
FOURTITWO_GRAVER = var("FOURTITWO_GRAVER")
FOURTITWO_ZSOLVE = var("FOURTITWO_ZSOLVE")
FOURTITWO_QSOLVE = var("FOURTITWO_QSOLVE")
FOURTITWO_RAYS = var("FOURTITWO_RAYS")
FOURTITWO_PPI = var("FOURTITWO_PPI")
FOURTITWO_CIRCUITS = var("FOURTITWO_CIRCUITS")
FOURTITWO_GROEBNER = var("FOURTITWO_GROEBNER")
ARB_LIBRARY = var("ARB_LIBRARY", "arb")
CBLAS_PC_MODULES = var("CBLAS_PC_MODULES", "cblas:openblas:blas")
ECL_CONFIG = var("ECL_CONFIG", "ecl-config")
NTL_INCDIR = var("NTL_INCDIR")
NTL_LIBDIR = var("NTL_LIBDIR")
LIE_INFO_DIR = var("LIE_INFO_DIR", join(SAGE_LOCAL, "lib", "LiE"))

# The path to libSingular, to be passed to dlopen(). This will
# typically be set to an absolute path in sage_conf, but the relative
# fallback path here works on systems where dlopen() searches the
# system's library locations.
LIBSINGULAR_PATH = var("LIBSINGULAR_PATH", "libSingular.so")

# OpenMP
OPENMP_CFLAGS = var("OPENMP_CFLAGS", "")
OPENMP_CXXFLAGS = var("OPENMP_CXXFLAGS", "")

# Make sure mpmath uses Sage types
os.environ['MPMATH_SAGE'] = '1'

# misc
SAGE_BANNER = var("SAGE_BANNER", "")
SAGE_IMPORTALL = var("SAGE_IMPORTALL", "yes")


def _get_shared_lib_path(*libnames: str) -> Optional[str]:
    """
    Return the full path to a shared library file installed in
    ``$SAGE_LOCAL/lib`` or the directories associated with the
    Python sysconfig.

    This can also be passed more than one library name (e.g. for cases where
    some library may have multiple names depending on the platform) in which
    case the first one found is returned.

    This supports most *NIX variants (in which ``lib<libname>.so`` is found
    under ``$SAGE_LOCAL/lib``), macOS (same, but with the ``.dylib``
    extension), and Cygwin (under ``$SAGE_LOCAL/bin/cyg<libname>.dll``,
    or ``$SAGE_LOCAL/bin/cyg<libname>-*.dll`` for versioned DLLs).

    For distributions like Debian that use a multiarch layout, we also try the
    multiarch lib paths (i.e. ``/usr/lib/<arch>/``).

    This returns ``None`` if no matching library file could be found.

    EXAMPLES::

        sage: from sage.env import _get_shared_lib_path
<<<<<<< HEAD
        sage: lib_filename = _get_shared_lib_path("Singular", "singular-Singular")
        sage: if sys.platform == 'cygwin':
        ....:     pattern = "*/cygSingular-*.dll"
        ....: elif sys.platform == 'darwin':
        ....:     pattern = "*/libSingular-*.dylib"
        ....: else:
        ....:     pattern = "*/lib*Singular-*.so"
        sage: fnmatch(lib_filename, pattern)
=======
        sage: "gap" in _get_shared_lib_path("gap")
>>>>>>> c5af1956
        True
        sage: _get_shared_lib_path("an_absurd_lib") is None
        True

    """

    for libname in libnames:
        search_directories: List[Path] = []
        patterns: List[str] = []
        if sys.platform == 'cygwin':
            # Later down we take the first matching DLL found, so search
            # SAGE_LOCAL first so that it takes precedence
            if SAGE_LOCAL:
                search_directories.append(Path(SAGE_LOCAL) / 'bin')
            search_directories.append(Path(sysconfig.get_config_var('BINDIR')))
            # Note: The following is not very robust, since if there are multible
            # versions for the same library this just selects one more or less
            # at arbitrary. However, practically speaking, on Cygwin, there
            # will only ever be one version
            patterns = [f'cyg{libname}.dll', f'cyg{libname}-*.dll']
        else:
            if sys.platform == 'darwin':
                ext = 'dylib'
            else:
                ext = 'so'

            if SAGE_LOCAL:
                search_directories.append(Path(SAGE_LOCAL) / 'lib')
            libdir = sysconfig.get_config_var('LIBDIR')
            if libdir is not None:
                libdir = Path(libdir)
                search_directories.append(libdir)

                multiarchlib = sysconfig.get_config_var('MULTIARCH')
                if multiarchlib is not None:
                    search_directories.append(libdir / multiarchlib),

            patterns = [f'lib{libname}.{ext}']

        for directory in search_directories:
            for pattern in patterns:
                path = next(directory.glob(pattern), None)
                if path is not None:
                    return str(path.resolve())

    # Just return None if no files were found
    return None

# locate libgap shared object
GAP_SO = var("GAP_SO", _get_shared_lib_path("gap", ""))

# post process
if DOT_SAGE is not None and ' ' in DOT_SAGE:
    if UNAME[:6] == 'CYGWIN':
        # on windows/cygwin it is typical for the home directory
        # to have a space in it.  Fortunately, users also have
        # write privileges to c:\cygwin\home, so we just put
        # .sage there.
        DOT_SAGE = var("DOT_SAGE", "/home/.sage", force=True)
    else:
        print("Your home directory has a space in it.  This")
        print("will probably break some functionality of Sage.  E.g.,")
        print("the GAP interface will not work. A workaround")
        print("is to set the environment variable HOME to a")
        print("directory with no spaces that you have write")
        print("permissions to before you start sage.")


def sage_include_directories(use_sources=False):
    """
    Return the list of include directories for compiling Sage extension modules.

    INPUT:

    -  ``use_sources`` -- (default: False) a boolean

    OUTPUT:

    a list of include directories to be used to compile sage code
    1. while building sage (use_sources='True')
    2. while using sage (use_sources='False')

    EXAMPLES:

    Expected output while using Sage::

        sage: import sage.env
        sage: sage.env.sage_include_directories()
        ['.../include/python...',
        '.../python.../numpy/core/include']

    To check that C/C++ files are correctly found, we verify that we can
    always find the include file ``sage/cpython/cython_metaclass.h``,
    with both values for ``use_sources``::

        sage: file = os.path.join("sage", "cpython", "cython_metaclass.h")
        sage: dirs = sage.env.sage_include_directories(use_sources=True)
        sage: any(os.path.isfile(os.path.join(d, file)) for d in dirs)
        True
        sage: dirs = sage.env.sage_include_directories(use_sources=False)
        sage: any(os.path.isfile(os.path.join(d, file)) for d in dirs)
        True
    """
    import distutils.sysconfig

    TOP = SAGE_SRC if use_sources else SAGE_LIB

    dirs = [TOP,
            distutils.sysconfig.get_python_inc()]
    try:
        import numpy
        dirs.append(numpy.get_include())
    except ModuleNotFoundError:
        pass
    return dirs

def get_cblas_pc_module_name() -> str:
    """
    Return the name of the BLAS libraries to be used.
    """
    import pkgconfig
    cblas_pc_modules = CBLAS_PC_MODULES.split(':')
    return next((blas_lib for blas_lib in cblas_pc_modules if pkgconfig.exists(blas_lib)))


default_required_modules = ('fflas-ffpack', 'givaro', 'gsl', 'linbox', 'Singular',
                            'libpng', 'gdlib', 'm4ri', 'zlib', 'cblas')


default_optional_modules = ('lapack',)


def cython_aliases(required_modules=None,
                   optional_modules=None):
    """
    Return the aliases for compiling Cython code. These aliases are
    macros which can occur in ``# distutils`` headers.

    INPUT:

    - ``required_modules`` -- (default: taken from ``default_required_modules``)
      iterable of ``str`` values.

    - ``optional_modules`` -- (default: taken from ``default_optional_modules``)
      iterable of ``str`` values.

    EXAMPLES::

        sage: from sage.env import cython_aliases
        sage: cython_aliases()
        {...}
        sage: sorted(cython_aliases().keys())
        ['ARB_LIBRARY',
         'CBLAS_CFLAGS',
         ...,
         'ZLIB_LIBRARIES']
        sage: cython_aliases(required_modules=('module-that-is-assumed-to-not-exist'))
        Traceback (most recent call last):
        ...
        PackageNotFoundError: ...
        sage: cython_aliases(required_modules=(), optional_modules=('module-that-is-assumed-to-not-exist'))
        {...}

    TESTS:

    We can use ``cython.parallel`` regardless of whether OpenMP is supported.
    This will run in parallel, if OpenMP is supported::

        sage: cython('''
        ....: #distutils: extra_compile_args = OPENMP_CFLAGS
        ....: #distutils: extra_link_args = OPENMP_CFLAGS
        ....: from cython.parallel import prange
        ....:
        ....: cdef int i
        ....: cdef int n = 30
        ....: cdef int sum = 0
        ....:
        ....: for i in prange(n, num_threads=4, nogil=True):
        ....:     sum += i
        ....:
        ....: print(sum)
        ....: ''')
        435
    """
    import pkgconfig
    import itertools

    if required_modules is None:
        required_modules = default_required_modules

    if optional_modules is None:
        optional_modules = default_optional_modules

    aliases = {}

    for lib, required in itertools.chain(((lib, True) for lib in required_modules),
                                         ((lib, False) for lib in optional_modules)):
        var = lib.upper().replace("-", "") + "_"
        if lib == 'cblas':
            lib = get_cblas_pc_module_name()
        if lib == 'zlib':
            aliases[var + "CFLAGS"] = ""
            try:
                pc = pkgconfig.parse('zlib')
                libs = pkgconfig.libs(lib)
            except pkgconfig.PackageNotFoundError:
                from collections import defaultdict
                pc = defaultdict(list, {'libraries': ['z']})
                libs = "-lz"
        else:
            try:
                aliases[var + "CFLAGS"] = pkgconfig.cflags(lib).split()
                pc = pkgconfig.parse(lib)
                libs = pkgconfig.libs(lib)
            except pkgconfig.PackageNotFoundError:
                if required:
                    raise
                else:
                    continue

        # It may seem that INCDIR is redundant because the -I options are also
        # passed in CFLAGS.  However, "extra_compile_args" are put at the end
        # of the compiler command line.  "include_dirs" go to the front; the
        # include search order matters.
        aliases[var + "INCDIR"] = pc['include_dirs']
        aliases[var + "LIBDIR"] = pc['library_dirs']
        aliases[var + "LIBEXTRA"] = list(filter(lambda s: not s.startswith(('-l','-L')), libs.split()))
        aliases[var + "LIBRARIES"] = pc['libraries']

    # uname-specific flags
    UNAME = platform.uname()

    def uname_specific(name, value, alternative):
        if name in UNAME[0]:
            return value
        else:
            return alternative

    aliases["LINUX_NOEXECSTACK"] = uname_specific("Linux", ["-Wl,-z,noexecstack"],
                                                  [])
    aliases["CYGWIN_SQLITE3_LIBS"] = uname_specific("CYGWIN", ["sqlite3"],
                                                    [])

    # LinBox needs special care because it actually requires C++11 with
    # GNU extensions: -std=c++11 does not work, you need -std=gnu++11
    # (this is true at least with GCC 7.2.0).
    #
    # Further, note that LinBox does not add any C++11 flag in its .pc
    # file (possibly because of confusion between CFLAGS and CXXFLAGS?).
    # This is not a problem in practice since LinBox depends on
    # fflas-ffpack and fflas-ffpack does add such a C++11 flag.
    if "LINBOX_CFLAGS" in aliases:
        aliases["LINBOX_CFLAGS"].append("-std=gnu++11")

    aliases["ARB_LIBRARY"] = ARB_LIBRARY

    # TODO: Remove Cygwin hack by installing a suitable cblas.pc
    if os.path.exists('/usr/lib/libblas.dll.a'):
        aliases["CBLAS_LIBS"] = ['gslcblas']

    try:
        aliases["M4RI_CFLAGS"].remove("-pedantic")
    except (ValueError, KeyError):
        pass

    # Determine ecl-specific compiler arguments using the ecl-config script
    ecl_cflags = subprocess.run([ECL_CONFIG, "--cflags"], check=True, stdout=subprocess.PIPE, stderr=subprocess.PIPE, universal_newlines=True).stdout.split()
    aliases["ECL_CFLAGS"] = list(filter(lambda s: not s.startswith('-I'), ecl_cflags))
    aliases["ECL_INCDIR"] = list(map(lambda s: s[2:], filter(lambda s: s.startswith('-I'), ecl_cflags)))
    ecl_libs = subprocess.run([ECL_CONFIG, "--libs"], check=True, stdout=subprocess.PIPE, stderr=subprocess.PIPE, universal_newlines=True).stdout.split()
    aliases["ECL_LIBDIR"] = list(map(lambda s: s[2:], filter(lambda s: s.startswith('-L'), ecl_libs)))
    aliases["ECL_LIBRARIES"] = list(map(lambda s: s[2:], filter(lambda s: s.startswith('-l'), ecl_libs)))
    aliases["ECL_LIBEXTRA"] = list(filter(lambda s: not s.startswith(('-l','-L')), ecl_libs))

    # NTL
    aliases["NTL_CFLAGS"] = ['-std=c++11']
    aliases["NTL_INCDIR"] = [NTL_INCDIR] if NTL_INCDIR else []
    aliases["NTL_LIBDIR"] = [NTL_LIBDIR] if NTL_LIBDIR else []
    aliases["NTL_LIBRARIES"] = ['ntl']
    aliases["NTL_LIBEXTRA"] = []

    # OpenMP
    aliases["OPENMP_CFLAGS"] = OPENMP_CFLAGS.split()
    aliases["OPENMP_CXXFLAGS"] = OPENMP_CXXFLAGS.split()

    return aliases<|MERGE_RESOLUTION|>--- conflicted
+++ resolved
@@ -269,18 +269,7 @@
     EXAMPLES::
 
         sage: from sage.env import _get_shared_lib_path
-<<<<<<< HEAD
-        sage: lib_filename = _get_shared_lib_path("Singular", "singular-Singular")
-        sage: if sys.platform == 'cygwin':
-        ....:     pattern = "*/cygSingular-*.dll"
-        ....: elif sys.platform == 'darwin':
-        ....:     pattern = "*/libSingular-*.dylib"
-        ....: else:
-        ....:     pattern = "*/lib*Singular-*.so"
-        sage: fnmatch(lib_filename, pattern)
-=======
         sage: "gap" in _get_shared_lib_path("gap")
->>>>>>> c5af1956
         True
         sage: _get_shared_lib_path("an_absurd_lib") is None
         True
