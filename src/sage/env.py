--- conflicted
+++ resolved
@@ -28,14 +28,9 @@
 #                  https://www.gnu.org/licenses/
 # ****************************************************************************
 
-<<<<<<< HEAD
-from __future__ import absolute_import
 from typing import Optional
-=======
->>>>>>> 156e322a
 
 import sage
-import glob
 import os
 import socket
 import sys
