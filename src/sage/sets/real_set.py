# -*- coding: utf-8 -*-
"""
Subsets of the Real Line

This module contains subsets of the real line that can be constructed
as the union of a finite set of open and closed intervals.

EXAMPLES::

    sage: RealSet(0,1)
    (0, 1)
    sage: RealSet((0,1), [2,3])
    (0, 1) ∪ [2, 3]
    sage: RealSet(-oo, oo)
    (-oo, +oo)

Brackets must be balanced in Python, so the naive notation for
half-open intervals does not work::

    sage: RealSet([0,1))
    Traceback (most recent call last):
    ...
    SyntaxError: ...

Instead, you can use the following construction functions::

    sage: RealSet.open_closed(0,1)
    (0, 1]
    sage: RealSet.closed_open(0,1)
    [0, 1)
    sage: RealSet.point(1/2)
    {1/2}
    sage: RealSet.unbounded_below_open(0)
    (-oo, 0)
    sage: RealSet.unbounded_below_closed(0)
    (-oo, 0]
    sage: RealSet.unbounded_above_open(1)
    (1, +oo)
    sage: RealSet.unbounded_above_closed(1)
    [1, +oo)

Relations containing symbols and numeric values or constants::

    sage: RealSet(x != 0)
    (-oo, 0) ∪ (0, +oo)
    sage: RealSet(x == pi)
    {pi}
    sage: RealSet(x < 1/2)
    (-oo, 1/2)
    sage: RealSet(1/2 < x)
    (1/2, +oo)
    sage: RealSet(1.5 <= x)
    [1.50000000000000, +oo)

Note that multiple arguments are combined as union::

    sage: RealSet(x >= 0, x < 1)
    (-oo, +oo)
    sage: RealSet(x >= 0, x > 1)
    [0, +oo)
    sage: RealSet(x >= 0, x > -1)
    (-1, +oo)

AUTHORS:

- Laurent Claessens (2010-12-10): Interval and ContinuousSet, posted
  to sage-devel at
  http://www.mail-archive.com/sage-support@googlegroups.com/msg21326.html.

- Ares Ribo (2011-10-24): Extended the previous work defining the
  class RealSet.

- Jordi Saludes (2011-12-10): Documentation and file reorganization.

- Volker Braun (2013-06-22): Rewrite
"""

#*****************************************************************************
#       Copyright (C) 2013 Volker Braun <vbraun.name@gmail.com>
#
# This program is free software: you can redistribute it and/or modify
# it under the terms of the GNU General Public License as published by
# the Free Software Foundation, either version 2 of the License, or
# (at your option) any later version.
#                  http://www.gnu.org/licenses/
#*****************************************************************************

from sage.structure.richcmp import richcmp, richcmp_method
from sage.structure.parent import Parent
from sage.structure.unique_representation import UniqueRepresentation
from sage.categories.topological_spaces import TopologicalSpaces
from sage.rings.all import ZZ
from sage.rings.real_lazy import LazyFieldElement, RLF
from sage.rings.infinity import infinity, minus_infinity

from sage.misc.superseded import deprecated_function_alias

@richcmp_method
class InternalRealInterval(UniqueRepresentation, Parent):
    """
    A real interval.

    You are not supposed to create :class:`RealInterval` objects
    yourself. Always use :class:`RealSet` instead.

    INPUT:

    - ``lower`` -- real or minus infinity; the lower bound of the
      interval.

    - ``lower_closed`` -- boolean; whether the interval is closed
      at the lower bound

    - ``upper`` -- real or (plus) infinity; the upper bound of the
      interval

    - ``upper_closed`` -- boolean; whether the interval is closed
      at the upper bound

    - ``check`` -- boolean; whether to check the other arguments
      for validity
    """
    def __init__(self, lower, lower_closed, upper, upper_closed, check=True):
        """
        Initialize ``self``.

        EXAMPLES::

            sage: RealSet([0, oo])
            Traceback (most recent call last):
            ...
            ValueError: interval cannot be closed at +oo
        """
        self._lower = lower
        self._upper = upper
        self._lower_closed = lower_closed
        self._upper_closed = upper_closed
        if check:
            if not (isinstance(lower, LazyFieldElement) or lower is minus_infinity):
                raise ValueError('lower bound must be in RLF or minus infinity')
            if not (isinstance(upper, LazyFieldElement) or upper is infinity):
                raise ValueError('upper bound must be in RLF or plus infinity')
            if not isinstance(lower_closed, bool):
                raise ValueError('lower_closed must be boolean')
            if not isinstance(upper_closed, bool):
                raise ValueError('upper_closed must be boolean')
            # comparison of infinity with RLF is broken
            if not(lower is minus_infinity or upper is infinity) and lower > upper:
                raise ValueError('lower/upper bounds are not sorted')
            if (lower_closed and lower == minus_infinity):
                raise ValueError('interval cannot be closed at -oo')
            if (upper_closed and upper == infinity):
                raise ValueError('interval cannot be closed at +oo')
            
    def is_empty(self):
        """
        Return whether the interval is empty
        
        The normalized form of :class:`RealSet` has all intervals
        non-empty, so this method usually returns ``False``.

        OUTPUT:

        Boolean.

        EXAMPLES::

            sage: I = RealSet(0, 1)[0]
            sage: I.is_empty()
            False
        """
        return (self._lower == self._upper) and not (self._lower_closed and self._upper_closed)

    def is_point(self):
        """
        Return whether the interval consists of a single point

        OUTPUT:
        
        Boolean.

        EXAMPLES::

            sage: I = RealSet(0, 1)[0]
            sage: I.is_point()
            False
        """
        return (self._lower == self._upper) and self._lower_closed and self._upper_closed

    def lower(self):
        """
        Return the lower bound
        
        OUTPUT:

        The lower bound as it was originally specified.
        
        EXAMPLES::

            sage: I = RealSet(0, 1)[0]
            sage: I.lower()
            0
            sage: I.upper()
            1
        """
        if self._lower is minus_infinity:
            return minus_infinity
        else:
            return self._lower._value
    
    def upper(self):
        """
        Return the upper bound

        OUTPUT:

        The upper bound as it was originally specified.
        
        EXAMPLES::

            sage: I = RealSet(0, 1)[0]
            sage: I.lower()
            0
            sage: I.upper()
            1
        """
        if self._upper is infinity:
            return infinity
        else:
            return self._upper._value
                
    def lower_closed(self):
        """
        Return whether the interval is open at the lower bound
        
        OUTPUT:

        Boolean.
        
        EXAMPLES::

            sage: I = RealSet.open_closed(0, 1)[0];  I
            (0, 1]
            sage: I.lower_closed()
            False
            sage: I.lower_open()
            True
            sage: I.upper_closed()
            True
            sage: I.upper_open()
            False
        """
        return self._lower_closed

    def upper_closed(self):
        """
        Return whether the interval is closed at the lower bound

        OUTPUT:

        Boolean.
        
        EXAMPLES::

            sage: I = RealSet.open_closed(0, 1)[0];  I
            (0, 1]
            sage: I.lower_closed()
            False
            sage: I.lower_open()
            True
            sage: I.upper_closed()
            True
            sage: I.upper_open()
            False
        """
        return self._upper_closed
                
    def lower_open(self):
        """
        Return whether the interval is closed at the upper bound

        OUTPUT:

        Boolean.
        
        EXAMPLES::

            sage: I = RealSet.open_closed(0, 1)[0];  I
            (0, 1]
            sage: I.lower_closed()
            False
            sage: I.lower_open()
            True
            sage: I.upper_closed()
            True
            sage: I.upper_open()
            False
        """
        return not self._lower_closed

    def upper_open(self):
        """
        Return whether the interval is closed at the upper bound

        OUTPUT:

        Boolean.
        
        EXAMPLES::

            sage: I = RealSet.open_closed(0, 1)[0];  I
            (0, 1]
            sage: I.lower_closed()
            False
            sage: I.lower_open()
            True
            sage: I.upper_closed()
            True
            sage: I.upper_open()
            False
        """
        return not self._upper_closed
                
    def __richcmp__(self, other, op):
        """
        Intervals are sorted by lower bound, then upper bound

        OUTPUT:

        `-1`, `0`, or `+1` depending on how the intervals compare.
        
        EXAMPLES::

            sage: I1 = RealSet.open_closed(1, 3)[0];  I1
            (1, 3]
            sage: I2 = RealSet.open_closed(0, 5)[0];  I2
            (0, 5]
            sage: I1 > I2
            True
            sage: sorted([I1, I2])
            [(0, 5], (1, 3]]

        TESTS:

        Check if a bug in sorting is fixed (:trac:`17714`)::

            sage: RealSet((0, 1),[1, 1],(1, 2))
            (0, 2)
        """
        x = (self._lower, not self._lower_closed, self._upper, self._upper_closed)
        y = (other._lower, not other._lower_closed, other._upper, other._upper_closed)
        return richcmp(x, y, op)
        
    element_class = LazyFieldElement

    def _repr_(self):
        """
        Return a string representation

        OUTPUT:

        String.
        
        EXAMPLES::

            sage: RealSet.open_closed(0, 1)
            (0, 1]
            sage: RealSet.point(0)
            {0}
        """
        if self.is_point():
            return '{' + str(self.lower()) + '}'
        s =  '[' if self._lower_closed else '('
        if self.lower() is minus_infinity:
            s += '-oo'
        else:
            s += str(self.lower())
        s += ', '
        if self.upper() is infinity:
            s += '+oo'
        else:
            s += str(self.upper())
        s +=  ']' if self._upper_closed else ')'
        return s

    def _latex_(self):
        """
        Return a latex representation of ``self``.

        EXAMPLES::

            sage: RealSet.open_closed(1/2, pi)._latex_()
            '(\\frac{1}{2}, \\pi]'
            sage: (RealSet.point(sqrt(2)))._latex_()
            '\\{\\sqrt{2}\\}'
        """
        from sage.misc.latex import latex
        if self.is_point():
            # Converting to str avoids the extra whitespace
            # that LatexExpr add on concenation. We do not need
            # the whitespace because we are wrapping it in
            # non-letter characters.
            return r'\{' + str(latex(self.lower())) + r'\}'
        s =  '[' if self._lower_closed else '('
        s += str(latex(self.lower()))
        s += ', '
        s += str(latex(self.upper()))
        s +=  ']' if self._upper_closed else ')'
        return s

    def _sympy_condition_(self, variable):
        """
        Convert to a sympy conditional expression.

        INPUT:

        - ``variable`` -- a symbolic variable

        EXAMPLES::

            sage: RealSet(0, 4)._sympy_condition_(x)
            (0 < x) & (x < 4)
        """
        x = variable
        if self.is_point():
            return (x == self.lower())._sympy_()
        true = (x == 0)._sympy_() | True  # trick to get sympy's True
        if self.lower() is not minus_infinity:
            if self._lower_closed:
                lower_condition = (self.lower() <= x)._sympy_()
            else:
                lower_condition = (self.lower() < x)._sympy_()
        else:
            lower_condition = true
        if self.upper() is not infinity:
            if self._upper_closed:
                upper_condition = (x <= self.upper())._sympy_()
            else:
                upper_condition = (x < self.upper())._sympy_()
        else:
            upper_condition = true
        return lower_condition & upper_condition

    def _sympy_(self):
        r"""
        Return the SymPy set corresponding to ``self``.

        EXAMPLES::

            sage: RealSet.open_closed(0, 1)[0]._sympy_()
            Interval.Lopen(0, 1)
            sage: RealSet.point(0)[0]._sympy_()
            FiniteSet(0)
            sage: RealSet.open(0,1)[0]._sympy_()
            Interval.open(0, 1)
            sage: RealSet.open(-oo,1)[0]._sympy_()
            Interval.open(-oo, 1)
            sage: RealSet.open(0, oo)[0]._sympy_()
            Interval.open(0, oo)
        """
        from sympy import Interval
        from sage.interfaces.sympy import sympy_init
        sympy_init()
        return Interval(self.lower(), self.upper(),
                        left_open=not self._lower_closed,
                        right_open=not self._upper_closed)

    def closure(self):
        """
        Return the closure

        OUTPUT:

        The closure as a new :class:`RealInterval`

        EXAMPLES::

            sage: RealSet.open(0,1)[0].closure()
            [0, 1]
            sage: RealSet.open(-oo,1)[0].closure()
            (-oo, 1]
            sage: RealSet.open(0, oo)[0].closure()
            [0, +oo)
        """
        lower_closed = (self._lower != minus_infinity)
        upper_closed = (self._upper != infinity)
        return InternalRealInterval(self._lower, lower_closed, self._upper, upper_closed)
        
    def interior(self):
        """
        Return the interior

        OUTPUT:

        The interior as a new :class:`RealInterval`

        EXAMPLES::

            sage: RealSet.closed(0, 1)[0].interior()
            (0, 1)
            sage: RealSet.open_closed(-oo, 1)[0].interior()
            (-oo, 1)
            sage: RealSet.closed_open(0, oo)[0].interior()
            (0, +oo)
        """
        return InternalRealInterval(self._lower, False, self._upper, False)
        
    def boundary_points(self):
        """
        Generate the boundary points of ``self``

        EXAMPLES::

            sage: list(RealSet.open_closed(-oo, 1)[0].boundary_points())
            [1]
            sage: list(RealSet.open(1, 2)[0].boundary_points())
            [1, 2]

        """
        if self._lower != minus_infinity:
            yield self._lower
        if self._upper != infinity:
            yield self._upper

    def is_connected(self, other):
        """
        Test whether two intervals are connected
        
        OUTPUT:

        Boolean. Whether the set-theoretic union of the two intervals
        has a single connected component.

        EXAMPLES::

            sage: I1 = RealSet.open(0, 1)[0];  I1
            (0, 1)
            sage: I2 = RealSet.closed(1, 2)[0];  I2
            [1, 2]
            sage: I1.is_connected(I2)
            True
            sage: I1.is_connected(I2.interior())
            False
            sage: I1.closure().is_connected(I2.interior())
            True
            sage: I2.is_connected(I1)
            True
            sage: I2.interior().is_connected(I1)
            False
            sage: I2.closure().is_connected(I1.interior())
            True
            sage: I3 = RealSet.closed(1/2, 3/2)[0]; I3
            [1/2, 3/2]
            sage: I1.is_connected(I3)
            True
            sage: I3.is_connected(I1)
            True
        """
        # self is separated and below other
        if self._upper < other._lower:
            return False
        # self is adjacent and below other 
        if self._upper == other._lower:
            return self._upper_closed or other._lower_closed
        # self is separated and above other
        if other._upper < self._lower:
            return False
        # self is adjacent and above other 
        if other._upper == self._lower:
            return self._lower_closed or other._upper_closed
        # They are not separated
        return True
        
    def convex_hull(self, other):
        """
        Return the convex hull of the two intervals

        OUTPUT:

        The convex hull as a new :class:`RealInterval`.

        EXAMPLES::

            sage: I1 = RealSet.open(0, 1)[0];  I1
            (0, 1)
            sage: I2 = RealSet.closed(1, 2)[0];  I2
            [1, 2]
            sage: I1.convex_hull(I2)
            (0, 2]
            sage: I2.convex_hull(I1)
            (0, 2]
            sage: I1.convex_hull(I2.interior())
            (0, 2)
            sage: I1.closure().convex_hull(I2.interior())
            [0, 2)
            sage: I1.closure().convex_hull(I2)
            [0, 2]
            sage: I3 = RealSet.closed(1/2, 3/2)[0]; I3
            [1/2, 3/2]
            sage: I1.convex_hull(I3)
            (0, 3/2]
        """
        if self._lower < other._lower:
            lower = self._lower
            lower_closed = self._lower_closed
        elif self._lower > other._lower:
            lower = other._lower
            lower_closed = other._lower_closed
        else:
            lower = self._lower
            lower_closed = self._lower_closed or other._lower_closed
        if self._upper > other._upper:
            upper = self._upper
            upper_closed = self._upper_closed
        elif self._upper < other._upper:
            upper = other._upper
            upper_closed = other._upper_closed
        else:
            upper = self._upper
            upper_closed = self._upper_closed or other._upper_closed
        return InternalRealInterval(lower, lower_closed, upper, upper_closed)

    def intersection(self, other):
        """
        Return the intersection of the two intervals
        
        INPUT:
        
        - ``other`` -- a :class:`RealInterval`

        OUTPUT:

        The intersection as a new :class:`RealInterval`

        EXAMPLES::

            sage: I1 = RealSet.open(0, 2)[0];  I1
            (0, 2)
            sage: I2 = RealSet.closed(1, 3)[0];  I2
            [1, 3]
            sage: I1.intersection(I2)
            [1, 2)
            sage: I2.intersection(I1)
            [1, 2)
            sage: I1.closure().intersection(I2.interior())
            (1, 2]
            sage: I2.interior().intersection(I1.closure())
            (1, 2]

            sage: I3 = RealSet.closed(10, 11)[0];  I3
            [10, 11]
            sage: I1.intersection(I3)
            (0, 0)
            sage: I3.intersection(I1)
            (0, 0)
        """
        lower = upper = None
        lower_closed = upper_closed = None
        if self._lower < other._lower:
            lower = other._lower
            lower_closed = other._lower_closed
        elif self._lower > other._lower:
            lower = self._lower
            lower_closed = self._lower_closed
        else:
            lower = self._lower
            lower_closed = self._lower_closed and other._lower_closed
        if self._upper > other._upper:
            upper = other._upper
            upper_closed = other._upper_closed
        elif self._upper < other._upper:
            upper = self._upper
            upper_closed = self._upper_closed
        else:
            upper = self._upper
            upper_closed = self._upper_closed and other._upper_closed
        if lower > upper:
            lower = upper = RLF(0)
            lower_closed = upper_closed = False
        return InternalRealInterval(lower, lower_closed, upper, upper_closed)

    def contains(self, x):
        """
        Return whether `x` is contained in the interval

        INPUT:

        - ``x`` -- a real number.

        OUTPUT:

        Boolean.

        EXAMPLES::

            sage: i = RealSet.open_closed(0,2)[0]; i
            (0, 2]
            sage: i.contains(0)
            False
            sage: i.contains(1)
            True
            sage: i.contains(2)
            True
        """
        if self._lower < x < self._upper:
            return True
        if self._lower == x:
            return self._lower_closed
        if self._upper == x:
            return self._upper_closed
        return False

    def __mul__(self, right):
        r"""
        Scale an interval by a scalar on the left or right.

        If scaled with a negative number, the interval is flipped.

        EXAMPLES::

            sage: i = RealSet.open_closed(0,2)[0]; i
            (0, 2]
            sage: 2 * i
            (0, 4]
            sage: 0 * i
            {0}
            sage: (-2) * i
            [-4, 0)
            sage: i * (-3)
            [-6, 0)
            sage: i * 0
            {0}
            sage: i * 1
            (0, 2]

        TESTS::

            sage: from sage.sets.real_set import InternalRealInterval
            sage: i = InternalRealInterval(RLF(0), False, RLF(0), False)
            sage: (0 * i).is_empty()
            True
        """
        if not isinstance(right, InternalRealInterval):
            right = RLF(right)
            if self.is_empty():
                return self
            lower = self._lower * right
            lower_closed = self._lower_closed
            upper = self._upper * right
            upper_closed = self._upper_closed
            scalar = right
        elif not isinstance(self, InternalRealInterval):
            self = RLF(self)
            if right.is_empty():
                return right
            lower = self * right._lower
            lower_closed = right._lower_closed
            upper = self * right._upper
            upper_closed = right._upper_closed
            scalar = self
        else:
            return NotImplemented
        if scalar == RLF(0):
            return InternalRealInterval(RLF(0), True, RLF(0), True)
        elif scalar < RLF(0):
            lower, lower_closed, upper, upper_closed = upper, upper_closed, lower, lower_closed
        if lower == -infinity:
            lower = -infinity
        if upper == infinity:
            upper = infinity
        return InternalRealInterval(lower, lower_closed,
                                    upper, upper_closed)

    def __rmul__(self, other):
        r"""
        Scale an interval by a scalar on the left.

        If scaled with a negative number, the interval is flipped.

        EXAMPLES::

            sage: i = RealSet.open_closed(0,2)[0]; i
            (0, 2]
            sage: 2 * i
            (0, 4]
            sage: 0 * i
            {0}
            sage: (-2) * i
            [-4, 0)
        """
        return self * other

@richcmp_method
class RealSet(UniqueRepresentation, Parent):

    @staticmethod
    def __classcall__(cls, *args):
        """
        Normalize the input.

        INPUT:
        
        See :class:`RealSet`.
          
        OUTPUT:

        A :class:`RealSet`.

        EXAMPLES::

            sage: R = RealSet(RealSet.open_closed(0,1), RealSet.closed_open(2,3)); R
            (0, 1] ∪ [2, 3)

        ::

            sage: RealSet(x != 0)
            (-oo, 0) ∪ (0, +oo)
            sage: RealSet(x == pi)
            {pi}
            sage: RealSet(x < 1/2)
            (-oo, 1/2)
            sage: RealSet(1/2 < x)
            (1/2, +oo)
            sage: RealSet(1.5 <= x)
            [1.50000000000000, +oo)
            sage: RealSet(x >= -1)
            [-1, +oo)
            sage: RealSet(x > oo)
            {}
            sage: RealSet(x >= oo)
            {}
            sage: RealSet(x <= -oo)
            {}
            sage: RealSet(x < oo)
            (-oo, +oo)
            sage: RealSet(x > -oo)
            (-oo, +oo)
            sage: RealSet(x != oo)
            (-oo, +oo)
            sage: RealSet(x <= oo)
            Traceback (most recent call last):
            ...
            ValueError: interval cannot be closed at +oo
            sage: RealSet(x == oo)
            Traceback (most recent call last):
            ...
            ValueError: interval cannot be closed at +oo
            sage: RealSet(x >= -oo)
            Traceback (most recent call last):
            ...
            ValueError: interval cannot be closed at -oo

        TESTS::

            sage: TestSuite(R).run()
        """
        from sage.symbolic.expression import Expression
        if len(args) == 1 and isinstance(args[0], RealSet):
            return args[0]   # common optimization
        intervals = []
        if len(args) == 2:
            # allow RealSet(0,1) interval constructor
            try:
                lower, upper = args
                lower.n()
                upper.n()
                args = (RealSet._prep(lower, upper), )
            except (AttributeError, ValueError, TypeError):
                pass
        for arg in args:
            if isinstance(arg, tuple):
                lower, upper = RealSet._prep(*arg)
                intervals.append(InternalRealInterval(lower, False, upper, False))
            elif isinstance(arg, list):
                lower, upper = RealSet._prep(*arg)
                intervals.append(InternalRealInterval(lower, True, upper, True))
            elif isinstance(arg, InternalRealInterval):
                intervals.append(arg)
            elif isinstance(arg, RealSet):
                intervals.extend(arg._intervals)
            elif isinstance(arg, Expression) and arg.is_relational():
                from operator import eq, ne, lt, gt, le, ge
                def rel_to_interval(op, val):
                    """
                    Internal helper function.
                    """
                    oo = infinity
                    try:
                        val = val.pyobject()
                    except AttributeError:
                        pass
                    val = RLF(val)
                    if op == eq:
                        return [InternalRealInterval(val, True, val, True)]
                    elif op == ne:
                        return [InternalRealInterval(-oo, False, val, False),
                                InternalRealInterval(val, False, oo, False)]
                    elif op == gt:
                        return [InternalRealInterval(val, False, oo, False)]
                    elif op == ge:
                        return [InternalRealInterval(val, True, oo, False)]
                    elif op == lt:
                        return [InternalRealInterval(-oo, False, val, False)]
                    else:
                        return [InternalRealInterval(-oo, False, val, True)]

                if (arg.lhs().is_symbol()
                    and (arg.rhs().is_numeric() or arg.rhs().is_constant())
                    and arg.rhs().is_real()):
                    intervals.extend(rel_to_interval(arg.operator(), arg.rhs()))
                elif (arg.rhs().is_symbol()
                    and (arg.lhs().is_numeric() or arg.lhs().is_constant())
                    and arg.lhs().is_real()):
                    op = arg.operator()
                    if op == lt:
                        op = gt
                    elif op == gt:
                        op = lt
                    elif op == le:
                        op = ge
                    elif op == ge:
                        op = le
                    intervals.extend(rel_to_interval(op, arg.lhs()))
                else:
                    raise ValueError(str(arg) + ' does not determine real interval')
            else:
                raise ValueError(str(arg) + ' does not determine real interval')
        intervals = RealSet.normalize(intervals)
        return UniqueRepresentation.__classcall__(cls, *intervals)
                
    def __init__(self, *intervals):
        """
        A subset of the real line

        INPUT:

        Arguments defining a real set. Possibilities are either two
        real numbers to construct an open set or a list/tuple/iterable
        of intervals. The individual intervals can be specified by
        either a :class:`RealInterval`, a tuple of two real numbers
        (constructing an open interval), or a list of two number
        (constructing a closed interval).

        EXAMPLES::

            sage: RealSet(0,1)    # open set from two numbers
            (0, 1)
            sage: i = RealSet(0,1)[0]
            sage: RealSet(i)      # interval
            (0, 1)
            sage: RealSet(i, (3,4))    # tuple of two numbers = open set
            (0, 1) ∪ (3, 4)
            sage: RealSet(i, [3,4])    # list of two numbers = closed set
<<<<<<< HEAD
            (0, 1) ∪ [3, 4]
=======
            (0, 1) + [3, 4]
>>>>>>> 32cdd5c1

        Real sets belong to a subcategory of topological spaces::

            sage: RealSet().category()
            Join of Category of finite sets and Category of subobjects of sets and Category of connected topological spaces
            sage: RealSet.point(1).category()
            Join of Category of finite sets and Category of subobjects of sets and Category of connected topological spaces
            sage: RealSet([1, 2]).category()
            Join of Category of infinite sets and Category of compact topological spaces and Category of subobjects of sets and Category of connected topological spaces
            sage: RealSet((1, 2), (3, 4)).category()
            Join of Category of infinite sets and Category of subobjects of sets and Category of topological spaces

        """
        category = TopologicalSpaces()
        if len(intervals) <= 1:
            category = category.Connected()
        if all(i.is_point() for i in intervals):
            category = category.Subobjects().Finite()
        else:
            # Have at least one non-degenerate interval
            category = category.Infinite()
            inf = intervals[0].lower()
            sup = intervals[-1].upper()
            if not (len(intervals) == 1 and inf is minus_infinity and sup is infinity):
                category = category.Subobjects() # subobject of real line
            if inf is not minus_infinity and sup is not infinity:
                # Bounded
                if all(i.lower_closed() and i.upper_closed()
                       for i in intervals):
                    category = category.Compact()
        Parent.__init__(self, category=category)
        self._intervals = intervals
    
    def __richcmp__(self, other, op):
        """
        Intervals are sorted by lower bound, then upper bound

        OUTPUT:

        `-1`, `0`, or `+1` depending on how the intervals compare.
        
        EXAMPLES::

             sage: I1 = RealSet.open_closed(1, 3);  I1
             (1, 3]
             sage: I2 = RealSet.open_closed(0, 5);  I2
             (0, 5]
             sage: I1 > I2
             True
             sage: sorted([I1, I2])
             [(0, 5], (1, 3]]
             sage: I1 == I1
             True
        """
        if not isinstance(other, RealSet):
            return NotImplemented
        # note that the interval representation is normalized into a
        # unique form
        return richcmp(self._intervals, other._intervals, op)

    def __iter__(self):
        """
        Iterate over the component intervals is ascending order
        
        OUTPUT:

        An iterator over the intervals.

        EXAMPLES::

            sage: s = RealSet(RealSet.open_closed(0,1), RealSet.closed_open(2,3))
            sage: i = iter(s)
            sage: next(i)
            (0, 1]
            sage: next(i)
            [2, 3)
        """
        return iter(self._intervals)

    def n_components(self):
        """
        Return the number of connected components

        See also :meth:`get_interval`

        EXAMPLES::

            sage: s = RealSet(RealSet.open_closed(0,1), RealSet.closed_open(2,3))
            sage: s.n_components()
            2
        """
        return len(self._intervals)

    def cardinality(self):
        """
        Return the cardinality of the subset of the real line.

        OUTPUT:
        
        Integer or infinity. The size of a discrete set is the number
        of points; the size of a real interval is Infinity.

        EXAMPLES::

           sage: RealSet([0, 0], [1, 1], [3, 3]).cardinality()
           3
           sage: RealSet(0,3).cardinality()
           +Infinity
        """
        n = ZZ(0)
        for interval in self._intervals:
            if interval.is_point():
                n += 1
            else:
                return infinity
        return n

    def is_empty(self):
        """
        Return whether the set is empty
        
        EXAMPLES::

            sage: RealSet(0, 1).is_empty()
            False
            sage: RealSet(0, 0).is_empty()
            True
        """
        return len(self._intervals) == 0

    def is_universe(self):
        """
        Return whether the set is the ambient space (the real line).

        EXAMPLES::

            sage: RealSet().ambient().is_universe()
            True
        """
        return self == self.ambient()

    def get_interval(self, i):
        """
        Return the ``i``-th connected component.

        Note that the intervals representing the real set are always
        normalized, see :meth:`normalize`.

        INPUT:
        
        - ``i`` -- integer.

        OUTPUT:

        The $i$-th connected component as a :class:`RealInterval`.

        EXAMPLES::

            sage: s = RealSet(RealSet.open_closed(0,1), RealSet.closed_open(2,3))
            sage: s.get_interval(0)
            (0, 1]
            sage: s[0]    # shorthand
            (0, 1]
            sage: s.get_interval(1)
            [2, 3)
            sage: s[0] == s.get_interval(0)
            True
        """
        return self._intervals[i]

    __getitem__ = get_interval

    # ParentMethods of Subobjects
    
    def ambient(self):
        """
        Return the ambient space (the real line).

        EXAMPLES::

            sage: s = RealSet(RealSet.open_closed(0,1), RealSet.closed_open(2,3))
            sage: s.ambient()
            (-oo, +oo)
        """
        return RealSet(minus_infinity, infinity)

    def lift(self, x):
        """
        Lift ``x`` to the ambient space for ``self``.

        This version of the method just returns ``x``.

        EXAMPLES::

            sage: s = RealSet(0, 2); s
            (0, 2)
            sage: s.lift(1)
            1
        """
        return x

    def retract(self, x):
        """
        Retract ``x`` to ``self``.

        It raises an error if ``x`` does not lie in the set ``self``.

        EXAMPLES::

            sage: s = RealSet(0, 2); s
            (0, 2)
            sage: s.retract(1)
            1
            sage: s.retract(2)
            Traceback (most recent call last):
            ...
            ValueError: 2 is not an element of (0, 2)
        """
        if x not in self:
            raise ValueError(f'{x} is not an element of {self}')
        return x

    #

    @staticmethod
    def normalize(intervals):
        """
        Bring a collection of intervals into canonical form

        INPUT:

        - ``intervals`` -- a list/tuple/iterable of intervals.

        OUTPUT:
        
        A tuple of intervals such that

        * they are sorted in ascending order (by lower bound)
        
        * there is a gap between each interval
        
        * all intervals are non-empty

        EXAMPLES::

            sage: i1 = RealSet((0, 1))[0]
            sage: i2 = RealSet([1, 2])[0]
            sage: i3 = RealSet((2, 3))[0]
            sage: RealSet.normalize([i1, i2, i3])
            ((0, 3),)

            sage: RealSet((0, 1), [1, 2], (2, 3))
            (0, 3)
            sage: RealSet((0, 1), (1, 2), (2, 3))
            (0, 1) ∪ (1, 2) ∪ (2, 3)
            sage: RealSet([0, 1], [2, 3])
            [0, 1] ∪ [2, 3]
            sage: RealSet((0, 2), (1, 3))
            (0, 3)
            sage: RealSet(0,0)
            {}
        """
        # sort by lower bound
        intervals = sorted(intervals)
        if not intervals:
            return tuple()
        merged = []
        curr = intervals.pop(0)
        while intervals:
            next = intervals.pop(0)
            if curr._upper > next._lower or (
                    curr._upper == next._lower and
                    (curr._upper_closed or next._lower_closed)):
                curr = curr.convex_hull(next)
            else:
                if not curr.is_empty():
                    merged.append(curr)
                curr = next
        if not curr.is_empty():
            merged.append(curr)
        return tuple(merged)

    def _repr_(self):
        """
        Return a string representation of ``self``.
        
        OUTPUT:

        A string representation.

        EXAMPLES::

            sage: RealSet(0, 1)._repr_()
            '(0, 1)'
        """
        if self.n_components() == 0:
            return '{}'
        else:
            return ' ∪ '.join(map(repr, self._intervals))

    def _latex_(self):
        r"""
        Return a latex representation of ``self``.

        EXAMPLES::

            sage: latex(RealSet(0, 1))
            (0, 1)
            sage: latex((RealSet(0, 1).union(RealSet.unbounded_above_closed(2))))
            (0, 1) \cup [2, +\infty)
        """
        from sage.misc.latex import latex
        if self.n_components() == 0:
            return r'\emptyset'
        else:
            return r' \cup '.join(latex(i) for i in self._intervals)

    def _sympy_condition_(self, variable):
        """
        Convert to a sympy conditional expression.

        INPUT:

        - ``variable`` -- a symbolic variable

        EXAMPLES::

            sage: RealSet(0, 1)._sympy_condition_(x)
            (0 < x) & (x < 1)
            sage: RealSet((0,1), [2,3])._sympy_condition_(x)
            ((2 <= x) & (x <= 3)) | ((0 < x) & (x < 1))
            sage: RealSet.unbounded_below_open(0)._sympy_condition_(x)
            x < 0
            sage: RealSet.unbounded_above_closed(2)._sympy_condition_(x)
            2 <= x

        TESTS::

            sage: RealSet(6,6)._sympy_condition_(x)
            False
            sage: RealSet([6,6])._sympy_condition_(x)
            Eq(x, 6)
        """
        x = variable
        false = (x == 0)._sympy_() & False  # trick to get sympy's False
        if self.n_components() == 0:
            return false
        else:
            cond = false
            for it in self._intervals:
                cond = cond | it._sympy_condition_(x)
            return cond

    @staticmethod
    def _prep(lower, upper=None):
        """
        Helper to prepare the lower and upper bound

        EXAMPLES::

            sage: RealSet._prep(1, 0)
            (0, 1)
            sage: RealSet._prep(oo)
            +Infinity
        """
        if lower == minus_infinity:
            lower = minus_infinity
        if lower == infinity:
            lower = infinity
        else:
            lower = RLF(lower)
        if upper is None:
            return lower
        if upper == minus_infinity:
            upper = minus_infinity
        if upper == infinity:
            upper = infinity
        else:
            upper = RLF(upper)
        if upper is infinity or lower is minus_infinity:
            return lower, upper
        elif lower is infinity or upper is minus_infinity:
            return upper, lower
        elif upper < lower:
            return upper, lower
        else:
            return lower, upper

    @staticmethod
    def open(lower, upper):
        """
        Construct an open interval

        INPUT:

        - ``lower``, ``upper`` -- two real numbers or infinity. They
          will be sorted if necessary.

        OUTPUT:

        A new :class:`RealSet`.

        EXAMPLES::

            sage: RealSet.open(1, 0)
            (0, 1)
        """
        lower, upper = RealSet._prep(lower, upper)
        return RealSet(InternalRealInterval(lower, False, upper, False))

    @staticmethod
    def closed(lower, upper):
        """
        Construct a closed interval

        INPUT:

        - ``lower``, ``upper`` -- two real numbers or infinity. They
          will be sorted if necessary.

        OUTPUT:

        A new :class:`RealSet`.

        EXAMPLES::

            sage: RealSet.closed(1, 0)
            [0, 1]
        """
        lower, upper = RealSet._prep(lower, upper)
        return RealSet(InternalRealInterval(lower, True, upper, True))

    @staticmethod
    def point(p):
        """
        Construct an interval containing a single point

        INPUT:

        - ``p`` -- a real number.

        OUTPUT:

        A new :class:`RealSet`.

        EXAMPLES::

            sage: RealSet.open(1, 0)
            (0, 1)
        """
        p = RealSet._prep(p)
        return RealSet(InternalRealInterval(p, True, p, True))
    
    @staticmethod
    def open_closed(lower, upper):
        """
        Construct a half-open interval

        INPUT:

        - ``lower``, ``upper`` -- two real numbers or infinity. They
          will be sorted if necessary.

        OUTPUT:

        A new :class:`RealSet` that is open at the lower bound and
        closed at the upper bound.

        EXAMPLES::

            sage: RealSet.open_closed(1, 0)
            (0, 1]
        """
        lower, upper = RealSet._prep(lower, upper)
        return RealSet(InternalRealInterval(lower, False, upper, True))

    @staticmethod
    def closed_open(lower, upper):
        """
        Construct an half-open interval

        INPUT:

        - ``lower``, ``upper`` -- two real numbers or infinity. They
          will be sorted if necessary.

        OUTPUT:

        A new :class:`RealSet` that is closed at the lower bound and
        open an the upper bound.

        EXAMPLES::

            sage: RealSet.closed_open(1, 0)
            [0, 1)
        """
        lower, upper = RealSet._prep(lower, upper)
        return RealSet(InternalRealInterval(lower, True, upper, False))

    @staticmethod
    def unbounded_below_closed(bound):
        """
        Construct a semi-infinite interval

        INPUT:

        - ``bound`` -- a real number.

        OUTPUT:

        A new :class:`RealSet` from minus infinity to the bound (including).

        EXAMPLES::

            sage: RealSet.unbounded_below_closed(1)
            (-oo, 1]
        """
        bound = RealSet._prep(bound)
        return RealSet(InternalRealInterval(minus_infinity, False, bound, True))

    @staticmethod
    def unbounded_below_open(bound):
        """
        Construct a semi-infinite interval

        INPUT:

        - ``bound`` -- a real number.

        OUTPUT:

        A new :class:`RealSet` from minus infinity to the bound (excluding).

        EXAMPLES::

            sage: RealSet.unbounded_below_open(1)
            (-oo, 1)
        """
        bound = RealSet._prep(bound)
        return RealSet(InternalRealInterval(RLF(minus_infinity), False, RLF(bound), False))

    @staticmethod
    def unbounded_above_closed(bound):
        """
        Construct a semi-infinite interval

        INPUT:

        - ``bound`` -- a real number.

        OUTPUT:

        A new :class:`RealSet` from the bound (including) to plus
        infinity.

        EXAMPLES::

            sage: RealSet.unbounded_above_closed(1)
            [1, +oo)
        """
        bound = RealSet._prep(bound)
        return RealSet(InternalRealInterval(RLF(bound), True, RLF(infinity), False))

    @staticmethod
    def unbounded_above_open(bound):
        """
        Construct a semi-infinite interval

        INPUT:

        - ``bound`` -- a real number.

        OUTPUT:

        A new :class:`RealSet` from the bound (excluding) to plus
        infinity.

        EXAMPLES::

            sage: RealSet.unbounded_above_open(1)
            (1, +oo)
        """
        bound = RealSet._prep(bound)
        return RealSet(InternalRealInterval(RLF(bound), False, RLF(infinity), False))

    def union(self, *other):
        """
        Return the union of the two sets

        INPUT:
        
        - ``other`` -- a :class:`RealSet` or data that defines one.

        OUTPUT:
        
        The set-theoretic union as a new :class:`RealSet`.

        EXAMPLES::

            sage: s1 = RealSet(0,2)
            sage: s2 = RealSet(1,3)
            sage: s1.union(s2)
            (0, 3)
            sage: s1.union(1,3)
            (0, 3)
            sage: s1 | s2    # syntactic sugar
            (0, 3)
            sage: s1 + s2    # syntactic sugar
            (0, 3)
        """
        other = RealSet(*other)
        intervals = self._intervals + other._intervals
        return RealSet(*intervals)
    
    __or__ = union
    __add__ = union

    def intersection(self, *other):
        """
        Return the intersection of the two sets

        INPUT:
        
        - ``other`` -- a :class:`RealSet` or data that defines one.

        OUTPUT:
        
        The set-theoretic intersection as a new :class:`RealSet`.

        EXAMPLES::

            sage: s1 = RealSet(0,2) + RealSet.unbounded_above_closed(10);  s1
            (0, 2) ∪ [10, +oo)
            sage: s2 = RealSet(1,3) + RealSet.unbounded_below_closed(-10);  s2
            (-oo, -10] ∪ (1, 3)
            sage: s1.intersection(s2)
            (1, 2)
            sage: s1 & s2    # syntactic sugar
            (1, 2)

            sage: s1 = RealSet((0, 1), (2, 3));  s1
            (0, 1) ∪ (2, 3)
            sage: s2 = RealSet([0, 1], [2, 3]);  s2
            [0, 1] ∪ [2, 3]
            sage: s3 = RealSet([1, 2]);  s3
            [1, 2]
            sage: s1.intersection(s2)
            (0, 1) ∪ (2, 3)
            sage: s1.intersection(s3)
            {}
            sage: s2.intersection(s3)
            {1} ∪ {2}
        """
        other = RealSet(*other)
        # TODO: this can be done in linear time since the intervals are already sorted
        intervals = []
        for i1 in self._intervals:
            for i2 in other._intervals:
                intervals.append(i1.intersection(i2))
        return RealSet(*intervals)

    __and__ = intersection

    def inf(self):
        """
        Return the infimum

        OUTPUT:

        A real number or infinity.

        EXAMPLES::

            sage: s1 = RealSet(0,2) + RealSet.unbounded_above_closed(10);  s1
            (0, 2) ∪ [10, +oo)
            sage: s1.inf()
            0

            sage: s2 = RealSet(1,3) + RealSet.unbounded_below_closed(-10);  s2
            (-oo, -10] ∪ (1, 3)
            sage: s2.inf()
            -Infinity
        """
        if self.n_components() == 0:
            return infinity
        return self._intervals[0].lower()

    def sup(self):
        """
        Return the supremum

        OUTPUT:

        A real number or infinity.

        EXAMPLES::

            sage: s1 = RealSet(0,2) + RealSet.unbounded_above_closed(10);  s1
            (0, 2) ∪ [10, +oo)
            sage: s1.sup()
            +Infinity

            sage: s2 = RealSet(1,3) + RealSet.unbounded_below_closed(-10);  s2
            (-oo, -10] ∪ (1, 3)
            sage: s2.sup()
            3
        """
        if self.n_components() == 0:
            return minus_infinity
        return self._intervals[-1].upper()

    def complement(self):
        """
        Return the complement

        OUTPUT:

        The set-theoretic complement as a new :class:`RealSet`.
        
        EXAMPLES::

            sage: RealSet(0,1).complement()
            (-oo, 0] ∪ [1, +oo)
       
            sage: s1 = RealSet(0,2) + RealSet.unbounded_above_closed(10);  s1
            (0, 2) ∪ [10, +oo)
            sage: s1.complement()
            (-oo, 0] ∪ [2, 10)

            sage: s2 = RealSet(1,3) + RealSet.unbounded_below_closed(-10);  s2
            (-oo, -10] ∪ (1, 3)
            sage: s2.complement()
            (-10, 1] ∪ [3, +oo)
        """
        n = self.n_components()
        if n == 0:
            return RealSet(minus_infinity, infinity)
        intervals = []
        if self.inf() != minus_infinity:
            first = self._intervals[0]
            intervals.append(InternalRealInterval(RLF(minus_infinity), False,
                                          first._lower, first.lower_open()))
        if self.sup() != infinity:
            last = self._intervals[-1]
            intervals.append(InternalRealInterval(last._upper, last.upper_open(),
                                          RLF(infinity), False))
        for i in range(1,n):
            prev = self._intervals[i-1]
            next = self._intervals[i]
            i = InternalRealInterval(prev._upper, prev.upper_open(),
                             next._lower, next.lower_open())
            intervals.append(i)
        return RealSet(*intervals)
                             
    def difference(self, *other):
        """
        Return ``self`` with ``other`` subtracted

        INPUT:
        
        - ``other`` -- a :class:`RealSet` or data that defines one.

        OUTPUT:
        
        The set-theoretic difference of ``self`` with ``other``
        removed as a new :class:`RealSet`.

        EXAMPLES::

            sage: s1 = RealSet(0,2) + RealSet.unbounded_above_closed(10);  s1
            (0, 2) ∪ [10, +oo)
            sage: s2 = RealSet(1,3) + RealSet.unbounded_below_closed(-10);  s2
            (-oo, -10] ∪ (1, 3)
            sage: s1.difference(s2)
            (0, 1] ∪ [10, +oo)
            sage: s1 - s2    # syntactic sugar
            (0, 1] ∪ [10, +oo)
            sage: s2.difference(s1)
            (-oo, -10] ∪ [2, 3)
            sage: s2 - s1    # syntactic sugar
            (-oo, -10] ∪ [2, 3)
            sage: s1.difference(1,11)
            (0, 1] ∪ [11, +oo)
        """
        other = RealSet(*other)
        return self.intersection(other.complement())

    __sub__ = difference

    def contains(self, x):
        """
        Return whether `x` is contained in the set

        INPUT:

        - ``x`` -- a real number.

        OUTPUT:

        Boolean.

        EXAMPLES::

            sage: s = RealSet(0,2) + RealSet.unbounded_above_closed(10);  s
            (0, 2) ∪ [10, +oo)
            sage: s.contains(1)
            True
            sage: s.contains(0)
            False
            sage: 10 in s    # syntactic sugar
            True
        """
        x = RLF(x)
        for interval in self._intervals:
            if interval.contains(x):
                return True
        return False
    
    __contains__ = contains
    
    def is_subset(self, *other):
        r"""
        Return whether ``self`` is a subset of ``other``.
            
        INPUT:

        - ``*other`` -- a :class:`RealSet` or something that defines
          one.

        OUTPUT:
        
        Boolean.

        EXAMPLES::

            sage: I = RealSet((1,2))
            sage: J = RealSet((1,3))
            sage: K = RealSet((2,3))
            sage: I.is_subset(J)
            True
            sage: J.is_subset(K)
            False
        """
        return RealSet(*other).intersection(self) == self

    is_included_in = deprecated_function_alias(31927, is_subset)

    def an_element(self):
        """
        Return a point of the set

        OUTPUT:

        A real number. ``ValueError`` if the set is empty.

        EXAMPLES::

            sage: RealSet.open_closed(0, 1).an_element()
            1
            sage: RealSet(0, 1).an_element()
            1/2
            sage: RealSet(-oo,+oo).an_element()
            0
            sage: RealSet(-oo,7).an_element()
            6
            sage: RealSet(7,+oo).an_element()
            8
        """
        from sage.rings.infinity import AnInfinity
        if len(self._intervals) == 0:
            raise ValueError('set is empty')
        i = self._intervals[0]
        if isinstance(i.lower(), AnInfinity):
            if isinstance(i.upper(), AnInfinity):
                return ZZ.zero()
            else:
                return i.upper() - 1
        if isinstance(i.upper(), AnInfinity):
            return i.lower() + 1
        if i.lower_closed():
            return i.lower()
        if i.upper_closed():
            return i.upper()
        return (i.lower() + i.upper())/ZZ(2)

    def is_open(self):
        """
        Return whether ``self`` is an open set.

        EXAMPLES::

            sage: RealSet().is_open()
            True
            sage: RealSet.point(1).is_open()
            False
            sage: RealSet((1, 2)).is_open()
            True
            sage: RealSet([1, 2], (3, 4)).is_open()
            False

        """
        return all(not i.lower_closed()
                   and not i.upper_closed()
                   for i in self._intervals)

    def is_closed(self):
        """
        Return whether ``self`` is a closed set.

        EXAMPLES::

            sage: RealSet().is_closed()
            True
            sage: RealSet.point(1).is_closed()
            True
            sage: RealSet([1, 2]).is_closed()
            True
            sage: RealSet([1, 2], (3, 4)).is_closed()
            False
        """
        return all((i.lower_closed() or i.lower() is minus_infinity)
                   and (i.upper_closed() or i.upper() is infinity)
                   for i in self._intervals)

    def closure(self):
        """
        Return the topological closure of ``self``.

        EXAMPLES::

            sage: RealSet(-oo, oo).closure()
            (-oo, +oo)
            sage: RealSet((1, 2), (2, 3)).closure()
            [1, 3]
        """
        return RealSet(*[i.closure() for i in self._intervals])

    def interior(self):
        """
        Return the topological interior of ``self``.

        EXAMPLES::

            sage: RealSet(-oo, oo).interior()
            (-oo, +oo)
            sage: RealSet.point(2).interior()
            {}
            sage: RealSet([1, 2], (3, 4)).interior()
            (1, 2) ∪ (3, 4)
        """
        return RealSet(*[i.interior() for i in self._intervals])

    def boundary(self):
        """
        Return the topological boundary of ``self``.

        EXAMPLES::

            sage: RealSet(-oo, oo).boundary()
            {}
            sage: RealSet.point(2).boundary()
            {2}
            sage: RealSet([1, 2], (3, 4)).boundary()
            {1} ∪ {2} ∪ {3} ∪ {4}
            sage: RealSet((1, 2), (2, 3)).boundary()
            {1} ∪ {2} ∪ {3}

        """
        return RealSet(*[RealSet.point(x) for i in self._intervals for x in i.boundary_points()])

    def is_disjoint(self, *other):
        """
        Test whether the two sets are disjoint

        INPUT:

        - ``other`` -- a :class:`RealSet` or data defining one.

        OUTPUT:

        Boolean.

        EXAMPLES::

            sage: s1 = RealSet((0, 1), (2, 3));  s1
            (0, 1) ∪ (2, 3)
            sage: s2 = RealSet([1, 2]);  s2
            [1, 2]
            sage: s1.is_disjoint(s2)
            True
            sage: s1.is_disjoint([1, 2])
            True
        """
        other = RealSet(*other)
        return self.intersection(other).is_empty()

    is_disjoint_from = deprecated_function_alias(31927, is_disjoint)

    @staticmethod
    def are_pairwise_disjoint(*real_set_collection):
        """
        Test whether sets are pairwise disjoint
       
        INPUT:

        - ``*real_set_collection`` -- a list/tuple/iterable of
          :class:`RealSet`.
 
        OUTPUT:
        
        Boolean.
        
        EXAMPLES::

            sage: s1 = RealSet((0, 1), (2, 3))
            sage: s2 = RealSet((1, 2))
            sage: s3 = RealSet.point(3)
            sage: RealSet.are_pairwise_disjoint(s1, s2, s3)
            True
            sage: RealSet.are_pairwise_disjoint(s1, s2, s3, [10,10])
            True
            sage: RealSet.are_pairwise_disjoint(s1, s2, s3, [-1, 1/2])
            False
        """
        sets = [RealSet(_) for _ in real_set_collection]
        for i in range(len(sets)):
            for j in range(i):
                si = sets[i]
                sj = sets[j]
                if not si.is_disjoint(sj):
                    return False
        return True

    def _sage_input_(self, sib, coerced):
        """
        Produce an expression which will reproduce this value when evaluated.

        TESTS::

            sage: sage_input(RealSet())
            RealSet()
            sage: sage_input(RealSet.open(-oo, +oo))
            RealSet(-oo, oo)
            sage: sage_input(RealSet.point(77))
            RealSet.point(77)
            sage: sage_input(RealSet.closed_open(0, +oo))
            RealSet.closed_open(0, oo)
            sage: sage_input(RealSet.open_closed(-oo, 0))
            RealSet.open_closed(-oo, 0)
            sage: sage_input(RealSet.open_closed(-1, 0))
            RealSet.open_closed(-1, 0)
            sage: sage_input(RealSet.closed_open(-1, 0))
            RealSet.closed_open(-1, 0)
            sage: sage_input(RealSet.closed(0, 1))
            RealSet.closed(0, 1)
            sage: sage_input(RealSet.open(0, 1))
            RealSet.open(0, 1)
            sage: sage_input(RealSet.open(0, 1) + RealSet.open(1, 2))
            RealSet.open(0, 1) + RealSet.open(1, 2)
        """

        def interval_input(i):
            lower, upper = i.lower(), i.upper()
            if i.is_point():
                return sib.name('RealSet.point')(lower)
            elif lower == minus_infinity and upper == infinity:
                return sib.name('RealSet')(sib(minus_infinity), sib(infinity))
            else:
                if i.lower_closed():
                    if i.upper_closed():
                        t = 'RealSet.closed'
                    else:
                        t = 'RealSet.closed_open'
                else:
                    if i.upper_closed():
                        t = 'RealSet.open_closed'
                    else:
                        t = 'RealSet.open'
                return sib.name(t)(sib(lower), sib(upper))

        if self.is_empty():
            return sib.name('RealSet')()
        else:
            return sib.sum(interval_input(i) for i in self)

    def __mul__(self, right):
        r"""
        Scale a real set by a scalar on the left or right.

        EXAMPLES::

            sage: A = RealSet([0, 1/2], (2, infinity)); A
            [0, 1/2] ∪ (2, +oo)
            sage: 2 * A
            [0, 1] ∪ (4, +oo)
            sage: A * 100
            [0, 50] ∪ (200, +oo)
            sage: 1.5 * A
            [0.000000000000000, 0.750000000000000] ∪ (3.00000000000000, +oo)
            sage: (-2) * A
            (-oo, -4) ∪ [-1, 0]
        """
        if not isinstance(right, RealSet):
            return RealSet(*[e * right for e in self])
        elif not isinstance(self, RealSet):
            return RealSet(*[self * e for e in right])
        else:
            return NotImplemented

    def __rmul__(self, other):
        r"""
        Scale a real set by a scalar on the left.

        TESTS::

            sage: A = RealSet([0, 1/2], RealSet.unbounded_above_closed(2)); A
            [0, 1/2] ∪ [2, +oo)
            sage: pi * A
            [0, 1/2*pi] ∪ [2*pi, +oo)
        """
        return self * other

    def _sympy_(self):
        r"""
        Return the SymPy set corresponding to ``self``.

        EXAMPLES::

            sage: RealSet()._sympy_()
            EmptySet
            sage: RealSet.point(5)._sympy_()
            FiniteSet(5)
            sage: (RealSet.point(1).union(RealSet.point(2)))._sympy_()
            FiniteSet(1, 2)
            sage: (RealSet(1, 2).union(RealSet.closed(3, 4)))._sympy_()
            Union(Interval.open(1, 2), Interval(3, 4))
            sage: RealSet(-oo, oo)._sympy_()
            Reals

        Infinities are not elements::

            sage: import sympy
            sage: RealSet(-oo, oo)._sympy_().contains(sympy.oo)
            False
        """
        from sympy import Reals, Union
        from sage.interfaces.sympy import sympy_init
        sympy_init()
        if self.is_universe():
            return Reals
        else:
            return Union(*[interval._sympy_()
                           for interval in self._intervals])<|MERGE_RESOLUTION|>--- conflicted
+++ resolved
@@ -951,11 +951,7 @@
             sage: RealSet(i, (3,4))    # tuple of two numbers = open set
             (0, 1) ∪ (3, 4)
             sage: RealSet(i, [3,4])    # list of two numbers = closed set
-<<<<<<< HEAD
             (0, 1) ∪ [3, 4]
-=======
-            (0, 1) + [3, 4]
->>>>>>> 32cdd5c1
 
         Real sets belong to a subcategory of topological spaces::
 
