--- conflicted
+++ resolved
@@ -1623,14 +1623,7 @@
         other = RealSet(*other)
         intervals = self._intervals + other._intervals
         return RealSet(*intervals)
-<<<<<<< HEAD
-    
-=======
-
-    __or__ = union
-    __add__ = union
-
->>>>>>> 274b03e2
+
     def intersection(self, *other):
         """
         Return the intersection of the two sets
