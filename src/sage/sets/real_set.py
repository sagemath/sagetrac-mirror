# -*- coding: utf-8 -*-
"""
Subsets of the Real Line

This module contains subsets of the real line that can be constructed
as the union of a finite set of open and closed intervals.

EXAMPLES::

    sage: RealSet(0,1)
    (0, 1)
    sage: RealSet((0,1), [2,3])
    (0, 1) ∪ [2, 3]
    sage: RealSet((1,3), (0,2))
    (0, 3)
    sage: RealSet(-oo, oo)
    (-oo, +oo)

Brackets must be balanced in Python, so the naive notation for
half-open intervals does not work::

    sage: RealSet([0,1))
    Traceback (most recent call last):
    ...
    SyntaxError: ...

Instead, you can use the following construction functions::

    sage: RealSet.open_closed(0,1)
    (0, 1]
    sage: RealSet.closed_open(0,1)
    [0, 1)
    sage: RealSet.point(1/2)
    {1/2}
    sage: RealSet.unbounded_below_open(0)
    (-oo, 0)
    sage: RealSet.unbounded_below_closed(0)
    (-oo, 0]
    sage: RealSet.unbounded_above_open(1)
    (1, +oo)
    sage: RealSet.unbounded_above_closed(1)
    [1, +oo)

The lower and upper endpoints will be sorted if necessary::

    sage: RealSet.interval(1, 0, lower_closed=True, upper_closed=False)
    [0, 1)

Relations containing symbols and numeric values or constants::

    sage: RealSet(x != 0)
    (-oo, 0) ∪ (0, +oo)
    sage: RealSet(x == pi)
    {pi}
    sage: RealSet(x < 1/2)
    (-oo, 1/2)
    sage: RealSet(1/2 < x)
    (1/2, +oo)
    sage: RealSet(1.5 <= x)
    [1.50000000000000, +oo)

Note that multiple arguments are combined as union::

    sage: RealSet(x >= 0, x < 1)
    (-oo, +oo)
    sage: RealSet(x >= 0, x > 1)
    [0, +oo)
    sage: RealSet(x >= 0, x > -1)
    (-1, +oo)

AUTHORS:

- Laurent Claessens (2010-12-10): Interval and ContinuousSet, posted
  to sage-devel at
  http://www.mail-archive.com/sage-support@googlegroups.com/msg21326.html.

- Ares Ribo (2011-10-24): Extended the previous work defining the
  class RealSet.

- Jordi Saludes (2011-12-10): Documentation and file reorganization.

- Volker Braun (2013-06-22): Rewrite

- Yueqi Li, Yuan Zhou (2022-07-31): Rewrite RealSet. Adapt faster operations
  by scan-line (merging) techniques from the code by Matthias Köppe et al., at
  https://github.com/mkoeppe/cutgeneratingfunctionology/blob/master/cutgeneratingfunctionology/igp/intervals.py
"""

# ****************************************************************************
#       Copyright (C) 2013 Volker Braun <vbraun.name@gmail.com>
#
# This program is free software: you can redistribute it and/or modify
# it under the terms of the GNU General Public License as published by
# the Free Software Foundation, either version 2 of the License, or
# (at your option) any later version.
#                  https://www.gnu.org/licenses/
# ****************************************************************************

from sage.structure.richcmp import richcmp, richcmp_method
from sage.structure.parent import Parent
from sage.structure.unique_representation import UniqueRepresentation
from sage.categories.topological_spaces import TopologicalSpaces
from sage.categories.sets_cat import EmptySetError
from sage.sets.set import Set_base, Set_boolean_operators, Set_add_sub_operators
from sage.rings.integer_ring import ZZ
from sage.rings.real_lazy import LazyFieldElement, RLF
from sage.rings.infinity import infinity, minus_infinity
from sage.misc.superseded import deprecated_function_alias
from heapq import merge


@richcmp_method
class InternalRealInterval(UniqueRepresentation, Parent):
    """
    A real interval.

    You are not supposed to create :class:`InternalRealInterval` objects
    yourself. Always use :class:`RealSet` instead.

    INPUT:

    - ``lower`` -- real or minus infinity; the lower bound of the
      interval.

    - ``lower_closed`` -- boolean; whether the interval is closed
      at the lower bound

    - ``upper`` -- real or (plus) infinity; the upper bound of the
      interval

    - ``upper_closed`` -- boolean; whether the interval is closed
      at the upper bound

    - ``check`` -- boolean; whether to check the other arguments
      for validity
    """

    def __init__(self, lower, lower_closed, upper, upper_closed, check=True):
        """
        Initialize ``self``.

        EXAMPLES::

            sage: RealSet([0, oo])
            Traceback (most recent call last):
            ...
            ValueError: interval cannot be closed at +oo
        """
        self._lower = lower
        self._upper = upper
        self._lower_closed = lower_closed
        self._upper_closed = upper_closed
        if check:
            if not (isinstance(lower, LazyFieldElement) or lower is minus_infinity):
                raise ValueError('lower bound must be a real number or -oo')
            if not (isinstance(upper, LazyFieldElement) or upper is infinity):
                raise ValueError('upper bound must be a real number or +oo')
            if not isinstance(lower_closed, bool):
                raise ValueError('lower_closed must be boolean')
            if not isinstance(upper_closed, bool):
                raise ValueError('upper_closed must be boolean')
            if lower > upper:
                raise ValueError('lower/upper bounds are not sorted')
            if (lower_closed and lower == minus_infinity):
                raise ValueError('interval cannot be closed at -oo')
            if (upper_closed and upper == infinity):
                raise ValueError('interval cannot be closed at +oo')
            # TODO: take care of the empty set case.

    def is_empty(self):
        """
        Return whether the interval is empty

        The normalized form of :class:`RealSet` has all intervals
        non-empty, so this method usually returns ``False``.

        OUTPUT:

        Boolean.

        EXAMPLES::

            sage: I = RealSet(0, 1)[0]
            sage: I.is_empty()
            False
        """
        return (self._lower == self._upper) and not (self._lower_closed and self._upper_closed)

    def is_point(self):
        """
        Return whether the interval consists of a single point

        OUTPUT:

        Boolean.

        EXAMPLES::

            sage: I = RealSet(0, 1)[0]
            sage: I.is_point()
            False
        """
        return (self._lower == self._upper) and self._lower_closed and self._upper_closed

    def lower(self):
        """
        Return the lower bound

        OUTPUT:

        The lower bound as it was originally specified.

        EXAMPLES::

            sage: I = RealSet(0, 1)[0]
            sage: I.lower()
            0
            sage: I.upper()
            1
        """
        if self._lower is minus_infinity:
            return minus_infinity
        else:
            return self._lower._value

    def upper(self):
        """
        Return the upper bound

        OUTPUT:

        The upper bound as it was originally specified.

        EXAMPLES::

            sage: I = RealSet(0, 1)[0]
            sage: I.lower()
            0
            sage: I.upper()
            1
        """
        if self._upper is infinity:
            return infinity
        else:
            return self._upper._value

    def lower_closed(self):
        """
        Return whether the interval is open at the lower bound

        OUTPUT:

        Boolean.

        EXAMPLES::

            sage: I = RealSet.open_closed(0, 1)[0];  I
            (0, 1]
            sage: I.lower_closed()
            False
            sage: I.lower_open()
            True
            sage: I.upper_closed()
            True
            sage: I.upper_open()
            False
        """
        return self._lower_closed

    def upper_closed(self):
        """
        Return whether the interval is closed at the lower bound

        OUTPUT:

        Boolean.

        EXAMPLES::

            sage: I = RealSet.open_closed(0, 1)[0];  I
            (0, 1]
            sage: I.lower_closed()
            False
            sage: I.lower_open()
            True
            sage: I.upper_closed()
            True
            sage: I.upper_open()
            False
        """
        return self._upper_closed

    def lower_open(self):
        """
        Return whether the interval is closed at the upper bound

        OUTPUT:

        Boolean.

        EXAMPLES::

            sage: I = RealSet.open_closed(0, 1)[0];  I
            (0, 1]
            sage: I.lower_closed()
            False
            sage: I.lower_open()
            True
            sage: I.upper_closed()
            True
            sage: I.upper_open()
            False
        """
        return not self._lower_closed

    def upper_open(self):
        """
        Return whether the interval is closed at the upper bound

        OUTPUT:

        Boolean.

        EXAMPLES::

            sage: I = RealSet.open_closed(0, 1)[0];  I
            (0, 1]
            sage: I.lower_closed()
            False
            sage: I.lower_open()
            True
            sage: I.upper_closed()
            True
            sage: I.upper_open()
            False
        """
        return not self._upper_closed

    def __richcmp__(self, other, op):
        """
        Intervals are sorted by lower bound, then upper bound

        OUTPUT:

        `-1`, `0`, or `+1` depending on how the intervals compare.

        EXAMPLES::

            sage: I1 = RealSet.open_closed(1, 3)[0];  I1
            (1, 3]
            sage: I2 = RealSet.open_closed(0, 5)[0];  I2
            (0, 5]
            sage: I1 > I2
            True
            sage: sorted([I1, I2])
            [(0, 5], (1, 3]]

        TESTS:

        Check if a bug in sorting is fixed (:trac:`17714`)::

            sage: RealSet((0, 1),[1, 1],(1, 2))
            (0, 2)
        """
        x = (self._lower, not self._lower_closed, self._upper, self._upper_closed)
        y = (other._lower, not other._lower_closed, other._upper, other._upper_closed)
        # same as richcmp((self._scan_lower(), self._scan_upper()),
        #                 (other._scan_lower(), other._scan_upper()), op)
        return richcmp(x, y, op)

    element_class = LazyFieldElement

    def _repr_(self):
        """
        Return a string representation

        OUTPUT:

        String.

        EXAMPLES::

            sage: RealSet.open_closed(0, 1)
            (0, 1]
            sage: RealSet.point(0)
            {0}
        """
        if self.is_point():
            return '{' + str(self.lower()) + '}'
        s = '[' if self._lower_closed else '('
        if self.lower() is minus_infinity:
            s += '-oo'
        else:
            s += str(self.lower())
        s += ', '
        if self.upper() is infinity:
            s += '+oo'
        else:
            s += str(self.upper())
        s += ']' if self._upper_closed else ')'
        return s

    def _latex_(self):
        """
        Return a latex representation of ``self``.

        EXAMPLES::

            sage: RealSet.open_closed(1/2, pi)._latex_()
            '(\\frac{1}{2}, \\pi]'
            sage: (RealSet.point(sqrt(2)))._latex_()
            '\\{\\sqrt{2}\\}'
        """
        from sage.misc.latex import latex
        if self.is_point():
            # Converting to str avoids the extra whitespace
            # that LatexExpr add on concenation. We do not need
            # the whitespace because we are wrapping it in
            # non-letter characters.
            return r'\{' + str(latex(self.lower())) + r'\}'
        s = '[' if self._lower_closed else '('
        s += str(latex(self.lower()))
        s += ', '
        s += str(latex(self.upper()))
        s += ']' if self._upper_closed else ')'
        return s

    def _sympy_condition_(self, variable):
        """
        Convert to a sympy conditional expression.

        INPUT:

        - ``variable`` -- a symbolic variable

        EXAMPLES::

            sage: RealSet(0, 4)._sympy_condition_(x)
            (0 < x) & (x < 4)
        """
        x = variable
        if self.is_point():
            return (x == self.lower())._sympy_()
        true = (x == 0)._sympy_() | True  # trick to get sympy's True
        if self.lower() is not minus_infinity:
            if self._lower_closed:
                lower_condition = (self.lower() <= x)._sympy_()
            else:
                lower_condition = (self.lower() < x)._sympy_()
        else:
            lower_condition = true
        if self.upper() is not infinity:
            if self._upper_closed:
                upper_condition = (x <= self.upper())._sympy_()
            else:
                upper_condition = (x < self.upper())._sympy_()
        else:
            upper_condition = true
        return lower_condition & upper_condition

    def _sympy_(self):
        r"""
        Return the SymPy set corresponding to ``self``.

        EXAMPLES::

            sage: RealSet.open_closed(0, 1)[0]._sympy_()
            Interval.Lopen(0, 1)
            sage: RealSet.point(0)[0]._sympy_()  # random - this output format is sympy >= 1.9
            {0}
            sage: type(_)
            <class 'sympy.sets.sets.FiniteSet'>
            sage: RealSet.open(0,1)[0]._sympy_()
            Interval.open(0, 1)
            sage: RealSet.open(-oo,1)[0]._sympy_()
            Interval.open(-oo, 1)
            sage: RealSet.open(0, oo)[0]._sympy_()
            Interval.open(0, oo)
        """
        from sympy import Interval
        from sage.interfaces.sympy import sympy_init
        sympy_init()
        return Interval(self.lower(), self.upper(),
                        left_open=not self._lower_closed,
                        right_open=not self._upper_closed)

    def _giac_condition_(self, variable):
        """
        Convert to a Giac conditional expression.

        INPUT:

        - ``variable`` -- a symbolic variable

        EXAMPLES::

            sage: RealSet(0, 4)._giac_condition_(x)
            '((0 < sageVARx) and (sageVARx < 4))'
        """
        x = variable
        if self.is_point():
            return (x == self.lower())._giac_init_()
        true = 'true'
        if self.lower() is not minus_infinity:
            if self._lower_closed:
                lower_condition = (self.lower() <= x)._giac_init_()
            else:
                lower_condition = (self.lower() < x)._giac_init_()
        else:
            lower_condition = true
        if self.upper() is not infinity:
            if self._upper_closed:
                upper_condition = (x <= self.upper())._giac_init_()
            else:
                upper_condition = (x < self.upper())._giac_init_()
        else:
            upper_condition = true
        return "((" + lower_condition + ") and (" + upper_condition + "))"

    def closure(self):
        """
        Return the closure

        OUTPUT:

        The closure as a new :class:`InternalRealInterval`

        EXAMPLES::

            sage: RealSet.open(0,1)[0].closure()
            [0, 1]
            sage: RealSet.open(-oo,1)[0].closure()
            (-oo, 1]
            sage: RealSet.open(0, oo)[0].closure()
            [0, +oo)
        """
        # Bug example: RealSet.point(5).interior().closure() returns {5}.
        # TODO: take care of the empty set case.
        # maybe not necessary because this is an interval class of
        # :class:`RealSet` whose intervals are all non-empty.
        lower_closed = (self._lower != minus_infinity)
        upper_closed = (self._upper != infinity)
        return InternalRealInterval(self._lower, lower_closed, self._upper, upper_closed)

    def interior(self):
        """
        Return the interior

        OUTPUT:

        The interior as a new :class:`InternalRealInterval`

        EXAMPLES::

            sage: RealSet.closed(0, 1)[0].interior()
            (0, 1)
            sage: RealSet.open_closed(-oo, 1)[0].interior()
            (-oo, 1)
            sage: RealSet.closed_open(0, oo)[0].interior()
            (0, +oo)
        """
        return InternalRealInterval(self._lower, False, self._upper, False)

    def boundary_points(self):
        """
        Generate the boundary points of ``self``

        EXAMPLES::

            sage: list(RealSet.open_closed(-oo, 1)[0].boundary_points())
            [1]
            sage: list(RealSet.open(1, 2)[0].boundary_points())
            [1, 2]

        """
        if self._lower != minus_infinity:
            yield self._lower
        if self._upper != infinity:
            yield self._upper

    def is_connected(self, other):
        """
        Test whether two intervals are connected

        OUTPUT:

        Boolean. Whether the set-theoretic union of the two intervals
        has a single connected component.

        EXAMPLES::

            sage: I1 = RealSet.open(0, 1)[0];  I1
            (0, 1)
            sage: I2 = RealSet.closed(1, 2)[0];  I2
            [1, 2]
            sage: I1.is_connected(I2)
            True
            sage: I1.is_connected(I2.interior())
            False
            sage: I1.closure().is_connected(I2.interior())
            True
            sage: I2.is_connected(I1)
            True
            sage: I2.interior().is_connected(I1)
            False
            sage: I2.closure().is_connected(I1.interior())
            True
            sage: I3 = RealSet.closed(1/2, 3/2)[0]; I3
            [1/2, 3/2]
            sage: I1.is_connected(I3)
            True
            sage: I3.is_connected(I1)
            True
        """
        # self is separated and below other
        if self._upper < other._lower:
            return False
        # self is adjacent and below other
        if self._upper == other._lower:
            return self._upper_closed or other._lower_closed
        # self is separated and above other
        if other._upper < self._lower:
            return False
        # self is adjacent and above other
        if other._upper == self._lower:
            return self._lower_closed or other._upper_closed
        # They are not separated
        return True

    def convex_hull(self, other):
        """
        Return the convex hull of the two intervals

        OUTPUT:

        The convex hull as a new :class:`InternalRealInterval`.

        EXAMPLES::

            sage: I1 = RealSet.open(0, 1)[0];  I1
            (0, 1)
            sage: I2 = RealSet.closed(1, 2)[0];  I2
            [1, 2]
            sage: I1.convex_hull(I2)
            (0, 2]
            sage: I2.convex_hull(I1)
            (0, 2]
            sage: I1.convex_hull(I2.interior())
            (0, 2)
            sage: I1.closure().convex_hull(I2.interior())
            [0, 2)
            sage: I1.closure().convex_hull(I2)
            [0, 2]
            sage: I3 = RealSet.closed(1/2, 3/2)[0]; I3
            [1/2, 3/2]
            sage: I1.convex_hull(I3)
            (0, 3/2]
        """
        if self._lower < other._lower:
            lower = self._lower
            lower_closed = self._lower_closed
        elif self._lower > other._lower:
            lower = other._lower
            lower_closed = other._lower_closed
        else:
            lower = self._lower
            lower_closed = self._lower_closed or other._lower_closed
        if self._upper > other._upper:
            upper = self._upper
            upper_closed = self._upper_closed
        elif self._upper < other._upper:
            upper = other._upper
            upper_closed = other._upper_closed
        else:
            upper = self._upper
            upper_closed = self._upper_closed or other._upper_closed
        return InternalRealInterval(lower, lower_closed, upper, upper_closed)

    def intersection(self, other):
        """
        Return the intersection of the two intervals

        INPUT:

        - ``other`` -- a :class:`InternalRealInterval`

        OUTPUT:

        The intersection as a new :class:`InternalRealInterval`

        EXAMPLES::

            sage: I1 = RealSet.open(0, 2)[0];  I1
            (0, 2)
            sage: I2 = RealSet.closed(1, 3)[0];  I2
            [1, 3]
            sage: I1.intersection(I2)
            [1, 2)
            sage: I2.intersection(I1)
            [1, 2)
            sage: I1.closure().intersection(I2.interior())
            (1, 2]
            sage: I2.interior().intersection(I1.closure())
            (1, 2]

            sage: I3 = RealSet.closed(10, 11)[0];  I3
            [10, 11]
            sage: I1.intersection(I3)
            (0, 0)
            sage: I3.intersection(I1)
            (0, 0)
        """
        lower = upper = None
        lower_closed = upper_closed = None
        if self._lower < other._lower:
            lower = other._lower
            lower_closed = other._lower_closed
        elif self._lower > other._lower:
            lower = self._lower
            lower_closed = self._lower_closed
        else:
            lower = self._lower
            lower_closed = self._lower_closed and other._lower_closed
        if self._upper > other._upper:
            upper = other._upper
            upper_closed = other._upper_closed
        elif self._upper < other._upper:
            upper = self._upper
            upper_closed = self._upper_closed
        else:
            upper = self._upper
            upper_closed = self._upper_closed and other._upper_closed
        if lower > upper:
            lower = upper = RLF(0)
            lower_closed = upper_closed = False
        return InternalRealInterval(lower, lower_closed, upper, upper_closed)

    def contains(self, x):
        """
        Return whether `x` is contained in the interval

        INPUT:

        - ``x`` -- a real number.

        OUTPUT:

        Boolean.

        EXAMPLES::

            sage: i = RealSet.open_closed(0,2)[0]; i
            (0, 2]
            sage: i.contains(0)
            False
            sage: i.contains(1)
            True
            sage: i.contains(2)
            True
        """
        if self._lower < x < self._upper:
            return True
        if self._lower == x:
            return self._lower_closed
        if self._upper == x:
            return self._upper_closed
        return False

    def __mul__(self, right):
        r"""
        Scale an interval by a scalar on the left or right.

        If scaled with a negative number, the interval is flipped.

        EXAMPLES::

            sage: i = RealSet.open_closed(0,2)[0]; i
            (0, 2]
            sage: 2 * i
            (0, 4]
            sage: 0 * i
            {0}
            sage: (-2) * i
            [-4, 0)
            sage: i * (-3)
            [-6, 0)
            sage: i * 0
            {0}
            sage: i * 1
            (0, 2]

        TESTS::

            sage: from sage.sets.real_set import InternalRealInterval
            sage: i = InternalRealInterval(RLF(0), False, RLF(0), False)
            sage: (0 * i).is_empty()
            True
        """
        if not isinstance(right, InternalRealInterval):
            right = RLF(right)
            if self.is_empty():
                return self
            lower = self._lower * right
            lower_closed = self._lower_closed
            upper = self._upper * right
            upper_closed = self._upper_closed
            scalar = right
        elif not isinstance(self, InternalRealInterval):
            self = RLF(self)
            if right.is_empty():
                return right
            lower = self * right._lower
            lower_closed = right._lower_closed
            upper = self * right._upper
            upper_closed = right._upper_closed
            scalar = self
        else:
            return NotImplemented
        if scalar == RLF(0):
            return InternalRealInterval(RLF(0), True, RLF(0), True)
        elif scalar < RLF(0):
            lower, lower_closed, upper, upper_closed = upper, upper_closed, lower, lower_closed
        if lower == -infinity:
            lower = -infinity
        if upper == infinity:
            upper = infinity
        return InternalRealInterval(lower, lower_closed,
                                    upper, upper_closed)

    def __rmul__(self, other):
        r"""
        Scale an interval by a scalar on the left.

        If scaled with a negative number, the interval is flipped.

        EXAMPLES::

            sage: i = RealSet.open_closed(0,2)[0]; i
            (0, 2]
            sage: 2 * i
            (0, 4]
            sage: 0 * i
            {0}
            sage: (-2) * i
            [-4, 0)
        """
        return self * other

    def _scan_lower(self):
        r"""
        Helper function for the scan-line method of :class:`RealSet`

        OUTPUT:

        An event of the form ``(x, epsilon), delta``:

        - ``x`` is the lower endpoint
        - ``epsilon`` is 0 if the interval is lower closed and 1 otherwise,
        - ``delta = -1``

        EXAMPLES::

            sage: I1 = RealSet.open_closed(0,2)[0]; I1
            (0, 2]
            sage: I1._scan_lower()
            ((0, 1), -1)
            sage: I2 = RealSet([0,2])[0]; I2
            [0, 2]
            sage: I2._scan_lower()
            ((0, 0), -1)
            sage: I3 = RealSet([1,1])[0]; I3
            {1}
            sage: I3._scan_lower()
            ((1, 0), -1)
            sage: I4 = RealSet((-oo,1))[0]; I4
            (-oo, 1)
            sage: I4._scan_lower()
            ((-Infinity, 1), -1)
        """
        if self._lower_closed:
            return (self._lower, 0), -1
        else:
            return (self._lower, 1), -1

    def _scan_upper(self):
        r"""
        Helper function for the scan-line method of :class:`RealSet`

        OUTPUT:

        An event of the form ``(x, epsilon), delta``:

        - ``x`` is the upper endpoint
        - ``epsilon`` is 1 if the interval is upper closed and 0 otherwise,
        - ``delta = +1``

        EXAMPLES::

            sage: I1 = RealSet.closed_open(0,2)[0]; I1
            [0, 2)
            sage: I1._scan_upper()
            ((2, 0), 1)
            sage: I2 = RealSet([0,2])[0]; I2
            [0, 2]
            sage: I2._scan_upper()
            ((2, 1), 1)
            sage: I3 = RealSet([1,1])[0]; I3
            {1}
            sage: I3._scan_upper()
            ((1, 1), 1)
            sage: I4 = RealSet((0,oo))[0]; I4
            (0, +oo)
            sage: I4._scan_upper()
            ((+Infinity, 0), 1)
        """
        if self._upper_closed:
            return (self._upper, 1), +1
        else:
            return (self._upper, 0), +1


@richcmp_method
class RealSet(UniqueRepresentation, Parent, Set_base,
              Set_boolean_operators, Set_add_sub_operators):
    r"""
    A subset of the real line, a finite union of intervals

    INPUT:

    - ``*args`` -- arguments defining a real set. Possibilities are either:

      - two extended real numbers ``a, b``, to construct the open interval `(a, b)`, or
      - a list/tuple/iterable of (not necessarily disjoint) intervals or real sets,
        whose union is taken. The individual intervals can be specified by either

        - a tuple ``(a, b)`` of two extended real numbers (constructing an open interval),
        - a list ``[a, b]`` of two real numbers (constructing a closed interval),
        - an :class:`InternalRealInterval`,
        - an :class:`~sage.manifolds.differentiable.examples.real_line.OpenInterval`.

    - ``structure`` -- (default: ``None``) if ``None``, construct the real set as an
      instance of :class:`RealSet`; if ``"differentiable"``, construct it as a subset of
      an instance of :class:`~sage.manifolds.differentiable.examples.real_line.RealLine`,
      representing the differentiable manifold `\RR`.
    - ``ambient`` -- (default: ``None``) an instance of
      :class:`~sage.manifolds.differentiable.examples.real_line.RealLine`; construct
      a subset of it. Using this keyword implies ``structure='differentiable'``.
    - ``names`` or ``coordinate`` -- coordinate symbol for the canonical chart; see
      :class:`~sage.manifolds.differentiable.examples.real_line.RealLine`.  Using these
      keywords implies ``structure='differentiable'``.
    - ``name``, ``latex_name``, ``start_index`` -- see
      :class:`~sage.manifolds.differentiable.examples.real_line.RealLine`.
    - ``normalized`` -- (default: ``None``) if ``True``, the input is already normalized,
      i.e., ``*args`` are the connected components (type :class:`InternalRealInterval`)
      of the real set in ascending order; no other keyword is provided.

    There are also specialized constructors for various types of intervals:

    ======================================   ====================
    Constructor                              Interval
    ======================================   ====================
    :meth:`RealSet.open`                     `(a, b)`
    :meth:`RealSet.closed`                   `[a, b]`
    :meth:`RealSet.point`                    `\{a\}`
    :meth:`RealSet.open_closed`              `(a, b]`
    :meth:`RealSet.closed_open`              `[a, b)`
    :meth:`RealSet.unbounded_below_closed`   `(-\infty, b]`
    :meth:`RealSet.unbounded_below_open`     `(-\infty, b)`
    :meth:`RealSet.unbounded_above_closed`   `[a, +\infty)`
    :meth:`RealSet.unbounded_above_open`     `(a, +\infty)`
    :meth:`RealSet.real_line`                `(-\infty, +\infty)`
    :meth:`RealSet.interval`                 any
    ======================================   ====================

    EXAMPLES::

        sage: RealSet(0, 1)    # open set from two numbers
        (0, 1)
        sage: RealSet(1, 0)    # the two numbers will be sorted
        (0, 1)
        sage: s1 = RealSet((1,2)); s1    # tuple of two numbers = open set
        (1, 2)
        sage: s2 = RealSet([3,4]); s2    # list of two numbers = closed set
        [3, 4]
        sage: i1, i2 = s1[0], s2[0]
        sage: RealSet(i2, i1)            # union of intervals
        (1, 2) ∪ [3, 4]
        sage: RealSet((-oo, 0), x > 6, i1, RealSet.point(5), RealSet.closed_open(4, 3))
        (-oo, 0) ∪ (1, 2) ∪ [3, 4) ∪ {5} ∪ (6, +oo)

    Initialization from manifold objects::

        sage: R = manifolds.RealLine(); R
        Real number line ℝ
        sage: RealSet(R)
        (-oo, +oo)
        sage: I02 = manifolds.OpenInterval(0, 2); I
        I
        sage: RealSet(I02)
        (0, 2)
        sage: I01_of_R = manifolds.OpenInterval(0, 1, ambient_interval=R); I01_of_R
        Real interval (0, 1)
        sage: RealSet(I01_of_R)
        (0, 1)
        sage: RealSet(I01_of_R.closure())
        [0, 1]
        sage: I01_of_I02 = manifolds.OpenInterval(0, 1, ambient_interval=I02); I01_of_I02
        Real interval (0, 1)
        sage: RealSet(I01_of_I02)
        (0, 1)
        sage: RealSet(I01_of_I02.closure())
        (0, 1]

    Real sets belong to a subcategory of topological spaces::

        sage: RealSet().category()
        Join of
         Category of finite sets and
         Category of subobjects of sets and
         Category of connected topological spaces
        sage: RealSet.point(1).category()
        Join of
         Category of finite sets and
         Category of subobjects of sets and
         Category of connected topological spaces
        sage: RealSet([1, 2]).category()
        Join of
         Category of infinite sets and
         Category of compact topological spaces and
         Category of subobjects of sets and
         Category of connected topological spaces
        sage: RealSet((1, 2), (3, 4)).category()
        Join of
         Category of infinite sets and
         Category of subobjects of sets and
         Category of topological spaces

    Constructing real sets as manifolds or manifold subsets by passing
    ``structure='differentiable'``::

        sage: RealSet(-oo, oo, structure='differentiable')
        Real number line ℝ

        sage: RealSet([0, 1], structure='differentiable')
        Subset [0, 1] of the Real number line ℝ
        sage: _.category()
        Category of subobjects of sets

        sage: RealSet.open_closed(0, 5, structure='differentiable')
        Subset (0, 5] of the Real number line ℝ

    This is implied when a coordinate name is given using the keywords ``coordinate``
    or ``names``::

        sage: RealSet(0, 1, coordinate='λ')
        Open subset (0, 1) of the Real number line ℝ
        sage: _.category()
        Join of
         Category of smooth manifolds over Real Field with 53 bits of precision and
         Category of connected manifolds over Real Field with 53 bits of precision and
         Category of subobjects of sets

    It is also implied by assigning a coordinate name using generator notation::

        sage: R_xi.<ξ> = RealSet.real_line(); R_xi
        Real number line ℝ
        sage: R_xi.canonical_chart()
        Chart (ℝ, (ξ,))

    With the keyword ``ambient``, we can construct a subset of a previously
    constructed manifold::

        sage: P_xi = RealSet(0, oo, ambient=R_xi); P_xi
        Open subset (0, +oo) of the Real number line ℝ
        sage: P_xi.default_chart()
        Chart ((0, +oo), (ξ,))
        sage: B_xi = RealSet(0, 1, ambient=P_xi); B_xi
        Open subset (0, 1) of the Real number line ℝ
        sage: B_xi.default_chart()
        Chart ((0, 1), (ξ,))
        sage: R_xi.subset_family()
        Set {(0, +oo), (0, 1), ℝ} of open subsets of the Real number line ℝ

        sage: F = RealSet.point(0).union(RealSet.point(1)).union(RealSet.point(2)); F
        {0} ∪ {1} ∪ {2}
        sage: F_tau = RealSet(F, names="τ"); F_tau
        Subset {0} ∪ {1} ∪ {2} of the Real number line ℝ
        sage: F_tau.manifold().canonical_chart()
        Chart (ℝ, (τ,))

    TESTS::

        sage: TestSuite(R_xi).run()
        sage: TestSuite(P_xi).run()
        sage: R_xi.point((1,)) in P_xi
        True
        sage: R_xi.point((-1,)) in P_xi
        False
        sage: TestSuite(B_xi).run()
        sage: p = B_xi.an_element(); p
        Point on the Real number line ℝ
        sage: p.coordinates()
        (1/2,)
    """

    @staticmethod
    def __classcall__(cls, *args, **kwds):
        """
        Normalize the input.

        INPUT:

        See :class:`RealSet`.

        OUTPUT:

        A :class:`RealSet`.

        EXAMPLES::

            sage: R = RealSet(RealSet.open_closed(0,1), RealSet.closed_open(2,3)); R
            (0, 1] ∪ [2, 3)

        TESTS::

            sage: RealSet(x != 0)
            (-oo, 0) ∪ (0, +oo)
            sage: RealSet(x == pi)
            {pi}
            sage: RealSet(x < 1/2)
            (-oo, 1/2)
            sage: RealSet(1/2 < x)
            (1/2, +oo)
            sage: RealSet(1.5 <= x)
            [1.50000000000000, +oo)
            sage: RealSet(x >= -1)
            [-1, +oo)
            sage: RealSet(x > oo)
            {}
            sage: RealSet(x >= oo)
            {}
            sage: RealSet(x <= -oo)
            {}
            sage: RealSet(x < oo)
            (-oo, +oo)
            sage: RealSet(x > -oo)
            (-oo, +oo)
            sage: RealSet(x != oo)
            (-oo, +oo)
            sage: RealSet(x <= oo)
            Traceback (most recent call last):
            ...
            ValueError: interval cannot be closed at +oo
            sage: RealSet(x == oo)
            Traceback (most recent call last):
            ...
            ValueError: interval cannot be closed at +oo
            sage: RealSet(x >= -oo)
            Traceback (most recent call last):
            ...
            ValueError: interval cannot be closed at -oo
            sage: r = RealSet(2,10)
            sage: RealSet((2, 6), (4, 10)) is r
            True
            sage: RealSet(x > 2).intersection(RealSet(x < 10)) is RealSet(r[0], normalized=True)
            True
            sage: RealSet(x > 0, normalized=True)
            Traceback (most recent call last):
            ...
            AttributeError: ...
        """
        normalized = kwds.pop('normalized', False)
        if normalized:
            # Fast path: The input is already normalized: Args is a list of
            # sorted and disjoint intervals of type InternalRealInterval.
            # No other kwds should be provided.
            return UniqueRepresentation.__classcall__(cls, *args, normalized=True)
        manifold_keywords = ('structure', 'ambient', 'names', 'coordinate')
        if any(kwds.get(kwd, None)
               for kwd in manifold_keywords):
            # Got manifold keywords
            real_set = cls.__classcall__(cls, *args)
            ambient = kwds.pop('ambient', None)
            structure = kwds.pop('structure', 'differentiable')
            if structure != 'differentiable':
                # TODO
                raise NotImplementedError

            from sage.manifolds.differentiable.examples.real_line import RealLine
            if real_set.is_universe():
                if ambient is None:
                    ambient = RealLine(**kwds)
                else:
                    # TODO: Check that ambient makes sense
                    pass
                return ambient

            name = kwds.pop('name', None)
            latex_name = kwds.pop('latex_name', None)

            if ambient is None:
                ambient = RealLine(**kwds)
            else:
                # TODO: Check that ambient makes sense
                pass

            if name is None:
                name = str(real_set)
            if latex_name is None:
                from sage.misc.latex import latex
                latex_name = latex(real_set)

            return ambient.manifold().canonical_chart().pullback(real_set, name=name, latex_name=latex_name)

        if kwds:
            raise TypeError(f'RealSet constructors cannot take the keyword arguments {kwds}')

        from sage.structure.element import Expression
        if len(args) == 1 and isinstance(args[0], RealSet):
            return args[0]  # common optimization
        intervals = []
        if len(args) == 2:
            # allow RealSet(0,1) interval constructor
            try:
                lower, upper = args
                lower.n()
                upper.n()
                args = (RealSet._prep(lower, upper),)
            except (AttributeError, ValueError, TypeError):
                pass
        for arg in args:
            if isinstance(arg, tuple):
                lower, upper = RealSet._prep(*arg)
                intervals.append(InternalRealInterval(lower, False, upper, False))
            elif isinstance(arg, list):
                lower, upper = RealSet._prep(*arg)
                intervals.append(InternalRealInterval(lower, True, upper, True))
            elif isinstance(arg, InternalRealInterval):
                intervals.append(arg)
            elif isinstance(arg, RealSet):
                intervals.extend(arg._intervals)
            elif isinstance(arg, Expression) and arg.is_relational():
                from operator import eq, ne, lt, gt, le, ge

                def rel_to_interval(op, val):
                    """
                    Internal helper function.
                    """
                    oo = infinity
                    try:
                        val = val.pyobject()
                    except AttributeError:
                        pass
                    val = RLF(val)
                    if op == eq:
                        s = [InternalRealInterval(val, True, val, True)]
                    elif op == gt:
                        s = [InternalRealInterval(val, False, oo, False)]
                    elif op == ge:
                        s = [InternalRealInterval(val, True, oo, False)]
                    elif op == lt:
                        s = [InternalRealInterval(-oo, False, val, False)]
                    elif op == le:
                        s = [InternalRealInterval(-oo, False, val, True)]
                    elif op == ne:
                        s = [InternalRealInterval(-oo, False, val, False),
                             InternalRealInterval(val, False, oo, False)]
                    else:
                        raise ValueError(str(arg) + ' does not determine real interval')
                    return [i for i in s if not i.is_empty()]

                if (arg.lhs().is_symbol()
                        and (arg.rhs().is_numeric() or arg.rhs().is_constant())
                        and arg.rhs().is_real()):
                    intervals.extend(rel_to_interval(arg.operator(), arg.rhs()))
                elif (arg.rhs().is_symbol()
                      and (arg.lhs().is_numeric() or arg.lhs().is_constant())
                      and arg.lhs().is_real()):
                    op = arg.operator()
                    if op == lt:
                        op = gt
                    elif op == gt:
                        op = lt
                    elif op == le:
                        op = ge
                    elif op == ge:
                        op = le
                    intervals.extend(rel_to_interval(op, arg.lhs()))
                else:
                    raise ValueError(str(arg) + ' does not determine real interval')
            else:
                from sage.manifolds.differentiable.examples.real_line import OpenInterval
                from sage.manifolds.subsets.closure import ManifoldSubsetClosure
                if isinstance(arg, OpenInterval):
                    lower, upper = RealSet._prep(arg.lower_bound(), arg.upper_bound())
                    intervals.append(InternalRealInterval(lower, False, upper, False))
                elif (isinstance(arg, ManifoldSubsetClosure)
                      and isinstance(arg._subset, OpenInterval)):
                    interval = arg._subset
                    lower, upper = RealSet._prep(interval.lower_bound(),
                                                 interval.upper_bound())
                    ambient = interval.manifold()
                    ambient_lower, ambient_upper = RealSet._prep(ambient.lower_bound(),
                                                                 ambient.upper_bound())
                    lower_closed = ambient_lower < lower
                    upper_closed = upper < ambient_upper
                    intervals.append(InternalRealInterval(lower, lower_closed,
                                                          upper, upper_closed))
                else:
                    raise ValueError(str(arg) + ' does not determine real interval')

        union_intervals = RealSet.normalize(intervals)
        return UniqueRepresentation.__classcall__(cls, *union_intervals, normalized=True)

    def __init__(self, *intervals, normalized=True):
        r"""
        TESTS::

            sage: Empty = RealSet(); Empty
            {}
            sage: TestSuite(Empty).run()
            sage: I1 = RealSet.open_closed(1, 3);  I1
            (1, 3]
            sage: TestSuite(I1).run()
            sage: R = RealSet(RealSet.open_closed(0,1), RealSet.closed_open(2,3)); R
            (0, 1] ∪ [2, 3)
            sage: TestSuite(R).run()
        """
        category = TopologicalSpaces()
        if len(intervals) <= 1:
            category = category.Connected()
        if all(i.is_point() for i in intervals):
            category = category.Subobjects().Finite()
        else:
            # Have at least one non-degenerate interval
            category = category.Infinite()
            inf = intervals[0].lower()
            sup = intervals[-1].upper()
            if not (len(intervals) == 1 and inf is minus_infinity and sup is infinity):
                category = category.Subobjects()  # subobject of real line
            if inf is not minus_infinity and sup is not infinity:
                # Bounded
                if all(i.lower_closed() and i.upper_closed()
                       for i in intervals):
                    category = category.Compact()
        Parent.__init__(self, category=category)
        self._intervals = intervals

    def __richcmp__(self, other, op):
        r"""
        Intervals are sorted by lower bound, then upper bound

        OUTPUT:

        `-1`, `0`, or `+1` depending on how the intervals compare.

        EXAMPLES::

             sage: I1 = RealSet.open_closed(1, 3);  I1
             (1, 3]
             sage: I2 = RealSet.open_closed(0, 5);  I2
             (0, 5]
             sage: I1 > I2
             True
             sage: sorted([I1, I2])
             [(0, 5], (1, 3]]
             sage: I1 == I1
             True
        """
        if not isinstance(other, RealSet):
            return NotImplemented
        # note that the interval representation is normalized into a
        # unique form
        return richcmp(self._intervals, other._intervals, op)

    def __iter__(self):
        r"""
        Iterate over the component intervals is ascending order

        OUTPUT:

        An iterator over the intervals.

        EXAMPLES::

            sage: s = RealSet(RealSet.open_closed(0,1), RealSet.closed_open(2,3))
            sage: i = iter(s)
            sage: next(i)
            (0, 1]
            sage: next(i)
            [2, 3)
        """
        return iter(self._intervals)

    def n_components(self):
        r"""
        Return the number of connected components

        See also :meth:`get_interval`

        EXAMPLES::

            sage: s = RealSet(RealSet.open_closed(0,1), RealSet.closed_open(2,3))
            sage: s.n_components()
            2
        """
        return len(self._intervals)

    def cardinality(self):
        r"""
        Return the cardinality of the subset of the real line.

        OUTPUT:

        Integer or infinity. The size of a discrete set is the number
        of points; the size of a real interval is Infinity.

        EXAMPLES::

           sage: RealSet([0, 0], [1, 1], [3, 3]).cardinality()
           3
           sage: RealSet(0,3).cardinality()
           +Infinity
        """
        n = ZZ(0)
        for interval in self._intervals:
            if interval.is_point():
                n += 1
            else:
                return infinity
        return n

    def is_empty(self):
        r"""
        Return whether the set is empty

        EXAMPLES::

            sage: RealSet(0, 1).is_empty()
            False
            sage: RealSet(0, 0).is_empty()
            True
            sage: RealSet.interval(1, 1, lower_closed=False, upper_closed=True).is_empty()
            True
            sage: RealSet.interval(1, -1, lower_closed=False, upper_closed=True).is_empty()
            False
        """
        return len(self._intervals) == 0

    def is_universe(self):
        r"""
        Return whether the set is the ambient space (the real line).

        EXAMPLES::

            sage: RealSet().ambient().is_universe()
            True
        """
        return self == self.ambient()

    def get_interval(self, i):
        r"""
        Return the ``i``-th connected component.

        Note that the intervals representing the real set are always
        normalized, i.e., they are sorted, disjoint and not connected.

        INPUT:

        - ``i`` -- integer.

        OUTPUT:

        The `i`-th connected component as a :class:`InternalRealInterval`.

        EXAMPLES::

            sage: s = RealSet(RealSet.open_closed(0,1), RealSet.closed_open(2,3))
            sage: s.get_interval(0)
            (0, 1]
            sage: s[0]    # shorthand
            (0, 1]
            sage: s.get_interval(1)
            [2, 3)
            sage: s[0] == s.get_interval(0)
            True
        """
        return self._intervals[i]

    __getitem__ = get_interval

    def __bool__(self):
        r"""
        A set is considered ``True`` unless it is empty, in which case it is
        considered to be ``False``.

        EXAMPLES::

            sage: bool(RealSet(0, 1))
            True
            sage: bool(RealSet())
            False
        """
        return not self.is_empty()

    # ParentMethods of Subobjects

    def ambient(self):
        r"""
        Return the ambient space (the real line).

        EXAMPLES::

            sage: s = RealSet(RealSet.open_closed(0,1), RealSet.closed_open(2,3))
            sage: s.ambient()
            (-oo, +oo)
        """
        return self.__class__.real_line()

    def lift(self, x):
        r"""
        Lift ``x`` to the ambient space for ``self``.

        This version of the method just returns ``x``.

        EXAMPLES::

            sage: s = RealSet(0, 2); s
            (0, 2)
            sage: s.lift(1)
            1
        """
        return x

    def retract(self, x):
        r"""
        Retract ``x`` to ``self``.

        It raises an error if ``x`` does not lie in the set ``self``.

        EXAMPLES::

            sage: s = RealSet(0, 2); s
            (0, 2)
            sage: s.retract(1)
            1
            sage: s.retract(2)
            Traceback (most recent call last):
            ...
            ValueError: 2 is not an element of (0, 2)
        """
        if x not in self:
            raise ValueError(f'{x} is not an element of {self}')
        return x

    def normalize(intervals):
        r"""
        Bring a collection of intervals into canonical form

        INPUT:

        - ``intervals`` -- a list/tuple/iterable of intervals.

        OUTPUT:

        A tuple of intervals such that

        * they are sorted in ascending order (by lower bound)

        * there is a gap between each interval

        * all intervals are non-empty

        EXAMPLES::

            sage: i1 = RealSet((0, 1))[0]
            sage: i2 = RealSet([1, 2])[0]
            sage: i3 = RealSet((2, 3))[0]
            sage: RealSet.normalize([i1, i2, i3])
            ((0, 3),)
        """
        scan = merge(*[[i._scan_lower(), i._scan_upper()] for i in intervals])
        union_intervals = tuple(RealSet._scan_to_intervals(scan, lambda i: i > 0))
        return union_intervals

    def _repr_(self):
        r"""
        Return a string representation of ``self``.

        OUTPUT:

        A string representation.

        EXAMPLES::

            sage: RealSet(0, 1)._repr_()
            '(0, 1)'
        """
        if self.n_components() == 0:
            return '{}'
        else:
            return ' ∪ '.join(map(repr, self._intervals))

    def _latex_(self):
        r"""
        Return a latex representation of ``self``.

        EXAMPLES::

            sage: latex(RealSet(0, 1))
            (0, 1)
            sage: latex((RealSet(0, 1).union(RealSet.unbounded_above_closed(2))))
            (0, 1) \cup [2, +\infty)
        """
        from sage.misc.latex import latex
        if self.n_components() == 0:
            return r'\emptyset'
        else:
            return r' \cup '.join(latex(i) for i in self._intervals)

    def _sympy_condition_(self, variable):
        r"""
        Convert to a sympy conditional expression.

        INPUT:

        - ``variable`` -- a symbolic variable

        EXAMPLES::

            sage: RealSet(0, 1)._sympy_condition_(x)
            (0 < x) & (x < 1)
            sage: RealSet((0,1), [2,3])._sympy_condition_(x)
            ((2 <= x) & (x <= 3)) | ((0 < x) & (x < 1))
            sage: RealSet.unbounded_below_open(0)._sympy_condition_(x)
            x < 0
            sage: RealSet.unbounded_above_closed(2)._sympy_condition_(x)
            2 <= x

        TESTS::

            sage: RealSet(6,6)._sympy_condition_(x)
            False
            sage: RealSet([6,6])._sympy_condition_(x)
            Eq(x, 6)
        """
        x = variable
        false = (x == 0)._sympy_() & False  # trick to get sympy's False
        if self.n_components() == 0:
            return false
        else:
            cond = false
            for it in self._intervals:
                cond = cond | it._sympy_condition_(x)
            return cond

    def _giac_condition_(self, variable):
        r"""
        Convert to a Giac conditional expression.

        INPUT:

        - ``variable`` -- a symbolic variable

        EXAMPLES::

            sage: RealSet(0, 1)._giac_condition_(x)
            '((0 < sageVARx) and (sageVARx < 1))'
            sage: RealSet((0,1), [2,3])._giac_condition_(x)
            '((0 < sageVARx) and (sageVARx < 1)) or ((2 <= sageVARx) and (sageVARx <= 3))'
            sage: RealSet.unbounded_below_open(0)._giac_condition_(x)
            '((true) and (sageVARx < 0))'
            sage: RealSet.unbounded_above_closed(2)._giac_condition_(x)
            '((2 <= sageVARx) and (true))'

        TESTS::

            sage: RealSet(6,6)._giac_condition_(x)
            'false'
            sage: RealSet([6,6])._giac_condition_(x)
            'sageVARx == 6'
        """
        x = variable
        false = 'false'
        if self.n_components() == 0:
            return false
        return ' or '.join(it._giac_condition_(x)
                           for it in self._intervals)

    @staticmethod
    def _prep(lower, upper=None):
        r"""
        Helper to prepare the lower and upper bounds

        EXAMPLES::

            sage: RealSet._prep(1, 0)
            (0, 1)
            sage: RealSet._prep(-oo,+oo)
            (-Infinity, +Infinity)
            sage: RealSet._prep(oo)
            +Infinity
        """
        if lower == minus_infinity:
            lower = minus_infinity
        elif lower == infinity:
            lower = infinity
        else:
            lower = RLF(lower)
        if upper is None:
            return lower
        if upper == minus_infinity:
            upper = minus_infinity
        elif upper == infinity:
            upper = infinity
        else:
            upper = RLF(upper)
        if upper is infinity or lower is minus_infinity:
            return lower, upper
        elif lower is infinity or upper is minus_infinity:
            return upper, lower
        elif upper < lower:
            return upper, lower
        else:
            return lower, upper

    @classmethod
    def interval(cls, lower, upper, *, lower_closed=None, upper_closed=None, **kwds):
        r"""
        Construct an interval

        INPUT:

        - ``lower``, ``upper`` -- two real numbers or infinity. They
          will be sorted if necessary.

        - ``lower_closed``, ``upper_closed`` -- boolean; whether the interval
          is closed at the lower and upper bound of the interval, respectively.

        - ``**kwds`` -- see :class:`RealSet`.

        OUTPUT:

        A new :class:`RealSet`.

        EXAMPLES::

            sage: RealSet.interval(1, 0, lower_closed=True, upper_closed=False)
            [0, 1)
        """
        if lower_closed is None or upper_closed is None:
            raise ValueError('lower_closed and upper_closed must be explicitly given')
        lower, upper = RealSet._prep(lower, upper)
        return cls(InternalRealInterval(lower, lower_closed, upper, upper_closed), **kwds)

    @classmethod
    def open(cls, lower, upper, **kwds):
        r"""
        Construct an open interval

        INPUT:

        - ``lower``, ``upper`` -- two real numbers or infinity. They
          will be sorted if necessary.

        - ``**kwds`` -- see :class:`RealSet`.

        OUTPUT:

        A new :class:`RealSet`.

        EXAMPLES::

            sage: RealSet.open(1, 0)
            (0, 1)
        """
        lower, upper = RealSet._prep(lower, upper)
        return cls(InternalRealInterval(lower, False, upper, False), **kwds)

    @classmethod
    def closed(cls, lower, upper, **kwds):
        r"""
        Construct a closed interval

        INPUT:

        - ``lower``, ``upper`` -- two real numbers or infinity. They
          will be sorted if necessary.

        - ``**kwds`` -- see :class:`RealSet`.

        OUTPUT:

        A new :class:`RealSet`.

        EXAMPLES::

            sage: RealSet.closed(1, 0)
            [0, 1]
        """
        lower, upper = RealSet._prep(lower, upper)
        return cls(InternalRealInterval(lower, True, upper, True), **kwds)

    @classmethod
    def point(cls, p, **kwds):
        r"""
        Construct an interval containing a single point

        INPUT:

        - ``p`` -- a real number.

        - ``**kwds`` -- see :class:`RealSet`.

        OUTPUT:

        A new :class:`RealSet`.

        EXAMPLES::

            sage: RealSet.open(1, 0)
            (0, 1)
        """
        p = RealSet._prep(p)
        return cls(InternalRealInterval(p, True, p, True), **kwds)

    @classmethod
    def open_closed(cls, lower, upper, **kwds):
        r"""
        Construct a half-open interval

        INPUT:

        - ``lower``, ``upper`` -- two real numbers or infinity. They
          will be sorted if necessary.

        - ``**kwds`` -- see :class:`RealSet`.

        OUTPUT:

        A new :class:`RealSet` that is open at the lower bound and
        closed at the upper bound.

        EXAMPLES::

            sage: RealSet.open_closed(1, 0)
            (0, 1]
        """
        lower, upper = RealSet._prep(lower, upper)
        return cls(InternalRealInterval(lower, False, upper, True), **kwds)

    @classmethod
    def closed_open(cls, lower, upper, **kwds):
        r"""
        Construct an half-open interval

        INPUT:

        - ``lower``, ``upper`` -- two real numbers or infinity. They
          will be sorted if necessary.

        - ``**kwds`` -- see :class:`RealSet`.

        OUTPUT:

        A new :class:`RealSet` that is closed at the lower bound and
        open an the upper bound.

        EXAMPLES::

            sage: RealSet.closed_open(1, 0)
            [0, 1)
        """
        lower, upper = RealSet._prep(lower, upper)
        return cls(InternalRealInterval(lower, True, upper, False), **kwds)

    @classmethod
    def unbounded_below_closed(cls, bound, **kwds):
        r"""
        Construct a semi-infinite interval

        INPUT:

        - ``bound`` -- a real number.

        OUTPUT:

        A new :class:`RealSet` from minus infinity to the bound (including).

        - ``**kwds`` -- see :class:`RealSet`.

        EXAMPLES::

            sage: RealSet.unbounded_below_closed(1)
            (-oo, 1]
        """
        bound = RealSet._prep(bound)
        return cls(InternalRealInterval(minus_infinity, False, bound, True), **kwds)

    @classmethod
    def unbounded_below_open(cls, bound, **kwds):
        r"""
        Construct a semi-infinite interval

        INPUT:

        - ``bound`` -- a real number.

        OUTPUT:

        A new :class:`RealSet` from minus infinity to the bound (excluding).

        - ``**kwds`` -- see :class:`RealSet`.

        EXAMPLES::

            sage: RealSet.unbounded_below_open(1)
            (-oo, 1)
        """
        bound = RealSet._prep(bound)
<<<<<<< HEAD
        return cls(InternalRealInterval(RLF(minus_infinity), False, RLF(bound), False), **kwds)
=======
        return RealSet(InternalRealInterval(minus_infinity, False, RLF(bound), False), **kwds)
>>>>>>> 1ef7dd16

    @classmethod
    def unbounded_above_closed(cls, bound, **kwds):
        r"""
        Construct a semi-infinite interval

        INPUT:

        - ``bound`` -- a real number.

        - ``**kwds`` -- see :class:`RealSet`.

        OUTPUT:

        A new :class:`RealSet` from the bound (including) to plus
        infinity.

        EXAMPLES::

            sage: RealSet.unbounded_above_closed(1)
            [1, +oo)
        """
        bound = RealSet._prep(bound)
<<<<<<< HEAD
        return cls(InternalRealInterval(RLF(bound), True, RLF(infinity), False), **kwds)
=======
        return RealSet(InternalRealInterval(RLF(bound), True, infinity, False), **kwds)
>>>>>>> 1ef7dd16

    @classmethod
    def unbounded_above_open(cls, bound, **kwds):
        r"""
        Construct a semi-infinite interval

        INPUT:

        - ``bound`` -- a real number.

        - ``**kwds`` -- see :class:`RealSet`.

        OUTPUT:

        A new :class:`RealSet` from the bound (excluding) to plus
        infinity.

        EXAMPLES::

            sage: RealSet.unbounded_above_open(1)
            (1, +oo)
        """
        bound = RealSet._prep(bound)
<<<<<<< HEAD
        return cls(InternalRealInterval(RLF(bound), False, RLF(infinity), False), **kwds)
=======
        return RealSet(InternalRealInterval(RLF(bound), False, infinity, False), **kwds)
>>>>>>> 1ef7dd16

    @classmethod
    def real_line(cls, **kwds):
        r"""
        Construct the real line

        INPUT:

        - ``**kwds`` -- see :class:`RealSet`.

        EXAMPLES::

            sage: RealSet.real_line()
            (-oo, +oo)
        """
<<<<<<< HEAD
        return cls(InternalRealInterval(RLF(minus_infinity), False, RLF(infinity), False), **kwds)
=======
        return RealSet(InternalRealInterval(minus_infinity, False, infinity, False), **kwds)

    def _scan(self):
        r"""
        Helper function for the scan-line method of :class:`RealSet`

        OUTPUT:

        Generate events of the form ``(x, epsilon), delta``
        for each boundary point ``x`` of ``self``.

        When ``x`` is the beginning of an interval ('on'):

        - ``epsilon`` is 0 if the interval is lower closed and 1 otherwise,
        - ``delta`` is -1
>>>>>>> 1ef7dd16

        When ``x`` is the end of an interval ('off'):

        - ``epsilon`` is 1 if the interval is upper closed and 0 otherwise,
        - ``delta`` is +1

        This is so that the events sort lexicographically in a way that if
        we have intervals whose closures intersect in one point, such as
        [a, b) and [b, c], we see first the 'on' event and then the 'off'
        event.  In this way consumers of the scan can easily implement merging
        of such intervals.

        EXAMPLES::

            sage: s = RealSet((-oo,0), RealSet.open_closed(0, 1), (2, 3), [4, 5], [5, 5], (6, oo)); s
            (-oo, 0) ∪ (0, 1] ∪ (2, 3) ∪ [4, 5] ∪ (6, +oo)
            sage: list(s._scan())
            [((-Infinity, 1), -1),
            ((0, 0), 1),
            ((0, 1), -1),
            ((1, 1), 1),
            ((2, 1), -1),
            ((3, 0), 1),
            ((4, 0), -1),
            ((5, 1), 1),
            ((6, 1), -1),
            ((+Infinity, 0), 1)]
        """
        for i in self._intervals:
            yield i._scan_lower()
            yield i._scan_upper()

    @staticmethod
    def _scan_to_intervals(scan, condition):
        r"""
        Helper function for the scan-line method of :class:`RealSet`

        INPUT:

        - ``scan`` -- a generator/list/tuple/iterable of events of the form
          ``(x, epsilon), delta``, see :meth:`_scan`
        - ``condition`` -- a function indicating the on or off boundary points

        OUTPUT:

        Generate :class:`InternalRealInterval` objects.

        EXAMPLES::

            sage: s = RealSet((-oo,0), RealSet.open_closed(0, 1), (2, 3), [4, 5], [5, 5], (6, oo)); s
            (-oo, 0) ∪ (0, 1] ∪ (2, 3) ∪ [4, 5] ∪ (6, +oo)
            sage: scan = list(s._scan()); scan
            [((-Infinity, 1), -1),
            ((0, 0), 1),
            ((0, 1), -1),
            ((1, 1), 1),
            ((2, 1), -1),
            ((3, 0), 1),
            ((4, 0), -1),
            ((5, 1), 1),
            ((6, 1), -1),
            ((+Infinity, 0), 1)]
            sage: list(RealSet._scan_to_intervals(scan, lambda i: i > 0))
            [(-oo, 0), (0, 1], (2, 3), [4, 5], (6, +oo)]
        """
        indicator = 0
        (on_x, on_epsilon) = (None, None)
        was_on = False
        for event in scan:
            (x, epsilon), delta = event
            indicator -= delta
            now_on = condition(indicator)
            if not was_on and now_on:  # switched on
                (on_x, on_epsilon) = (x, epsilon)
            elif was_on and not now_on:  # switched off
                if (on_x, on_epsilon) < (x, epsilon):
                    lower_closed = on_epsilon == 0
                    upper_closed = epsilon > 0
                    yield InternalRealInterval(on_x, lower_closed, x, upper_closed)
            was_on = now_on

    def union(self, *real_set_collection):
        """
        Return the union of real sets

        INPUT:

        - ``*real_set_collection`` -- a list/tuple/iterable of :class:`RealSet`
          or data that defines one.

        OUTPUT:

        The set-theoretic union as a new :class:`RealSet`.

        EXAMPLES::

            sage: s1 = RealSet(0,2)
            sage: s2 = RealSet(1,3)
            sage: s1.union(s2)
            (0, 3)
            sage: s1.union(1,3)
            (0, 3)
            sage: s1 | s2    # syntactic sugar
            (0, 3)
            sage: s1 + s2    # syntactic sugar
            (0, 3)
<<<<<<< HEAD
        """
        other = RealSet(*other)
        intervals = self._intervals + other._intervals
        return self.__class__(*intervals)
=======
            sage: RealSet().union(RealSet.real_line())
            (-oo, +oo)
            sage: s = RealSet().union([1, 2], (2, 3)); s
            [1, 3)
            sage: RealSet().union((-oo, 0), x > 6, s[0], RealSet.point(5.0), RealSet.closed_open(2, 4))
            (-oo, 0) ∪ [1, 4) ∪ {5} ∪ (6, +oo)
        """
        sets = [self]
        if len(real_set_collection) == 1 and isinstance(real_set_collection[0], RealSet):
            sets.append(real_set_collection[0])
        elif len(real_set_collection) == 2:
            a, b = real_set_collection
            # allow self.union(0,1) syntax
            try:
                a.n()
                b.n()
                sets.append(RealSet(a, b))
            except (AttributeError, ValueError, TypeError):
                sets.append(RealSet(a))
                sets.append(RealSet(b))
        else:
            sets.extend([RealSet(_) for _ in real_set_collection])
        # Same as return RealSet(*real_set_collection). The following is a bit
        # better when the input consists of RealSets, since they are normalized
        scan = merge(*[real_set._scan() for real_set in sets])
        intervals = tuple(RealSet._scan_to_intervals(scan, lambda i: i > 0))
        return RealSet(*intervals, normalized=True)
>>>>>>> 1ef7dd16

    def intersection(self, *real_set_collection):
        """
        Return the intersection of real sets

        INPUT:

        - ``*real_set_collection`` -- a list/tuple/iterable of :class:`RealSet`
          or data that defines one.

        OUTPUT:

        The set-theoretic intersection as a new :class:`RealSet`.

        EXAMPLES::

            sage: s1 = RealSet(0,2) + RealSet.unbounded_above_closed(10);  s1
            (0, 2) ∪ [10, +oo)
            sage: s2 = RealSet(1,3) + RealSet.unbounded_below_closed(-10);  s2
            (-oo, -10] ∪ (1, 3)
            sage: s1.intersection(s2)
            (1, 2)
            sage: s1 & s2    # syntactic sugar
            (1, 2)
            sage: s3 = RealSet((0, 1), (2, 3));  s3
            (0, 1) ∪ (2, 3)
            sage: s4 = RealSet([0, 1], [2, 3]);  s4
            [0, 1] ∪ [2, 3]
            sage: s3.intersection(s4)
            (0, 1) ∪ (2, 3)
            sage: s3.intersection([1, 2])
            {}
            sage: s4.intersection([1, 2])
            {1} ∪ {2}
            sage: s4.intersection(1, 2)
            {}
            sage: s5 = RealSet.closed_open(1, 10);  s5
            [1, 10)
            sage: s5.intersection(-oo, +oo)
            [1, 10)
            sage: s5.intersection(x != 2, (-oo, 3), RealSet.real_line()[0])
            [1, 2) ∪ (2, 3)

        TESTS::

            sage: s1 = RealSet([1, 2])
            sage: s2 = RealSet([2, 3])
            sage: s3 = RealSet(3, 4)
            sage: s4 = RealSet.closed_open(4, 5)
            sage: s5 = RealSet(5, 6)
            sage: s1.intersection(RealSet())
            {}
            sage: s1.intersection(s2)
            {2}
            sage: s2.intersection(s3)
            {}
            sage: s3.intersection(s4)
            {}
            sage: s4.intersection(s5)
            {}
        """
<<<<<<< HEAD
        other = RealSet(*other)
        # TODO: this can be done in linear time since the intervals are already sorted
        intervals = []
        for i1 in self._intervals:
            for i2 in other._intervals:
                intervals.append(i1.intersection(i2))
        return self.__class__(*intervals)
=======
        sets = [self]
        if len(real_set_collection) == 1 and isinstance(real_set_collection[0], RealSet):
            sets.append(real_set_collection[0])
        elif len(real_set_collection) == 2:
            a, b = real_set_collection
            # allow self.intersection(0,1) syntax
            try:
                a.n()
                b.n()
                sets.append(RealSet(a, b))
            except (AttributeError, ValueError, TypeError):
                sets.append(RealSet(a))
                sets.append(RealSet(b))
        else:
            sets.extend([RealSet(_) for _ in real_set_collection])
        n = len(sets)
        scan = merge(*[real_set._scan() for real_set in sets])
        intervals = tuple(RealSet._scan_to_intervals(scan, lambda i: i == n))
        return RealSet(*intervals, normalized=True)
>>>>>>> 1ef7dd16

    def inf(self):
        """
        Return the infimum

        OUTPUT:

        A real number or infinity.

        EXAMPLES::

            sage: s1 = RealSet(0,2) + RealSet.unbounded_above_closed(10);  s1
            (0, 2) ∪ [10, +oo)
            sage: s1.inf()
            0

            sage: s2 = RealSet(1,3) + RealSet.unbounded_below_closed(-10);  s2
            (-oo, -10] ∪ (1, 3)
            sage: s2.inf()
            -Infinity
        """
        if self.n_components() == 0:
            return infinity
        return self._intervals[0].lower()

    def sup(self):
        """
        Return the supremum

        OUTPUT:

        A real number or infinity.

        EXAMPLES::

            sage: s1 = RealSet(0,2) + RealSet.unbounded_above_closed(10);  s1
            (0, 2) ∪ [10, +oo)
            sage: s1.sup()
            +Infinity

            sage: s2 = RealSet(1,3) + RealSet.unbounded_below_closed(-10);  s2
            (-oo, -10] ∪ (1, 3)
            sage: s2.sup()
            3
        """
        if self.n_components() == 0:
            return minus_infinity
        return self._intervals[-1].upper()

    def complement(self):
        """
        Return the complement

        OUTPUT:

        The set-theoretic complement as a new :class:`RealSet`.

        EXAMPLES::

            sage: RealSet(0,1).complement()
            (-oo, 0] ∪ [1, +oo)

            sage: s1 = RealSet(0,2) + RealSet.unbounded_above_closed(10);  s1
            (0, 2) ∪ [10, +oo)
            sage: s1.complement()
            (-oo, 0] ∪ [2, 10)

            sage: s2 = RealSet(1,3) + RealSet.unbounded_below_closed(-10);  s2
            (-oo, -10] ∪ (1, 3)
            sage: s2.complement()
            (-10, 1] ∪ [3, +oo)

        TESTS::

            sage: RealSet(x != 0).complement()
            {0}
            sage: RealSet.real_line().complement()
            {}
            sage: _.complement()
            (-oo, +oo)
        """
<<<<<<< HEAD
        n = self.n_components()
        if n == 0:
            return RealSet(minus_infinity, infinity)
        intervals = []
        if self.inf() != minus_infinity:
            first = self._intervals[0]
            intervals.append(InternalRealInterval(RLF(minus_infinity), False,
                                          first._lower, first.lower_open()))
        if self.sup() != infinity:
            last = self._intervals[-1]
            intervals.append(InternalRealInterval(last._upper, last.upper_open(),
                                          RLF(infinity), False))
        for i in range(1,n):
            prev = self._intervals[i-1]
            next = self._intervals[i]
            i = InternalRealInterval(prev._upper, prev.upper_open(),
                             next._lower, next.lower_open())
            intervals.append(i)
        return self.__class__(*intervals)
=======
        return (self.ambient()).difference(self)
>>>>>>> 1ef7dd16

    def difference(self, *other):
        """
        Return ``self`` with ``other`` subtracted

        INPUT:

        - ``other`` -- a :class:`RealSet` or data that defines one.

        OUTPUT:

        The set-theoretic difference of ``self`` with ``other``
        removed as a new :class:`RealSet`.

        EXAMPLES::

            sage: s1 = RealSet(0,2) + RealSet.unbounded_above_closed(10);  s1
            (0, 2) ∪ [10, +oo)
            sage: s2 = RealSet(1,3) + RealSet.unbounded_below_closed(-10);  s2
            (-oo, -10] ∪ (1, 3)
            sage: s1.difference(s2)
            (0, 1] ∪ [10, +oo)
            sage: s1 - s2    # syntactic sugar
            (0, 1] ∪ [10, +oo)
            sage: s2.difference(s1)
            (-oo, -10] ∪ [2, 3)
            sage: s2 - s1    # syntactic sugar
            (-oo, -10] ∪ [2, 3)
            sage: s1.difference(1,11)
            (0, 1] ∪ [11, +oo)
        """
        remove = [(pt, -delta) for (pt, delta) in RealSet(*other)._scan()]
        # Note: flip delta for boundary point in the removed set.
        # turn-on lower open becomes turn-off upper closed.
        scan = merge(self._scan(), remove)
        # Because the negative delta, indicator in def _scan_to_intervals can be negative.
        intervals = tuple(RealSet._scan_to_intervals(scan, lambda i: i > 0))
        return RealSet(*intervals, normalized=True)

    def symmetric_difference(self, *other):
        r"""
        Returns the symmetric difference of ``self`` and ``other``.

        INPUT:

        - ``other`` -- a :class:`RealSet` or data that defines one.

        OUTPUT:

        The set-theoretic symmetric difference of ``self`` and ``other``
        as a new :class:`RealSet`.

        EXAMPLES::

            sage: s1 = RealSet(0,2); s1
            (0, 2)
            sage: s2 = RealSet.unbounded_above_open(1); s2
            (1, +oo)
            sage: s1.symmetric_difference(s2)
            (0, 1] ∪ [2, +oo)
        """
        scan = merge(self._scan(), RealSet(*other)._scan())
        intervals = tuple(RealSet._scan_to_intervals(scan, lambda i: i == 1))
        return RealSet(*intervals, normalized=True)

    def contains(self, x):
        """
        Return whether `x` is contained in the set

        INPUT:

        - ``x`` -- a real number.

        OUTPUT:

        Boolean.

        EXAMPLES::

            sage: s = RealSet(0,2) + RealSet.unbounded_above_closed(10);  s
            (0, 2) ∪ [10, +oo)
            sage: s.contains(1)
            True
            sage: s.contains(0)
            False
            sage: s.contains(10.0)
            True
            sage: 10 in s    # syntactic sugar
            True
            sage: s.contains(+oo)
            False
            sage: RealSet().contains(1)
            False
        """
        x = RLF(x)
        for interval in self._intervals:
            if interval.contains(x):
                return True
        return False

    __contains__ = contains

    def is_subset(self, *other):
        r"""
        Return whether ``self`` is a subset of ``other``.

        INPUT:

        - ``*other`` -- a :class:`RealSet` or something that defines
          one.

        OUTPUT:

        Boolean.

        EXAMPLES::

            sage: I = RealSet((1,2))
            sage: J = RealSet((1,3))
            sage: K = RealSet((2,3))
            sage: I.is_subset(J)
            True
            sage: J.is_subset(K)
            False
        """
        return RealSet(*other).intersection(self) == self

    is_included_in = deprecated_function_alias(31927, is_subset)

    def _an_element_(self):
        """
        Return a point of the set

        OUTPUT:

        A real number.

        It raises an :class:`~sage.categories.sets_cat.EmptySetError` if the set is empty.

        EXAMPLES::

            sage: RealSet.open_closed(0, 1).an_element()
            1
            sage: RealSet(0, 1).an_element()
            1/2
            sage: RealSet(-oo,+oo).an_element()
            0
            sage: RealSet(-oo,7).an_element()
            6
            sage: RealSet(7,+oo).an_element()
            8
            sage: RealSet().an_element()
            Traceback (most recent call last):
            ...
            sage.categories.sets_cat.EmptySetError
        """
        from sage.rings.infinity import AnInfinity
        if not self._intervals:
            raise EmptySetError
        i = self._intervals[0]
        if isinstance(i.lower(), AnInfinity):
            if isinstance(i.upper(), AnInfinity):
                return ZZ.zero()
            else:
                return i.upper() - 1
        if isinstance(i.upper(), AnInfinity):
            return i.lower() + 1
        if i.lower_closed():
            return i.lower()
        if i.upper_closed():
            return i.upper()
        return (i.lower() + i.upper()) / ZZ(2)

    def is_open(self):
        """
        Return whether ``self`` is an open set.

        EXAMPLES::

            sage: RealSet().is_open()
            True
            sage: RealSet.point(1).is_open()
            False
            sage: RealSet((1, 2)).is_open()
            True
            sage: RealSet([1, 2], (3, 4)).is_open()
            False
            sage: RealSet(-oo, +oo).is_open()
            True
        """
        return all(not i.lower_closed()
                   and not i.upper_closed()
                   for i in self._intervals)

    def is_closed(self):
        """
        Return whether ``self`` is a closed set.

        EXAMPLES::

            sage: RealSet().is_closed()
            True
            sage: RealSet.point(1).is_closed()
            True
            sage: RealSet([1, 2]).is_closed()
            True
            sage: RealSet([1, 2], (3, 4)).is_closed()
            False
            sage: RealSet(-oo, +oo).is_closed()
            True
        """
        return all((i.lower_closed() or i.lower() is minus_infinity)
                   and (i.upper_closed() or i.upper() is infinity)
                   for i in self._intervals)

    def closure(self):
        """
        Return the topological closure of ``self`` as a new :class:`RealSet`.

        EXAMPLES::

            sage: RealSet(-oo, oo).closure()
            (-oo, +oo)
            sage: RealSet((1, 2), (2, 3)).closure()
            [1, 3]
            sage: RealSet().closure()
            {}
        """
        return self.__class__(*[i.closure() for i in self._intervals])

    def interior(self):
        """
        Return the topological interior of ``self`` as a new :class:`RealSet`.

        EXAMPLES::

            sage: RealSet(-oo, oo).interior()
            (-oo, +oo)
            sage: RealSet().interior()
            {}
            sage: RealSet.point(2).interior()
            {}
            sage: RealSet([1, 2], (3, 4)).interior()
            (1, 2) ∪ (3, 4)
        """
        return self.__class__(*[i.interior() for i in self._intervals])

    def boundary(self):
        """
        Return the topological boundary of ``self`` as a new :class:`RealSet`.

        EXAMPLES::

            sage: RealSet(-oo, oo).boundary()
            {}
            sage: RealSet().boundary()
            {}
            sage: RealSet.point(2).boundary()
            {2}
            sage: RealSet([1, 2], (3, 4)).boundary()
            {1} ∪ {2} ∪ {3} ∪ {4}
            sage: RealSet((1, 2), (2, 3)).boundary()
            {1} ∪ {2} ∪ {3}

        """
        return self.__class__(*[RealSet.point(x) for i in self._intervals for x in i.boundary_points()])

    @staticmethod
    def convex_hull(*real_set_collection):
        """
        Return the convex hull of real sets.

        INPUT:

        - ``*real_set_collection`` -- a list/tuple/iterable of :class:`RealSet`
          or data that defines one.

        OUTPUT:

        The convex hull as a new :class:`RealSet`.

        EXAMPLES::

            sage: s1 = RealSet(0,2) + RealSet.unbounded_above_closed(10);  s1 # unbounded set
            (0, 2) ∪ [10, +oo)
            sage: s2 = RealSet(1,3) + RealSet.unbounded_below_closed(-10);  s2
            (-oo, -10] ∪ (1, 3)
            sage: s3 = RealSet((0,2), RealSet.point(8)); s3
            (0, 2) ∪ {8}
            sage: s4 = RealSet(); s4  # empty set
            {}
            sage: RealSet.convex_hull(s1)
            (0, +oo)
            sage: RealSet.convex_hull(s2)
            (-oo, 3)
            sage: RealSet.convex_hull(s3)
            (0, 8]
            sage: RealSet.convex_hull(s4)
            {}
            sage: RealSet.convex_hull(s1, s2)
            (-oo, +oo)
            sage: RealSet.convex_hull(s2, s3)
            (-oo, 8]
            sage: RealSet.convex_hull(s2, s3, s4)
            (-oo, 8]
        """
        lower_scan = ((infinity, 0), 1)
        upper_scan = ((minus_infinity, 1), -1)
        for real_set in real_set_collection:
            s = RealSet(real_set)
            if s.n_components() > 0:
                lower_s = s[0]._scan_lower()
                if lower_s < lower_scan:
                    lower_scan = lower_s
                upper_s = s[-1]._scan_upper()
                if upper_s > upper_scan:
                    upper_scan = upper_s
        if lower_scan < upper_scan:
            lower, lower_closed = lower_scan[0][0], lower_scan[0][1] == 0
            upper, upper_closed = upper_scan[0][0], upper_scan[0][1] > 0
            return RealSet(InternalRealInterval(lower, lower_closed, upper, upper_closed))
        else:
            return RealSet()

    def is_connected(self):
        """
        Return whether ``self`` is a connected set.

        OUTPUT:

        Boolean.

        EXAMPLES::

            sage: s1 = RealSet((1, 2), (2, 4));  s1
            (1, 2) ∪ (2, 4)
            sage: s1.is_connected()
            False
            sage: s2 = RealSet((1, 2), (2, 4), RealSet.point(2));  s2
            (1, 4)
            sage: s2.is_connected()
            True
            sage: s3 = RealSet(1,3) + RealSet.unbounded_below_closed(-10);  s3
            (-oo, -10] ∪ (1, 3)
            sage: s3.is_connected()
            False
            sage: RealSet(x != 0).is_connected()
            False
            sage: RealSet(-oo, oo).is_connected()
            True
            sage: RealSet().is_connected()
            False
        """
        return self.n_components() == 1

    def is_disjoint(self, *other):
        """
        Test whether the two sets are disjoint

        INPUT:

        - ``other`` -- a :class:`RealSet` or data defining one.

        OUTPUT:

        Boolean.

        .. SEEALSO:: :meth:`are_pairwise_disjoint`

        EXAMPLES::

            sage: s = RealSet((0, 1), (2, 3));  s
            (0, 1) ∪ (2, 3)
            sage: s.is_disjoint(RealSet([1, 2]))
            True
            sage: s.is_disjoint([3/2, 5/2])
            False
            sage: s.is_disjoint(RealSet())
            True
            sage: s.is_disjoint(RealSet().real_line())
            False
        """
        other = RealSet(*other)
        return self.are_pairwise_disjoint(self, other)

    is_disjoint_from = deprecated_function_alias(31927, is_disjoint)

    @staticmethod
    def are_pairwise_disjoint(*real_set_collection):
        """
        Test whether the real sets are pairwise disjoint

        INPUT:

        - ``*real_set_collection`` -- a list/tuple/iterable of :class:`RealSet`
          or data that defines one.

        OUTPUT:

        Boolean.

        .. SEEALSO:: :meth:`is_disjoint`

        EXAMPLES::

            sage: s1 = RealSet((0, 1), (2, 3))
            sage: s2 = RealSet((1, 2))
            sage: s3 = RealSet.point(3)
            sage: RealSet.are_pairwise_disjoint(s1, s2, s3)
            True
            sage: RealSet.are_pairwise_disjoint(s1, s2, s3, [10,10])
            True
            sage: RealSet.are_pairwise_disjoint(s1, s2, s3, [-1, 1/2])
            False
        """
        scan = merge(*[RealSet(real_set)._scan() for real_set in real_set_collection])
        overlap_generator = RealSet._scan_to_intervals(scan, lambda i: i > 1)
        return next(overlap_generator, None) is None

    def _sage_input_(self, sib, coerced):
        """
        Produce an expression which will reproduce this value when evaluated.

        TESTS::

            sage: sage_input(RealSet())
            RealSet()
            sage: sage_input(RealSet.open(-oo, +oo))
            RealSet(-oo, oo)
            sage: sage_input(RealSet.point(77))
            RealSet.point(77)
            sage: sage_input(RealSet.closed_open(0, +oo))
            RealSet.closed_open(0, oo)
            sage: sage_input(RealSet.open_closed(-oo, 0))
            RealSet.open_closed(-oo, 0)
            sage: sage_input(RealSet.open_closed(-1, 0))
            RealSet.open_closed(-1, 0)
            sage: sage_input(RealSet.closed_open(-1, 0))
            RealSet.closed_open(-1, 0)
            sage: sage_input(RealSet.closed(0, 1))
            RealSet.closed(0, 1)
            sage: sage_input(RealSet.open(0, 1))
            RealSet.open(0, 1)
            sage: sage_input(RealSet.open(0, 1) + RealSet.open(1, 2))
            RealSet.open(0, 1) + RealSet.open(1, 2)
        """

        def interval_input(i):
            lower, upper = i.lower(), i.upper()
            if i.is_point():
                return sib.name('RealSet.point')(lower)
            elif lower == minus_infinity and upper == infinity:
                return sib.name('RealSet')(sib(minus_infinity), sib(infinity))
            else:
                if i.lower_closed():
                    if i.upper_closed():
                        t = 'RealSet.closed'
                    else:
                        t = 'RealSet.closed_open'
                else:
                    if i.upper_closed():
                        t = 'RealSet.open_closed'
                    else:
                        t = 'RealSet.open'
                return sib.name(t)(sib(lower), sib(upper))

        if self.is_empty():
            return sib.name('RealSet')()
        else:
            return sib.sum(interval_input(i) for i in self)

    def __mul__(self, right):
        r"""
        Scale a real set by a scalar on the left or right.

        EXAMPLES::

            sage: A = RealSet([0, 1/2], (2, infinity)); A
            [0, 1/2] ∪ (2, +oo)
            sage: 2 * A
            [0, 1] ∪ (4, +oo)
            sage: A * 100
            [0, 50] ∪ (200, +oo)
            sage: 1.5 * A
            [0.000000000000000, 0.750000000000000] ∪ (3.00000000000000, +oo)
            sage: (-2) * A
            (-oo, -4) ∪ [-1, 0]
        """
        if not isinstance(right, self.__class__):
            return self.__class__(*[e * right for e in self])
        elif not isinstance(self, self.__class__):
            return self.__class__(*[self * e for e in right])
        else:
            return NotImplemented

    def __rmul__(self, other):
        r"""
        Scale a real set by a scalar on the left.

        TESTS::

            sage: A = RealSet([0, 1/2], RealSet.unbounded_above_closed(2)); A
            [0, 1/2] ∪ [2, +oo)
            sage: pi * A
            [0, 1/2*pi] ∪ [2*pi, +oo)
        """
        return self * other

    def _sympy_(self):
        r"""
        Return the SymPy set corresponding to ``self``.

        EXAMPLES::

            sage: RealSet()._sympy_()
            EmptySet
            sage: RealSet.point(5)._sympy_()  # random - this output format is sympy >= 1.9
            {5}
            sage: (RealSet.point(1).union(RealSet.point(2)))._sympy_()  # random
            {1, 2}
            sage: (RealSet(1, 2).union(RealSet.closed(3, 4)))._sympy_()
            Union(Interval.open(1, 2), Interval(3, 4))
            sage: RealSet(-oo, oo)._sympy_()
            Reals

        Infinities are not elements::

            sage: import sympy
            sage: RealSet(-oo, oo)._sympy_().contains(sympy.oo)
            False
        """
        from sympy import Reals, Union
        from sage.interfaces.sympy import sympy_init
        sympy_init()
        if self.is_universe():
            return Reals
        else:
            return Union(*[interval._sympy_()
                           for interval in self._intervals])<|MERGE_RESOLUTION|>--- conflicted
+++ resolved
@@ -1918,11 +1918,7 @@
             (-oo, 1)
         """
         bound = RealSet._prep(bound)
-<<<<<<< HEAD
-        return cls(InternalRealInterval(RLF(minus_infinity), False, RLF(bound), False), **kwds)
-=======
-        return RealSet(InternalRealInterval(minus_infinity, False, RLF(bound), False), **kwds)
->>>>>>> 1ef7dd16
+        return cls(InternalRealInterval(minus_infinity, False, RLF(bound), False), **kwds)
 
     @classmethod
     def unbounded_above_closed(cls, bound, **kwds):
@@ -1946,11 +1942,7 @@
             [1, +oo)
         """
         bound = RealSet._prep(bound)
-<<<<<<< HEAD
-        return cls(InternalRealInterval(RLF(bound), True, RLF(infinity), False), **kwds)
-=======
-        return RealSet(InternalRealInterval(RLF(bound), True, infinity, False), **kwds)
->>>>>>> 1ef7dd16
+        return cls(InternalRealInterval(RLF(bound), True, infinity, False), **kwds)
 
     @classmethod
     def unbounded_above_open(cls, bound, **kwds):
@@ -1974,11 +1966,7 @@
             (1, +oo)
         """
         bound = RealSet._prep(bound)
-<<<<<<< HEAD
-        return cls(InternalRealInterval(RLF(bound), False, RLF(infinity), False), **kwds)
-=======
-        return RealSet(InternalRealInterval(RLF(bound), False, infinity, False), **kwds)
->>>>>>> 1ef7dd16
+        return cls(InternalRealInterval(RLF(bound), False, infinity, False), **kwds)
 
     @classmethod
     def real_line(cls, **kwds):
@@ -1994,10 +1982,7 @@
             sage: RealSet.real_line()
             (-oo, +oo)
         """
-<<<<<<< HEAD
-        return cls(InternalRealInterval(RLF(minus_infinity), False, RLF(infinity), False), **kwds)
-=======
-        return RealSet(InternalRealInterval(minus_infinity, False, infinity, False), **kwds)
+        return cls(InternalRealInterval(minus_infinity, False, infinity, False), **kwds)
 
     def _scan(self):
         r"""
@@ -2012,7 +1997,6 @@
 
         - ``epsilon`` is 0 if the interval is lower closed and 1 otherwise,
         - ``delta`` is -1
->>>>>>> 1ef7dd16
 
         When ``x`` is the end of an interval ('off'):
 
@@ -2119,12 +2103,6 @@
             (0, 3)
             sage: s1 + s2    # syntactic sugar
             (0, 3)
-<<<<<<< HEAD
-        """
-        other = RealSet(*other)
-        intervals = self._intervals + other._intervals
-        return self.__class__(*intervals)
-=======
             sage: RealSet().union(RealSet.real_line())
             (-oo, +oo)
             sage: s = RealSet().union([1, 2], (2, 3)); s
@@ -2146,13 +2124,12 @@
                 sets.append(RealSet(a))
                 sets.append(RealSet(b))
         else:
-            sets.extend([RealSet(_) for _ in real_set_collection])
+            sets.extend([self.__class__(_) for _ in real_set_collection])
         # Same as return RealSet(*real_set_collection). The following is a bit
         # better when the input consists of RealSets, since they are normalized
         scan = merge(*[real_set._scan() for real_set in sets])
-        intervals = tuple(RealSet._scan_to_intervals(scan, lambda i: i > 0))
-        return RealSet(*intervals, normalized=True)
->>>>>>> 1ef7dd16
+        intervals = tuple(self._scan_to_intervals(scan, lambda i: i > 0))
+        return self.__class__(*intervals, normalized=True)
 
     def intersection(self, *real_set_collection):
         """
@@ -2214,15 +2191,6 @@
             sage: s4.intersection(s5)
             {}
         """
-<<<<<<< HEAD
-        other = RealSet(*other)
-        # TODO: this can be done in linear time since the intervals are already sorted
-        intervals = []
-        for i1 in self._intervals:
-            for i2 in other._intervals:
-                intervals.append(i1.intersection(i2))
-        return self.__class__(*intervals)
-=======
         sets = [self]
         if len(real_set_collection) == 1 and isinstance(real_set_collection[0], RealSet):
             sets.append(real_set_collection[0])
@@ -2240,9 +2208,8 @@
             sets.extend([RealSet(_) for _ in real_set_collection])
         n = len(sets)
         scan = merge(*[real_set._scan() for real_set in sets])
-        intervals = tuple(RealSet._scan_to_intervals(scan, lambda i: i == n))
-        return RealSet(*intervals, normalized=True)
->>>>>>> 1ef7dd16
+        intervals = tuple(self._scan_to_intervals(scan, lambda i: i == n))
+        return self.__class__(*intervals, normalized=True)
 
     def inf(self):
         """
@@ -2324,29 +2291,7 @@
             sage: _.complement()
             (-oo, +oo)
         """
-<<<<<<< HEAD
-        n = self.n_components()
-        if n == 0:
-            return RealSet(minus_infinity, infinity)
-        intervals = []
-        if self.inf() != minus_infinity:
-            first = self._intervals[0]
-            intervals.append(InternalRealInterval(RLF(minus_infinity), False,
-                                          first._lower, first.lower_open()))
-        if self.sup() != infinity:
-            last = self._intervals[-1]
-            intervals.append(InternalRealInterval(last._upper, last.upper_open(),
-                                          RLF(infinity), False))
-        for i in range(1,n):
-            prev = self._intervals[i-1]
-            next = self._intervals[i]
-            i = InternalRealInterval(prev._upper, prev.upper_open(),
-                             next._lower, next.lower_open())
-            intervals.append(i)
-        return self.__class__(*intervals)
-=======
         return (self.ambient()).difference(self)
->>>>>>> 1ef7dd16
 
     def difference(self, *other):
         """
