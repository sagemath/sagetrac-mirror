<<<<<<< HEAD
include "sage/libs/ntl/decl.pxi"

from sage.libs.flint.fmpz cimport fmpz_t, fmpz
from sage.libs.flint.nmod_poly cimport nmod_poly_t
=======
include "fmpz_poly.pxi"
>>>>>>> 9876879b

cdef extern from "flint/fmpz_poly.h":
    ctypedef void* fmpz_poly_t

<<<<<<< HEAD
    void fmpz_poly_init(fmpz_poly_t poly)
    void fmpz_poly_init2(fmpz_poly_t poly, unsigned long alloc)
    void fmpz_poly_realloc(fmpz_poly_t poly, unsigned long alloc)

    void fmpz_poly_fit_length(fmpz_poly_t poly, unsigned long alloc)

    void fmpz_poly_clear(fmpz_poly_t poly)

    long fmpz_poly_degree(fmpz_poly_t poly)
    unsigned long fmpz_poly_length(fmpz_poly_t poly)

    void fmpz_poly_set_length(fmpz_poly_t poly, unsigned long length)
    void fmpz_poly_truncate(fmpz_poly_t poly, unsigned long length)

    void fmpz_poly_set(fmpz_poly_t result, fmpz_poly_t poly)
    void fmpz_poly_set_si(fmpz_poly_t result, long x)
    void fmpz_poly_zero(fmpz_poly_t poly)
    void fmpz_poly_set_coeff_si(fmpz_poly_t poly, unsigned long n, long x)
    void fmpz_poly_set_coeff_ui(fmpz_poly_t poly, unsigned long n, \
            unsigned long x)
    void fmpz_poly_set_coeff_mpz(fmpz_poly_t poly, unsigned long n, mpz_t x)
    void fmpz_poly_set_coeff_fmpz(fmpz_poly_t poly, unsigned long n, fmpz_t x)

    void fmpz_poly_get_coeff_mpz(mpz_t x, fmpz_poly_t poly, unsigned long n)
    void fmpz_poly_get_coeff_fmpz(fmpz_t x, fmpz_poly_t poly, unsigned long n)
    void fmpz_poly_get_coeff_mpz_read_only(mpz_t x, fmpz_poly_t poly, \
            unsigned long n)
    fmpz* fmpz_poly_get_coeff_ptr(fmpz_poly_t poly, unsigned long n)

    void fmpz_poly_get_nmod_poly(nmod_poly_t res, fmpz_poly_t poly)

    void fmpz_poly_add(fmpz_poly_t output, fmpz_poly_t input1, \
            fmpz_poly_t input2)
    void fmpz_poly_sub(fmpz_poly_t output, fmpz_poly_t input1, \
            fmpz_poly_t input2)
    void fmpz_poly_neg(fmpz_poly_t output, fmpz_poly_t input1)

    void fmpz_poly_mul(fmpz_poly_t output, fmpz_poly_t input1, \
            fmpz_poly_t input2)
    void fmpz_poly_mul_trunc_n(fmpz_poly_t output, fmpz_poly_t input1, \
            fmpz_poly_t input2, unsigned long trunc)
    void fmpz_poly_mul_trunc_left_n(fmpz_poly_t output, fmpz_poly_t input1, \
            fmpz_poly_t input2, unsigned long trunc)

    void fmpz_poly_scalar_mul_ui(fmpz_poly_t output, fmpz_poly_t input, \
            unsigned long x)
    void fmpz_poly_scalar_mul_si(fmpz_poly_t output, fmpz_poly_t input, long x)

    void fmpz_poly_scalar_mul_mpz(fmpz_poly_t output, fmpz_poly_t poly, \
            mpz_t x)
    void fmpz_poly_scalar_mul_fmpz(fmpz_poly_t output, fmpz_poly_t poly, \
            fmpz_t x)

    void fmpz_poly_scalar_divexact_ui(fmpz_poly_t output, fmpz_poly_t poly, \
            unsigned long x)
    void fmpz_poly_scalar_divexact_si(fmpz_poly_t output, fmpz_poly_t poly, \
            long x)
    void fmpz_poly_scalar_divexact_mpz(fmpz_poly_t output, fmpz_poly_t poly, \
            mpz_t x)
    void fmpz_poly_scalar_divexact_fmpz(fmpz_poly_t output, fmpz_poly_t poly, \
            fmpz_t x)

    void fmpz_poly_scalar_fdiv_ui(fmpz_poly_t output, fmpz_poly_t poly, \
            unsigned long x)
    void fmpz_poly_scalar_fdiv_mpz(fmpz_poly_t output, fmpz_poly_t poly, \
            mpz_t x)

    void fmpz_poly_div(fmpz_poly_t Q, fmpz_poly_t A, fmpz_poly_t B)
    void fmpz_poly_divrem(fmpz_poly_t Q, fmpz_poly_t R, fmpz_poly_t A, \
            fmpz_poly_t B)

    void fmpz_poly_pseudo_div(fmpz_poly_t Q, unsigned long *d, fmpz_poly_t A, \
            fmpz_poly_t B)
    void fmpz_poly_pseudo_divrem(fmpz_poly_t Q, fmpz_poly_t R, \
            unsigned long *d, fmpz_poly_t A, fmpz_poly_t B)

    int fmpz_poly_equal(fmpz_poly_t poly1, fmpz_poly_t poly2)

    int fmpz_poly_set_str(fmpz_poly_t poly, char* s)
    char* fmpz_poly_get_str(fmpz_poly_t poly)
    void fmpz_poly_print(fmpz_poly_t poly)
    bint fmpz_poly_read(fmpz_poly_t poly)

    void fmpz_poly_pow(fmpz_poly_t output, fmpz_poly_t poly, \
            unsigned long exp)
    void fmpz_poly_pow_trunc(fmpz_poly_t output, fmpz_poly_t poly, \
            unsigned long exp, unsigned long n)

    void fmpz_poly_shift_left(fmpz_poly_t output, fmpz_poly_t poly, \
            unsigned long n)
    void fmpz_poly_shift_right(fmpz_poly_t output, fmpz_poly_t poly, \
            unsigned long n)

    void fmpz_poly_derivative(fmpz_poly_t der, fmpz_poly_t poly)

    void fmpz_poly_content(fmpz_t c, fmpz_poly_t poly)
    void fmpz_poly_primitive_part(fmpz_poly_t prim, fmpz_poly_t poly)

    void fmpz_poly_gcd(fmpz_poly_t res, fmpz_poly_t poly1, fmpz_poly_t poly2)

    void fmpz_poly_xgcd(fmpz_t r, fmpz_poly_t s, fmpz_poly_t t, \
            fmpz_poly_t a, fmpz_poly_t b)

    unsigned long fmpz_poly_resultant_bound(fmpz_poly_t a, fmpz_poly_t b)
    void fmpz_poly_resultant(fmpz_t r, fmpz_poly_t a, fmpz_poly_t b)

    void fmpz_poly_invmod(fmpz_t d, fmpz_poly_t H, fmpz_poly_t poly1, \
            fmpz_poly_t poly2)
    void fmpz_poly_derivative(fmpz_poly_t der, fmpz_poly_t poly)
    void fmpz_poly_evaluate_fmpz(fmpz_t output, fmpz_poly_t poly, fmpz_t val)
    void fmpz_poly_compose(fmpz_poly_t output, fmpz_poly_t f, fmpz_poly_t g)

    void fmpz_poly_reverse(fmpz_poly_t output, fmpz_poly_t input,
            unsigned long length)
    void fmpz_poly_revert_series(fmpz_poly_t output, fmpz_poly_t input,
            unsigned long length)

    unsigned long fmpz_poly_max_limbs(fmpz_poly_t poly)
=======
cdef class Fmpz_poly(SageObject):
    cdef fmpz_poly_t poly
>>>>>>> 9876879b
<|MERGE_RESOLUTION|>--- conflicted
+++ resolved
@@ -1,135 +1,860 @@
-<<<<<<< HEAD
 include "sage/libs/ntl/decl.pxi"
 
-from sage.libs.flint.fmpz cimport fmpz_t, fmpz
-from sage.libs.flint.nmod_poly cimport nmod_poly_t
-=======
-include "fmpz_poly.pxi"
->>>>>>> 9876879b
+from sage.libs.flint.fmpz cimport *
+from sage.libs.flint.nmod_poly cimport nmod_poly_t, mp_srcptr, nmod_poly_factor_t
 
 cdef extern from "flint/fmpz_poly.h":
-    ctypedef void* fmpz_poly_t
-
-<<<<<<< HEAD
+    ctypedef struct fmpz_poly_struct:
+        fmpz * coeffs
+        long alloc
+        long length
+
+    ctypedef fmpz_poly_struct[1] fmpz_poly_t
+
+    ctypedef struct fmpz_poly_powers_precomp_struct:
+        fmpz ** powers
+        long len
+
+    ctypedef fmpz_poly_powers_precomp_struct fmpz_poly_powers_precomp_t[1]
+
+    ctypedef struct fmpz_poly_factor_struct:
+        fmpz c
+        fmpz_poly_struct *p
+        long *exp
+        long num
+        long alloc
+
+    ctypedef fmpz_poly_factor_struct fmpz_poly_factor_t[1]
+
     void fmpz_poly_init(fmpz_poly_t poly)
-    void fmpz_poly_init2(fmpz_poly_t poly, unsigned long alloc)
-    void fmpz_poly_realloc(fmpz_poly_t poly, unsigned long alloc)
-
-    void fmpz_poly_fit_length(fmpz_poly_t poly, unsigned long alloc)
+
+    void fmpz_poly_init2(fmpz_poly_t poly, long alloc)
+
+    void fmpz_poly_realloc(fmpz_poly_t poly, long alloc)
+
+    void fmpz_poly_fit_length(fmpz_poly_t poly, long len)
 
     void fmpz_poly_clear(fmpz_poly_t poly)
 
+    void _fmpz_poly_normalise(fmpz_poly_t poly)
+
+    void _fmpz_poly_set_length(fmpz_poly_t poly, long newlen)
+
+    long fmpz_poly_length(fmpz_poly_t poly)
+
     long fmpz_poly_degree(fmpz_poly_t poly)
-    unsigned long fmpz_poly_length(fmpz_poly_t poly)
-
-    void fmpz_poly_set_length(fmpz_poly_t poly, unsigned long length)
-    void fmpz_poly_truncate(fmpz_poly_t poly, unsigned long length)
-
-    void fmpz_poly_set(fmpz_poly_t result, fmpz_poly_t poly)
-    void fmpz_poly_set_si(fmpz_poly_t result, long x)
+
+    #  Assignment and basic manipulation
+
+    void fmpz_poly_set(fmpz_poly_t poly1, fmpz_poly_t poly2)
+
+    void fmpz_poly_set_ui(fmpz_poly_t poly, unsigned long c)
+
+    void fmpz_poly_set_si(fmpz_poly_t poly, long c)
+
+    void fmpz_poly_set_fmpz(fmpz_poly_t poly, fmpz_t c)
+
+    void fmpz_poly_set_mpz(fmpz_poly_t poly, mpz_t c)
+
+    int _fmpz_poly_set_str(fmpz * poly, char * str)
+
+    int fmpz_poly_set_str(fmpz_poly_t poly, char * str)
+
+    char * _fmpz_poly_get_str(fmpz * poly, long len)
+
+    char * fmpz_poly_get_str(fmpz_poly_t poly)
+
+    char * _fmpz_poly_get_str_pretty(fmpz * poly, long len, char * x)
+
+    char * fmpz_poly_get_str_pretty(fmpz_poly_t poly, char * x)
+
     void fmpz_poly_zero(fmpz_poly_t poly)
-    void fmpz_poly_set_coeff_si(fmpz_poly_t poly, unsigned long n, long x)
-    void fmpz_poly_set_coeff_ui(fmpz_poly_t poly, unsigned long n, \
-            unsigned long x)
-    void fmpz_poly_set_coeff_mpz(fmpz_poly_t poly, unsigned long n, mpz_t x)
-    void fmpz_poly_set_coeff_fmpz(fmpz_poly_t poly, unsigned long n, fmpz_t x)
-
-    void fmpz_poly_get_coeff_mpz(mpz_t x, fmpz_poly_t poly, unsigned long n)
-    void fmpz_poly_get_coeff_fmpz(fmpz_t x, fmpz_poly_t poly, unsigned long n)
-    void fmpz_poly_get_coeff_mpz_read_only(mpz_t x, fmpz_poly_t poly, \
-            unsigned long n)
-    fmpz* fmpz_poly_get_coeff_ptr(fmpz_poly_t poly, unsigned long n)
+
+    void fmpz_poly_one(fmpz_poly_t poly)
+
+    void fmpz_poly_zero_coeffs(fmpz_poly_t poly, long i, long j)
+
+    void fmpz_poly_swap(fmpz_poly_t poly1, fmpz_poly_t poly2)
+
+    void _fmpz_poly_reverse(fmpz * res, fmpz * poly, long len, long n)
+
+    void fmpz_poly_reverse(fmpz_poly_t res, fmpz_poly_t poly, long n)
+
+    void fmpz_poly_truncate(fmpz_poly_t poly, long newlen)
+
+    #  Getting and setting coefficients
+
+    long fmpz_poly_get_coeff_si(fmpz_poly_t poly, long n)
+
+    void fmpz_poly_set_coeff_si(fmpz_poly_t poly, long n, long x)
+
+    unsigned long fmpz_poly_get_coeff_ui(fmpz_poly_t poly, long n)
+
+    void fmpz_poly_set_coeff_ui(fmpz_poly_t poly, long n, unsigned long x)
+
+    void fmpz_poly_set_coeff_fmpz(fmpz_poly_t poly, long n, fmpz_t x)
+
+    void fmpz_poly_get_coeff_fmpz(fmpz_t x, fmpz_poly_t poly, long n)
+
+    fmpz *fmpz_poly_get_coeff_ptr(fmpz_poly_t poly, long n)
+
+    fmpz *fmpz_poly_lead(fmpz_poly_t poly)
+
+    #  Comparison
+
+    int fmpz_poly_equal(fmpz_poly_t poly1, fmpz_poly_t poly2)
+
+    int fmpz_poly_is_zero(fmpz_poly_t poly)
+
+    int _fmpz_poly_is_one(fmpz *poly, long len)
+
+    int fmpz_poly_is_one(fmpz_poly_t op)
+
+    int fmpz_poly_is_unit(fmpz_poly_t op)
+
+    int fmpz_poly_equal_fmpz(fmpz_poly_t poly, fmpz_t c)
+
+    # Addition and subtraction
+
+    void _fmpz_poly_add(fmpz * res, fmpz * poly1, long len1,
+                        fmpz * poly2, long len2)
+
+    void fmpz_poly_add(fmpz_poly_t res, fmpz_poly_t poly1,
+                       fmpz_poly_t poly2)
+
+    void _fmpz_poly_sub(fmpz * res, fmpz * poly1, long len1,
+                        fmpz * poly2, long len2)
+
+    void fmpz_poly_sub(fmpz_poly_t res, fmpz_poly_t poly1,
+                       fmpz_poly_t poly2)
+
+    void fmpz_poly_neg(fmpz_poly_t res, fmpz_poly_t poly)
+
+    #  Scalar multiplication and division
+
+    void fmpz_poly_scalar_mul_ui(fmpz_poly_t poly1,
+                                 fmpz_poly_t poly2, unsigned long x)
+
+    void fmpz_poly_scalar_mul_si(fmpz_poly_t poly1,
+                                 fmpz_poly_t poly2, long x)
+
+    void fmpz_poly_scalar_mul_fmpz(fmpz_poly_t poly1,
+                                   fmpz_poly_t poly2, fmpz_t x)
+
+    void fmpz_poly_scalar_addmul_fmpz(fmpz_poly_t poly1,
+                                      fmpz_poly_t poly2, fmpz_t x)
+
+    void fmpz_poly_scalar_submul_fmpz(fmpz_poly_t poly1,
+                                      fmpz_poly_t poly2, fmpz_t x)
+
+    void fmpz_poly_scalar_fdiv_ui(fmpz_poly_t poly1,
+                                  fmpz_poly_t poly2, unsigned long x)
+
+    void fmpz_poly_scalar_fdiv_si(fmpz_poly_t poly1,
+                                  fmpz_poly_t poly2, long x)
+
+    void fmpz_poly_scalar_fdiv_fmpz(fmpz_poly_t poly1,
+                                    fmpz_poly_t poly2, fmpz_t x)
+
+    void fmpz_poly_scalar_tdiv_ui(fmpz_poly_t poly1,
+                                  fmpz_poly_t poly2, unsigned long x)
+
+    void fmpz_poly_scalar_tdiv_si(fmpz_poly_t poly1,
+                                  fmpz_poly_t poly2, long x)
+
+    void fmpz_poly_scalar_tdiv_fmpz(fmpz_poly_t poly1,
+                                    fmpz_poly_t poly2, fmpz_t x)
+
+    void fmpz_poly_scalar_divexact_ui(fmpz_poly_t poly1,
+                                      fmpz_poly_t poly2, unsigned long x)
+
+    void fmpz_poly_scalar_divexact_si(fmpz_poly_t poly1,
+                                      fmpz_poly_t poly2, long x)
+
+    void fmpz_poly_scalar_divexact_fmpz(fmpz_poly_t poly1,
+                                        fmpz_poly_t poly2, fmpz_t x)
+
+    void fmpz_poly_scalar_fdiv_2exp(fmpz_poly_t poly1, fmpz_poly_t poly2,
+                                    unsigned long exp)
+
+    void fmpz_poly_scalar_tdiv_2exp(fmpz_poly_t poly1, fmpz_poly_t poly2,
+                                    unsigned long exp)
+
+    void fmpz_poly_scalar_mul_2exp(fmpz_poly_t poly1, fmpz_poly_t poly2,
+                                   unsigned long exp)
+
+    void fmpz_poly_scalar_mod_fmpz(fmpz_poly_t poly1,
+                                   fmpz_poly_t poly2, fmpz_t x)
+
+    void fmpz_poly_scalar_smod_fmpz(fmpz_poly_t poly1,
+                                    fmpz_poly_t poly2, fmpz_t x)
+
+    #  Multiplication
+
+    void _fmpz_poly_mul_classical(fmpz * res, fmpz * poly1, long len1,
+                                  fmpz * poly2, long len2)
+
+    void fmpz_poly_mul_classical(fmpz_poly_t res,
+                                 fmpz_poly_t poly1, fmpz_poly_t poly2)
+
+    void _fmpz_poly_mullow_classical(fmpz * res, fmpz * poly1, long len1,
+                                     fmpz * poly2, long len2, long n)
+
+    void fmpz_poly_mullow_classical(fmpz_poly_t res, fmpz_poly_t poly1,
+                                    fmpz_poly_t poly2, long n)
+
+    void _fmpz_poly_mulhigh_classical(fmpz * res, fmpz * poly1,
+                                      long len1, fmpz * poly2, long len2, long start)
+
+    void fmpz_poly_mulhigh_classical(fmpz_poly_t res,
+                                     fmpz_poly_t poly1, fmpz_poly_t poly2, long start)
+
+    void _fmpz_poly_mulmid_classical(fmpz * res, fmpz * poly1,
+                                     long len1, fmpz * poly2, long len2)
+
+    void fmpz_poly_mulmid_classical(fmpz_poly_t res,
+                                    fmpz_poly_t poly1, fmpz_poly_t poly2)
+
+    void fmpz_poly_mul_karatsuba(fmpz_poly_t res,
+                                 fmpz_poly_t poly1, fmpz_poly_t poly2)
+
+    void _fmpz_poly_mul_karatsuba(fmpz * res, fmpz * poly1,
+                                  long len1, fmpz * poly2, long len2)
+
+    void _fmpz_poly_mullow_karatsuba_n(fmpz * res, fmpz * poly1,
+                                       fmpz * poly2, long n)
+
+    void fmpz_poly_mullow_karatsuba_n(fmpz_poly_t res,
+                                      fmpz_poly_t poly1, fmpz_poly_t poly2, long n)
+
+    void _fmpz_poly_mulhigh_karatsuba_n(fmpz * res, fmpz * poly1,
+                                        fmpz * poly2, long len)
+
+    void fmpz_poly_mulhigh_karatsuba_n(fmpz_poly_t res,
+                                       fmpz_poly_t poly1, fmpz_poly_t poly2, long length)
+
+    void _fmpz_poly_mul_KS(fmpz * res, fmpz * poly1, long len1,
+                           fmpz * poly2, long len2)
+
+    void fmpz_poly_mul_KS(fmpz_poly_t res,
+                          fmpz_poly_t poly1, fmpz_poly_t poly2)
+
+    void _fmpz_poly_mullow_KS(fmpz * res, fmpz * poly1, long len1,
+                              fmpz * poly2, long len2, long n)
+
+    void fmpz_poly_mullow_KS(fmpz_poly_t res, fmpz_poly_t poly1,
+                             fmpz_poly_t poly2, long n)
+
+    void _fmpz_poly_mul_SS(fmpz * output, fmpz * input1, long length1,
+                           fmpz * input2, long length2)
+
+    void fmpz_poly_mul_SS(fmpz_poly_t res,
+                          fmpz_poly_t poly1, fmpz_poly_t poly2)
+
+    void _fmpz_poly_mullow_SS(fmpz * output, fmpz * input1, long length1,
+                              fmpz * input2, long length2, long n)
+
+    void fmpz_poly_mullow_SS(fmpz_poly_t res,
+                             fmpz_poly_t poly1, fmpz_poly_t poly2, long n)
+
+    void _fmpz_poly_mul(fmpz * res, fmpz * poly1,
+                        long len1, fmpz * poly2, long len2)
+
+    void fmpz_poly_mul(fmpz_poly_t res,
+                       fmpz_poly_t poly1, fmpz_poly_t poly2)
+
+    void _fmpz_poly_mullow(fmpz * res, fmpz * poly1, long len1,
+                           fmpz * poly2, long len2, long n)
+
+    void fmpz_poly_mullow(fmpz_poly_t res,
+                          fmpz_poly_t poly1, fmpz_poly_t poly2, long n)
+
+    void fmpz_poly_mulhigh_n(fmpz_poly_t res,
+                             fmpz_poly_t poly1, fmpz_poly_t poly2, long n)
+
+    # Squaring
+
+    void _fmpz_poly_sqr_KS(fmpz * rop, fmpz * op, long len)
+
+    void fmpz_poly_sqr_KS(fmpz_poly_t rop, fmpz_poly_t op)
+
+    void fmpz_poly_sqr_karatsuba(fmpz_poly_t rop, fmpz_poly_t op)
+
+    void _fmpz_poly_sqr_karatsuba(fmpz * rop, fmpz * op, long len)
+
+    void _fmpz_poly_sqr_classical(fmpz * rop, fmpz * op, long len)
+
+    void fmpz_poly_sqr_classical(fmpz_poly_t rop, fmpz_poly_t op)
+
+    void _fmpz_poly_sqr(fmpz * rop, fmpz * op, long len)
+
+    void fmpz_poly_sqr(fmpz_poly_t rop, fmpz_poly_t op)
+
+    void _fmpz_poly_sqrlow_KS(fmpz * res, fmpz * poly, long len, long n)
+
+    void fmpz_poly_sqrlow_KS(fmpz_poly_t res, fmpz_poly_t poly, long n)
+
+    void _fmpz_poly_sqrlow_karatsuba_n(fmpz * res, fmpz * poly, long n)
+
+    void fmpz_poly_sqrlow_karatsuba_n(fmpz_poly_t res, fmpz_poly_t poly, long n)
+
+    void _fmpz_poly_sqrlow_classical(fmpz * res, fmpz * poly, long len, long n)
+
+    void fmpz_poly_sqrlow_classical(fmpz_poly_t res, fmpz_poly_t poly, long n)
+
+    void _fmpz_poly_sqrlow(fmpz * res, fmpz * poly, long len, long n)
+
+    void fmpz_poly_sqrlow(fmpz_poly_t res, fmpz_poly_t poly, long n)
+
+    #  Powering
+
+    void _fmpz_poly_pow_multinomial(fmpz * res, fmpz * poly, long len, unsigned long e)
+
+    void fmpz_poly_pow_multinomial(fmpz_poly_t res, fmpz_poly_t poly, unsigned long e)
+
+    void _fmpz_poly_pow_binomial(fmpz * res, fmpz * poly, unsigned long e)
+
+    void fmpz_poly_pow_binomial(fmpz_poly_t res, fmpz_poly_t poly, unsigned long e)
+
+    void _fmpz_poly_pow_binexp(fmpz * res, fmpz * poly, long len, unsigned long e)
+
+    void fmpz_poly_pow_binexp(fmpz_poly_t res, fmpz_poly_t poly, unsigned long e)
+
+    void _fmpz_poly_pow_addchains(fmpz * res, fmpz * poly, long len, int * a, int n)
+
+    void fmpz_poly_pow_addchains(fmpz_poly_t res, fmpz_poly_t poly, unsigned long e)
+
+    void _fmpz_poly_pow_small(fmpz * res, fmpz * poly, long len, unsigned long e)
+
+    void _fmpz_poly_pow(fmpz * res, fmpz * poly, long len, unsigned long e)
+
+    void fmpz_poly_pow(fmpz_poly_t res, fmpz_poly_t poly, unsigned long e)
+
+    void _fmpz_poly_pow_trunc(fmpz * res, fmpz * poly, unsigned long e, long n)
+
+    void fmpz_poly_pow_trunc(fmpz_poly_t res, fmpz_poly_t poly, unsigned long e, long n)
+
+    #  Shifting
+
+    void _fmpz_poly_shift_left(fmpz * res, fmpz * poly, long len, long n)
+
+    void _fmpz_poly_shift_right(fmpz * res, fmpz * poly, long len, long n)
+
+    void fmpz_poly_shift_left(fmpz_poly_t res, fmpz_poly_t poly, long n)
+
+    void fmpz_poly_shift_right(fmpz_poly_t res, fmpz_poly_t poly, long n)
+
+    #  Norms
+
+    void _fmpz_poly_2norm(fmpz_t res, fmpz * poly, long len)
+
+    void fmpz_poly_2norm(fmpz_t res, fmpz_poly_t poly)
+
+    mp_bitcnt_t _fmpz_poly_2norm_normalised_bits(fmpz * poly, long len)
+
+    unsigned long fmpz_poly_max_limbs(fmpz_poly_t poly)
+
+    long fmpz_poly_max_bits(fmpz_poly_t poly)
+
+    void fmpz_poly_height(fmpz_t res, fmpz_poly_t poly)
+
+    #  Greatest common divisor
+
+    void _fmpz_poly_gcd_subresultant(fmpz * res, fmpz * poly1, long len1,
+                                     fmpz * poly2, long len2)
+
+    void fmpz_poly_gcd_subresultant(fmpz_poly_t res, fmpz_poly_t poly1,
+                                    fmpz_poly_t poly2)
+
+    int _fmpz_poly_gcd_heuristic(fmpz * res, fmpz * poly1, long len1,
+                                 fmpz * poly2, long len2)
+
+    int fmpz_poly_gcd_heuristic(fmpz_poly_t res,
+                                fmpz_poly_t poly1, fmpz_poly_t poly2)
+
+    void _fmpz_poly_gcd_modular(fmpz * res, fmpz * poly1, long len1,
+                                fmpz * poly2, long len2)
+
+    void fmpz_poly_gcd_modular(fmpz_poly_t res,
+                               fmpz_poly_t poly1, fmpz_poly_t poly2)
+
+    void _fmpz_poly_gcd(fmpz * res, fmpz * poly1, long len1,
+                        fmpz * poly2, long len2)
+
+    void fmpz_poly_gcd(fmpz_poly_t res, fmpz_poly_t poly1,
+                       fmpz_poly_t poly2)
+
+    void _fmpz_poly_lcm(fmpz * res, fmpz * poly1, long len1,
+                        fmpz * poly2, long len2)
+
+    void fmpz_poly_lcm(fmpz_poly_t res, fmpz_poly_t poly1,
+                       fmpz_poly_t poly2)
+
+    void _fmpz_poly_resultant(fmpz_t res, fmpz * poly1, long len1,
+                              fmpz * poly2, long len2)
+
+    void fmpz_poly_resultant(fmpz_t res, fmpz_poly_t poly1,
+                             fmpz_poly_t poly2)
+
+    void _fmpz_poly_xgcd_modular(fmpz_t r, fmpz * s, fmpz * t,
+                                 fmpz * poly1, long len1, fmpz * poly2, long len2)
+
+    void fmpz_poly_xgcd_modular(fmpz_t r, fmpz_poly_t s, fmpz_poly_t t,
+                                fmpz_poly_t poly1, fmpz_poly_t poly2)
+
+
+    void _fmpz_poly_xgcd(fmpz_t r, fmpz * s, fmpz * t,
+                         fmpz * poly1, long len1, fmpz * poly2, long len2)
+
+    void fmpz_poly_xgcd(fmpz_t r, fmpz_poly_t s, fmpz_poly_t t,
+                        fmpz_poly_t poly1, fmpz_poly_t poly2)
+
+    #  Gaussian content
+
+    void _fmpz_poly_content(fmpz_t res, fmpz * poly, long len)
+
+    void fmpz_poly_content(fmpz_t res, fmpz_poly_t poly)
+
+    void _fmpz_poly_primitive_part(fmpz * res, fmpz * poly, long len)
+
+    void fmpz_poly_primitive_part(fmpz_poly_t res, fmpz_poly_t poly)
+
+    #  Square-free
+
+    int _fmpz_poly_is_squarefree(fmpz * poly, long len)
+
+    int fmpz_poly_is_squarefree(fmpz_poly_t poly)
+
+    #  Euclidean division
+
+    void _fmpz_poly_divrem_basecase(fmpz * Q, fmpz * R, fmpz * A,
+                                       long lenA, fmpz * B, long lenB)
+
+    void fmpz_poly_divrem_basecase(fmpz_poly_t Q, fmpz_poly_t R,
+                                   fmpz_poly_t A, fmpz_poly_t B)
+
+    void _fmpz_poly_divrem_divconquer_recursive(fmpz * Q, fmpz * BQ, fmpz * W,
+                                                fmpz * A, fmpz * B, long lenB)
+
+    void _fmpz_poly_divrem_divconquer(fmpz * Q, fmpz * R,
+                                      fmpz * A, long lenA, fmpz * B, long lenB)
+
+    void fmpz_poly_divrem_divconquer(fmpz_poly_t Q, fmpz_poly_t R,
+                                     fmpz_poly_t A, fmpz_poly_t B)
+
+    void _fmpz_poly_divrem(fmpz * Q, fmpz * R, fmpz * A, long lenA,
+                           fmpz * B, long lenB)
+
+    void fmpz_poly_divrem(fmpz_poly_t Q, fmpz_poly_t R, fmpz_poly_t A,
+                          fmpz_poly_t B)
+
+    void _fmpz_poly_div_basecase(fmpz * Q, fmpz * R, fmpz * A, long lenA,
+                                 fmpz * B, long lenB)
+
+    void fmpz_poly_div_basecase(fmpz_poly_t Q,
+                                fmpz_poly_t A, fmpz_poly_t B)
+
+    void _fmpz_poly_divremlow_divconquer_recursive(fmpz * Q, fmpz * QB,
+                                                   fmpz * A, fmpz * B, long lenB)
+
+    void _fmpz_poly_div_divconquer_recursive(fmpz * Q, fmpz * temp,
+                                             fmpz * A, fmpz * B, long lenB)
+
+    void _fmpz_poly_div_divconquer(fmpz * Q, fmpz * A, long lenA,
+                                   fmpz * B, long lenB)
+
+    void fmpz_poly_div_divconquer(fmpz_poly_t Q,
+                                  fmpz_poly_t A, fmpz_poly_t B)
+
+    void _fmpz_poly_div(fmpz * Q, fmpz * A, long lenA,
+                        fmpz * B, long lenB)
+
+    void fmpz_poly_div(fmpz_poly_t Q, fmpz_poly_t A, fmpz_poly_t B)
+
+    void _fmpz_poly_preinvert(fmpz * B_inv, fmpz * B, long n)
+
+    void fmpz_poly_preinvert(fmpz_poly_t B_inv, fmpz_poly_t B)
+
+    void _fmpz_poly_div_preinv(fmpz * Q, fmpz * A, long len1,
+                               fmpz * B, fmpz * B_inv, long len2)
+
+    void fmpz_poly_div_preinv(fmpz_poly_t Q, fmpz_poly_t A,
+                              fmpz_poly_t B, fmpz_poly_t B_inv)
+
+    void _fmpz_poly_divrem_preinv(fmpz * Q, fmpz * A, long len1,
+                                  fmpz * B, fmpz * B_inv, long len2)
+
+    void fmpz_poly_divrem_preinv(fmpz_poly_t Q, fmpz_poly_t R,
+                                 fmpz_poly_t A, fmpz_poly_t B, fmpz_poly_t B_inv)
+
+    fmpz ** _fmpz_poly_powers_precompute(fmpz * B, long len)
+
+    void fmpz_poly_powers_precompute(fmpz_poly_powers_precomp_t pinv,
+                                     fmpz_poly_t poly)
+
+    void _fmpz_poly_powers_clear(fmpz ** powers, long len)
+
+    void fmpz_poly_powers_clear(fmpz_poly_powers_precomp_t pinv)
+
+    void _fmpz_poly_rem_powers_precomp(fmpz * A, long m,
+                                       fmpz * B, long n, fmpz ** powers)
+
+    void fmpz_poly_rem_powers_precomp(fmpz_poly_t R,
+                                      fmpz_poly_t A, fmpz_poly_t B,
+                                      fmpz_poly_powers_precomp_t B_inv)
+
+    void _fmpz_poly_rem_basecase(fmpz * Q, fmpz * A, long lenA,
+                                 fmpz * B, long lenB)
+
+    void fmpz_poly_rem_basecase(fmpz_poly_t R,
+                                fmpz_poly_t A, fmpz_poly_t B)
+
+    void _fmpz_poly_rem(fmpz * R, fmpz * A, long lenA,
+                        fmpz * B, long lenB)
+
+    void fmpz_poly_rem(fmpz_poly_t R, fmpz_poly_t A, fmpz_poly_t B)
+
+    void fmpz_poly_div_root(fmpz_poly_t Q, fmpz_poly_t A, fmpz_t c)
+
+    void _fmpz_poly_div_root(fmpz * Q, fmpz * A, long len, fmpz_t c)
+
+    #  Power series division
+
+    void _fmpz_poly_inv_series_newton(fmpz * Qinv, fmpz * Q, long n)
+
+    void fmpz_poly_inv_series_newton(fmpz_poly_t Qinv, fmpz_poly_t Q, long n)
+
+    void  _fmpz_poly_inv_series(fmpz * Qinv, fmpz * Q, long n)
+
+    void  fmpz_poly_inv_series(fmpz_poly_t Qinv, fmpz_poly_t Q, long n)
+
+    void _fmpz_poly_div_series(fmpz * Q, fmpz * A, fmpz * B, long n)
+
+    void fmpz_poly_div_series(fmpz_poly_t Q, fmpz_poly_t A,
+                              fmpz_poly_t B, long n)
+
+    #  Divisibility testing
+
+    int _fmpz_poly_divides(fmpz * q, fmpz * a,
+                           long len1, fmpz * b, long len2)
+
+    int fmpz_poly_divides(fmpz_poly_t q, fmpz_poly_t a, fmpz_poly_t b)
+
+
+    #  Pseudo division
+
+    void _fmpz_poly_pseudo_divrem_basecase(fmpz * Q, fmpz * R,
+                                           unsigned long * d, fmpz * A, long A_len,
+                                           fmpz * B, long B_len, fmpz_preinvn_t inv)
+
+    void fmpz_poly_pseudo_divrem_basecase(fmpz_poly_t Q, fmpz_poly_t R,
+                                          unsigned long * d, fmpz_poly_t A, fmpz_poly_t B)
+
+    void _fmpz_poly_pseudo_divrem_divconquer(fmpz * Q, fmpz * R,
+                                             unsigned long * d, fmpz * A, long lenA,
+                                             fmpz * B, long lenB, fmpz_preinvn_t inv)
+
+    void fmpz_poly_pseudo_divrem_divconquer(fmpz_poly_t Q, fmpz_poly_t R,
+                                            unsigned long * d, fmpz_poly_t A, fmpz_poly_t B)
+
+    void _fmpz_poly_pseudo_divrem_cohen(fmpz * Q, fmpz * R, fmpz * A,
+                                        long lenA, fmpz * B, long lenB)
+
+    void fmpz_poly_pseudo_divrem_cohen(fmpz_poly_t Q, fmpz_poly_t R,
+                                       fmpz_poly_t A, fmpz_poly_t B)
+
+    void _fmpz_poly_pseudo_rem_cohen(fmpz * R, fmpz * A, long lenA,
+                                     fmpz * B, long lenB)
+
+    void fmpz_poly_pseudo_rem_cohen(fmpz_poly_t R, fmpz_poly_t A,
+                                    fmpz_poly_t B)
+
+
+    void _fmpz_poly_pseudo_divrem(fmpz * Q, fmpz * R,
+                                  unsigned long * d, fmpz * A, long A_len,
+                                  fmpz * B, long B_len, fmpz_preinvn_t inv)
+
+    void fmpz_poly_pseudo_divrem(fmpz_poly_t Q, fmpz_poly_t R,
+                                 unsigned long * d, fmpz_poly_t A, fmpz_poly_t B)
+
+    void _fmpz_poly_pseudo_div(fmpz * Q, unsigned long * d, fmpz * A, long lenA,
+                               fmpz * B, long lenB, fmpz_preinvn_t inv)
+
+    void fmpz_poly_pseudo_div(fmpz_poly_t Q, unsigned long * d, fmpz_poly_t A,
+                              fmpz_poly_t B)
+
+    void _fmpz_poly_pseudo_rem(fmpz * R, unsigned long * d, fmpz * A, long lenA,
+                               fmpz * B, long lenB, fmpz_preinvn_t inv)
+
+    void fmpz_poly_pseudo_rem(fmpz_poly_t R, unsigned long * d, fmpz_poly_t A,
+                              fmpz_poly_t B)
+
+    #  Derivative
+
+    void _fmpz_poly_derivative(fmpz * rpoly, fmpz * poly, long len)
+
+    void fmpz_poly_derivative(fmpz_poly_t res, fmpz_poly_t poly)
+
+    #  Evaluation
+
+    void  _fmpz_poly_evaluate_divconquer_fmpz(fmpz_t res, fmpz * poly, long len,
+                                              fmpz_t a)
+
+    void fmpz_poly_evaluate_divconquer_fmpz(fmpz_t res, fmpz_poly_t poly,
+                                            fmpz_t a)
+
+    void _fmpz_poly_evaluate_horner_fmpz(fmpz_t res, fmpz * f, long len,
+                                         fmpz_t a)
+
+    void fmpz_poly_evaluate_horner_fmpz(fmpz_t res, fmpz_poly_t f,
+                                        fmpz_t a)
+
+    void _fmpz_poly_evaluate_fmpz(fmpz_t res, fmpz * f, long len, fmpz_t a)
+
+    void fmpz_poly_evaluate_fmpz(fmpz_t res, fmpz_poly_t f, fmpz_t a)
+
+    void _fmpz_poly_evaluate_horner_mpq(fmpz_t rnum, fmpz_t rden,
+                                        fmpz * f, long len,
+                                        fmpz_t anum, fmpz_t aden)
+
+    void fmpz_poly_evaluate_horner_mpq(mpq_t res, fmpz_poly_t f, mpq_t a)
+
+    void _fmpz_poly_evaluate_mpq(fmpz_t rnum, fmpz_t rden,
+                                 fmpz * f, long len,
+                                 fmpz_t anum, fmpz_t aden)
+
+    void fmpz_poly_evaluate_mpq(mpq_t res, fmpz_poly_t f, mpq_t a)
+
+    mp_limb_t _fmpz_poly_evaluate_mod(fmpz * poly, long len, mp_limb_t a,
+                                      mp_limb_t n, mp_limb_t ninv)
+
+    mp_limb_t fmpz_poly_evaluate_mod(fmpz_poly_t poly, mp_limb_t a,
+                                     mp_limb_t n)
+
+    void  _fmpz_poly_evaluate_divconquer(fmpz * res, fmpz * poly, long len,
+                                         fmpz_t x)
+
+    void  fmpz_poly_evaluate_divconquer(fmpz_t res,
+                                        fmpz_poly_t poly, fmpz_t x)
+
+    #  Composition
+
+    void _fmpz_poly_compose_horner(fmpz * res, fmpz * poly1, long len1,
+                                   fmpz * poly2, long len2)
+
+    void fmpz_poly_compose_horner(fmpz_poly_t res, fmpz_poly_t poly1,
+                                  fmpz_poly_t poly2)
+
+    void _fmpz_poly_compose_divconquer(fmpz * res, fmpz * poly1, long len1,
+                                       fmpz * poly2, long len2)
+
+    void fmpz_poly_compose_divconquer(fmpz_poly_t res, fmpz_poly_t poly1,
+                                      fmpz_poly_t poly2)
+
+    void _fmpz_poly_compose(fmpz * res, fmpz * poly1, long len1,
+                            fmpz * poly2, long len2)
+
+    void fmpz_poly_compose(fmpz_poly_t res, fmpz_poly_t poly1,
+                           fmpz_poly_t poly2)
+
+    #  Taylor shift
+
+    void _fmpz_poly_taylor_shift_horner(fmpz * poly, fmpz_t c, long n)
+
+    void fmpz_poly_taylor_shift_horner(fmpz_poly_t g, fmpz_poly_t f,
+                                       fmpz_t c)
+
+    void _fmpz_poly_taylor_shift_divconquer(fmpz * poly, fmpz_t c, long n)
+
+    void fmpz_poly_taylor_shift_divconquer(fmpz_poly_t g, fmpz_poly_t f,
+                                           fmpz_t c)
+
+    void _fmpz_poly_taylor_shift(fmpz * poly, fmpz_t c, long n)
+
+    void fmpz_poly_taylor_shift(fmpz_poly_t g, fmpz_poly_t f, fmpz_t c)
+
+    #  Power series composition and compositional inverse
+
+    void _fmpz_poly_compose_series_brent_kung(fmpz * res, fmpz * poly1, long len1,
+                                              fmpz * poly2, long len2, long n)
+
+    void fmpz_poly_compose_series_brent_kung(fmpz_poly_t res,
+                                             fmpz_poly_t poly1, fmpz_poly_t poly2, long n)
+
+    void _fmpz_poly_compose_series_horner(fmpz * res, fmpz * poly1, long len1,
+                                          fmpz * poly2, long len2, long n)
+
+    void fmpz_poly_compose_series_horner(fmpz_poly_t res,
+                                         fmpz_poly_t poly1, fmpz_poly_t poly2, long n)
+
+    void _fmpz_poly_compose_series(fmpz * res, fmpz * poly1, long len1,
+                                   fmpz * poly2, long len2, long n)
+
+    void fmpz_poly_compose_series(fmpz_poly_t res,
+                              fmpz_poly_t poly1, fmpz_poly_t poly2, long n)
+
+    void _fmpz_poly_revert_series_lagrange(fmpz * Qinv, fmpz * Q, long n)
+
+    void fmpz_poly_revert_series_lagrange(fmpz_poly_t Qinv, fmpz_poly_t Q, long n)
+
+    void_fmpz_poly_revert_series_lagrange_fast(fmpz * Qinv, fmpz * Q, long n)
+
+    void fmpz_poly_revert_series_lagrange_fast(fmpz_poly_t Qinv,
+                                               fmpz_poly_t Q, long n)
+
+    void _fmpz_poly_revert_series_newton(fmpz * Qinv, fmpz * Q, long n)
+
+    void fmpz_poly_revert_series_newton(fmpz_poly_t Qinv, fmpz_poly_t Q, long n)
+
+    void _fmpz_poly_revert_series(fmpz * Qinv, fmpz * Q, long n)
+
+    void fmpz_poly_revert_series(fmpz_poly_t Qinv, fmpz_poly_t Q, long n)
+
+    #  Square root
+
+    int _fmpz_poly_sqrt_classical(fmpz * res, fmpz * poly, long len)
+
+    int fmpz_poly_sqrt_classical(fmpz_poly_t b, fmpz_poly_t a)
+
+    int _fmpz_poly_sqrt(fmpz * res, fmpz * poly, long len)
+
+    int fmpz_poly_sqrt(fmpz_poly_t b, fmpz_poly_t a)
+
+    #  Signature
+
+    void _fmpz_poly_signature(long * r1, long * r2, fmpz * poly, long len)
+
+    void fmpz_poly_signature(long * r1, long * r2, fmpz_poly_t poly)
+
+    #  Input and output
+
+    int fmpz_poly_fprint(FILE * file, fmpz_poly_t poly)
+
+    int _fmpz_poly_fprint_pretty(FILE * file,
+                                 fmpz * poly, long len, char * x)
+
+    int fmpz_poly_fprint_pretty(FILE * file,
+                                fmpz_poly_t poly, char * x)
+
+    int fmpz_poly_print(fmpz_poly_t poly)
+
+    int fmpz_poly_print_pretty(fmpz_poly_t poly, char * x)
+
+    int fmpz_poly_fread(FILE * file, fmpz_poly_t poly)
+
+    int fmpz_poly_fread_pretty(FILE *file, fmpz_poly_t poly, char **x)
+
+    int fmpz_poly_read(fmpz_poly_t poly)
+
+    int fmpz_poly_read_pretty(fmpz_poly_t poly, char **x)
+
+    void fmpz_poly_debug(fmpz_poly_t poly)
+
+    #  CRT
 
     void fmpz_poly_get_nmod_poly(nmod_poly_t res, fmpz_poly_t poly)
 
-    void fmpz_poly_add(fmpz_poly_t output, fmpz_poly_t input1, \
-            fmpz_poly_t input2)
-    void fmpz_poly_sub(fmpz_poly_t output, fmpz_poly_t input1, \
-            fmpz_poly_t input2)
-    void fmpz_poly_neg(fmpz_poly_t output, fmpz_poly_t input1)
-
-    void fmpz_poly_mul(fmpz_poly_t output, fmpz_poly_t input1, \
-            fmpz_poly_t input2)
-    void fmpz_poly_mul_trunc_n(fmpz_poly_t output, fmpz_poly_t input1, \
-            fmpz_poly_t input2, unsigned long trunc)
-    void fmpz_poly_mul_trunc_left_n(fmpz_poly_t output, fmpz_poly_t input1, \
-            fmpz_poly_t input2, unsigned long trunc)
-
-    void fmpz_poly_scalar_mul_ui(fmpz_poly_t output, fmpz_poly_t input, \
-            unsigned long x)
-    void fmpz_poly_scalar_mul_si(fmpz_poly_t output, fmpz_poly_t input, long x)
-
-    void fmpz_poly_scalar_mul_mpz(fmpz_poly_t output, fmpz_poly_t poly, \
-            mpz_t x)
-    void fmpz_poly_scalar_mul_fmpz(fmpz_poly_t output, fmpz_poly_t poly, \
-            fmpz_t x)
-
-    void fmpz_poly_scalar_divexact_ui(fmpz_poly_t output, fmpz_poly_t poly, \
-            unsigned long x)
-    void fmpz_poly_scalar_divexact_si(fmpz_poly_t output, fmpz_poly_t poly, \
-            long x)
-    void fmpz_poly_scalar_divexact_mpz(fmpz_poly_t output, fmpz_poly_t poly, \
-            mpz_t x)
-    void fmpz_poly_scalar_divexact_fmpz(fmpz_poly_t output, fmpz_poly_t poly, \
-            fmpz_t x)
-
-    void fmpz_poly_scalar_fdiv_ui(fmpz_poly_t output, fmpz_poly_t poly, \
-            unsigned long x)
-    void fmpz_poly_scalar_fdiv_mpz(fmpz_poly_t output, fmpz_poly_t poly, \
-            mpz_t x)
-
-    void fmpz_poly_div(fmpz_poly_t Q, fmpz_poly_t A, fmpz_poly_t B)
-    void fmpz_poly_divrem(fmpz_poly_t Q, fmpz_poly_t R, fmpz_poly_t A, \
-            fmpz_poly_t B)
-
-    void fmpz_poly_pseudo_div(fmpz_poly_t Q, unsigned long *d, fmpz_poly_t A, \
-            fmpz_poly_t B)
-    void fmpz_poly_pseudo_divrem(fmpz_poly_t Q, fmpz_poly_t R, \
-            unsigned long *d, fmpz_poly_t A, fmpz_poly_t B)
-
-    int fmpz_poly_equal(fmpz_poly_t poly1, fmpz_poly_t poly2)
-
-    int fmpz_poly_set_str(fmpz_poly_t poly, char* s)
-    char* fmpz_poly_get_str(fmpz_poly_t poly)
-    void fmpz_poly_print(fmpz_poly_t poly)
-    bint fmpz_poly_read(fmpz_poly_t poly)
-
-    void fmpz_poly_pow(fmpz_poly_t output, fmpz_poly_t poly, \
-            unsigned long exp)
-    void fmpz_poly_pow_trunc(fmpz_poly_t output, fmpz_poly_t poly, \
-            unsigned long exp, unsigned long n)
-
-    void fmpz_poly_shift_left(fmpz_poly_t output, fmpz_poly_t poly, \
-            unsigned long n)
-    void fmpz_poly_shift_right(fmpz_poly_t output, fmpz_poly_t poly, \
-            unsigned long n)
-
-    void fmpz_poly_derivative(fmpz_poly_t der, fmpz_poly_t poly)
-
-    void fmpz_poly_content(fmpz_t c, fmpz_poly_t poly)
-    void fmpz_poly_primitive_part(fmpz_poly_t prim, fmpz_poly_t poly)
-
-    void fmpz_poly_gcd(fmpz_poly_t res, fmpz_poly_t poly1, fmpz_poly_t poly2)
-
-    void fmpz_poly_xgcd(fmpz_t r, fmpz_poly_t s, fmpz_poly_t t, \
-            fmpz_poly_t a, fmpz_poly_t b)
-
-    unsigned long fmpz_poly_resultant_bound(fmpz_poly_t a, fmpz_poly_t b)
-    void fmpz_poly_resultant(fmpz_t r, fmpz_poly_t a, fmpz_poly_t b)
-
-    void fmpz_poly_invmod(fmpz_t d, fmpz_poly_t H, fmpz_poly_t poly1, \
-            fmpz_poly_t poly2)
-    void fmpz_poly_derivative(fmpz_poly_t der, fmpz_poly_t poly)
-    void fmpz_poly_evaluate_fmpz(fmpz_t output, fmpz_poly_t poly, fmpz_t val)
-    void fmpz_poly_compose(fmpz_poly_t output, fmpz_poly_t f, fmpz_poly_t g)
-
-    void fmpz_poly_reverse(fmpz_poly_t output, fmpz_poly_t input,
-            unsigned long length)
-    void fmpz_poly_revert_series(fmpz_poly_t output, fmpz_poly_t input,
-            unsigned long length)
-
-    unsigned long fmpz_poly_max_limbs(fmpz_poly_t poly)
-=======
-cdef class Fmpz_poly(SageObject):
-    cdef fmpz_poly_t poly
->>>>>>> 9876879b
+    void fmpz_poly_set_nmod_poly(fmpz_poly_t res, nmod_poly_t poly)
+
+    void fmpz_poly_set_nmod_poly_unsigned(fmpz_poly_t res, nmod_poly_t poly)
+
+    void _fmpz_poly_CRT_ui_precomp(fmpz * res, fmpz * poly1, long len1,
+                                   fmpz_t m1, mp_srcptr poly2, long len2, mp_limb_t m2,
+                                   mp_limb_t m2inv, fmpz_t m1m2, mp_limb_t c, int sign)
+
+    void _fmpz_poly_CRT_ui(fmpz * res, fmpz * poly1, long len1,
+                           fmpz_t m1, mp_srcptr poly2, long len2, mp_limb_t m2,
+                           mp_limb_t m2inv, int sign)
+
+    void fmpz_poly_CRT_ui(fmpz_poly_t res, fmpz_poly_t poly1,
+                          fmpz_t m1, nmod_poly_t poly2,
+                          int sign)
+
+
+    # Products
+
+    void _fmpz_poly_product_roots_fmpz_vec(fmpz * poly,
+                                           fmpz * xs, long n)
+
+    void fmpz_poly_product_roots_fmpz_vec(fmpz_poly_t poly,
+                                          fmpz * xs, long n)
+
+    # Newton basis
+
+    void _fmpz_poly_monomial_to_newton(fmpz * poly, fmpz * roots, long n)
+
+    void _fmpz_poly_newton_to_monomial(fmpz * poly, fmpz * roots, long n)
+
+
+    # Multipoint evaluation and interpolation
+
+    void fmpz_poly_evaluate_fmpz_vec(fmpz * res, fmpz_poly_t f,
+                            fmpz * a, long n)
+
+    void fmpz_poly_interpolate_fmpz_vec(fmpz_poly_t poly,
+                                        fmpz * xs, fmpz * ys, long n)
+
+    # Hensel lifting
+
+    void fmpz_poly_hensel_build_tree(long * link, fmpz_poly_t *v, fmpz_poly_t *w,
+                                     nmod_poly_factor_t fac)
+
+    void fmpz_poly_hensel_lift(fmpz_poly_t Gout, fmpz_poly_t Hout,
+                               fmpz_poly_t Aout, fmpz_poly_t Bout,
+                               fmpz_poly_t f,
+                               fmpz_poly_t g, fmpz_poly_t h,
+                               fmpz_poly_t a, fmpz_poly_t b,
+                               fmpz_t p, fmpz_t p1)
+
+    void _fmpz_poly_hensel_lift_without_inverse(fmpz *G, fmpz *H,
+                                                fmpz *f, long lenF,
+                                                fmpz *g, long lenG, fmpz *h, long lenH,
+                                                fmpz *a, long lenA, fmpz *b, long lenB,
+                                                fmpz_t p, fmpz_t p1)
+
+    void fmpz_poly_hensel_lift_without_inverse(fmpz_poly_t Gout, fmpz_poly_t Hout,
+                                               fmpz_poly_t f, fmpz_poly_t g, fmpz_poly_t h,
+                                               fmpz_poly_t a, fmpz_poly_t b,
+                                               fmpz_t p, fmpz_t p1)
+
+    void _fmpz_poly_hensel_lift_only_inverse(fmpz *A, fmpz *B,
+                                             fmpz *G, long lenG, fmpz *H, long lenH,
+                                             fmpz *a, long lenA, fmpz *b, long lenB,
+                                             fmpz_t p, fmpz_t p1)
+
+    void fmpz_poly_hensel_lift_only_inverse(fmpz_poly_t Aout, fmpz_poly_t Bout,
+                                            fmpz_poly_t G, fmpz_poly_t H,
+                                            fmpz_poly_t a, fmpz_poly_t b,
+                                            fmpz_t p, fmpz_t p1)
+
+    void fmpz_poly_hensel_lift_tree_recursive(long *link,
+                                              fmpz_poly_t *v, fmpz_poly_t *w, fmpz_poly_t f, long j, long inv,
+                                              fmpz_t p0, fmpz_t p1)
+
+    void fmpz_poly_hensel_lift_tree(long *link, fmpz_poly_t *v, fmpz_poly_t *w,
+                                    fmpz_poly_t f, long r, fmpz_t p, long e0, long e1, long inv)
+
+    long _fmpz_poly_hensel_start_lift(fmpz_poly_factor_t lifted_fac, long *link,
+                                      fmpz_poly_t *v, fmpz_poly_t *w, fmpz_poly_t f,
+                                      nmod_poly_factor_t local_fac, long target_exp)
+
+    long _fmpz_poly_hensel_continue_lift(fmpz_poly_factor_t lifted_fac,
+                                         long *link, fmpz_poly_t *v, fmpz_poly_t *w, fmpz_poly_t f,
+                                         long prev, long curr, long N, fmpz_t p)
+
+    void fmpz_poly_hensel_lift_once(fmpz_poly_factor_t lifted_fac,
+                                    fmpz_poly_t f,
+                                    nmod_poly_factor_t local_fac, long N)
+
+
+    # Deprecated
+
+    void fmpz_poly_scalar_mul_mpz(fmpz_poly_t poly1, fmpz_poly_t poly2,  mpz_t x)
+
+    void fmpz_poly_scalar_divexact_mpz(fmpz_poly_t poly1, fmpz_poly_t poly2,  mpz_t x)
+
+    void fmpz_poly_scalar_fdiv_mpz(fmpz_poly_t poly1, fmpz_poly_t poly2,  mpz_t x)
+
+    void fmpz_poly_set_coeff_mpz(fmpz_poly_t poly, long n, mpz_t x)
+
+    void fmpz_poly_get_coeff_mpz(mpz_t x,  fmpz_poly_t poly, long n)