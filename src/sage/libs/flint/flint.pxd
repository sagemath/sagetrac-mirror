cdef extern from "flint/flint.h":
<<<<<<< HEAD
    ctypedef void* flint_rand_t

=======
>>>>>>> 44ac2e7b
    cdef long FLINT_BITS
    cdef long FLINT_D_BITS

    cdef unsigned long FLINT_BIT_COUNT(unsigned long)
    void flint_free(void * ptr)

cdef extern from "flint/fmpz.h":
    void _fmpz_cleanup()
    void _fmpz_cleanup_mpz_content()<|MERGE_RESOLUTION|>--- conflicted
+++ resolved
@@ -1,9 +1,6 @@
 cdef extern from "flint/flint.h":
-<<<<<<< HEAD
     ctypedef void* flint_rand_t
 
-=======
->>>>>>> 44ac2e7b
     cdef long FLINT_BITS
     cdef long FLINT_D_BITS
 
