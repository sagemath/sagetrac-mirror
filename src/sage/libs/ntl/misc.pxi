--- conflicted
+++ resolved
@@ -2,11 +2,7 @@
 
 # Unset the signal handler and create a string from the buffer,
 # then free the memory in the buffer.
-<<<<<<< HEAD
-cdef extern from "sage/libs/ntl/ntl_wrap.h":
-=======
 cdef extern from "sage/libs/ntl/ntlwrap.h":
->>>>>>> 0bd4c02e
     void del_charstar(char*)
 
 cdef object string(char* s):
