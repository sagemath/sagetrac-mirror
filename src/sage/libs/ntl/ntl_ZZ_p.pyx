--- conflicted
+++ resolved
@@ -416,39 +416,23 @@
     def lift_centered(self):
         """
         Compute a representative of ``self`` in `(-n/2 , n/2]` as an
-<<<<<<< HEAD
-        ``ntl.ZZ object``.
+        ``ntl.ZZ`` object.
 
         OUTPUT:
 
-        - A ``ntl.ZZ`` object `r` such that  `-n/2 < r <= n/2` and `Mod(r, n) == self`.
-=======
-        ``ntl.ZZ`` object.
-
-        OUTPUT:
-
         - A ``ntl.ZZ`` object `r` such that  `-n/2 < r \\leq n/2` and `Mod(r, n) == self`.
->>>>>>> edcb48aa
 
         EXAMPLES::
 
             sage: x = ntl.ZZ_p(8, 18)
             sage: x.lift_centered()
             8
-<<<<<<< HEAD
-            sage: type(x.lift())
-=======
             sage: type(x.lift_centered())
->>>>>>> edcb48aa
             <type 'sage.libs.ntl.ntl_ZZ.ntl_ZZ'>
             sage: x = ntl.ZZ_p(12, 18)
             sage: x.lift_centered()
             -6
-<<<<<<< HEAD
-            sage: type(x.lift())
-=======
             sage: type(x.lift_centered())
->>>>>>> edcb48aa
             <type 'sage.libs.ntl.ntl_ZZ.ntl_ZZ'>
         """
         cdef ntl_ZZ r = self.lift()
