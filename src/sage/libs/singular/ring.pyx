"""
Wrapper for Singular's Rings

AUTHORS:

- Martin Albrecht (2009-07): initial implementation

- Kwankyu Lee (2010-06): added matrix term order support
"""
#*****************************************************************************
#       Copyright (C) 2009 Martin Albrecht <malb@informatik.uni-bremen.de>
#
#  Distributed under the terms of the GNU General Public License (GPL)
#                  http://www.gnu.org/licenses/
#*****************************************************************************


from sage.libs.gmp.types cimport __mpz_struct
from sage.libs.gmp.mpz cimport mpz_init_set_ui, mpz_init_set

#from sage.libs.singular.decl cimport number, lnumber, napoly, ring, currRing
from sage.libs.singular.decl cimport number,  napoly, ring, currRing
from sage.libs.singular.decl cimport rChangeCurrRing, rCopy0, rComplete, rDelete
from sage.libs.singular.decl cimport omAlloc0, omStrDup, omAlloc, omAlloc0Bin,  sip_sring_bin, rnumber_bin
from sage.libs.singular.decl cimport ringorder_dp, ringorder_Dp, ringorder_lp, ringorder_rp, ringorder_ds, ringorder_Ds, ringorder_ls, ringorder_M, ringorder_C, ringorder_wp, ringorder_Wp, ringorder_ws, ringorder_Ws, ringorder_a
from sage.libs.singular.decl cimport p_Copy
from sage.libs.singular.decl cimport n_unknown,  n_Zp,  n_Q,   n_R,   n_GF,  n_long_R,  n_algExt,n_transExt,n_long_C,   n_Z,   n_Zn,  n_Znm,  n_Z2m,  n_CF 
from sage.libs.singular.decl cimport n_coeffType
from sage.libs.singular.decl cimport rDefault, GFInfo, ZnmInfo, nInitChar

from sage.rings.integer cimport Integer
from sage.rings.integer_ring cimport IntegerRing_class
from sage.rings.integer_ring import ZZ
from sage.rings.finite_rings.integer_mod_ring import is_IntegerModRing
from sage.rings.number_field.number_field_base cimport NumberField
from sage.rings.rational_field import RationalField
from sage.rings.finite_rings.finite_field_base import FiniteField as FiniteField_generic

from sage.rings.polynomial.term_order import TermOrder
from sage.rings.polynomial.multi_polynomial_libsingular cimport MPolynomial_libsingular, MPolynomialRing_libsingular
from sage.rings.polynomial.polynomial_ring_constructor import PolynomialRing


# mapping str --> SINGULAR representation
order_dict = {
    "dp": ringorder_dp,
    "Dp": ringorder_Dp,
    "lp": ringorder_lp,
    "rp": ringorder_rp,
    "ds": ringorder_ds,
    "Ds": ringorder_Ds,
    "ls": ringorder_ls,
    "wp": ringorder_wp,
    "Wp": ringorder_Wp,
    "ws": ringorder_ws,
    "Ws": ringorder_Ws,
    "a":  ringorder_a,
}


#############################################################################
cdef ring *singular_ring_new(base_ring, n, names, term_order) except NULL:
    """
    Create a new Singular ring over the ``base_ring`` in ``n``
    variables with the names ``names`` and the term order
    ``term_order``.

    INPUT:

    - ``base_ring`` - a Sage ring

    - ``n`` - the number of variables (> 0)

    - ``names`` - a list of names of length ``n``

    - ``term_order`` - a term ordering

    EXAMPLES::

        sage: P.<x,y,z> = QQ[]
        sage: P
        Multivariate Polynomial Ring in x, y, z over Rational Field

        sage: P.term_order()
        Degree reverse lexicographic term order

        sage: P = PolynomialRing(GF(127),3,names='abc', order='lex')
        sage: P
        Multivariate Polynomial Ring in a, b, c over Finite Field of size 127

        sage: P.term_order()
        Lexicographic term order

        sage: z = QQ['z'].0
        sage: K.<s> = NumberField(z^2 - 2)
        sage: P.<x,y> = PolynomialRing(K, 2)

        sage: P.<x,y,z> = ZZ[]; P
        Multivariate Polynomial Ring in x, y, z over Integer Ring

        sage: P.<x,y,z> = Zmod(2^10)[]; P
        Multivariate Polynomial Ring in x, y, z over Ring of integers modulo 1024

        sage: P.<x,y,z> = Zmod(3^10)[]; P
        Multivariate Polynomial Ring in x, y, z over Ring of integers modulo 59049

        sage: P.<x,y,z> = Zmod(2^100)[]; P
        Multivariate Polynomial Ring in x, y, z over Ring of integers modulo 1267650600228229401496703205376

        sage: P.<x,y,z> = Zmod(2521352)[]; P
        Multivariate Polynomial Ring in x, y, z over Ring of integers modulo 2521352

        sage: P.<x,y,z> = Zmod(25213521351515232)[]; P
        Multivariate Polynomial Ring in x, y, z over Ring of integers modulo 25213521351515232
    """
    cdef long longcharacteristic
    cdef long cexponent
    cdef GFInfo* _param
    cdef ZnmInfo _info
    cdef ring* _ring
    cdef char **_names
    cdef char *_name
    cdef int i,j
    cdef int nblcks
    cdef int offset
    cdef int nvars
    cdef int characteristic
    cdef n_coeffType ringtype = n_unknown
    cdef MPolynomialRing_libsingular k
    cdef MPolynomial_libsingular minpoly
    #cdef lnumber *nmp
    cdef int * m

    cdef __mpz_struct* ringflaga
    cdef unsigned long ringflagb

    _ring  = NULL

    is_extension = False

    n = int(n)
    if n<1:
        raise ArithmeticError("The number of variables must be at least 1.")

    nvars = n
    order = TermOrder(term_order, n)

    cdef nbaseblcks = len(order.blocks())
    nblcks = nbaseblcks + order.singular_moreblocks()
    offset = 0


    _names = <char**>omAlloc0(sizeof(char*)*(len(names)))
    for i from 0 <= i < n:
        _name = names[i]
        _names[i] = omStrDup(_name)

    # from the SINGULAR source code documentation for the rInit function
    ##  characteristic --------------------------------------------------
    ##  input: 0 ch=0 : Q     parameter=NULL    ffChar=FALSE   float_len (done)
    ##         0    1 : Q(a,...)        *names         FALSE             (done)
    ##         0   -1 : R               NULL           FALSE  0
    ##         0   -1 : R               NULL           FALSE  prec. >6
    ##         0   -1 : C               *names         FALSE  prec. 0..?
    ##         p    p : Fp              NULL           FALSE             (done)
    ##         p   -p : Fp(a)           *names         FALSE             (done)
    ##         q    q : GF(q=p^n)       *names         TRUE              (todo)

    _wvhdl  = <int **>omAlloc0((nblcks + 2) * sizeof(int *))
    _order  = <int *>omAlloc0((nblcks + 2) * sizeof(int))
    _block0 = <int *>omAlloc0((nblcks + 2) * sizeof(int))
    _block1 = <int *>omAlloc0((nblcks + 2) * sizeof(int))



    cdef int idx = 0
    for i from 0 <= i < nbaseblcks:
        s = order[i].singular_str()
        if s[0] == 'M': # matrix order
            _order[idx] = ringorder_M
            mtx = order[i].matrix().list()
            wv = <int *>omAlloc0(len(mtx)*sizeof(int))
            for j in range(len(mtx)):
                wv[j] = int(mtx[j])
            _wvhdl[idx] = wv
        elif s[0] == 'w' or s[0] == 'W': # weighted degree orders
            _order[idx] = order_dict.get(s[:2], ringorder_dp)
            wts = order[i].weights()
            wv = <int *>omAlloc0(len(wts)*sizeof(int))
            for j in range(len(wts)):
                wv[j] = int(wts[j])
            _wvhdl[idx] = wv
        elif s[0] == '(' and order[i].name() == 'degneglex':  # "(a(1:n),ls(n))"
            _order[idx] = ringorder_a
            if len(order[i]) == 0:    # may be zero for arbitrary-length orders
                nlen = n
            else:
                nlen = len(order[i])

            _wvhdl[idx] = <int *>omAlloc0(len(order[i])*sizeof(int))
            for j in range(nlen):  _wvhdl[idx][j] = 1
            _block0[idx] = offset + 1     # same like subsequent rp block
            _block1[idx] = offset + nlen

            idx += 1;                   # we need one more block here
            _order[idx] = ringorder_rp

        else: # ordinary orders
            _order[idx] = order_dict.get(s, ringorder_dp)

        _block0[idx] = offset + 1
        if len(order[i]) == 0: # may be zero in some cases
            _block1[idx] = offset + n
        else:
            _block1[idx] = offset + len(order[i])
        offset = _block1[idx]
        idx += 1

    # TODO: if we construct a free module don't hardcode! This
    # position determines whether we break ties at monomials first or
    # whether we break at indices first!
    _order[nblcks] = ringorder_C
    
    if is_extension:
        raise "extension ring disabled"
    
    if base_ring.is_field() and base_ring.is_finite() and base_ring.is_prime_field():

        if base_ring.characteristic() <= 2147483647:
            characteristic = base_ring.characteristic()
        else:
            raise TypeError, "Characteristic p must be <= 2147483647."
            
        # example for simpler ring creation interface without monomial orderings:
        #_ring = rDefault(characteristic, nvars, _names)         
        
        _ring = rDefault( characteristic , nvars, _names, nblcks, _order, _block0, _block1, _wvhdl)
        print "ring with prime coefficient field created"


    elif isinstance(base_ring, RationalField):
        characteristic = 0
        _ring = rDefault( characteristic ,nvars, _names, nblcks, _order, _block0, _block1, _wvhdl)
        print "ring with rational coefficient field created"
        

<<<<<<< HEAD
    elif PY_TYPE_CHECK(base_ring, IntegerRing_class):
        _cf = nInitChar( n_Z, NULL) # integer coefficient ring
        _ring = rDefault (_cf ,nvars, _names, nblcks, _order, _block0, _block1, _wvhdl)
        print "polynomial ring over integers created"
         

    elif PY_TYPE_CHECK(base_ring, FiniteField_generic):
        print "creating generic finite field"
        # raise "Ring disabled "
        print "Warning: minpoly in Sage and in Singular may differ(not checked yet) "
=======
    elif isinstance(base_ring, IntegerRing_class):
        ringflaga = <__mpz_struct*>omAlloc(sizeof(__mpz_struct))
        mpz_init_set_ui(ringflaga, 0)
        characteristic = 0
        ringtype = 4 # integer ring

    elif isinstance(base_ring, FiniteField_generic):
>>>>>>> 86787f2a
        if base_ring.characteristic() <= 2147483647:
            characteristic = -base_ring.characteristic() # note the negative characteristic
        else:
            raise TypeError, "characteristic must be <= 2147483647."
        # TODO: This is lazy, it should only call Singular stuff not MPolynomial stuff
        try:
            k = PolynomialRing(base_ring.prime_subfield(), 1, [base_ring.variable_name()], 'lex')
        except TypeError:
            raise TypeError, "The multivariate polynomial ring in a single variable %s in lex order over %s is supposed to be of type %s"%(base_ring.variable_name(), base_ring,MPolynomialRing_libsingular)
        minpoly = base_ring.polynomial()(k.gen())
        is_extension = True
        
        #_parameter = <char**>omAlloc0(sizeof(char*)*2)
        #_parameter[0] = omStrDup(_ring.algring.names[0])
        #
        #nmp = <lnumber*>omAlloc0Bin(rnumber_bin)
        #nmp.z= <napoly*>p_Copy(minpoly._poly, _ring.algring) # fragile?
        # nmp.s=2


        _param.GFChar     = characteristic
        _param.GFDegree   = base_ring.degree()
        
        _param.GFPar_name = omStrDup(base_ring.gen())

        _cf = nInitChar( n_GF, _param )
        _ring = rDefault( _cf ,nvars, _names, nblcks, _order, _block0, _block1, _wvhdl)
        

<<<<<<< HEAD
    elif PY_TYPE_CHECK(base_ring, NumberField) and base_ring.is_absolute():
        raise "create ring: temporarily disabled for NumberField basering "
=======
    elif isinstance(base_ring, NumberField) and base_ring.is_absolute():
>>>>>>> 86787f2a
        characteristic = 1
        try:
            k = PolynomialRing(RationalField(), 1, [base_ring.variable_name()], 'lex')
        except TypeError:
            raise TypeError, "The multivariate polynomial ring in a single variable %s in lex order over Rational Field is supposed to be of type %s"%(base_ring.variable_name(), MPolynomialRing_libsingular)
        minpoly = base_ring.polynomial()(k.gen())
        is_extension = True

    elif is_IntegerModRing(base_ring):
        print  " creating IntegerModRing "

        ch = base_ring.characteristic()
        if ch.is_power_of(2):
            print  " creating IntegerModRing : char is power of 2"
            exponent = ch.nbits() -1
<<<<<<< HEAD
            
            assert( exponent == base_ring.degree() )

            cexponent = exponent
            
            _param.GFChar     = ch;
            _param.GFDegree   = base_ring.degree();
            _param.GFPar_name = omStrDup(base_ring.gen());   
        
            if is_64_bit:
            
                # it seems Singular uses ints somewhere
                # internally, cf. #6051 (Sage) and #138 (Singular)
                
                if exponent <= 30:  ringtype = n_Z2m
                else:               ringtype = n_GF
            else:
                if exponent <= 30: ringtype = n_Z2m
                else:              ringtype = n_GF
                      
            if ringtype == n_GF:
                _cf = nInitChar( n_GF, <void *>&_param )
            elif  ringtype == n_Z2m:
                _cf = nInitChar( n_Z2m, <void *>cexponent )
                        
=======
            # it seems Singular uses ints somewhere
            # internally, cf. #6051 (Sage) and #138 (Singular)
            if exponent <= 30:
                ringtype = 1
            else:
                ringtype = 3
            characteristic = exponent
            ringflaga = <__mpz_struct*>omAlloc(sizeof(__mpz_struct))
            mpz_init_set_ui(ringflaga, 2)
            ringflagb = exponent
>>>>>>> 86787f2a

        elif base_ring.characteristic().is_prime_power()  and ch < ZZ(2)**160:
            print  " creating IntegerModRing : char is prime power"
            F = ch.factor()
            print "base_ring.characteristic().is_prime_power()"
            print "F ",F
            assert(len(F)==1)

            # ringflaga = <__mpz_struct*>omAlloc(sizeof(__mpz_struct))
            # mpz_init_set(ringflaga, (<Integer>F[0][0]).value)
            # ringflagb = F[0][1]
            
            characteristic = F[0][1]
            longcharacteristic = characteristic          
            _cf = nInitChar( n_Zp, <void *>longcharacteristic )

        else:
            print "creating IntegerModRing: normal modulus"
            # normal modulus
            try:
                characteristic = ch
            except OverflowError:
                raise NotImplementedError("Characteristic %d too big."%ch)          
           
            _info.base = <__mpz_struct*>omAlloc(sizeof(__mpz_struct))
            mpz_init_set_ui(_info.base, characteristic)
            _info.exp = 1
            _cf = nInitChar( n_Zn, <void *>&_info )
        _ring = rDefault( _cf ,nvars, _names, nblcks, _order, _block0, _block1, _wvhdl)
            
            
    else:
        raise NotImplementedError("Base ring is not supported.")

    # _ring = <ring*>omAlloc0Bin(sip_sring_bin)
    
    if (_ring is NULL):
        raise ValueError("Failed to allocate Singular ring.")
        
    #  assert( _ring.cf.ch == characteristic )
    #  _ring.cf.type = ringtype
    #  assert(_ring.N == nvars)
    ## _ring.names  = _names

    if is_extension:
        raise "Ring disabled "
        # rChangeCurrRing(k._ring)
        # _ring.algring = rCopy0(k._ring)
        # rComplete(_ring.algring, 1)
        # _ring.algring.pCompIndex = -1
        # _ring.P = _ring.algring.N
        # _ring.parameter = <char**>omAlloc0(sizeof(char*)*2)
        # _ring.parameter[0] = omStrDup(_ring.algring.names[0])
        #
        # nmp = <lnumber*>omAlloc0Bin(rnumber_bin)
        # nmp.z= <napoly*>p_Copy(minpoly._poly, _ring.algring) # fragile?
        # nmp.s=2
        #
        # _ring.minpoly=<number*>nmp


    print "_ring.ShortOut",_ring.ShortOut
    print "_ring.N",_ring.N

    
    _ring.ShortOut = 0   
    
    if order.is_local():
        assert(_ring.OrdSgn == -1)
    else:
         assert(_ring.OrdSgn == 1)
         

    rChangeCurrRing(_ring)

    wrapped_ring = wrap_ring(_ring)
    if wrapped_ring in ring_refcount_dict:
        raise ValueError('newly created ring already in dictionary??')
    ring_refcount_dict[wrapped_ring] = 1
    

     

    
    
    return _ring


#############################################################################
ring_refcount_dict = {}


cdef class ring_wrapper_Py(object):
    r"""
    Python object wrapping the ring pointer.

    This is useful to store ring pointers in Python containers.

    You must not construct instances of this class yourself, use
    :func:`wrap_ring` instead.

    EXAMPLES::

        sage: from sage.libs.singular.ring import ring_wrapper_Py
        sage: ring_wrapper_Py
        <type 'sage.libs.singular.ring.ring_wrapper_Py'>
    """

    cdef ring* _ring

    def __cinit__(self):
        """
        The Cython constructor.

        EXAMPLES::

            sage: from sage.libs.singular.ring import ring_wrapper_Py
            sage: t = ring_wrapper_Py(); t
            The ring pointer 0x0
            sage: TestSuite(t).run()
        """
        self._ring = NULL

    def __hash__(self):
        """
        Return a hash value so that instances can be used as dictionary keys.

        OUTPUT:

        Integer.

        EXAMPLES::

            sage: from sage.libs.singular.ring import ring_wrapper_Py
            sage: t = ring_wrapper_Py()
            sage: t.__hash__()
            0
        """
        return <long>(self._ring)

    def __repr__(self):
        """
        Return a string representation.

        OUTPUT:

        String.

        EXAMPLES::

            sage: from sage.libs.singular.ring import ring_wrapper_Py
            sage: t = ring_wrapper_Py()
            sage: t
            The ring pointer 0x0
            sage: t.__repr__()
            'The ring pointer 0x0'
        """
        return 'The ring pointer '+hex(self.__hash__())

    def __cmp__(ring_wrapper_Py left, ring_wrapper_Py right):
        """
        Compare ``left`` and ``right`` so that instances can be used as dictionary keys.

        INPUT:

        - ``right`` -- a :class:`ring_wrapper_Py`

        OUTPUT:

        -1, 0, or +1 depending on whether ``left`` and ``right`` are
         less than, equal, or greather than.

        EXAMPLES::

            sage: from sage.libs.singular.ring import ring_wrapper_Py
            sage: t = ring_wrapper_Py()
            sage: t.__cmp__(t)
            0
        """
        if left._ring < right._ring:
            return -1
        if left._ring > right._ring:
            return +1
        return 0


cdef wrap_ring(ring* R):
    """
    Wrap a C ring pointer into a Python object.

    INPUT:

    - ``R`` -- a singular ring (a C datastructure).

    OUTPUT:

    A Python object :class:`ring_wrapper_Py` wrapping the C pointer.
    """
    cdef ring_wrapper_Py W = ring_wrapper_Py()
    W._ring = R
    return W


cdef ring *singular_ring_reference(ring *existing_ring) except NULL:
    """
    Refcount the ring ``existing_ring``.

    INPUT:

    - ``existing_ring`` -- an existing Singular ring.

    OUTPUT:

    The same ring with its refcount increased. After calling this
    function `n` times, you need to call :func:`singular_ring_delete`
    `n+1` times to actually deallocate the ring.

    EXAMPLE::

        sage: import gc
        sage: _ = gc.collect()
        sage: from sage.rings.polynomial.multi_polynomial_libsingular import MPolynomialRing_libsingular
        sage: from sage.libs.singular.groebner_strategy import GroebnerStrategy
        sage: from sage.libs.singular.ring import ring_refcount_dict
        sage: n = len(ring_refcount_dict)
        sage: prev_rings = set(ring_refcount_dict.keys())
        sage: P = MPolynomialRing_libsingular(GF(541), 2, ('x', 'y'), TermOrder('degrevlex', 2))
        sage: ring_ptr = set(ring_refcount_dict.keys()).difference(prev_rings).pop()
        sage: ring_ptr  # random output
        The ring pointer 0x7f78a646b8d0
        sage: ring_refcount_dict[ring_ptr]
        4

        sage: strat = GroebnerStrategy(Ideal([P.gen(0) + P.gen(1)]))
        sage: ring_refcount_dict[ring_ptr]
        6

        sage: del strat
        sage: _ = gc.collect()
        sage: ring_refcount_dict[ring_ptr]
        4

        sage: del P
        sage: _ = gc.collect()
        sage: ring_ptr in ring_refcount_dict
        True
    """
    if existing_ring==NULL:
        raise ValueError('singular_ring_reference(ring*) called with NULL pointer.')
    cdef object r = wrap_ring(existing_ring)
    refcount = ring_refcount_dict.pop(r)
    ring_refcount_dict[r] = refcount+1
    return existing_ring


#############################################################################
cdef void singular_ring_delete(ring *doomed):
    """
    Carefully deallocate the ring, without changing "currRing" (since
    this method can be called at unpredictable times due to garbage
    collection).

    TESTS:

    This example caused a segmentation fault with a previous version
    of this method::

        sage: import gc
        sage: from sage.rings.polynomial.multi_polynomial_libsingular import MPolynomialRing_libsingular
        sage: R1 = MPolynomialRing_libsingular(GF(5), 2, ('x', 'y'), TermOrder('degrevlex', 2))
        sage: R2 = MPolynomialRing_libsingular(GF(11), 2, ('x', 'y'), TermOrder('degrevlex', 2))
        sage: R3 = MPolynomialRing_libsingular(GF(13), 2, ('x', 'y'), TermOrder('degrevlex', 2))
        sage: _ = gc.collect()
        sage: foo = R1.gen(0)
        sage: del foo
        sage: del R1
        sage: _ = gc.collect()
        sage: del R2
        sage: _ = gc.collect()
        sage: del R3
        sage: _ = gc.collect()
    """
    if doomed==NULL:
        print 'singular_ring_delete(ring*) called with NULL pointer.'
        # this function is typically called in __deallocate__, so we can't raise an exception
        import traceback
        traceback.print_stack()

    if not ring_refcount_dict:  # arbitrary finalization order when we shut Sage down
        return

    cdef ring_wrapper_Py r = wrap_ring(doomed)
    refcount = ring_refcount_dict.pop(r)
    if refcount > 1:
        ring_refcount_dict[r] = refcount-1
        return

    global currRing
    cdef ring *oldRing = currRing
    if currRing == doomed:
        rDelete(doomed)
        currRing = <ring*>NULL
    else:
        rChangeCurrRing(doomed)
        rDelete(doomed)
        rChangeCurrRing(oldRing)




#############################################################################
# helpers for debugging

cpdef poison_currRing(frame, event, arg):
    """
    Poison the ``currRing`` pointer.

    This function sets the ``currRing`` to an illegal value. By
    setting it as the python debug hook, you can poison the currRing
    before every evaluated Python command (but not within Cython
    code).

    INPUT:

    - ``frame``, ``event``, ``arg`` -- the standard arguments for the
      CPython debugger hook. They are not used.

    OUTPUT:

    Returns itself, which ensures that :func:`poison_currRing` will
    stay in the debugger hook.

    EXAMPLES::

        sage: previous_trace_func = sys.gettrace()   # None if no debugger running
        sage: from sage.libs.singular.ring import poison_currRing
        sage: sys.settrace(poison_currRing)
        sage: sys.gettrace()
        <built-in function poison_currRing>
        sage: sys.settrace(previous_trace_func)  # switch it off again
    """
    #print "poisoning currRing"
    global currRing
    currRing = <ring*>NULL
    return poison_currRing


cpdef print_currRing():
    """
    Print the ``currRing`` pointer.

    EXAMPLES::

        sage: from sage.libs.singular.ring import print_currRing
        sage: print_currRing()   # random output
        DEBUG: currRing == 0x7fc6fa6ec480

        sage: from sage.libs.singular.ring import poison_currRing
        sage: _ = poison_currRing(None, None, None)
        sage: print_currRing()
        DEBUG: currRing == 0x0
    """
    cdef size_t addr = <size_t>currRing
    print "DEBUG: currRing == "+str(hex(addr))

def currRing_wrapper():
    """
    Returns a wrapper for the current ring, for use in debugging ring_refcount_dict.

    EXAMPLES::

        sage: from sage.libs.singular.ring import currRing_wrapper
        sage: currRing_wrapper()
        The ring pointer ...
    """
    return wrap_ring(currRing)<|MERGE_RESOLUTION|>--- conflicted
+++ resolved
@@ -244,26 +244,16 @@
         print "ring with rational coefficient field created"
         
 
-<<<<<<< HEAD
-    elif PY_TYPE_CHECK(base_ring, IntegerRing_class):
+    elif isinstance(base_ring, IntegerRing_class):
         _cf = nInitChar( n_Z, NULL) # integer coefficient ring
         _ring = rDefault (_cf ,nvars, _names, nblcks, _order, _block0, _block1, _wvhdl)
         print "polynomial ring over integers created"
          
 
-    elif PY_TYPE_CHECK(base_ring, FiniteField_generic):
+    elif isinstance(base_ring, FiniteField_generic):
         print "creating generic finite field"
         # raise "Ring disabled "
         print "Warning: minpoly in Sage and in Singular may differ(not checked yet) "
-=======
-    elif isinstance(base_ring, IntegerRing_class):
-        ringflaga = <__mpz_struct*>omAlloc(sizeof(__mpz_struct))
-        mpz_init_set_ui(ringflaga, 0)
-        characteristic = 0
-        ringtype = 4 # integer ring
-
-    elif isinstance(base_ring, FiniteField_generic):
->>>>>>> 86787f2a
         if base_ring.characteristic() <= 2147483647:
             characteristic = -base_ring.characteristic() # note the negative characteristic
         else:
@@ -293,12 +283,8 @@
         _ring = rDefault( _cf ,nvars, _names, nblcks, _order, _block0, _block1, _wvhdl)
         
 
-<<<<<<< HEAD
-    elif PY_TYPE_CHECK(base_ring, NumberField) and base_ring.is_absolute():
+    elif isinstance(base_ring, NumberField) and base_ring.is_absolute():
         raise "create ring: temporarily disabled for NumberField basering "
-=======
-    elif isinstance(base_ring, NumberField) and base_ring.is_absolute():
->>>>>>> 86787f2a
         characteristic = 1
         try:
             k = PolynomialRing(RationalField(), 1, [base_ring.variable_name()], 'lex')
@@ -314,7 +300,6 @@
         if ch.is_power_of(2):
             print  " creating IntegerModRing : char is power of 2"
             exponent = ch.nbits() -1
-<<<<<<< HEAD
             
             assert( exponent == base_ring.degree() )
 
@@ -340,18 +325,6 @@
             elif  ringtype == n_Z2m:
                 _cf = nInitChar( n_Z2m, <void *>cexponent )
                         
-=======
-            # it seems Singular uses ints somewhere
-            # internally, cf. #6051 (Sage) and #138 (Singular)
-            if exponent <= 30:
-                ringtype = 1
-            else:
-                ringtype = 3
-            characteristic = exponent
-            ringflaga = <__mpz_struct*>omAlloc(sizeof(__mpz_struct))
-            mpz_init_set_ui(ringflaga, 2)
-            ringflagb = exponent
->>>>>>> 86787f2a
 
         elif base_ring.characteristic().is_prime_power()  and ch < ZZ(2)**160:
             print  " creating IntegerModRing : char is prime power"
