--- conflicted
+++ resolved
@@ -775,20 +775,12 @@
             "libSingular not found--a working Singular install "
             "is required for Sage to work")
 
-<<<<<<< HEAD
-    lib = str_to_bytes(str(singular_path), FS_ENCODING, "surrogateescape")
-=======
     lib = str_to_bytes(SINGULAR_SO, FS_ENCODING, "surrogateescape")
->>>>>>> c47c4bf7
 
     handle = dlopen(lib, RTLD_GLOBAL|RTLD_LAZY)
     if not handle:
         err = dlerror()
-<<<<<<< HEAD
-        raise ImportError(f"cannot load Singular library from {singular_path} ({err})")
-=======
         raise ImportError(f"cannot load Singular library from {SINGULAR_SO} ({err})")
->>>>>>> c47c4bf7
 
     # load SINGULAR
     siInit(lib)
