--- conflicted
+++ resolved
@@ -712,20 +712,8 @@
 
     cdef void *handle = NULL
 
-<<<<<<< HEAD
     from sage.env import SINGULAR_SO
     handle = dlopen(SINGULAR_SO, RTLD_GLOBAL|RTLD_LAZY)
-=======
-    for extension in ["so", "dylib", "dll"]:
-        lib = os.environ['SAGE_LOCAL']+"/lib/libsingular."+extension
-        if os.path.exists(lib):
-            handle = dlopen(lib, RTLD_GLOBAL|RTLD_LAZY)
-            if not handle:
-                err = dlerror()
-                if err:
-                    print(err)
-            break
->>>>>>> e22bbb45
 
     if handle == NULL:
         raise ImportError("cannot load libSINGULAR library")
