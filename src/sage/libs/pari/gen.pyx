--- conflicted
+++ resolved
@@ -5261,11 +5261,7 @@
     def phi(gen n):
         """
         Return the Euler phi function of n.
-<<<<<<< HEAD
-        
-=======
-
->>>>>>> bf435f8d
+
         EXAMPLES::
 
             sage: pari(10).phi()
@@ -5426,17 +5422,10 @@
 
         OUTPUT:
 
-<<<<<<< HEAD
-        -  ``gen`` - a PARI ell structure.
+        -  ``gen`` -- a PARI ell structure.
 
         EXAMPLES:
-        
-=======
-        -  ``gen`` -- a PARI ell structure.
-
-        EXAMPLES:
-
->>>>>>> bf435f8d
+
         An elliptic curve with integer coefficients::
 
             sage: e = pari([0,1,0,1,0]).ellinit(); e
@@ -5476,15 +5465,9 @@
            Q from e to its minimal integral model (see also ellminimalmodel)
 
         - ``c`` - the product of the local Tamagawa numbers of `e`.
-<<<<<<< HEAD
 
         - ``faN`` is the factorization of `N`
-        
-=======
-
-        - ``faN`` is the factorization of `N`
-
->>>>>>> bf435f8d
+
         - ``L[i]`` is ``elllocalred(E, faN[i,1])``
 
         EXAMPLES::
@@ -5517,11 +5500,7 @@
         OUTPUT: point on E
 
         EXAMPLES:
-<<<<<<< HEAD
-        
-=======
-
->>>>>>> bf435f8d
+
         First we create an elliptic curve::
 
             sage: e = pari([0, 1, 1, -2, 0]).ellinit()
@@ -6396,13 +6375,9 @@
         pari_catch_sig_on()
         return P.new_gen(ellsub(self.g, t0.g, t1.g))
 
-<<<<<<< HEAD
-    def elltaniyama(self, long n=16):
-=======
     def elltaniyama(self, long n=-1):
         if n < 0:
             n = P.get_series_precision()
->>>>>>> bf435f8d
         pari_catch_sig_on()
         return P.new_gen(elltaniyama(self.g, n))
 
@@ -6964,7 +6939,6 @@
         """
         Integral basis of the field `\QQ[a]`, where ``a`` is a root of
         the polynomial x.
-<<<<<<< HEAD
 
         INPUT:
 
@@ -6974,7 +6948,7 @@
         - ``fa``: If present, encodes a subset of primes at which to
           check for maximality. This must be one of the three following
           things:
-        
+
             - an integer: check all primes up to ``fa`` using trial
               division.
 
@@ -6985,28 +6959,6 @@
 
         .. NOTE::
 
-=======
-
-        INPUT:
-
-        - ``flag``: if set to 1 and ``fa`` is not given: assume that no
-          square of a prime > 500000 divides the discriminant of ``x``.
-
-        - ``fa``: If present, encodes a subset of primes at which to
-          check for maximality. This must be one of the three following
-          things:
-
-            - an integer: check all primes up to ``fa`` using trial
-              division.
-
-            - a vector: a list of primes to check.
-
-            - a matrix: a partial factorization of the discriminant
-              of ``x``.
-
-        .. NOTE::
-
->>>>>>> bf435f8d
             In earlier versions of Sage, other bits in ``flag`` were
             defined but these are now simply ignored.
 
