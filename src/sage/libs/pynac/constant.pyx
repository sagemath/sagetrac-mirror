--- conflicted
+++ resolved
@@ -19,11 +19,8 @@
 from .pynac cimport *
 from sage.symbolic.expression cimport new_Expression_from_GEx
 from sage.symbolic.ring import SR
-<<<<<<< HEAD
 from sage.cpython.string cimport str_to_bytes
-=======
 from sage.misc.six import u
->>>>>>> dda02832
 
 
 cdef class PynacConstant:
