--- conflicted
+++ resolved
@@ -1,10 +1,6 @@
-<<<<<<< HEAD
 cimport cython
 
 @cython.binding(True)
-=======
-
->>>>>>> dd1ac7ab
 def frobenius_unram(self, arithmetic=True):
     """
     Returns the image of this element under the Frobenius automorphism
