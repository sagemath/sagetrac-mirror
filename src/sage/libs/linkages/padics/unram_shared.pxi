<<<<<<< HEAD
cimport cython

@cython.binding(True)
=======

>>>>>>> 38f662fc
def frobenius_unram(self, arithmetic=True):
    """
    Returns the image of this element under the Frobenius automorphism
    applied to its parent.

    INPUT:

    - ``self`` -- an element of an unramified extension.
    - ``arithmetic`` -- whether to apply the arithmetic Frobenius (acting
      by raising to the `p`-th power on the residue field). If ``False`` is
      provided, the image of geometric Frobenius (raising to the `(1/p)`-th
      power on the residue field) will be returned instead.

    EXAMPLES::

        sage: R.<a> = Zq(5^4,3)
        sage: a.frobenius()
        (a^3 + a^2 + 3*a) + (3*a + 1)*5 + (2*a^3 + 2*a^2 + 2*a)*5^2 + O(5^3)
        sage: f = R.defining_polynomial()
        sage: f(a)
        O(5^3)
        sage: f(a.frobenius())
        O(5^3)
        sage: for i in range(4): a = a.frobenius()
        sage: a
        a + O(5^3)

        sage: K.<a> = Qq(7^3,4)
        sage: b = (a+1)/7
        sage: c = b.frobenius(); c
        (3*a^2 + 5*a + 1)*7^-1 + (6*a^2 + 6*a + 6) + (4*a^2 + 3*a + 4)*7 + (6*a^2 + a + 6)*7^2 + O(7^3)
        sage: c.frobenius().frobenius()
        (a + 1)*7^-1 + O(7^3)

    An error will be raised if the parent of self is a ramified extension::

        sage: K.<a> = Qp(5).extension(x^2 - 5)
        sage: a.frobenius()
        Traceback (most recent call last):
        ...
        NotImplementedError: Frobenius automorphism only implemented for unramified extensions
    """
    if self == 0:
        return self
    R = self.parent()
    p = R.prime()
    a = R.gen()
    frob_a = R._frob_gen()
    ppow = self.valuation()
    unit = self.unit_part()
    coefs = unit.list()
    ans = 0

    # Xavier's implementation based on Horner scheme
    for i in range(R.f()-1, -1, -1):
        update = 0
        for j in range(len(coefs)-1, -1, -1):
            update *= p
            try:
                update += coefs[j][i]
            except IndexError:
                pass
        ans *= frob_a
        ans += update
    return ans << ppow


@cython.binding(True)
def norm_unram(self, base = None):
    """
    Return the absolute or relative norm of this element.

    .. WARNING::

        This is not the `p`-adic absolute value.  This is a
        field theoretic norm down to a ground ring.  If you want the
        `p`-adic absolute value, use the ``abs()`` function instead.

    INPUT:

        ``base`` -- a subfield of the parent `L` of this element.
                    The norm is the relative norm from ``L`` to ``base``.
                    Defaults to the absolute norm down to `\mathbb{Q}_p` or `\mathbb{Z}_p`.

    EXAMPLES::

        sage: R = ZpCR(5,5)
        sage: S.<x> = R[]
        sage: f = x^5 + 75*x^3 - 15*x^2 +125*x - 5
        sage: W.<w> = R.ext(f)
        sage: ((1+2*w)^5).norm()
        1 + 5^2 + O(5^5)
        sage: ((1+2*w)).norm()^5
        1 + 5^2 + O(5^5)

    TESTS::

        sage: R = ZpCA(5,5)
        sage: S.<x> = ZZ[]
        sage: f = x^5 + 75*x^3 - 15*x^2 +125*x - 5
        sage: W.<w> = R.ext(f)
        sage: ((1+2*w)^5).norm()
        1 + 5^2 + O(5^5)
        sage: ((1+2*w)).norm()^5
        1 + 5^2 + O(5^5)
        sage: R = ZpFM(5,5)
        sage: S.<x> = ZZ[]
        sage: f = x^5 + 75*x^3 - 15*x^2 +125*x - 5
        sage: W.<w> = R.ext(f)
        sage: ((1+2*w)^5).norm()
        1 + 5^2 + O(5^5)
        sage: ((1+2*w)).norm()^5
        1 + 5^2 + O(5^5)

    TESTS:

    Check that :trac:`11586` has been resolved::

        sage: R.<x> = QQ[]
        sage: f = x^2 + 3*x + 1
        sage: M.<a> = Qp(7).extension(f)
        sage: M(7).norm()
        7^2 + O(7^22)
        sage: b = 7*a + 35
        sage: b.norm()
        4*7^2 + 7^3 + O(7^22)
        sage: b*b.frobenius()
        4*7^2 + 7^3 + O(7^22)
    """
    if base is not None:
        if base is self.parent():
            return self
        else:
            raise NotImplementedError
    if self._is_exact_zero():
        return self.parent().ground_ring()(0)
    elif self._is_inexact_zero():
        return self.ground_ring(0, self.valuation())
    if self.valuation() == 0:
        return self.parent().ground_ring()(self.matrix_mod_pn().det())
    else:
        if self.parent().e() == 1:
            norm_of_uniformizer = self.parent().ground_ring().uniformizer_pow(self.parent().degree())
        else:
            norm_of_uniformizer = (-1)**self.parent().degree() * self.parent().defining_polynomial()[0]
        return self.parent().ground_ring()(self.unit_part().matrix_mod_pn().det()) * norm_of_uniformizer**self.valuation()


@cython.binding(True)
def trace_unram(self, base = None):
    """
    Return the absolute or relative trace of this element.

    If ``base`` is given then ``base`` must be a subfield of the
    parent `L` of ``self``, in which case the norm is the relative
    norm from `L` to ``base``.

    In all other cases, the norm is the absolute norm down to
    `\mathbb{Q}_p` or `\mathbb{Z}_p`.

    EXAMPLES::

        sage: R = ZpCR(5,5)
        sage: S.<x> = R[]
        sage: f = x^5 + 75*x^3 - 15*x^2 +125*x - 5
        sage: W.<w> = R.ext(f)
        sage: a = (2+3*w)^7
        sage: b = (6+w^3)^5
        sage: a.trace()
        3*5 + 2*5^2 + 3*5^3 + 2*5^4 + O(5^5)
        sage: a.trace() + b.trace()
        4*5 + 5^2 + 5^3 + 2*5^4 + O(5^5)
        sage: (a+b).trace()
        4*5 + 5^2 + 5^3 + 2*5^4 + O(5^5)

    TESTS::

        sage: R = ZpCA(5,5)
        sage: S.<x> = ZZ[]
        sage: f = x^5 + 75*x^3 - 15*x^2 +125*x - 5
        sage: W.<w> = R.ext(f)
        sage: a = (2+3*w)^7
        sage: b = (6+w^3)^5
        sage: a.trace()
        3*5 + 2*5^2 + 3*5^3 + 2*5^4 + O(5^5)
        sage: a.trace() + b.trace()
        4*5 + 5^2 + 5^3 + 2*5^4 + O(5^5)
        sage: (a+b).trace()
        4*5 + 5^2 + 5^3 + 2*5^4 + O(5^5)
        sage: R = ZpFM(5,5)
        sage: S.<x> = R[]
        sage: f = x^5 + 75*x^3 - 15*x^2 +125*x - 5
        sage: W.<w> = R.ext(f)
        sage: a = (2+3*w)^7
        sage: b = (6+w^3)^5
        sage: a.trace()
        3*5 + 2*5^2 + 3*5^3 + 2*5^4 + O(5^5)
        sage: a.trace() + b.trace()
        4*5 + 5^2 + 5^3 + 2*5^4 + O(5^5)
        sage: (a+b).trace()
        4*5 + 5^2 + 5^3 + 2*5^4 + O(5^5)
    """
    if base is not None:
        if base is self.parent():
            return self
        else:
            raise NotImplementedError
    if self._is_exact_zero():
        return self.parent().ground_ring()(0)
    elif self._is_inexact_zero():
        return self.ground_ring(0, self.precision_absolute())
    if self.valuation() >= 0:
        return self.parent().ground_ring()(self.matrix_mod_pn().trace())
    else:
        shift = -self.valuation()
        return self.parent().ground_ring()((self * self.parent().prime() ** shift).matrix_mod_pn().trace()) / self.parent().prime()**shift<|MERGE_RESOLUTION|>--- conflicted
+++ resolved
@@ -1,10 +1,6 @@
-<<<<<<< HEAD
 cimport cython
 
 @cython.binding(True)
-=======
-
->>>>>>> 38f662fc
 def frobenius_unram(self, arithmetic=True):
     """
     Returns the image of this element under the Frobenius automorphism
