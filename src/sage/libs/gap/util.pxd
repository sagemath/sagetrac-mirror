--- conflicted
+++ resolved
@@ -8,11 +8,7 @@
 #                  http://www.gnu.org/licenses/
 #*****************************************************************************
 
-<<<<<<< HEAD
-from .gap_includes cimport libGAP_Obj
-=======
 from .types cimport libGAP_Obj
->>>>>>> e0ed0c4e
 
 
 ############################################################################
