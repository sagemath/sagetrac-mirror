"""
Utility functions for libGAP
"""

#*****************************************************************************
#       Copyright (C) 2012 Volker Braun <vbraun.name@gmail.com>
#
# This program is free software: you can redistribute it and/or modify
# it under the terms of the GNU General Public License as published by
# the Free Software Foundation, either version 2 of the License, or
# (at your option) any later version.
#                  http://www.gnu.org/licenses/
#*****************************************************************************

from __future__ import print_function, absolute_import

from sage.interfaces.gap_workspace import prepare_workspace_dir
from cpython.object cimport Py_LT, Py_LE, Py_EQ, Py_NE, Py_GT, Py_GE
from sage.env import SAGE_LOCAL, GAP_ROOT_DIR
from libc.stdint cimport uintptr_t
from .element cimport *


############################################################################
### Hooking into the GAP memory management #################################
############################################################################

cdef class ObjWrapper(object):
    """
    Wrapper for GAP master pointers

    EXAMPLES::

        sage: from sage.libs.gap.util import ObjWrapper
        sage: x = ObjWrapper()
        sage: y = ObjWrapper()
        sage: x == y
        True
    """

    def __richcmp__(ObjWrapper self, ObjWrapper other, int op):
        r"""
        Comparison wrapped Obj.

        INPUT:

        - ``lhs``, ``rhs`` -- :class:`ObjWrapper`.

        - ``op`` -- integer. The comparison operation to be performed.

        OUTPUT:

        Boolean.

        EXAMPLES::

            sage: from sage.libs.gap.util import ObjWrapper
            sage: x = ObjWrapper()
            sage: y = ObjWrapper()
            sage: x == y
            True
        """
        cdef result
<<<<<<< HEAD
        cdef Obj self_value = self.value
        cdef Obj other_value = other.value
        if op==0:      # <   0
=======
        cdef libGAP_Obj self_value = self.value
        cdef libGAP_Obj other_value = other.value
        if op == Py_LT:
>>>>>>> c8ef5acf
            return self_value < other_value
        elif op == Py_LE:
            return self_value <= other_value
        elif op == Py_EQ:
            return self_value == other_value
        elif op == Py_GT:
            return self_value > other_value
        elif op == Py_GE:
            return self_value >= other_value
        elif op == Py_NE:
            return self_value != other_value
        else:
            assert False  # unreachable

    def __hash__(self):
        """
        Return a hash value

        EXAMPLES::

            sage: from sage.libs.gap.util import ObjWrapper
            sage: x = ObjWrapper()
            sage: hash(x)
            0
        """
        return <int>(self.value)


cdef ObjWrapper wrap_obj(Obj obj):
    """
    Constructor function for :class:`ObjWrapper`
    """
    cdef ObjWrapper result = ObjWrapper.__new__(ObjWrapper)
    result.value = obj
    return result


owned_objects_refcount = dict()

cpdef get_owned_objects():
    """
    Helper to access the refcount dictionary from Python code
    """
    return owned_objects_refcount


cdef void reference_obj(Obj obj):
    """
    Reference ``obj``
    """
    cdef ObjWrapper wrapped = wrap_obj(obj)
    global owned_objects_refcount
    if wrapped in owned_objects_refcount:
        owned_objects_refcount[wrapped] += 1
    else:
        owned_objects_refcount[wrapped] = 1


cdef void dereference_obj(Obj obj):
    """
    Reference ``obj``
    """
    cdef ObjWrapper wrapped = wrap_obj(obj)
    global owned_objects_refcount
    refcount = owned_objects_refcount.pop(wrapped)
    if refcount > 1:
        owned_objects_refcount[wrapped] = refcount - 1


cdef void gasman_callback():
    """
    Callback before each GAP garbage collection
    """
    global owned_objects_refcount
    for obj in owned_objects_refcount:
        MARK_BAG((<ObjWrapper>obj).value)





############################################################################
### Initialization of libGAP ###############################################
############################################################################

def gap_root():
    """
    Find the location of the GAP root install which is stored in the gap
    startup script.

    EXAMPLES::

        sage: from sage.libs.gap.util import gap_root
        sage: gap_root()   # random output
        '/home/vbraun/opt/sage-5.3.rc0/local/gap/latest'
    """
    import os.path
    if os.path.exists(GAP_ROOT_DIR):
        return GAP_ROOT_DIR
    print('The gap-4.5.5.spkg (or later) seems to be not installed!')
    gap_sh = open(os.path.join(SAGE_LOCAL, 'bin', 'gap')).read().splitlines()
    gapdir = filter(lambda dir:dir.strip().startswith('GAP_DIR'), gap_sh)[0]
    gapdir = gapdir.split('"')[1]
    gapdir = gapdir.replace('$SAGE_LOCAL', SAGE_LOCAL)
    return gapdir


cdef initialize():
    """
    Initialize the GAP library, if it hasn't already been
    initialized.  It is safe to call this multiple times.

    TESTS::

        sage: libgap(123)   # indirect doctest
        123
    """
    global _gap_is_initialized
    if _gap_is_initialized: return

    # Define argv and environ variables, which we will pass in to
    # initialize GAP. Note that we must pass define the memory pool
    # size!
    cdef char* argv[14]
    argv[0] = "sage"
    argv[1] = "-l"
    s = gap_root()
    argv[2] = s

    from sage.interfaces.gap import _get_gap_memory_pool_size_MB
    memory_pool = _get_gap_memory_pool_size_MB()
    argv[3] = "-o"
    argv[4] = memory_pool
    argv[5] = "-s"
    argv[6] = memory_pool

    argv[7] = "-m"
    argv[8] = "64m"

    argv[9] = "-q"    # no prompt!
    argv[10] = "-T"    # no debug loop
    argv[11] = NULL
    cdef int argc = 11   # argv[argc] must be NULL

    from .saved_workspace import workspace
    workspace, workspace_is_up_to_date = workspace()
    if workspace_is_up_to_date:
        argv[11] = "-L"
        argv[12] = workspace
        argv[13] = NULL
        argc = 13

    # Initialize GAP and capture any error messages
    # The initialization just prints error and does not use the error handler
    libgap_start_interaction('')
    libgap_initialize(argc, argv)
    gap_error_msg = str(libgap_get_output())
    libgap_finish_interaction()
    if gap_error_msg:
        raise RuntimeError('libGAP initialization failed\n' + gap_error_msg)

    # The error handler is called if a GAP evaluation fails, e.g. 1/0
    libgap_set_error_handler(&error_handler)

    # Prepare global GAP variable to hold temporary GAP objects
    global reference_holder
    libgap_enter()
    reference_holder = GVarName("$SAGE_libgap_reference_holder")
    libgap_exit()

    # Finished!
    _gap_is_initialized = True

    # Save a new workspace if necessary
    if not workspace_is_up_to_date:
        prepare_workspace_dir()
        from sage.misc.temporary_file import atomic_write
        with atomic_write(workspace) as f:
            f.close()
            gap_eval('SaveWorkspace("{0}")'.format(f.name))


############################################################################
### Evaluate string in GAP #################################################
############################################################################

cdef Obj gap_eval(str gap_string) except? NULL:
    r"""
    Evaluate a string in GAP.

    INPUT:

    - ``gap_string`` -- string. A valid statement in GAP.

    OUTPUT:

    The resulting GAP object or NULL+Python Exception in case of error.

    EXAMPLES::

        sage: libgap.eval('if 4>3 then\nPrint("hi");\nfi')
        NULL
        sage: libgap.eval('1+1')   # testing that we have successfully recovered
        2

        sage: libgap.eval('if 4>3 thenPrint("hi");\nfi')
        Traceback (most recent call last):
        ...
        ValueError: libGAP: Syntax error: then expected
        if 4>3 thenPrint("hi");
        fi;
                       ^
        sage: libgap.eval('1+1')   # testing that we have successfully recovered
        2
    """
    initialize()
    cdef ExecStatus status

    cmd = gap_string + ';\n'
    try:
        libgap_enter()
        libgap_start_interaction(cmd)
        try:
            sig_on()
            status = ReadEvalCommand(BottomLVars, NULL)
            if status != STATUS_END:
                libgap_call_error_handler()
            sig_off()
        except RuntimeError as msg:
            raise ValueError('libGAP: '+str(msg).strip())

        if Symbol != S_SEMICOLON:
            raise ValueError('did not end with semicolon')
        GetSymbol()
        if Symbol != S_EOF:
            raise ValueError('can only evaluate a single statement')

    finally:
        libgap_finish_interaction()
        libgap_exit()

    if ReadEvalResult != NULL:
        libgap_enter()
        AssGVar(Last3, VAL_GVAR(Last2))
        AssGVar(Last2, VAL_GVAR(Last))
        AssGVar(Last, ReadEvalResult)
        libgap_exit()

    return ReadEvalResult   # may be NULL, thats ok


############################################################################
### Helper to protect temporary objects from deletion ######################
############################################################################

cdef void hold_reference(Obj obj):
    """
    Hold a reference (inside the GAP kernel) to obj

    This ensures that the GAP garbage collector does not delete
    ``obj``. This works by assigning it to a global variable. This is
    very simple, but you can't use it to keep two objects alive. Be
    careful.
    """
    libgap_enter()
    global reference_holder
    AssGVar(reference_holder, obj)
    libgap_exit()


############################################################################
### Error handler ##########################################################
############################################################################

include "cysignals/signals.pxi"
from cpython.exc cimport PyErr_SetObject

cdef void error_handler(char* msg):
    """
    The libgap error handler

    We call ``sig_error()`` which causes us to jump back to the Sage
    signal handler. Since we wrap libGAP C calls in ``sig_on`` /
    ``sig_off`` blocks, this then jumps back to the ``sig_on`` where
    the ``RuntimeError`` we raise here will be seen.
    """
    msg_py = msg
    msg_py = msg_py.replace('For debugging hints type ?Recovery from NoMethodFound\n', '')
    PyErr_SetObject(RuntimeError, msg_py)
    sig_error()


############################################################################
### Debug functions ########################################################
############################################################################

cdef inline void DEBUG_CHECK(Obj obj):
    """
    Check that ``obj`` is valid.

    This function is only useful for debugging.
    """
    libgap_enter()
    CheckMasterPointers()
    libgap_exit()
    if obj == NULL:
        print('DEBUG_CHECK: Null pointer!')




cpdef memory_usage():
    """
    Return information about the memory useage.

    See :meth:`~sage.libs.gap.libgap.Gap.mem` for details.
    """
    cdef size_t SizeMptrsArea = OldBags - MptrBags
    cdef size_t SizeOldBagsArea = YoungBags - OldBags
    cdef size_t SizeYoungBagsArea = AllocBags - YoungBags
    cdef size_t SizeAllocationArea = StopBags - AllocBags
    cdef size_t SizeUnavailableArea = EndBags - StopBags
    return (SizeMptrsArea, SizeOldBagsArea, SizeYoungBagsArea, SizeAllocationArea, SizeUnavailableArea)


cpdef error_enter_libgap_block_twice():
    """
    Demonstrate that we catch errors from entering a block twice.

    EXAMPLES::

        sage: from sage.libs.gap.util import error_enter_libgap_block_twice
        sage: error_enter_libgap_block_twice()
        Traceback (most recent call last):
        ...
        RuntimeError: Entered a critical block twice
    """
    from sage.libs.gap.libgap import libgap
    try:
        # The exception will be seen by this sig_on() after being
        # raised by the second libgap_enter().
        sig_on()
        libgap_enter()
        libgap_enter()
        sig_off()
    finally:
        libgap_exit()


cpdef error_exit_libgap_block_without_enter():
    """
    Demonstrate that we catch errors from omitting libgap_enter.

    EXAMPLES::

        sage: from sage.libs.gap.util import error_exit_libgap_block_without_enter
        sage: error_exit_libgap_block_without_enter()
        Traceback (most recent call last):
        ...
        RuntimeError: Called libgap_exit without previous libgap_enter
    """
    from sage.libs.gap.libgap import libgap
    sig_on()
    libgap_exit()
    sig_off()

############################################################################
### Auxilliary functions ###################################################
############################################################################


def command(command_string):
    """
    Playground for accessing Gap via libGap.

    You should not use this function in your own programs. This is
    just here for convenience if you want to play with the libgap
    libray code.

    EXAMPLES::

        sage: from sage.libs.gap.util import command
        sage: command('1')
        Output follows...
        1

        sage: command('1/0')
        Traceback (most recent call last):
        ...
        ValueError: libGAP: Error, Rational operations: <divisor> must not be zero

        sage: command('NormalSubgroups')
        Output follows...
        <Attribute "NormalSubgroups">

        sage: command('rec(a:=1, b:=2)')
        Output follows...
        rec( a := 1, b := 2 )
    """
    initialize()
    cdef ExecStatus status

    cmd = command_string + ';\n'
    try:
        libgap_enter()
        libgap_start_interaction(cmd)
        try:
            sig_on()
            status = ReadEvalCommand(BottomLVars, NULL)
            if status != STATUS_END:
                libgap_call_error_handler()
            sig_off()
        except RuntimeError as msg:
            raise ValueError('libGAP: '+str(msg).strip())

        assert Symbol == S_SEMICOLON, 'Did not end with semicolon?'
        GetSymbol()
        if Symbol != S_EOF:
            raise ValueError('command() expects a single statement.')

        if ReadEvalResult:
            ViewObjHandler(ReadEvalResult)
            s = libgap_get_output()
            print('Output follows...')
            print(s.strip())
        else:
            print('No output.')

    finally:
        libgap_exit()
        libgap_finish_interaction()

    DEBUG_CHECK(ReadEvalResult)

    if ReadEvalResult != NULL:
        libgap_enter()
        AssGVar(Last3, VAL_GVAR(Last2))
        AssGVar(Last2, VAL_GVAR(Last))
        AssGVar(Last, ReadEvalResult)
        libgap_exit()
<|MERGE_RESOLUTION|>--- conflicted
+++ resolved
@@ -61,15 +61,9 @@
             True
         """
         cdef result
-<<<<<<< HEAD
         cdef Obj self_value = self.value
         cdef Obj other_value = other.value
-        if op==0:      # <   0
-=======
-        cdef libGAP_Obj self_value = self.value
-        cdef libGAP_Obj other_value = other.value
         if op == Py_LT:
->>>>>>> c8ef5acf
             return self_value < other_value
         elif op == Py_LE:
             return self_value <= other_value
