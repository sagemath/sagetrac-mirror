## TODO
# 1) Most classes and methods need examples, tests, I/O documentation

import warnings

from sage.structure.sage_object import SageObject
from sage.rings.polynomial.polynomial_ring_constructor import PolynomialRing
# from sage.rings.polynomial.polynomial_element import *
# from sage.rings.all import *
from sage.rings.ring import Ring
from sage.symbolic.ring import SymbolicRing
# from sage.rings.complex_field import *
from sage.rings.real_mpfr import RR
from sage.misc.flatten import flatten

## CLASSES

class PolynomialSystem(SageObject):
    """
    A class for systems of polynomials, primarily for numerical purposes.
    """
    def __init__(self, polys, var_order=None):
        """
        This is a constructor that takes a list of polynomials and
        returns an object of class PolynomialSystem.

        EXAMPLES::

            sage: from sage.numerical.phcpy_interface import PolynomialSystem
            sage: R.<x,y>=PolynomialRing(QQ,2)
            sage: F=[x^2-y,x+y]
            sage: A=PolynomialSystem(F)
            sage: B=PolynomialSystem(F,var_order=[y,x])
            sage: A.ring
            Multivariate Laurent Polynomial Ring in x, y over Rational Field
            sage: B.ring
            Multivariate Laurent Polynomial Ring in y, x over Rational Field

            sage: S.<a,b,c>=PolynomialRing(RealField(100),3)
            sage: G=[(a+b+c)^2-a-b-c,(a-b)^2+(b-c)^2]
            sage: C=PolynomialSystem(G,var_order=[b,a,c])
            sage: C.ring
            Multivariate Laurent Polynomial Ring in b, a, c over Real Field \
            with 100 bits of precision
            sage: var('w,z')
            (w, z)
            sage: D=PolynomialSystem([w^7-z])
            doctest:...: RuntimeWarning: SymbolicRing expressions not checked \
            for consistency. Precision may be lost due to conversion \
            of rationals.
            sage: D.ring
            Multivariate Laurent Polynomial Ring in z, w over Complex \
            Field with 64 bits of precision
            sage: D.polys
            [w^7 - z]

        """
        if isinstance(polys, PolynomialSystem):
            self = polys
        else:
            if not isinstance(polys, list):
                raise TypeError("incorrect input")
            ringList = list(set([p.parent() for p in polys]))
            if len(ringList) != 1 or not isinstance(ringList[0], Ring):
                raise TypeError("polynomials don't have same parent ring")
            initiallySymbolic = isinstance(ringList[0].base_ring(), SymbolicRing)
            if initiallySymbolic:
                good_base_ring = ComplexField(64)
                warnings.warn("SymbolicRing expressions not checked for consistency. \
                Precision may be lost due to conversion of rationals.", RuntimeWarning)
            elif ringList[0].base_ring() in set([RR, CC, QQ, ZZ]) \
                 or ringList[0].base_ring().parent() == RR.parent() or \
                 ringList[0].base_ring().parent() == CC.parent():
                good_base_ring = ringList[0].base_ring()
            else:
                raise TypeError("coefficient ring")
<<<<<<< HEAD
            myvars = list(reversed(list(set(flatten([list(p.parent().gens()) for p in polys])))))
            if var_order == None:
                var_order = myvars
            if var_order != None:
                if set(var_order) == set(myvars):
                    myvars = var_order
                    self.ring = LaurentPolynomialRing(good_base_ring, len(myvars), myvars)
=======
            myvars=list(reversed(list(set(flatten([list(p.parent().gens()) if initiallySymbolic==False else list(p.variables()) for p in polys])))))
            if var_order==None:
                var_order=myvars
            if var_order!=None:
                if set(var_order)==set(myvars):
                    myvars=var_order
                    self.ring = LaurentPolynomialRing(goodBaseRing,len(myvars),myvars)
>>>>>>> 94732fd1
                    self.polys = [(self.ring)(p)  for p in polys]
                else:
                    raise TypeError("Variable order is not the exact list of variables involved")
            if self.ring.base_ring() != QQ and self.ring.base_ring() != ZZ:
                self.prec = self.ring.base_ring().precision()
    def evaluate(self, npoint):
        if isinstance(npoint, list):
            npoint = NumericalPoint(npoint, ring=self.ring)
        if not isinstance(npoint, NumericalPoint):
            raise TypeError("point provided must be of type NumericalPoint")
        return([f.subs(npoint.to_dict(temp_ring=self.ring)) for f in self.polys])
    def __str__(self):
        return "%s over %s. " %(self.polys, self.ring)
    def __repr__(self):
        return "%s over %s. " %(self.polys, self.ring)
class NumericalPoint(SageObject):
    """
    A class for representing points numerically
    """
    def __init__(self, coords, ring=None, multiplicity=None, rco=None, err=None, res=None):
        """
        Construct from list of coordinates.

        EXAMPLES::

            sage: from sage.numerical.phcpy_interface import NumericalPoint
            sage: R.<x,y,z> = PolynomialRing(CC,3)
            sage: p = NumericalPoint([2,3,4+I],ring=R)
            sage: p.dict
            {z: I + 4, y: 3, x: 2}
            sage: p.coordinates
            [2, 3, I + 4]
        """
        if isinstance(coords, list):
            self.coordinates = coords
            self.ring = ring
            self.multiplicity = multiplicity
            self.rco = rco
            self.err = err
            self.res = res
<<<<<<< HEAD
        if isinstance(coords, dict):
            ringList = list(set([p.parent() for p in coords.keys()]))
            if len(ringList) != 1 or not isinstance(ringList[0], Ring):
=======
            if ring != None:
                self.dict=self.to_dict()
            else:
                self.dict=None
        if isinstance(coords,dict):
            ringList=list(set([p.parent() for p in coords.keys()]))
            if len(ringList) != 1 or not isinstance(ringList[0],Ring):
>>>>>>> 94732fd1
                raise TypeError("Keys are not all in the same ring")
            if len(coords.keys()) != coords.keys()[0].parent().ngens():
                raise TypeError("Number of keys disagrees with number of variables of ring")
            self.ring = coords.keys()[0].parent()
            self.coordinates = [coords[i] for i in self.ring.gens()]
            self.multiplicity = multiplicity
            self.rco = rco
            self.err = err
<<<<<<< HEAD
            self.res = res
=======
            self.res = res     
            self.dict = coords   
>>>>>>> 94732fd1
        # and so on as more args are added
    def to_dict(self, temp_ring=None):
        if self.ring != None and temp_ring is None:
            temp_ring = self.ring
        if temp_ring != None:
<<<<<<< HEAD
            newDictionary = dict([(temp_ring.gens()[i], \
            self.coordinates[i]) for i in range(0, \
            len(self.coordinates))])
        if self.ring != None:
            self.dict = newDictionary
            return newDictionary
=======
            newDictionary=dict([(temp_ring.gens()[i],self.coordinates[i]) for i in range(0,len(self.coordinates))])
            if self.ring != None:
                self.dict = newDictionary            
            return(newDictionary)
>>>>>>> 94732fd1
        else:
            raise AttributeError("please set a ring")
    def __str__(self):
        return "A numerical point in CC^%s." %(len(self.coordinates))
    def __repr__(self):
        return "A numerical point in CC^%s." %(len(self.coordinates))

class WitnessSet(SageObject):
    def __init__(self, poly_sys, forms, points):
        """
        INPUT:
            *) poly_sys, an object of type PolynomialSystem
            *) forms, an object of type PolynomialSystem consisting of linear \
            forms w/ the same ring as poly_sys
            *) points --- a list of objects of type NumericalPoint

        EXAMPLES:

            sage: from sage.numerical.phcpy_interface import PolynomialSystem
            sage: from sage.numerical.phcpy_interface import NumericalPoint
            sage: from sage.numerical.phcpy_interface import WitnessSet
            sage: R.<x,y>=PolynomialRing(QQ,2)
            sage: F=PolynomialSystem([y-x^2])
            sage: L=PolynomialSystem([y-25])
            sage: pts=[NumericalPoint([5,25]),NumericalPoint([-5,25])]
            sage: W=WitnessSet(F,L,pts)
            sage: W.check_validity()
            True
        """
        if not isinstance(poly_sys, PolynomialSystem):
            raise TypeError("first argument should be a PolynomialSystem")
        if not isinstance(forms, PolynomialSystem):
            raise TypeError("second argument should be a polynomial system")
        points = [NumericalPoint(p, ring=poly_sys.ring) \
                  if isinstance(p, list) else p for p in points]
        if not (isinstance(points, list) and len(set([p.parent() \
            for p in points])) == 1 and isinstance(points[0], NumericalPoint)):
            raise TypeError("third argument should be a list of NumericalPoints")
        if not poly_sys.ring == forms.ring:
            raise TypeError("make sure first two arguments share a common ring")
        self.polynomials = poly_sys
        self.slices = forms
        self.points = points
        self.dimension = len(forms.polys)
    def check_validity(self, tolerance=0.000001):
<<<<<<< HEAD
        evaluations = flatten([[(f.evaluate(p)) for f in \
            ([self.polynomials, self.slices])] for p in self.points])
        if False in set([(abs(q) < tolerance) for q in evaluations]):
            return False
        else:
	    return True
=======
        evaluations=flatten([[(f.evaluate(p)) for f in ([self.polynomials,self.slices])] for p in self.points])
        if False in set([(abs(q)<tolerance) for q in evaluations]):
            return(False)
        else:
            return(True)
>>>>>>> 94732fd1
    def __str__(self):
        return "A witness set for a dimension-%s component with %s points." \
            %(self.dimension, len(self.points))
    def __repr__(self):
        return "A witness set for a dimension-%s component with %s points." \
            %(self.dimension, len(self.points))

        
class NumericalIrreducibleDecomposition(SageObject):
    """
    a class which organizes the witness sets appearing in the NID of a variety
    """
    def __init__(self):
        self.components =dict()
    def append_witness_set(self, wset):
        if not isinstance(wset,WitnessSet):
            raise TypeError("must append with a witness set")
        if wset.dimension in self.components.keys():
            self.components[wset.dimension].append(wset)
        else:
            self.components[wset.dimension] = [wset]
    def __str__(self):
        return_string = ""
        for i in self.components.keys():
            return_string += "Dimension "+str(i) + ":" + "\n"
            for j in self.components[i]:
                return_string += "    Component of degree "+str(len(j.witness_points)) + "\n "
        return return_string
    def __repr__(self):
        return_string = ""
        for i in self.components.keys():
            return_string += "Dimension "+str(i) + ":" + "\n"
            for j in self.components[i]:
                return_string += "    Component of degree "+str(len(j.witness_points)) + "\n "
        return return_string


class ParametrizedPolynomialSystem(PolynomialSystem):
    def __init__(self, system, params):
        super(ParametrizedPolynomialSystem, self).__init__(system)
        if (not isinstance(params, list)) or (False in set([g in self.ring.gens() for g in params])):
            raise TypeError("Parameters must be a list of variables in the ring.")
        self.params = params
        self.variables = (set(self.ring.gens())).difference(self.params)
    def specialize(self, subDict, specialize_ring=True):
        if False in set([g in subDict.keys() for g in self.params]):
            raise TypeError("Specialization keys should be parameters.")
        specialSelf = self
        specialSelf.polys = [f.subs(subDict) for f in self.polys]
        if specialize_ring:
            newVars = list(set(self.ring.gens()).difference(subDict.keys()))
            specializedring = PolynomialRing(self.polys[0].base_ring(), len(newVars), newVars)
            specialSelf.polys = [specializedring(str(f)) for f in specialSelf.polys]
            specialSelf.ring = specializedring
        return specialSelf
    
# class Homotopy(PolynomialSystem):
    """
    A doc string describing this classs
    """
#    def __init__(self, poly_sys, params):


## STANDALONE FUNCTION


<|MERGE_RESOLUTION|>--- conflicted
+++ resolved
@@ -60,7 +60,7 @@
         else:
             if not isinstance(polys, list):
                 raise TypeError("incorrect input")
-            ringList = list(set([p.parent() for p in polys]))
+            ringList = list(set([p.parent() if initiallySymbolic==False else list(p.variables()) for p in polys]))
             if len(ringList) != 1 or not isinstance(ringList[0], Ring):
                 raise TypeError("polynomials don't have same parent ring")
             initiallySymbolic = isinstance(ringList[0].base_ring(), SymbolicRing)
@@ -74,7 +74,6 @@
                 good_base_ring = ringList[0].base_ring()
             else:
                 raise TypeError("coefficient ring")
-<<<<<<< HEAD
             myvars = list(reversed(list(set(flatten([list(p.parent().gens()) for p in polys])))))
             if var_order == None:
                 var_order = myvars
@@ -82,15 +81,6 @@
                 if set(var_order) == set(myvars):
                     myvars = var_order
                     self.ring = LaurentPolynomialRing(good_base_ring, len(myvars), myvars)
-=======
-            myvars=list(reversed(list(set(flatten([list(p.parent().gens()) if initiallySymbolic==False else list(p.variables()) for p in polys])))))
-            if var_order==None:
-                var_order=myvars
-            if var_order!=None:
-                if set(var_order)==set(myvars):
-                    myvars=var_order
-                    self.ring = LaurentPolynomialRing(goodBaseRing,len(myvars),myvars)
->>>>>>> 94732fd1
                     self.polys = [(self.ring)(p)  for p in polys]
                 else:
                     raise TypeError("Variable order is not the exact list of variables involved")
@@ -131,11 +121,6 @@
             self.rco = rco
             self.err = err
             self.res = res
-<<<<<<< HEAD
-        if isinstance(coords, dict):
-            ringList = list(set([p.parent() for p in coords.keys()]))
-            if len(ringList) != 1 or not isinstance(ringList[0], Ring):
-=======
             if ring != None:
                 self.dict=self.to_dict()
             else:
@@ -143,7 +128,6 @@
         if isinstance(coords,dict):
             ringList=list(set([p.parent() for p in coords.keys()]))
             if len(ringList) != 1 or not isinstance(ringList[0],Ring):
->>>>>>> 94732fd1
                 raise TypeError("Keys are not all in the same ring")
             if len(coords.keys()) != coords.keys()[0].parent().ngens():
                 raise TypeError("Number of keys disagrees with number of variables of ring")
@@ -152,30 +136,19 @@
             self.multiplicity = multiplicity
             self.rco = rco
             self.err = err
-<<<<<<< HEAD
-            self.res = res
-=======
             self.res = res     
             self.dict = coords   
->>>>>>> 94732fd1
         # and so on as more args are added
     def to_dict(self, temp_ring=None):
         if self.ring != None and temp_ring is None:
             temp_ring = self.ring
         if temp_ring != None:
-<<<<<<< HEAD
             newDictionary = dict([(temp_ring.gens()[i], \
             self.coordinates[i]) for i in range(0, \
             len(self.coordinates))])
-        if self.ring != None:
+        if not self.ring is None:
             self.dict = newDictionary
             return newDictionary
-=======
-            newDictionary=dict([(temp_ring.gens()[i],self.coordinates[i]) for i in range(0,len(self.coordinates))])
-            if self.ring != None:
-                self.dict = newDictionary            
-            return(newDictionary)
->>>>>>> 94732fd1
         else:
             raise AttributeError("please set a ring")
     def __str__(self):
@@ -221,20 +194,12 @@
         self.points = points
         self.dimension = len(forms.polys)
     def check_validity(self, tolerance=0.000001):
-<<<<<<< HEAD
         evaluations = flatten([[(f.evaluate(p)) for f in \
             ([self.polynomials, self.slices])] for p in self.points])
         if False in set([(abs(q) < tolerance) for q in evaluations]):
             return False
         else:
 	    return True
-=======
-        evaluations=flatten([[(f.evaluate(p)) for f in ([self.polynomials,self.slices])] for p in self.points])
-        if False in set([(abs(q)<tolerance) for q in evaluations]):
-            return(False)
-        else:
-            return(True)
->>>>>>> 94732fd1
     def __str__(self):
         return "A witness set for a dimension-%s component with %s points." \
             %(self.dimension, len(self.points))
