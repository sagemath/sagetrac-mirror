--- conflicted
+++ resolved
@@ -930,22 +930,6 @@
         """
         # see _cmp_() if you want to change the hash function
         return hash_by_id(<void *> self)
-<<<<<<< HEAD
-
-    def __cmp__(left, right):
-        """
-        Part of the comparison framework.
-
-        EXAMPLES::
-
-            sage: p = MixedIntegerLinearProgram()
-            sage: f = p({2 : 5, 3 : 2})
-            sage: cmp(f, f)
-            0
-        """
-        return (<Element>left)._cmp(right)
-=======
->>>>>>> 2f7c7277
 
     cpdef int _cmp_(left, Element right) except -2:
         """
