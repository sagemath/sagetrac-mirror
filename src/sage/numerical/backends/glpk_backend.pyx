"""
GLPK Backend

AUTHORS:

- Nathann Cohen (2010-10): initial implementation
- John Perry (2012-01): glp_simplex preprocessing
- John Perry and Raniere Gaia Silva (2012-03): solver parameters
- Christian Kuper (2012-10): Additions for sensitivity analysis
"""

##############################################################################
#       Copyright (C) 2010 Nathann Cohen <nathann.cohen@gmail.com>
#  Distributed under the terms of the GNU General Public License (GPL)
#  The full text of the GPL is available at:
#                  http://www.gnu.org/licenses/
##############################################################################

from sage.numerical.mip import MIPSolverException

include "sage/ext/stdsage.pxi"
include "sage/ext/interrupt.pxi"

cdef class GLPKBackend(GenericBackend):

    def __cinit__(self, maximization = True):
        """
        Constructor

        EXAMPLE::

            sage: p = MixedIntegerLinearProgram(solver="GLPK")
        """
        self.lp = glp_create_prob()
        self.simplex_or_intopt = glp_intopt_only
        self.smcp = <c_glp_smcp* > sage_malloc(sizeof(c_glp_smcp))
        glp_init_smcp(self.smcp)
        self.iocp = <c_glp_iocp* > sage_malloc(sizeof(c_glp_iocp))
        glp_init_iocp(self.iocp)
        self.iocp.presolve = GLP_ON
        self.set_verbosity(0)
        self.obj_constant_term = 0.0

        if maximization:
            self.set_sense(+1)
        else:
            self.set_sense(-1)

    cpdef int add_variable(self, lower_bound=0.0, upper_bound=None, binary=False, continuous=False, integer=False, obj=0.0, name=None) except -1:
        """
        Add a variable.

        This amounts to adding a new column to the matrix. By default,
        the variable is both positive, real and the coefficient in the
        objective function is 0.0.

        INPUT:

        - ``lower_bound`` - the lower bound of the variable (default: 0)

        - ``upper_bound`` - the upper bound of the variable (default: ``None``)

        - ``binary`` - ``True`` if the variable is binary (default: ``False``).

        - ``continuous`` - ``True`` if the variable is binary (default: ``True``).

        - ``integer`` - ``True`` if the variable is binary (default: ``False``).

        - ``obj`` - (optional) coefficient of this variable in the objective function (default: 0.0)

        - ``name`` - an optional name for the newly added variable (default: ``None``).

        OUTPUT: The index of the newly created variable

        EXAMPLE::

            sage: from sage.numerical.backends.generic_backend import get_solver
            sage: p = get_solver(solver = "GLPK")
            sage: p.ncols()
            0
            sage: p.add_variable()
            0
            sage: p.ncols()
            1
            sage: p.add_variable(binary=True)
            1
            sage: p.add_variable(lower_bound=-2.0, integer=True)
            2
            sage: p.add_variable(continuous=True, integer=True)
            Traceback (most recent call last):
            ...
            ValueError: ...
            sage: p.add_variable(name='x',obj=1.0)
            3
            sage: p.col_name(3)
            'x'
            sage: p.objective_coefficient(3)
            1.0
        """
        cdef int vtype = int(bool(binary)) + int(bool(continuous)) + int(bool(integer))
        if  vtype == 0:
            continuous = True
        elif vtype != 1:
            raise ValueError("Exactly one parameter of 'binary', 'integer' and 'continuous' must be 'True'.")

        glp_add_cols(self.lp, 1)
        cdef int n_var = glp_get_num_cols(self.lp)

        self.variable_lower_bound(n_var - 1, lower_bound)
        self.variable_upper_bound(n_var - 1, upper_bound)

        if continuous:
            glp_set_col_kind(self.lp, n_var, GLP_CV)
        elif binary:
            glp_set_col_kind(self.lp, n_var, GLP_BV)
        elif integer:
            glp_set_col_kind(self.lp, n_var, GLP_IV)

        if name is not None:
            glp_set_col_name(self.lp, n_var, name)

        if obj:
            self.objective_coefficient(n_var - 1, obj)

        return n_var - 1

    cpdef int add_variables(self, int number, lower_bound=0.0, upper_bound=None, binary=False, continuous=False, integer=False, obj=0.0, names=None) except -1:
        """
        Add ``number`` new variables.

        This amounts to adding new columns to the matrix. By default,
        the variables are both positive, real and theor coefficient in
        the objective function is 0.0.

        INPUT:

        - ``n`` - the number of new variables (must be > 0)

        - ``lower_bound`` - the lower bound of the variable (default: 0)

        - ``upper_bound`` - the upper bound of the variable (default: ``None``)

        - ``binary`` - ``True`` if the variable is binary (default: ``False``).

        - ``continuous`` - ``True`` if the variable is binary (default: ``True``).

        - ``integer`` - ``True`` if the variable is binary (default: ``False``).

        - ``obj`` - (optional) coefficient of all variables in the objective function (default: 0.0)

        - ``names`` - optional list of names (default: ``None``)

        OUTPUT: The index of the variable created last.

        EXAMPLE::

            sage: from sage.numerical.backends.generic_backend import get_solver
            sage: p = get_solver(solver = "GLPK")
            sage: p.ncols()
            0
            sage: p.add_variables(5)
            4
            sage: p.ncols()
            5
            sage: p.add_variables(2, lower_bound=-2.0, integer=True, names=['a','b'])
            6
        """
        cdef int vtype = int(bool(binary)) + int(bool(continuous)) + int(bool(integer))
        if  vtype == 0:
            continuous = True
        elif vtype != 1:
            raise ValueError("Exactly one parameter of 'binary', 'integer' and 'continuous' must be 'True'.")

        glp_add_cols(self.lp, number)

        cdef int n_var
        n_var = glp_get_num_cols(self.lp)

        cdef int i

        for 0<= i < number:
            self.variable_lower_bound(n_var - i - 1, lower_bound)
            self.variable_upper_bound(n_var - i - 1, upper_bound)
            if continuous:
                glp_set_col_kind(self.lp, n_var - i, GLP_CV)
            elif binary:
                glp_set_col_kind(self.lp, n_var - i, GLP_BV)
            elif integer:
                glp_set_col_kind(self.lp, n_var - i, GLP_IV)

            if obj:
                self.objective_coefficient(n_var - i - 1, obj)

            if names is not None:
                glp_set_col_name(self.lp, n_var, names[number - i - 1])

        return n_var - 1

    cpdef set_variable_type(self, int variable, int vtype):
        """
        Set the type of a variable

        INPUT:

        - ``variable`` (integer) -- the variable's id

        - ``vtype`` (integer) :

            *  1  Integer
            *  0  Binary
            * -1 Real

        EXAMPLE::

            sage: from sage.numerical.backends.generic_backend import get_solver
            sage: p = get_solver(solver = "GLPK")
            sage: p.ncols()
            0
            sage: p.add_variable()
            0
            sage: p.set_variable_type(0,1)
            sage: p.is_variable_integer(0)
            True
        """

        if vtype==1:
            glp_set_col_kind(self.lp, variable+1, GLP_IV)

        elif vtype==0:
            glp_set_col_kind(self.lp, variable+1, GLP_BV)

        else:
            glp_set_col_kind(self.lp, variable+1, GLP_CV)

    cpdef set_sense(self, int sense):
        """
        Set the direction (maximization/minimization).

        INPUT:

        - ``sense`` (integer) :

            * +1 => Maximization
            * -1 => Minimization

        EXAMPLE::

            sage: from sage.numerical.backends.generic_backend import get_solver
            sage: p = get_solver(solver = "GLPK")
            sage: p.is_maximization()
            True
            sage: p.set_sense(-1)
            sage: p.is_maximization()
            False
        """
        if sense == 1:
            glp_set_obj_dir(self.lp, GLP_MAX)
        else:
            glp_set_obj_dir(self.lp, GLP_MIN)

    cpdef objective_coefficient(self, int variable, coeff=None):
        """
        Set or get the coefficient of a variable in the objective function

        INPUT:

        - ``variable`` (integer) -- the variable's id

        - ``coeff`` (double) -- its coefficient or ``None`` for
          reading (default: ``None``)

        EXAMPLE::

            sage: from sage.numerical.backends.generic_backend import get_solver
            sage: p = get_solver(solver = "GLPK")
            sage: p.add_variable()
            0
            sage: p.objective_coefficient(0)
            0.0
            sage: p.objective_coefficient(0,2)
            sage: p.objective_coefficient(0)
            2.0
        """
        if coeff is None:
            return glp_get_obj_coef(self.lp, variable + 1)
        else:
            glp_set_obj_coef(self.lp, variable + 1, coeff)

    cpdef problem_name(self, char * name = NULL):
        """
        Return or define the problem's name

        INPUT:

        - ``name`` (``char *``) -- the problem's name. When set to
          ``NULL`` (default), the method returns the problem's name.

        EXAMPLE::

            sage: from sage.numerical.backends.generic_backend import get_solver
            sage: p = get_solver(solver = "GLPK")
            sage: p.problem_name("There once was a french fry")
            sage: print p.problem_name()
            There once was a french fry
        """
        cdef char * n

        if name == NULL:
            n =  <char *> glp_get_prob_name(self.lp)
            if n == NULL:
                return ""
            else:
                return n

        else:
            if len(name) > 255:
                raise ValueError("Problem name for GLPK must not be longer than 255 characters.")
            glp_set_prob_name(self.lp, name)

    cpdef set_objective(self, list coeff, d = 0.0):
        """
        Set the objective function.

        INPUT:

        - ``coeff`` - a list of real values, whose ith element is the
          coefficient of the ith variable in the objective function.

        - ``d`` (double) -- the constant term in the linear function (set to `0` by default)

        EXAMPLE::

            sage: from sage.numerical.backends.generic_backend import get_solver
            sage: p = get_solver(solver = "GLPK")
            sage: p.add_variables(5)
            4
            sage: p.set_objective([1, 1, 2, 1, 3])
            sage: map(lambda x :p.objective_coefficient(x), range(5))
            [1.0, 1.0, 2.0, 1.0, 3.0]
        """
        cdef int i

        for i,v in enumerate(coeff):
            glp_set_obj_coef(self.lp, i+1, v)

        glp_set_obj_coef(self.lp, 0, d)

        self.obj_constant_term = d

    cpdef set_verbosity(self, int level):
        """
        Set the verbosity level

        INPUT:

        - ``level`` (integer) -- From 0 (no verbosity) to 3.

        EXAMPLE::

            sage: from sage.numerical.backends.generic_backend import get_solver
            sage: p = get_solver(solver = "GLPK")
            sage: p.set_verbosity(2)

        """
        if level == 0:
            self.iocp.msg_lev = GLP_MSG_OFF
            self.smcp.msg_lev = GLP_MSG_OFF
        elif level == 1:
            self.iocp.msg_lev = GLP_MSG_ERR
            self.smcp.msg_lev = GLP_MSG_ERR
        elif level == 2:
            self.iocp.msg_lev = GLP_MSG_ON
            self.smcp.msg_lev = GLP_MSG_ON
        else:
            self.iocp.msg_lev = GLP_MSG_ALL
            self.smcp.msg_lev = GLP_MSG_ALL

    cpdef remove_constraint(self, int i):
        r"""
        Remove a constraint from self.

        INPUT:

        - ``i`` -- index of the constraint to remove

        EXAMPLE::

            sage: p = MixedIntegerLinearProgram(solver='GLPK')
            sage: x,y = p[0], p[1]
            doctest:...: DeprecationWarning: The default value of 'nonnegative' will change, to False instead of True. You should add the explicit 'nonnegative=True'.
            See http://trac.sagemath.org/15521 for details.
            sage: p.add_constraint(2*x + 3*y, max = 6)
            sage: p.add_constraint(3*x + 2*y, max = 6)
            sage: p.set_objective(x + y + 7)
            sage: p.set_integer(x); p.set_integer(y)
            sage: p.solve()
            9.0
            sage: p.remove_constraint(0)
            sage: p.solve()
            10.0

        Removing fancy constraints does not make Sage crash::

            sage: MixedIntegerLinearProgram(solver = "GLPK").remove_constraint(-2)
            Traceback (most recent call last):
            ...
            ValueError: The constraint's index i must satisfy 0 <= i < number_of_constraints
        """
        cdef int rows[2]

        if i < 0 or i >= glp_get_num_rows(self.lp):
            raise ValueError("The constraint's index i must satisfy 0 <= i < number_of_constraints")

        rows[1] = i + 1
        glp_del_rows(self.lp, 1, rows)
        glp_std_basis(self.lp)

    cpdef remove_constraints(self, constraints):
        r"""
        Remove several constraints.

        INPUT:

        - ``constraints`` -- an iterable containing the indices of the rows to remove.

        EXAMPLE::

            sage: p = MixedIntegerLinearProgram(solver='GLPK')
            sage: x,y = p[0], p[1]
            sage: p.add_constraint(2*x + 3*y, max = 6)
            sage: p.add_constraint(3*x + 2*y, max = 6)
            sage: p.set_objective(x + y + 7)
            sage: p.set_integer(x); p.set_integer(y)
            sage: p.solve()
            9.0
            sage: p.remove_constraints([1])
            sage: p.solve()
            10.0
            sage: p.get_values([x,y])
            [3.0, 0.0]

        TESTS:

        Removing fancy constraints does not make Sage crash::

            sage: MixedIntegerLinearProgram(solver= "GLPK").remove_constraints([0, -2])
            Traceback (most recent call last):
            ...
            ValueError: The constraint's index i must satisfy 0 <= i < number_of_constraints
        """
        cdef int i, c
        cdef int m = len(constraints)
        cdef int * rows = <int *>sage_malloc((m + 1) * sizeof(int *))
        cdef int nrows = glp_get_num_rows(self.lp)

        for i in xrange(m):

            c = constraints[i]
            if c < 0 or c >= nrows:
                sage_free(rows)
                raise ValueError("The constraint's index i must satisfy 0 <= i < number_of_constraints")

            rows[i+1] = c + 1

        glp_del_rows(self.lp, m, rows)
        sage_free(rows)
        glp_std_basis(self.lp)

    cpdef add_linear_constraint(self, coefficients, lower_bound, upper_bound, name=None):
        """
        Add a linear constraint.

        INPUT:

        - ``coefficients`` an iterable with ``(c,v)`` pairs where ``c``
          is a variable index (integer) and ``v`` is a value (real
          value).

        - ``lower_bound`` - a lower bound, either a real value or ``None``

        - ``upper_bound`` - an upper bound, either a real value or ``None``

        - ``name`` - an optional name for this row (default: ``None``)

        EXAMPLE::

            sage: from sage.numerical.backends.generic_backend import get_solver
            sage: p = get_solver(solver = "GLPK")
            sage: p.add_variables(5)
            4
            sage: p.add_linear_constraint( zip(range(5), range(5)), 2.0, 2.0)
            sage: p.row(0)
            ([4, 3, 2, 1], [4.0, 3.0, 2.0, 1.0])
            sage: p.row_bounds(0)
            (2.0, 2.0)
            sage: p.add_linear_constraint( zip(range(5), range(5)), 1.0, 1.0, name='foo')
            sage: p.row_name(1)
            'foo'
        """
        if lower_bound is None and upper_bound is None:
            raise ValueError("At least one of 'upper_bound' or 'lower_bound' must be set.")

        glp_add_rows(self.lp, 1)
        cdef int n = glp_get_num_rows(self.lp)

        cdef int * row_i
        cdef double * row_values

        row_i = <int *> sage_malloc((len(coefficients)+1) * sizeof(int))
        row_values = <double *> sage_malloc((len(coefficients)+1) * sizeof(double))

        for i,(c,v) in enumerate(coefficients):
            row_i[i+1] = c+1
            row_values[i+1] = v

        glp_set_mat_row(self.lp, n, len(coefficients), row_i, row_values)

        if upper_bound is not None and lower_bound is None:
            glp_set_row_bnds(self.lp, n, GLP_UP, upper_bound, upper_bound)
        elif lower_bound is not None and upper_bound is None:
            glp_set_row_bnds(self.lp, n, GLP_LO, lower_bound, lower_bound)
        elif upper_bound is not None and lower_bound is not None:
            if lower_bound == upper_bound:
                glp_set_row_bnds(self.lp, n, GLP_FX, lower_bound, upper_bound)
            else:
                glp_set_row_bnds(self.lp, n, GLP_DB, lower_bound, upper_bound)

        if name is not None:
            glp_set_row_name(self.lp, n, name)

        sage_free(row_i)
        sage_free(row_values)

    cpdef add_linear_constraints(self, int number, lower_bound, upper_bound, names=None):
        """
        Add ``'number`` linear constraints.

        INPUT:

        - ``number`` (integer) -- the number of constraints to add.

        - ``lower_bound`` - a lower bound, either a real value or ``None``

        - ``upper_bound`` - an upper bound, either a real value or ``None``

        - ``names`` - an optional list of names (default: ``None``)

        EXAMPLE::

            sage: from sage.numerical.backends.generic_backend import get_solver
            sage: p = get_solver(solver = "GLPK")
            sage: p.add_variables(5)
            4
            sage: p.add_linear_constraints(5, None, 2)
            sage: p.row(4)
            ([], [])
            sage: p.row_bounds(4)
            (None, 2.0)
            sage: p.add_linear_constraints(2, None, 2, names=['foo','bar'])
        """
        if lower_bound is None and upper_bound is None:
            raise ValueError("At least one of 'upper_bound' or 'lower_bound' must be set.")

        glp_add_rows(self.lp, number)
        cdef int n = glp_get_num_rows(self.lp)

        cdef int i
        for 0<= i < number:
            if upper_bound is not None and lower_bound is None:
                glp_set_row_bnds(self.lp, n-i, GLP_UP, upper_bound, upper_bound)
            elif lower_bound is not None and upper_bound is None:
                glp_set_row_bnds(self.lp, n-i, GLP_LO, lower_bound, lower_bound)
            elif upper_bound is not None and lower_bound is not None:
                if lower_bound == upper_bound:
                    glp_set_row_bnds(self.lp, n-i, GLP_FX, lower_bound, upper_bound)
                else:
                    glp_set_row_bnds(self.lp, n-i, GLP_DB, lower_bound, upper_bound)
            if names is not None:
                glp_set_row_name(self.lp, n-i, names[number-i-1])

    cpdef row(self, int index):
        r"""
        Return a row

        INPUT:

        - ``index`` (integer) -- the constraint's id.

        OUTPUT:

        A pair ``(indices, coeffs)`` where ``indices`` lists the
        entries whose coefficient is nonzero, and to which ``coeffs``
        associates their coefficient on the model of the
        ``add_linear_constraint`` method.

        EXAMPLE::

            sage: from sage.numerical.backends.generic_backend import get_solver
            sage: p = get_solver(solver = "GLPK")
            sage: p.add_variables(5)
            4
            sage: p.add_linear_constraint(zip(range(5), range(5)), 2, 2)
            sage: p.row(0)
            ([4, 3, 2, 1], [4.0, 3.0, 2.0, 1.0])
            sage: p.row_bounds(0)
            (2.0, 2.0)
        """
        cdef int n = glp_get_num_cols(self.lp)
        cdef int * c_indices = <int*> sage_malloc((n+1)*sizeof(int))
        cdef double * c_values = <double*> sage_malloc((n+1)*sizeof(double))
        cdef list indices = []
        cdef list values = []
        cdef int i,j

        i = glp_get_mat_row(self.lp, index + 1, c_indices, c_values)
        for 0 < j <= i:
            indices.append(c_indices[j]-1)
            values.append(c_values[j])

        sage_free(c_indices)
        sage_free(c_values)

        return (indices, values)

    cpdef row_bounds(self, int index):
        """
        Return the bounds of a specific constraint.

        INPUT:

        - ``index`` (integer) -- the constraint's id.

        OUTPUT:

        A pair ``(lower_bound, upper_bound)``. Each of them can be set
        to ``None`` if the constraint is not bounded in the
        corresponding direction, and is a real value otherwise.

        EXAMPLE::

            sage: from sage.numerical.backends.generic_backend import get_solver
            sage: p = get_solver(solver = "GLPK")
            sage: p.add_variables(5)
            4
            sage: p.add_linear_constraint(zip(range(5), range(5)), 2, 2)
            sage: p.row(0)
            ([4, 3, 2, 1], [4.0, 3.0, 2.0, 1.0])
            sage: p.row_bounds(0)
            (2.0, 2.0)
        """
        cdef double ub
        cdef double lb

        ub = glp_get_row_ub(self.lp, index + 1)
        lb = glp_get_row_lb(self.lp, index +1)

        return (
            (lb if lb != -DBL_MAX else None),
            (ub if ub != +DBL_MAX else None)
            )

    cpdef col_bounds(self, int index):
        """
        Return the bounds of a specific variable.

        INPUT:

        - ``index`` (integer) -- the variable's id.

        OUTPUT:

        A pair ``(lower_bound, upper_bound)``. Each of them can be set
        to ``None`` if the variable is not bounded in the
        corresponding direction, and is a real value otherwise.

        EXAMPLE::

            sage: from sage.numerical.backends.generic_backend import get_solver
            sage: p = get_solver(solver = "GLPK")
            sage: p.add_variable()
            0
            sage: p.col_bounds(0)
            (0.0, None)
            sage: p.variable_upper_bound(0, 5)
            sage: p.col_bounds(0)
            (0.0, 5.0)
        """

        cdef double ub
        cdef double lb

        ub = glp_get_col_ub(self.lp, index +1)
        lb = glp_get_col_lb(self.lp, index +1)

        return (
            (lb if lb != -DBL_MAX else None),
            (ub if ub != +DBL_MAX else None)
            )

    cpdef add_col(self, list indices, list coeffs):
        """
        Add a column.

        INPUT:

        - ``indices`` (list of integers) -- this list constains the
          indices of the constraints in which the variable's
          coefficient is nonzero

        - ``coeffs`` (list of real values) -- associates a coefficient
          to the variable in each of the constraints in which it
          appears. Namely, the ith entry of ``coeffs`` corresponds to
          the coefficient of the variable in the constraint
          represented by the ith entry in ``indices``.

        .. NOTE::

            ``indices`` and ``coeffs`` are expected to be of the same
            length.

        EXAMPLE::

            sage: from sage.numerical.backends.generic_backend import get_solver
            sage: p = get_solver(solver = "GLPK")
            sage: p.ncols()
            0
            sage: p.nrows()
            0
            sage: p.add_linear_constraints(5, 0, None)
            sage: p.add_col(range(5), range(5))
            sage: p.nrows()
            5
        """

        glp_add_cols(self.lp, 1)
        cdef int n = glp_get_num_cols(self.lp)

        cdef int * col_i
        cdef double * col_values

        col_i = <int *> sage_malloc((len(indices)+1) * sizeof(int))
        col_values = <double *> sage_malloc((len(indices)+1) * sizeof(double))

        for i,v in enumerate(indices):
            col_i[i+1] = v+1
        for i,v in enumerate(coeffs):
            col_values[i+1] = v

        glp_set_mat_col(self.lp, n, len(indices), col_i, col_values)
        glp_set_col_bnds(self.lp, n, GLP_LO, 0,0)


    cpdef int solve(self) except -1:
        """
        Solve the problem.

        .. NOTE::

            This method raises ``MIPSolverException`` exceptions when
            the solution can not be computed for any reason (none
            exists, or the LP solver was not able to find it, etc...)

        EXAMPLE::

            sage: from sage.numerical.backends.generic_backend import get_solver
            sage: p = get_solver(solver = "GLPK")
            sage: p.add_linear_constraints(5, 0, None)
            sage: p.add_col(range(5), range(5))
            sage: p.solve()
            0
            sage: p.objective_coefficient(0,1)
            sage: p.solve()
            Traceback (most recent call last):
            ...
            MIPSolverException: ...

        .. WARNING::

            Sage uses GLPK's ``glp_intopt`` to find solutions.
            This routine sometimes FAILS CATASTROPHICALLY
            when given a system it cannot solve. (Ticket #12309.)
            Here, "catastrophic" can mean either "infinite loop" or
            segmentation fault. Upstream considers this behavior
            "essentially innate" to their design, and suggests
            preprocessing it with ``glpk_simplex`` first.
            Thus, if you suspect that your system is infeasible,
            set the ``preprocessing`` option first.

        EXAMPLE::

            sage: lp = MixedIntegerLinearProgram(solver = "GLPK")
            sage: lp.add_constraint( lp[1] +lp[2] -2.0 *lp[3] , max =-1.0)
            sage: lp.add_constraint( lp[0] -4.0/3 *lp[1] +1.0/3 *lp[2] , max =-1.0/3)
            sage: lp.add_constraint( lp[0] +0.5 *lp[1] -0.5 *lp[2] +0.25 *lp[3] , max =-0.25)
            sage: lp.solve()
            0.0
            sage: lp.add_constraint( lp[0] +4.0 *lp[1] -lp[2] +lp[3] , max =-1.0)
            sage: lp.solve()
            Traceback (most recent call last):
            ...
            RuntimeError: GLPK : Signal sent, try preprocessing option
            sage: lp.solver_parameter("simplex_or_intopt", "simplex_then_intopt")
            sage: lp.solve()
            Traceback (most recent call last):
            ...
            MIPSolverException: 'GLPK : Simplex cannot find a feasible solution'

        The user can ask sage to solve via ``simplex`` or ``intopt``.
        The default solver is ``intopt``, so we get integer solutions.

        EXAMPLE::

            sage: lp = MixedIntegerLinearProgram(solver = 'GLPK', maximization = False)
            sage: x, y = lp[0], lp[1]
            sage: lp.add_constraint(-2*x + y <= 1)
            sage: lp.add_constraint(x - y <= 1)
            sage: lp.add_constraint(x + y >= 2)
            sage: lp.set_objective(x + y)
            sage: lp.set_integer(x)
            sage: lp.set_integer(y)
            sage: lp.solve()
            2.0
            sage: lp.get_values([x, y])
            [1.0, 1.0]

        If we switch to ``simplex``, we get continuous solutions.

        EXAMPLE::

            sage: lp.solver_parameter("simplex_or_intopt", "simplex_only") # use simplex only
            sage: lp.solve()
            2.0
            sage: lp.get_values([x, y])
            [1.5, 0.5]
        """

        cdef int status
        if self.simplex_or_intopt == glp_simplex_only or self.simplex_or_intopt == glp_simplex_then_intopt:
            status = glp_simplex(self.lp, self.smcp)
            status = glp_get_prim_stat(self.lp)
            if status == GLP_OPT or status == GLP_FEAS:
                pass
            elif status == GLP_UNDEF or status == GLP_NOFEAS:
                raise MIPSolverException("GLPK : Simplex cannot find a feasible solution")

        if self.simplex_or_intopt != glp_simplex_only:
          sig_str('GLPK : Signal sent, try preprocessing option')
          status = glp_intopt(self.lp, self.iocp)
          sig_off()
          # this is necessary to catch errors when certain options are enabled, e.g. tm_lim
          if status == GLP_ETMLIM: raise MIPSolverException("GLPK : The time limit was reached")
          elif status == GLP_EITLIM: raise MIPSolverException("GLPK : The iteration limit was reached")

          status = glp_mip_status(self.lp)
          if status == GLP_OPT:
              pass
          elif status == GLP_UNDEF:
              raise MIPSolverException("GLPK : Solution is undefined")
          elif status == GLP_FEAS:
              raise MIPSolverException("GLPK : Feasible solution found, while optimality has not been proven")
          elif status == GLP_INFEAS:
              raise MIPSolverException("GLPK : Solution is infeasible")
          elif status == GLP_UNBND:
              raise MIPSolverException("GLPK : Problem has unbounded solution")
          elif status == GLP_NOFEAS:
              raise MIPSolverException("GLPK : There is no feasible integer solution to this Linear Program")

        return 0

    cpdef get_objective_value(self):
        """
        Returns the value of the objective function.

        .. NOTE::

           Behaviour is undefined unless ``solve`` has been called before.

        EXAMPLE::

            sage: from sage.numerical.backends.generic_backend import get_solver
            sage: p = get_solver(solver = "GLPK")
            sage: p.add_variables(2)
            1
            sage: p.add_linear_constraint([[0, 1], [1, 2]], None, 3)
            sage: p.set_objective([2, 5])
            sage: p.solve()
            0
            sage: p.get_objective_value()
            7.5
            sage: p.get_variable_value(0) # abs tol 1e-15
            0.0
            sage: p.get_variable_value(1)
            1.5
        """
        if self.simplex_or_intopt != glp_simplex_only:
          return glp_mip_obj_val(self.lp)
        else:
          return glp_get_obj_val(self.lp)

    cpdef get_variable_value(self, int variable):
        """
        Returns the value of a variable given by the solver.

        .. NOTE::

           Behaviour is undefined unless ``solve`` has been called before.

        EXAMPLE::

            sage: from sage.numerical.backends.generic_backend import get_solver
            sage: p = get_solver(solver = "GLPK")
            sage: p.add_variables(2)
            1
            sage: p.add_linear_constraint([[0, 1], [1, 2]], None, 3)
            sage: p.set_objective([2, 5])
            sage: p.solve()
            0
            sage: p.get_objective_value()
            7.5
            sage: p.get_variable_value(0) # abs tol 1e-15
            0.0
            sage: p.get_variable_value(1)
            1.5
        """
        if self.simplex_or_intopt != glp_simplex_only:
          return glp_mip_col_val(self.lp, variable+1)
        else:
          return glp_get_col_prim(self.lp, variable+1)

    cpdef int ncols(self):
        """
        Return the number of columns/variables.

        EXAMPLE::

            sage: from sage.numerical.backends.generic_backend import get_solver
            sage: p = get_solver(solver = "GLPK")
            sage: p.ncols()
            0
            sage: p.add_variables(2)
            1
            sage: p.ncols()
            2
        """
        return glp_get_num_cols(self.lp)

    cpdef int nrows(self):
        """
        Return the number of rows/constraints.

        EXAMPLE::

            sage: from sage.numerical.backends.generic_backend import get_solver
            sage: p = get_solver(solver = "GLPK")
            sage: p.nrows()
            0
            sage: p.add_linear_constraints(2, 2, None)
            sage: p.nrows()
            2
        """

        return glp_get_num_rows(self.lp)

    cpdef col_name(self, int index):
        """
        Return the ``index`` th col name

        INPUT:

        - ``index`` (integer) -- the col's id

        EXAMPLE::

            sage: from sage.numerical.backends.generic_backend import get_solver
            sage: p = get_solver(solver = "GLPK")
            sage: p.add_variable(name='I am a variable')
            0
            sage: p.col_name(0)
            'I am a variable'
        """
        cdef char * s

        glp_create_index(self.lp)
        s = <char*> glp_get_col_name(self.lp, index + 1)

        if s != NULL:
            return s
        else:
            return ""

    cpdef row_name(self, int index):
        """
        Return the ``index`` th row name

        INPUT:

        - ``index`` (integer) -- the row's id

        EXAMPLE::

            sage: from sage.numerical.backends.generic_backend import get_solver
            sage: p = get_solver(solver = "GLPK")
            sage: p.add_linear_constraints(1, 2, None, names=['Empty constraint 1'])
            sage: p.row_name(0)
            'Empty constraint 1'
        """
        cdef char *  s

        glp_create_index(self.lp)
        s = <char*> glp_get_row_name(self.lp, index + 1)

        if s != NULL:
            return s
        else:
            return ""

    cpdef bint is_variable_binary(self, int index):
        """
        Test whether the given variable is of binary type.

        INPUT:

        - ``index`` (integer) -- the variable's id

        EXAMPLE::

            sage: from sage.numerical.backends.generic_backend import get_solver
            sage: p = get_solver(solver = "GLPK")
            sage: p.ncols()
            0
            sage: p.add_variable()
            0
            sage: p.set_variable_type(0,0)
            sage: p.is_variable_binary(0)
            True

        """
        return glp_get_col_kind(self.lp, index + 1) == GLP_BV

    cpdef bint is_variable_integer(self, int index):
        """
        Test whether the given variable is of integer type.

        INPUT:

        - ``index`` (integer) -- the variable's id

        EXAMPLE::

            sage: from sage.numerical.backends.generic_backend import get_solver
            sage: p = get_solver(solver = "GLPK")
            sage: p.ncols()
            0
            sage: p.add_variable()
            0
            sage: p.set_variable_type(0,1)
            sage: p.is_variable_integer(0)
            True
        """
        return glp_get_col_kind(self.lp, index + 1) == GLP_IV

    cpdef bint is_variable_continuous(self, int index):
        """
        Test whether the given variable is of continuous/real type.

        INPUT:

        - ``index`` (integer) -- the variable's id

        EXAMPLE::

            sage: from sage.numerical.backends.generic_backend import get_solver
            sage: p = get_solver(solver = "GLPK")
            sage: p.ncols()
            0
            sage: p.add_variable()
            0
            sage: p.is_variable_continuous(0)
            True
            sage: p.set_variable_type(0,1)
            sage: p.is_variable_continuous(0)
            False

        """
        return glp_get_col_kind(self.lp, index + 1) == GLP_CV

    cpdef bint is_maximization(self):
        """
        Test whether the problem is a maximization

        EXAMPLE::

            sage: from sage.numerical.backends.generic_backend import get_solver
            sage: p = get_solver(solver = "GLPK")
            sage: p.is_maximization()
            True
            sage: p.set_sense(-1)
            sage: p.is_maximization()
            False
        """

        return glp_get_obj_dir(self.lp) == GLP_MAX

    cpdef variable_upper_bound(self, int index, value = False):
        """
        Return or define the upper bound on a variable

        INPUT:

        - ``index`` (integer) -- the variable's id

        - ``value`` -- real value, or ``None`` to mean that the
          variable has not upper bound. When set to ``False``
          (default), the method returns the current value.

        EXAMPLE::

            sage: from sage.numerical.backends.generic_backend import get_solver
            sage: p = get_solver(solver = "GLPK")
            sage: p.add_variable()
            0
            sage: p.col_bounds(0)
            (0.0, None)
            sage: p.variable_upper_bound(0, 5)
            sage: p.col_bounds(0)
            (0.0, 5.0)

        TESTS:

        :trac:`14581`::

            sage: P = MixedIntegerLinearProgram(solver="GLPK")
            sage: x = P["x"]
            sage: P.set_max(x, 0)
            sage: P.get_max(x)
            0.0
        """
        cdef double x
        cdef double min

        if value is False:
            x = glp_get_col_ub(self.lp, index +1)
            if x == DBL_MAX:
                return None
            else:
                return x
        else:
            min = glp_get_col_lb(self.lp, index + 1)

            if value is None and min == -DBL_MAX:
                glp_set_col_bnds(self.lp, index + 1, GLP_FR, 0, 0)

            elif value is None:
                glp_set_col_bnds(self.lp, index + 1, GLP_LO, min, 0)

            elif min == -DBL_MAX:
                glp_set_col_bnds(self.lp, index + 1, GLP_UP, 0, value)

            elif min == value:
                glp_set_col_bnds(self.lp, index + 1, GLP_FX,  value, value)

            else:
                glp_set_col_bnds(self.lp, index + 1, GLP_DB, min, value)

    cpdef variable_lower_bound(self, int index, value = False):
        """
        Return or define the lower bound on a variable

        INPUT:

        - ``index`` (integer) -- the variable's id

        - ``value`` -- real value, or ``None`` to mean that the
          variable has not lower bound. When set to ``False``
          (default), the method returns the current value.

        EXAMPLE::

            sage: from sage.numerical.backends.generic_backend import get_solver
            sage: p = get_solver(solver = "GLPK")
            sage: p.add_variable()
            0
            sage: p.col_bounds(0)
            (0.0, None)
            sage: p.variable_lower_bound(0, 5)
            sage: p.col_bounds(0)
            (5.0, None)

        TESTS:

        :trac:`14581`::

            sage: P = MixedIntegerLinearProgram(solver="GLPK")
            sage: x = P["x"]
            sage: P.set_min(x, 5)
            sage: P.set_min(x, 0)
            sage: P.get_min(x)
            0.0
        """
        cdef double x
        cdef double max

        if value is False:
            x = glp_get_col_lb(self.lp, index +1)
            if x == -DBL_MAX:
                return None
            else:
                return x
        else:
            max = glp_get_col_ub(self.lp, index + 1)

            if value is None and max == DBL_MAX:
                glp_set_col_bnds(self.lp, index + 1, GLP_FR, 0.0, 0.0)

            elif value is None:
                glp_set_col_bnds(self.lp, index + 1, GLP_UP, 0.0, max)

            elif max == DBL_MAX:
                glp_set_col_bnds(self.lp, index + 1, GLP_LO, value, 0.0)

            elif max == value:
                glp_set_col_bnds(self.lp, index + 1, GLP_FX,  value, value)

            else:
                glp_set_col_bnds(self.lp, index + 1, GLP_DB, value, max)

    cpdef write_lp(self, char * filename):
        """
        Write the problem to a .lp file

        INPUT:

        - ``filename`` (string)

        EXAMPLE::

            sage: from sage.numerical.backends.generic_backend import get_solver
            sage: p = get_solver(solver = "GLPK")
            sage: p.add_variables(2)
            1
            sage: p.add_linear_constraint([[0, 1], [1, 2]], None, 3)
            sage: p.set_objective([2, 5])
            sage: p.write_lp(os.path.join(SAGE_TMP, "lp_problem.lp"))
            Writing problem data to ...
            9 lines were written
        """
        glp_write_lp(self.lp, NULL, filename)

    cpdef write_mps(self, char * filename, int modern):
        """
        Write the problem to a .mps file

        INPUT:

        - ``filename`` (string)

        EXAMPLE::

            sage: from sage.numerical.backends.generic_backend import get_solver
            sage: p = get_solver(solver = "GLPK")
            sage: p.add_variables(2)
            1
            sage: p.add_linear_constraint([[0, 1], [1, 2]], None, 3)
            sage: p.set_objective([2, 5])
            sage: p.write_mps(os.path.join(SAGE_TMP, "lp_problem.mps"), 2)
            Writing problem data to...
            17 records were written
        """
        glp_write_mps(self.lp, modern, NULL,  filename)

    cpdef GLPKBackend copy(self):
        """
        Returns a copy of self.

        EXAMPLE::

            sage: from sage.numerical.backends.generic_backend import get_solver
            sage: p = MixedIntegerLinearProgram(solver = "GLPK")
            sage: b = p.new_variable()
            sage: p.add_constraint(b[1] + b[2] <= 6)
            sage: p.set_objective(b[1] + b[2])
            sage: copy(p).solve()
            6.0
        """
        cdef GLPKBackend p = GLPKBackend(maximization = (1 if self.is_maximization() else -1))
        p.simplex_or_intopt = self.simplex_or_intopt
        p.iocp.tm_lim = self.iocp.tm_lim
        glp_copy_prob(p.lp, self.lp, 1)
        return p


    cpdef solver_parameter(self, name, value = None):
        """
        Return or define a solver parameter

        INPUT:

        - ``name`` (string) -- the parameter

        - ``value`` -- the parameter's value if it is to be defined,
          or ``None`` (default) to obtain its current value.

        You can supply the name of a parameter and its value using either a
        string or a ``glp_`` constant (which are defined as Cython variables of
        this module).

        In most cases, you can use the same name for a parameter as that given
        in the GLPK documentation, which is available by downloading GLPK from
        <http://www.gnu.org/software/glpk/>. The exceptions relate to parameters
        common to both methods; these require you to append ``_simplex`` or
        ``_intopt`` to the name to resolve ambiguity, since the interface allows
        access to both.

        We have also provided more meaningful names, to assist readability.

        Parameter **names** are specified in lower case.
        To use a constant instead of a string, prepend ``glp_`` to the name.
        For example, both ``glp_gmi_cuts`` or ``"gmi_cuts"`` control whether
        to solve using Gomory cuts.

        Parameter **values** are specificed as strings in upper case,
        or as constants in lower case. For example, both ``glp_on`` and ``"GLP_ON"``
        specify the same thing.

        Naturally, you can use ``True`` and ``False`` in cases where ``glp_on`` and ``glp_off``
        would be used.

        A list of parameter names, with their possible values:

        **General-purpose parameters:**

        .. list-table::
         :widths: 30 70

         * - ``timelimit``

           - specify the time limit IN SECONDS.  This affects both simplex
             and intopt.

         * - ``timelimit_simplex`` and ``timelimit_intopt``

           - specify the time limit IN MILLISECONDS. (This is glpk's
             default.)

         * - ``simplex_or_intopt``

           - whether to use the ``simplex`` or ``intopt`` routines in
             GLPK. This is controlled by using ``glp_simplex_only``,
             ``glp_intopt_only``, and ``glp_simplex_then_intopt``. The latter
             is useful to deal with a problem in GLPK where problems with no
             solution hang when using integer optimization; if you specify
             ``glp_simplex_then_intopt``, sage will try simplex first, then
             perform integer optimization only if a solution of the LP
             relaxation exists.

         * - ``verbosity_intopt`` and ``verbosity_simplex``

           - one of ``GLP_MSG_OFF``, ``GLP_MSG_ERR``, ``GLP_MSG_ON``, or
             ``GLP_MSG_ALL``. The default is ``GLP_MSG_OFF``.

         * - ``output_frequency_intopt`` and ``output_frequency_simplex``

           - the output frequency, in milliseconds. Default is 5000.

         * - ``output_delay_intopt`` and ``output_delay_simplex``

           - the output delay, in milliseconds, regarding the use of the
             simplex method on the LP relaxation. Default is 10000.


        **intopt-specific parameters:**

        .. list-table::
         :widths: 30 70

         * - ``branching``
           - - ``GLP_BR_FFV``  first fractional variable
             - ``GLP_BR_LFV``  last fractional variable
             - ``GLP_BR_MFV``  most fractional variable
             - ``GLP_BR_DTH``  Driebeck-Tomlin heuristic (default)
             - ``GLP_BR_PCH``  hybrid pseudocost heuristic

         * - ``backtracking``
           - - ``GLP_BT_DFS``  depth first search
             - ``GLP_BT_BFS``  breadth first search
             - ``GLP_BT_BLB``  best local bound (default)
             - ``GLP_BT_BPH``  best projection heuristic

         * - ``preprocessing``
           - - ``GLP_PP_NONE``
             - ``GLP_PP_ROOT``  preprocessing only at root level
             - ``GLP_PP_ALL``   (default)


         * - ``feasibility_pump``

           - ``GLP_ON`` or ``GLP_OFF`` (default)

         * - ``gomory_cuts``

           - ``GLP_ON`` or ``GLP_OFF`` (default)

         * - ``mixed_int_rounding_cuts``

           - ``GLP_ON`` or ``GLP_OFF`` (default)

         * - ``mixed_cover_cuts``

           - ``GLP_ON`` or ``GLP_OFF`` (default)

         * - ``clique_cuts``

           - ``GLP_ON`` or ``GLP_OFF`` (default)

         * - ``absolute_tolerance``

           - (double) used to check if optimal solution to LP relaxation is
             integer feasible. GLPK manual advises, "do not change... without
             detailed understanding of its purpose."

         * - ``relative_tolerance``

           - (double) used to check if objective value in LP relaxation is not
             better than best known integer solution. GLPK manual advises, "do
             not change... without detailed understanding of its purpose."

         * - ``mip_gap_tolerance``

           - (double) relative mip gap tolerance. Default is 0.0.

         * - ``presolve_intopt``

           - ``GLP_ON`` (default) or ``GLP_OFF``.

         * - ``binarize``

           - ``GLP_ON`` or ``GLP_OFF`` (default)


        **simplex-specific parameters:**

        .. list-table::
         :widths: 30 70

         * - ``primal_v_dual``

           - - ``GLP_PRIMAL``  (default)
             - ``GLP_DUAL``
             - ``GLP_DUALP``

         * - ``pricing``

           - - ``GLP_PT_STD``    standard (textbook)
             - ``GLP_PT_PSE``    projected steepest edge (default)

         * - ``ratio_test``

           - - ``GLP_RT_STD``  standard (textbook)
             - ``GLP_RT_HAR``  Harris' two-pass ratio test (default)

         * - ``tolerance_primal``

           - (double) tolerance used to check if basic solution is primal
             feasible. GLPK manual advises, "do not change... without
             detailed understanding of its purpose."

         * - ``tolerance_dual``

           - (double) tolerance used to check if basic solution is dual
             feasible. GLPK manual advises, "do not change... without
             detailed understanding of its purpose."

         * - ``tolerance_pivot``

           - (double) tolerance used to choose pivot. GLPK manual advises,
             "do not change... without detailed understanding of its
             purpose."

         * - ``obj_lower_limit``

           - (double) lower limit of the objective function.  The default is
             ``-DBL_MAX``.

         * - ``obj_upper_limit``

           - (double) upper limit of the objective function.  The default is
             ``DBL_MAX``.

         * - ``iteration_limit``

           - (int) iteration limit of the simplex algorithm.  The default is
             ``INT_MAX``.

         * - ``presolve_simplex``

           - ``GLP_ON`` or ``GLP_OFF`` (default).

        .. NOTE::

            The coverage for GLPK's control parameters for simplex and integer optimization
            is nearly complete. The only thing lacking is a wrapper for callback routines.

            To date, no attempt has been made to expose the interior point methods.

        EXAMPLE::

            sage: from sage.numerical.backends.generic_backend import get_solver
            sage: p = get_solver(solver = "GLPK")
            sage: p.solver_parameter("timelimit", 60)
            sage: p.solver_parameter("timelimit")
            60.0

        - Don't forget the difference between ``timelimit`` and ``timelimit_intopt``

        ::

            sage: p.solver_parameter("timelimit_intopt")
            60000

        If you don't care for an integer answer, you can ask for an lp
        relaxation instead.  The default solver performs integer optimization,
        but you can switch to the standard simplex algorithm through the
        ``glp_simplex_or_intopt`` parameter.

        EXAMPLE::

            sage: lp = MixedIntegerLinearProgram(solver = 'GLPK', maximization = False)
            sage: x, y = lp[0], lp[1]
            sage: lp.add_constraint(-2*x + y <= 1)
            sage: lp.add_constraint(x - y <= 1)
            sage: lp.add_constraint(x + y >= 2)
            sage: lp.set_integer(x); lp.set_integer(y)
            sage: lp.set_objective(x + y)
            sage: lp.solve()
            2.0
            sage: lp.get_values([x,y])
            [1.0, 1.0]
            sage: import sage.numerical.backends.glpk_backend as backend
            sage: lp.solver_parameter(backend.glp_simplex_or_intopt, backend.glp_simplex_only)
            sage: lp.solve()
            2.0
            sage: lp.get_values([x,y])
            [1.5, 0.5]

        You can get glpk to spout all sorts of information at you.
        The default is to turn this off, but sometimes (debugging) it's very useful::

            sage: lp.solver_parameter(backend.glp_simplex_or_intopt, backend.glp_simplex_then_intopt)
            sage: lp.solver_parameter(backend.glp_mir_cuts, backend.glp_on)
            sage: lp.solver_parameter(backend.glp_msg_lev_intopt, backend.glp_msg_all)
            sage: lp.solver_parameter(backend.glp_mir_cuts)
            1

        If you actually try to solve ``lp``, you will get a lot of detailed information.
        """

        if type(name) == str:
          if name == "out_frq" or name == "out_dly" or name == "tm_lim" or name == "msg_lev":
            raise ValueError("To set parameter " + name + " you must specify the solver. Append either _simplex or _intopt.")
          name = solver_parameter_names_dict[name]

        if type(value) == str: value = solver_parameter_values[value]

        if name == timelimit_intopt:
            if value is None: return self.iocp.tm_lim
            else: self.iocp.tm_lim = value

        if name == timelimit_seconds:
            if value is None: return self.iocp.tm_lim / 1000.0
            else:
                self.iocp.tm_lim = value * 1000.0
                self.smcp.tm_lim = value * 1000.0

        elif name == timelimit_simplex:
            if value is None: return self.smcp.tm_lim
            else: self.smcp.tm_lim = value

        elif name == simplex_or_intopt:
            if value is None: return self.simplex_or_intopt
            if not value in (simplex_only,intopt_only,simplex_then_intopt):
                raise MIPSolverException, "GLPK: invalid value for simplex_or_intopt; see documentation"
            self.simplex_or_intopt = value

        elif name == msg_lev_simplex:
            if value is None: return self.smcp.msg_lev
            else: self.smcp.msg_lev = value

        elif name == msg_lev_intopt:
            if value is None: return self.iocp.msg_lev
            else: self.iocp.msg_lev = value

        elif name == br_tech:
            if value is None: return self.iocp.br_tech
            else: self.iocp.br_tech = value

        elif name == bt_tech:
            if value is None: return self.iocp.bt_tech
            else: self.iocp.bt_tech = value

        elif name == pp_tech:
            if value is None: return self.iocp.pp_tech
            else: self.iocp.pp_tech = value

        elif name == fp_heur:
            if value is None: return self.iocp.fp_heur
            else:
              if value: value = GLP_ON
              else: value = GLP_OFF
              self.iocp.fp_heur = value

        elif name == gmi_cuts:
            if value is None: return self.iocp.gmi_cuts
            else:
              if value: value = GLP_ON
              else: value = GLP_OFF
              self.iocp.gmi_cuts = value

        elif name == mir_cuts:
            if value is None: return self.iocp.mir_cuts
            else:
              if value: value = GLP_ON
              else: value = GLP_OFF
              self.iocp.mir_cuts = value

        elif name == cov_cuts:
            if value is None: return self.iocp.cov_cuts
            else:
              if value: value = GLP_ON
              else: value = GLP_OFF
              self.iocp.cov_cuts = value

        elif name == clq_cuts:
            if value is None: return self.iocp.clq_cuts
            else:
              if value: value = GLP_ON
              else: value = GLP_OFF
              self.iocp.clq_cuts = value

        elif name == tol_int:
            if value is None: return self.iocp.tol_int
            else: self.iocp.tol_int = value

        elif name == tol_obj:
            if value is None: return self.iocp.tol_obj
            else: self.iocp.tol_obj = value

        elif name == mip_gap:
            if value is None: return self.iocp.mip_gap
            else: self.iocp.mip_gap = value

        elif name == tm_lim_intopt:
            if value is None: return self.iocp.tm_lim
            else: self.iocp.tm_lim = value

        elif name == out_frq_intopt:
            if value is None: return self.iocp.out_frq
            else: self.iocp.out_frq = value

        elif name == out_dly_intopt:
            if value is None: return self.iocp.out_dly
            else: self.iocp.out_dly = value

        elif name == presolve_intopt:
            if value is None: return self.iocp.presolve
            else:
                if value: value = GLP_ON
                else: value = GLP_OFF
                self.iocp.presolve = value

        elif name == binarize:
            if value is None: return self.iocp.binarize
            else:
              if value: value = GLP_ON
              else: value = GLP_OFF
              self.iocp.binarize = value

        elif name == msg_lev_simplex:
            if value is None: return self.smcp.msg_lev
            else: self.smcp.msg_lev = value

        elif name == meth:
            if value is None: return self.smcp.meth
            else: self.smcp.meth = value

        elif name == pricing:
            if value is None: return self.smcp.pricing
            else: self.smcp.pricing = value

        elif name == r_test:
            if value is None: return self.smcp.r_test
            else: self.smcp.r_test = value

        elif name == tol_bnd:
            if value is None: return self.smcp.tol_bnd
            else: self.smcp.tol_bnd = value

        elif name == tol_dj:
            if value is None: return self.smcp.tol_dj
            else: self.smcp.tol_dj = value

        elif name == tol_piv:
            if value is None: return self.smcp.tol_piv
            else: self.smcp.tol_piv = value

        elif name == obj_ll:
            if value is None: return self.smcp.obj_ll
            else: self.smcp.obj_ll = value

        elif name == obj_ul:
            if value is None: return self.smcp.obj_ul
            else: self.smcp.obj_ul = value

        elif name == it_lim:
            if value is None: return self.smcp.it_lim
            else: self.smcp.it_lim = value

        elif name == tm_lim_simplex:
            if value is None: return self.smcp.tm_lim
            else: self.smcp.tm_lim = value

        elif name == out_frq_simplex:
            if value is None: return self.smcp.out_frq
            else: self.smcp.out_frq = value

        elif name == out_dly_simplex:
            if value is None: return self.smcp.out_dly
            else: self.smcp.out_dly = value

        elif name == presolve_simplex:
            if value is None: return self.smcp.presolve
            else:
              if value: value = GLP_ON
              else: value = GLP_OFF
              self.smcp.presolve = value

        else:
            raise ValueError("This parameter is not available.")


    cpdef int print_ranges(self, char * filename = NULL) except -1:
        r"""
        Print results of a sensitivity analysis

        If no filename is given as an input the results of the
        sensitivity analysis are displayed on the screen. If a
        filename is given they are written to a file.

        INPUT:

        - ``filename`` -- (optional) name of the file

        OUTPUT:

        Zero if the operations was successful otherwise nonzero.

        .. NOTE::

            This method is only effective if an optimal solution has been found
            for the lp using the simplex algorithm. In all other cases an error
            message is printed.

        EXAMPLE::

            sage: from sage.numerical.backends.generic_backend import get_solver
            sage: p = get_solver(solver = "GLPK")
            sage: p.add_variables(2)
            1
            sage: p.add_linear_constraint(zip([0, 1], [1, 2]), None, 3)
            sage: p.set_objective([2, 5])
            sage: import sage.numerical.backends.glpk_backend as backend
            sage: p.solver_parameter(backend.glp_simplex_or_intopt, backend.glp_simplex_only)
            sage: p.print_ranges()
            glp_print_ranges: optimal basic solution required
            1
            sage: p.solve()
            0
            sage: p.print_ranges()
            Write sensitivity analysis report to...
            GLPK ... - SENSITIVITY ANALYSIS REPORT                                                                         Page   1
            <BLANKLINE>
            Problem:
            Objective:  7.5 (MAXimum)
            <BLANKLINE>
               No. Row name     St      Activity         Slack   Lower bound       Activity      Obj coef  Obj value at Limiting
                                                      Marginal   Upper bound          range         range   break point variable
            ------ ------------ -- ------------- ------------- -------------  ------------- ------------- ------------- ------------
                 1              NU       3.00000        .               -Inf         .           -2.50000        .
                                                       2.50000       3.00000           +Inf          +Inf          +Inf
            <BLANKLINE>
            GLPK ... - SENSITIVITY ANALYSIS REPORT                                                                         Page   2
            <BLANKLINE>
            Problem:
            Objective:  7.5 (MAXimum)
            <BLANKLINE>
               No. Column name  St      Activity      Obj coef   Lower bound       Activity      Obj coef  Obj value at Limiting
                                                      Marginal   Upper bound          range         range   break point variable
            ------ ------------ -- ------------- ------------- -------------  ------------- ------------- ------------- ------------
                 1              NL        .            2.00000        .                -Inf          -Inf          +Inf
                                                       -.50000          +Inf        3.00000       2.50000       6.00000
            <BLANKLINE>
                 2              BS       1.50000       5.00000        .                -Inf       4.00000       6.00000
                                                        .               +Inf        1.50000          +Inf          +Inf
            <BLANKLINE>
            End of report
            <BLANKLINE>
            0
        """

        from sage.misc.all import SAGE_TMP

        if filename == NULL:
            fname = SAGE_TMP+"/ranges.tmp"
        else:
            fname = filename

        res = glp_print_ranges(self.lp, 0, 0, 0, fname)

        if filename == NULL:
            if res == 0:
                with open(fname) as f:
                    for line in f:
                        print line,
                print

        return res

    cpdef double get_row_dual(self, int variable):
        r"""
        Returns the dual value of a constraint.

        The dual value of the ith row is also the value of the ith variable
        of the dual problem.

        The dual value of a constraint is the shadow price of the constraint.
        The shadow price is the amount by which the objective value will change
        if the constraints bounds change by one unit under the precondition
        that the basis remains the same.

        INPUT:

        - ``variable`` -- The number of the constraint

        .. NOTE::

           Behaviour is undefined unless ``solve`` has been called before.
           If the simplex algorithm has not been used for solving 0.0 will
           be returned.

        EXAMPLE::

            sage: from sage.numerical.backends.generic_backend import get_solver
            sage: lp = get_solver(solver = "GLPK")
            sage: lp.add_variables(3)
            2
            sage: lp.add_linear_constraint(zip([0, 1, 2], [8, 6, 1]), None, 48)
            sage: lp.add_linear_constraint(zip([0, 1, 2], [4, 2, 1.5]), None, 20)
            sage: lp.add_linear_constraint(zip([0, 1, 2], [2, 1.5, 0.5]), None, 8)
            sage: lp.set_objective([60, 30, 20])
            sage: import sage.numerical.backends.glpk_backend as backend
            sage: lp.solver_parameter(backend.glp_simplex_or_intopt, backend.glp_simplex_only)
            sage: lp.solve()
            0
            sage: lp.get_row_dual(0)   # tolerance 0.00001
            0.0
            sage: lp.get_row_dual(1)   # tolerance 0.00001
            10.0


        """

        if self.simplex_or_intopt == simplex_only:
            return glp_get_row_dual(self.lp, variable+1)
        else:
            return 0.0

    cpdef double get_col_dual(self, int variable):
        """
        Returns the dual value (reduced cost) of a variable

        The dual value is the reduced cost of a variable.
        The reduced cost is the amount by which the objective coefficient
        of a non basic variable has to change to become a basic variable.

        INPUT:

        - ``variable`` -- The number of the variable

        .. NOTE::

           Behaviour is undefined unless ``solve`` has been called before.
           If the simplex algorithm has not been used for solving just a
           0.0 will be returned.


        EXAMPLE::

            sage: from sage.numerical.backends.generic_backend import get_solver
            sage: p = get_solver(solver = "GLPK")
            sage: p.add_variables(3)
            2
            sage: p.add_linear_constraint(zip([0, 1, 2], [8, 6, 1]), None, 48)
            sage: p.add_linear_constraint(zip([0, 1, 2], [4, 2, 1.5]), None, 20)
            sage: p.add_linear_constraint(zip([0, 1, 2], [2, 1.5, 0.5]), None, 8)
            sage: p.set_objective([60, 30, 20])
            sage: import sage.numerical.backends.glpk_backend as backend
            sage: p.solver_parameter(backend.glp_simplex_or_intopt, backend.glp_simplex_only)
            sage: p.solve()
            0
            sage: p.get_col_dual(1)
            -5.0

        """
        if self.simplex_or_intopt == simplex_only:
            return glp_get_col_dual(self.lp, variable+1)
        else:
            return 0.0

    cpdef int get_row_stat(self, int i):
        """
        Retrieve the status of a constraint.

        INPUT:

        - ``i`` -- The index of the constraint
        
        OUTPUT:
        
        - Returns current status assigned to the auxiliary variable associated with i-th row:
        
            * GLP_BS = 1     basic variable
            * GLP_NL = 2     non-basic variable on lower bound
            * GLP_NU = 3     non-basic variable on upper bound
            * GLP_NF = 4     non-basic free (unbounded) variable
            * GLP_NS = 5     non-basic fixed variable

        EXAMPLE::

            sage: from sage.numerical.backends.generic_backend import get_solver
            sage: lp = get_solver(solver = "GLPK")
            sage: lp.add_variables(3)
            2
            sage: lp.add_linear_constraint(zip([0, 1, 2], [8, 6, 1]), None, 48)
            sage: lp.add_linear_constraint(zip([0, 1, 2], [4, 2, 1.5]), None, 20)
            sage: lp.add_linear_constraint(zip([0, 1, 2], [2, 1.5, 0.5]), None, 8)
            sage: lp.set_objective([60, 30, 20])
            sage: import sage.numerical.backends.glpk_backend as backend
            sage: lp.solver_parameter(backend.glp_simplex_or_intopt, backend.glp_simplex_only)
            sage: lp.solve()
            0
            sage: lp.get_row_stat(0)
            1
            sage: lp.get_row_stat(1)
            3
            sage: lp.get_row_stat(-1)
            Exception ValueError: ...
            0
        """
        if i < 0 or i >= glp_get_num_rows(self.lp):
            raise ValueError("The constraint's index i must satisfy 0 <= i < number_of_constraints")
        return glp_get_row_stat(self.lp, i+1)

    cpdef int get_col_stat(self, int j):
        """
        Retrieve the status of a variable.
        
        INPUT:

        - ``j`` -- The index of the variable
        
        OUTPUT:

        - Returns current status assigned to the structural variable associated with j-th column:
        
            * GLP_BS = 1     basic variable
            * GLP_NL = 2     non-basic variable on lower bound
            * GLP_NU = 3     non-basic variable on upper bound
            * GLP_NF = 4     non-basic free (unbounded) variable
            * GLP_NS = 5     non-basic fixed variable

        EXAMPLE::

            sage: from sage.numerical.backends.generic_backend import get_solver
            sage: lp = get_solver(solver = "GLPK")
            sage: lp.add_variables(3)
            2
            sage: lp.add_linear_constraint(zip([0, 1, 2], [8, 6, 1]), None, 48)
            sage: lp.add_linear_constraint(zip([0, 1, 2], [4, 2, 1.5]), None, 20)
            sage: lp.add_linear_constraint(zip([0, 1, 2], [2, 1.5, 0.5]), None, 8)
            sage: lp.set_objective([60, 30, 20])
            sage: import sage.numerical.backends.glpk_backend as backend
            sage: lp.solver_parameter(backend.glp_simplex_or_intopt, backend.glp_simplex_only)
            sage: lp.solve()
            0
            sage: lp.get_col_stat(0)
            1
            sage: lp.get_col_stat(1)
            2
            sage: lp.get_col_stat(-1)
            Exception ValueError: ...
            0
        """
        if j < 0 or j >= glp_get_num_cols(self.lp):
            raise ValueError("The variable's index j must satisfy 0 <= j < number_of_variables")

        return glp_get_col_stat(self.lp, j+1)
<<<<<<< HEAD
=======

    cpdef eval_tab_row(self, int k):
        r"""
        Computes a row of the current simplex tableau.

        A row corresponds to some basic variable specified by the parameter
        ``k`` as follows:

        - if `0 \leq k \leq m-1`, the basic variable is `k`-th auxiliary
          variable,

        - if `m \leq k \leq m+n-1`, the basic variable is `(k-m)`-th structual
          variable,

        where `m` is the number of rows and `n` is the number of columns in the
        specified problem object.

        .. NOTE::

            The basis factorization must exist.
            Otherwise, a ``MIPSolverException`` will be raised.

        INPUT:

        - ``k`` (integer) -- the id of the basic variable.

        OUTPUT:

        A pair ``(indices, coeffs)`` where ``indices`` lists the
        entries whose coefficient is nonzero, and to which ``coeffs``
        associates their coefficient in the computed row
        of the current simplex tableau.

        .. NOTE::

            Elements in ``indices`` have the same sense as index ``k``.
            All these variables are non-basic by definition.

        EXAMPLE::

            sage: from sage.numerical.backends.generic_backend import get_solver
            sage: lp = get_solver(solver = "GLPK")
            sage: lp.add_variables(3)
            2
            sage: lp.add_linear_constraint(zip([0, 1, 2], [8, 6, 1]), None, 48)
            sage: lp.add_linear_constraint(zip([0, 1, 2], [4, 2, 1.5]), None, 20)
            sage: lp.add_linear_constraint(zip([0, 1, 2], [2, 1.5, 0.5]), None, 8)
            sage: lp.set_objective([60, 30, 20])
            sage: import sage.numerical.backends.glpk_backend as backend
            sage: lp.solver_parameter(backend.glp_simplex_or_intopt, backend.glp_simplex_only)
            sage: lp.eval_tab_row(0)
            Traceback (most recent call last):
            ...
            MIPSolverException: ...
            sage: lp.solve()
            0
            sage: lp.eval_tab_row(0)
            ([1, 2, 4], [-2.0, 8.0, -2.0])
            sage: lp.eval_tab_row(3)
            ([1, 2, 4], [-0.5, 1.5, -1.25])
            sage: lp.eval_tab_row(5)
            ([1, 2, 4], [2.0, -4.0, 2.0])
            sage: lp.eval_tab_row(1)
            Traceback (most recent call last):
            ...
            MIPSolverException: ...
            sage: lp.eval_tab_row(-1)
            Traceback (most recent call last):
            ...
            ValueError: ...

        """
        cdef int n = glp_get_num_cols(self.lp)
        cdef int i,j

        if k < 0 or k >= n + glp_get_num_rows(self.lp):
            raise ValueError("k = %s; Variable number out of range" % k)

        cdef int    * c_indices = <int*>    sage_malloc((n+1)*sizeof(int))
        cdef double * c_values  = <double*> sage_malloc((n+1)*sizeof(double))
        if c_indices == NULL or c_values == NULL:
            sage_free(c_indices)
            sage_free(c_values)
            raise MemoryError

        try:
            sig_on()            # To catch SIGABRT
            i = glp_eval_tab_row(self.lp, k + 1, c_indices, c_values)
            sig_off()
        except RuntimeError:    # corresponds to SIGABRT
            raise MIPSolverException('GLPK: basis factorization does not exist; or variable must be basic')
        else:
            indices = [c_indices[j+1] - 1 for j in range(i)]
            values  = [c_values[j+1]      for j in range(i)]
            return (indices, values)
        finally:
            sage_free(c_indices)
            sage_free(c_values)

    cpdef eval_tab_col(self, int k):
        r"""
        Computes a column of the current simplex tableau.

        A (column) corresponds to some non-basic variable specified by the
        parameter ``k`` as follows:

        - if `0 \leq k \leq m-1`, the non-basic variable is `k`-th auxiliary
          variable,

        - if `m \leq k \leq m+n-1`, the non-basic variable is `(k-m)`-th
          structual variable,

        where `m` is the number of rows and `n` is the number of columns
        in the specified problem object.

        .. NOTE::

            The basis factorization must exist.
            Otherwise a ``MIPSolverException`` will be raised.

        INPUT:

        - ``k`` (integer) -- the id of the non-basic variable.

        OUTPUT:

        A pair ``(indices, coeffs)`` where ``indices`` lists the
        entries whose coefficient is nonzero, and to which ``coeffs``
        associates their coefficient in the computed column
        of the current simplex tableau.

        .. NOTE::

            Elements in ``indices`` have the same sense as index `k`.
            All these variables are basic by definition.

        EXAMPLE::

            sage: from sage.numerical.backends.generic_backend import get_solver
            sage: lp = get_solver(solver = "GLPK")
            sage: lp.add_variables(3)
            2
            sage: lp.add_linear_constraint(zip([0, 1, 2], [8, 6, 1]), None, 48)
            sage: lp.add_linear_constraint(zip([0, 1, 2], [4, 2, 1.5]), None, 20)
            sage: lp.add_linear_constraint(zip([0, 1, 2], [2, 1.5, 0.5]), None, 8)
            sage: lp.set_objective([60, 30, 20])
            sage: import sage.numerical.backends.glpk_backend as backend
            sage: lp.solver_parameter(backend.glp_simplex_or_intopt, backend.glp_simplex_only)
            sage: lp.eval_tab_col(1)
            Traceback (most recent call last):
            ...
            MIPSolverException: ...
            sage: lp.solve()
            0
            sage: lp.eval_tab_col(1)
            ([0, 5, 3], [-2.0, 2.0, -0.5])
            sage: lp.eval_tab_col(2)
            ([0, 5, 3], [8.0, -4.0, 1.5])
            sage: lp.eval_tab_col(4)
            ([0, 5, 3], [-2.0, 2.0, -1.25])
            sage: lp.eval_tab_col(0)
            Traceback (most recent call last):
            ...
            MIPSolverException: ...
            sage: lp.eval_tab_col(-1)
            Traceback (most recent call last):
            ...
            ValueError: ...

        """
        cdef int m = glp_get_num_rows(self.lp)
        cdef int i,j

        if k < 0 or k >= m + glp_get_num_cols(self.lp):
            raise ValueError("k = %s; Variable number out of range" % k)

        cdef int    * c_indices = <int*>    sage_malloc((m+1)*sizeof(int))
        cdef double * c_values  = <double*> sage_malloc((m+1)*sizeof(double))
        if c_indices == NULL or c_values == NULL:
            sage_free(c_indices)
            sage_free(c_values)
            raise MemoryError

        try:
            sig_on()            # To catch SIGABRT
            i = glp_eval_tab_col(self.lp, k + 1, c_indices, c_values)
            sig_off()
        except RuntimeError:    # corresponds to SIGABRT
            raise MIPSolverException('GLPK: basis factorization does not exist; or variable must be non-basic')
        else:
            indices = [c_indices[j+1] - 1 for j in range(i)]
            values  = [c_values[j+1]      for j in range(i)]
            return (indices, values)
        finally:
            sage_free(c_indices)
            sage_free(c_values)
>>>>>>> 2655c6b4

    def __dealloc__(self):
        """
        Destructor
        """
        glp_delete_prob(self.lp)
        sage_free(self.iocp)
        sage_free(self.smcp)

# parameter names

cdef enum solver_parameter_names:
  timelimit_seconds, timelimit_simplex, timelimit_intopt, simplex_or_intopt, msg_lev_simplex,
  msg_lev_intopt, br_tech, bt_tech, pp_tech, fp_heur, gmi_cuts,
  mir_cuts, cov_cuts, clq_cuts, tol_int, tol_obj, mip_gap,
  tm_lim_intopt, out_frq_intopt, out_dly_intopt, presolve_intopt,
  binarize, meth, pricing, r_test, tol_bnd, tol_dj, tol_piv, obj_ll,
  obj_ul, it_lim, tm_lim_simplex, out_frq_simplex, out_dly_simplex,
  presolve_simplex

glp_tm_lim_simplex = timelimit_simplex
glp_tm_lim_intopt = timelimit_intopt
glp_simplex_or_intopt = simplex_or_intopt
glp_msg_lev_intopt = glp_verbosity_intopt = msg_lev_intopt
glp_msg_lev_simplex = glp_verbosity_simplex = msg_lev_simplex
glp_br_tech = glp_branching = br_tech
glp_bt_tech = glp_backtracking = bt_tech
glp_pp_tech = glp_preprocessing = pp_tech
glp_fp_heur = glp_feasibility_pump = fp_heur
glp_gmi_cuts = glp_gomory_cuts = gmi_cuts
glp_mir_cuts = glp_mixed_int_rounding_cuts = mir_cuts
glp_cov_cuts = glp_mixed_cover_cuts = cov_cuts
glp_clq_cuts = glp_clique_cuts = clq_cuts
glp_tol_int = glp_absolute_tolerance = tol_int
glp_tol_obj = glp_relative_tolerance = tol_obj
glp_mip_gap = glp_mip_gap_tolerance = mip_gap
glp_out_frq_intopt = glp_output_frequency_intopt = out_frq_intopt
glp_out_dly_intopt = glp_output_delay_intopt = out_dly_intopt
glp_presolve_intopt = presolve_intopt
glp_binarize = binarize
glp_meth = glp_primal_v_dual = meth
glp_pricing = pricing
glp_r_test = glp_ratio_test = r_test
glp_tol_bnd = glp_tolerance_primal = tol_bnd
glp_tol_dj = glp_tolerance_dual = tol_dj
glp_tol_piv = glp_tolerance_pivot = tol_piv
glp_obj_ll = glp_obj_lower_limit = obj_ll
glp_obj_ul = glp_obj_upper_limit = obj_ul
glp_it_lim = glp_iteration_limit = it_lim
glp_out_frq_simplex = glp_output_frequency_intopt = out_frq_simplex
glp_out_dly_simplex = glp_output_delay_simplex = out_dly_simplex
glp_presolve_simplex = presolve_simplex

solver_parameter_names_dict = {
  'timelimit': timelimit_seconds,
  'timelimit_intopt': timelimit_intopt,
  'tm_lim_intopt': timelimit_intopt,
  'timelimit_simplex': timelimit_simplex,
  'tm_lim_simplex': timelimit_simplex,
  'simplex_or_intopt': simplex_or_intopt,
  'msg_lev_simplex': msg_lev_simplex, 'verbosity_simplex': msg_lev_simplex,
  'msg_lev_intopt': msg_lev_intopt, 'verbosity_intopt': msg_lev_intopt,
  'br_tech': br_tech, 'branching': br_tech,
  'bt_tech': bt_tech, 'backtracking': bt_tech,
  'pp_tech': pp_tech, 'preprocessing': pp_tech,
  'fp_heur': fp_heur, 'feasibility_pump': fp_heur,
  'gmi_cuts': gmi_cuts, 'gomory_cuts': gmi_cuts,
  'mir_cuts': mir_cuts, 'mixed_int_rounding_cuts': mir_cuts,
  'cov_cuts': cov_cuts, 'mixed_cover_cuts': cov_cuts,
  'clq_cuts': clq_cuts, 'clique_cuts': clq_cuts,
  'tol_int': tol_int, 'absolute_tolerance': tol_int,
  'tol_obj': tol_obj, 'relative_tolerance': tol_obj,
  'mip_gap': mip_gap, 'mip_gap_tolerance': mip_gap,
  'out_frq_intopt': out_frq_intopt, 'output_frequency_intopt': out_frq_intopt,
  'out_dly_intopt': out_dly_intopt, 'output_delay_intopt': out_dly_intopt,
  'presolve_intopt': presolve_intopt, 'binarize': binarize,
  'meth': meth, 'primal_v_dual': meth,
  'pricing': pricing,
  'r_test': r_test, 'ratio_test': r_test,
  'tol_bnd': tol_bnd, 'tolerance_primal': tol_bnd,
  'tol_dj': tol_dj, 'tolerance_dual': tol_dj,
  'tol_piv': tol_piv, 'tolerance_pivot': tol_piv,
  'obj_ll': obj_ll, 'obj_lower_limit': obj_ll,
  'obj_ul': obj_ul, 'obj_upper_limit': obj_ul,
  'it_lim': it_lim, 'iteration_limit': it_lim,
  'out_frq_simplex': out_frq_simplex, 'output_frequency_intopt': out_frq_simplex,
  'out_dly_simplex': out_dly_simplex, 'output_delay_simplex': out_dly_simplex,
  'presolve_simplex': presolve_simplex
}

# parameter values

glp_msg_off = GLP_MSG_OFF
glp_msg_on = GLP_MSG_ON
glp_msg_err = GLP_MSG_ERR
glp_msg_all = GLP_MSG_ALL
glp_msg_dbg = GLP_MSG_DBG

glp_primal = GLP_PRIMAL
glp_dual = GLP_DUAL
glp_dualp = GLP_DUALP

glp_pt_std = GLP_PT_STD
glp_pt_pse = GLP_PT_PSE

glp_rt_std = GLP_RT_STD
glp_rt_har = GLP_RT_HAR

dbl_max = DBL_MAX
int_max = INT_MAX

glp_on = GLP_ON
glp_off = GLP_OFF

glp_br_ffv = GLP_BR_FFV
glp_br_lfv = GLP_BR_LFV
glp_br_mfv = GLP_BR_MFV
glp_br_dth = GLP_BR_DTH
glp_br_pch = GLP_BR_PCH

glp_bt_dfs = GLP_BT_DFS
glp_bt_bfs = GLP_BT_BFS
glp_bt_blb = GLP_BT_BLB
glp_bt_bph = GLP_BT_BPH

glp_pp_none = GLP_PP_NONE
glp_pp_root = GLP_PP_ROOT
glp_pp_all = GLP_PP_ALL

glp_max = GLP_MAX
glp_min = GLP_MIN
glp_up = GLP_UP
glp_fr = GLP_FR
glp_db = GLP_DB
glp_fx = GLP_FX
glp_lo = GLP_LO
glp_cv = GLP_CV
glp_iv = GLP_IV
glp_bv = GLP_BV
glp_mps_deck = GLP_MPS_DECK
glp_mps_file = GLP_MPS_FILE

glp_undef = GLP_UNDEF
glp_opt = GLP_OPT
glp_feas = GLP_FEAS
glp_nofeas = GLP_NOFEAS

glp_bs = GLP_BS
glp_nl = GLP_NL
glp_nu = GLP_NU
glp_nf = GLP_NF

cdef enum more_parameter_values:
  simplex_only, simplex_then_intopt, intopt_only

glp_simplex_only = simplex_only
glp_simplex_then_intopt = simplex_then_intopt
glp_intopt_only = intopt_only

# dictionaries for those who prefer to use strings

solver_parameter_values = {

  'simplex_only': simplex_only,
  'simplex_then_intopt': simplex_then_intopt,
  'intopt_only': intopt_only,

  'GLP_MSG_OFF' : GLP_MSG_OFF,
  'GLP_MSG_ON' : GLP_MSG_ON,
  'GLP_MSG_ERR' : GLP_MSG_ERR,
  'GLP_MSG_ALL' : GLP_MSG_ALL,
  'GLP_MSG_DBG' : GLP_MSG_DBG,

  'GLP_PRIMAL' : GLP_PRIMAL,
  'GLP_DUAL' : GLP_DUAL,
  'GLP_DUALP' : GLP_DUALP,

  'GLP_PT_STD' : GLP_PT_STD,
  'GLP_PT_PSE' : GLP_PT_PSE,

  'GLP_RT_STD' : GLP_RT_STD,
  'GLP_RT_HAR' : GLP_RT_HAR,

  'DBL_MAX' : DBL_MAX,
  'INT_MAX' : INT_MAX,

  'GLP_ON' : GLP_ON,
  'GLP_OFF' : GLP_OFF,

  'GLP_BR_FFV' : GLP_BR_FFV,
  'GLP_BR_LFV' : GLP_BR_LFV,
  'GLP_BR_MFV' : GLP_BR_MFV,
  'GLP_BR_DTH' : GLP_BR_DTH,
  'GLP_BR_PCH' : GLP_BR_PCH,

  'GLP_BT_DFS' : GLP_BT_DFS,
  'GLP_BT_BFS' : GLP_BT_BFS,
  'GLP_BT_BLB' : GLP_BT_BLB,
  'GLP_BT_BPH' : GLP_BT_BPH,

  'GLP_PP_NONE' : GLP_PP_NONE,
  'GLP_PP_ROOT' : GLP_PP_ROOT,
  'GLP_PP_ALL' : GLP_PP_ALL,

  'GLP_MAX' : GLP_MAX,
  'GLP_MIN' : GLP_MIN,
  'GLP_UP' : GLP_UP,
  'GLP_FR' : GLP_FR,
  'GLP_DB' : GLP_DB,
  'GLP_FX' : GLP_FX,
  'GLP_LO' : GLP_LO,
  'GLP_CV' : GLP_CV,
  'GLP_IV' : GLP_IV,
  'GLP_BV' : GLP_BV,
  'GLP_MPS_DECK' : GLP_MPS_DECK,
  'GLP_MPS_FILE' : GLP_MPS_FILE,

  'GLP_UNDEF' : GLP_UNDEF,
  'GLP_OPT' : GLP_OPT,
  'GLP_FEAS' : GLP_FEAS,
  'GLP_NOFEAS' : GLP_NOFEAS

}<|MERGE_RESOLUTION|>--- conflicted
+++ resolved
@@ -2003,8 +2003,6 @@
             raise ValueError("The variable's index j must satisfy 0 <= j < number_of_variables")
 
         return glp_get_col_stat(self.lp, j+1)
-<<<<<<< HEAD
-=======
 
     cpdef eval_tab_row(self, int k):
         r"""
@@ -2201,7 +2199,6 @@
         finally:
             sage_free(c_indices)
             sage_free(c_values)
->>>>>>> 2655c6b4
 
     def __dealloc__(self):
         """
