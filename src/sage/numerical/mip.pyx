--- conflicted
+++ resolved
@@ -2248,12 +2248,7 @@
         The solver parameters are by essence solver-specific, which means their
         meaning heavily depends on the solver used.
 
-<<<<<<< HEAD
-        (If you do not know which solver you are using, then you
-        use GLPK).
-=======
         (If you do not know which solver you are using, then you use GLPK).
->>>>>>> a318ac8b
 
         Aliases:
 
