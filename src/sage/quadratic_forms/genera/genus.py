"Genus"

#*****************************************************************************
#       Copyright (C) 2007 David Kohel <kohel@maths.usyd.edu.au>
#                          Gabriele Nebe <nebe@math.rwth-aachen.de>
#
#  Distributed under the terms of the GNU General Public License (GPL)
#
#                  http://www.gnu.org/licenses/
#*****************************************************************************
from __future__ import print_function

from sage.misc.all import prod
from sage.arith.all import LCM
from sage.matrix.matrix_space import MatrixSpace
from sage.matrix.constructor import matrix
from sage.rings.integer_ring import IntegerRing, ZZ
from sage.rings.rational_field import RationalField, QQ
from sage.rings.integer import Integer
from sage.rings.finite_rings.finite_field_constructor import FiniteField
from sage.misc.misc import verbose
import copy

<<<<<<< HEAD
def all_genera_by_det(sig_vec, determinant, max_level=None, even=True):
    r"""
    Return a list of all global genera with the given conditions.

    Here a genus is called global if it is non empty.

    INPUT:

    - ``sig_vec`` -- a pair of non-negative integers giving the signature
    - ``determinant`` -- an integer the sign is ignored
    - ``max_level`` -- (default: ``True``) an integer the maximum level of a jordan block
    - ``even`` -- bool (default: ``True``)

    OUTPUT:

    A list of all global genera with the given conditions.

    EXAMPLES::

        sage: from sage.quadratic_forms.genera.genus import all_genera_by_det
        sage: G = all_genera_by_det((4,0), 125, even=True)
        sage: G     # random
        [Genus of
        None
        Genus symbol at 2:    1^-4
        Genus symbol at 5:     1^1 5^3, Genus of
        None
        Genus symbol at 2:    1^-4
        Genus symbol at 5:     1^2 5^1 25^1, Genus of
        None
        Genus symbol at 2:    1^-4
        Genus symbol at 5:     1^-2 5^1 25^-1, Genus of
        None
        Genus symbol at 2:    1^-4
        Genus symbol at 5:     1^3 125^1]
        sage: len(G)
        4
    """
    from sage.misc.mrange import mrange_iter
    from sage.matrix.constructor import matrix
    # input checks
    ZZ = IntegerRing()
    determinant = ZZ(determinant)
    sig_vec = (ZZ(sig_vec[0]), ZZ(sig_vec[1]))
    if not all([s >= 0 for s in sig_vec]):
        raise ValueError("the signature vector must be a pair of non negative integers.")
    if max_level == None:
        max_level = determinant
    else:
        max_level = ZZ(max_level)
    if type(even) != bool:
        raise ValueError("not a boolean")

    rank = sig_vec[0] + sig_vec[1]
    genera = []
    local_symbols = []
    # every global genus has a 2-adic symbol
    if determinant % 2 != 0:
        local_symbols.append(_all_p_adic_genera(2, rank, 0, 0, even=even))
    # collect the p-adic symbols
    for pn in determinant.factor():
        p = pn[0]
        det_val = pn[1]
        mlevel_p = max_level.valuation(p)
        local_symbol_p = _all_p_adic_genera(p, rank, det_val, mlevel_p, even)
        local_symbols.append(local_symbol_p)
    # take the cartesian product of the collection of all possible
    # local genus symbols one for each prime
    # and check which combinations produce a global genus
    # TODO:
    # we are overcounting. Find a more
    # clever way to directly match the symbols for different primes.
    for g in mrange_iter(local_symbols):
        # create a Genus from a list of local symbols
        G = GenusSymbol_global_ring(matrix.identity(1))
        G._signature = sig_vec
        G._representative = None
        G._local_symbols = copy.deepcopy(g)
        # discard the empty genera
        if is_GlobalGenus(G):
            genera.append(G)
    return(genera)

def _all_p_adic_genera(p, rank, det_val, max_level, even):
    r"""
    Return all `p`-adic genera with the given conditions.

    This is a helper function for :meth:`all_genera_by_det`.
    No input checks are done.

    INPUT:

    - ``p`` -- a prime number
    - ``rank`` -- the rank of this genus
    - ``det_val`` -- valuation of the determinant at p
    - ``max_level`` -- an integer the maximal level of a jordan block
    - ``even`` -- ``bool``; is igored if `p` is not `2`

    EXAMPLES::

        sage: from sage.quadratic_forms.genera.genus import _all_p_adic_genera
        sage: _all_p_adic_genera(2,3,1,2,False)
        [Genus symbol at 2:    1^-2 [2^1]_1,
         Genus symbol at 2:    1^2 [2^1]_1,
         Genus symbol at 2:    1^2 [2^1]_7,
         Genus symbol at 2:    [1^2 2^1]_3,
         Genus symbol at 2:    1^-2 [2^1]_7,
         Genus symbol at 2:    [1^-2 2^1]_7,
         Genus symbol at 2:    [1^-2 2^1]_1,
         Genus symbol at 2:    [1^2 2^1]_7,
         Genus symbol at 2:    [1^2 2^1]_5,
         Genus symbol at 2:    [1^-2 2^1]_3,
         Genus symbol at 2:    [1^-2 2^1]_5,
         Genus symbol at 2:    [1^2 2^1]_1]

    Setting a maximum level::

        sage: _all_p_adic_genera(5, 2, 2, 1, True)
        [Genus symbol at 5:     5^-2, Genus symbol at 5:     5^2]
        sage: _all_p_adic_genera(5, 2, 2, 2, True)
        [Genus symbol at 5:     1^-1 25^-1,
         Genus symbol at 5:     1^1 25^-1,
         Genus symbol at 5:     1^-1 25^1,
         Genus symbol at 5:     1^1 25^1,
         Genus symbol at 5:     5^-2,
         Genus symbol at 5:     5^2]
    """
    from sage.misc.mrange import cantor_product
    from sage.combinat.integer_lists.invlex import IntegerListsLex
    from copy import deepcopy
    levels_rks = [] # contains possibilities for levels and ranks
    for rkseq in IntegerListsLex(rank, length=max_level+1):   # rank sequences
        # sum(rkseq) = rank
        # len(rkseq) = max_level + 1
        # now assure that we get the right determinant
        d = 0
        pgensymbol = []
        for i in range(max_level + 1):
            d += i * rkseq[i]
            # blocks of rank 0 are omitted
            if rkseq[i] != 0:
                pgensymbol.append([i, rkseq[i], 0])
        if d == det_val:
            levels_rks.append(pgensymbol)
    # add possible determinant square classes
    symbols = []
    if p != 2:
        for g in levels_rks:
            n = len(g)
            for v in cantor_product([-1, 1], repeat=n):
                g1 = deepcopy(g)
                for k in range(n):
                    g1[k][2] = v[k]
                g1 = Genus_Symbol_p_adic_ring(p, g1)
                symbols.append(g1)
    # for p == 2 we have to include determinant, even/odd, oddity
    # further restrictions apply and are defered to _blocks
    # (brute force sieving is too slow)
    # TODO: If this is too slow, enumerate only the canonical symbols.
    if p == 2:
        for g in levels_rks:
            n = len(g)
            poss_blocks = []
            for b in g:
                b += [0, 0]
                poss_blocks.append(_blocks(b, even_only=(even and b[0]==0)))
            for g1 in cantor_product(*poss_blocks):
                g1 = list(g1)
                if is_2_adic_genus(g1):
                    g1 = Genus_Symbol_p_adic_ring(p, g1)
                    # some of our symbols have the same canonical symbol
                    # thus they are equivalent - we want only one in
                    # each equivalence class
                    if not g1 in symbols:
                        symbols.append(g1)
    return(symbols)


def _blocks(b, even_only=False):
    r"""
    Return all viable `2`-adic jordan blocks with rank and level given by ``b``

    This is a helper function for :meth:`_all_p_adic_genera`.
    It is based on the existence conditions for a modular `2`-adic genus symbol.

    INPUT:

    - ``b`` -- a list of `5` non-negative integers the first two are kept
      and all possibilities for the remaining `3` are enumerated
    - ``even_only`` -- bool (default: ``True``) if set, the blocks are even

    EXAMPLES::

        sage: from sage.quadratic_forms.genera.genus import _blocks
        sage: _blocks([15,2,0,0,0])
        [[15, 2, 3, 0, 0],
        [15, 2, 7, 0, 0],
        [15, 2, 1, 1, 2],
        [15, 2, 5, 1, 6],
        [15, 2, 1, 1, 6],
        [15, 2, 5, 1, 2],
        [15, 2, 7, 1, 0],
        [15, 2, 3, 1, 4]]
    """
    from copy import copy
    blocks = []
    rk = b[1]
    # recall: 2-genus_symbol is [level, rank, det, even/odd, oddity]
    if rk == 1 and not even_only:
        for det in [1, 3, 5, 7]:
            b1 = copy(b)
            b1[2] = det
            b1[3] = 1
            b1[4] = det
            blocks.append(b1)
    elif rk == 2:
        b1 = copy(b)
        # even case
        b1[3] = 0
        b1[4] = 0
        b1[2] = 3
        blocks.append(b1)
        b1 = copy(b1)
        b1[2] = 7
        blocks.append(b1)
        # odd case
        if not even_only:
            # format (det, oddity)
            for s in [(1,2), (5,6), (1,6), (5,2), (7,0), (3,4)]:
                b1 = copy(b)
                b1[2] = s[0]
                b1[3] = 1
                b1[4] = s[1]
                blocks.append(b1)
    elif rk % 2 == 0:
        # the even case has even rank
        b1 = copy(b)
        b1[3] = 0
        b1[4] = 0
        d = (-1)**(rk//2) % 8
        for det in [d, d * (-3) % 8]:
            b1 = copy(b1)
            b1[2] = det
            blocks.append(b1)
        # odd case
        if not even_only:
            for s in [(1,2), (5,6), (1,6), (5,2), (7,0), (3,4)]:
                b1 = copy(b)
                b1[2] = s[0]*(-1)**(rk//2 -1) % 8
                b1[3] = 1
                b1[4] = s[1]
                blocks.append(b1)
            for s in [(1,4), (5,0)]:
                b1 = copy(b)
                b1[2] = s[0]*(-1)**(rk//2 - 2) % 8
                b1[3] = 1
                b1[4] = s[1]
                blocks.append(b1)
    elif rk % 2 == 1 and not even_only:
        # odd case
        for t in [1, 3, 5, 7]:
            d = (-1)**(rk//2)*t % 8
            for det in [d, -3*d % 8]:
                b1 = copy(b)
                b1[2] = det
                b1[3] = 1
                b1[4] = t
                blocks.append(b1)
    return blocks

def Genus(A):
=======
def Genus(A, max_elem_divisors=None):
>>>>>>> 6807ddb0
    r"""
    Given a nonsingular symmetric matrix `A`, return the genus of `A`.

    INPUT:

<<<<<<< HEAD
    - ``A`` -- a symmetric matrix with coefficients in `\ZZ`
=======
    - ``A`` -- a symmetric matrix with integer coefficients

    - ``max_elem_divisors`` -- the input precision for the valuation of a
      maximal p-elementary divisor. (OPTIONAL)
>>>>>>> 6807ddb0

    OUTPUT:

    A :class:`GenusSymbol_global_ring` object, encoding the Conway-Sloane
    genus symbol of the quadratic form whose Gram matrix is `A`.

    EXAMPLES::

        sage: from sage.quadratic_forms.genera.genus import Genus
        sage: A = Matrix(ZZ, 2, 2, [1,1,1,2])
        sage: Genus(A)
        Genus of
        [1 1]
        [1 2]
        Genus symbol at 2:    [1^2]_2
    """
<<<<<<< HEAD
    return GenusSymbol_global_ring(A)

=======
    D = A.determinant()
    D = 2*D
    prms = [p[0] for p in D.factor()]
    signature_pair = signature_pair_of_matrix(A)
    local_symbols = []
    for p in prms:
        if max_elem_divisors is None:
            val = D.valuation(p)
        symbol = p_adic_symbol(A, p, val = val)
        G = Genus_Symbol_p_adic_ring(p, symbol)
        local_symbols.append(G)
    return GenusSymbol_global_ring(signature_pair, local_symbols, representative=A)
>>>>>>> 6807ddb0

def LocalGenusSymbol(A, p):
    """
    Return the local symbol of `A` at the prime `p`.

    INPUT:

    - ``A`` -- a symmetric, non-singular matrix with coefficients in `\ZZ`
    - ``p`` -- an integer prime `p > 0`

    OUTPUT:

    A :class:`Genus_Symbol_p_adic_ring` object, encoding the Conway-Sloane
    genus symbol at `p` of the quadratic form whose Gram matrix is `A`.

    EXAMPLES::

        sage: from sage.quadratic_forms.genera.genus import LocalGenusSymbol

        sage: A = Matrix(ZZ, 2, 2, [1,1,1,2])
        sage: LocalGenusSymbol(A, 2)
        Genus symbol at 2:    [1^2]_2
        sage: LocalGenusSymbol(A, 3)
        Genus symbol at 3:     1^2

        sage: A = Matrix(ZZ, 2, 2, [1,0,0,2])
        sage: LocalGenusSymbol(A, 2)
        Genus symbol at 2:    [1^1 2^1]_2
        sage: LocalGenusSymbol(A, 3)
        Genus symbol at 3:     1^-2
    """
    val = A.determinant().valuation(p)
    symbol = p_adic_symbol(A, p, val = val)
    return Genus_Symbol_p_adic_ring(p, symbol)



def is_GlobalGenus(G):
    """
    Given a genus symbol `G` (specified by a collection of local symbols),
    return ``True`` if `G` represents the genus of a global quadratic form or lattice.

    INPUT:

    - ``G`` -- :class:`GenusSymbol_global_ring` object

    OUTPUT:

    - boolean

    EXAMPLES::

        sage: from sage.quadratic_forms.genera.genus import Genus, is_GlobalGenus

        sage: A = Matrix(ZZ, 2, 2, [1,1,1,2])
        sage: G = Genus(A)
        sage: is_GlobalGenus(G)
        True

        sage: from sage.quadratic_forms.genera.genus import Genus,is_GlobalGenus
        sage: G=Genus(matrix.diagonal([2,2,2,2]))
        sage: G._local_symbols[0]._symbol=[[0,2,3,0,0],[1,2,5,1,0]]
        sage: G._representative=None
        sage: is_GlobalGenus(G)
        False

    """
    D = G.determinant()
    r, s = G.signature_pair_of_matrix()
    oddity = r - s
    for loc in G._local_symbols:
        p = loc._prime
        sym = loc._symbol
        v = sum([ss[0] * ss[1] for ss in sym])
        a = D // (p**v)
        b = Integer(prod([ss[2] for ss in sym]))
        if p == 2:
            if not is_2_adic_genus(sym):
                verbose(mesg="False in is_2_adic_genus(sym)", level=2)
                return False
            if (a*b).kronecker(p) != 1:
                verbose(mesg="False in (%s*%s).kronecker(%s)"%(a,b,p), level=2)
                return False
            oddity -= loc.excess()
        else:
            if a.kronecker(p) != b:
                verbose(mesg="False in %s.kronecker(%s) != *%s"%(a,p,b), level=2)
                return False
            oddity += loc.excess()
    if oddity % 8 != 0:
        verbose(mesg="False in oddity", level=2)
        return False
    return True



def is_2_adic_genus(genus_symbol_quintuple_list):
    """
    Given a `2`-adic local symbol (as the underlying list of quintuples)
    check whether it is the `2`-adic symbol of a `2`-adic form.

    INPUT:

    - ``genus_symbol_quintuple_list`` -- a quintuple of integers (with certain
      restrictions).

    OUTPUT:

    boolean

    EXAMPLES::

        sage: from sage.quadratic_forms.genera.genus import LocalGenusSymbol

        sage: A = Matrix(ZZ, 2, 2, [1,1,1,2])
        sage: G2 = LocalGenusSymbol(A, 2)
        sage: is_2_adic_genus(G2.symbol_tuple_list())
        True

        sage: A = Matrix(ZZ, 2, 2, [1,1,1,2])
        sage: G3 = LocalGenusSymbol(A, 3)
        sage: is_2_adic_genus(G3.symbol_tuple_list())  ## This raises an error
        Traceback (most recent call last):
        ...
        TypeError: The genus symbols are not quintuples, so it's not a genus symbol for the prime p=2.

        sage: A = Matrix(ZZ, 2, 2, [1,0,0,2])
        sage: G2 = LocalGenusSymbol(A, 2)
        sage: is_2_adic_genus(G2.symbol_tuple_list())
        True
    """
    ## TO DO: Add explicit checking for the prime p here to ensure it's p=2... not just the quintuple checking below

    for s in genus_symbol_quintuple_list:

        ## Check that we have a quintuple (i.e. that p=2 and not p >2)
        if len(s) != 5:
            raise TypeError("The genus symbols are not quintuples, so it's not a genus symbol for the prime p=2.")

        ## Check the Conway-Sloane conditions
        if s[1] == 1:
            if s[3] == 0 or s[2] != s[4]:
                return False
        if s[1] == 2 and s[3] == 1:
            if s[2]%8 in (1,7):
               if not s[4] in (0,2,6):
                  return False
            if s[2]%8 in (3,5):
               if not s[4] in (2,4,6):
                  return False
        if (s[1] - s[4])% 2 == 1:
            return False
        if s[3] == 0 and s[4] != 0:
            return False
    return True



def canonical_2_adic_compartments(genus_symbol_quintuple_list):
    """
    Given a `2`-adic local symbol (as the underlying list of quintuples)
    this returns a list of lists of indices of the
    genus_symbol_quintuple_list which are in the same compartment.  A
    compartment is defined to be a maximal interval of Jordan
    components all (scaled) of type I (i.e. odd).

    INPUT:

    - ``genus_symbol_quintuple_list`` -- a quintuple of integers (with certain
      restrictions).

    OUTPUT:

    a list of lists of integers.

    EXAMPLES::

        sage: from sage.quadratic_forms.genera.genus import LocalGenusSymbol
        sage: from sage.quadratic_forms.genera.genus import canonical_2_adic_compartments

        sage: A = Matrix(ZZ, 2, 2, [1,1,1,2])
        sage: G2 = LocalGenusSymbol(A, 2); G2.symbol_tuple_list()
        [[0, 2, 1, 1, 2]]
        sage: canonical_2_adic_compartments(G2.symbol_tuple_list())
        [[0]]

        sage: A = Matrix(ZZ, 2, 2, [1,0,0,2])
        sage: G2 = LocalGenusSymbol(A, 2); G2.symbol_tuple_list()
        [[0, 1, 1, 1, 1], [1, 1, 1, 1, 1]]
        sage: canonical_2_adic_compartments(G2.symbol_tuple_list())
        [[0, 1]]

        sage: A = DiagonalQuadraticForm(ZZ, [1,2,3,4]).Hessian_matrix()
        sage: G2 = LocalGenusSymbol(A, 2); G2.symbol_tuple_list()
        [[1, 2, 3, 1, 4], [2, 1, 1, 1, 1], [3, 1, 1, 1, 1]]
        sage: canonical_2_adic_compartments(G2.symbol_tuple_list())
        [[0, 1, 2]]

        sage: A = Matrix(ZZ, 2, 2, [2,1,1,2])
        sage: G2 = LocalGenusSymbol(A, 2); G2.symbol_tuple_list()
        [[0, 2, 3, 0, 0]]
        sage: canonical_2_adic_compartments(G2.symbol_tuple_list())   ## No compartments here!
        []

    NOTES:

    See [Co1999]_ Conway-Sloane 3rd edition, pp. 381-382 for definitions
    and examples.
    """
    symbol = genus_symbol_quintuple_list
    compartments = []
    i = 0
    r = len(symbol)
    while i < r:
        s = symbol[i]
        if s[3] == 1:
            v = s[0]
            c = []
            while i < r and symbol[i][3] == 1 and symbol[i][0] == v:
                c.append(i)
                i += 1
                v += 1
            compartments.append(c)
        else:
            i += 1
    return compartments

def canonical_2_adic_trains(genus_symbol_quintuple_list, compartments=None):
    """
    Given a `2`-adic local symbol (as the underlying list of quintuples)
    this returns a list of lists of indices of the
    genus_symbol_quintuple_list which are in the same train.  A train
    is defined to be a maximal interval of Jordan components so that
    at least one of each adjacent pair (allowing zero-dimensional
    Jordan components) is (scaled) of type I (i.e. odd).
    Note that an interval of length one respects this condition as
    there is no pair in this interval.
    In particular, every Jordan component is part of a train.

    INPUT:

    - ``genus_symbol_quintuple_list`` -- a quintuple of integers (with certain
      restrictions).
    - ``compartments`` -- this argument is deprecated

    OUTPUT:

    a list of lists of distinct integers.

    EXAMPLES::

        sage: from sage.quadratic_forms.genera.genus import LocalGenusSymbol
        sage: from sage.quadratic_forms.genera.genus import canonical_2_adic_compartments
        sage: from sage.quadratic_forms.genera.genus import canonical_2_adic_trains

        sage: A = Matrix(ZZ, 2, 2, [1,1,1,2])
        sage: G2 = LocalGenusSymbol(A, 2); G2.symbol_tuple_list()
        [[0, 2, 1, 1, 2]]
        sage: canonical_2_adic_trains(G2.symbol_tuple_list())
        [[0]]

        sage: A = Matrix(ZZ, 2, 2, [1,0,0,2])
        sage: G2 = LocalGenusSymbol(A, 2); G2.symbol_tuple_list()
        [[0, 1, 1, 1, 1], [1, 1, 1, 1, 1]]
        sage: canonical_2_adic_compartments(G2.symbol_tuple_list())
        [[0, 1]]

        sage: A = DiagonalQuadraticForm(ZZ, [1,2,3,4]).Hessian_matrix()
        sage: G2 = LocalGenusSymbol(A, 2); G2.symbol_tuple_list()
        [[1, 2, 3, 1, 4], [2, 1, 1, 1, 1], [3, 1, 1, 1, 1]]
        sage: canonical_2_adic_trains(G2.symbol_tuple_list())
        [[0, 1, 2]]

        sage: A = Matrix(ZZ, 2, 2, [2,1,1,2])
        sage: G2 = LocalGenusSymbol(A, 2); G2.symbol_tuple_list()
        [[0, 2, 3, 0, 0]]
        sage: canonical_2_adic_trains(G2.symbol_tuple_list())
        [[0]]
        sage: symbol = [[0, 1,  1, 1, 1],[1, 2, -1, 0, 0],[2, 1,  1, 1, 1],[3, 1,  1, 1, 1],[4, 1,  1, 1, 1],[5, 2, -1, 0, 0],[7, 1,  1, 1, 1],[10, 1, 1, 1, 1],[11, 1, 1, 1, 1],[12, 1, 1, 1, 1]]
        sage: canonical_2_adic_trains(symbol)
        [[0, 1, 2, 3, 4, 5], [6], [7, 8, 9]]

    Check that :trac:`24818` is fixed::

        sage: symbol = [[0, 1,  1, 1, 1],[1, 3, 1, 1, 1]]
        sage: canonical_2_adic_trains(symbol)
        [[0, 1]]

    .. NOTE::

        See [Co1999]_, pp. 381-382 for definitions and examples.

    """
    if compartments is not None:
        from sage.misc.superseded import deprecation
        deprecation(23955, "the compartments keyword has been deprecated")

    # avoid a special case for the end of symbol
    # if a jordan component has rank zero it is considered even.
    symbol = genus_symbol_quintuple_list
    symbol.append([symbol[-1][0]+1, 0, 1, 0, 0]) #We have just modified the input globally!
    # Hence, we have to remove the last entry of symbol at the end.
    try:

        trains = []
        new_train = [0]
        for i in range(1,len(symbol)-1):
            # start a new train if there are two adjacent even symbols
            prev, cur = symbol[i-1:i+1]
            if  cur[0] - prev[0] > 2:
                trains.append(new_train)
                new_train = [i]    # create a new train starting at
            elif (cur[0] - prev[0] == 2) and cur[3]*prev[3] == 0:
                trains.append(new_train)
                new_train = [i]
            elif prev[3] == 0 and cur[3] == 0:
                trains.append(new_train)
                new_train = [i]
            else:
                # there is an odd jordan block adjacent to this jordan block
                # the train continues
                new_train.append(i)
        # the last train was never added.
        trains.append(new_train)
        return trains
    finally:
        #revert the input list to its original state
        symbol.pop()

def canonical_2_adic_reduction(genus_symbol_quintuple_list):
    """
    Given a `2`-adic local symbol (as the underlying list of quintuples)
    this returns a canonical `2`-adic symbol (again as a raw list of
    quintuples of integers) which has at most one minus sign per train
    and this sign appears on the smallest dimensional Jordan component
    in each train.  This results from applying the "sign-walking" and
    "oddity fusion" equivalences.

    INPUT:

    - ``genus_symbol_quintuple_list`` -- a quintuple of integers (with certain
      restrictions)

    - ``compartments`` -- a list of lists of distinct integers (optional)

    OUTPUT:

    a list of lists of distinct integers.

    EXAMPLES::

        sage: from sage.quadratic_forms.genera.genus import LocalGenusSymbol
        sage: from sage.quadratic_forms.genera.genus import canonical_2_adic_reduction

        sage: A = Matrix(ZZ, 2, 2, [1,1,1,2])
        sage: G2 = LocalGenusSymbol(A, 2); G2.symbol_tuple_list()
        [[0, 2, 1, 1, 2]]
        sage: canonical_2_adic_reduction(G2.symbol_tuple_list())
        [[0, 2, 1, 1, 2]]

        sage: A = Matrix(ZZ, 2, 2, [1,0,0,2])
        sage: G2 = LocalGenusSymbol(A, 2); G2.symbol_tuple_list()
        [[0, 1, 1, 1, 1], [1, 1, 1, 1, 1]]
        sage: canonical_2_adic_reduction(G2.symbol_tuple_list())   ## Oddity fusion occurred here!
        [[0, 1, 1, 1, 2], [1, 1, 1, 1, 0]]

        sage: A = DiagonalQuadraticForm(ZZ, [1,2,3,4]).Hessian_matrix()
        sage: G2 = LocalGenusSymbol(A, 2); G2.symbol_tuple_list()
        [[1, 2, 3, 1, 4], [2, 1, 1, 1, 1], [3, 1, 1, 1, 1]]
        sage: canonical_2_adic_reduction(G2.symbol_tuple_list())   ## Oddity fusion occurred here!
        [[1, 2, -1, 1, 6], [2, 1, 1, 1, 0], [3, 1, 1, 1, 0]]

        sage: A = Matrix(ZZ, 2, 2, [2,1,1,2])
        sage: G2 = LocalGenusSymbol(A, 2); G2.symbol_tuple_list()
        [[0, 2, 3, 0, 0]]
        sage: canonical_2_adic_reduction(G2.symbol_tuple_list())
        [[0, 2, -1, 0, 0]]

    .. NOTE::

        See [Co1999]_ Conway-Sloane 3rd edition, pp. 381-382 for definitions and examples.

    .. TODO::

        Add an example where sign walking occurs!
    """
    # Protect the input from unwanted modification
    genus_symbol_quintuple_list = copy.deepcopy(genus_symbol_quintuple_list)
    canonical_symbol = genus_symbol_quintuple_list
    # Canonical determinants:
    for i in range(len(genus_symbol_quintuple_list)):
        d = genus_symbol_quintuple_list[i][2]
        if d in (1,7):
            canonical_symbol[i][2] = 1
        else:
            canonical_symbol[i][2] = -1
    # Oddity fusion:
    compartments = canonical_2_adic_compartments(genus_symbol_quintuple_list)
    for compart in compartments:
        oddity = sum([ genus_symbol_quintuple_list[i][4] for i in compart ]) % 8
        for i in compart:
            genus_symbol_quintuple_list[i][4] = 0
        genus_symbol_quintuple_list[compart[0]][4] = oddity
    verbose(mesg="End oddity fusion: %s" %canonical_symbol, level=2)
    # Sign walking:
    trains = canonical_2_adic_trains(genus_symbol_quintuple_list)
    for train in trains:
        t = len(train)
        for i in range(t-1):
            t1 = train[t-i-1]
            if canonical_symbol[t1][2] == -1:
                canonical_symbol[t1][2] = 1
                canonical_symbol[t1-1][2] *= -1
                for compart in compartments:
                    if t1-1 in compart or t1 in compart:
                        o = canonical_symbol[compart[0]][4]
                        canonical_symbol[compart[0]][4] = (o+4) % 8
    verbose(mesg="End sign walking: %s" %canonical_symbol, level=2)
    return canonical_symbol


def basis_complement(B):
    """
    Given an echelonized basis matrix `B` (over a field), calculate a
    matrix whose rows form a basis complement (to the rows of `B`).

    INPUT:

    - ``B`` -- matrix over a field in row echelon form

    OUTPUT:

    a rectangular matrix over a field

    EXAMPLES::

        sage: from sage.quadratic_forms.genera.genus import basis_complement

        sage: A = Matrix(ZZ, 2, 2, [1,1,1,1])
        sage: B = A.kernel().echelonized_basis_matrix(); B
        [ 1 -1]
        sage: basis_complement(B)
        [0 1]
    """
    F = B.parent().base_ring()
    m = B.nrows()
    n = B.ncols()
    C = MatrixSpace(F,n-m,n,sparse=True)(0)
    k = 0
    l = 0
    for i in range(m):
        for j in range(k,n):
             if B[i,j] == 0:
                 C[l,j] = 1
                 l += 1
             else:
                 k = j+1
                 break
    for j in range(k,n):
        C[l+j-k,j] = 1
    return C



def signature_pair_of_matrix(A):
    """
    Computes the signature pair `(p, n)` of a non-degenerate symmetric
    matrix, where

    - `p` is the number of positive eigenvalues of `A`
    - `n` is the number of negative eigenvalues of `A`

    INPUT:

    - ``A`` -- symmetric matrix (assumed to be non-degenerate)

    OUTPUT:

    - `(p, n)` -- a pair (tuple) of integers.

    EXAMPLES::

        sage: from sage.quadratic_forms.genera.genus import signature_pair_of_matrix

        sage: A = Matrix(ZZ, 2, 2, [-1,0,0,3])
        sage: signature_pair_of_matrix(A)
        (1, 1)

        sage: A = Matrix(ZZ, 2, 2, [-1,1,1,7])
        sage: signature_pair_of_matrix(A)
        (1, 1)

        sage: A = Matrix(ZZ, 2, 2, [3,1,1,7])
        sage: signature_pair_of_matrix(A)
        (2, 0)

        sage: A = Matrix(ZZ, 2, 2, [-3,1,1,-11])
        sage: signature_pair_of_matrix(A)
        (0, 2)


        sage: A = Matrix(ZZ, 2, 2, [1,1,1,1])
        sage: signature_pair_of_matrix(A)
        Traceback (most recent call last):
        ...
        ArithmeticError: given matrix is not invertible
    """
    from sage.quadratic_forms.quadratic_form import QuadraticForm
    s_vec = QuadraticForm(A.base_extend(A.base_ring().fraction_field())).signature_vector()

    # Check that the matrix is non-degenerate (i.e. no zero eigenvalues)
    if s_vec[2]:
        raise ArithmeticError("given matrix is not invertible")

    # Return the pair (p,n)
    return s_vec[:2]


def p_adic_symbol(A, p, val):
    """
    Given a symmetric matrix `A` and prime `p`, return the genus symbol at `p`.

    .. TODO::

        Some description of the definition of the genus symbol.

    INPUT:

    - ``A`` -- symmetric matrix with integer coefficients
    - ``p`` -- prime number > 0
    - ``val`` -- integer >= 0; valuation of the maximal elementary divisor of `A`
      needed to obtain enough precision. Calculation is modulo `p` to the ``val+3``.

    OUTPUT:

    a list of lists of integers

    EXAMPLES::

        sage: from sage.quadratic_forms.genera.genus import p_adic_symbol

        sage: A = DiagonalQuadraticForm(ZZ, [1,2,3,4]).Hessian_matrix()
        sage: p_adic_symbol(A, 2, 2)
        [[1, 2, 3, 1, 4], [2, 1, 1, 1, 1], [3, 1, 1, 1, 1]]

        sage: p_adic_symbol(A, 3, 1)
        [[0, 3, 1], [1, 1, -1]]

    """
    if p % 2 == 0:
        return two_adic_symbol(A, val)
    m0 = min([ c.valuation(p) for c in A.list() ])
    q = p**m0
    n = A.nrows()
    A = MatrixSpace(IntegerRing(),n,n)([ c // q for c in A.list() ])
    A_p = MatrixSpace(FiniteField(p),n,n)(A)
    B_p = A_p.kernel().echelonized_basis_matrix()
    if B_p.nrows() == 0:
        e0 = Integer(A_p.det()).kronecker(p)
        n0 = A.nrows()
        return [ [m0,n0,e0] ]
    else:
        C_p = basis_complement(B_p)
        e0 = Integer((C_p*A_p*C_p.transpose()).det()).kronecker(p)
        n0 = C_p.nrows()
        sym = [ [0,n0,e0] ]
    r = B_p.nrows()
    B = MatrixSpace(IntegerRing(),r,n)(B_p)
    C = MatrixSpace(IntegerRing(),n-r,n)(C_p)
    # Construct the blocks for the Jordan decomposition [F,X;X,A_new]
    F = MatrixSpace(RationalField(),n-r,n-r)(C*A*C.transpose())
    U = F**-1
    d = LCM([ c.denominator() for c in U.list() ])
    R = IntegerRing().quotient_ring(Integer(p)**(val+3))
    u = R(d)**-1
    MatR = MatrixSpace(R,n-r,n-r)
    MatZ = MatrixSpace(IntegerRing(),n-r,n-r)
    U = MatZ(MatR(MatZ(U*d))*u)
    # X = C*A*B.transpose()
    # A = B*A*B.transpose() - X.transpose()*U*X
    X = C*A
    A = B*(A - X.transpose()*U*X)*B.transpose()
    return [ [s[0]+m0] + s[1:] for s in sym + p_adic_symbol(A, p, val) ]



def is_even_matrix(A):
    """
    Determines if the integral symmetric matrix `A` is even
    (i.e. represents only even numbers).  If not, then it returns the
    index of an odd diagonal entry.  If it is even, then we return the
    index -1.

    INPUT:

    - ``A`` -- symmetric integer matrix

    OUTPUT:

    a pair of the form (boolean, integer)

    EXAMPLES::

        sage: from sage.quadratic_forms.genera.genus import is_even_matrix

        sage: A = Matrix(ZZ, 2, 2, [1,1,1,1])
        sage: is_even_matrix(A)
        (False, 0)

        sage: A = Matrix(ZZ, 2, 2, [2,1,1,2])
        sage: is_even_matrix(A)
        (True, -1)
    """
    for i in range(A.nrows()):
        if A[i,i]%2 == 1:
            return False, i
    return True, -1



def split_odd(A):
    """
    Given a non-degenerate Gram matrix `A (\mod 8)`, return a splitting
    ``[u] + B`` such that u is odd and `B` is not even.

    INPUT:

    - ``A`` -- an odd symmetric matrix with integer coefficients (which admits a
      splitting as above).

    OUTPUT:

    a pair ``(u, B)`` consisting of an odd integer `u` and an odd
    integral symmetric matrix `B`.

    EXAMPLES::

        sage: from sage.quadratic_forms.genera.genus import is_even_matrix
        sage: from sage.quadratic_forms.genera.genus import split_odd

        sage: A = Matrix(ZZ, 2, 2, [1,2,2,3])
        sage: is_even_matrix(A)
        (False, 0)
        sage: split_odd(A)
        (1, [-1])

        sage: A = Matrix(ZZ, 2, 2, [1,2,2,5])
        sage: split_odd(A)
        (1, [1])

        sage: A = Matrix(ZZ, 2, 2, [1,1,1,1])
        sage: is_even_matrix(A)
        (False, 0)
        sage: split_odd(A)      ## This fails because no such splitting exists. =(
        Traceback (most recent call last):
        ...
        RuntimeError: The matrix A does not admit a non-even splitting.

        sage: A = Matrix(ZZ, 2, 2, [1,2,2,6])
        sage: split_odd(A)      ## This fails because no such splitting exists. =(
        Traceback (most recent call last):
        ...
        RuntimeError: The matrix A does not admit a non-even splitting.

    """
    n0 = A.nrows()
    if n0 == 1:
       return A[0,0], MatrixSpace(IntegerRing(),0,A.ncols())([])
    even, i = is_even_matrix(A)
    R = A.parent().base_ring()
    C = MatrixSpace(R,n0-1,n0)(0)
    u = A[i,i]
    for j in range(n0-1):
        if j < i:
            C[j,j] = 1
            C[j,i] = -A[j,i]*u
        else:
            C[j,j+1] = 1
            C[j,i] = -A[j+1,i]*u
        B = C*A*C.transpose()
    even, j = is_even_matrix(B)
    if even:
        I = A.parent()(1)
        # TODO: we could manually (re)construct the kernel here...
        if i == 0:
            I[1,0] = 1 - A[1,0]*u
            i = 1
        else:
            I[0,i] = 1 - A[0,i]*u
            i = 0
        A = I*A*I.transpose()
        u = A[i,i]
        C = MatrixSpace(R,n0-1,n0)(0)
        for j in range(n0-1):
            if j < i:
               C[j,j] = 1
               C[j,i] = -A[j,i]*u
            else:
                C[j,j+1] = 1
                C[j,i] = -A[j+1,i]*u
            B = C*A*C.transpose()
    even, j = is_even_matrix(B)
    if even:
        print("B:")
        print(B)
        raise RuntimeError("The matrix A does not admit a non-even splitting.")
    return u, B



def trace_diag_mod_8(A):
    """
    Return the trace of the diagonalised form of `A` of an integral
    symmetric matrix which is diagonalizable `\mod 8`.  (Note that since
    the Jordan decomposition into blocks of size `<=` 2 is not unique
    here, this is not the same as saying that `A` is always diagonal in
    any `2`-adic Jordan decomposition!)

    INPUT:

    - ``A`` -- symmetric matrix with coefficients in `\ZZ` which is odd in
      `\ZZ/2\ZZ` and has determinant not divisible by `8`.

    OUTPUT:

    an integer

    EXAMPLES::

        sage: from sage.quadratic_forms.genera.genus import is_even_matrix
        sage: from sage.quadratic_forms.genera.genus import split_odd
        sage: from sage.quadratic_forms.genera.genus import trace_diag_mod_8

        sage: A = Matrix(ZZ, 2, 2, [1,2,2,3])
        sage: is_even_matrix(A)
        (False, 0)
        sage: split_odd(A)
        (1, [-1])
        sage: trace_diag_mod_8(A)
        0

        sage: A = Matrix(ZZ, 2, 2, [1,2,2,5])
        sage: split_odd(A)
        (1, [1])
        sage: trace_diag_mod_8(A)
        2
    """
    tr = 0
    while A.nrows() > 0:
       u, A = split_odd(A)
       tr += u
    return IntegerRing()(tr)



def two_adic_symbol(A, val):
    """
    Given a symmetric matrix `A` and prime `p`, return the genus symbol at `p`.

    The genus symbol of a component 2^m*f is of the form ``(m,n,s,d[,o])``,
    where

    - m = valuation of the component
    - n = dimension of f
    - d = det(f) in {1,3,5,7}
    - s = 0 (or 1) if even (or odd)
    - o = oddity of f (= 0 if s = 0) in `Z/8Z`

    INPUT:

    - ``A`` -- symmetric matrix with integer coefficients, non-degenerate
    - ``val`` -- integer >=0; valuation of maximal 2-elementary divisor

    OUTPUT:

    a list of lists of integers (representing a Conway-Sloane `2`-adic symbol)

    EXAMPLES::

        sage: from sage.quadratic_forms.genera.genus import two_adic_symbol

        sage: A = diagonal_matrix(ZZ, [1,2,3,4])
        sage: two_adic_symbol(A, 2)
        [[0, 2, 3, 1, 4], [1, 1, 1, 1, 1], [2, 1, 1, 1, 1]]

    """
    m0 = min([ c.valuation(2) for c in A.list() ])
    q = 2**m0
    A = A.parent()([ c // q for c in A.list() ])
    ZZ = IntegerRing()
    n = A.nrows()
    A_2 = MatrixSpace(FiniteField(2),n,n)(A)
    K_2 = A_2.kernel()
    R_8 = ZZ.quotient_ring(Integer(8))

    ## Deal with the matrix being non-degenerate mod 2.
    if K_2.dimension() == 0:
        A_8 = MatrixSpace(R_8,n)(A)
        n0 = A.nrows()
        # d0 = ZZ(A_8.determinant()) # no determinant over Z/8Z
        d0 = ZZ(R_8(MatrixSpace(ZZ,n)(A_8).determinant()))
        if d0 == 0:    ## SANITY CHECK: The mod 8 determinant shouldn't be zero.
            print("A:")
            print(A)
            assert False
        even, i = is_even_matrix(A_2)    ## Determine whether the matrix is even or odd.
        if even:
            return [ [m0,n0,d0,0,0] ]
        else:
            tr8 = trace_diag_mod_8(A_8)  ## Here we already know that A_8 is odd and diagonalizable mod 8.
            return [ [m0,n0,d0,1,tr8] ]

    ## Deal with the matrix being degenerate mod 2.
    else:
        B_2 = K_2.echelonized_basis_matrix()
        C_2 = basis_complement(B_2)
        n0 = C_2.nrows()
        C = MatrixSpace(ZZ,n0,n)(C_2)
        A_new = C*A*C.transpose()
        # compute oddity modulo 8:
        A_8 = MatrixSpace(R_8,n0,n0)(A_new)
        # d0 = A_8.det() # no determinant over Z/8Z
        d0 = ZZ(R_8(MatrixSpace(ZZ,n0,n0)(A_8).determinant()))
        if d0 == 0:
            print("A:")
            print(A_new)
            assert False
        even, i = is_even_matrix(A_new)
        if even:
            sym = [ [0,n0,d0,0,0] ]
        else:
            tr8 = trace_diag_mod_8(A_8)
            sym = [ [0,n0,d0,1,tr8] ]
    r = B_2.nrows()
    B = MatrixSpace(ZZ,r,n)(B_2)
    C = MatrixSpace(IntegerRing(),n-r,n)(C_2)
    F = MatrixSpace(RationalField(),n-r,n-r)(C*A*C.transpose())
    U = F**-1
    d = LCM([ c.denominator() for c in U.list() ])
    R = IntegerRing().quotient_ring(Integer(2)**(val+3))
    u = R(d)**-1
    MatR = MatrixSpace(R,n-r,n-r)
    MatZ = MatrixSpace(IntegerRing(),n-r,n-r)
    U = MatZ(MatR(MatZ(U*d))*u)
    X = C*A
    A = B*(A - X.transpose()*U*X)*B.transpose()
    return [ [s[0]+m0] + s[1:] for s in sym + two_adic_symbol(A, val) ]


class Genus_Symbol_p_adic_ring(object):
    r"""
    Local genus symbol over a p-adic ring.
<<<<<<< HEAD

    The genus symbol of a component `p^m A` for odd prime `= p` is of the
    form `(m,n,d)`, where

    - `m` = valuation of the component
    - `n` = rank of A
    - `d = det(A) \in \{1,u\}` for a normalized quadratic non-residue `u`.

    The genus symbol of a component `2^m A` is of the form `(m, n, s, d, o)`,
    where

    - `m` = valuation of the component
    - `n` = rank of `A`
    - `d` = det(A) in `\{1,3,5,7\}`
    - `s` = 0 (or 1) if even (or odd)
    - `o` = oddity of `A` (= 0 if s = 0) in `Z/8Z`
          = the trace of the diagonalization of `A`

    The genus symbol is a list of such symbols (ordered by `m`) for each
    of the Jordan blocks `A_1,...,A_t`.

    Reference: [Co1999]_ Conway and Sloane 3rd edition, Chapter 15, Section 7.
=======

    The genus symbol of a component `p^m A` for odd prime `= p` is of the
    form `(m,n,d)`, where

    - `m` = valuation of the component
    - `n` = rank of A
    - `d = det(A) \in \{1,u\}` for a normalized quadratic non-residue `u`.

    The genus symbol of a component `2^m A` is of the form `(m, n, s, d, o)`,
    where

    - `m` = valuation of the component
    - `n` = rank of `A`
    - `d` = det(A) in `\{1,3,5,7\}`
    - `s` = 0 (or 1) if even (or odd)
    - `o` = oddity of `A` (= 0 if s = 0) in `Z/8Z`
          = the trace of the diagonalization of `A`

    The genus symbol is a list of such symbols (ordered by `m`) for each
    of the Jordan blocks `A_1,...,A_t`.
>>>>>>> 6807ddb0

    Reference: [Co1999]_ Conway and Sloane 3rd edition, Chapter 15, Section 7.

<<<<<<< HEAD
    WARNING/NOTE: This normalization seems non-standard, and we
    should review this entire class to make sure that we have our
    doubling conventions straight throughout!  This is especially
    noticeable in the determinant and excess methods!!

    INPUT:

    - ``prime`` -- a prime integer `> 0`
    - ``symbol`` -- the list of invariants for Jordan blocks `A_t,...,A_t` given
      as a list of lists of integers

    EXAMPLES::

        sage: from sage.quadratic_forms.genera.genus import p_adic_symbol
        sage: from sage.quadratic_forms.genera.genus import Genus_Symbol_p_adic_ring

        sage: A = diagonal_matrix(ZZ, [1,2,3,4])
        sage: p = 2
        sage: s2 = p_adic_symbol(A, p, 2); s2
        [[0, 2, 3, 1, 4], [1, 1, 1, 1, 1], [2, 1, 1, 1, 1]]
        sage: G2 = Genus_Symbol_p_adic_ring(p,s2);G2
        Genus symbol at 2:    [1^-2 2^1 4^1]_6

        sage: A = diagonal_matrix(ZZ, [1,2,3,4])
        sage: p = 3
        sage: s3 = p_adic_symbol(A, p, 1); s3
        [[0, 3, -1], [1, 1, 1]]
        sage: G3 = Genus_Symbol_p_adic_ring(p,s3);G3
        Genus symbol at 3:     1^-3 3^1
=======

    WARNING/NOTE: This normalization seems non-standard, and we
    should review this entire class to make sure that we have our
    doubling conventions straight throughout!  This is especially
    noticeable in the determinant and excess methods!!

    INPUT:

    - ``prime`` -- a prime integer `> 0`
    - ``symbol`` -- the list of invariants for Jordan blocks `A_t,...,A_t` given
      as a list of lists of integers
>>>>>>> 6807ddb0
    """
    def __init__(self, prime, symbol, check = True):
        """
        Create the local genus symbol of given prime and local invariants.


        EXAMPLES::

            sage: from sage.quadratic_forms.genera.genus import p_adic_symbol
            sage: from sage.quadratic_forms.genera.genus import Genus_Symbol_p_adic_ring
            sage: A = diagonal_matrix(ZZ, [1,2,3,4])
            sage: p = 2
            sage: s2 = p_adic_symbol(A, p, 2); s2
            [[0, 2, 3, 1, 4], [1, 1, 1, 1, 1], [2, 1, 1, 1, 1]]
            sage: G2 = Genus_Symbol_p_adic_ring(p,s2);G2
            Genus symbol at 2:    [1^-2 2^1 4^1]_6

            sage: A = diagonal_matrix(ZZ, [1,2,3,4])
            sage: p = 3
            sage: s3 = p_adic_symbol(A, p, 1); s3
            [[0, 3, -1], [1, 1, 1]]
            sage: G3 = Genus_Symbol_p_adic_ring(p,s3);G3
            Genus symbol at 3:     1^-3 3^1
            sage: G2 == loads(dumps(G2))
            True
            sage: G3 == loads(dumps(G3))
            True
        """
        if check:
           pass
        self._prime = prime
        self._symbol = symbol
        self._canonical_symbol = None

    def __repr__(self):
        r"""
        String representation for the `p`-adic genus symbol

        OUTPUT:

        a string

        EXAMPLES::

            sage: from sage.quadratic_forms.genera.genus import Genus_Symbol_p_adic_ring
            sage: symbol = [[0, 4, -1, 0, 0],[1, 2, 1, 1, 2],[2, 1, 1, 1, 1],[4, 4, 1, 0, 0],[5, 1, 1, 1, 1]]
            sage: g = Genus_Symbol_p_adic_ring(2,symbol)
            sage: g
            Genus symbol at 2:    1^-4 [2^2 4^1]_3:16^4 [32^1]_1

        TESTS:

        Check that :trac:`25776` is fixed::

            sage: from sage.quadratic_forms.genera.genus import Genus
            sage: G = Genus(matrix.diagonal([2,2,64]))
            sage: G
            Genus of
            [ 2  0  0]
            [ 0  2  0]
            [ 0  0 64]
            Genus symbol at 2:    [2^2]_2:[64^1]_1
        """
        p=self._prime
        CS_string = ""
        if p==2:
            CS = self.canonical_symbol()
            for train in self.trains():
                #mark the beginning of a train with a colon
                CS_string += " :"
                #collect the indices where compartments begin and end
                compartment_begins = []
                compartment_ends = []
                for comp in self.compartments():
                    compartment_begins.append(comp[0])
                    compartment_ends.append(comp[-1])

                for block_index in train:
                    if block_index in compartment_begins:
                        #mark the beginning of this compartment with [
                        CS_string += "["
                    block = CS[block_index]
                    block_string = "%s^%s " % (p**block[0],block[2]*block[1])
                    CS_string += block_string
                    if block_index in compartment_ends:
                        #close this compartment with ] and remove a space
                        CS_string = CS_string[:-1] + "]"
                        # the oddity belongs to the compartment
                        # and is saved in its first block
                        i = compartment_ends.index(block_index)
                        compartment_start = compartment_begins[i]
                        oddity = CS[compartment_start][4]
                        CS_string +="_%s" % oddity
            # remove the first colon
            CS_string = CS_string[2:]
            # remove some unnecessary whitespace
            CS_string = CS_string.replace(" :",":")

        else:
            for s in self._symbol:
                CS_string += " %s^%s" % (p**s[0], s[2]*s[1])
        return "Genus symbol at %s:    %s" % (p, CS_string)

    def _latex_(self):
        """
        The LaTeX representation of this local genus symbol.

        EXAMPLES::

            sage: from sage.quadratic_forms.genera.genus import Genus_Symbol_p_adic_ring
            sage: symbol = [[0, 4, -1, 0, 0],[1, 2, 1, 1, 2],[2, 1, 1, 1, 1],[4, 4, 1, 0, 0],[5, 1, 1, 1, 1]]
            sage: g = Genus_Symbol_p_adic_ring(2,symbol)
            sage: g._canonical_symbol = [[0, 4, 1, 0, 0],[1, 2, 1, 1, 3],[2, 1, 1, 1, 0],[4, 4, 1, 0, 0],[5, 1, 1, 1, 1]]
            sage: g._latex_()
            '\\mbox{Genus symbol at } 2\\mbox{: }1^{4} [2^{2} 4^{1}]_{3} :16^{4} [32^{1}]_{1}'
        """
        p=self._prime
        CS_string = ""
        if p==2:
            CS = self.canonical_symbol()
            for train in self.trains():
                # mark the beginning of a train with a colon
                CS_string += " :"
                # collect the indices where compartments begin and end
                compartment_begins = []
                compartment_ends = []
                for comp in self.compartments():
                    compartment_begins.append(comp[0])
                    compartment_ends.append(comp[-1])

                for block_index in train:
                    if block_index in compartment_begins:
                        # mark the beginning of this compartment with [
                        CS_string += "["
                    block = CS[block_index]
                    block_string = "%s^{%s} " % (p**block[0],block[2]*block[1])
                    CS_string += block_string
                    if block_index in compartment_ends:
                        # close this compartment with ] and remove a space
                        CS_string = CS_string[:-1] + "]"
                        # the oddity belongs to the compartment
                        # and is saved in its first block
                        i = compartment_ends.index(block_index)
                        compartment_start = compartment_begins[i]
                        oddity = CS[compartment_start][4]
                        CS_string +="_{%s}" % oddity
            #remove the first colon
            CS_string = CS_string[2:]

        else:
            for s in self._symbol:
                CS_string += " {%s}^{%s}" % (p**s[0], s[2]*s[1])
        return "\\mbox{Genus symbol at } %s\\mbox{: }%s" % (p,CS_string)

    def __eq__(self, other):
        """
        Determines if two genus symbols are equal (not just equivalent!).

        INPUT:

        - other -- a :class:`Genus_Symbol_p_adic_ring` object

        OUTPUT:

        boolean

        EXAMPLES::

            sage: from sage.quadratic_forms.genera.genus import p_adic_symbol
            sage: from sage.quadratic_forms.genera.genus import Genus_Symbol_p_adic_ring

            sage: A = diagonal_matrix(ZZ, [1,2,3,4])
            sage: p = 2
            sage: G2 =  Genus_Symbol_p_adic_ring(p, p_adic_symbol(A, p, 2))
            sage: p = 3
            sage: G3 = Genus_Symbol_p_adic_ring(p, p_adic_symbol(A, p, 1))

            sage: G2 == G3
            False
            sage: G3 == G2
            False
            sage: G2 == G2
            True
            sage: G3 == G3
            True

        """
        p = self._prime
        if p != other._prime:
            return False
        return self.canonical_symbol() == other.canonical_symbol()


    def __ne__(self, other):
        """
        Determines if two genus symbols are unequal (not just inequivalent!).

        INPUT:

        - other -- a :class:`Genus_Symbol_p_adic_ring` object

        OUTPUT:

        boolean

        EXAMPLES::

            sage: from sage.quadratic_forms.genera.genus import p_adic_symbol
            sage: from sage.quadratic_forms.genera.genus import Genus_Symbol_p_adic_ring

            sage: A = diagonal_matrix(ZZ, [1,2,3,4])
            sage: p = 2
            sage: G2 =  Genus_Symbol_p_adic_ring(p, p_adic_symbol(A, p, 2))
            sage: p = 3
            sage: G3 = Genus_Symbol_p_adic_ring(p, p_adic_symbol(A, p, 1))

            sage: G2 != G3
            True
            sage: G3 != G2
            True
            sage: G2 != G2
            False
            sage: G3 != G3
            False

        """
        return not self == other


    ## Added these two methods to make this class iterable...
    #def  __getitem__(self, i):
    #    return self._symbol[i]
    #
    #def len(self):
    #    return len(self._symbol)
    ## ------------------------------------------------------

    def automorphous_numbers(self):
        r"""
        Return generators of the automorphous square classes at this prime.

        A `p`-adic square class `r` is called automorphous if it is
        the spinor norm of a proper `p`-adic integral automorphism of this form.
        These classes form a group. See [CS]_ chapter 15 §9.6 for details.

        OUTPUT:

        - a list of integers representing the square classes of generators of
          the automorphous numbers

        EXAMPLES:

        The following examples are given in
        [Co1999]_ 3rd edition, Chapter 15, 9.6 pp. 392::

            sage: from sage.quadratic_forms.genera.genus import Genus
            sage: A = matrix.diagonal([3,16])
            sage: G = Genus(A)
            sage: sym2 = G.local_symbols()[0]
            sage: sym2
            Genus symbol at 2:    [1^-1]_3:[16^1]_1
            sage: sym2.automorphous_numbers()
            [3, 5]

            sage: A = matrix(ZZ,3,[2,1,0, 1,2,0, 0,0,18])
            sage: G = Genus(A)
            sage: sym = G.local_symbols()
            sage: sym[0]
            Genus symbol at 2:    1^-2 [2^1]_1
            sage: sym[0].automorphous_numbers()
            [1, 3, 5, 7]
            sage: sym[1]
            Genus symbol at 3:     1^-1 3^-1 9^-1
            sage: sym[1].automorphous_numbers()
            [1, 3]

        Note that the generating set given is not minimal.
        The first supplementation rule is used here::

            sage: A = matrix.diagonal([2,2,4])
            sage: G = Genus(A)
            sage: sym = G.local_symbols()
            sage: sym[0]
            Genus symbol at 2:    [2^2 4^1]_3
            sage: sym[0].automorphous_numbers()
            [1, 2, 3, 5, 7]

        but not there::

            sage: A = matrix.diagonal([2,2,32])
            sage: G = Genus(A)
            sage: sym = G.local_symbols()
            sage: sym[0]
            Genus symbol at 2:    [2^2]_2:[32^1]_1
            sage: sym[0].automorphous_numbers()
            [1, 2, 5]

        Here the second supplementation rule is used::

            sage: A = matrix.diagonal([2,2,64])
            sage: G = Genus(A)
            sage: sym = G.local_symbols()
            sage: sym[0]
            Genus symbol at 2:    [2^2]_2:[64^1]_1
            sage: sym[0].automorphous_numbers()
            [1, 2, 5]
        """
        from .normal_form import collect_small_blocks, _min_nonsquare
        automorphs = []
        sym = self.symbol_tuple_list()
        G = self.gram_matrix().change_ring(ZZ)
        p = self.prime()
        if p != 2:
            up = ZZ(_min_nonsquare(p))
            I = G.diagonal()
            for r in I:
                # We need to consider all pairs in I
                # since at most 2 elements are part of a pair
                # we need need at most 2 of each type
                if I.count(r) > 2:
                    I.remove(r)
            # products of all pairs
            for r1 in I:
                for r2 in I:
                    automorphs.append(r1*r2)
            # supplement (i)
            for block in sym:
                if block[1] >= 2:
                    automorphs.append(up)
                    break
            # normalize the square classes and remove duplicates
            automorphs1 = set()
            for s in automorphs:
                u = 1
                if s.prime_to_m_part(p).kronecker(p) == -1:
                    u = up
                v = (s.valuation(p) % 2)
                sq = u * p**v
                automorphs1.add(sq)
            return list(automorphs1)

        # p = 2
        I = []
        II = []
        for block in collect_small_blocks(G):
            if block.ncols() == 1:
                u = block[0,0]
                if I.count(u) < 2:
                    I.append(block[0,0])
            else: # rank2
                q = block[0,1]
                II += [2*q, 3*2*q, 5*2*q, 7*2*q]

        L = I + II
        # We need to consider all pairs in L
        # since at most 2 elements are part of a pair
        # we need need at most 2 of each type
        for r in L:     # remove triplicates
            if L.count(r) > 2:
                L.remove(r)
        n = len(L)
        for i in range(n):
            for j in range(i):
                r = L[i]*L[j]
                automorphs.append(r)

        # supplement (i)
        for k in range(len(sym)):
            s = sym[k:k+3]
            if sum([b[1] for b in s if b[0] - s[0][0] < 4]) >= 3:
                automorphs += [ZZ(1), ZZ(3), ZZ(5), ZZ(7)]
            break

        # supplement (ii)
        I.sort(key=lambda x: x.valuation(2))
        n = len(I)
        for i in range(n):
            for j in range(i):
                r = I[i] / I[j]
                v, u = r.val_unit(ZZ(2))
                u = u % 8
                assert v >= 0
                if v==0 and u==1:
                    automorphs.append(ZZ(2))
                if v==0 and u==5:
                    automorphs.append(ZZ(6))
                if v in [0, 2, 4]:  # this overlaps with the first two cases!
                    automorphs.append(ZZ(5))
                if v in [1, 3] and u in [1, 5]:
                    automorphs.append(ZZ(3))
                if v in [1, 3] and u in [3, 7]:
                    automorphs.append(ZZ(7))

        # normalize the square classes and remove duplicates
        automorphs1 = set()
        for s in automorphs:
            v, u = s.val_unit(ZZ(2))
            v = v % 2
            u = u % 8
            sq = u * 2**v
            automorphs1.add(sq)
        return list(automorphs1)

    def canonical_symbol(self):
        """
        Return (and cache) the canonical p-adic genus symbol.  This is
        only really affects the `2`-adic symbol, since when `p > 2` the
        symbol is already canonical.

        OUTPUT:

        a list of lists of integers

        EXAMPLES::

            sage: from sage.quadratic_forms.genera.genus import p_adic_symbol
            sage: from sage.quadratic_forms.genera.genus import Genus_Symbol_p_adic_ring

            sage: A = Matrix(ZZ, 2, 2, [1,1,1,2])
            sage: p = 2
            sage: G2 = Genus_Symbol_p_adic_ring(p, p_adic_symbol(A, p, 2)); G2.symbol_tuple_list()
            [[0, 2, 1, 1, 2]]
            sage: G2.canonical_symbol()
            [[0, 2, 1, 1, 2]]

            sage: A = Matrix(ZZ, 2, 2, [1,0,0,2])
            sage: p = 2
            sage: G2 = Genus_Symbol_p_adic_ring(p, p_adic_symbol(A, p, 2)); G2.symbol_tuple_list()
            [[0, 1, 1, 1, 1], [1, 1, 1, 1, 1]]
            sage: G2.canonical_symbol()   ## Oddity fusion occurred here!
            [[0, 1, 1, 1, 2], [1, 1, 1, 1, 0]]

            sage: A = DiagonalQuadraticForm(ZZ, [1,2,3,4]).Hessian_matrix()
            sage: p = 2
            sage: G2 = Genus_Symbol_p_adic_ring(p, p_adic_symbol(A, p, 2)); G2.symbol_tuple_list()
            [[1, 2, 3, 1, 4], [2, 1, 1, 1, 1], [3, 1, 1, 1, 1]]
            sage: G2.canonical_symbol()   ## Oddity fusion occurred here!
            [[1, 2, -1, 1, 6], [2, 1, 1, 1, 0], [3, 1, 1, 1, 0]]

            sage: A = Matrix(ZZ, 2, 2, [2,1,1,2])
            sage: p = 2
            sage: G2 = Genus_Symbol_p_adic_ring(p, p_adic_symbol(A, p, 2)); G2.symbol_tuple_list()
            [[0, 2, 3, 0, 0]]
            sage: G2.canonical_symbol()
            [[0, 2, -1, 0, 0]]


            sage: A = DiagonalQuadraticForm(ZZ, [1,2,3,4]).Hessian_matrix()
            sage: p = 3
            sage: G3 = Genus_Symbol_p_adic_ring(p, p_adic_symbol(A, p, 2)); G3.symbol_tuple_list()
            [[0, 3, 1], [1, 1, -1]]
            sage: G3.canonical_symbol()
            [[0, 3, 1], [1, 1, -1]]

        .. NOTE::

            See [Co1999]_ Conway-Sloane 3rd edition, pp. 381-382 for definitions and examples.

        .. TODO::

            Add an example where sign walking occurs!
        """
        symbol = self._symbol
        if self._prime == 2:
            if self._canonical_symbol is None:
                self._canonical_symbol = canonical_2_adic_reduction(symbol)
            return self._canonical_symbol
        else:
            return self._symbol


    def gram_matrix(self, check=True):
        r"""
        Return a gram matrix of a representative of this local genus.

        INPUT:

        - check (default: ``True``) -- double check the result

        EXAMPLES::

            sage: from sage.quadratic_forms.genera.genus import p_adic_symbol
            sage: from sage.quadratic_forms.genera.genus import Genus_Symbol_p_adic_ring
            sage: A = DiagonalQuadraticForm(ZZ, [1,2,3,4]).Hessian_matrix()
            sage: p = 2
            sage: G2 = Genus_Symbol_p_adic_ring(p, p_adic_symbol(A, p, 2));
            sage: G2.gram_matrix()
            [2 0|0|0]
            [0 6|0|0]
            [---+-+-]
            [0 0|4|0]
            [---+-+-]
            [0 0|0|8]
        """
        G = []
        p = self._prime
        symbol = self.symbol_tuple_list()
        for block in symbol:
            G.append(_gram_from_jordan_block(p, block))
        G = matrix.block_diagonal(G)
        # check calculation
        if check:
            symG = p_adic_symbol(G, p, symbol[-1][0])
            assert Genus_Symbol_p_adic_ring(p, symG) == self, "oops"
        return G.change_ring(ZZ)

    def prime(self):
        r"""
        Return the prime number `p` of this `p`-adic local symbol.

        OUTPUT:

        - an integer

        EXAMPLES::

            sage: from sage.quadratic_forms.genera.genus import LocalGenusSymbol
            sage: M1 = matrix(ZZ,[2])
            sage: p = 2
            sage: G0 = LocalGenusSymbol(M1, 2)
            sage: G0.prime()
            2
        """
        return self._prime

    def is_even(self):
        r"""
        Return if the underlying `p`-adic lattice is even.
<<<<<<< HEAD

        If `p` is odd, every lattice is even.

        EXAMPLES::

=======

        If `p` is odd, every lattice is even.

        EXAMPLES::

>>>>>>> 6807ddb0
            sage: from sage.quadratic_forms.genera.genus import LocalGenusSymbol
            sage: M0 = matrix(ZZ,[1])
            sage: G0 = LocalGenusSymbol(M0, 2)
            sage: G0.is_even()
            False
            sage: G1 = LocalGenusSymbol(M0, 3)
            sage: G1.is_even()
            True
            sage: M2 = matrix(ZZ,[2])
            sage: G2 = LocalGenusSymbol(M2, 2)
            sage: G2.is_even()
            True
        """
        if self.prime() != 2:
            return True
        sym = self.symbol_tuple_list()[0]
        return sym[0] > 0 or sym[3]==0

    def symbol_tuple_list(self):
        """
        Return a copy of the underlying list of lists of integers
        defining the genus symbol.

        OUTPUT:

        a list of lists of integers

        EXAMPLES::

            sage: from sage.quadratic_forms.genera.genus import p_adic_symbol
            sage: from sage.quadratic_forms.genera.genus import Genus_Symbol_p_adic_ring

            sage: A = DiagonalQuadraticForm(ZZ, [1,2,3,4]).Hessian_matrix()
            sage: p = 3
            sage: G3 = Genus_Symbol_p_adic_ring(p, p_adic_symbol(A, p, 2)); G3
            Genus symbol at 3:     1^3 3^-1
            sage: G3.symbol_tuple_list()
            [[0, 3, 1], [1, 1, -1]]
            sage: type(G3.symbol_tuple_list())
            <... 'list'>

            sage: A = DiagonalQuadraticForm(ZZ, [1,2,3,4]).Hessian_matrix()
            sage: p = 2
            sage: G2 = Genus_Symbol_p_adic_ring(p, p_adic_symbol(A, p, 2)); G2
            Genus symbol at 2:    [2^-2 4^1 8^1]_6
            sage: G2.symbol_tuple_list()
            [[1, 2, 3, 1, 4], [2, 1, 1, 1, 1], [3, 1, 1, 1, 1]]
            sage: type(G2.symbol_tuple_list())
            <... 'list'>

        """
        return copy.deepcopy(self._symbol)

    def number_of_blocks(self):
        """
        Return the number of positive dimensional symbols/Jordan blocks.

        OUTPUT:

        integer >= 0

        EXAMPLES::

            sage: from sage.quadratic_forms.genera.genus import p_adic_symbol
            sage: from sage.quadratic_forms.genera.genus import Genus_Symbol_p_adic_ring

            sage: A = DiagonalQuadraticForm(ZZ, [1,2,3,4]).Hessian_matrix()
            sage: p = 2
            sage: G2 = Genus_Symbol_p_adic_ring(p, p_adic_symbol(A, p, 2)); G2.symbol_tuple_list()
            [[1, 2, 3, 1, 4], [2, 1, 1, 1, 1], [3, 1, 1, 1, 1]]
            sage: G2.number_of_blocks()
            3

            sage: A = DiagonalQuadraticForm(ZZ, [1,2,3,4]).Hessian_matrix()
            sage: p = 3
            sage: G3 = Genus_Symbol_p_adic_ring(p, p_adic_symbol(A, p, 2)); G3.symbol_tuple_list()
            [[0, 3, 1], [1, 1, -1]]
            sage: G3.number_of_blocks()
            2

        """
        return len(self._symbol)


    def determinant(self):
        """
        Returns the (`p`-part of the) determinant (square-class) of the
        Hessian matrix of the quadratic form (given by regarding the
        integral symmetric matrix which generated this genus symbol as
        the Gram matrix of `Q`) associated to this local genus symbol.

        OUTPUT:

        an integer

        EXAMPLES::

            sage: from sage.quadratic_forms.genera.genus import p_adic_symbol
            sage: from sage.quadratic_forms.genera.genus import Genus_Symbol_p_adic_ring

            sage: A = DiagonalQuadraticForm(ZZ, [1,2,3,4]).Hessian_matrix()
            sage: p = 2
            sage: G2 = Genus_Symbol_p_adic_ring(p, p_adic_symbol(A, p, 2)); G2
            Genus symbol at 2:    [2^-2 4^1 8^1]_6
            sage: G2.determinant()
            128

            sage: A = DiagonalQuadraticForm(ZZ, [1,2,3,4]).Hessian_matrix()
            sage: p = 3
            sage: G3 = Genus_Symbol_p_adic_ring(p, p_adic_symbol(A, p, 2)); G3
            Genus symbol at 3:     1^3 3^-1
            sage: G3.determinant()
            3
        """
        p = self._prime
        return prod([ p**(s[0]*s[1]) for s in self._symbol ])

    det = determinant

    def dimension(self):
        """
        Return the dimension of a quadratic form associated to this genus symbol.

        OUTPUT:

        an integer ``>= 0``

        EXAMPLES::

            sage: from sage.quadratic_forms.genera.genus import p_adic_symbol
            sage: from sage.quadratic_forms.genera.genus import Genus_Symbol_p_adic_ring

            sage: A = DiagonalQuadraticForm(ZZ, [1,2,3,4]).Hessian_matrix()
            sage: p = 2
            sage: G2 = Genus_Symbol_p_adic_ring(p, p_adic_symbol(A, p, 2)); G2
            Genus symbol at 2:    [2^-2 4^1 8^1]_6
            sage: G2.dimension()
            4

            sage: A = DiagonalQuadraticForm(ZZ, [1,2,3,4]).Hessian_matrix()
            sage: p = 3
            sage: G3 = Genus_Symbol_p_adic_ring(p, p_adic_symbol(A, p, 2)); G3
            Genus symbol at 3:     1^3 3^-1
            sage: G3.dimension()
            4

        """
        return sum([ s[1] for s in self._symbol ])
<<<<<<< HEAD

    # TODO:
    # DELETE rank() IN FAVOR OF THE dimension() ... why?

=======

    # TODO:
    # DELETE rank() IN FAVOR OF THE dimension() ... why?

>>>>>>> 6807ddb0
    rank = dimension

    def excess(self):
        """
        Returns the p-excess of the quadratic form whose Hessian
        matrix is the symmetric matrix A.  When p = 2 the p-excess is
        called the oddity.

        WARNING/NOTE: This normalization seems non-standard, and we
        should review this entire class to make sure that we have our
        doubling conventions straight throughout!

        REFERENCE:

        [Co1999]_ Conway and Sloane Book, 3rd edition, pp 370-371.

        OUTPUT:

        an integer

        EXAMPLES::

            sage: from sage.quadratic_forms.genera.genus import p_adic_symbol
            sage: from sage.quadratic_forms.genera.genus import Genus_Symbol_p_adic_ring

            sage: AC = diagonal_matrix(ZZ, [1,3,-3])
            sage: p=2; Genus_Symbol_p_adic_ring(p, p_adic_symbol(AC, p, 2)).excess()
            1
            sage: p=3; Genus_Symbol_p_adic_ring(p, p_adic_symbol(AC, p, 2)).excess()
            0
            sage: p=5; Genus_Symbol_p_adic_ring(p, p_adic_symbol(AC, p, 2)).excess()
            0
            sage: p=7; Genus_Symbol_p_adic_ring(p, p_adic_symbol(AC, p, 2)).excess()
            0
            sage: p=11; Genus_Symbol_p_adic_ring(p, p_adic_symbol(AC, p, 2)).excess()
            0

            sage: AC = 2 * diagonal_matrix(ZZ, [1,3,-3])
            sage: p=2; Genus_Symbol_p_adic_ring(p, p_adic_symbol(AC, p, 2)).excess()
            1
            sage: p=3; Genus_Symbol_p_adic_ring(p, p_adic_symbol(AC, p, 2)).excess()
            0
            sage: p=5; Genus_Symbol_p_adic_ring(p, p_adic_symbol(AC, p, 2)).excess()
            0
            sage: p=7; Genus_Symbol_p_adic_ring(p, p_adic_symbol(AC, p, 2)).excess()
            0
            sage: p=11; Genus_Symbol_p_adic_ring(p, p_adic_symbol(AC, p, 2)).excess()
            0

            sage: A = 2*diagonal_matrix(ZZ, [1,2,3,4])
            sage: p=2; Genus_Symbol_p_adic_ring(p, p_adic_symbol(A, p, 2)).excess()
            2
            sage: p=3; Genus_Symbol_p_adic_ring(p, p_adic_symbol(A, p, 2)).excess()
            6
            sage: p=5; Genus_Symbol_p_adic_ring(p, p_adic_symbol(A, p, 2)).excess()
            0
            sage: p=7; Genus_Symbol_p_adic_ring(p, p_adic_symbol(A, p, 2)).excess()
            0
            sage: p=11; Genus_Symbol_p_adic_ring(p, p_adic_symbol(A, p, 2)).excess()
            0

        """
        p = self._prime
        if self._prime == 2:
           k = 0
           for s in self._symbol:
               if s[0]%2 == 1 and s[2] in (3,5):
                   k += 1
           return Integer(sum([ s[4] for s in self._symbol ]) + 4*k).mod(8)
        else:
           k = 0
           for s in self._symbol:
               if s[0]%2 == 1 and s[2] == -1:
                   k += 1
           return Integer(sum([ s[1]*(p**s[0]-1) for s in self._symbol ]) + 4*k).mod(8)



    def trains(self):
        """
        Compute the indices for each of the trains in this local genus
        symbol if it is associated to the prime p=2 (and raise an
        error for all other primes).

        OUTPUT:

        a list of integers >= 0

        EXAMPLES::

            sage: from sage.quadratic_forms.genera.genus import p_adic_symbol
            sage: from sage.quadratic_forms.genera.genus import Genus_Symbol_p_adic_ring

            sage: A = DiagonalQuadraticForm(ZZ, [1,2,3,4]).Hessian_matrix()
            sage: p = 2
            sage: G2 = Genus_Symbol_p_adic_ring(p, p_adic_symbol(A, p, 2)); G2
            Genus symbol at 2:    [2^-2 4^1 8^1]_6
            sage: G2.trains()
            [[0, 1, 2]]

        """
        ## Check that p = 2
        if self._prime != 2:
            raise TypeError("trains() only makes sense when the prime of the p_adic_Genus_Symbol is p=2")
        symbol = self._symbol
        return canonical_2_adic_trains(symbol)


    def compartments(self):
        """
        Compute the indices for each of the compartments in this local genus
        symbol if it is associated to the prime p=2 (and raise an
        error for all other primes).

        OUTPUT:

        a list of integers >= 0

        EXAMPLES::

            sage: from sage.quadratic_forms.genera.genus import p_adic_symbol
            sage: from sage.quadratic_forms.genera.genus import Genus_Symbol_p_adic_ring

            sage: A = DiagonalQuadraticForm(ZZ, [1,2,3,4]).Hessian_matrix()
            sage: p = 2
            sage: G2 = Genus_Symbol_p_adic_ring(p, p_adic_symbol(A, p, 2)); G2
            Genus symbol at 2:    [2^-2 4^1 8^1]_6
            sage: G2.compartments()
            [[0, 1, 2]]

        """
        ## Check that p = 2
        if self._prime != 2:
            raise TypeError("compartments() only makes sense when the prime of the p_adic_Genus_Symbol is p=2")
        symbol = self._symbol
        return canonical_2_adic_compartments(symbol)

class GenusSymbol_global_ring(object):
    """
    This represents a collection of local genus symbols (at primes)
    and signature information which represent the genus of a
    non-degenerate integral lattice.

    INPUT:

<<<<<<< HEAD
    - ``A`` -- a symmetric matrix with integer coefficients
    - ``max_elem_divisors`` -- the input precision for the valuation of a
      maximal p-elementary divisor. (OPTIONAL)
=======
    - ``signature_pair`` -- a tuple of two non-negative integers

    - ``local_symbols`` -- a list of :class:`Genus_Symbol_p_adic_ring`` instances

    - ``representative`` -- (default: ``None``) integer symmetric matrix
      the gram matrix of a representative of this genus

    - ``check`` -- (default: ``True``) a boolean; checks the input

    EXAMPLES::

        sage: from sage.quadratic_forms.genera.genus import GenusSymbol_global_ring, LocalGenusSymbol
        sage: A = matrix.diagonal(ZZ, [2,4,6,8])
        sage: local_symbols = [LocalGenusSymbol(A, p) for p in (2*A.det()).prime_divisors()]
        sage: G = GenusSymbol_global_ring((4,0),local_symbols, representative=A);G
        Genus of
        [2 0 0 0]
        [0 4 0 0]
        [0 0 6 0]
        [0 0 0 8]
        Genus symbol at 2:    [2^-2 4^1 8^1]_6
        Genus symbol at 3:     1^3 3^-1
>>>>>>> 6807ddb0
    """

    def __init__(self, signature_pair, local_symbols, representative=None, check=True):
        """
        Initialize a global genus symbol from a non-degenerate
        integral gram matrix (and possibly information about its
        largest elementary divisors).


        EXAMPLES::

            sage: from sage.quadratic_forms.genera.genus import Genus

            sage: A = DiagonalQuadraticForm(ZZ, [1,2,3,4]).Hessian_matrix()
            sage: G = Genus(A)
            sage: G == loads(dumps(G))
            True
        """
        if check:
            if not all([type(sym)==Genus_Symbol_p_adic_ring for sym in local_symbols]):
                raise TypeError("local symbols must be a list of local genus symbols")
            n = signature_pair[0] + signature_pair[1]
            if not all([sym.dimension()==n for sym in local_symbols]):
                raise TypeError("all local symbols must be of the same dimension")
            if representative is not None:
                representative.is_symmetric()

        self._representative = representative
        self._signature = signature_pair
        self._local_symbols = local_symbols

<<<<<<< HEAD
=======


>>>>>>> 6807ddb0
    def __repr__(self):
        r"""
        Return a string representing the global genus symbol.

        OUTPUT:

        a string

        EXAMPLES::

            sage: from sage.quadratic_forms.genera.genus import Genus
            sage: A = DiagonalQuadraticForm(ZZ, [1,2,3,4]).Hessian_matrix()
            sage: GS = Genus(A)
            sage: GS
            Genus of
            [2 0 0 0]
            [0 4 0 0]
            [0 0 6 0]
            [0 0 0 8]
            Genus symbol at 2:    [2^-2 4^1 8^1]_6
            Genus symbol at 3:     1^3 3^-1

            sage: A2 = Matrix(ZZ,2,2,[2,-1,-1,2])
            sage: Genus(A2)
            Genus of
            [ 2 -1]
            [-1  2]
            Genus symbol at 2:    1^-2
            Genus symbol at 3:     1^-1 3^-1

        """
        local_symbols = ""
        for s in self._local_symbols:
            local_symbols += "\n" + s.__repr__()
        return "Genus of\n%s\n%s" % (self._representative,local_symbols[1:])

    def _latex_(self):
        """
        The Latex representation of this lattice.

        EXAMPLES::

            sage: D4=QuadraticForm(Matrix(ZZ,4,4,[2,0,0,-1,0,2,0,-1,0,0,2,-1,-1,-1,-1,2]))
            sage: G=D4.global_genus_symbol()
            sage: G._latex_()
            '\\mbox{Genus of}\\\\\\left(\\begin{array}{rrrr}\n2 & 0 & 0 & -1 \\\\\n0 & 2 & 0 & -1 \\\\\n0 & 0 & 2 & -1 \\\\\n-1 & -1 & -1 & 2\n\\end{array}\\right)\\\\\\\\\\mbox{Genus symbol at } 2\\mbox{: }1^{-2}  :2^{-2} '
        """
        local_symbols = ""
        for s in self._local_symbols:
            local_symbols += "\\\\" + s._latex_()
        return "\\mbox{Genus of}\\\\%s\\\\%s" % (self._representative._latex_(),local_symbols)



    def __eq__(self, other):
        """
        Determines if two global genus symbols are equal (not just equivalent!).

        INPUT:

        a :class:`GenusSymbol_global_ring` object

        OUTPUT:

        boolean

        EXAMPLES::

            sage: from sage.quadratic_forms.genera.genus import Genus

            sage: A1 = DiagonalQuadraticForm(ZZ, [1,2,3,4]).Hessian_matrix()
            sage: GS1 = Genus(A1)
            sage: A2 = DiagonalQuadraticForm(ZZ, [1,2,3,5]).Hessian_matrix()
            sage: GS2 = Genus(A2)

            sage: GS1 == GS2
            False

            sage: GS2 == GS1
            False

            sage: GS1 == GS1
            True

            sage: GS2 == GS2
            True

        TESTS::

            sage: D4=QuadraticForm(Matrix(ZZ,4,4,[2,0,0,-1,0,2,0,-1,0,0,2,-1,-1,-1,-1,2]))
            sage: G=D4.global_genus_symbol()
            sage: sage.quadratic_forms.genera.genus.is_GlobalGenus(G)
            True
            sage: G==deepcopy(G)
            True
            sage: sage.quadratic_forms.genera.genus.is_GlobalGenus(G)
            True
        """
        if self is other:
            return True
        t = len(self._local_symbols)
        if t != len(other._local_symbols):
            return False
        for i in range(t):
            if self._local_symbols[i] != other._local_symbols[i]:
                return False
        return True



    def __ne__(self, other):
        """
        Determine if two global genus symbols are unequal (not just inequivalent!).

        INPUT:

        a ``GenusSymbol_global_ring`` object

        OUTPUT:

        boolean

        EXAMPLES::

            sage: from sage.quadratic_forms.genera.genus import Genus

            sage: A1 = DiagonalQuadraticForm(ZZ, [1,2,3,4]).Hessian_matrix()
            sage: GS1 = Genus(A1)
            sage: A2 = DiagonalQuadraticForm(ZZ, [1,2,3,5]).Hessian_matrix()
            sage: GS2 = Genus(A2)

            sage: GS1 != GS2
            True

            sage: GS2 != GS1
            True

            sage: GS1 != GS1
            False

            sage: GS2 != GS2
            False

        """
        return not self == other

    def is_even(self):
        r"""
        Return if this genus is even.

        EXAMPLES::

            sage: from sage.quadratic_forms.genera.genus import Genus
            sage: G = Genus(Matrix(ZZ,2,[2,1,1,2]))
            sage: G.is_even()
            True
        """
        return self._local_symbols[0].is_even()

    def signature_pair_of_matrix(self):
        """
        Return the signature pair (p, n) of the (non-degenerate)
        global genus symbol, where p is the number of positive
        eigenvalues and n is the number of negative eigenvalues.

        OUTPUT:

        a pair of integers `(p, n)` each `>= 0`

        EXAMPLES::

            sage: from sage.quadratic_forms.genera.genus import Genus

            sage: A = DiagonalQuadraticForm(ZZ, [1,-2,3,4,8,-11]).Hessian_matrix()
            sage: GS = Genus(A)
            sage: GS.signature_pair_of_matrix()
            (4, 2)

        """
        return self._signature

<<<<<<< HEAD
    def automorphous_numbers(self):
        r"""
        """
        aut_numbers = []
        for sym in self.local_symbols():
            aut_numbers.append((sym.prime(),sym.automorphous_numbers()))
        return aut_numbers

    def spinor_kernel(self):
        r"""
        """
        from sage.quadratic_forms.genera.spinor_genus import AdelicSquareClasses
        syms = self.local_symbols()
        primes = tuple([sym.prime() for sym in syms])
        grp = AdelicSquareClasses(primes)
        kernel_gens = []
        # -1 adic contribution
        sig = self.signature_pair_of_matrix()
        if sig[0]*sig[1] > 1:
            kernel_gens.append(grp.delta(-1, p=-1))
        for sym in syms:
            for A in sym.automorphous_numbers():
                kernel_gens.append(grp.delta(A, p=sym.prime()))
        return grp, grp.subgroup(kernel_gens)


=======
>>>>>>> 6807ddb0
    def determinant(self):
        """
        Return the determinant of this genus, where the determinant
        is the Hessian determinant of the quadratic form whose Gram
        matrix is the Gram matrix giving rise to this global genus
        symbol.

        OUTPUT:

        an integer

        EXAMPLES::

<<<<<<< HEAD
            sage: from sage.quadratic_forms.genera.genus import GenusSymbol_global_ring
=======
            sage: from sage.quadratic_forms.genera.genus import Genus
>>>>>>> 6807ddb0
            sage: A = DiagonalQuadraticForm(ZZ, [1,-2,3,4]).Hessian_matrix()
            sage: GS = Genus(A)
            sage: GS.determinant()
            -384

        """
        r, s = self.signature_pair_of_matrix()
        return (-1)**s*prod([ G.determinant() for G in self._local_symbols ])

    det = determinant

    def dimension(self):
        r"""
        Return the dimension of this genus.
        """
        p, n = self.signature_pair_of_matrix()
        return p + n
<<<<<<< HEAD

    rank = dimension
=======
>>>>>>> 6807ddb0

    def discriminant_form(self):
        r"""
        Return the discriminant form associated to this genus.

        EXAMPLES::

            sage: from sage.quadratic_forms.genera.genus import Genus
            sage: A = matrix.diagonal(ZZ, [2,-4,6,8])
            sage: GS = Genus(A)
            sage: GS.discriminant_form()
            Finite quadratic module over Integer Ring with invariants (2, 2, 4, 24)
            Gram matrix of the quadratic form with values in Q/2Z:
            [ 1/2    0    0    0]
            [   0  3/2    0    0]
            [   0    0  7/4    0]
            [   0    0    0 7/24]
            sage: A = matrix.diagonal(ZZ, [1,-4,6,8])
            sage: GS = Genus(A)
            sage: GS.discriminant_form()
            Finite quadratic module over Integer Ring with invariants (2, 4, 24)
            Gram matrix of the quadratic form with values in Q/Z:
            [ 1/2    0    0]
            [   0  3/4    0]
            [   0    0 7/24]
        """
        from sage.modules.torsion_quadratic_module import TorsionQuadraticForm
        qL = []
        for gs in self._local_symbols:
            p = gs._prime
            for block in gs.symbol_tuple_list():
                qL.append(_gram_from_jordan_block(p, block, True))
        q = matrix.block_diagonal(qL)
        return TorsionQuadraticForm(q)

<<<<<<< HEAD
    def local_symbols(self, p=None):
        r"""
        Return the local symbols.

        INPUT:

        - ``p`` - a prime number; if given return only the symbol at `p`.
=======
    def local_symbols(self):
        r"""
        Return a copy of the list of local symbols of this symbol.
>>>>>>> 6807ddb0

        EXAMPLES::

            sage: from sage.quadratic_forms.genera.genus import Genus
            sage: A = matrix.diagonal(ZZ, [2,-4,6,8])
            sage: GS = Genus(A)
            sage: GS.local_symbols()
            [Genus symbol at 2:    [2^-2 4^1 8^1]_4,
             Genus symbol at 3:     1^-3 3^-1]
<<<<<<< HEAD

        """
        if p is None:
            return copy.deepcopy(self._local_symbols)
        for sym in self._local_symbols:
            if p == sym.prime():
                return copy.deepcopy(sym)

    def rational_representative(self):
        r"""

        """
        from sage.quadratic_forms.all import QuadraticForm
        sminus = self.signature_pair_of_matrix()[1]
        det = self.determinant()
        m = self.rank()
        P = []
        for sym in self._local_symbols:
            p = sym._prime
            # it is important to use the definition of cassels here!
            if QuadraticForm(QQ,2*sym.gram_matrix()).hasse_invariant(p) == -1:
                P.append(p)
        return rational_qf_from_invariants(m, det, P, sminus)

    def representative(self):
        r"""
        Return a representative in this genus.

        EXAMPLES::

            sage: from sage.quadratic_forms.genera.genus import all_genera_by_det, Genus
            sage: g = all_genera_by_det([1,3],24)[0]

        A representative is not know.
        Let us trigger its computation::

            sage: g == Genus(g.representative())
            True
        """
        if self._representative is None:
            self._compute_representative()
        return self._representative


    def _compute_representative(self, LLL=True):
        r"""
        Return a representative of this genus.


        """
        from sage.modules.free_quadratic_module_integer_symmetric import IntegralLattice
        even = self.is_even()
        q = self.rational_representative()
        n = q.nrows()
        # the associated quadratic form xGx.T/2 should be integral
        L = IntegralLattice(4*q).maximal_overlattice().gram_matrix()
        p = 2
        sym2 = self.local_symbols()[0]
        if not self.is_even():
            # the quadratic form of xGx.T/2 must be integral
            # for things to work
            # solve this by multiplying the basis by 2
            L = local_modification(L, 4*sym2.gram_matrix(), p)
            L = (L/4).change_ring(ZZ)
        else:
            L = local_modification(L, sym2.gram_matrix(), p)
        for sym in self._local_symbols[1:]:
            p = sym.prime()
            L = local_modification(L, sym.gram_matrix(), p)
        # confirm the computation
        L = L.change_ring(ZZ)
        if LLL:
            sig = self.signature_pair_of_matrix()
            if sig[0]*sig[1] != 0:
                from sage.env import SAGE_EXTCODE
                from sage.interfaces.gp import Gp
                from cypari2.pari_instance import Pari
                pari = Pari()
                gp = Gp()
                m = pari(L)
                gp.read(SAGE_EXTCODE + "/pari/simon/qfsolve.gp")
                m = gp.eval('qflllgram_indefgoon(%s)'%m)
                # convert the output string to sage
                L = pari(m).sage()[0]
            elif sig[1] != 0:
                U = -(-L).LLL_gram()
                L = U.T * L * U
            else:
                U = L.LLL_gram()
                L = U.T * L * U
        assert Genus(L) == self
        self._representative = L



def rational_qf_from_invariants(m, det, P, sminus):
    r"""
    Return the gram matrix of a rational quadratic form with given invariants.

    INPUT:

    - ``m`` -- integer; the rank

    - ``det`` -- rational; the determinant

    - ``P`` -- a list of primes where cassels hasse invariant is negative

    - ``sminus`` -- integer; negative part of the signature

    OUTPUT:

    - a symmetric matrix; the gram matrix


    """
    from sage.arith.misc import hilbert_symbol
    from sage.rings.infinity import Infinity
    P = [ZZ(p) for p in P]
    m = ZZ(m)
    d = ZZ(det).squarefree_part()
    sminus = ZZ(sminus)
    if d.sign() != (-1)**sminus:
        raise ValueError("Invariants do not define a rational quadratic form")
    if m == 1 and len(P) != 0:
        raise ValueError("Invariants do not define a rational quadratic form")
    if m == 2:
        for p in P:
            if QQ(-d).is_padic_square(p):
                raise ValueError("Invariants do not define a rational quadratic form")
    if sminus % 4 in (2, 3) and len(P) % 2 == 0:
        raise ValueError("")
    D = []
    while m >= 2:
        if m >= 4:
            if sminus > 0:
                a = ZZ(-1)
            else:
                a = ZZ(1)
        elif m == 3:
            Pprime = [p for p in P if hilbert_symbol(-1, -d, p)==1]
            Pprime += [p for p in (2*d).prime_divisors() if hilbert_symbol(-1, -d, p)==-1 and p not in P]
            if sminus > 0:
                a = ZZ(-1)
            else:
                a = ZZ(1)
            for p in Pprime:
                if d.valuation(p) % 2 == 0:
                    a *= p
            assert all([(a*d).valuation(p)%2==1 for p in Pprime])
        elif m == 2:
            S = P
            if sminus == 2:
                S += [-1]
            a = QQ.hilbert_conductor_inverse(S,-d)
        P = [p for p in P if hilbert_symbol(a, -d, p) == 1] + [p for p in ZZ(2*a*d).prime_divisors() if hilbert_symbol(a, -d, p)==-1 and p not in P]
        sminus = max(0, sminus-1)
        m = m - 1
        d = a*d
        D.append(ZZ(a).squarefree_part())
    d = ZZ(d).squarefree_part()
    D.append(d.squarefree_part())
    return matrix.diagonal(D)

def local_modification(M, Lp, p, check=True):
    r"""
    Return a local modification of `M` that matches `Lp` at `p`.

    INPUT:

    - ``M`` -- the gram matrix of a `ZZp`-maximal lattice

    - ``Lp`` -- gram matrix of a lattice with Lp `\QQ_p` rationally equivalent
      to `M`

    - ``p`` -- a prime number

    OUTPUT:

    a gram matrix `M'` such that `M` and `M'` are locally equivalent at all
    primes except `p` where `M'` is locally equivalent to `Lp`

    EXAMPLES::

        sage: from sage.quadratic_forms.genera.genus import local_modification, Genus
        sage: L = IntegralLattice("A3").twist(15)
        sage: M = L.maximal_overlattice().gram_matrix()
        sage: L = L.gram_matrix()
        sage: for p in prime_divisors(L.det()):
        ....:     M = local_modification(M, L, p)
        sage: Genus(M) == Genus(L)
        True
        sage: from sage.quadratic_forms.genera.genus import local_modification
        sage: L = IntegralLattice("D4").twist(3*4)
        sage: M = L.maximal_overlattice()
        sage: local_modification(M.gram_matrix(), L.gram_matrix(), 2)
        [16  8  8 16]
        [ 8  8  4 12]
        [ 8  4 24  0]
        [16 12  0 24]
    """
    from sage.quadratic_forms.genera.normal_form import p_adic_normal_form
    from sage.modules.free_quadratic_module_integer_symmetric import IntegralLattice
    from sage.rings.finite_rings.finite_field_constructor import GF
    from sage.matrix.special import random_matrix
    M = matrix(M)
    Lp = matrix(Lp) # target lattice
    d = Lp.inverse().denominator()
    n = M.rank()
    level = d.valuation(p)
    d = p**level

    M = IntegralLattice(M)
    Lp_max = IntegralLattice(Lp).maximal_overlattice(p=p)

    # invert the gerstein operations
    _, U = p_adic_normal_form(Lp_max.gram_matrix(), p, precision=level+3)
    B = (~Lp_max.basis_matrix()).change_ring(ZZ)*~U.change_ring(ZZ)

    _, UM = p_adic_normal_form(M.gram_matrix(), p, precision=level+3)
    B = B * UM.change_ring(ZZ) * M.basis_matrix()

    # the local modification
    S = M.sublattice(((M.span(B) & M) + d * M).gens())
    S = S.gram_matrix()
    # confirm result
    if check:
        s1 = Genus_Symbol_p_adic_ring(p, p_adic_symbol(S, p, level))
        s2 = Genus_Symbol_p_adic_ring(p, p_adic_symbol(Lp, p, level))
        assert s1 == s2, "oops"
    return S
=======
        """
        return copy.deepcopy(self._local_symbols)

>>>>>>> 6807ddb0

def _gram_from_jordan_block(p, block, discr_form=False):
    r"""
    Return the gram matrix of this jordan block.

    This is a helper for :meth:`discriminant_form` and :meth:`gram_matrix`.
    No input checks.

    INPUT:

    - ``p`` -- a prime number

    - ``block`` -- a list of 3 integers or 5 integers if `p` is `2`

    - ``discr_form`` -- bool (default: ``False``); if ``True`` invert the scales
      to obtain a gram matrix for the discriminant form instead.

    EXAMPLES::

        sage: from sage.quadratic_forms.genera.genus import _gram_from_jordan_block
        sage: block = [1, 3, 1]
        sage: _gram_from_jordan_block(5, block)
        [5 0 0]
        [0 5 0]
        [0 0 5]
        sage: block = [1, 4, 7, 1, 2]
        sage: _gram_from_jordan_block(2, block)
        [0 2 0 0]
        [2 0 0 0]
        [0 0 2 0]
        [0 0 0 2]

    For the discriminant form we obtain::

        sage: block = [1, 3, 1]
        sage: _gram_from_jordan_block(5, block, True)
        [4/5   0   0]
        [  0 2/5   0]
        [  0   0 2/5]
        sage: block = [1, 4, 7, 1, 2]
        sage: _gram_from_jordan_block(2, block, True)
        [  0 1/2   0   0]
        [1/2   0   0   0]
        [  0   0 1/2   0]
        [  0   0   0 1/2]
    """
    from sage.quadratic_forms.genera.normal_form import _min_nonsquare
    level = block[0]
    rk = block[1]
    det = block[2]
    if p == 2:
        o = ZZ(block[3])
        t = ZZ(block[4])
        U = matrix(QQ,2,[0,1,1,0])
        V = matrix(QQ,2,[2,1,1,2])
        W = matrix(QQ,1,[1])
        if o == 0:
            if det in [1, 7]:
                qL = (rk // 2) * [U]
            else:
                qL = (rk//2 - 1)*[U] + [V]
        if o == 1:
            if rk % 2 == 1:
                qL = max(0, (rk - 3) // 2) * [U]
                if t*det % 8 in [3, 5]:
                    qL += [V]
                elif rk >= 3:
                    qL += [U]
                qL += [t * W]
            else:
                if det in [3, 5]:
                    det = -1
                else:
                    det = 1
                qL = max(0, (rk - 4) // 2) * [U]
                if (det , t) == (1, 0):
                    qL += [U, 1 * W, 7 * W]
                if (det , t) == (1, 2):
                    qL += [U, 1 * W, 1 * W]
                if (det , t) == (1, 4):
                    qL += [V, 1 * W, 3 * W]
                if (det , t) == (1, 6):
                    qL += [U, 7 * W, 7 * W]
                if (det , t) == (-1, 0):
                    qL += [V, 1 * W, 7 * W]
                if (det , t) == (-1, 2):
                    qL += [U, 3 * W, 7 * W]
                if (det , t) == (-1, 4):
                    qL += [U, 1 * W, 3 * W]
                if (det , t) == (-1, 6):
                    qL += [U, 1 * W, 5 * W]
                # if the rank is 2 there is a U too much
                if rk == 2:
                    qL = qL[-2:]
        q = matrix.block_diagonal(qL)
        if discr_form:
            q = q / 2**level
        else:
            q = q * 2**level
    if p != 2 and discr_form:
        q = matrix.identity(QQ, rk)
        d = 2**(rk % 2)
        if Integer(d).kronecker(p) != det:
            u = ZZ(_min_nonsquare(p))
            q[0,0] = u
        q = q * (2 / p**level)
    if p != 2 and not discr_form:
        q = matrix.identity(QQ, rk)
        if det != 1:
            u = ZZ(_min_nonsquare(p))
            q[0,0] = u
        q = q * p**level
    return q<|MERGE_RESOLUTION|>--- conflicted
+++ resolved
@@ -21,7 +21,6 @@
 from sage.misc.misc import verbose
 import copy
 
-<<<<<<< HEAD
 def all_genera_by_det(sig_vec, determinant, max_level=None, even=True):
     r"""
     Return a list of all global genera with the given conditions.
@@ -292,23 +291,16 @@
                 blocks.append(b1)
     return blocks
 
-def Genus(A):
-=======
 def Genus(A, max_elem_divisors=None):
->>>>>>> 6807ddb0
     r"""
     Given a nonsingular symmetric matrix `A`, return the genus of `A`.
 
     INPUT:
 
-<<<<<<< HEAD
-    - ``A`` -- a symmetric matrix with coefficients in `\ZZ`
-=======
     - ``A`` -- a symmetric matrix with integer coefficients
 
     - ``max_elem_divisors`` -- the input precision for the valuation of a
       maximal p-elementary divisor. (OPTIONAL)
->>>>>>> 6807ddb0
 
     OUTPUT:
 
@@ -325,10 +317,6 @@
         [1 2]
         Genus symbol at 2:    [1^2]_2
     """
-<<<<<<< HEAD
-    return GenusSymbol_global_ring(A)
-
-=======
     D = A.determinant()
     D = 2*D
     prms = [p[0] for p in D.factor()]
@@ -341,7 +329,6 @@
         G = Genus_Symbol_p_adic_ring(p, symbol)
         local_symbols.append(G)
     return GenusSymbol_global_ring(signature_pair, local_symbols, representative=A)
->>>>>>> 6807ddb0
 
 def LocalGenusSymbol(A, p):
     """
@@ -1194,7 +1181,6 @@
 class Genus_Symbol_p_adic_ring(object):
     r"""
     Local genus symbol over a p-adic ring.
-<<<<<<< HEAD
 
     The genus symbol of a component `p^m A` for odd prime `= p` is of the
     form `(m,n,d)`, where
@@ -1217,32 +1203,8 @@
     of the Jordan blocks `A_1,...,A_t`.
 
     Reference: [Co1999]_ Conway and Sloane 3rd edition, Chapter 15, Section 7.
-=======
-
-    The genus symbol of a component `p^m A` for odd prime `= p` is of the
-    form `(m,n,d)`, where
-
-    - `m` = valuation of the component
-    - `n` = rank of A
-    - `d = det(A) \in \{1,u\}` for a normalized quadratic non-residue `u`.
-
-    The genus symbol of a component `2^m A` is of the form `(m, n, s, d, o)`,
-    where
-
-    - `m` = valuation of the component
-    - `n` = rank of `A`
-    - `d` = det(A) in `\{1,3,5,7\}`
-    - `s` = 0 (or 1) if even (or odd)
-    - `o` = oddity of `A` (= 0 if s = 0) in `Z/8Z`
-          = the trace of the diagonalization of `A`
-
-    The genus symbol is a list of such symbols (ordered by `m`) for each
-    of the Jordan blocks `A_1,...,A_t`.
->>>>>>> 6807ddb0
-
-    Reference: [Co1999]_ Conway and Sloane 3rd edition, Chapter 15, Section 7.
-
-<<<<<<< HEAD
+
+
     WARNING/NOTE: This normalization seems non-standard, and we
     should review this entire class to make sure that we have our
     doubling conventions straight throughout!  This is especially
@@ -1272,19 +1234,6 @@
         [[0, 3, -1], [1, 1, 1]]
         sage: G3 = Genus_Symbol_p_adic_ring(p,s3);G3
         Genus symbol at 3:     1^-3 3^1
-=======
-
-    WARNING/NOTE: This normalization seems non-standard, and we
-    should review this entire class to make sure that we have our
-    doubling conventions straight throughout!  This is especially
-    noticeable in the determinant and excess methods!!
-
-    INPUT:
-
-    - ``prime`` -- a prime integer `> 0`
-    - ``symbol`` -- the list of invariants for Jordan blocks `A_t,...,A_t` given
-      as a list of lists of integers
->>>>>>> 6807ddb0
     """
     def __init__(self, prime, symbol, check = True):
         """
@@ -1813,19 +1762,11 @@
     def is_even(self):
         r"""
         Return if the underlying `p`-adic lattice is even.
-<<<<<<< HEAD
 
         If `p` is odd, every lattice is even.
 
         EXAMPLES::
 
-=======
-
-        If `p` is odd, every lattice is even.
-
-        EXAMPLES::
-
->>>>>>> 6807ddb0
             sage: from sage.quadratic_forms.genera.genus import LocalGenusSymbol
             sage: M0 = matrix(ZZ,[1])
             sage: G0 = LocalGenusSymbol(M0, 2)
@@ -1974,17 +1915,10 @@
 
         """
         return sum([ s[1] for s in self._symbol ])
-<<<<<<< HEAD
 
     # TODO:
     # DELETE rank() IN FAVOR OF THE dimension() ... why?
 
-=======
-
-    # TODO:
-    # DELETE rank() IN FAVOR OF THE dimension() ... why?
-
->>>>>>> 6807ddb0
     rank = dimension
 
     def excess(self):
@@ -2130,11 +2064,6 @@
 
     INPUT:
 
-<<<<<<< HEAD
-    - ``A`` -- a symmetric matrix with integer coefficients
-    - ``max_elem_divisors`` -- the input precision for the valuation of a
-      maximal p-elementary divisor. (OPTIONAL)
-=======
     - ``signature_pair`` -- a tuple of two non-negative integers
 
     - ``local_symbols`` -- a list of :class:`Genus_Symbol_p_adic_ring`` instances
@@ -2157,7 +2086,6 @@
         [0 0 0 8]
         Genus symbol at 2:    [2^-2 4^1 8^1]_6
         Genus symbol at 3:     1^3 3^-1
->>>>>>> 6807ddb0
     """
 
     def __init__(self, signature_pair, local_symbols, representative=None, check=True):
@@ -2189,11 +2117,8 @@
         self._signature = signature_pair
         self._local_symbols = local_symbols
 
-<<<<<<< HEAD
-=======
-
-
->>>>>>> 6807ddb0
+
+
     def __repr__(self):
         r"""
         Return a string representing the global genus symbol.
@@ -2375,7 +2300,6 @@
         """
         return self._signature
 
-<<<<<<< HEAD
     def automorphous_numbers(self):
         r"""
         """
@@ -2402,8 +2326,6 @@
         return grp, grp.subgroup(kernel_gens)
 
 
-=======
->>>>>>> 6807ddb0
     def determinant(self):
         """
         Return the determinant of this genus, where the determinant
@@ -2417,11 +2339,7 @@
 
         EXAMPLES::
 
-<<<<<<< HEAD
-            sage: from sage.quadratic_forms.genera.genus import GenusSymbol_global_ring
-=======
             sage: from sage.quadratic_forms.genera.genus import Genus
->>>>>>> 6807ddb0
             sage: A = DiagonalQuadraticForm(ZZ, [1,-2,3,4]).Hessian_matrix()
             sage: GS = Genus(A)
             sage: GS.determinant()
@@ -2439,11 +2357,8 @@
         """
         p, n = self.signature_pair_of_matrix()
         return p + n
-<<<<<<< HEAD
 
     rank = dimension
-=======
->>>>>>> 6807ddb0
 
     def discriminant_form(self):
         r"""
@@ -2479,7 +2394,6 @@
         q = matrix.block_diagonal(qL)
         return TorsionQuadraticForm(q)
 
-<<<<<<< HEAD
     def local_symbols(self, p=None):
         r"""
         Return the local symbols.
@@ -2487,11 +2401,6 @@
         INPUT:
 
         - ``p`` - a prime number; if given return only the symbol at `p`.
-=======
-    def local_symbols(self):
-        r"""
-        Return a copy of the list of local symbols of this symbol.
->>>>>>> 6807ddb0
 
         EXAMPLES::
 
@@ -2501,7 +2410,6 @@
             sage: GS.local_symbols()
             [Genus symbol at 2:    [2^-2 4^1 8^1]_4,
              Genus symbol at 3:     1^-3 3^-1]
-<<<<<<< HEAD
 
         """
         if p is None:
@@ -2732,11 +2640,6 @@
         s2 = Genus_Symbol_p_adic_ring(p, p_adic_symbol(Lp, p, level))
         assert s1 == s2, "oops"
     return S
-=======
-        """
-        return copy.deepcopy(self._local_symbols)
-
->>>>>>> 6807ddb0
 
 def _gram_from_jordan_block(p, block, discr_form=False):
     r"""
