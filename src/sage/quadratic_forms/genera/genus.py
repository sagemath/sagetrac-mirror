r"""
Genus


AUTHORS:

- David Kohel & Gabriele Nebe (2007): First created
- Simon Brandhorst (2018): various bugfixes and printing
- Simon Brandhorst (2018): enumeration of genera
- Simon Brandhorst (2020): genus representative
"""
# ****************************************************************************
#       Copyright (C) 2007 David Kohel <kohel@maths.usyd.edu.au>
#                          Gabriele Nebe <nebe@math.rwth-aachen.de>
#                          Simon Brandhorst <sbrandhorst@web.de>
#
#  Distributed under the terms of the GNU General Public License (GPL)
#
#                  https://www.gnu.org/licenses/
# ****************************************************************************

from sage.misc.lazy_import import lazy_import
from sage.misc.all import prod, cached_method
from sage.arith.all import LCM, fundamental_discriminant
from sage.matrix.matrix_space import MatrixSpace
from sage.matrix.constructor import matrix
from sage.rings.integer_ring import IntegerRing, ZZ
from sage.rings.rational_field import RationalField, QQ
from sage.rings.integer import Integer
from sage.interfaces.gp import gp
from sage.libs.pari import pari
from sage.rings.finite_rings.finite_field_constructor import FiniteField
from copy import copy, deepcopy
from sage.misc.verbose import verbose
from sage.functions.gamma import gamma
from sage.functions.transcendental import zeta
from sage.symbolic.constants import pi
from sage.symbolic.ring import SR
from sage.quadratic_forms.special_values import quadratic_L_function__exact
lazy_import('sage.quadratic_forms.genera.normal_form', '_min_nonsquare')
lazy_import('sage.interfaces.magma', 'magma')

def genera(sig_pair, determinant, max_scale=None, even=False):
    r"""
    Return a list of all global genera with the given conditions.

    Here a genus is called global if it is non-empty.

    INPUT:

    - ``sig_pair`` -- a pair of non-negative integers giving the signature

    - ``determinant`` -- an integer; the sign is ignored

    - ``max_scale`` -- (default: ``None``) an integer; the maximum scale of a
      jordan block

    - ``even`` -- boolean (default: ``False``)

    OUTPUT:

    A list of all (non-empty) global genera with the given conditions.

    EXAMPLES::

        sage: QuadraticForm.genera((4,0), 125, even=True)
        [Genus of
        None
        Signature:  (4, 0)
        Genus symbol at 2:    1^-4
        Genus symbol at 5:     1^1 5^3, Genus of
        None
        Signature:  (4, 0)
        Genus symbol at 2:    1^-4
        Genus symbol at 5:     1^-2 5^1 25^-1, Genus of
        None
        Signature:  (4, 0)
        Genus symbol at 2:    1^-4
        Genus symbol at 5:     1^2 5^1 25^1, Genus of
        None
        Signature:  (4, 0)
        Genus symbol at 2:    1^-4
        Genus symbol at 5:     1^3 125^1]
    """
    from sage.misc.mrange import mrange_iter
    # input checks
    ZZ = IntegerRing()
    determinant = ZZ(determinant)
    sig_pair = (ZZ(sig_pair[0]), ZZ(sig_pair[1]))
    even = bool(even)
    if not all(s >= 0 for s in sig_pair):
        raise ValueError("the signature vector must be a pair of non negative integers.")
    if max_scale is None:
        max_scale = determinant
    else:
        max_scale = ZZ(max_scale)
    rank = sig_pair[0] + sig_pair[1]
    genera = []
    local_symbols = []
    # every global genus has a 2-adic symbol
    if determinant % 2:
        local_symbols.append(_local_genera(2, rank, 0, 0, even=even))
    # collect the p-adic symbols
    for pn in determinant.factor():
        p = pn[0]
        det_val = pn[1]
        mscale_p = max_scale.valuation(p)
        local_symbol_p = _local_genera(p, rank, det_val, mscale_p, even)
        local_symbols.append(local_symbol_p)
    # take the cartesian product of the collection of all possible
    # local genus symbols one for each prime
    # and check which combinations produce a global genus
    # TODO:
    # we are overcounting. Find a more
    # clever way to directly match the symbols for different primes.
    for g in mrange_iter(local_symbols):
        # create a Genus from a list of local symbols
        G = GenusSymbol_global_ring(sig_pair, g, representative=None, check=True)
        # discard the empty genera
        if is_GlobalGenus(G):
            genera.append(G)
    # render the output deterministic for testing
    genera.sort(key=lambda x: [s.symbol_tuple_list() for s in x.local_symbols()])
    return genera

all_genera_by_det = genera

def _local_genera(p, rank, det_val, max_scale, even):
    r"""
    Return all `p`-adic genera with the given conditions.

    This is a helper function for :meth:`genera`.
    No input checks are done.

    INPUT:

    - ``p`` -- a prime number

    - ``rank`` -- the rank of this genus

    - ``det_val`` -- valuation of the determinant at p

    - ``max_scale`` -- an integer the maximal scale of a jordan block

    - ``even`` -- ``bool``; is ignored if `p` is not `2`

    EXAMPLES::

        sage: from sage.quadratic_forms.genera.genus import _local_genera
        sage: _local_genera(2,3,1,2,False)
        [Genus symbol at 2:    1^-2 [2^1]_1,
         Genus symbol at 2:    1^2 [2^1]_1,
         Genus symbol at 2:    1^2 [2^1]_7,
         Genus symbol at 2:    [1^2 2^1]_3,
         Genus symbol at 2:    1^-2 [2^1]_7,
         Genus symbol at 2:    [1^-2 2^1]_7,
         Genus symbol at 2:    [1^-2 2^1]_1,
         Genus symbol at 2:    [1^2 2^1]_7,
         Genus symbol at 2:    [1^2 2^1]_5,
         Genus symbol at 2:    [1^-2 2^1]_3,
         Genus symbol at 2:    [1^-2 2^1]_5,
         Genus symbol at 2:    [1^2 2^1]_1]

    Setting a maximum scale::

        sage: _local_genera(5, 2, 2, 1, True)
        [Genus symbol at 5:     5^-2, Genus symbol at 5:     5^2]
        sage: _local_genera(5, 2, 2, 2, True)
        [Genus symbol at 5:     1^-1 25^-1,
         Genus symbol at 5:     1^1 25^-1,
         Genus symbol at 5:     1^-1 25^1,
         Genus symbol at 5:     1^1 25^1,
         Genus symbol at 5:     5^-2,
         Genus symbol at 5:     5^2]
    """
    from sage.misc.mrange import cantor_product
    from sage.combinat.integer_lists.invlex import IntegerListsLex
    scales_rks = [] # contains possibilities for scales and ranks
    for rkseq in IntegerListsLex(rank, length=max_scale+1):   # rank sequences
        # sum(rkseq) = rank
        # len(rkseq) = max_scale + 1
        # now assure that we get the right determinant
        d = 0
        pgensymbol = []
        for i in range(max_scale + 1):
            d += i * rkseq[i]
            # blocks of rank 0 are omitted
            if rkseq[i] != 0:
                pgensymbol.append([i, rkseq[i], 0])
        if d == det_val:
            scales_rks.append(pgensymbol)
    # add possible determinant square classes
    symbols = []
    if p != 2:
        for g in scales_rks:
            n = len(g)
            for v in cantor_product([-1, 1], repeat=n):
                g1 = deepcopy(g)
                for k in range(n):
                    g1[k][2] = v[k]
                g1 = Genus_Symbol_p_adic_ring(p, g1)
                symbols.append(g1)
    # for p == 2 we have to include determinant, even/odd, oddity
    # further restrictions apply and are deferred to _blocks
    # (brute force sieving is too slow)
    # TODO: If this is too slow, enumerate only the canonical symbols.
    # as a drawback one has to reconstruct the symbol from the canonical symbol
    # this is more work for the programmer
    if p == 2:
        for g in scales_rks:
            poss_blocks = []
            for b in g:
                b += [0, 0]
                poss_blocks.append(_blocks(b, even_only=(even and b[0] == 0)))
            for g1 in cantor_product(*poss_blocks):
                g1 = list(g1)
                if is_2_adic_genus(g1):
                    g1 = Genus_Symbol_p_adic_ring(p, g1)
                    # some of our symbols have the same canonical symbol
                    # thus they are equivalent - we want only one in
                    # each equivalence class
                    if g1 not in symbols:
                        symbols.append(g1)
    return symbols


def _blocks(b, even_only=False):
    r"""
    Return all viable `2`-adic jordan blocks with rank and scale given by ``b``

    This is a helper function for :meth:`_local_genera`.
    It is based on the existence conditions for a modular `2`-adic genus symbol.

    INPUT:

    - ``b`` -- a list of `5` non-negative integers the first two are kept
      and all possibilities for the remaining `3` are enumerated

    - ``even_only`` -- bool (default: ``True``) if set, the blocks are even

    EXAMPLES::

        sage: from sage.quadratic_forms.genera.genus import _blocks
        sage: _blocks([15, 2, 0, 0, 0])
        [[15, 2, 3, 0, 0],
         [15, 2, 7, 0, 0],
         [15, 2, 1, 1, 2],
         [15, 2, 5, 1, 6],
         [15, 2, 1, 1, 6],
         [15, 2, 5, 1, 2],
         [15, 2, 7, 1, 0],
         [15, 2, 3, 1, 4]]
    """
    blocks = []
    rk = b[1]
    # recall: 2-genus_symbol is [scale, rank, det, even/odd, oddity]
    if rk == 0:
        assert b[2] == 1
        assert b[3] == 0
        assert b[4] == 0
        blocks.append(copy(b))
    elif rk == 1 and not even_only:
        for det in [1, 3, 5, 7]:
            b1 = copy(b)
            b1[2] = det
            b1[3] = 1
            b1[4] = det
            blocks.append(b1)
    elif rk == 2:
        b1 = copy(b)
        # even case
        b1[3] = 0
        b1[4] = 0
        b1[2] = 3
        blocks.append(b1)
        b1 = copy(b1)
        b1[2] = 7
        blocks.append(b1)
        # odd case
        if not even_only:
            # format (det, oddity)
            for s in [(1,2), (5,6), (1,6), (5,2), (7,0), (3,4)]:
                b1 = copy(b)
                b1[2] = s[0]
                b1[3] = 1
                b1[4] = s[1]
                blocks.append(b1)
    elif rk % 2 == 0:
        # the even case has even rank
        b1 = copy(b)
        b1[3] = 0
        b1[4] = 0
        d = (-1)**(rk//2) % 8
        for det in [d, d * (-3) % 8]:
            b1 = copy(b1)
            b1[2] = det
            blocks.append(b1)
        # odd case
        if not even_only:
            for s in [(1,2), (5,6), (1,6), (5,2), (7,0), (3,4)]:
                b1 = copy(b)
                b1[2] = s[0]*(-1)**(rk//2 -1) % 8
                b1[3] = 1
                b1[4] = s[1]
                blocks.append(b1)
            for s in [(1,4), (5,0)]:
                b1 = copy(b)
                b1[2] = s[0]*(-1)**(rk//2 - 2) % 8
                b1[3] = 1
                b1[4] = s[1]
                blocks.append(b1)
    elif rk % 2 == 1 and not even_only:
        # odd case
        for t in [1, 3, 5, 7]:
            d = (-1)**(rk//2)*t % 8
            for det in [d, -3*d % 8]:
                b1 = copy(b)
                b1[2] = det
                b1[3] = 1
                b1[4] = t
                blocks.append(b1)
    # convert ints to integers
    return [[ZZ(i) for i in bl] for bl in blocks]


def Genus(A, factored_determinant=None):
    r"""
    Given a nonsingular symmetric matrix `A`, return the genus of `A`.

    INPUT:

    - ``A`` -- a symmetric matrix with integer coefficients

    - ``factored_determinant`` -- (default: ``None``) a factorization object
      the factored determinant of ``A``

    OUTPUT:

    A :class:`GenusSymbol_global_ring` object, encoding the Conway-Sloane
    genus symbol of the quadratic form whose Gram matrix is `A`.

    EXAMPLES::

        sage: A = Matrix(ZZ, 2, 2, [1, 1, 1, 2])
        sage: Genus(A)
        Genus of
        [1 1]
        [1 2]
        Signature:  (2, 0)
        Genus symbol at 2:    [1^2]_2

        sage: A = Matrix(ZZ, 2, 2, [2, 1, 1, 2])
        sage: Genus(A, A.det().factor())
        Genus of
        [2 1]
        [1 2]
        Signature:  (2, 0)
        Genus symbol at 2:    1^-2
        Genus symbol at 3:     1^-1 3^-1
    """
    if factored_determinant is None:
        D = A.determinant()
        D = 2*D
        D = D.factor()
    else:
        D = factored_determinant * 2
    sig_pair = signature_pair_of_matrix(A)
    local_symbols = []
    for f in D:
        p = f[0]
        val = f[1]
        symbol = p_adic_symbol(A, p, val = val)
        G = Genus_Symbol_p_adic_ring(p, symbol)
        local_symbols.append(G)
    return GenusSymbol_global_ring(sig_pair, local_symbols, representative=A)


def LocalGenusSymbol(A, p):
    r"""
    Return the local symbol of `A` at the prime `p`.

    INPUT:

    - ``A`` -- a symmetric, non-singular matrix with coefficients in `\ZZ`
    - ``p`` -- a prime number

    OUTPUT:

    A :class:`Genus_Symbol_p_adic_ring` object, encoding the Conway-Sloane
    genus symbol at `p` of the quadratic form whose Gram matrix is `A`.

    EXAMPLES::

        sage: from sage.quadratic_forms.genera.genus import LocalGenusSymbol
        sage: A = Matrix(ZZ, 2, 2, [1, 1, 1, 2])
        sage: LocalGenusSymbol(A, 2)
        Genus symbol at 2:    [1^2]_2
        sage: LocalGenusSymbol(A, 3)
        Genus symbol at 3:     1^2

        sage: A = Matrix(ZZ, 2, 2, [1, 0, 0, 2])
        sage: LocalGenusSymbol(A, 2)
        Genus symbol at 2:    [1^1 2^1]_2
        sage: LocalGenusSymbol(A, 3)
        Genus symbol at 3:     1^-2
    """
    val = A.determinant().valuation(p)
    symbol = p_adic_symbol(A, p, val = val)
    return Genus_Symbol_p_adic_ring(p, symbol)



def is_GlobalGenus(G):
    r"""
    Return if `G` represents the genus of a global quadratic form or lattice.

    INPUT:

    - ``G`` -- :class:`GenusSymbol_global_ring` object

    OUTPUT:

    - boolean

    EXAMPLES::

        sage: from sage.quadratic_forms.genera.genus import is_GlobalGenus
        sage: A = Matrix(ZZ, 2, 2, [1, 1, 1, 2])
        sage: G = Genus(A)
        sage: is_GlobalGenus(G)
        True
        sage: G=Genus(matrix.diagonal([2, 2, 2, 2]))
        sage: G._local_symbols[0]._symbol=[[0,2,3,0,0], [1,2,5,1,0]]
        sage: G._representative=None
        sage: is_GlobalGenus(G)
        False

    """
    D = G.determinant()
    r, s = G.signature_pair()
    oddity = r - s
    for loc in G._local_symbols:
        p = loc._prime
        sym = loc._symbol
        v = sum([ss[0] * ss[1] for ss in sym])
        a = D // (p**v)
        b = Integer(prod([ss[2] for ss in sym]))
        if p == 2:
            if not is_2_adic_genus(sym):
                verbose(mesg="False in is_2_adic_genus(sym)", level=2)
                return False
            if (a*b).kronecker(p) != 1:
                verbose(mesg="False in (%s*%s).kronecker(%s)"%(a,b,p), level=2)
                return False
            oddity -= loc.oddity()
        else:
            if a.kronecker(p) != b:
                verbose(mesg="False in %s.kronecker(%s) != *%s"%(a,p,b), level=2)
                return False
            oddity += loc.excess()
    if oddity % 8 != 0:
        verbose(mesg="False in oddity", level=2)
        return False
    return True



def is_2_adic_genus(genus_symbol_quintuple_list):
    r"""
    Given a `2`-adic local symbol (as the underlying list of quintuples)
    check whether it is the `2`-adic symbol of a `2`-adic form.

    INPUT:

    - ``genus_symbol_quintuple_list`` -- a quintuple of integers (with certain
      restrictions).

    OUTPUT:

    boolean

    EXAMPLES::

        sage: from sage.quadratic_forms.genera.genus import LocalGenusSymbol, is_2_adic_genus

        sage: A = Matrix(ZZ, 2, 2, [1,1,1,2])
        sage: G2 = LocalGenusSymbol(A, 2)
        sage: is_2_adic_genus(G2.symbol_tuple_list())
        True

        sage: A = Matrix(ZZ, 2, 2, [1,1,1,2])
        sage: G3 = LocalGenusSymbol(A, 3)
        sage: is_2_adic_genus(G3.symbol_tuple_list())  ## This raises an error
        Traceback (most recent call last):
        ...
        TypeError: The genus symbols are not quintuples, so it's not a genus symbol for the prime p=2.

        sage: A = Matrix(ZZ, 2, 2, [1,0,0,2])
        sage: G2 = LocalGenusSymbol(A, 2)
        sage: is_2_adic_genus(G2.symbol_tuple_list())
        True
    """
    ## TO DO: Add explicit checking for the prime p here to ensure it's p=2... not just the quintuple checking below

    for s in genus_symbol_quintuple_list:

        ## Check that we have a quintuple (i.e. that p=2 and not p >2)
        if len(s) != 5:
            raise TypeError("The genus symbols are not quintuples, so it's not a genus symbol for the prime p=2.")

        ## Check the Conway-Sloane conditions
        if s[1] == 1:
            if s[3] == 0 or s[2] != s[4]:
                return False
        if s[1] == 2 and s[3] == 1:
            if s[2] % 8 in (1, 7):
                if not s[4] in (0, 2, 6):
                    return False
            if s[2] % 8 in (3, 5):
                if not s[4] in (2, 4, 6):
                    return False
        if (s[1] - s[4])% 2 == 1:
            return False
        if s[3] == 0 and s[4] != 0:
            return False
    return True



def canonical_2_adic_compartments(genus_symbol_quintuple_list):
    r"""
    Given a `2`-adic local symbol (as the underlying list of quintuples)
    this returns a list of lists of indices of the
    genus_symbol_quintuple_list which are in the same compartment.  A
    compartment is defined to be a maximal interval of Jordan
    components all (scaled) of type I (i.e. odd).

    INPUT:

    - ``genus_symbol_quintuple_list`` -- a quintuple of integers (with certain
      restrictions).

    OUTPUT:

    a list of lists of integers.

    EXAMPLES::

        sage: from sage.quadratic_forms.genera.genus import LocalGenusSymbol
        sage: from sage.quadratic_forms.genera.genus import canonical_2_adic_compartments

        sage: A = Matrix(ZZ, 2, 2, [1,1,1,2])
        sage: G2 = LocalGenusSymbol(A, 2); G2.symbol_tuple_list()
        [[0, 2, 1, 1, 2]]
        sage: canonical_2_adic_compartments(G2.symbol_tuple_list())
        [[0]]

        sage: A = Matrix(ZZ, 2, 2, [1,0,0,2])
        sage: G2 = LocalGenusSymbol(A, 2); G2.symbol_tuple_list()
        [[0, 1, 1, 1, 1], [1, 1, 1, 1, 1]]
        sage: canonical_2_adic_compartments(G2.symbol_tuple_list())
        [[0, 1]]

        sage: A = DiagonalQuadraticForm(ZZ, [1,2,3,4]).Hessian_matrix()
        sage: G2 = LocalGenusSymbol(A, 2); G2.symbol_tuple_list()
        [[1, 2, 3, 1, 4], [2, 1, 1, 1, 1], [3, 1, 1, 1, 1]]
        sage: canonical_2_adic_compartments(G2.symbol_tuple_list())
        [[0, 1, 2]]

        sage: A = Matrix(ZZ, 2, 2, [2,1,1,2])
        sage: G2 = LocalGenusSymbol(A, 2); G2.symbol_tuple_list()
        [[0, 2, 3, 0, 0]]
        sage: canonical_2_adic_compartments(G2.symbol_tuple_list())   ## No compartments here!
        []

    .. NOTE::

        See [CS1999]_ Conway-Sloane 3rd edition, pp. 381-382 for definitions
        and examples.
    """
    symbol = genus_symbol_quintuple_list
    compartments = []
    i = 0
    r = len(symbol)
    while i < r:
        s = symbol[i]
        if s[3] == 1:
            v = s[0]
            c = []
            while i < r and symbol[i][3] == 1 and symbol[i][0] == v:
                c.append(i)
                i += 1
                v += 1
            compartments.append(c)
        else:
            i += 1
    return compartments

def canonical_2_adic_trains(genus_symbol_quintuple_list, compartments=None):
    r"""
    Given a `2`-adic local symbol (as the underlying list of quintuples)
    this returns a list of lists of indices of the
    genus_symbol_quintuple_list which are in the same train.  A train
    is defined to be a maximal interval of Jordan components so that
    at least one of each adjacent pair (allowing zero-dimensional
    Jordan components) is (scaled) of type I (i.e. odd).
    Note that an interval of length one respects this condition as
    there is no pair in this interval.
    In particular, every Jordan component is part of a train.

    INPUT:

    - ``genus_symbol_quintuple_list`` -- a quintuple of integers (with certain
      restrictions).
    - ``compartments`` -- this argument is deprecated

    OUTPUT:

    a list of lists of distinct integers.

    EXAMPLES::

        sage: from sage.quadratic_forms.genera.genus import LocalGenusSymbol
        sage: from sage.quadratic_forms.genera.genus import canonical_2_adic_compartments
        sage: from sage.quadratic_forms.genera.genus import canonical_2_adic_trains

        sage: A = Matrix(ZZ, 2, 2, [1, 1, 1, 2])
        sage: G2 = LocalGenusSymbol(A, 2); G2.symbol_tuple_list()
        [[0, 2, 1, 1, 2]]
        sage: canonical_2_adic_trains(G2.symbol_tuple_list())
        [[0]]

        sage: A = Matrix(ZZ, 2, 2, [1,0,0,2])
        sage: G2 = LocalGenusSymbol(A, 2); G2.symbol_tuple_list()
        [[0, 1, 1, 1, 1], [1, 1, 1, 1, 1]]
        sage: canonical_2_adic_compartments(G2.symbol_tuple_list())
        [[0, 1]]

        sage: A = DiagonalQuadraticForm(ZZ, [1,2,3,4]).Hessian_matrix()
        sage: G2 = LocalGenusSymbol(A, 2); G2.symbol_tuple_list()
        [[1, 2, 3, 1, 4], [2, 1, 1, 1, 1], [3, 1, 1, 1, 1]]
        sage: canonical_2_adic_trains(G2.symbol_tuple_list())
        [[0, 1, 2]]

        sage: A = Matrix(ZZ, 2, 2, [2, 1, 1, 2])
        sage: G2 = LocalGenusSymbol(A, 2); G2.symbol_tuple_list()
        [[0, 2, 3, 0, 0]]
        sage: canonical_2_adic_trains(G2.symbol_tuple_list())
        [[0]]
        sage: symbol = [[0, 1,  1, 1, 1], [1, 2, -1, 0, 0], [2, 1,  1, 1, 1], [3, 1,  1, 1, 1], [4, 1,  1, 1, 1], [5, 2, -1, 0, 0], [7, 1,  1, 1, 1], [10, 1, 1, 1, 1], [11, 1, 1, 1, 1], [12, 1, 1, 1, 1]]
        sage: canonical_2_adic_trains(symbol)
        [[0, 1, 2, 3, 4, 5], [6], [7, 8, 9]]

    Check that :trac:`24818` is fixed::

        sage: symbol = [[0, 1,  1, 1, 1], [1, 3, 1, 1, 1]]
        sage: canonical_2_adic_trains(symbol)
        [[0, 1]]

    .. NOTE::

        See [CS1999]_, pp. 381-382 for definitions and examples.

    """
    if compartments is not None:
        from sage.misc.superseded import deprecation
        deprecation(23955, "the compartments keyword has been deprecated")

    # avoid a special case for the end of symbol
    # if a jordan component has rank zero it is considered even.
    symbol = genus_symbol_quintuple_list
    symbol.append([symbol[-1][0]+1, 0, 1, 0, 0]) #We have just modified the input globally!
    # Hence, we have to remove the last entry of symbol at the end.
    try:

        trains = []
        new_train = [0]
        for i in range(1,len(symbol)-1):
            # start a new train if there are two adjacent even symbols
            prev, cur = symbol[i-1:i+1]
            if  cur[0] - prev[0] > 2:
                trains.append(new_train)
                new_train = [i]    # create a new train starting at
            elif (cur[0] - prev[0] == 2) and cur[3]*prev[3] == 0:
                trains.append(new_train)
                new_train = [i]
            elif prev[3] == 0 and cur[3] == 0:
                trains.append(new_train)
                new_train = [i]
            else:
                # there is an odd jordan block adjacent to this jordan block
                # the train continues
                new_train.append(i)
        # the last train was never added.
        trains.append(new_train)
        return trains
    finally:
        #revert the input list to its original state
        symbol.pop()

def canonical_2_adic_reduction(genus_symbol_quintuple_list):
    r"""
    Given a `2`-adic local symbol (as the underlying list of quintuples)
    this returns a canonical `2`-adic symbol (again as a raw list of
    quintuples of integers) which has at most one minus sign per train
    and this sign appears on the smallest dimensional Jordan component
    in each train.  This results from applying the "sign-walking" and
    "oddity fusion" equivalences.

    INPUT:

    - ``genus_symbol_quintuple_list`` -- a quintuple of integers (with certain
      restrictions)

    - ``compartments`` -- a list of lists of distinct integers (optional)

    OUTPUT:

    a list of lists of distinct integers.

    EXAMPLES::

        sage: from sage.quadratic_forms.genera.genus import LocalGenusSymbol
        sage: from sage.quadratic_forms.genera.genus import canonical_2_adic_reduction

        sage: A = Matrix(ZZ, 2, 2, [1, 1, 1, 2])
        sage: G2 = LocalGenusSymbol(A, 2); G2.symbol_tuple_list()
        [[0, 2, 1, 1, 2]]
        sage: canonical_2_adic_reduction(G2.symbol_tuple_list())
        [[0, 2, 1, 1, 2]]

        sage: A = Matrix(ZZ, 2, 2, [1, 0, 0, 2])
        sage: G2 = LocalGenusSymbol(A, 2); G2.symbol_tuple_list()
        [[0, 1, 1, 1, 1], [1, 1, 1, 1, 1]]
        sage: canonical_2_adic_reduction(G2.symbol_tuple_list())   ## Oddity fusion occurred here!
        [[0, 1, 1, 1, 2], [1, 1, 1, 1, 0]]

        sage: A = DiagonalQuadraticForm(ZZ, [1, 2, 3, 4]).Hessian_matrix()
        sage: G2 = LocalGenusSymbol(A, 2); G2.symbol_tuple_list()
        [[1, 2, 3, 1, 4], [2, 1, 1, 1, 1], [3, 1, 1, 1, 1]]
        sage: canonical_2_adic_reduction(G2.symbol_tuple_list())   ## Oddity fusion occurred here!
        [[1, 2, -1, 1, 6], [2, 1, 1, 1, 0], [3, 1, 1, 1, 0]]

        sage: A = Matrix(ZZ, 2, 2, [2, 1, 1, 2])
        sage: G2 = LocalGenusSymbol(A, 2); G2.symbol_tuple_list()
        [[0, 2, 3, 0, 0]]
        sage: canonical_2_adic_reduction(G2.symbol_tuple_list())
        [[0, 2, -1, 0, 0]]

    .. NOTE::

        See [CS1999]_ Conway-Sloane 3rd edition, pp. 381-382 for definitions
        and examples.

    .. TODO::

        Add an example where sign walking occurs!
    """
    # Protect the input from unwanted modification
    genus_symbol_quintuple_list = deepcopy(genus_symbol_quintuple_list)
    canonical_symbol = genus_symbol_quintuple_list
    # Canonical determinants:
    for i in range(len(genus_symbol_quintuple_list)):
        d = genus_symbol_quintuple_list[i][2]
        if d in (1,7):
            canonical_symbol[i][2] = 1
        else:
            canonical_symbol[i][2] = -1
    # Oddity fusion:
    compartments = canonical_2_adic_compartments(genus_symbol_quintuple_list)
    for compart in compartments:
        oddity = sum([ genus_symbol_quintuple_list[i][4] for i in compart ]) % 8
        for i in compart:
            genus_symbol_quintuple_list[i][4] = 0
        genus_symbol_quintuple_list[compart[0]][4] = oddity
    verbose(mesg="End oddity fusion: %s" %canonical_symbol, level=2)
    # Sign walking:
    trains = canonical_2_adic_trains(genus_symbol_quintuple_list)
    for train in trains:
        t = len(train)
        for i in range(t-1):
            t1 = train[t-i-1]
            if canonical_symbol[t1][2] == -1:
                canonical_symbol[t1][2] = 1
                canonical_symbol[t1-1][2] *= -1
                for compart in compartments:
                    if t1-1 in compart or t1 in compart:
                        o = canonical_symbol[compart[0]][4]
                        canonical_symbol[compart[0]][4] = (o+4) % 8
    verbose(mesg="End sign walking: %s" %canonical_symbol, level=2)
    return canonical_symbol


def basis_complement(B):
    r"""
    Given an echelonized basis matrix `B` (over a field), calculate a
    matrix whose rows form a basis complement (to the rows of `B`).

    INPUT:

    - ``B`` -- matrix over a field in row echelon form

    OUTPUT:

    a rectangular matrix over a field

    EXAMPLES::

        sage: from sage.quadratic_forms.genera.genus import basis_complement

        sage: A = Matrix(ZZ, 2, 2, [1, 1, 1, 1])
        sage: B = A.kernel().echelonized_basis_matrix(); B
        [ 1 -1]
        sage: basis_complement(B)
        [0 1]
    """
    F = B.parent().base_ring()
    m = B.nrows()
    n = B.ncols()
    C = MatrixSpace(F,n-m,n,sparse=True)(0)
    k = 0
    l = 0
    for i in range(m):
        for j in range(k,n):
             if B[i,j] == 0:
                 C[l,j] = 1
                 l += 1
             else:
                 k = j+1
                 break
    for j in range(k,n):
        C[l+j-k,j] = 1
    return C



def signature_pair_of_matrix(A):
    r"""
    Computes the signature pair `(p, n)` of a non-degenerate symmetric
    matrix, where

    - `p` is the number of positive eigenvalues of `A`
    - `n` is the number of negative eigenvalues of `A`

    INPUT:

    - ``A`` -- symmetric matrix (assumed to be non-degenerate)

    OUTPUT:

    - `(p, n)` -- a pair (tuple) of integers.

    EXAMPLES::

        sage: from sage.quadratic_forms.genera.genus import signature_pair_of_matrix

        sage: A = Matrix(ZZ, 2, 2, [-1, 0, 0, 3])
        sage: signature_pair_of_matrix(A)
        (1, 1)

        sage: A = Matrix(ZZ, 2, 2, [-1, 1, 1, 7])
        sage: signature_pair_of_matrix(A)
        (1, 1)

        sage: A = Matrix(ZZ, 2, 2, [3, 1, 1, 7])
        sage: signature_pair_of_matrix(A)
        (2, 0)

        sage: A = Matrix(ZZ, 2, 2, [-3, 1, 1, -11])
        sage: signature_pair_of_matrix(A)
        (0, 2)


        sage: A = Matrix(ZZ, 2, 2, [1, 1, 1, 1])
        sage: signature_pair_of_matrix(A)
        Traceback (most recent call last):
        ...
        ArithmeticError: given matrix is not invertible
    """
    from sage.quadratic_forms.quadratic_form import QuadraticForm
    s_vec = QuadraticForm(A.base_extend(A.base_ring().fraction_field())).signature_vector()

    # Check that the matrix is non-degenerate (i.e. no zero eigenvalues)
    if s_vec[2]:
        raise ArithmeticError("given matrix is not invertible")

    # Return the pair (p,n)
    return s_vec[:2]


def p_adic_symbol(A, p, val):
    r"""
    Given a symmetric matrix `A` and prime `p`, return the genus symbol at `p`.

    .. TODO::

        Some description of the definition of the genus symbol.

    INPUT:

    - ``A`` -- symmetric matrix with integer coefficients
    - ``p`` -- prime number
    - ``val`` -- non-negative integer; valuation of the maximal elementary
      divisor of `A` needed to obtain enough precision.
      Calculation is modulo `p` to the ``val+3``.

    OUTPUT:

    a list of lists of integers

    EXAMPLES::

        sage: from sage.quadratic_forms.genera.genus import p_adic_symbol

        sage: A = DiagonalQuadraticForm(ZZ, [1, 2, 3, 4]).Hessian_matrix()
        sage: p_adic_symbol(A, 2, 2)
        [[1, 2, 3, 1, 4], [2, 1, 1, 1, 1], [3, 1, 1, 1, 1]]

        sage: p_adic_symbol(A, 3, 1)
        [[0, 3, 1], [1, 1, -1]]

    """
    if p % 2 == 0:
        return two_adic_symbol(A, val)
    m0 = min([ c.valuation(p) for c in A.list() ])
    q = p**m0
    n = A.nrows()
    A = MatrixSpace(IntegerRing(), n, n)([ c // q for c in A.list() ])
    A_p = MatrixSpace(FiniteField(p), n, n)(A)
    B_p = A_p.kernel().echelonized_basis_matrix()
    if B_p.nrows() == 0:
        e0 = Integer(A_p.det()).kronecker(p)
        n0 = A.nrows()
        return [ [m0, n0, e0] ]
    else:
        C_p = basis_complement(B_p)
        e0 = Integer((C_p * A_p * C_p.transpose()).det()).kronecker(p)
        n0 = C_p.nrows()
        sym = [ [0, n0, e0] ]
    r = B_p.nrows()
    B = MatrixSpace(IntegerRing(), r, n)(B_p)
    C = MatrixSpace(IntegerRing(), n - r, n)(C_p)
    # Construct the blocks for the Jordan decomposition [F,X;X,A_new]
    F = MatrixSpace(RationalField(), n - r, n - r)(C * A * C.transpose())
    U = F**-1
    d = LCM([ c.denominator() for c in U.list() ])
    R = IntegerRing().quotient_ring(Integer(p)**(val + 3))
    u = R(d)**-1
    MatR = MatrixSpace(R, n - r , n - r)
    MatZ = MatrixSpace(IntegerRing(), n - r, n - r)
    U = MatZ(MatR(MatZ(U * d)) * u)
    # X = C*A*B.transpose()
    # A = B*A*B.transpose() - X.transpose()*U*X
    X = C * A
    A = B * (A - X.transpose()*U*X) * B.transpose()
    return [ [s[0]+m0] + s[1:] for s in sym + p_adic_symbol(A, p, val) ]



def is_even_matrix(A):
    r"""
    Determines if the integral symmetric matrix `A` is even
    (i.e. represents only even numbers).  If not, then it returns the
    index of an odd diagonal entry.  If it is even, then we return the
    index -1.

    INPUT:

    - ``A`` -- symmetric integer matrix

    OUTPUT:

    a pair of the form (boolean, integer)

    EXAMPLES::

        sage: from sage.quadratic_forms.genera.genus import is_even_matrix

        sage: A = Matrix(ZZ, 2, 2, [1, 1, 1, 1])
        sage: is_even_matrix(A)
        (False, 0)

        sage: A = Matrix(ZZ, 2, 2, [2, 1, 1, 2])
        sage: is_even_matrix(A)
        (True, -1)
    """
    for i in range(A.nrows()):
        if A[i,i] % 2 == 1:
            return False, i
    return True, -1



def split_odd(A):
    r"""
    Given a non-degenerate Gram matrix `A (\mod 8)`, return a splitting
    ``[u] + B`` such that u is odd and `B` is not even.

    INPUT:

    - ``A`` -- an odd symmetric matrix with integer coefficients (which admits a
      splitting as above).

    OUTPUT:

    a pair ``(u, B)`` consisting of an odd integer `u` and an odd
    integral symmetric matrix `B`.

    EXAMPLES::

        sage: from sage.quadratic_forms.genera.genus import is_even_matrix
        sage: from sage.quadratic_forms.genera.genus import split_odd

        sage: A = Matrix(ZZ, 2, 2, [1, 2, 2, 3])
        sage: is_even_matrix(A)
        (False, 0)
        sage: split_odd(A)
        (1, [-1])

        sage: A = Matrix(ZZ, 2, 2, [1, 2, 2, 5])
        sage: split_odd(A)
        (1, [1])

        sage: A = Matrix(ZZ, 2, 2, [1, 1, 1, 1])
        sage: is_even_matrix(A)
        (False, 0)
        sage: split_odd(A)      ## This fails because no such splitting exists. =(
        Traceback (most recent call last):
        ...
        RuntimeError: The matrix A does not admit a non-even splitting.

        sage: A = Matrix(ZZ, 2, 2, [1, 2, 2, 6])
        sage: split_odd(A)      ## This fails because no such splitting exists. =(
        Traceback (most recent call last):
        ...
        RuntimeError: The matrix A does not admit a non-even splitting.

    """
    n0 = A.nrows()
    if n0 == 1:
        return A[0, 0], MatrixSpace(IntegerRing(), 0, A.ncols())([])
    even, i = is_even_matrix(A)
    R = A.parent().base_ring()
    C = MatrixSpace(R, n0 - 1, n0)(0)
    u = A[i,i]
    for j in range(n0-1):
        if j < i:
            C[j,j] = 1
            C[j,i] = -A[j,i] * u
        else:
            C[j,j+1] = 1
            C[j,i] = -A[j+1,i] * u
        B = C*A*C.transpose()
    even, j = is_even_matrix(B)
    if even:
        I = A.parent()(1)
        # TODO: we could manually (re)construct the kernel here...
        if i == 0:
            I[1,0] = 1 - A[1,0]*u
            i = 1
        else:
            I[0,i] = 1 - A[0,i]*u
            i = 0
        A = I*A*I.transpose()
        u = A[i,i]
        C = MatrixSpace(R,n0-1,n0)(0)
        for j in range(n0-1):
            if j < i:
                C[j,j] = 1
                C[j,i] = -A[j,i] * u
            else:
                C[j,j+1] = 1
                C[j,i] = -A[j+1,i] * u
            B = C * A * C.transpose()
    even, j = is_even_matrix(B)
    if even:
        print("B:")
        print(B)
        raise RuntimeError("The matrix A does not admit a non-even splitting.")
    return u, B



def trace_diag_mod_8(A):
    r"""
    Return the trace of the diagonalised form of `A` of an integral
    symmetric matrix which is diagonalizable `\mod 8`.  (Note that since
    the Jordan decomposition into blocks of size `<=` 2 is not unique
    here, this is not the same as saying that `A` is always diagonal in
    any `2`-adic Jordan decomposition!)

    INPUT:

    - ``A`` -- symmetric matrix with coefficients in `\ZZ` which is odd in
      `\ZZ/2\ZZ` and has determinant not divisible by `8`.

    OUTPUT:

    an integer

    EXAMPLES::

        sage: from sage.quadratic_forms.genera.genus import is_even_matrix
        sage: from sage.quadratic_forms.genera.genus import split_odd
        sage: from sage.quadratic_forms.genera.genus import trace_diag_mod_8

        sage: A = Matrix(ZZ, 2, 2, [1, 2, 2, 3])
        sage: is_even_matrix(A)
        (False, 0)
        sage: split_odd(A)
        (1, [-1])
        sage: trace_diag_mod_8(A)
        0

        sage: A = Matrix(ZZ, 2, 2, [1, 2, 2, 5])
        sage: split_odd(A)
        (1, [1])
        sage: trace_diag_mod_8(A)
        2
    """
    tr = 0
    while A.nrows():
        u, A = split_odd(A)
        tr += u
    return IntegerRing()(tr)


def two_adic_symbol(A, val):
    r"""
    Given a symmetric matrix `A` and prime `p`, return the genus symbol at `p`.

    The genus symbol of a component `2^m f` is of the form ``(m,n,s,d[,o])``,
    where

    - m = valuation of the component
    - n = dimension of f
    - d = det(f) in {1,3,5,7}
    - s = 0 (or 1) if even (or odd)
    - o = oddity of f (= 0 if s = 0) in `Z/8Z`

    INPUT:

    - ``A`` -- symmetric matrix with integer coefficients, non-degenerate
    - ``val`` -- non-negative integer; valuation of maximal `2`-elementary divisor

    OUTPUT:

    a list of lists of integers (representing a Conway-Sloane `2`-adic symbol)

    EXAMPLES::

        sage: from sage.quadratic_forms.genera.genus import two_adic_symbol

        sage: A = diagonal_matrix(ZZ, [1, 2, 3, 4])
        sage: two_adic_symbol(A, 2)
        [[0, 2, 3, 1, 4], [1, 1, 1, 1, 1], [2, 1, 1, 1, 1]]

    """
    n = A.nrows()
    # deal with the empty matrix
    if n == 0:
        return [[0, 0, 1, 0, 0]]
    m0 = min([ c.valuation(2) for c in A.list() ])
    q = 2**m0
    A = A.parent()([ c // q for c in A.list() ])
    ZZ = IntegerRing()
    A_2 = MatrixSpace(FiniteField(2), n, n)(A)
    K_2 = A_2.kernel()
    R_8 = ZZ.quotient_ring(Integer(8))

    ## Deal with the matrix being non-degenerate mod 2.
    if K_2.dimension() == 0:
        A_8 = MatrixSpace(R_8, n)(A)
        n0 = A.nrows()
        # d0 = ZZ(A_8.determinant()) # no determinant over Z/8Z
        d0 = ZZ(R_8(MatrixSpace(ZZ, n)(A_8).determinant()))
        if d0 == 0:    ## SANITY CHECK: The mod 8 determinant shouldn't be zero.
            print("A:")
            print(A)
            assert False
        even, i = is_even_matrix(A_2)    ## Determine whether the matrix is even or odd.
        if even:
            return [[m0, n0, d0, 0, 0]]
        else:
            tr8 = trace_diag_mod_8(A_8)  ## Here we already know that A_8 is odd and diagonalizable mod 8.
            return [[m0, n0, d0, 1, tr8]]

    ## Deal with the matrix being degenerate mod 2.
    else:
        B_2 = K_2.echelonized_basis_matrix()
        C_2 = basis_complement(B_2)
        n0 = C_2.nrows()
        C = MatrixSpace(ZZ,n0,n)(C_2)
        A_new = C * A * C.transpose()
        # compute oddity modulo 8:
        A_8 = MatrixSpace(R_8, n0, n0)(A_new)
        # d0 = A_8.det() # no determinant over Z/8Z
        d0 = ZZ(R_8(MatrixSpace(ZZ,n0,n0)(A_8).determinant()))
        if d0 == 0:
            print("A:")
            print(A_new)
            assert False
        even, i = is_even_matrix(A_new)
        if even:
            sym = [[0, n0, d0, 0, 0]]
        else:
            tr8 = trace_diag_mod_8(A_8)
            sym = [[0, n0, d0, 1, tr8]]
    r = B_2.nrows()
    B = MatrixSpace(ZZ,r,n)(B_2)
    C = MatrixSpace(IntegerRing(), n - r, n)(C_2)
    F = MatrixSpace(RationalField(), n - r, n - r)(C * A * C.transpose())
    U = F**-1
    d = LCM([ c.denominator() for c in U.list() ])
    R = IntegerRing().quotient_ring(Integer(2)**(val + 3))
    u = R(d)**-1
    MatR = MatrixSpace(R, n - r, n - r)
    MatZ = MatrixSpace(IntegerRing(), n - r, n - r)
    U = MatZ(MatR(MatZ(U * d)) * u)
    X = C * A
    A = B * (A - X.transpose()*U*X) * B.transpose()
    return [ [s[0]+m0] + s[1:] for s in sym + two_adic_symbol(A, val) ]


class Genus_Symbol_p_adic_ring(object):
    r"""
    Local genus symbol over a p-adic ring.

    The genus symbol of a component `p^m A` for odd prime `= p` is of the
    form `(m,n,d)`, where

    - `m` = valuation of the component
    - `n` = rank of A
    - `d = det(A) \in \{1,u\}` for a normalized quadratic non-residue `u`.

    The genus symbol of a component `2^m A` is of the form `(m, n, s, d, o)`,
    where

    - `m` = valuation of the component
    - `n` = rank of `A`
    - `d` = det(A) in `\{1,3,5,7\}`
    - `s` = 0 (or 1) if even (or odd)
    - `o` = oddity of `A` (= 0 if s = 0) in `Z/8Z`
          = the trace of the diagonalization of `A`

    The genus symbol is a list of such symbols (ordered by `m`) for each
    of the Jordan blocks `A_1,...,A_t`.

    Reference: [CS1999]_ Conway and Sloane 3rd edition, Chapter 15, Section 7.


    .. WARNING::

        This normalization seems non-standard, and we
        should review this entire class to make sure that we have our
        doubling conventions straight throughout!  This is especially
        noticeable in the determinant and excess methods!!

    INPUT:

    - ``prime`` -- a prime number
    - ``symbol`` -- the list of invariants for Jordan blocks `A_t,...,A_t` given
      as a list of lists of integers

    EXAMPLES::

        sage: from sage.quadratic_forms.genera.genus import p_adic_symbol
        sage: from sage.quadratic_forms.genera.genus import Genus_Symbol_p_adic_ring

        sage: A = diagonal_matrix(ZZ, [1, 2, 3, 4])
        sage: p = 2
        sage: s2 = p_adic_symbol(A, p, 2); s2
        [[0, 2, 3, 1, 4], [1, 1, 1, 1, 1], [2, 1, 1, 1, 1]]
        sage: G2 = Genus_Symbol_p_adic_ring(p,s2);G2
        Genus symbol at 2:    [1^-2 2^1 4^1]_6

        sage: A = diagonal_matrix(ZZ, [1, 2, 3, 4])
        sage: p = 3
        sage: s3 = p_adic_symbol(A, p, 1); s3
        [[0, 3, -1], [1, 1, 1]]
        sage: G3 = Genus_Symbol_p_adic_ring(p,s3);G3
        Genus symbol at 3:     1^-3 3^1
    """
    def __init__(self, prime, symbol, check = True):
        r"""
        Create the local genus symbol of given prime and local invariants.


        EXAMPLES::

            sage: from sage.quadratic_forms.genera.genus import p_adic_symbol
            sage: from sage.quadratic_forms.genera.genus import Genus_Symbol_p_adic_ring
            sage: A = diagonal_matrix(ZZ, [1,2,3,4])
            sage: p = 2
            sage: s2 = p_adic_symbol(A, p, 2); s2
            [[0, 2, 3, 1, 4], [1, 1, 1, 1, 1], [2, 1, 1, 1, 1]]
            sage: G = Genus_Symbol_p_adic_ring(p,s2);G
            Genus symbol at 2:    [1^-2 2^1 4^1]_6
            sage: G == loads(dumps(G))
            True

            sage: A = diagonal_matrix(ZZ, [1,2,3,4])
            sage: p = 3
            sage: s3 = p_adic_symbol(A, p, 1); s3
            [[0, 3, -1], [1, 1, 1]]
            sage: G = Genus_Symbol_p_adic_ring(p,s3);G
            Genus symbol at 3:     1^-3 3^1
            sage: G == loads(dumps(G))
            True


        """
        prime = ZZ(prime)
        if prime == 2:
            l = 5
        else:
            l = 3
        if check:
            if not prime.is_prime():
                raise ValueError()
            if not type(symbol) is list:
                raise TypeError('symbol must be a list')
            if not all(len(s)==l for s in symbol):
                raise ValueError('not a valid symbol')
        if len(symbol) == 0:
            symbol = [l*[0]]
            symbol[0][2] = 1
        self._prime = prime
        self._symbol = symbol
        self._canonical_symbol = None

    def __repr__(self):
        r"""
        String representation for the `p`-adic genus symbol

        OUTPUT:

        a string

        EXAMPLES::

            sage: from sage.quadratic_forms.genera.genus import Genus_Symbol_p_adic_ring
            sage: symbol = [[0, 4, -1, 0, 0], [1, 2, 1, 1, 2], [2, 1, 1, 1, 1], [4, 4, 1, 0, 0], [5, 1, 1, 1, 1]]
            sage: g = Genus_Symbol_p_adic_ring(2,symbol)
            sage: g
            Genus symbol at 2:    1^-4 [2^2 4^1]_3:16^4 [32^1]_1

        TESTS:

        Check that :trac:`25776` is fixed::

            sage: G = Genus(matrix.diagonal([2,2,64]))
            sage: G
            Genus of
            [ 2  0  0]
            [ 0  2  0]
            [ 0  0 64]
            Signature:  (3, 0)
            Genus symbol at 2:    [2^2]_2:[64^1]_1

            sage: a = matrix.diagonal([1,3])
            sage: b = 2 * matrix(ZZ,2,[2,1,1,2])
            sage: c = matrix.block_diagonal([a, b])
            sage: Genus(c)
            Genus of
            [1 0|0 0]
            [0 3|0 0]
            [---+---]
            [0 0|4 2]
            [0 0|2 4]
            Signature:  (4, 0)
            Genus symbol at 2:    [1^2]_0 2^2
            Genus symbol at 3:     1^2 3^2
        """
        p=self._prime
        CS_string = ""
        if p == 2:
            CS = self.canonical_symbol()
            for train in self.trains():
                #mark the beginning of a train with a colon
                CS_string += " :"
                #collect the indices where compartments begin and end
                compartment_begins = []
                compartment_ends = []
                for comp in self.compartments():
                    compartment_begins.append(comp[0])
                    compartment_ends.append(comp[-1])

                for block_index in train:
                    if block_index in compartment_begins:
                        #mark the beginning of this compartment with [
                        CS_string += "["
                    block = CS[block_index]
                    block_string = "%s^%s " % (p**block[0], block[2] * block[1])
                    CS_string += block_string
                    if block_index in compartment_ends:
                        #close this compartment with ] and remove a space
                        CS_string = CS_string[:-1] + "]"
                        # the oddity belongs to the compartment
                        # and is saved in its first block
                        i = compartment_ends.index(block_index)
                        compartment_start = compartment_begins[i]
                        oddity = CS[compartment_start][4]
                        CS_string +="_%s " % oddity
            # remove the first colon
            CS_string = CS_string[2:]
            # remove some unnecessary whitespace
            CS_string = CS_string.replace("  :",":")

        else:
            for s in self._symbol:
                CS_string += " %s^%s" % (p**s[0], s[2] * s[1])
        rep = "Genus symbol at %s:    %s" % (p, CS_string)
        return rep.rstrip()

    def _latex_(self):
        r"""
        The LaTeX representation of this local genus symbol.

        EXAMPLES::

            sage: from sage.quadratic_forms.genera.genus import Genus_Symbol_p_adic_ring
            sage: symbol = [[0, 4, -1, 0, 0], [1, 2, 1, 1, 2], [2, 1, 1, 1, 1], [4, 4, 1, 0, 0], [5, 1, 1, 1, 1]]
            sage: g = Genus_Symbol_p_adic_ring(2,symbol)
            sage: g._canonical_symbol = [[0, 4, 1, 0, 0], [1, 2, 1, 1, 3], [2, 1, 1, 1, 0], [4, 4, 1, 0, 0], [5, 1, 1, 1, 1]]
            sage: latex(g)
            \mbox{Genus symbol at } 2\mbox{: }1^{4} [2^{2} 4^{1}]_{3} :16^{4} [32^{1}]_{1}
        """
        p=self._prime
        CS_string = ""
        if p == 2:
            CS = self.canonical_symbol()
            for train in self.trains():
                # mark the beginning of a train with a colon
                CS_string += " :"
                # collect the indices where compartments begin and end
                compartment_begins = []
                compartment_ends = []
                for comp in self.compartments():
                    compartment_begins.append(comp[0])
                    compartment_ends.append(comp[-1])

                for block_index in train:
                    if block_index in compartment_begins:
                        # mark the beginning of this compartment with [
                        CS_string += "["
                    block = CS[block_index]
                    block_string = "%s^{%s} " % (p**block[0], block[2] * block[1])
                    CS_string += block_string
                    if block_index in compartment_ends:
                        # close this compartment with ] and remove a space
                        CS_string = CS_string[:-1] + "]"
                        # the oddity belongs to the compartment
                        # and is saved in its first block
                        i = compartment_ends.index(block_index)
                        compartment_start = compartment_begins[i]
                        oddity = CS[compartment_start][4]
                        CS_string +="_{%s}" % oddity
            #remove the first colon
            CS_string = CS_string[2:]

        else:
            for s in self._symbol:
                CS_string += " {%s}^{%s}" % (p**s[0], s[2]*s[1])
        return r"\mbox{Genus symbol at } %s\mbox{: }%s" % (p,CS_string)

    def __eq__(self, other):
        r"""
        Determines if two genus symbols are equal (not just equivalent!).

        INPUT:

        - other -- a :class:`Genus_Symbol_p_adic_ring` object

        OUTPUT:

        boolean

        EXAMPLES::

            sage: from sage.quadratic_forms.genera.genus import p_adic_symbol
            sage: from sage.quadratic_forms.genera.genus import Genus_Symbol_p_adic_ring

            sage: A = diagonal_matrix(ZZ, [1, 2, 3, 4])
            sage: p = 2
            sage: G2 =  Genus_Symbol_p_adic_ring(p, p_adic_symbol(A, p, 2))
            sage: p = 3
            sage: G3 = Genus_Symbol_p_adic_ring(p, p_adic_symbol(A, p, 1))

            sage: G2 == G3
            False
            sage: G3 == G2
            False
            sage: G2 == G2
            True
            sage: G3 == G3
            True

        """
        p = self._prime
        if p != other._prime:
            return False
        return self.canonical_symbol() == other.canonical_symbol()


    def __ne__(self, other):
        r"""
        Determines if two genus symbols are unequal (not just inequivalent!).

        INPUT:

        - other -- a :class:`Genus_Symbol_p_adic_ring` object

        OUTPUT:

        boolean

        EXAMPLES::

            sage: from sage.quadratic_forms.genera.genus import p_adic_symbol
            sage: from sage.quadratic_forms.genera.genus import Genus_Symbol_p_adic_ring

            sage: A = diagonal_matrix(ZZ, [1, 2, 3, 4])
            sage: p = 2
            sage: G2 =  Genus_Symbol_p_adic_ring(p, p_adic_symbol(A, p, 2))
            sage: p = 3
            sage: G3 = Genus_Symbol_p_adic_ring(p, p_adic_symbol(A, p, 1))

            sage: G2 != G3
            True
            sage: G3 != G2
            True
            sage: G2 != G2
            False
            sage: G3 != G3
            False

        """
        return not self == other


    ## Added these two methods to make this class iterable...
    #def  __getitem__(self, i):
    #    return self._symbol[i]
    #
    #def len(self):
    #    return len(self._symbol)
    ## ------------------------------------------------------

    @cached_method
    def _nonsquare(self):
        return _min_nonsquare(self._prime).lift()

    def automorphous_numbers(self):
        r"""
        Return generators of the automorphous square classes at this prime.

        A `p`-adic square class `r` is called automorphous if it is
        the spinor norm of a proper `p`-adic integral automorphism of this form.
        These classes form a group. See [CS1999]_ Chapter 15, 9.6 for details.

        OUTPUT:

        - a list of integers representing the square classes of generators of
          the automorphous numbers

        EXAMPLES:

        The following examples are given in
        [CS1999]_ 3rd edition, Chapter 15, 9.6 pp. 392::

            sage: A = matrix.diagonal([3, 16])
            sage: G = Genus(A)
            sage: sym2 = G.local_symbols()[0]
            sage: sym2
            Genus symbol at 2:    [1^-1]_3:[16^1]_1
            sage: sym2.automorphous_numbers()
            [3, 5]

            sage: A = matrix(ZZ,3,[2,1,0, 1,2,0, 0,0,18])
            sage: G = Genus(A)
            sage: sym = G.local_symbols()
            sage: sym[0]
            Genus symbol at 2:    1^-2 [2^1]_1
            sage: sym[0].automorphous_numbers()
            [1, 3, 5, 7]
            sage: sym[1]
            Genus symbol at 3:     1^-1 3^-1 9^-1
            sage: sym[1].automorphous_numbers()
            [1, 3]

        Note that the generating set given is not minimal.
        The first supplementation rule is used here::

            sage: A = matrix.diagonal([2, 2, 4])
            sage: G = Genus(A)
            sage: sym = G.local_symbols()
            sage: sym[0]
            Genus symbol at 2:    [2^2 4^1]_3
            sage: sym[0].automorphous_numbers()
            [1, 2, 3, 5, 7]

        but not there::

            sage: A = matrix.diagonal([2, 2, 32])
            sage: G = Genus(A)
            sage: sym = G.local_symbols()
            sage: sym[0]
            Genus symbol at 2:    [2^2]_2:[32^1]_1
            sage: sym[0].automorphous_numbers()
            [1, 2, 5]

        Here the second supplementation rule is used::

            sage: A = matrix.diagonal([2, 2, 64])
            sage: G = Genus(A)
            sage: sym = G.local_symbols()
            sage: sym[0]
            Genus symbol at 2:    [2^2]_2:[64^1]_1
            sage: sym[0].automorphous_numbers()
            [1, 2, 5]
        """
        from .normal_form import collect_small_blocks
        automorphs = []
        sym = self.symbol_tuple_list()
        G = self.gram_matrix().change_ring(ZZ)
        p = self.prime()
        if p != 2:
            up = ZZ(_min_nonsquare(p))
            I = G.diagonal()
            for r in I:
                # We need to consider all pairs in I
                # since at most 2 elements are part of a pair
                # we need need at most 2 of each type
                if I.count(r) > 2:
                    I.remove(r)
            # products of all pairs
            for r1 in I:
                for r2 in I:
                    automorphs.append(r1*r2)
            # supplement (i)
            for block in sym:
                if block[1] >= 2:
                    automorphs.append(up)
                    break
            # normalize the square classes and remove duplicates
            automorphs1 = set()
            for s in automorphs:
                u = 1
                if s.prime_to_m_part(p).kronecker(p) == -1:
                    u = up
                v = (s.valuation(p) % 2)
                sq = u * p**v
                automorphs1.add(sq)
            return list(automorphs1)

        # p = 2
        I = []
        II = []
        for block in collect_small_blocks(G):
            if block.ncols() == 1:
                u = block[0,0]
                if I.count(u) < 2:
                    I.append(block[0,0])
            else: # rank2
                q = block[0,1]
                II += [2*q, 3*2*q, 5*2*q, 7*2*q]

        L = I + II
        # We need to consider all pairs in L
        # since at most 2 elements are part of a pair
        # we need need at most 2 of each type
        for r in L:     # remove triplicates
            if L.count(r) > 2:
                L.remove(r)
        n = len(L)
        for i in range(n):
            for j in range(i):
                r = L[i] * L[j]
                automorphs.append(r)

        # supplement (i)
        for k in range(len(sym)):
            s = sym[k:k+3]
            if sum([b[1] for b in s if b[0] - s[0][0] < 4]) >= 3:
                automorphs += [ZZ(1), ZZ(3), ZZ(5), ZZ(7)]
            break

        # supplement (ii)
        I.sort(key=lambda x: x.valuation(2))
        n = len(I)
        for i in range(n):
            for j in range(i):
                r = I[i] / I[j]
                v, u = r.val_unit(ZZ(2))
                u = u % 8
                assert v >= 0
                if v==0 and u==1:
                    automorphs.append(ZZ(2))
                if v==0 and u==5:
                    automorphs.append(ZZ(6))
                if v in [0, 2, 4]:  # this overlaps with the first two cases!
                    automorphs.append(ZZ(5))
                if v in [1, 3] and u in [1, 5]:
                    automorphs.append(ZZ(3))
                if v in [1, 3] and u in [3, 7]:
                    automorphs.append(ZZ(7))

        # normalize the square classes and remove duplicates
        automorphs1 = set()
        for s in automorphs:
            v, u = s.val_unit(ZZ(2))
            v = v % 2
            u = u % 8
            sq = u * 2**v
            automorphs1.add(sq)
        return list(automorphs1)

    def canonical_symbol(self):
        r"""
        Return (and cache) the canonical p-adic genus symbol.  This is
        only really affects the `2`-adic symbol, since when `p > 2` the
        symbol is already canonical.

        OUTPUT:

        a list of lists of integers

        EXAMPLES::

            sage: from sage.quadratic_forms.genera.genus import p_adic_symbol
            sage: from sage.quadratic_forms.genera.genus import Genus_Symbol_p_adic_ring

            sage: A = Matrix(ZZ, 2, 2, [1, 1, 1, 2])
            sage: p = 2
            sage: G2 = Genus_Symbol_p_adic_ring(p, p_adic_symbol(A, p, 2)); G2.symbol_tuple_list()
            [[0, 2, 1, 1, 2]]
            sage: G2.canonical_symbol()
            [[0, 2, 1, 1, 2]]

            sage: A = Matrix(ZZ, 2, 2, [1, 0, 0, 2])
            sage: p = 2
            sage: G2 = Genus_Symbol_p_adic_ring(p, p_adic_symbol(A, p, 2)); G2.symbol_tuple_list()
            [[0, 1, 1, 1, 1], [1, 1, 1, 1, 1]]
            sage: G2.canonical_symbol()   ## Oddity fusion occurred here!
            [[0, 1, 1, 1, 2], [1, 1, 1, 1, 0]]

            sage: A = DiagonalQuadraticForm(ZZ, [1,2,3,4]).Hessian_matrix()
            sage: p = 2
            sage: G2 = Genus_Symbol_p_adic_ring(p, p_adic_symbol(A, p, 2)); G2.symbol_tuple_list()
            [[1, 2, 3, 1, 4], [2, 1, 1, 1, 1], [3, 1, 1, 1, 1]]
            sage: G2.canonical_symbol()   ## Oddity fusion occurred here!
            [[1, 2, -1, 1, 6], [2, 1, 1, 1, 0], [3, 1, 1, 1, 0]]

            sage: A = Matrix(ZZ, 2, 2, [2, 1, 1, 2])
            sage: p = 2
            sage: G2 = Genus_Symbol_p_adic_ring(p, p_adic_symbol(A, p, 2)); G2.symbol_tuple_list()
            [[0, 2, 3, 0, 0]]
            sage: G2.canonical_symbol()
            [[0, 2, -1, 0, 0]]


            sage: A = DiagonalQuadraticForm(ZZ, [1, 2, 3, 4]).Hessian_matrix()
            sage: p = 3
            sage: G3 = Genus_Symbol_p_adic_ring(p, p_adic_symbol(A, p, 2)); G3.symbol_tuple_list()
            [[0, 3, 1], [1, 1, -1]]
            sage: G3.canonical_symbol()
            [[0, 3, 1], [1, 1, -1]]

        .. NOTE::

            See [CS1999]_ Conway-Sloane 3rd edition, pp. 381-382 for definitions
            and examples.

        .. TODO::

            Add an example where sign walking occurs!
        """
        symbol = self._symbol
        if self._prime == 2:
            if self._canonical_symbol is None:
                self._canonical_symbol = canonical_2_adic_reduction(symbol)
            return self._canonical_symbol
        else:
            return self._symbol


    def gram_matrix(self, check=True):
        r"""
        Return a gram matrix of a representative of this local genus.

        INPUT:

        - check (default: ``True``) -- double check the result

        EXAMPLES::

            sage: from sage.quadratic_forms.genera.genus import p_adic_symbol
            sage: from sage.quadratic_forms.genera.genus import Genus_Symbol_p_adic_ring
            sage: A = DiagonalQuadraticForm(ZZ, [1, 2, 3, 4]).Hessian_matrix()
            sage: p = 2
            sage: G2 = Genus_Symbol_p_adic_ring(p, p_adic_symbol(A, p, 2))
            sage: G2.gram_matrix()
            [2 0|0|0]
            [0 6|0|0]
            [---+-+-]
            [0 0|4|0]
            [---+-+-]
            [0 0|0|8]
        """
        G = []
        p = self._prime
        symbol = self.symbol_tuple_list()
        for block in symbol:
            G.append(_gram_from_jordan_block(p, block))
        G = matrix.block_diagonal(G)
        # check calculation
        if check:
            symG = LocalGenusSymbol(G, p)
            assert symG == self, "oops"
        return G.change_ring(ZZ)

    def mass(self):
        r"""
        Return the local mass `m_p` of this genus as defined by Conway.

        See Equation (3) in [CS1988]_.

        EXAMPLES::

            sage: G = Genus(matrix.diagonal([1, 3, 9]))
            sage: G.local_symbol(3).mass()
            9/8

        TESTS::

            sage: G = Genus(matrix([1]))
            sage: G.local_symbol(2).mass()
            Traceback (most recent call last):
            ....
            ValueError: the dimension must be at least 2
        """
        if self.dimension() <= 1:
            raise ValueError("the dimension must be at least 2")
        p = self.prime()
        sym = self._symbol
        ##############
        #diagonal product
        ##############

        # diagonal factors
        m_p = ZZ.prod(M_p(species, p) for species in self._species_list())
        # cross terms
        r = len(sym)
        ct = 0
        for j in range(r):
            for i in range(j):
                ct += (sym[j][0] - sym[i][0]) * sym[i][1] * sym[j][1]
        ct = ct / QQ(2)
        m_p *= p**ct

        if p != 2:
            return m_p

        # type factors
        nII = ZZ.sum(fq[1] for fq in sym if fq[3] == 0)

        nI_I = ZZ(0)   # the total number of pairs of adjacent constituents f_q,
        # f_2q that are both of type I (odd)
        for k in range(r-1):
            if sym[k][3] == sym[k+1][3] == 1 and sym[k][0] + 1 == sym[k+1][0]:
                nI_I += ZZ(1)
        return m_p * ZZ(2)**(nI_I - nII)

    def _standard_mass(self):
        r"""
        Return the standard p-mass of this local genus.

        See Equation (6) of [CS1988]_.

        EXAMPLES::

            sage: G = Genus(matrix.diagonal([1,3,9]))
            sage: g3 = G.local_symbol(3)
            sage: g3._standard_mass()
            9/16
        """
        n = self.dimension()
        p = self.prime()
        s = (n + 1) // ZZ(2)
        std = 2 * QQ.prod(1-p**(-2*k) for k in range(1, s))
        if n % 2 == 0:
            D = ZZ(-1)**s * self.determinant()
            epsilon = (4*D).kronecker(p)
            std *= (1 - epsilon*p**(-s))
        return QQ(1) / std

    def _species_list(self):
        r"""
        Return the species list.

        See Table 1 in [CS1988]_.

        EXAMPLES::

            sage: G = Genus(matrix.diagonal([1,3,27]))
            sage: g3 = G.local_symbol(3)
            sage: g3._species_list()
            [1, 1, 1]
        """
        p = self.prime()
        species_list = []
        sym = self._symbol
        if self.prime() != 2:
            for k in range(len(sym)):
                n = ZZ(sym[k][1])
                d = sym[k][2]
                if n % 2 == 0 and d != ZZ(-1).kronecker(p)**(n // ZZ(2)):
                    species = -n
                else:
                    species = n
                species_list.append(species)
            return species_list

        #  p == 2
        # create a dense list of symbols
        symbols = []
        s = 0
        for k in range(sym[-1][0] + 1):
            if sym[s][0] == k:
                symbols.append(sym[s])
                s +=1
            else:
                symbols.append([k, 0, 1, 0, 0])
        # avoid a case distinction
        sym = [[-2, 0, 1, 0, 0],[-1, 0, 1, 0, 0]] + symbols + [[sym[-1][0]+1, 0, 1, 0, 0],[sym[-1][0] + 2, 0, 1, 0, 0]]
        for k in range(1, len(sym)-1):
            free = True
            if sym[k-1][3]==1 or sym[k+1][3]==1:
                free = False
            n = sym[k][1]
            o = sym[k][4]
            if ZZ(sym[k][2]).kronecker(2) == -1:
                o = (o + ZZ(4)) % 8
            if sym[k][3] == 0 or n % 2 == 1:
                t = n // ZZ(2)
            else:
                t = (n // ZZ(2)) - ZZ(1)
            if free and (o == 0 or o == 1 or o == 7):
                species = 2*t
            elif free and (o == 3 or o == 5 or o == 4):
                species = -2*t
            else:
                species = 2*t + 1
            species_list.append(species)
        return species_list

    def prime(self):
        r"""
        Return the prime number `p` of this `p`-adic local symbol.

        OUTPUT:

        - an integer

        EXAMPLES::

            sage: from sage.quadratic_forms.genera.genus import LocalGenusSymbol
            sage: M1 = matrix(ZZ, [2])
            sage: p = 2
            sage: G0 = LocalGenusSymbol(M1, 2)
            sage: G0.prime()
            2
        """
        return self._prime

    def is_even(self):
        r"""
        Return if the underlying `p`-adic lattice is even.

        If `p` is odd, every lattice is even.

        EXAMPLES::

            sage: from sage.quadratic_forms.genera.genus import LocalGenusSymbol
            sage: M0 = matrix(ZZ, [1])
            sage: G0 = LocalGenusSymbol(M0, 2)
            sage: G0.is_even()
            False
            sage: G1 = LocalGenusSymbol(M0, 3)
            sage: G1.is_even()
            True
            sage: M2 = matrix(ZZ, [2])
            sage: G2 = LocalGenusSymbol(M2, 2)
            sage: G2.is_even()
            True
        """
        if self.prime() != 2 or self.rank() == 0:
            return True
        sym = self.symbol_tuple_list()[0]
        return sym[0] > 0 or sym[3] == 0

    def symbol_tuple_list(self, scale_valuation=None):
        r"""
        Return a copy of the underlying list of lists of integers
        defining the genus symbol.

        OUTPUT:

        a list of lists of integers

        EXAMPLES::

            sage: from sage.quadratic_forms.genera.genus import p_adic_symbol
            sage: from sage.quadratic_forms.genera.genus import Genus_Symbol_p_adic_ring

            sage: A = DiagonalQuadraticForm(ZZ, [1, 2, 3, 4]).Hessian_matrix()
            sage: p = 3
            sage: G3 = Genus_Symbol_p_adic_ring(p, p_adic_symbol(A, p, 2)); G3
            Genus symbol at 3:     1^3 3^-1
            sage: G3.symbol_tuple_list()
            [[0, 3, 1], [1, 1, -1]]
            sage: type(G3.symbol_tuple_list())
            <... 'list'>

            sage: A = DiagonalQuadraticForm(ZZ, [1, 2, 3, 4]).Hessian_matrix()
            sage: p = 2
            sage: G2 = Genus_Symbol_p_adic_ring(p, p_adic_symbol(A, p, 2)); G2
            Genus symbol at 2:    [2^-2 4^1 8^1]_6
            sage: G2.symbol_tuple_list()
            [[1, 2, 3, 1, 4], [2, 1, 1, 1, 1], [3, 1, 1, 1, 1]]
            sage: type(G2.symbol_tuple_list())
            <... 'list'>
        """
        sym = self._symbol
        if scale_valuation is None:
            return deepcopy(sym)
        for s in sym:
            if s[0] == scale_valuation:
                return copy(s)
        if self.prime() != 2:
            return [scale_valuation,0,1]
        else:
            return [scale_valuation,0,1,0,0]

    symbol = symbol_tuple_list

    def space(self):
        p = self.prime()


        return SpaceSymbol_local(
            field=QQ,
            place=self.prime(),
            rank=self.rank(),
            det=self.determinant(),
            excess=self.excess()
            )


    def represents(self,other):
        r"""
        Return if self is represents other.

        WARNING:

        For p == 2 the statement of O Meara is wrong.
        """
        self, other = other, self
        if self.prime() != other.prime():
            raise ValueError("different primes")
        p = self.prime()
        s1 = self.symbol_tuple_list()
        s2 = other.symbol_tuple_list()
        level = max(s1[-1][0],s2[-1][0])
        #notation
        def delta(pgenus,i):
            # O'Meara pp.857
            if pgenus.symbol(i+1)[3]==1:
                return ZZ(2)**(i+1)
            if pgenus.symbol(i+2)[3]==1:
                return ZZ(2)**(i+2)
            return ZZ(0)

        genus1 = self
        genus2 = other

        gen1 = []  # gen1[i] = \mathfrak{l}_i
        gen2 = []  # gen2[i] = \mathfrak{L}_i

        for i in range(level+3):
            g1 = [s for s in s1 if s[0]<=i]
            g2 = [s for s in s2 if s[0]<=i]
            gen1.append(Genus_Symbol_p_adic_ring(p,g1))
            gen2.append(Genus_Symbol_p_adic_ring(p,g2))
            if p!=2 and not gen1[i].space()<=gen2[i].space():
                return False

        if p != 2:
            return True

        # additional conditions for p==2
        for i in range(level+1):
            dD = QQ(gen1[i].det()*gen2[i].det())
            # Lower Type following O'Meara Page 858
            # (7)
            if gen1[i].rank() > gen2[i].rank():
                return False
            # (8)
            if gen1[i].rank() == gen2[i].rank():
                if dD.valuation(2)%2!=0:
                    return False
            # (9)
            if gen1[i].rank() == gen2[i].rank():
                l = delta(genus1,i)
                r = delta(genus2,i).gcd(2**(i+2))
                if not r.divides(l):
                    return False
                l = delta(genus2,i-1)
                r = delta(genus1,i-1).gcd(2**(i+1))
                if not r.divides(l):
                    return False
            v = dD.valuation(2)
            cond = (gen1[i].rank() + 1 == gen2[i].rank()
                    and gen1[i].rank()>0
                   )
            # (10)
            if cond and (i+1-v) % 2 == 0:
                l = delta(genus2,i-1)
                r = delta(genus1,i-1).gcd(2**(i+1))
                if not r.divides(l):
                    return False
            # (11)
            if cond and (i-v) % 2 == 0:
                l = delta(genus1,i)
                r = delta(genus2,i).gcd(2**(i+2))
                if not r.divides(l):
                    return False

        gen2_round = []
        for i in range(level+3):
            g2 = [s for s in s2 if s[0]<i or (s[0]==i and s[3]==1)]
            gen2_round.append(Genus_Symbol_p_adic_ring(p,g2))

        gen1_square = []
        for i in range(level+1):
            g1 = [s for s in s1 if s[0]<=i or (s[0]==i+1 and s[3]==0)]
            gen1_square.append(Genus_Symbol_p_adic_ring(p,g1))

        FH = LocalGenusSymbol(matrix(QQ,2,[0,1,1,0]),p).space()
        for i in range(level+1):
            # I
            d = delta(genus2,i)
            L = gen2_round[i+2].space()-gen1_square[i].space()
            if not any(u*d<=L for u in [1,3,5,7]):
                return False
            # II
            d = delta(genus1,i)
            L = gen2_round[i+2].space()-gen1_square[i].space()
            if not any(u*d<=L for u in [1,3,5,7]):
                return False
            # III
            S1 = gen2_round[i+2].space()
            S2 = gen1_square[i].space()
            if  S1 - S2 == FH:
                if not 2*delta(genus1,i).valuation(2) <= delta(genus1,i).valuation(2) + delta(genus2,i).valuation(2):
                    return False
            # IV
            ti1 = LocalGenusSymbol(matrix([2**i]),p).space()
            ti2 = LocalGenusSymbol(matrix([5*2**i]),p).space()
            S = (ti1 + gen2_round[i+1].space())-gen1[i].space()
            if not (ti1<=S or ti2<=S):
                return False
            # V
            # there is a typo in O'Meara
            # the reason is that
            # (ti1 + gen2_round[i+1])-gen1_square[i]
            # can have negative dimension
            # even if l = L .... and surely
            # L is represented by itsself
            S = (ti1 + gen2[i+1].space())-gen1_square[i].space()
            if not (ti1<=S or ti2<=S):
                return False
        return True

    def number_of_blocks(self):
        r"""
        Return the number of positive dimensional symbols/Jordan blocks.

        OUTPUT:

        A non-negative integer

        EXAMPLES::

            sage: from sage.quadratic_forms.genera.genus import p_adic_symbol
            sage: from sage.quadratic_forms.genera.genus import Genus_Symbol_p_adic_ring

            sage: A = DiagonalQuadraticForm(ZZ, [1, 2, 3, 4]).Hessian_matrix()
            sage: p = 2
            sage: G2 = Genus_Symbol_p_adic_ring(p, p_adic_symbol(A, p, 2)); G2.symbol_tuple_list()
            [[1, 2, 3, 1, 4], [2, 1, 1, 1, 1], [3, 1, 1, 1, 1]]
            sage: G2.number_of_blocks()
            3

            sage: A = DiagonalQuadraticForm(ZZ, [1,2,3,4]).Hessian_matrix()
            sage: p = 3
            sage: G3 = Genus_Symbol_p_adic_ring(p, p_adic_symbol(A, p, 2)); G3.symbol_tuple_list()
            [[0, 3, 1], [1, 1, -1]]
            sage: G3.number_of_blocks()
            2
        """
        return len(self._symbol)


    def determinant(self):
        r"""
        Returns the determinant (square-class) of the
        Hessian matrix of the quadratic form (given by regarding the
        integral symmetric matrix which generated this genus symbol as
        the Gram matrix of `Q`) associated to this local genus symbol.

        OUTPUT:

        an integer

        EXAMPLES::

            sage: from sage.quadratic_forms.genera.genus import p_adic_symbol
            sage: from sage.quadratic_forms.genera.genus import Genus_Symbol_p_adic_ring

            sage: A = DiagonalQuadraticForm(ZZ, [1, 2, 3, 4]).Hessian_matrix()
            sage: p = 2
            sage: G2 = Genus_Symbol_p_adic_ring(p, p_adic_symbol(A, p, 2)); G2
            Genus symbol at 2:    [2^-2 4^1 8^1]_6
            sage: G2.determinant()
            384

            sage: A = DiagonalQuadraticForm(ZZ, [1, 2, 3, 4]).Hessian_matrix()
            sage: p = 3
            sage: G3 = Genus_Symbol_p_adic_ring(p, p_adic_symbol(A, p, 2)); G3
            Genus symbol at 3:     1^3 3^-1
            sage: G3.determinant()
            6
        """
        p = self._prime
        e = prod(s[2] for s in self._symbol)
        if p == 2:
            e = e % 8
        elif e==-1:
            e = self._nonsquare()
        return e*prod([ p**(s[0]*s[1]) for s in self._symbol ])

    det = determinant

    def dimension(self):
        r"""
        Return the dimension of a quadratic form associated to this genus symbol.

        OUTPUT:

        an non-negative integer

        EXAMPLES::

            sage: from sage.quadratic_forms.genera.genus import p_adic_symbol
            sage: from sage.quadratic_forms.genera.genus import Genus_Symbol_p_adic_ring

            sage: A = DiagonalQuadraticForm(ZZ, [1, 2, 3, 4]).Hessian_matrix()
            sage: p = 2
            sage: G2 = Genus_Symbol_p_adic_ring(p, p_adic_symbol(A, p, 2)); G2
            Genus symbol at 2:    [2^-2 4^1 8^1]_6
            sage: G2.dimension()
            4

            sage: A = DiagonalQuadraticForm(ZZ, [1, 2, 3, 4]).Hessian_matrix()
            sage: p = 3
            sage: G3 = Genus_Symbol_p_adic_ring(p, p_adic_symbol(A, p, 2)); G3
            Genus symbol at 3:     1^3 3^-1
            sage: G3.dimension()
            4

        """
        return sum([ s[1] for s in self._symbol ])

    dim = dimension
    rank = dimension

    def direct_sum(self, other):
        r"""
        Return the local genus of the direct sum of two representatives.

        EXAMPLES::

            sage: from sage.quadratic_forms.genera.genus import p_adic_symbol
            sage: from sage.quadratic_forms.genera.genus import Genus_Symbol_p_adic_ring
            sage: A = matrix.diagonal([1, 2, 3, 4])
            sage: p = 2
            sage: G2 = Genus_Symbol_p_adic_ring(p, p_adic_symbol(A, p, 2)); G2
            Genus symbol at 2:    [1^-2 2^1 4^1]_6
            sage: G2.direct_sum(G2)
            Genus symbol at 2:    [1^4 2^2 4^2]_4

        TESTS::

            sage: G = Genus(matrix([6]))
            sage: G2 = G.local_symbol(2)
            sage: G3 = G.local_symbol(3)
            sage: G2.direct_sum(G3)
            Traceback (most recent call last):
            ...
            ValueError: the local genus symbols must be over the same prime
        """
        if self.prime() != other.prime():
            raise ValueError("the local genus symbols must be over the same prime")
        sym1 = self.symbol_tuple_list()
        sym2 = other.symbol_tuple_list()
        m = max(sym1[-1][0], sym2[-1][0])
        sym1 = dict([[s[0], s] for s in sym1])
        sym2 = dict([[s[0], s] for s in sym2])

        symbol = []
        for k in range(m + 1):
            if self.prime() == 2:
                b = [k, 0, 1, 0, 0]
            else:
                b = [k, 0, 1]
            for sym in [sym1, sym2]:
                try:
                    s = sym[k]
                    b[1] += s[1]
                    b[2] *= s[2]
                    if self.prime() == 2:
                        b[2] = b[2] % 8
                        if s[3] == 1:
                            b[3] = s[3]
                        b[4] = (b[4] + s[4]) % 8
                except KeyError:
                    pass
            if b[1] != 0:
                symbol.append(b)
        if self.rank() == other.rank() == 0:
            symbol = self.symbol_tuple_list()
        return Genus_Symbol_p_adic_ring(self.prime(), symbol)

    def excess(self):
        r"""
        Returns the p-excess of the quadratic form whose Hessian
        matrix is the symmetric matrix A.

        When p = 2 the p-excess is
        called the oddity.
        The p-excess is allways even and is divisible by 4 if
        p is congruent 1 mod 4.

        .. WARNING::

            This normalization seems non-standard, and we
            should review this entire class to make sure that we have our
            doubling conventions straight throughout!

        REFERENCE:

        [CS1999]_ Conway and Sloane Book, 3rd edition, pp 370-371.

        OUTPUT:

        an integer

        EXAMPLES::

            sage: from sage.quadratic_forms.genera.genus import p_adic_symbol
            sage: from sage.quadratic_forms.genera.genus import Genus_Symbol_p_adic_ring

            sage: AC = diagonal_matrix(ZZ, [1, 3, -3])
            sage: p=2; Genus_Symbol_p_adic_ring(p, p_adic_symbol(AC, p, 2)).excess()
            2
            sage: p=3; Genus_Symbol_p_adic_ring(p, p_adic_symbol(AC, p, 2)).excess()
            0
            sage: p=5; Genus_Symbol_p_adic_ring(p, p_adic_symbol(AC, p, 2)).excess()
            0
            sage: p=7; Genus_Symbol_p_adic_ring(p, p_adic_symbol(AC, p, 2)).excess()
            0
            sage: p=11; Genus_Symbol_p_adic_ring(p, p_adic_symbol(AC, p, 2)).excess()
            0

            sage: AC = 2 * diagonal_matrix(ZZ, [1, 3, -3])
            sage: p=2; Genus_Symbol_p_adic_ring(p, p_adic_symbol(AC, p, 2)).excess()
            2
            sage: p=3; Genus_Symbol_p_adic_ring(p, p_adic_symbol(AC, p, 2)).excess()
            0
            sage: p=5; Genus_Symbol_p_adic_ring(p, p_adic_symbol(AC, p, 2)).excess()
            0
            sage: p=7; Genus_Symbol_p_adic_ring(p, p_adic_symbol(AC, p, 2)).excess()
            0
            sage: p=11; Genus_Symbol_p_adic_ring(p, p_adic_symbol(AC, p, 2)).excess()
            0

            sage: A = 2*diagonal_matrix(ZZ, [1, 2, 3, 4])
            sage: p = 2; Genus_Symbol_p_adic_ring(p, p_adic_symbol(A, p, 2)).excess()
            2
            sage: p = 3; Genus_Symbol_p_adic_ring(p, p_adic_symbol(A, p, 2)).excess()
            6
            sage: p = 5; Genus_Symbol_p_adic_ring(p, p_adic_symbol(A, p, 2)).excess()
            0
            sage: p = 7; Genus_Symbol_p_adic_ring(p, p_adic_symbol(A, p, 2)).excess()
            0
            sage: p = 11; Genus_Symbol_p_adic_ring(p, p_adic_symbol(A, p, 2)).excess()
            0

        """
        p = self._prime
        if self._prime == 2:
            return self.dimension() - self.oddity()
        k = 0
        for s in self._symbol:
            if s[0]%2 == 1 and s[2] == -1:
                k += 1
        return Integer(sum([ s[1]*(p**s[0]-1) for s in self._symbol ]) + 4*k).mod(8)

    def signature(self):
        r"""
        Return the p-signature of this p-adic form.

        EXAMPLES::

            sage: A = matrix.diagonal([1,2,3])
            sage: g = Genus(A)
            sage: g.local_symbols(2)
            Genus symbol at 2:    [1^-2 2^1]_5
            sage: g.local_symbols(2).signature()
            5
            sage: g.local_symbols(3)
            Genus symbol at 3:     1^-2 3^1
            sage: g.local_symbols(3).signature()
            1
        """
        if self._prime == 2:
            return self.oddity()
        else:
            return self.dimension() - self.excess()

    def oddity(self):
        r"""
        Return the oddity of this even form.

        The oddity is also called the 2-signature

        EXAMPLES::

            sage: A = matrix.diagonal([1,2,3])
            sage: g = Genus(A)
            sage: g.local_symbols(2)
            Genus symbol at 2:    [1^-2 2^1]_5
        """
        p = self._prime
        if p != 2:
            raise ValueError('the oddity is only defined for p=2')
        k = 0
        for s in self._symbol:
            if s[0] % 2 == 1 and s[2] in (3, 5):
                k += 1
        return Integer(sum([ s[4] for s in self._symbol ]) + 4*k).mod(8)

    def scale(self):
        r"""
        Return the scale of this local genus.

        Let `L` be a lattice with bilinear form `b`.
        The scale of `(L,b)` is defined as the ideal
        `b(L,L)`.

        OUTPUT:

        an integer

        EXAMPLES::

            sage: G = Genus(matrix.diagonal([2, 4, 18]))
            sage: G.local_symbol(2).scale()
            2
            sage: G.local_symbol(3).scale()
            1
        """
        if self.rank() == 0:
            return ZZ(0)
        return self.prime()**self._symbol[0][0]

    def norm(self):
        r"""
        Return the norm of this local genus.

        Let `L` be a lattice with bilinear form `b`.
        The norm of `(L,b)` is defined as the ideal
        generated by `\{b(x,x) | x \in L\}`.

        EXAMPLES::

            sage: G = Genus(matrix.diagonal([2, 4, 18]))
            sage: G.local_symbol(2).norm()
            2
            sage: G = Genus(matrix(ZZ,2,[0, 1, 1, 0]))
            sage: G.local_symbol(2).norm()
            2
            """
        if self.rank() == 0:
            return ZZ(0)
        p = self.prime()
        if p == 2:
            fq = self._symbol[0]
            return self.prime()**(fq[0] + 1 - fq[3])
        else:
            return self.scale()

    def level(self):
        r"""
        Return the maximal scale of a jordan component.

        EXAMPLES::

            sage: G = Genus(matrix.diagonal([2, 4, 18]))
            sage: G.local_symbol(2).level()
            4
        """
        if self.rank() == 0:
            return ZZ(1)
        return self.prime()**self._symbol[-1][0]

    def trains(self):
        r"""
        Compute the indices for each of the trains in this local genus
        symbol if it is associated to the prime p=2 (and raise an
        error for all other primes).

        OUTPUT:

        a list of non-negative integers

        EXAMPLES::

            sage: from sage.quadratic_forms.genera.genus import p_adic_symbol
            sage: from sage.quadratic_forms.genera.genus import Genus_Symbol_p_adic_ring

            sage: A = DiagonalQuadraticForm(ZZ, [1, 2, 3, 4]).Hessian_matrix()
            sage: p = 2
            sage: G2 = Genus_Symbol_p_adic_ring(p, p_adic_symbol(A, p, 2)); G2
            Genus symbol at 2:    [2^-2 4^1 8^1]_6
            sage: G2.trains()
            [[0, 1, 2]]

        """
        ## Check that p = 2
        if self._prime != 2:
            raise TypeError("trains() only makes sense when the prime of the p_adic_Genus_Symbol is p=2")
        symbol = self._symbol
        return canonical_2_adic_trains(symbol)


    def compartments(self):
        r"""
        Compute the indices for each of the compartments in this local genus
        symbol if it is associated to the prime p=2 (and raise an
        error for all other primes).

        OUTPUT:

        a list of non-negative integers

        EXAMPLES::

            sage: from sage.quadratic_forms.genera.genus import p_adic_symbol
            sage: from sage.quadratic_forms.genera.genus import Genus_Symbol_p_adic_ring

            sage: A = DiagonalQuadraticForm(ZZ, [1, 2, 3, 4]).Hessian_matrix()
            sage: p = 2
            sage: G2 = Genus_Symbol_p_adic_ring(p, p_adic_symbol(A, p, 2)); G2
            Genus symbol at 2:    [2^-2 4^1 8^1]_6
            sage: G2.compartments()
            [[0, 1, 2]]

        """
        ## Check that p = 2
        if self._prime != 2:
            raise TypeError("compartments() only makes sense when the prime of the p_adic_Genus_Symbol is p=2")
        symbol = self._symbol
        return canonical_2_adic_compartments(symbol)



class GenusSymbol_global_ring(object):
    r"""
    This represents a collection of local genus symbols (at primes)
    and signature information which represent the genus of a
    non-degenerate integral lattice.

    INPUT:

    - ``signature_pair`` -- a tuple of two non-negative integers

    - ``local_symbols`` -- a list of :class:`Genus_Symbol_p_adic_ring`` instances
      sorted by their primes

    - ``representative`` -- (default: ``None``) integer symmetric matrix;
      the gram matrix of a representative of this genus

    - ``check`` -- (default: ``True``) a boolean; checks the input

    EXAMPLES::

        sage: from sage.quadratic_forms.genera.genus import GenusSymbol_global_ring, LocalGenusSymbol
        sage: A = matrix.diagonal(ZZ, [2, 4, 6, 8])
        sage: local_symbols = [LocalGenusSymbol(A, p) for p in (2*A.det()).prime_divisors()]
        sage: G = GenusSymbol_global_ring((4, 0),local_symbols, representative=A);G
        Genus of
        [2 0 0 0]
        [0 4 0 0]
        [0 0 6 0]
        [0 0 0 8]
        Signature:  (4, 0)
        Genus symbol at 2:    [2^-2 4^1 8^1]_6
        Genus symbol at 3:     1^3 3^-1

    .. SEEALSO::

        :func:`Genus` to create a :class:`GenusSymbol_global_ring` from the gram matrix directly.
    """

    def __init__(self, signature_pair, local_symbols, representative=None, check=True):
        r"""
        Initialize a global genus symbol.

        EXAMPLES::

            sage: A = DiagonalQuadraticForm(ZZ, [1, 2, 3, 4]).Hessian_matrix()
            sage: G = Genus(A)
            sage: G == loads(dumps(G))
            True
        """
        if check:
            if not all(isinstance(sym, Genus_Symbol_p_adic_ring) for sym in local_symbols):
                raise TypeError("local symbols must be a list of local genus symbols")
            n = signature_pair[0] + signature_pair[1]
            if not all(sym.dimension()==n for sym in local_symbols):
                raise TypeError("all local symbols must be of the same dimension")
            if representative is not None:
                if not representative.is_symmetric():
                    raise ValueError("the representative must be a symmetric matrix")
            # check the symbols are sorted increasing by their prime
            if any(local_symbols[i].prime() >= local_symbols[i+1].prime()
                   for i in range(len(local_symbols)-1)):
                raise ValueError("the local symbols must be sorted by their primes")
            if local_symbols[0].prime() != 2:
                raise ValueError("the first symbol must be 2-adic")
        if representative is not None:
            if representative.base_ring() != ZZ:
                representative = matrix(ZZ,representative)
            representative.set_immutable()
        self._representative = representative
        self._signature = signature_pair
        self._local_symbols = local_symbols


    def __repr__(self):
        r"""
        Return a string representing the global genus symbol.

        OUTPUT:

        a string

        EXAMPLES::

            sage: A = DiagonalQuadraticForm(ZZ, [1, 2, 3, 4]).Hessian_matrix()
            sage: GS = Genus(A)
            sage: GS
            Genus of
            [2 0 0 0]
            [0 4 0 0]
            [0 0 6 0]
            [0 0 0 8]
            Signature:  (4, 0)
            Genus symbol at 2:    [2^-2 4^1 8^1]_6
            Genus symbol at 3:     1^3 3^-1

            sage: A2 = Matrix(ZZ, 2, 2, [2, -1, -1, 2])
            sage: Genus(A2)
            Genus of
            [ 2 -1]
            [-1  2]
            Signature:  (2, 0)
            Genus symbol at 2:    1^-2
            Genus symbol at 3:     1^-1 3^-1

        """
        rep = "Genus"
        if self.dimension() <= 20:
            rep += " of\n%s" %self._representative
        rep += "\nSignature:  %s"%(self._signature,)
        for s in self._local_symbols:
            rep += "\n" + s.__repr__()
        return rep

    def _latex_(self):
        r"""
        The Latex representation of this lattice.

        EXAMPLES::

            sage: D4 = QuadraticForm(Matrix(ZZ, 4, 4, [2,0,0,-1, 0,2,0,-1, 0,0,2,-1, -1,-1,-1,2]))
            sage: G = D4.global_genus_symbol()
            sage: latex(G)
            \mbox{Genus of}\\ \left(\begin{array}{rrrr}
            2 & 0 & 0 & -1 \\
            0 & 2 & 0 & -1 \\
            0 & 0 & 2 & -1 \\
            -1 & -1 & -1 & 2
            \end{array}\right)\\ \mbox{Signature: } (4, 0)\\ \mbox{Genus symbol at } 2\mbox{: }1^{-2}  :2^{-2}
        """
        rep = r"\mbox{Genus"
        if self.dimension() <= 20:
            rep += r" of}\\ %s" %self._representative._latex_()
        else:
            rep +=r"}"
        rep += r"\\ \mbox{Signature: } %s"%(self._signature,)
        for s in self._local_symbols:
            rep += r"\\ " + s._latex_()
        return rep


    def __eq__(self, other):
        r"""
        Determines if two global genus symbols are equal (not just equivalent!).

        INPUT:

        a :class:`GenusSymbol_global_ring` object

        OUTPUT:

        boolean

        EXAMPLES::

            sage: A1 = DiagonalQuadraticForm(ZZ, [1, 2, 3, 4]).Hessian_matrix()
            sage: GS1 = Genus(A1)
            sage: A2 = DiagonalQuadraticForm(ZZ, [1, 2, 3, 5]).Hessian_matrix()
            sage: GS2 = Genus(A2)

            sage: GS1 == GS2
            False

            sage: GS2 == GS1
            False

            sage: GS1 == GS1
            True

            sage: GS2 == GS2
            True

        TESTS::

            sage: D4 = QuadraticForm(Matrix(ZZ, 4, 4, [2,0,0,-1, 0,2,0,-1, 0,0,2,-1, -1,-1,-1,2]))
            sage: G = D4.global_genus_symbol()
            sage: sage.quadratic_forms.genera.genus.is_GlobalGenus(G)
            True
            sage: G == deepcopy(G)
            True
            sage: sage.quadratic_forms.genera.genus.is_GlobalGenus(G)
            True
        """
        if self is other:
            return True
        t = len(self._local_symbols)
        if t != len(other._local_symbols):
            return False
        for i in range(t):
            if self._local_symbols[i] != other._local_symbols[i]:
                return False
        return True



    def __ne__(self, other):
        r"""
        Determine if two global genus symbols are unequal (not just inequivalent!).

        INPUT:

        a ``GenusSymbol_global_ring`` object

        OUTPUT:

        boolean

        EXAMPLES::

            sage: A1 = DiagonalQuadraticForm(ZZ, [1, 2, 3, 4]).Hessian_matrix()
            sage: GS1 = Genus(A1)
            sage: A2 = DiagonalQuadraticForm(ZZ, [1, 2, 3, 5]).Hessian_matrix()
            sage: GS2 = Genus(A2)

            sage: GS1 != GS2
            True

            sage: GS2 != GS1
            True

            sage: GS1 != GS1
            False

            sage: GS2 != GS2
            False

        """
        return not self == other

    def is_even(self):
        r"""
        Return if this genus is even.

        EXAMPLES::

            sage: G = Genus(Matrix(ZZ,2,[2,1,1,2]))
            sage: G.is_even()
            True
        """
        if self.rank() == 0:
            return True
        return self._local_symbols[0].is_even()

    def signature_pair(self):
        r"""
        Return the signature pair `(p, n)` of the (non-degenerate)
        global genus symbol, where p is the number of positive
        eigenvalues and n is the number of negative eigenvalues.

        OUTPUT:

        a pair of integers `(p, n)` each `>= 0`

        EXAMPLES::

            sage: A = matrix.diagonal(ZZ, [1, -2, 3, 4, 8, -11])
            sage: GS = Genus(A)
            sage: GS.signature_pair()
            (4, 2)
        """
        return self._signature

    signature_pair_of_matrix = signature_pair

    def _proper_spinor_kernel(self):
        r"""
        Return the proper spinor kernel.

        OUTPUT:

        A pair ``(A, K)`` where

        .. MATH::

            A = \prod_{p \mid 2d} ZZ_p^\times / ZZ_p^{\times2},

        `d` is the determinant of this genus and `K` is a subgroup of `A`.

        EXAMPLES::

            sage: gram = matrix(ZZ, 4, [2,0,1,0, 0,2,1,0, 1,1,5,0, 0,0,0,16])
            sage: genus = Genus(gram)
            sage: genus._proper_spinor_kernel()
            (Group of SpinorOperators at primes (2,),
            Subgroup of Group of SpinorOperators at primes (2,) generated by (1, 1, f2))
            sage: gram = matrix(ZZ, 4, [3,0,1,-1, 0,3,-1,-1, 1,-1,6,0, -1,-1,0,6])
            sage: genus = Genus(gram)
            sage: genus._proper_spinor_kernel()
            (Group of SpinorOperators at primes (2,),
            Subgroup of Group of SpinorOperators at primes (2,) generated by (1, 1, f2))
        """
        from sage.quadratic_forms.genera.spinor_genus import SpinorOperators
        syms = self.local_symbols()
        primes = tuple([sym.prime() for sym in syms])
        A = SpinorOperators(primes)
        kernel_gens = []
        # -1 adic contribution
        sig = self.signature_pair_of_matrix()
        if sig[0] * sig[1] > 1:
            kernel_gens.append(A.delta(-1, prime=-1))
        for sym in syms:
            for r in sym.automorphous_numbers():
                kernel_gens.append(A.delta(r, prime=sym.prime()))
        K = A.subgroup(kernel_gens)
        return A, K

    def _improper_spinor_kernel(self):
        r"""
        Return the improper spinor kernel.

        OUTPUT:

        A pair ``(A, K)`` where

        .. MATH::

            A = \prod_{p \mid 2d} ZZ_p^\times / ZZ_p^{\times2},

        `d` is the determinant of this genus and `K` is a subgroup of `A`.

        EXAMPLES::

            sage: gram = matrix(ZZ, 4, [2,0,1,0, 0,2,1,0, 1,1,5,0, 0,0,0,16])
            sage: genus = Genus(gram)
            sage: genus._proper_spinor_kernel()
            (Group of SpinorOperators at primes (2,),
            Subgroup of Group of SpinorOperators at primes (2,) generated by (1, 1, f2))
            sage: gram = matrix(ZZ, 4, [3,0,1,-1, 0,3,-1,-1, 1,-1,6,0, -1,-1,0,6])
            sage: genus = Genus(gram)
            sage: genus._improper_spinor_kernel()
            (Group of SpinorOperators at primes (2,),
            Subgroup of Group of SpinorOperators at primes (2,) generated by (1, 1, f2, f1))
        """
        A, K = self._proper_spinor_kernel()
        if A.order() == K.order():
            return A, K
        b, j = self._proper_is_improper()
        if b:
            return A, K
        else:
            K = A.subgroup(K.gens() + (j,))
            return A, K


    def spinor_generators(self, proper):
        r"""
        Return the spinor generators.

        INPUT:

        - ``proper`` -- boolean

        OUTPUT:

        a list of primes not dividing the determinant

        EXAMPLES::

            sage: g = matrix(ZZ, 3, [2,1,0, 1,2,0, 0,0,18])
            sage: gen = Genus(g)
            sage: gen.spinor_generators(False)
            [5]
        """
        from sage.sets.primes import Primes
        if proper:
            A, K = self._proper_spinor_kernel()
        else:
            A, K = self._improper_spinor_kernel()
        Q = A.quotient(K)
        q = Q.order()
        U = Q.subgroup([])

        spinor_gens = []
        P = Primes()
        p = ZZ(2)
        while not U.order() == q:
            p = P.next(p)
            if p.divides(self.determinant()):
                continue
            g = Q(A.delta(p))
            if g.gap() in U.gap(): # containment in sage is broken
                continue
            else:
                spinor_gens.append(p)
                U = Q.subgroup((g,) + Q.gens())
        return spinor_gens

    def _proper_is_improper(self):
        r"""
        Return if proper and improper spinor genus coincide.

        EXAMPLES::

            sage: gram = matrix(ZZ, 4, [2,0,1,0, 0,2,1,0, 1,1,5,0, 0,0,0,16])
            sage: genus = Genus(gram)
            sage: genus._proper_is_improper()
            (True, [2:1])

        This genus consists of only on (improper) class, hence spinor genus and
        improper spinor genus differ::

            sage: gram = matrix(ZZ, 4, [3,0,1,-1, 0,3,-1,-1, 1,-1,6,0, -1,-1,0,6])
            sage: genus = Genus(gram)
            sage: genus._proper_is_improper()
            (False, [2:7])
        """
        G = self.representative()
        d = self.dimension()
        V = ZZ**d
        # TODO:
        # this is a potential bottleneck
        # find a more clever way
        # with just the condition q != 0
        # even better would be a
        # version which does not require a representative
        norm = self.norm()
        P = [s.prime() for s in self._local_symbols]
        while True:
            x = V.random_element()
            q = x * G* x
            if q != 0 and all(q.valuation(p) == norm.valuation(p) for p in P):
                break
        Q = [p for p in q.prime_factors() if (norm.valuation(p) + q.valuation(p)) % 2 != 0]
        r = ZZ.prod(Q)
        # M = \tau_x(L)
        # q = [L: L & M]
        A, K = self._proper_spinor_kernel()
        j = A.delta(r) # diagonal embedding of r
        return j in K, j


    def signature(self):
        r"""
        Return the signature of this genus.

        The signature is `p - n` where `p` is the number of positive eigenvalues
        and `n` the number of negative eigenvalues.

        EXAMPLES::

            sage: A = matrix.diagonal(ZZ, [1, -2, 3, 4, 8, -11])
            sage: GS = Genus(A)
            sage: GS.signature()
            2
        """
        p, n = self.signature_pair()
        return p - n

    def determinant(self):
        r"""
        Return the determinant of this genus, where the determinant
        is the Hessian determinant of the quadratic form whose Gram
        matrix is the Gram matrix giving rise to this global genus
        symbol.

        OUTPUT:

        an integer

        EXAMPLES::

            sage: A = matrix.diagonal(ZZ, [1, -2, 3, 4])
            sage: GS = Genus(A)
            sage: GS.determinant()
            -24
        """
        p, n = self.signature_pair()
        return (-1)**n*prod([ G.prime()**sum(s[0]*s[1] for s in G._symbol) for G in self._local_symbols ])

    det = determinant

    def dimension(self):
        r"""
        Return the dimension of this genus.

        EXAMPLES::

            sage: A = Matrix(ZZ, 2, 2, [1, 1, 1, 2])
            sage: G = Genus(A)
            sage: G.dimension()
            2
        """
        p, n = self.signature_pair()
        return p + n

    dim = dimension
    rank = dimension

    def represents(self, other):
        p1, m1 = self.signature_pair()
        p2, m2 = other.signature_pair()
        if not p1>=p2 and m1>=m2:
            return False
        primes = [s.prime() for s in self.local_symbols()]
        primes += [s.prime() for s in other.local_symbols()
                   if s.prime() not in primes]
        for p in primes:
            sp = self.local_symbols(p)
            op = other.local_symbols(p)
            if not sp.represents(op):
                   return False
        return True

    def direct_sum(self, other):
        r"""
        Return the genus of the direct sum of ``self`` and ``other``.

        The direct sum is defined as the direct sum of representatives.

        EXAMPLES::

            sage: G = IntegralLattice("A4").twist(3).genus()
            sage: G.direct_sum(G)
            Genus of
            None
            Signature:  (8, 0)
            Genus symbol at 2:    1^8
            Genus symbol at 3:     3^8
            Genus symbol at 5:     1^6 5^2
        """
        p1, n1 = self.signature_pair()
        p2, n2 = other.signature_pair()
        signature_pair = (p1 + p2, n1 + n2)

        primes = [s.prime() for s in self.local_symbols()]
        primes += [s.prime() for s in other.local_symbols() if not s.prime() in primes]
        primes.sort()
        local_symbols = []
        for p in primes:
            sym_p = self.local_symbol(p=p).direct_sum(other.local_symbol(p=p))
            local_symbols.append(sym_p)
        return GenusSymbol_global_ring(signature_pair, local_symbols)

    def discriminant_form(self,p=None):
        r"""
        Return the discriminant form associated to this genus.

        EXAMPLES::

            sage: A = matrix.diagonal(ZZ, [2, -4, 6, 8])
            sage: GS = Genus(A)
            sage: GS.discriminant_form()
            Finite quadratic module over Integer Ring with invariants (2, 2, 4, 24)
            Gram matrix of the quadratic form with values in Q/2Z:
            [  1/2     0   1/2     0]
            [    0   3/2     0     0]
            [  1/2     0   3/4     0]
            [    0     0     0 25/24]
            sage: A = matrix.diagonal(ZZ, [1, -4, 6, 8])
            sage: GS = Genus(A)
            sage: GS.discriminant_form()
            Finite quadratic module over Integer Ring with invariants (2, 4, 24)
            Gram matrix of the quadratic form with values in Q/Z:
            [ 1/2  1/2    0]
            [ 1/2  3/4    0]
            [   0    0 1/24]
        """
        from sage.modules.torsion_quadratic_module import TorsionQuadraticForm
        qL = []
        if p is None:
          sym = self._local_symbols
        else:
          sym = [s for s in self._local_symbols if s.prime() == p]
        for gs in sym:
            p = gs._prime
            for block in gs.symbol_tuple_list():
                qL.append(_gram_from_jordan_block(p, block, True))
        q = matrix.block_diagonal(qL)
        return TorsionQuadraticForm(q)

    def rational_representative(self):
        r"""
        Return a representative of the rational
        bilinear form defined by this genus.

        OUTPUT:

        A diagonal_matrix.

        EXAMPLES::

            sage: from sage.quadratic_forms.genera.genus import genera
            sage: G = genera((8,0), 1)[0]
            sage: G
            Genus of
            None
            Signature:  (8, 0)
            Genus symbol at 2:    1^8
            sage: G.rational_representative()
            [1 0 0 0 0 0 0 0]
            [0 1 0 0 0 0 0 0]
            [0 0 1 0 0 0 0 0]
            [0 0 0 1 0 0 0 0]
            [0 0 0 0 1 0 0 0]
            [0 0 0 0 0 2 0 0]
            [0 0 0 0 0 0 1 0]
            [0 0 0 0 0 0 0 2]
        """
        from sage.quadratic_forms.all import QuadraticForm, quadratic_form_from_invariants
        sminus = self.signature_pair_of_matrix()[1]
        det = self.determinant()
        m = self.rank()
        P = []
        for sym in self._local_symbols:
            p = sym._prime
            # it is important to use the definition of Cassels here!
            if QuadraticForm(QQ,2*sym.gram_matrix()).hasse_invariant(p) == -1:
                P.append(p)
        q = quadratic_form_from_invariants(F=QQ, rk=m, det=det,
                                           P=P, sminus=sminus)
        return q.Hessian_matrix()/2

    def _compute_representative(self, LLL=True):
        r"""
        Compute a representative of this genus and cache it.

        INPUT:

        - ``LLL`` -- boolean (default: ``True``); whether or not to LLL reduce the result

        TESTS::

            sage: from sage.quadratic_forms.genera.genus import genera
            sage: for det in range(1, 5):
            ....:     G = genera((4,0), det, even=False)
            ....:     assert all(g==Genus(g.representative()) for g in G)
            sage: for det in range(1, 5):
            ....:     G = genera((1,2), det, even=False)
            ....:     assert all(g==Genus(g.representative()) for g in G)
            sage: for det in range(1, 9): # long time (8s, 2020)
            ....:     G = genera((2,2), det, even=False) # long time
            ....:     assert all(g==Genus(g.representative()) for g in G) # long time
        """
        from sage.modules.free_quadratic_module_integer_symmetric import IntegralLattice, local_modification
        q = self.rational_representative()
        # the associated quadratic form xGx.T/2 should be integral
        L = IntegralLattice(4 * q).maximal_overlattice()
        p = 2
        sym2 = self.local_symbols()[0]
        if not self.is_even():
            # the quadratic form of xGx.T/2 must be integral
            # for things to work
            # solve this by multiplying the basis by 2
            L = local_modification(L, 4 * sym2.gram_matrix(), p)
            L = L.overlattice(L.basis_matrix() / 2)
        else:
            L = local_modification(L, sym2.gram_matrix(), p)
        for sym in self._local_symbols[1:]:
            p = sym.prime()
            L = local_modification(L, sym.gram_matrix(), p)
        L = L.gram_matrix().change_ring(ZZ)
        if LLL:
            sig = self.signature_pair_of_matrix()
            if sig[0] * sig[1] != 0:
                from sage.env import SAGE_EXTCODE
                m = pari(L)
                gp.read(SAGE_EXTCODE + "/pari/simon/qfsolve.gp")
                m = gp.eval('qflllgram_indefgoon(%s)'%m)
                # convert the output string to sage
                L = pari(m).sage()[0]
            elif sig[1] != 0:
                U = -(-L).LLL_gram()
                L = U.T * L * U
            else:
                U = L.LLL_gram()
                L = U.T * L * U
        # confirm the computation
        assert Genus(L) == self
        L.set_immutable()
        self._representative = L

    def representative(self):
        r"""
        Return a representative in this genus.

        EXAMPLES::

            sage: from sage.quadratic_forms.genera.genus import genera
            sage: g = genera([1,3], 24)[0]
            sage: g
            Genus of
            None
            Signature:  (1, 3)
            Genus symbol at 2:    [1^-1 2^3]_0
            Genus symbol at 3:     1^3 3^1

        A representative of ``g`` is not known yet.
        Let us trigger its computation:

            sage: g.representative()
            [ 0  0  0  2]
            [ 0 -1  0  0]
            [ 0  0 -6  0]
            [ 2  0  0  0]
            sage: g == Genus(g.representative())
            True
        """
        if self._representative is None:
            self._compute_representative()
        return self._representative

    def representatives(self, backend=None, algorithm=None):
        r"""
        Return a list of representatives for the classes in this genus

        INPUT:

        - ``backend`` -- (default:``None``)
        - ``algorithm`` -- (default:``None``)

        OUTPUT:

        - a list of gram matrices

        EXAMPLES::

            sage: from sage.quadratic_forms.genera.genus import genera
            sage: G = Genus(matrix.diagonal([1, 1, 7]))
            sage: G.representatives()
            (
            [1 0 0]  [1 0 0]
            [0 2 1]  [0 1 0]
            [0 1 4], [0 0 7]
            )

        Indefinite genera work as well::

            sage: G = Genus(matrix(ZZ, 3, [6,3,0, 3,6,0, 0,0,2]))
            sage: G.representatives()
            (
            [2 0 0]  [ 2 -1  0]
            [0 6 3]  [-1  2  0]
            [0 3 6], [ 0  0 18]
            )

        For positive definite forms the magma backend is available::

            sage: G = Genus(matrix.diagonal([1, 1, 7]))
            sage: G.representatives(backend="magma")  # optional - magma
            (
            [1 0 0]  [ 1  0  0]
            [0 1 0]  [ 0  2 -1]
            [0 0 7], [ 0 -1  4]
            )
        """
        try:
            return self._representatives
        except AttributeError:
            pass
        from sage.modules.genera_db import genera_tommy, reps_tommy
        if self in genera_tommy:
            i = genera_tommy.index(self)
            reps = reps_tommy[i]
            self._representatives = reps
            assert all(Genus(a)==self for a in reps)
            from sage.quadratic_forms.all import QuadraticForm
            #assert self.mass()==sum([1/QuadraticForm(-a).number_of_automorphisms() for a in reps])
            return self._representatives
        n = self.dimension()
        representatives = []
        if n == 0:
            return (self.representative(), )
        if backend is None:
<<<<<<< HEAD
            if prod(self.signature_pair_of_matrix()) != 0:
                backend = 'sage'
            elif 14 > n or self.det() % 6 != 0:
=======
            if  n > 4 and prod(self.signature_pair_of_matrix()) == 0:
>>>>>>> 67655617
                backend = 'magma'
            else:
                print("fallback on random search in the neighbor graph")
                backend = "sage"
                algorithm = "random"
        if backend == 'magma':
            if prod(self.signature_pair_of_matrix()) != 0:
                if n <= 2:
                    raise NotImplementedError()
                K = magma.RationalsAsNumberField()
                gram = magma.Matrix(K, n, self.representative().list())
                L = gram.NumberFieldLatticeWithGram()
                representatives = L.GenusRepresentatives()
                representatives = [r.GramMatrix().ChangeRing(magma.Rationals()).sage() for r in representatives]
            else:
                e = 1
                if self.signature_pair_of_matrix()[1] != 0:
                    e = -1
                K = magma.Rationals()
                gram = magma.Matrix(K, n, (e*self.representative()).list())
                L = gram.LatticeWithGram()
                representatives = L.MyGenusRepresentatives()
                representatives = [e*r.GramMatrix().sage() for r in representatives]
        elif backend == "sage":
            if n == 1:
                return [self.representative()]
            if n == 2:
                # Binary forms are considered positive definite take care of that.
                e = ZZ(1)
                if self.signature_pair()[0] == 0:
                    e = ZZ(-1)
                d = - 4 * self.determinant()
                from sage.quadratic_forms.binary_qf import BinaryQF_reduced_representatives
                for q in BinaryQF_reduced_representatives(d, proper=False):
                    if q[1] % 2 == 0:  # we want integrality of the gram matrix
                        m = e*matrix(ZZ, 2, [q[0], q[1] // 2, q[1] // 2, q[2]])
                        if Genus(m) == self:
                            representatives.append(m)
            if n > 2:
                from sage.quadratic_forms.quadratic_form import QuadraticForm
                from sage.quadratic_forms.quadratic_form__neighbors import neighbor_iteration
                e = ZZ(1)
                if not self.is_even():
                    e = ZZ(2)
                if self.signature_pair()[0] == 0:
                    e *= ZZ(-1)
                Q = QuadraticForm(ZZ,e*self.representative())
                seeds = [Q]
                for p in self.spinor_generators(proper=False):
                    v = Q.find_primitive_p_divisible_vector__next(p)
                    seeds.append(Q.find_p_neighbor_from_vec(p, v))
                if ZZ.prod(self.signature_pair()) != 0:
                    # indefinite genus and improper spinor genus agree
                    representatives = seeds
                else:
                    # we do a neighbor iteration
                    from sage.sets.primes import Primes
                    P = Primes()
                    # we need a prime with L_p isotropic
                    # this is certainly the case if the lattice is even
                    # and p does not divide the determinant
                    if self.is_even():
                        p = ZZ(2)
                    else:
                        p = ZZ(3)
                    det = self.determinant()
                    while p.divides(det):
                        p = P.next(p)
                    representatives = neighbor_iteration(seeds, p, mass=Q.conway_mass(), algorithm=algorithm)
                representatives = [g.Hessian_matrix() for g in representatives]
                representatives = [(g/e).change_ring(ZZ) for g in representatives]
        else:
            raise ValueError("unknown algorithm")
        for g in representatives:
            g.set_immutable()
        self._representatives = tuple(representatives)
        assert len(representatives) > 0, self
        return self._representatives

    def local_symbols(self, p=None):
        r"""
        Return the local symbols.

        INPUT:

        - ``p`` - a prime number; if given return only the symbol at `p`.

        EXAMPLES::

            sage: A = matrix.diagonal(ZZ, [2, -4, 6, 8])
            sage: GS = Genus(A)
            sage: GS.local_symbols()
            [Genus symbol at 2:    [2^-2 4^1 8^1]_4,
             Genus symbol at 3:     1^-3 3^-1]
        """
        if p is None:
            return deepcopy(self._local_symbols)
        p = ZZ(p)
        for sym in self._local_symbols:
            if p == sym.prime():
                return deepcopy(sym)
        assert p!=2
        sym_p = [[0, self.rank(), self.det().kronecker(p)]]
        return Genus_Symbol_p_adic_ring(p, sym_p)

    def local_symbol(self, p):
        r"""
        Return a copy of the local symbol at the prime `p`.

        EXAMPLES::

            sage: A = matrix.diagonal(ZZ, [2, -4, 6, 8])
            sage: GS = Genus(A)
            sage: GS.local_symbol(3)
            Genus symbol at 3:     1^-3 3^-1
        """
        p = ZZ(p)
        for sym in self._local_symbols:
            if p == sym.prime():
                return deepcopy(sym)
        assert p != 2
        sym_p = [[0, self.rank(), self.det().kronecker(p)]]
        return Genus_Symbol_p_adic_ring(p, sym_p)

    def _standard_mass(self):
        r"""
        Return the standard mass of this genus.

        It depends only on the dimension and determinant.

        EXAMPLES::

            sage: A = matrix.diagonal(ZZ, [1, 1, 1, 1])
            sage: GS = Genus(A)
            sage: GS._standard_mass()
            1/48
        """
        n = self.dimension()
        if n % 2 == 0:
            s = n // 2
        else:
            s = (n // 2) + 1
        std = QQ(2) * pi**(-n * (n + 1) / QQ(4))
        std *= SR.prod(gamma(QQ(j) / QQ(2)) for j in range(1, n+1))
        std *= SR.prod(zeta(ZZ(2) * ZZ(k)) for k in range(1, s))
        if n % 2 == 0:
            D = ZZ(-1)**(s) * self.determinant()
            std *= quadratic_L_function__exact(ZZ(s), D)
            d = fundamental_discriminant(D)
            # since quadratic_L_function__exact is different
            # from \zeta_D as defined by Conway and Sloane
            # we have to compensate
            # the missing Euler factors
            for sym in self.local_symbols():
                p = sym.prime()
                std *= (1 - d.kronecker(p)*p**(-s))
        return std

    @cached_method
    def mass(self, backend='sage'):
        r"""
        Return the mass of this genus.

        The genus must be definite.
        Let `L_1, ... L_n` be a complete list of representatives
        of the isometry classes in this genus.
        Its mass is defined as

        .. MATH::

            \sum_{i=1}^n \frac{1}{|O(L_i)|}.

        INPUT:

        - ``backend`` -- default: ``'sage'``, or ``'magma'``

        OUTPUT:

        a rational number

        EXAMPLES::

            sage: from sage.quadratic_forms.genera.genus import genera
            sage: G = genera((8,0), 1, even=True)[0]
            sage: G.mass()
            1/696729600
            sage: G.mass(backend='magma')  # optional - magma
            1/696729600

        The `E_8` lattice is unique in its genus::

            sage: E8 = QuadraticForm(G.representative())
            sage: E8.number_of_automorphisms()
            696729600

        TESTS:

        Check a random genus with magma::

            sage: d = ZZ.random_element(1, 1000)
            sage: n = ZZ.random_element(2, 10)
            sage: L = genera((n,0), d, d, even=False)
            sage: k = ZZ.random_element(0, len(L))
            sage: G = L[k]
            sage: G.mass()==G.mass(backend='magma')  # optional - magma
            True

        Error messages::

            sage: G.mass(backend='foo')
            Traceback (most recent call last):
            ...
            ValueError: unknown backend: foo
            sage: G = Genus(matrix(ZZ, 2, [0, 1, 1, 0]))
            sage: G.mass()
            Traceback (most recent call last):
            ...
            ValueError: the genus must be definite.
        """
        pos, neg = self.signature_pair()
        if pos * neg != 0:
            raise ValueError("the genus must be definite.")
        if pos + neg == 1:
            return QQ(1)/QQ(2)
        if backend == 'sage':
            mass = self._standard_mass()
            for sym in self._local_symbols:
                mass *= sym.mass()/sym._standard_mass()
            return QQ(mass.canonicalize_radical())
        elif backend == 'magma':
            e = 1 # lattices in magma are positive definite
            if neg !=0:
                e = -1
            # for some reason LatticeWithGram wants a dense matrix
            L = magma(e*self.representative().dense_matrix())
            L = L.LatticeWithGram()
            return QQ(L.Mass())
        else:
            raise ValueError("unknown backend: %s"%backend)

    def level(self):
        r"""
        Return the level of this genus.

        This is the denominator of the inverse gram matrix
        of a representative.

        EXAMPLES::

            sage: G = Genus(matrix.diagonal([2, 4, 18]))
            sage: G.level()
            36
        """
        return prod(sym.level() for sym in self.local_symbols())

    def scale(self):
        r"""
        Return the scale of this genus.

        Let `L` be a lattice with bilinear form `b`.
        The scale of `(L,b)` is defined as the ideal
        `b(L,L)`.

        OUTPUT:

        an integer

        EXAMPLES::

            sage: G = Genus(matrix.diagonal([2, 4, 18]))
            sage: G.scale()
            2
        """
        return prod([s.scale() for s in self.local_symbols()])

    def norm(self):
        r"""
        Return the norm of this genus.

        Let `L` be a lattice with bilinear form `b`.
        The scale of `(L,b)` is defined as the ideal
        generated by `\{b(x,x) | x \in L\}`.

        EXAMPLES::

            sage: G = Genus(matrix.diagonal([6, 4, 18]))
            sage: G.norm()
            2
            sage: G = Genus(matrix(ZZ, 2, [0, 1, 1, 0]))
            sage: G.norm()
            2
        """
        return prod([s.norm() for s in self.local_symbols()])


def _gram_from_jordan_block(p, block, discr_form=False):
    r"""
    Return the gram matrix of this jordan block.

    This is a helper for :meth:`discriminant_form` and :meth:`gram_matrix`.
    No input checks.

    INPUT:

    - ``p`` -- a prime number

    - ``block`` -- a list of 3 integers or 5 integers if `p` is `2`

    - ``discr_form`` -- bool (default: ``False``); if ``True`` invert the scales
      to obtain a gram matrix for the discriminant form instead.

    EXAMPLES::

        sage: from sage.quadratic_forms.genera.genus import _gram_from_jordan_block
        sage: block = [1, 3, 1]
        sage: _gram_from_jordan_block(5, block)
        [5 0 0]
        [0 5 0]
        [0 0 5]
        sage: block = [1, 4, 7, 1, 2]
        sage: _gram_from_jordan_block(2, block)
        [0 2 0 0]
        [2 0 0 0]
        [0 0 2 0]
        [0 0 0 2]

    For the discriminant form we obtain::

        sage: block = [1, 3, 1]
        sage: _gram_from_jordan_block(5, block, True)
        [4/5   0   0]
        [  0 2/5   0]
        [  0   0 2/5]
        sage: block = [1, 4, 7, 1, 2]
        sage: _gram_from_jordan_block(2, block, True)
        [  0 1/2   0   0]
        [1/2   0   0   0]
        [  0   0 1/2   0]
        [  0   0   0 1/2]
    """
    level = block[0]
    rk = block[1]
    det = block[2]
    if p == 2:
        o = ZZ(block[3])
        t = ZZ(block[4])
        U = matrix(QQ, 2, [0,1, 1,0])
        V = matrix(QQ, 2, [2,1, 1,2])
        W = matrix(QQ, 1, [1])
        if o == 0:
            if det in [1, 7]:
                qL = (rk // 2) * [U]
            else:
                qL = (rk//2 - 1)*[U] + [V]
        if o == 1:
            if rk % 2 == 1:
                qL = max(0, (rk - 3) // 2) * [U]
                if t*det % 8 in [3, 5]:
                    qL += [V]
                elif rk >= 3:
                    qL += [U]
                qL += [t * W]
            else:
                if det in [3, 5]:
                    det = -1
                else:
                    det = 1
                qL = max(0, (rk - 4) // 2) * [U]
                if (det , t) == (1, 0):
                    qL += [U, 1 * W, 7 * W]
                if (det , t) == (1, 2):
                    qL += [U, 1 * W, 1 * W]
                if (det , t) == (1, 4):
                    qL += [V, 1 * W, 3 * W]
                if (det , t) == (1, 6):
                    qL += [U, 7 * W, 7 * W]
                if (det , t) == (-1, 0):
                    qL += [V, 1 * W, 7 * W]
                if (det , t) == (-1, 2):
                    qL += [U, 3 * W, 7 * W]
                if (det , t) == (-1, 4):
                    qL += [U, 1 * W, 3 * W]
                if (det , t) == (-1, 6):
                    qL += [U, 1 * W, 5 * W]
                # if the rank is 2 there is a U too much
                if rk == 2:
                    qL = qL[-2:]
        q = matrix.block_diagonal(qL)
        if discr_form:
            q = q / 2**level
        else:
            q = q * 2**level
    if p != 2 and discr_form:
        q = matrix.identity(QQ, rk)
        d = 2**(rk % 2)
        if Integer(d).kronecker(p) != det:
            u = ZZ(_min_nonsquare(p))
            q[0,0] = u
        q = q * (2 / p**level)
    if p != 2 and not discr_form:
        q = matrix.identity(QQ, rk)
        if det != 1:
            u = ZZ(_min_nonsquare(p))
            q[0,0] = u
        q = q * p**level
    return q

# Helper functions for mass computations

def M_p(species, p):
    r"""
    Return the diagonal factor `M_p` as a function of the species.

    EXAMPLES:

    These examples are taken from Table 2 of [CS1988]_::

        sage: from sage.quadratic_forms.genera.genus import M_p
        sage: M_p(0, 2)
        1
        sage: M_p(1, 2)
        1/2
        sage: M_p(-2, 2)
        1/3
        sage: M_p(2, 2)
        1
        sage: M_p(3, 2)
        2/3
        sage: M_p(-4, 2)
        8/15
        sage: M_p(4, 2)
        8/9
        sage: M_p(5, 2)
        32/45

    TESTS:

    More values of the table for testing::

        sage: M_p(0, 3)
        1
        sage: M_p(1, 3)
        1/2
        sage: M_p(-2, 3)
        3/8
        sage: M_p(2, 3)
        3/4
        sage: M_p(3, 3)
        9/16
        sage: M_p(-4, 3)
        81/160
        sage: M_p(4, 3)
        81/128
        sage: M_p(5, 3)
        729/1280

        sage: M_p(0, 5)
        1
        sage: M_p(1, 5)
        1/2
        sage: M_p(-2, 5)
        5/12
        sage: M_p(2, 5)
        5/8
        sage: M_p(3, 5)
        25/48
        sage: M_p(-4, 5)
        625/1248
        sage: M_p(4, 5)
        625/1152
    """
    if species == 0:
        return QQ(1)
    n = species.abs()
    s = (n + 1) // ZZ(2)
    mp = ZZ(2) * ZZ.prod(ZZ(1) - p**(-2*k) for k in range(1, s))
    if n % 2 == 0:
        mp *= ZZ(1) - species.sign() * p**(-s)
    return QQ(1) / mp

####################
# Quadratic spaces
###################

class SpaceSymbol_global(object):
    def __init__(self, field, local_symbols):
        self._field = field
        self._local_symbols = local_symbols

    def __eq__(self,other):
        if self._field != other._field:
            raise ValueError('quadratic spaces over different fields do not compare')
        raise NotImplementedError()

    def representative(self):
        raise NotImplementedError()

class SpaceSymbol_local(object):
    def __init__(self, field, place, rank, det, excess):
        if field is not QQ:
            raise NotImplementedError('TODO: change the excess for the witt invariant. ')
        det = field(det)
        v, u = det.val_unit(place)
        det = QQ(place)**(v%2)
        if place == 2:
            det *= u % 8
        else:
            det *= u % place
        self._field = field
        self._place = place
        self._rank = ZZ(rank)
        self._det = det
        self._excess = ZZ(excess).mod(8)

    def __eq__(self, other):
        if self is other:
            return True
        if self._field != other._field:
            raise ValueError('quadratic spaces over different fields do not compare')
        if self._place != other._place:
            raise ValueError('different places')
        if self._rank != other._rank:
            return False
        d = self._det*other._det
        p = self._place
        if not d.is_padic_square(p):
            return False
        if self._excess!=other._excess:
            return False
        return True

    def __add__(self,other):
        if not self._field == other._field:
            raise ValueError()
        if not self._place == other._place:
            raise ValueError()
        rank = self._rank + other._rank
        det = self._det * other._det
        excess = self._excess + other._excess
        return SpaceSymbol_local(
            field=self._field,
            place=self._place,
            rank=rank,
            det=det,
            excess=excess
            )

    def __sub__(self,other):
        if not self._field == other._field:
            raise ValueError()
        if not self._place == other._place:
            raise ValueError()
        rank = self._rank - other._rank
        det = self._det * other._det
        excess = self._excess - other._excess
        return SpaceSymbol_local(
            field=self._field,
            place=self._place,
            rank=rank,
            det=det,
            excess=excess
            )

    def __ge__(self,other):
        return self.represents(other)
    def __le__(self,other):
        return other.__ge__(self)
    def __lt__(self, other):
        return self <= other and not self==other
    def __gt__(self, other):
        return self >= other and not self==other
    def __neq__(self,other):
        return not self==other

    def __repr__(self):
        return "p: %s, rk: %s, det: %s, excess: %s"%(self._place,self._rank,self._det,self._excess)

    def determinant(self):
        return self._det

    det = determinant

    def rank(self):
        return self._rank

    def excess(self):
        return self._excess

    def hasse_invariant(self):
        r"""
        Return Cassel's hasse invariant.
        """
        if self.rank() > 0:
            g = matrix.diagonal([self.det()]+(self.rank()-1)*[1])
        else:
            g = matrix([])
        p = self._place
        from sage.quadratic_forms.all import QuadraticForm
        qf = QuadraticForm(QQ,2*g)
        hasse1 = qf.hasse_invariant(p)
        std = LocalGenusSymbol(g,self.prime())
        if std.excess() == self.excess():
            return hasse1
        else:
            return -hasse1

    def represents(self,other):
        r"""
        Return if self represents other.
        """
        if not type(other) is SpaceSymbol_local:
            if other == 0:
                return True
            other = LocalGenusSymbol(matrix(self._field,[other]),self._place).space()
        if self._place != other._place:
            raise ValueError("different place")
        p = self._place
        if other.rank() > self.rank():
            return False

        K = self._field

        d = K(self._det * other._det)
        if self._rank == other._rank:
            return self==other
        if other._rank+1 == self._rank:
            rk1 = LocalGenusSymbol(matrix([d]),p).space()
            return other + rk1 == self
        if (other.rank()+2 == self.rank()
             and (-d).is_padic_square(p,check=False)):
            rk2 = LocalGenusSymbol(matrix(QQ,2,[0,1,1,0]),p).space()
            return other + rk2 == self
        return True<|MERGE_RESOLUTION|>--- conflicted
+++ resolved
@@ -3349,13 +3349,9 @@
         if n == 0:
             return (self.representative(), )
         if backend is None:
-<<<<<<< HEAD
             if prod(self.signature_pair_of_matrix()) != 0:
                 backend = 'sage'
             elif 14 > n or self.det() % 6 != 0:
-=======
-            if  n > 4 and prod(self.signature_pair_of_matrix()) == 0:
->>>>>>> 67655617
                 backend = 'magma'
             else:
                 print("fallback on random search in the neighbor graph")
