"Genus"

#*****************************************************************************
#       Copyright (C) 2007 David Kohel <kohel@maths.usyd.edu.au>
#                          Gabriele Nebe <nebe@math.rwth-aachen.de>
#
#  Distributed under the terms of the GNU General Public License (GPL)
#
#                  http://www.gnu.org/licenses/
#*****************************************************************************
from __future__ import print_function

from sage.misc.all import prod
from sage.arith.all import LCM
from sage.matrix.matrix_space import MatrixSpace
from sage.matrix.constructor import matrix
from sage.rings.integer_ring import IntegerRing, ZZ
from sage.rings.rational_field import RationalField, QQ
from sage.rings.integer import Integer
from sage.rings.finite_rings.finite_field_constructor import FiniteField
<<<<<<< HEAD
from copy import deepcopy, copy

def all_genera_by_det(sig_vec, determinant, max_level=None, even=True):
    r"""
    Return a list of all global genera with the given conditions.

    Here a genus is called global if it is non empty.

    INPUT:

    - ``sig_vec`` -- a pair of non-negative integers giving the signature
    - ``determinant`` -- an integer the sign is ignored
    - ``max_level`` -- (default: ``True``) an integer the maximum level of a jordan block
    - ``even`` -- bool (default: ``True``)

    OUTPUT:

    A list of all global genera with the given conditions.

    EXAMPLES::

        sage: from sage.quadratic_forms.genera.genus import all_genera_by_det
        sage: all_genera_by_det((4,0), 125, even=True)
        [Genus of
         None
         Genus symbol at 2:    1^-4
         Genus symbol at 5:     1^2 5^1 25^1, Genus of
         None
         Genus symbol at 2:    1^-4
         Genus symbol at 5:     1^1 5^3, Genus of
         None
         Genus symbol at 2:    1^-4
         Genus symbol at 5:     1^3 125^1, Genus of
         None
         Genus symbol at 2:    1^-4
         Genus symbol at 5:     1^-2 5^1 25^-1]
    """
    from sage.misc.mrange import mrange_iter
    from sage.matrix.constructor import matrix
    # input checks
    ZZ = IntegerRing()
    determinant = ZZ(determinant)
    sig_vec = (ZZ(sig_vec[0]), ZZ(sig_vec[1]))
    if not all([s >= 0 for s in sig_vec]):
        raise ValueError("the signature vector must be a pair of non negative integers.")
    if max_level == None:
        max_level = determinant
    else:
        max_level = ZZ(max_level)
    if type(even) != bool:
        raise ValueError("not a boolean")

    rank = sig_vec[0] + sig_vec[1]
    genera = []
    local_symbols = []
    # every global genus has a 2-adic symbol
    if determinant % 2 != 0:
        local_symbols.append(_all_p_adic_genera(2, rank, 0, 0, even=even))
    # collect the p-adic symbols
    for pn in determinant.factor():
        p = pn[0]
        det_val = pn[1]
        mlevel_p = max_level.valuation(p)
        local_symbol_p = _all_p_adic_genera(p, rank, det_val, mlevel_p, even)
        local_symbols.append(local_symbol_p)
    # take the cartesian product of the collection of all possible
    # local genus symbols one for each prime
    # and check which combinations produce a global genus
    # TODO:
    # we are overcounting. Find a more
    # clever way to directly match the symbols for different primes.
    for g in mrange_iter(local_symbols):
        # create a Genus from a list of local symbols
        G = GenusSymbol_global_ring(matrix.identity(1))
        G._signature = sig_vec
        G._representative = None
        G._local_symbols = deepcopy(g)
        # discard the empty genera
        if is_GlobalGenus(G):
            genera.append(G)
    genera.sort()
    return(genera)

def _all_p_adic_genera(p, rank, det_val, max_level, even):
    r"""
    Return all `p`-adic genera with the given conditions.

    This is a helper function for :meth:`all_genera_by_det`.
    No input checks are done.

    INPUT:

    - ``p`` -- a prime number
    - ``rank`` -- the rank of this genus
    - ``det_val`` -- valuation of the determinant at p
    - ``max_level`` -- an integer the maximal level of a jordan block
    - ``even`` -- ``bool``; is igored if `p` is not `2`

    EXAMPLES::

        sage: from sage.quadratic_forms.genera.genus import _all_p_adic_genera
        sage: _all_p_adic_genera(2,3,1,2,False)
        [Genus symbol at 2:    1^-2 [2^1]_1,
         Genus symbol at 2:    1^2 [2^1]_1,
         Genus symbol at 2:    1^2 [2^1]_7,
         Genus symbol at 2:    [1^2 2^1]_3,
         Genus symbol at 2:    1^-2 [2^1]_7,
         Genus symbol at 2:    [1^-2 2^1]_7,
         Genus symbol at 2:    [1^-2 2^1]_1,
         Genus symbol at 2:    [1^2 2^1]_7,
         Genus symbol at 2:    [1^2 2^1]_5,
         Genus symbol at 2:    [1^-2 2^1]_3,
         Genus symbol at 2:    [1^-2 2^1]_5,
         Genus symbol at 2:    [1^2 2^1]_1]

    Setting a maximum level::

        sage: _all_p_adic_genera(5, 2, 2, 1, True)
        [Genus symbol at 5:     5^-2, Genus symbol at 5:     5^2]
        sage: _all_p_adic_genera(5, 2, 2, 2, True)
        [Genus symbol at 5:     1^-1 25^-1,
         Genus symbol at 5:     1^1 25^-1,
         Genus symbol at 5:     1^-1 25^1,
         Genus symbol at 5:     1^1 25^1,
         Genus symbol at 5:     5^-2,
         Genus symbol at 5:     5^2]
    """
    from sage.misc.mrange import cantor_product
    from sage.combinat.integer_lists.invlex import IntegerListsLex
    from copy import deepcopy
    levels_rks = [] # contains possibilities for levels and ranks
    for rkseq in IntegerListsLex(rank, length=max_level+1):   # rank sequences
        # sum(rkseq) = rank
        # len(rkseq) = max_level + 1
        # now assure that we get the right determinant
        d = 0
        pgensymbol = []
        for i in range(max_level + 1):
            d += i * rkseq[i]
            # blocks of rank 0 are omitted
            if rkseq[i] != 0:
                pgensymbol.append([i, rkseq[i], 0])
        if d == det_val:
            levels_rks.append(pgensymbol)
    # add possible determinant square classes
    symbols = []
    if p != 2:
        for g in levels_rks:
            n = len(g)
            for v in cantor_product([-1, 1], repeat=n):
                g1 = deepcopy(g)
                for k in range(n):
                    g1[k][2] = v[k]
                g1 = Genus_Symbol_p_adic_ring(p, g1)
                symbols.append(g1)
    # for p == 2 we have to include determinant, even/odd, oddity
    # further restrictions apply and are defered to _blocks
    # (brute force sieving is too slow)
    # TODO: If this is too slow, enumerate only the canonical symbols.
    if p == 2:
        for g in levels_rks:
            n = len(g)
            poss_blocks = []
            for b in g:
                b += [0, 0]
                poss_blocks.append(_blocks(b, even_only=(even and b[0]==0)))
            for g1 in cantor_product(*poss_blocks):
                g1 = list(g1)
                if is_2_adic_genus(g1):
                    g1 = Genus_Symbol_p_adic_ring(p, g1)
                    # some of our symbols have the same canonical symbol
                    # thus they are equivalent - we want only one in
                    # each equivalence class
                    if not g1 in symbols:
                        symbols.append(g1)
    return(symbols)


def _blocks(b, even_only=False):
    r"""
    Return all viable `2`-adic jordan blocks with rank and level given by ``b``

    This is a helper function for :meth:`_all_p_adic_genera`.
    It is based on the existence conditions for a modular `2`-adic genus symbol.

    INPUT:

    - ``b`` -- a list of `5` non-negative integers the first two are kept
      and all possibilities for the remaining `3` are enumerated
    - ``even_only`` -- bool (default: ``True``) if set, the blocks are even

    EXAMPLES::

        sage: from sage.quadratic_forms.genera.genus import _blocks
        sage: _blocks([15,2,0,0,0])
        [[15, 2, 3, 0, 0],
        [15, 2, 7, 0, 0],
        [15, 2, 1, 1, 0],
        [15, 2, 1, 1, 2],
        [15, 2, 1, 1, 6],
        [15, 2, 7, 1, 0],
        [15, 2, 7, 1, 2],
        [15, 2, 7, 1, 6],
        [15, 2, 3, 1, 2],
        [15, 2, 3, 1, 4],
        [15, 2, 3, 1, 6],
        [15, 2, 5, 1, 2],
        [15, 2, 5, 1, 4],
        [15, 2, 5, 1, 6]]
    """
    blocks = []
    rk = b[1]
    # recall: 2-genus_symbol is [level, rank, det, even/odd, oddity]
    if rk == 1 and not even_only:
        for det in [1, 3, 5, 7]:
            b1 = copy(b)
            b1[2] = det
            b1[3] = 1
            b1[4] = det
            blocks.append(b1)
    elif rk == 2:
        b1 = copy(b)
        # even case
        b1[3] = 0
        b1[4] = 0
        b1[2] = 3
        blocks.append(b1)
        b1 = copy(b1)
        b1[2] = 7
        blocks.append(b1)
        # odd case
        if not even_only:
            # format (det, oddity)
            for s in [(1,2), (5,6), (1,6), (5,2), (7,0), (3,4)]:
                b1 = copy(b)
                b1[2] = s[0]
                b1[3] = 1
                b1[4] = s[1]
                blocks.append(b1)
    elif rk % 2 == 0:
        # the even case has even rank
        b1 = copy(b)
        b1[3] = 0
        b1[4] = 0
        d = (-1)**(rk//2) % 8
        for det in [d, d * (-3) % 8]:
            b1 = copy(b1)
            b1[2] = det
            blocks.append(b1)
        # odd case
        if not even_only:
            for s in [(1,2), (5,6), (1,6), (5,2), (7,0), (3,4)]:
                b1 = copy(b)
                b1[2] = s[0]*(-1)**(rk//2 -1) % 8
                b1[3] = 1
                b1[4] = s[1]
                blocks.append(b1)
            for s in [(1,4), (5,0)]:
                b1 = copy(b)
                b1[2] = s[0]*(-1)**(rk//2 - 2) % 8
                b1[3] = 1
                b1[4] = s[1]
                blocks.append(b1)
    elif rk % 2 == 1 and not even_only:
        # odd case
        for t in [1, 3, 5, 7]:
            d = (-1)**(rk//2)*t % 8
            for det in [d, -3*d % 8]:
                b1 = copy(b)
                b1[2] = det
                b1[3] = 1
                b1[4] = t
                blocks.append(b1)
    return blocks
=======
from sage.misc.misc import verbose
import copy
>>>>>>> 5714dd9a

def all_genera_by_det(sig_vec, determinant, max_level=None, even=True):
    r"""
    Return a list of all global genera with the given conditions.

    Here a genus is called global if it is non empty.

    INPUT:

    - ``sig_vec`` -- a pair of non-negative integers giving the signature
    - ``determinant`` -- an integer the sign is ignored
    - ``max_level`` -- (default: ``True``) an integer the maximum level of a jordan block
    - ``even`` -- bool (default: ``True``)

    OUTPUT:

    A list of all global genera with the given conditions.

    EXAMPLES::

        sage: from sage.quadratic_forms.genera.genus import all_genera_by_det
        sage: all_genera_by_det((4,0), 125, even=True)
        [Genus of
        None
        Genus symbol at 2:    1^-4
        Genus symbol at 5:     1^1 5^3, Genus of
        None
        Genus symbol at 2:    1^-4
        Genus symbol at 5:     1^2 5^1 25^1, Genus of
        None
        Genus symbol at 2:    1^-4
        Genus symbol at 5:     1^-2 5^1 25^-1, Genus of
        None
        Genus symbol at 2:    1^-4
        Genus symbol at 5:     1^3 125^1]
    """
    from sage.misc.mrange import mrange_iter
    from sage.matrix.constructor import matrix
    # input checks
    ZZ = IntegerRing()
    determinant = ZZ(determinant)
    sig_vec = (ZZ(sig_vec[0]), ZZ(sig_vec[1]))
    if not all([s >= 0 for s in sig_vec]):
        raise ValueError("the signature vector must be a pair of non negative integers.")
    if max_level == None:
        max_level = determinant
    else:
        max_level = ZZ(max_level)
    if type(even) != bool:
        raise ValueError("not a boolean")

    rank = sig_vec[0] + sig_vec[1]
    genera = []
    local_symbols = []
    # every global genus has a 2-adic symbol
    if determinant % 2 != 0:
        local_symbols.append(_all_p_adic_genera(2, rank, 0, 0, even=even))
    # collect the p-adic symbols
    for pn in determinant.factor():
        p = pn[0]
        det_val = pn[1]
        mlevel_p = max_level.valuation(p)
        local_symbol_p = _all_p_adic_genera(p, rank, det_val, mlevel_p, even)
        local_symbols.append(local_symbol_p)
    # take the cartesian product of the collection of all possible
    # local genus symbols one for each prime
    # and check which combinations produce a global genus
    # TODO:
    # we are overcounting. Find a more
    # clever way to directly match the symbols for different primes.
    for g in mrange_iter(local_symbols):
        # create a Genus from a list of local symbols
        G = GenusSymbol_global_ring(matrix.identity(1))
        G._signature = sig_vec
        G._representative = None
        G._local_symbols = copy.deepcopy(g)
        # discard the empty genera
        if is_GlobalGenus(G):
            genera.append(G)
    genera.sort()
    return(genera)

def _all_p_adic_genera(p, rank, det_val, max_level, even):
    r"""
    Return all `p`-adic genera with the given conditions.

    This is a helper function for :meth:`all_genera_by_det`.
    No input checks are done.

    INPUT:

    - ``p`` -- a prime number
    - ``rank`` -- the rank of this genus
    - ``det_val`` -- valuation of the determinant at p
    - ``max_level`` -- an integer the maximal level of a jordan block
    - ``even`` -- ``bool``; is igored if `p` is not `2`

    EXAMPLES::

        sage: from sage.quadratic_forms.genera.genus import _all_p_adic_genera
        sage: _all_p_adic_genera(2,3,1,2,False)
        [Genus symbol at 2:    1^-2 [2^1]_1,
         Genus symbol at 2:    1^2 [2^1]_1,
         Genus symbol at 2:    1^2 [2^1]_7,
         Genus symbol at 2:    [1^2 2^1]_3,
         Genus symbol at 2:    1^-2 [2^1]_7,
         Genus symbol at 2:    [1^-2 2^1]_7,
         Genus symbol at 2:    [1^-2 2^1]_1,
         Genus symbol at 2:    [1^2 2^1]_7,
         Genus symbol at 2:    [1^2 2^1]_5,
         Genus symbol at 2:    [1^-2 2^1]_3,
         Genus symbol at 2:    [1^-2 2^1]_5,
         Genus symbol at 2:    [1^2 2^1]_1]

    Setting a maximum level::

        sage: _all_p_adic_genera(5, 2, 2, 1, True)
        [Genus symbol at 5:     5^-2, Genus symbol at 5:     5^2]
        sage: _all_p_adic_genera(5, 2, 2, 2, True)
        [Genus symbol at 5:     1^-1 25^-1,
         Genus symbol at 5:     1^1 25^-1,
         Genus symbol at 5:     1^-1 25^1,
         Genus symbol at 5:     1^1 25^1,
         Genus symbol at 5:     5^-2,
         Genus symbol at 5:     5^2]
    """
    from sage.misc.mrange import cantor_product
    from sage.combinat.integer_lists.invlex import IntegerListsLex
    from copy import deepcopy
    levels_rks = [] # contains possibilities for levels and ranks
    for rkseq in IntegerListsLex(rank, length=max_level+1):   # rank sequences
        # sum(rkseq) = rank
        # len(rkseq) = max_level + 1
        # now assure that we get the right determinant
        d = 0
        pgensymbol = []
        for i in range(max_level + 1):
            d += i * rkseq[i]
            # blocks of rank 0 are omitted
            if rkseq[i] != 0:
                pgensymbol.append([i, rkseq[i], 0])
        if d == det_val:
            levels_rks.append(pgensymbol)
    # add possible determinant square classes
    symbols = []
    if p != 2:
        for g in levels_rks:
            n = len(g)
            for v in cantor_product([-1, 1], repeat=n):
                g1 = deepcopy(g)
                for k in range(n):
                    g1[k][2] = v[k]
                g1 = Genus_Symbol_p_adic_ring(p, g1)
                symbols.append(g1)
    # for p == 2 we have to include determinant, even/odd, oddity
    # further restrictions apply and are defered to _blocks
    # (brute force sieving is too slow)
    # TODO: If this is too slow, enumerate only the canonical symbols.
    if p == 2:
        for g in levels_rks:
            n = len(g)
            poss_blocks = []
            for b in g:
                b += [0, 0]
                poss_blocks.append(_blocks(b, even_only=(even and b[0]==0)))
            for g1 in cantor_product(*poss_blocks):
                g1 = list(g1)
                if is_2_adic_genus(g1):
                    g1 = Genus_Symbol_p_adic_ring(p, g1)
                    # some of our symbols have the same canonical symbol
                    # thus they are equivalent - we want only one in
                    # each equivalence class
                    if not g1 in symbols:
                        symbols.append(g1)
    return(symbols)


def _blocks(b, even_only=False):
    r"""
    Return all viable `2`-adic jordan blocks with rank and level given by ``b``

    This is a helper function for :meth:`_all_p_adic_genera`.
    It is based on the existence conditions for a modular `2`-adic genus symbol.

    INPUT:

    - ``b`` -- a list of `5` non-negative integers the first two are kept
      and all possibilities for the remaining `3` are enumerated
    - ``even_only`` -- bool (default: ``True``) if set, the blocks are even

    EXAMPLES::

        sage: from sage.quadratic_forms.genera.genus import _blocks
        sage: _blocks([15,2,0,0,0])
        [[15, 2, 3, 0, 0],
        [15, 2, 7, 0, 0],
        [15, 2, 1, 1, 2],
        [15, 2, 5, 1, 6],
        [15, 2, 1, 1, 6],
        [15, 2, 5, 1, 2],
        [15, 2, 7, 1, 0],
        [15, 2, 3, 1, 4]]
    """
    from copy import copy
    blocks = []
    rk = b[1]
    # recall: 2-genus_symbol is [level, rank, det, even/odd, oddity]
    if rk == 1 and not even_only:
        for det in [1, 3, 5, 7]:
            b1 = copy(b)
            b1[2] = det
            b1[3] = 1
            b1[4] = det
            blocks.append(b1)
    elif rk == 2:
        b1 = copy(b)
        # even case
        b1[3] = 0
        b1[4] = 0
        b1[2] = 3
        blocks.append(b1)
        b1 = copy(b1)
        b1[2] = 7
        blocks.append(b1)
        # odd case
        if not even_only:
            # format (det, oddity)
            for s in [(1,2), (5,6), (1,6), (5,2), (7,0), (3,4)]:
                b1 = copy(b)
                b1[2] = s[0]
                b1[3] = 1
                b1[4] = s[1]
                blocks.append(b1)
    elif rk % 2 == 0:
        # the even case has even rank
        b1 = copy(b)
        b1[3] = 0
        b1[4] = 0
        d = (-1)**(rk//2) % 8
        for det in [d, d * (-3) % 8]:
            b1 = copy(b1)
            b1[2] = det
            blocks.append(b1)
        # odd case
        if not even_only:
            for s in [(1,2), (5,6), (1,6), (5,2), (7,0), (3,4)]:
                b1 = copy(b)
                b1[2] = s[0]*(-1)**(rk//2 -1) % 8
                b1[3] = 1
                b1[4] = s[1]
                blocks.append(b1)
            for s in [(1,4), (5,0)]:
                b1 = copy(b)
                b1[2] = s[0]*(-1)**(rk//2 - 2) % 8
                b1[3] = 1
                b1[4] = s[1]
                blocks.append(b1)
    elif rk % 2 == 1 and not even_only:
        # odd case
        for t in [1, 3, 5, 7]:
            d = (-1)**(rk//2)*t % 8
            for det in [d, -3*d % 8]:
                b1 = copy(b)
                b1[2] = det
                b1[3] = 1
                b1[4] = t
                blocks.append(b1)
    return blocks

def Genus(A):
    r"""
    Given a nonsingular symmetric matrix `A`, return the genus of `A`.

    INPUT:

    - ``A`` -- a symmetric matrix with coefficients in `\ZZ`

    OUTPUT:

    A :class:`GenusSymbol_global_ring` object, encoding the Conway-Sloane
    genus symbol of the quadratic form whose Gram matrix is `A`.

    EXAMPLES::

        sage: from sage.quadratic_forms.genera.genus import Genus
        sage: A = Matrix(ZZ, 2, 2, [1,1,1,2])
        sage: Genus(A)
        Genus of
        [1 1]
        [1 2]
        Genus symbol at 2:    [1^2]_2
    """
    return GenusSymbol_global_ring(A)


def LocalGenusSymbol(A, p):
    """
    Return the local symbol of `A` at the prime `p`.

    INPUT:

    - ``A`` -- a symmetric, non-singular matrix with coefficients in `\ZZ`
    - ``p`` -- an integer prime `p > 0`

    OUTPUT:

    A :class:`Genus_Symbol_p_adic_ring` object, encoding the Conway-Sloane
    genus symbol at `p` of the quadratic form whose Gram matrix is `A`.

    EXAMPLES::

        sage: from sage.quadratic_forms.genera.genus import LocalGenusSymbol

        sage: A = Matrix(ZZ, 2, 2, [1,1,1,2])
        sage: LocalGenusSymbol(A, 2)
        Genus symbol at 2:    [1^2]_2
        sage: LocalGenusSymbol(A, 3)
        Genus symbol at 3:     1^2

        sage: A = Matrix(ZZ, 2, 2, [1,0,0,2])
        sage: LocalGenusSymbol(A, 2)
        Genus symbol at 2:    [1^1 2^1]_2
        sage: LocalGenusSymbol(A, 3)
        Genus symbol at 3:     1^-2
    """
    val = A.determinant().valuation(p)
    symbol = p_adic_symbol(A, p, val = val)
    return Genus_Symbol_p_adic_ring(p, symbol)



def is_GlobalGenus(G):
    """
    Given a genus symbol `G` (specified by a collection of local symbols),
    return ``True`` if `G` represents the genus of a global quadratic form or lattice.

    INPUT:

    - ``G`` -- :class:`GenusSymbol_global_ring` object

    OUTPUT:

    - boolean

    EXAMPLES::

        sage: from sage.quadratic_forms.genera.genus import GenusSymbol_global_ring
        sage: from sage.quadratic_forms.genera.genus import Genus, is_GlobalGenus

        sage: A = Matrix(ZZ, 2, 2, [1,1,1,2])
        sage: G = Genus(A)
        sage: is_GlobalGenus(G)
        True

        sage: from sage.quadratic_forms.genera.genus import Genus,is_GlobalGenus
        sage: G=Genus(matrix.diagonal([2,2,2,2]))
        sage: G._local_symbols[0]._symbol=[[0,2,3,0,0],[1,2,5,1,0]]
        sage: G._representative=None
        sage: is_GlobalGenus(G)
        False

    """
    D = G.determinant()
    r, s = G.signature_pair_of_matrix()
    oddity = r - s
    for loc in G._local_symbols:
        p = loc._prime
        sym = loc._symbol
        v = sum([ss[0] * ss[1] for ss in sym])
        a = D // (p**v)
        b = Integer(prod([ss[2] for ss in sym]))
        if p == 2:
            if not is_2_adic_genus(sym):
                verbose(mesg="False in is_2_adic_genus(sym)", level=2)
                return False
            if (a*b).kronecker(p) != 1:
                verbose(mesg="False in (%s*%s).kronecker(%s)"%(a,b,p), level=2)
                return False
            oddity -= loc.excess()
        else:
            if a.kronecker(p) != b:
                verbose(mesg="False in %s.kronecker(%s) != *%s"%(a,p,b), level=2)
                return False
            oddity += loc.excess()
    if oddity % 8 != 0:
        verbose(mesg="False in oddity", level=2)
        return False
    return True



def is_2_adic_genus(genus_symbol_quintuple_list):
    """
    Given a `2`-adic local symbol (as the underlying list of quintuples)
    check whether it is the `2`-adic symbol of a `2`-adic form.

    INPUT:

    - ``genus_symbol_quintuple_list`` -- a quintuple of integers (with certain
      restrictions).

    OUTPUT:

    boolean

    EXAMPLES::

        sage: from sage.quadratic_forms.genera.genus import LocalGenusSymbol

        sage: A = Matrix(ZZ, 2, 2, [1,1,1,2])
        sage: G2 = LocalGenusSymbol(A, 2)
        sage: is_2_adic_genus(G2.symbol_tuple_list())
        True

        sage: A = Matrix(ZZ, 2, 2, [1,1,1,2])
        sage: G3 = LocalGenusSymbol(A, 3)
        sage: is_2_adic_genus(G3.symbol_tuple_list())  ## This raises an error
        Traceback (most recent call last):
        ...
        TypeError: The genus symbols are not quintuples, so it's not a genus symbol for the prime p=2.

        sage: A = Matrix(ZZ, 2, 2, [1,0,0,2])
        sage: G2 = LocalGenusSymbol(A, 2)
        sage: is_2_adic_genus(G2.symbol_tuple_list())
        True
    """
    ## TO DO: Add explicit checking for the prime p here to ensure it's p=2... not just the quintuple checking below

    for s in genus_symbol_quintuple_list:

        ## Check that we have a quintuple (i.e. that p=2 and not p >2)
        if len(s) != 5:
            raise TypeError("The genus symbols are not quintuples, so it's not a genus symbol for the prime p=2.")

        ## Check the Conway-Sloane conditions
        if s[1] == 1:
            if s[3] == 0 or s[2] != s[4]:
                return False
        if s[1] == 2 and s[3] == 1:
            if s[2]%8 in (1,7):
               if not s[4] in (0,2,6):
                  return False
            if s[2]%8 in (3,5):
               if not s[4] in (2,4,6):
                  return False
        if (s[1] - s[4])% 2 == 1:
            return False
        if s[3] == 0 and s[4] != 0:
            return False
    return True



def canonical_2_adic_compartments(genus_symbol_quintuple_list):
    """
    Given a `2`-adic local symbol (as the underlying list of quintuples)
    this returns a list of lists of indices of the
    genus_symbol_quintuple_list which are in the same compartment.  A
    compartment is defined to be a maximal interval of Jordan
    components all (scaled) of type I (i.e. odd).

    INPUT:

    - ``genus_symbol_quintuple_list`` -- a quintuple of integers (with certain
      restrictions).

    OUTPUT:

    a list of lists of integers.

    EXAMPLES::

        sage: from sage.quadratic_forms.genera.genus import LocalGenusSymbol
        sage: from sage.quadratic_forms.genera.genus import canonical_2_adic_compartments

        sage: A = Matrix(ZZ, 2, 2, [1,1,1,2])
        sage: G2 = LocalGenusSymbol(A, 2); G2.symbol_tuple_list()
        [[0, 2, 1, 1, 2]]
        sage: canonical_2_adic_compartments(G2.symbol_tuple_list())
        [[0]]

        sage: A = Matrix(ZZ, 2, 2, [1,0,0,2])
        sage: G2 = LocalGenusSymbol(A, 2); G2.symbol_tuple_list()
        [[0, 1, 1, 1, 1], [1, 1, 1, 1, 1]]
        sage: canonical_2_adic_compartments(G2.symbol_tuple_list())
        [[0, 1]]

        sage: A = DiagonalQuadraticForm(ZZ, [1,2,3,4]).Hessian_matrix()
        sage: G2 = LocalGenusSymbol(A, 2); G2.symbol_tuple_list()
        [[1, 2, 3, 1, 4], [2, 1, 1, 1, 1], [3, 1, 1, 1, 1]]
        sage: canonical_2_adic_compartments(G2.symbol_tuple_list())
        [[0, 1, 2]]

        sage: A = Matrix(ZZ, 2, 2, [2,1,1,2])
        sage: G2 = LocalGenusSymbol(A, 2); G2.symbol_tuple_list()
        [[0, 2, 3, 0, 0]]
        sage: canonical_2_adic_compartments(G2.symbol_tuple_list())   ## No compartments here!
        []

    NOTES:

    See [Co1999]_ Conway-Sloane 3rd edition, pp. 381-382 for definitions
    and examples.
    """
    symbol = genus_symbol_quintuple_list
    compartments = []
    i = 0
    r = len(symbol)
    while i < r:
        s = symbol[i]
        if s[3] == 1:
            v = s[0]
            c = []
            while i < r and symbol[i][3] == 1 and symbol[i][0] == v:
                c.append(i)
                i += 1
                v += 1
            compartments.append(c)
        else:
            i += 1
    return compartments

def canonical_2_adic_trains(genus_symbol_quintuple_list, compartments=None):
    """
    Given a `2`-adic local symbol (as the underlying list of quintuples)
    this returns a list of lists of indices of the
    genus_symbol_quintuple_list which are in the same train.  A train
    is defined to be a maximal interval of Jordan components so that
    at least one of each adjacent pair (allowing zero-dimensional
    Jordan components) is (scaled) of type I (i.e. odd).
    Note that an interval of length one respects this condition as
    there is no pair in this interval.
    In particular, every Jordan component is part of a train.

    INPUT:

    - ``genus_symbol_quintuple_list`` -- a quintuple of integers (with certain
      restrictions).
    - ``compartments`` -- this argument is deprecated

    OUTPUT:

    a list of lists of distinct integers.

    EXAMPLES::

        sage: from sage.quadratic_forms.genera.genus import LocalGenusSymbol
        sage: from sage.quadratic_forms.genera.genus import canonical_2_adic_compartments
        sage: from sage.quadratic_forms.genera.genus import canonical_2_adic_trains

        sage: A = Matrix(ZZ, 2, 2, [1,1,1,2])
        sage: G2 = LocalGenusSymbol(A, 2); G2.symbol_tuple_list()
        [[0, 2, 1, 1, 2]]
        sage: canonical_2_adic_trains(G2.symbol_tuple_list())
        [[0]]

        sage: A = Matrix(ZZ, 2, 2, [1,0,0,2])
        sage: G2 = LocalGenusSymbol(A, 2); G2.symbol_tuple_list()
        [[0, 1, 1, 1, 1], [1, 1, 1, 1, 1]]
        sage: canonical_2_adic_compartments(G2.symbol_tuple_list())
        [[0, 1]]

        sage: A = DiagonalQuadraticForm(ZZ, [1,2,3,4]).Hessian_matrix()
        sage: G2 = LocalGenusSymbol(A, 2); G2.symbol_tuple_list()
        [[1, 2, 3, 1, 4], [2, 1, 1, 1, 1], [3, 1, 1, 1, 1]]
        sage: canonical_2_adic_trains(G2.symbol_tuple_list())
        [[0, 1, 2]]

        sage: A = Matrix(ZZ, 2, 2, [2,1,1,2])
        sage: G2 = LocalGenusSymbol(A, 2); G2.symbol_tuple_list()
        [[0, 2, 3, 0, 0]]
        sage: canonical_2_adic_trains(G2.symbol_tuple_list())
        [[0]]
        sage: symbol = [[0, 1,  1, 1, 1],[1, 2, -1, 0, 0],[2, 1,  1, 1, 1],[3, 1,  1, 1, 1],[4, 1,  1, 1, 1],[5, 2, -1, 0, 0],[7, 1,  1, 1, 1],[10, 1, 1, 1, 1],[11, 1, 1, 1, 1],[12, 1, 1, 1, 1]]
        sage: canonical_2_adic_trains(symbol)
        [[0, 1, 2, 3, 4, 5], [6], [7, 8, 9]]

    Check that :trac:`24818` is fixed::

        sage: symbol = [[0, 1,  1, 1, 1],[1, 3, 1, 1, 1]]
        sage: canonical_2_adic_trains(symbol)
        [[0, 1]]

    .. NOTE::

        See [Co1999]_, pp. 381-382 for definitions and examples.

    """
    if compartments is not None:
        from sage.misc.superseded import deprecation
        deprecation(23955, "the compartments keyword has been deprecated")

    # avoid a special case for the end of symbol
    # if a jordan component has rank zero it is considered even.
    symbol = genus_symbol_quintuple_list
    symbol.append([symbol[-1][0]+1, 0, 1, 0, 0]) #We have just modified the input globally!
    # Hence, we have to remove the last entry of symbol at the end.
    try:

        trains = []
        new_train = [0]
        for i in range(1,len(symbol)-1):
            # start a new train if there are two adjacent even symbols
            prev, cur = symbol[i-1:i+1]
            if  cur[0] - prev[0] > 2:
                trains.append(new_train)
                new_train = [i]    # create a new train starting at
            elif (cur[0] - prev[0] == 2) and cur[3]*prev[3] == 0:
                trains.append(new_train)
                new_train = [i]
            elif prev[3] == 0 and cur[3] == 0:
                trains.append(new_train)
                new_train = [i]
            else:
                # there is an odd jordan block adjacent to this jordan block
                # the train continues
                new_train.append(i)
        # the last train was never added.
        trains.append(new_train)
        return trains
    finally:
        #revert the input list to its original state
        symbol.pop()

def canonical_2_adic_reduction(genus_symbol_quintuple_list):
    """
    Given a `2`-adic local symbol (as the underlying list of quintuples)
    this returns a canonical `2`-adic symbol (again as a raw list of
    quintuples of integers) which has at most one minus sign per train
    and this sign appears on the smallest dimensional Jordan component
    in each train.  This results from applying the "sign-walking" and
    "oddity fusion" equivalences.

    INPUT:

    - ``genus_symbol_quintuple_list`` -- a quintuple of integers (with certain
      restrictions)

    - ``compartments`` -- a list of lists of distinct integers (optional)

    OUTPUT:

    a list of lists of distinct integers.

    EXAMPLES::

        sage: from sage.quadratic_forms.genera.genus import LocalGenusSymbol
        sage: from sage.quadratic_forms.genera.genus import canonical_2_adic_reduction

        sage: A = Matrix(ZZ, 2, 2, [1,1,1,2])
        sage: G2 = LocalGenusSymbol(A, 2); G2.symbol_tuple_list()
        [[0, 2, 1, 1, 2]]
        sage: canonical_2_adic_reduction(G2.symbol_tuple_list())
        [[0, 2, 1, 1, 2]]

        sage: A = Matrix(ZZ, 2, 2, [1,0,0,2])
        sage: G2 = LocalGenusSymbol(A, 2); G2.symbol_tuple_list()
        [[0, 1, 1, 1, 1], [1, 1, 1, 1, 1]]
        sage: canonical_2_adic_reduction(G2.symbol_tuple_list())   ## Oddity fusion occurred here!
        [[0, 1, 1, 1, 2], [1, 1, 1, 1, 0]]

        sage: A = DiagonalQuadraticForm(ZZ, [1,2,3,4]).Hessian_matrix()
        sage: G2 = LocalGenusSymbol(A, 2); G2.symbol_tuple_list()
        [[1, 2, 3, 1, 4], [2, 1, 1, 1, 1], [3, 1, 1, 1, 1]]
        sage: canonical_2_adic_reduction(G2.symbol_tuple_list())   ## Oddity fusion occurred here!
        [[1, 2, -1, 1, 6], [2, 1, 1, 1, 0], [3, 1, 1, 1, 0]]

        sage: A = Matrix(ZZ, 2, 2, [2,1,1,2])
        sage: G2 = LocalGenusSymbol(A, 2); G2.symbol_tuple_list()
        [[0, 2, 3, 0, 0]]
        sage: canonical_2_adic_reduction(G2.symbol_tuple_list())
        [[0, 2, -1, 0, 0]]

    .. NOTE::

        See [Co1999]_ Conway-Sloane 3rd edition, pp. 381-382 for definitions and examples.

    .. TODO::

        Add an example where sign walking occurs!
    """
    # Protect the input from unwanted modification
    genus_symbol_quintuple_list = deepcopy(genus_symbol_quintuple_list)
    canonical_symbol = genus_symbol_quintuple_list
    # Canonical determinants:
    for i in range(len(genus_symbol_quintuple_list)):
        d = genus_symbol_quintuple_list[i][2]
        if d in (1,7):
            canonical_symbol[i][2] = 1
        else:
            canonical_symbol[i][2] = -1
    # Oddity fusion:
    compartments = canonical_2_adic_compartments(genus_symbol_quintuple_list)
    for compart in compartments:
        oddity = sum([ genus_symbol_quintuple_list[i][4] for i in compart ]) % 8
        for i in compart:
            genus_symbol_quintuple_list[i][4] = 0
        genus_symbol_quintuple_list[compart[0]][4] = oddity
    verbose(mesg="End oddity fusion: %s" %canonical_symbol, level=2)
    # Sign walking:
    trains = canonical_2_adic_trains(genus_symbol_quintuple_list)
    for train in trains:
        t = len(train)
        for i in range(t-1):
            t1 = train[t-i-1]
            if canonical_symbol[t1][2] == -1:
                canonical_symbol[t1][2] = 1
                canonical_symbol[t1-1][2] *= -1
                for compart in compartments:
                    if t1-1 in compart or t1 in compart:
                        o = canonical_symbol[compart[0]][4]
                        canonical_symbol[compart[0]][4] = (o+4) % 8
    verbose(mesg="End sign walking: %s" %canonical_symbol, level=2)
    return canonical_symbol


def basis_complement(B):
    """
    Given an echelonized basis matrix `B` (over a field), calculate a
    matrix whose rows form a basis complement (to the rows of `B`).

    INPUT:

    - ``B`` -- matrix over a field in row echelon form

    OUTPUT:

    a rectangular matrix over a field

    EXAMPLES::

        sage: from sage.quadratic_forms.genera.genus import basis_complement

        sage: A = Matrix(ZZ, 2, 2, [1,1,1,1])
        sage: B = A.kernel().echelonized_basis_matrix(); B
        [ 1 -1]
        sage: basis_complement(B)
        [0 1]
    """
    F = B.parent().base_ring()
    m = B.nrows()
    n = B.ncols()
    C = MatrixSpace(F,n-m,n,sparse=True)(0)
    k = 0
    l = 0
    for i in range(m):
        for j in range(k,n):
             if B[i,j] == 0:
                 C[l,j] = 1
                 l += 1
             else:
                 k = j+1
                 break
    for j in range(k,n):
        C[l+j-k,j] = 1
    return C



def signature_pair_of_matrix(A):
    """
    Computes the signature pair `(p, n)` of a non-degenerate symmetric
    matrix, where

    - `p` is the number of positive eigenvalues of `A`
    - `n` is the number of negative eigenvalues of `A`

    INPUT:

    - ``A`` -- symmetric matrix (assumed to be non-degenerate)

    OUTPUT:

    - `(p, n)` -- a pair (tuple) of integers.

    EXAMPLES::

        sage: from sage.quadratic_forms.genera.genus import signature_pair_of_matrix

        sage: A = Matrix(ZZ, 2, 2, [-1,0,0,3])
        sage: signature_pair_of_matrix(A)
        (1, 1)

        sage: A = Matrix(ZZ, 2, 2, [-1,1,1,7])
        sage: signature_pair_of_matrix(A)
        (1, 1)

        sage: A = Matrix(ZZ, 2, 2, [3,1,1,7])
        sage: signature_pair_of_matrix(A)
        (2, 0)

        sage: A = Matrix(ZZ, 2, 2, [-3,1,1,-11])
        sage: signature_pair_of_matrix(A)
        (0, 2)


        sage: A = Matrix(ZZ, 2, 2, [1,1,1,1])
        sage: signature_pair_of_matrix(A)
        Traceback (most recent call last):
        ...
        ArithmeticError: given matrix is not invertible
    """
    from sage.quadratic_forms.quadratic_form import QuadraticForm
    s_vec = QuadraticForm(A.base_extend(A.base_ring().fraction_field())).signature_vector()

    # Check that the matrix is non-degenerate (i.e. no zero eigenvalues)
    if s_vec[2]:
        raise ArithmeticError("given matrix is not invertible")

    # Return the pair (p,n)
    return s_vec[:2]


def p_adic_symbol(A, p, val):
    """
    Given a symmetric matrix `A` and prime `p`, return the genus symbol at `p`.

    .. TODO::

        Some description of the definition of the genus symbol.

    INPUT:

    - ``A`` -- symmetric matrix with integer coefficients
    - ``p`` -- prime number > 0
    - ``val`` -- integer >= 0; valuation of the maximal elementary divisor of `A`
      needed to obtain enough precision. Calculation is modulo `p` to the ``val+3``.

    OUTPUT:

    a list of lists of integers

    EXAMPLES::

        sage: from sage.quadratic_forms.genera.genus import p_adic_symbol

        sage: A = DiagonalQuadraticForm(ZZ, [1,2,3,4]).Hessian_matrix()
        sage: p_adic_symbol(A, 2, 2)
        [[1, 2, 3, 1, 4], [2, 1, 1, 1, 1], [3, 1, 1, 1, 1]]

        sage: p_adic_symbol(A, 3, 1)
        [[0, 3, 1], [1, 1, -1]]

    """
    if p % 2 == 0:
        return two_adic_symbol(A, val)
    m0 = min([ c.valuation(p) for c in A.list() ])
    q = p**m0
    n = A.nrows()
    A = MatrixSpace(IntegerRing(),n,n)([ c // q for c in A.list() ])
    A_p = MatrixSpace(FiniteField(p),n,n)(A)
    B_p = A_p.kernel().echelonized_basis_matrix()
    if B_p.nrows() == 0:
        e0 = Integer(A_p.det()).kronecker(p)
        n0 = A.nrows()
        return [ [m0,n0,e0] ]
    else:
        C_p = basis_complement(B_p)
        e0 = Integer((C_p*A_p*C_p.transpose()).det()).kronecker(p)
        n0 = C_p.nrows()
        sym = [ [0,n0,e0] ]
    r = B_p.nrows()
    B = MatrixSpace(IntegerRing(),r,n)(B_p)
    C = MatrixSpace(IntegerRing(),n-r,n)(C_p)
    # Construct the blocks for the Jordan decomposition [F,X;X,A_new]
    F = MatrixSpace(RationalField(),n-r,n-r)(C*A*C.transpose())
    U = F**-1
    d = LCM([ c.denominator() for c in U.list() ])
    R = IntegerRing().quotient_ring(Integer(p)**(val+3))
    u = R(d)**-1
    MatR = MatrixSpace(R,n-r,n-r)
    MatZ = MatrixSpace(IntegerRing(),n-r,n-r)
    U = MatZ(MatR(MatZ(U*d))*u)
    # X = C*A*B.transpose()
    # A = B*A*B.transpose() - X.transpose()*U*X
    X = C*A
    A = B*(A - X.transpose()*U*X)*B.transpose()
    return [ [s[0]+m0] + s[1:] for s in sym + p_adic_symbol(A, p, val) ]



def is_even_matrix(A):
    """
    Determines if the integral symmetric matrix `A` is even
    (i.e. represents only even numbers).  If not, then it returns the
    index of an odd diagonal entry.  If it is even, then we return the
    index -1.

    INPUT:

    - ``A`` -- symmetric integer matrix

    OUTPUT:

    a pair of the form (boolean, integer)

    EXAMPLES::

        sage: from sage.quadratic_forms.genera.genus import is_even_matrix

        sage: A = Matrix(ZZ, 2, 2, [1,1,1,1])
        sage: is_even_matrix(A)
        (False, 0)

        sage: A = Matrix(ZZ, 2, 2, [2,1,1,2])
        sage: is_even_matrix(A)
        (True, -1)
    """
    for i in range(A.nrows()):
        if A[i,i]%2 == 1:
            return False, i
    return True, -1



def split_odd(A):
    """
    Given a non-degenerate Gram matrix `A (\mod 8)`, return a splitting
    ``[u] + B`` such that u is odd and `B` is not even.

    INPUT:

    - ``A`` -- an odd symmetric matrix with integer coefficients (which admits a
      splitting as above).

    OUTPUT:

    a pair ``(u, B)`` consisting of an odd integer `u` and an odd
    integral symmetric matrix `B`.

    EXAMPLES::

        sage: from sage.quadratic_forms.genera.genus import is_even_matrix
        sage: from sage.quadratic_forms.genera.genus import split_odd

        sage: A = Matrix(ZZ, 2, 2, [1,2,2,3])
        sage: is_even_matrix(A)
        (False, 0)
        sage: split_odd(A)
        (1, [-1])

        sage: A = Matrix(ZZ, 2, 2, [1,2,2,5])
        sage: split_odd(A)
        (1, [1])

        sage: A = Matrix(ZZ, 2, 2, [1,1,1,1])
        sage: is_even_matrix(A)
        (False, 0)
        sage: split_odd(A)      ## This fails because no such splitting exists. =(
        Traceback (most recent call last):
        ...
        RuntimeError: The matrix A does not admit a non-even splitting.

        sage: A = Matrix(ZZ, 2, 2, [1,2,2,6])
        sage: split_odd(A)      ## This fails because no such splitting exists. =(
        Traceback (most recent call last):
        ...
        RuntimeError: The matrix A does not admit a non-even splitting.

    """
    n0 = A.nrows()
    if n0 == 1:
       return A[0,0], MatrixSpace(IntegerRing(),0,A.ncols())([])
    even, i = is_even_matrix(A)
    R = A.parent().base_ring()
    C = MatrixSpace(R,n0-1,n0)(0)
    u = A[i,i]
    for j in range(n0-1):
        if j < i:
            C[j,j] = 1
            C[j,i] = -A[j,i]*u
        else:
            C[j,j+1] = 1
            C[j,i] = -A[j+1,i]*u
        B = C*A*C.transpose()
    even, j = is_even_matrix(B)
    if even:
        I = A.parent()(1)
        # TODO: we could manually (re)construct the kernel here...
        if i == 0:
            I[1,0] = 1 - A[1,0]*u
            i = 1
        else:
            I[0,i] = 1 - A[0,i]*u
            i = 0
        A = I*A*I.transpose()
        u = A[i,i]
        C = MatrixSpace(R,n0-1,n0)(0)
        for j in range(n0-1):
            if j < i:
               C[j,j] = 1
               C[j,i] = -A[j,i]*u
            else:
                C[j,j+1] = 1
                C[j,i] = -A[j+1,i]*u
            B = C*A*C.transpose()
    even, j = is_even_matrix(B)
    if even:
        print("B:")
        print(B)
        raise RuntimeError("The matrix A does not admit a non-even splitting.")
    return u, B



def trace_diag_mod_8(A):
    """
    Return the trace of the diagonalised form of `A` of an integral
    symmetric matrix which is diagonalizable `\mod 8`.  (Note that since
    the Jordan decomposition into blocks of size `<=` 2 is not unique
    here, this is not the same as saying that `A` is always diagonal in
    any `2`-adic Jordan decomposition!)

    INPUT:

    - ``A`` -- symmetric matrix with coefficients in `\ZZ` which is odd in
      `\ZZ/2\ZZ` and has determinant not divisible by `8`.

    OUTPUT:

    an integer

    EXAMPLES::

        sage: from sage.quadratic_forms.genera.genus import is_even_matrix
        sage: from sage.quadratic_forms.genera.genus import split_odd
        sage: from sage.quadratic_forms.genera.genus import trace_diag_mod_8

        sage: A = Matrix(ZZ, 2, 2, [1,2,2,3])
        sage: is_even_matrix(A)
        (False, 0)
        sage: split_odd(A)
        (1, [-1])
        sage: trace_diag_mod_8(A)
        0

        sage: A = Matrix(ZZ, 2, 2, [1,2,2,5])
        sage: split_odd(A)
        (1, [1])
        sage: trace_diag_mod_8(A)
        2
    """
    tr = 0
    while A.nrows() > 0:
       u, A = split_odd(A)
       tr += u
    return IntegerRing()(tr)



def two_adic_symbol(A, val):
    """
    Given a symmetric matrix `A` and prime `p`, return the genus symbol at `p`.

    The genus symbol of a component 2^m*f is of the form ``(m,n,s,d[,o])``,
    where

    - m = valuation of the component
    - n = dimension of f
    - d = det(f) in {1,3,5,7}
    - s = 0 (or 1) if even (or odd)
    - o = oddity of f (= 0 if s = 0) in `Z/8Z`

    INPUT:

    - ``A`` -- symmetric matrix with integer coefficients, non-degenerate
    - ``val`` -- integer >=0; valuation of maximal 2-elementary divisor

    OUTPUT:

    a list of lists of integers (representing a Conway-Sloane `2`-adic symbol)

    EXAMPLES::

        sage: from sage.quadratic_forms.genera.genus import two_adic_symbol

        sage: A = diagonal_matrix(ZZ, [1,2,3,4])
        sage: two_adic_symbol(A, 2)
        [[0, 2, 3, 1, 4], [1, 1, 1, 1, 1], [2, 1, 1, 1, 1]]

    """
    m0 = min([ c.valuation(2) for c in A.list() ])
    q = 2**m0
    A = A.parent()([ c // q for c in A.list() ])
    ZZ = IntegerRing()
    n = A.nrows()
    A_2 = MatrixSpace(FiniteField(2),n,n)(A)
    K_2 = A_2.kernel()
    R_8 = ZZ.quotient_ring(Integer(8))

    ## Deal with the matrix being non-degenerate mod 2.
    if K_2.dimension() == 0:
        A_8 = MatrixSpace(R_8,n)(A)
        n0 = A.nrows()
        # d0 = ZZ(A_8.determinant()) # no determinant over Z/8Z
        d0 = ZZ(R_8(MatrixSpace(ZZ,n)(A_8).determinant()))
        if d0 == 0:    ## SANITY CHECK: The mod 8 determinant shouldn't be zero.
            print("A:")
            print(A)
            assert False
        even, i = is_even_matrix(A_2)    ## Determine whether the matrix is even or odd.
        if even:
            return [ [m0,n0,d0,0,0] ]
        else:
            tr8 = trace_diag_mod_8(A_8)  ## Here we already know that A_8 is odd and diagonalizable mod 8.
            return [ [m0,n0,d0,1,tr8] ]

    ## Deal with the matrix being degenerate mod 2.
    else:
        B_2 = K_2.echelonized_basis_matrix()
        C_2 = basis_complement(B_2)
        n0 = C_2.nrows()
        C = MatrixSpace(ZZ,n0,n)(C_2)
        A_new = C*A*C.transpose()
        # compute oddity modulo 8:
        A_8 = MatrixSpace(R_8,n0,n0)(A_new)
        # d0 = A_8.det() # no determinant over Z/8Z
        d0 = ZZ(R_8(MatrixSpace(ZZ,n0,n0)(A_8).determinant()))
        if d0 == 0:
            print("A:")
            print(A_new)
            assert False
        even, i = is_even_matrix(A_new)
        if even:
            sym = [ [0,n0,d0,0,0] ]
        else:
            tr8 = trace_diag_mod_8(A_8)
            sym = [ [0,n0,d0,1,tr8] ]
    r = B_2.nrows()
    B = MatrixSpace(ZZ,r,n)(B_2)
    C = MatrixSpace(IntegerRing(),n-r,n)(C_2)
    F = MatrixSpace(RationalField(),n-r,n-r)(C*A*C.transpose())
    U = F**-1
    d = LCM([ c.denominator() for c in U.list() ])
    R = IntegerRing().quotient_ring(Integer(2)**(val+3))
    u = R(d)**-1
    MatR = MatrixSpace(R,n-r,n-r)
    MatZ = MatrixSpace(IntegerRing(),n-r,n-r)
    U = MatZ(MatR(MatZ(U*d))*u)
    X = C*A
    A = B*(A - X.transpose()*U*X)*B.transpose()
    return [ [s[0]+m0] + s[1:] for s in sym + two_adic_symbol(A, val) ]


class Genus_Symbol_p_adic_ring(object):
    r"""
    Local genus symbol over a p-adic ring.

    The genus symbol of a component `p^m A` for odd prime `= p` is of the
    form `(m,n,d)`, where

    - `m` = valuation of the component
    - `n` = rank of A
    - `d = det(A) \in \{1,u\}` for a normalized quadratic non-residue `u`.

    The genus symbol of a component `2^m A` is of the form `(m, n, s, d, o)`,
    where

    - `m` = valuation of the component
    - `n` = rank of `A`
    - `d` = det(A) in `\{1,3,5,7\}`
    - `s` = 0 (or 1) if even (or odd)
    - `o` = oddity of `A` (= 0 if s = 0) in `Z/8Z`
          = the trace of the diagonalization of `A`

    The genus symbol is a list of such symbols (ordered by `m`) for each
    of the Jordan blocks `A_1,...,A_t`.

    Reference: [Co1999]_ Conway and Sloane 3rd edition, Chapter 15, Section 7.


    WARNING/NOTE: This normalization seems non-standard, and we
    should review this entire class to make sure that we have our
    doubling conventions straight throughout!  This is especially
    noticeable in the determinant and excess methods!!

    INPUT:

    - ``prime`` -- a prime integer `> 0`
    - ``symbol`` -- the list of invariants for Jordan blocks `A_t,...,A_t` given
      as a list of lists of integers

    EXAMPLES::

        sage: from sage.quadratic_forms.genera.genus import p_adic_symbol
        sage: from sage.quadratic_forms.genera.genus import Genus_Symbol_p_adic_ring

        sage: A = diagonal_matrix(ZZ, [1,2,3,4])
        sage: p = 2
        sage: s2 = p_adic_symbol(A, p, 2); s2
        [[0, 2, 3, 1, 4], [1, 1, 1, 1, 1], [2, 1, 1, 1, 1]]
        sage: G2 = Genus_Symbol_p_adic_ring(p,s2);G2
        Genus symbol at 2:    [1^-2 2^1 4^1]_6

        sage: A = diagonal_matrix(ZZ, [1,2,3,4])
        sage: p = 3
        sage: s3 = p_adic_symbol(A, p, 1); s3
        [[0, 3, -1], [1, 1, 1]]
        sage: G3 = Genus_Symbol_p_adic_ring(p,s3);G3
        Genus symbol at 3:     1^-3 3^1
    """
    def __init__(self, prime, symbol, check = True):
        """
        Create the local genus symbol of given prime and local invariants.


        EXAMPLES::

            sage: from sage.quadratic_forms.genera.genus import p_adic_symbol
            sage: from sage.quadratic_forms.genera.genus import Genus_Symbol_p_adic_ring
            sage: A = diagonal_matrix(ZZ, [1,2,3,4])
            sage: p = 2
            sage: s2 = p_adic_symbol(A, p, 2); s2
            [[0, 2, 3, 1, 4], [1, 1, 1, 1, 1], [2, 1, 1, 1, 1]]
            sage: G2 = Genus_Symbol_p_adic_ring(p,s2);G2
            Genus symbol at 2:    [1^-2 2^1 4^1]_6

            sage: A = diagonal_matrix(ZZ, [1,2,3,4])
            sage: p = 3
            sage: s3 = p_adic_symbol(A, p, 1); s3
            [[0, 3, -1], [1, 1, 1]]
            sage: G3 = Genus_Symbol_p_adic_ring(p,s3);G3
            Genus symbol at 3:     1^-3 3^1
            sage: G2 == loads(dumps(G2))
            True
            sage: G3 == loads(dumps(G3))
            True
        """
        if check:
           pass
        self._prime = prime
        self._symbol = symbol
        self._canonical_symbol = None

    def __repr__(self):
        r"""
        String representation for the `p`-adic genus symbol

        OUTPUT:

        a string

        EXAMPLES::

            sage: from sage.quadratic_forms.genera.genus import Genus_Symbol_p_adic_ring
            sage: symbol = [[0, 4, -1, 0, 0],[1, 2, 1, 1, 2],[2, 1, 1, 1, 1],[4, 4, 1, 0, 0],[5, 1, 1, 1, 1]]
            sage: g = Genus_Symbol_p_adic_ring(2,symbol)
            sage: g._canonical_symbol = [[0, 4, 1, 0, 0],[1, 2, 1, 1, 3],[2, 1, 1, 1, 0],[4, 4, 1, 0, 0],[5, 1, 1, 1, 1]]
            sage: g
            Genus symbol at 2:    1^4 [2^2 4^1]_1 :16^4 [32^1]_1



        """
        p=self._prime
        CS_string = ""
        if p==2:
            CS = self.canonical_symbol()
            for train in self.trains():
                #mark the beginning of a train with a colon
                CS_string += " :"
                #collect the indices where compartments begin and end
                compartment_begins = []
                compartment_ends = []
                for comp in self.compartments():
                    compartment_begins.append(comp[0])
                    compartment_ends.append(comp[-1])

                for block_index in train:
                    if block_index in compartment_begins:
                        #mark the beginning of this compartment with [
                        CS_string += "["
                    block = CS[block_index]
                    block_string = "%s^%s " % (p**block[0],block[2]*block[1])
                    CS_string += block_string
                    if block_index in compartment_ends:
                        #close this compartment with ] and remove a space
                        CS_string = CS_string[:-1] + "]"
                        #the oddity belongs to the compartment
                        oddity = CS[comp[0]][4]
                        CS_string +="_%s" % oddity
            #remove the first colon
            CS_string = CS_string[2:]

        else:
            for s in self._symbol:
                CS_string += " %s^%s" % (p**s[0], s[2]*s[1])
        return "Genus symbol at %s:    %s" % (p, CS_string)

    def _latex_(self):
        """
        The LaTeX representation of this local genus symbol.

        EXAMPLES::

            sage: from sage.quadratic_forms.genera.genus import Genus_Symbol_p_adic_ring
            sage: symbol = [[0, 4, -1, 0, 0],[1, 2, 1, 1, 2],[2, 1, 1, 1, 1],[4, 4, 1, 0, 0],[5, 1, 1, 1, 1]]
            sage: g = Genus_Symbol_p_adic_ring(2,symbol)
            sage: g._canonical_symbol = [[0, 4, 1, 0, 0],[1, 2, 1, 1, 3],[2, 1, 1, 1, 0],[4, 4, 1, 0, 0],[5, 1, 1, 1, 1]]
            sage: g._latex_()
            '\\mbox{Genus symbol at } 2\\mbox{: }1^{4} [2^{2} 4^{1}]_{1} :16^{4} [32^{1}]_{1}'


        """
        p=self._prime
        CS_string = ""
        if p==2:
            CS = self.canonical_symbol()
            for train in self.trains():
                #mark the beginning of a train with a colon
                CS_string += " :"
                #collect the indices where compartments begin and end
                compartment_begins = []
                compartment_ends = []
                for comp in self.compartments():
                    compartment_begins.append(comp[0])
                    compartment_ends.append(comp[-1])

                for block_index in train:
                    if block_index in compartment_begins:
                        #mark the beginning of this compartment with [
                        CS_string += "["
                    block = CS[block_index]
                    block_string = "%s^{%s} " % (p**block[0],block[2]*block[1])
                    CS_string += block_string
                    if block_index in compartment_ends:
                        #close this compartment with ] and remove a space
                        CS_string = CS_string[:-1] + "]"
                        #the oddity belongs to the compartment
                        oddity = CS[comp[0]][4]
                        CS_string +="_{%s}" % oddity
            #remove the first colon
            CS_string = CS_string[2:]

        else:
            for s in self._symbol:
                CS_string += " {%s}^{%s}" % (p**s[0], s[2]*s[1])
        return "\\mbox{Genus symbol at } %s\mbox{: }%s" % (p,CS_string)



    def __eq__(self, other):
        """
        Determines if two genus symbols are equal (not just equivalent!).

        INPUT:

        - other -- a :class:`Genus_Symbol_p_adic_ring` object

        OUTPUT:

        boolean

        EXAMPLES::

            sage: from sage.quadratic_forms.genera.genus import p_adic_symbol
            sage: from sage.quadratic_forms.genera.genus import Genus_Symbol_p_adic_ring

            sage: A = diagonal_matrix(ZZ, [1,2,3,4])
            sage: p = 2
            sage: G2 =  Genus_Symbol_p_adic_ring(p, p_adic_symbol(A, p, 2))
            sage: p = 3
            sage: G3 = Genus_Symbol_p_adic_ring(p, p_adic_symbol(A, p, 1))

            sage: G2 == G3
            False
            sage: G3 == G2
            False
            sage: G2 == G2
            True
            sage: G3 == G3
            True

        """
        p = self._prime
        if p != other._prime:
            return False
        return self.canonical_symbol() == other.canonical_symbol()


    def __ne__(self, other):
        """
        Determines if two genus symbols are unequal (not just inequivalent!).

        INPUT:

        - other -- a :class:`Genus_Symbol_p_adic_ring` object

        OUTPUT:

        boolean

        EXAMPLES::

            sage: from sage.quadratic_forms.genera.genus import p_adic_symbol
            sage: from sage.quadratic_forms.genera.genus import Genus_Symbol_p_adic_ring

            sage: A = diagonal_matrix(ZZ, [1,2,3,4])
            sage: p = 2
            sage: G2 =  Genus_Symbol_p_adic_ring(p, p_adic_symbol(A, p, 2))
            sage: p = 3
            sage: G3 = Genus_Symbol_p_adic_ring(p, p_adic_symbol(A, p, 1))

            sage: G2 != G3
            True
            sage: G3 != G2
            True
            sage: G2 != G2
            False
            sage: G3 != G3
            False

        """
        return not self == other


    ## Added these two methods to make this class iterable...
    #def  __getitem__(self, i):
    #    return self._symbol[i]
    #
    #def len(self):
    #    return len(self._symbol)
    ## ------------------------------------------------------

    def automorphous_numbers(self):
        r"""
        Return generators of the automorphous square classes at this prime.

        A p-adic square class `r` (`p`-adically) is called automorphous if it is
        the spinor norm of a proper `p`-adic integral automorphism of this form.
        See [CS]_ 9.6 for details.

        OUTPUT:

        - a list of integers representing the square classes of generators of
          the automorphous numbers

        EXAMPLES:

        The following examples are given in
        [Co1999]_ 3rd edition, Chapter 15, 9.6 pp. 392::

            sage: from sage.quadratic_forms.genera.genus import Genus
            sage: A = matrix.diagonal([3,16])
            sage: G = Genus(A)
            sage: sym2 = G.local_symbols()[0]
            sage: sym2
            Genus symbol at 2:    [1^-1]_1 :[16^1]_1
            sage: sym2.automorphous_numbers()
            [3, 5]

            sage: A = matrix(ZZ,3,[2,1,0, 1,2,0, 0,0,18])
            sage: G = Genus(A)
            sage: sym = G.local_symbols()
            sage: sym[0]
            Genus symbol at 2:    1^-2 [2^1]_1
            sage: sym[0].automorphous_numbers()
            [1, 3, 5, 7]
            sage: sym[1]
            Genus symbol at 3:     1^-1 3^-1 9^-1
            sage: sym[1].automorphous_numbers()
            [1, 3]
        """
        from .normal_form import collect_small_blocks, _min_nonsquare
        automorphs = []
        sym = self.symbol_tuple_list()
        G = self.gram_matrix().change_ring(ZZ)
        p = self.prime()
        if p != 2:
            up = ZZ(_min_nonsquare(p))
            I = G.diagonal()
            for r in I:
                # We need to consider all pairs in I
                # since at most 2 elements are part of a pair
                # we need need at most 2 of each type
                if I.count(r) > 2:
                    I.remove(r)
            # products of all pairs
            for r1 in I:
                for r2 in I:
                    automorphs.append(r1*r2)
            # supplement (i)
            for block in sym:
                if block[1] >= 2:
                    automorphs.append(up)
                    break
            # normalize the square classes and remove duplicates
            automorphs1 = set()
            for s in automorphs:
                u = 1
                if s.prime_to_m_part(p).kronecker(p) == -1:
                    u = up
                v = (s.valuation(p) % 2)
                sq = u * p**v
                automorphs1.add(sq)
            return list(automorphs1)

        # p = 2
        I = []
        II = []
        for block in collect_small_blocks(G):
            if block.ncols() == 1:
                u = block[0,0]
                if I.count(u) < 2:
                    I.append(block[0,0])
            else: # rank2
                q = block[0,1]
                II += [2*q, 3*2*q, 5*2*q, 7*2*q]

        L = I + II
        # We need to consider all pairs in L
        # since at most 2 elements are part of a pair
        # we need need at most 2 of each type
        for r in L:     # remove triplicates
            if L.count(r) > 2:
                L.remove(r)
        n = len(L)
        for i in range(n):
            for j in range(i):
                r = L[i]*L[j]
                automorphs.append(r)

        # supplement (i)
        for k in range(len(sym)-3):
            s = sym[k:k+3]
            if sum([b[1] for b in s if s[0][0]-b[0] < 4]) >= 3:
                automorphs += [ZZ(1), ZZ(3), ZZ(5), ZZ(7)]
            break

        # supplement (ii)
        I.sort(key=lambda x: x.valuation(2))
        n = len(I)
        for i in range(n):
            for j in range(i):
                r = I[i] / I[j]
                v, u = r.val_unit(ZZ(2))
                u = u % 8
                assert v >= 0
                if v==0 and u==1:
                    s = ZZ(2)
                elif v==0 and u==5:
                    s = ZZ(6)
                elif v in [0, 2, 4]:
                    s = ZZ(5)
                elif v in [1, 3] and u in [1, 5]:
                    s = ZZ(3)
                elif v in [1, 3] and u in [3, 7]:
                    s = ZZ(7)
                else:
                    continue
                automorphs.append(s)

        # normalize the square classes and remove duplicates
        automorphs1 = set()
        for s in automorphs:
            v, u = s.val_unit(ZZ(2))
            v = v % 2
            u = u % 8
            sq = u * 2**v
            automorphs1.add(sq)
        return list(automorphs1)

    def canonical_symbol(self):
        """
        Return (and cache) the canonical p-adic genus symbol.  This is
        only really affects the `2`-adic symbol, since when `p > 2` the
        symbol is already canonical.

        OUTPUT:

        a list of lists of integers

        EXAMPLES::

            sage: from sage.quadratic_forms.genera.genus import p_adic_symbol
            sage: from sage.quadratic_forms.genera.genus import Genus_Symbol_p_adic_ring

            sage: A = Matrix(ZZ, 2, 2, [1,1,1,2])
            sage: p = 2
            sage: G2 = Genus_Symbol_p_adic_ring(p, p_adic_symbol(A, p, 2)); G2.symbol_tuple_list()
            [[0, 2, 1, 1, 2]]
            sage: G2.canonical_symbol()
            [[0, 2, 1, 1, 2]]

            sage: A = Matrix(ZZ, 2, 2, [1,0,0,2])
            sage: p = 2
            sage: G2 = Genus_Symbol_p_adic_ring(p, p_adic_symbol(A, p, 2)); G2.symbol_tuple_list()
            [[0, 1, 1, 1, 1], [1, 1, 1, 1, 1]]
            sage: G2.canonical_symbol()   ## Oddity fusion occurred here!
            [[0, 1, 1, 1, 2], [1, 1, 1, 1, 0]]

            sage: A = DiagonalQuadraticForm(ZZ, [1,2,3,4]).Hessian_matrix()
            sage: p = 2
            sage: G2 = Genus_Symbol_p_adic_ring(p, p_adic_symbol(A, p, 2)); G2.symbol_tuple_list()
            [[1, 2, 3, 1, 4], [2, 1, 1, 1, 1], [3, 1, 1, 1, 1]]
            sage: G2.canonical_symbol()   ## Oddity fusion occurred here!
            [[1, 2, -1, 1, 6], [2, 1, 1, 1, 0], [3, 1, 1, 1, 0]]

            sage: A = Matrix(ZZ, 2, 2, [2,1,1,2])
            sage: p = 2
            sage: G2 = Genus_Symbol_p_adic_ring(p, p_adic_symbol(A, p, 2)); G2.symbol_tuple_list()
            [[0, 2, 3, 0, 0]]
            sage: G2.canonical_symbol()
            [[0, 2, -1, 0, 0]]


            sage: A = DiagonalQuadraticForm(ZZ, [1,2,3,4]).Hessian_matrix()
            sage: p = 3
            sage: G3 = Genus_Symbol_p_adic_ring(p, p_adic_symbol(A, p, 2)); G3.symbol_tuple_list()
            [[0, 3, 1], [1, 1, -1]]
            sage: G3.canonical_symbol()
            [[0, 3, 1], [1, 1, -1]]

        .. NOTE::

            See [Co1999]_ Conway-Sloane 3rd edition, pp. 381-382 for definitions and examples.

        .. TODO::

            Add an example where sign walking occurs!
        """
        symbol = self._symbol
        if self._prime == 2:
            if self._canonical_symbol is None:
                self._canonical_symbol = canonical_2_adic_reduction(symbol)
            return self._canonical_symbol
        else:
            return self._symbol

    def automorphous_numbers(self):
        r"""
        Return the locally automorphous square classes at this prime.

        A p-adic square class `r` (`p`-adically) is called automorphous if it is
        the spinor norm of a proper `p`-adic integral automorphism of this form.
        See [CS]_ 9.6 for details.

        OUTPUT:

        - a list of integers representing the square classes of the automorphous
          numbers

        EXAMPLES::

            sage: from sage.quadratic_forms.genera.genus import p_adic_symbol
            sage: from sage.quadratic_forms.genera.genus import Genus_Symbol_p_adic_ring
            sage: A = matrix.diagonal([1,2,3,4])
            sage: p = 3
            sage: G3 = Genus_Symbol_p_adic_ring(p, p_adic_symbol(A, p, 2))
            sage: G3.automorphous_numbers()
            [1, 2, 3, 6]
        """
        from .normal_form import collect_small_blocks, _min_nonsquare
        automorphs = []
        sym = self.symbol_tuple_list()
        G = self.gram_matrix()
        p = self.prime()
        if p != 2:
            up = ZZ(_min_nonsquare(p))
            I = G.diagonal()
            for r in I:
                # We need to consider all pairs in I
                # since at most 2 elements are part of a pair
                # we need need at most 2 of each type
                if I.count(r) > 2:
                    I.remove(r)
            # products of all pairs
            for r1 in I:
                for r2 in I:
                    automorphs.append(r1*r2)
            # supplement (i)
            for block in sym:
                if block[1] > 2:
                    automorphs.append(up)
                    break
            # square classes
            automorphs1 = set()
            for s in automorphs:
                u = 1
                if s.prime_to_m_part(p).kronecker(p) == -1:
                    u = up
                v = (s.valuation(p) % 2)
                sq = u * p**v
                automorphs1.add(sq)
            return list(automorphs1)

        # p = 2
        I = []
        II = []
        for block in collect_small_blocks(G):
            if block.ncols() == 1:
                u = block[0,0]
                if I.count(u) < 2:
                    I.append(block[0,0])
            else: # rank2
                q = block[0,1]
                II += [2*q, 3*2*q, 5*2*q, 7*2*q]

        L = I + II
        # We need to consider all pairs in L
        # since at most 2 elements are part of a pair
        # we need need at most 2 of each type
        for r in L:     # remove triplicates
            if L.count(r) > 2:
                L.remove(r)
        n = len(L)
        for i in range(n):
            for j in range(i, n):
                r = L[i]*L[j]
                automorphs.append(r)

        # supplement (i)
        for k in range(len(sym)-3):
            s = sym[k:k+3]
            if sum([b[1] for b in s if s[0][0]-b[0] < 4]) >= 3:
                automorphs += [ZZ(1), ZZ(3), ZZ(5), ZZ(7)]
            break

        # supplement (ii)
        for r1 in I:
            for r2 in I:
                r = r1*r2
                v = r.valuation(2)
                u = r.prime_to_m_part(2) % 8
                if v==0 and u==1:
                    s = ZZ(2)
                elif v==0 and u==5:
                    s = ZZ(6)
                elif v in [0, 2, 4]:
                    s = ZZ(5)
                elif v in [1, 3] and u in [1, 5]:
                    s = ZZ(3)
                elif v in [1, 3] and u in [3, 7]:
                    s = ZZ(7)
                else:
                    continue
                automorphs.append(s)

        # square classes
        automorphs1 = set()
        for s in automorphs:
            v, u = s.val_unit(2)
            v = v % 2
            u = u % 8
            sq = u * 2**v
            automorphs1.add(sq)
        return list(automorphs1)

    def gram_matrix(self, check=True):
        r"""
        Return a gram matrix of a representative of this local genus.

        INPUT:

<<<<<<< HEAD
        - check (default: ``True``) -- double check the result

        EXAMPLES::

            sage: from sage.quadratic_forms.genera.genus import p_adic_symbol
            sage: from sage.quadratic_forms.genera.genus import Genus_Symbol_p_adic_ring
            sage: A = DiagonalQuadraticForm(ZZ, [1,2,3,4]).Hessian_matrix()
            sage: p = 2
            sage: G2 = Genus_Symbol_p_adic_ring(p, p_adic_symbol(A, p, 2));
            sage: G2.gram_matrix()
            [2 0|0|0]
            [0 6|0|0]
            [---+-+-]
            [0 0|4|0]
            [---+-+-]
            [0 0|0|8]
        """
        G = []
        p = self._prime
        symbol = self.symbol_tuple_list()
        for block in symbol:
            G.append(_gram_from_jordan_block(p, block))
        G = matrix.block_diagonal(G)
        # check calculation
        if check:
            symG = p_adic_symbol(G, p, symbol[-1][0])
            assert Genus_Symbol_p_adic_ring(p, symG) == self, "oops"
        return G.change_ring(ZZ)

    def prime(self):
        r"""
        """
        return self._prime

    def is_even(self):
        r"""
        """
        if self.prime != 2:
            return True
        sym = self.symbol_tuple_list()[0]
        return sym[0] > 0 or sym[3]==0
=======
    def gram_matrix(self, check=True):
        r"""
        Return a gram matrix of a representative of this local genus.
>>>>>>> 5714dd9a

        INPUT:

        - check (default: ``True``) -- double check the result

        EXAMPLES::

            sage: from sage.quadratic_forms.genera.genus import p_adic_symbol
            sage: from sage.quadratic_forms.genera.genus import Genus_Symbol_p_adic_ring
            sage: A = DiagonalQuadraticForm(ZZ, [1,2,3,4]).Hessian_matrix()
            sage: p = 2
            sage: G2 = Genus_Symbol_p_adic_ring(p, p_adic_symbol(A, p, 2));
            sage: G2.gram_matrix()
            [2 0|0|0]
            [0 6|0|0]
            [---+-+-]
            [0 0|4|0]
            [---+-+-]
            [0 0|0|8]
        """
        G = []
        p = self._prime
        symbol = self.symbol_tuple_list()
        for block in symbol:
            G.append(_gram_from_jordan_block(p, block))
        G = matrix.block_diagonal(G)
        # check calculation
        if check:
            symG = p_adic_symbol(G, p, symbol[-1][0])
            assert Genus_Symbol_p_adic_ring(p, symG) == self, "oops"
        return G.change_ring(ZZ)

    def prime(self):
        r"""
        Return the prime number `p` of this `p`-adic local symbol.

        OUTPUT:

        - an integer

        EXAMPLES::

            sage: from sage.quadratic_forms.genera.genus import LocalGenusSymbol
            sage: M1 = matrix(ZZ,[2])
            sage: p = 2
            sage: G0 = LocalGenusSymbol(M1, 2)
            sage: G0.prime()
            2
        """
        return self._prime

    def is_even(self):
        r"""
        Return if the underlying `p`-adic lattice is even.

        If `p` is odd, every lattice is even.

        EXAMPLES::

            sage: from sage.quadratic_forms.genera.genus import LocalGenusSymbol
            sage: M0 = matrix(ZZ,[1])
            sage: G0 = LocalGenusSymbol(M0, 2)
            sage: G0.is_even()
            False
            sage: G1 = LocalGenusSymbol(M0, 3)
            sage: G1.is_even()
            True
            sage: M2 = matrix(ZZ,[2])
            sage: G2 = LocalGenusSymbol(M2, 2)
            sage: G2.is_even()
            True
        """
        if self.prime() != 2:
            return True
        sym = self.symbol_tuple_list()[0]
        return sym[0] > 0 or sym[3]==0

    def symbol_tuple_list(self):
        """
        Return a copy of the underlying list of lists of integers
        defining the genus symbol.

        OUTPUT:

        a list of lists of integers

        EXAMPLES::

            sage: from sage.quadratic_forms.genera.genus import p_adic_symbol
            sage: from sage.quadratic_forms.genera.genus import Genus_Symbol_p_adic_ring

            sage: A = DiagonalQuadraticForm(ZZ, [1,2,3,4]).Hessian_matrix()
            sage: p = 3
            sage: G3 = Genus_Symbol_p_adic_ring(p, p_adic_symbol(A, p, 2)); G3
            Genus symbol at 3:     1^3 3^-1
            sage: G3.symbol_tuple_list()
            [[0, 3, 1], [1, 1, -1]]
            sage: type(G3.symbol_tuple_list())
            <... 'list'>

            sage: A = DiagonalQuadraticForm(ZZ, [1,2,3,4]).Hessian_matrix()
            sage: p = 2
            sage: G2 = Genus_Symbol_p_adic_ring(p, p_adic_symbol(A, p, 2)); G2
            Genus symbol at 2:    [2^-2 4^1 8^1]_6
            sage: G2.symbol_tuple_list()
            [[1, 2, 3, 1, 4], [2, 1, 1, 1, 1], [3, 1, 1, 1, 1]]
            sage: type(G2.symbol_tuple_list())
            <... 'list'>

        """
        return copy.deepcopy(self._symbol)

    def number_of_blocks(self):
        """
        Return the number of positive dimensional symbols/Jordan blocks.

        OUTPUT:

        integer >= 0

        EXAMPLES::

            sage: from sage.quadratic_forms.genera.genus import p_adic_symbol
            sage: from sage.quadratic_forms.genera.genus import Genus_Symbol_p_adic_ring

            sage: A = DiagonalQuadraticForm(ZZ, [1,2,3,4]).Hessian_matrix()
            sage: p = 2
            sage: G2 = Genus_Symbol_p_adic_ring(p, p_adic_symbol(A, p, 2)); G2.symbol_tuple_list()
            [[1, 2, 3, 1, 4], [2, 1, 1, 1, 1], [3, 1, 1, 1, 1]]
            sage: G2.number_of_blocks()
            3

            sage: A = DiagonalQuadraticForm(ZZ, [1,2,3,4]).Hessian_matrix()
            sage: p = 3
            sage: G3 = Genus_Symbol_p_adic_ring(p, p_adic_symbol(A, p, 2)); G3.symbol_tuple_list()
            [[0, 3, 1], [1, 1, -1]]
            sage: G3.number_of_blocks()
            2

        """
        return len(self._symbol)


    def determinant(self):
        """
        Returns the (`p`-part of the) determinant (square-class) of the
        Hessian matrix of the quadratic form (given by regarding the
        integral symmetric matrix which generated this genus symbol as
        the Gram matrix of `Q`) associated to this local genus symbol.

        OUTPUT:

        an integer

        EXAMPLES::

            sage: from sage.quadratic_forms.genera.genus import p_adic_symbol
            sage: from sage.quadratic_forms.genera.genus import Genus_Symbol_p_adic_ring

            sage: A = DiagonalQuadraticForm(ZZ, [1,2,3,4]).Hessian_matrix()
            sage: p = 2
            sage: G2 = Genus_Symbol_p_adic_ring(p, p_adic_symbol(A, p, 2)); G2
            Genus symbol at 2:    [2^-2 4^1 8^1]_6
            sage: G2.determinant()
            128

            sage: A = DiagonalQuadraticForm(ZZ, [1,2,3,4]).Hessian_matrix()
            sage: p = 3
            sage: G3 = Genus_Symbol_p_adic_ring(p, p_adic_symbol(A, p, 2)); G3
            Genus symbol at 3:     1^3 3^-1
            sage: G3.determinant()
            3
        """
        p = self._prime
        return prod([ p**(s[0]*s[1]) for s in self._symbol ])

    det = determinant

    def dimension(self):
        """
        Return the dimension of a quadratic form associated to this genus symbol.

        OUTPUT:

        an integer ``>= 0``

        EXAMPLES::

            sage: from sage.quadratic_forms.genera.genus import p_adic_symbol
            sage: from sage.quadratic_forms.genera.genus import Genus_Symbol_p_adic_ring

            sage: A = DiagonalQuadraticForm(ZZ, [1,2,3,4]).Hessian_matrix()
            sage: p = 2
            sage: G2 = Genus_Symbol_p_adic_ring(p, p_adic_symbol(A, p, 2)); G2
            Genus symbol at 2:    [2^-2 4^1 8^1]_6
            sage: G2.dimension()
            4

            sage: A = DiagonalQuadraticForm(ZZ, [1,2,3,4]).Hessian_matrix()
            sage: p = 3
            sage: G3 = Genus_Symbol_p_adic_ring(p, p_adic_symbol(A, p, 2)); G3
            Genus symbol at 3:     1^3 3^-1
            sage: G3.dimension()
            4

        """
        return sum([ s[1] for s in self._symbol ])

    # TODO:
    # DELETE rank() IN FAVOR OF THE dimension() ... why?

    rank = dimension

    def excess(self):
        """
        Returns the p-excess of the quadratic form whose Hessian
        matrix is the symmetric matrix A.  When p = 2 the p-excess is
        called the oddity.

        WARNING/NOTE: This normalization seems non-standard, and we
        should review this entire class to make sure that we have our
        doubling conventions straight throughout!

        REFERENCE:

        [Co1999]_ Conway and Sloane Book, 3rd edition, pp 370-371.

        OUTPUT:

        an integer

        EXAMPLES::

            sage: from sage.quadratic_forms.genera.genus import p_adic_symbol
            sage: from sage.quadratic_forms.genera.genus import Genus_Symbol_p_adic_ring

            sage: AC = diagonal_matrix(ZZ, [1,3,-3])
            sage: p=2; Genus_Symbol_p_adic_ring(p, p_adic_symbol(AC, p, 2)).excess()
            1
            sage: p=3; Genus_Symbol_p_adic_ring(p, p_adic_symbol(AC, p, 2)).excess()
            0
            sage: p=5; Genus_Symbol_p_adic_ring(p, p_adic_symbol(AC, p, 2)).excess()
            0
            sage: p=7; Genus_Symbol_p_adic_ring(p, p_adic_symbol(AC, p, 2)).excess()
            0
            sage: p=11; Genus_Symbol_p_adic_ring(p, p_adic_symbol(AC, p, 2)).excess()
            0

            sage: AC = 2 * diagonal_matrix(ZZ, [1,3,-3])
            sage: p=2; Genus_Symbol_p_adic_ring(p, p_adic_symbol(AC, p, 2)).excess()
            1
            sage: p=3; Genus_Symbol_p_adic_ring(p, p_adic_symbol(AC, p, 2)).excess()
            0
            sage: p=5; Genus_Symbol_p_adic_ring(p, p_adic_symbol(AC, p, 2)).excess()
            0
            sage: p=7; Genus_Symbol_p_adic_ring(p, p_adic_symbol(AC, p, 2)).excess()
            0
            sage: p=11; Genus_Symbol_p_adic_ring(p, p_adic_symbol(AC, p, 2)).excess()
            0

            sage: A = 2*diagonal_matrix(ZZ, [1,2,3,4])
            sage: p=2; Genus_Symbol_p_adic_ring(p, p_adic_symbol(A, p, 2)).excess()
            2
            sage: p=3; Genus_Symbol_p_adic_ring(p, p_adic_symbol(A, p, 2)).excess()
            6
            sage: p=5; Genus_Symbol_p_adic_ring(p, p_adic_symbol(A, p, 2)).excess()
            0
            sage: p=7; Genus_Symbol_p_adic_ring(p, p_adic_symbol(A, p, 2)).excess()
            0
            sage: p=11; Genus_Symbol_p_adic_ring(p, p_adic_symbol(A, p, 2)).excess()
            0

        """
        p = self._prime
        if self._prime == 2:
           k = 0
           for s in self._symbol:
               if s[0]%2 == 1 and s[2] in (3,5):
                   k += 1
           return Integer(sum([ s[4] for s in self._symbol ]) + 4*k).mod(8)
        else:
           k = 0
           for s in self._symbol:
               if s[0]%2 == 1 and s[2] == -1:
                   k += 1
           return Integer(sum([ s[1]*(p**s[0]-1) for s in self._symbol ]) + 4*k).mod(8)



    def trains(self):
        """
        Compute the indices for each of the trains in this local genus
        symbol if it is associated to the prime p=2 (and raise an
        error for all other primes).

        OUTPUT:

        a list of integers >= 0

        EXAMPLES::

            sage: from sage.quadratic_forms.genera.genus import p_adic_symbol
            sage: from sage.quadratic_forms.genera.genus import Genus_Symbol_p_adic_ring

            sage: A = DiagonalQuadraticForm(ZZ, [1,2,3,4]).Hessian_matrix()
            sage: p = 2
            sage: G2 = Genus_Symbol_p_adic_ring(p, p_adic_symbol(A, p, 2)); G2
            Genus symbol at 2:    [2^-2 4^1 8^1]_6
            sage: G2.trains()
            [[0, 1, 2]]

        """
        ## Check that p = 2
        if self._prime != 2:
            raise TypeError("trains() only makes sense when the prime of the p_adic_Genus_Symbol is p=2")
        symbol = self._symbol
        return canonical_2_adic_trains(symbol)


    def compartments(self):
        """
        Compute the indices for each of the compartments in this local genus
        symbol if it is associated to the prime p=2 (and raise an
        error for all other primes).

        OUTPUT:

        a list of integers >= 0

        EXAMPLES::

            sage: from sage.quadratic_forms.genera.genus import p_adic_symbol
            sage: from sage.quadratic_forms.genera.genus import Genus_Symbol_p_adic_ring

            sage: A = DiagonalQuadraticForm(ZZ, [1,2,3,4]).Hessian_matrix()
            sage: p = 2
            sage: G2 = Genus_Symbol_p_adic_ring(p, p_adic_symbol(A, p, 2)); G2
            Genus symbol at 2:    [2^-2 4^1 8^1]_6
            sage: G2.compartments()
            [[0, 1, 2]]

        """
        ## Check that p = 2
        if self._prime != 2:
            raise TypeError("compartments() only makes sense when the prime of the p_adic_Genus_Symbol is p=2")
        symbol = self._symbol
        return canonical_2_adic_compartments(symbol)

class GenusSymbol_global_ring(object):
    """
    This represents a collection of local genus symbols (at primes)
    and signature information which represent the genus of a
    non-degenerate integral lattice.

    INPUT:

    - ``A`` -- a symmetric matrix with integer coefficients
    - ``max_elem_divisors`` -- the input precision for the valuation of a
      maximal p-elementary divisor. (OPTIONAL)
    """

    def __init__(self, A, max_elem_divisors=None):
        """
        Initialize a global genus symbol from a non-degenerate
        integral gram matrix (and possibly information about its
        largest elementary divisors).


        EXAMPLES::

            sage: from sage.quadratic_forms.genera.genus import GenusSymbol_global_ring

            sage: A = DiagonalQuadraticForm(ZZ, [1,2,3,4]).Hessian_matrix()
            sage: G = GenusSymbol_global_ring(A);G
            Genus of
            [2 0 0 0]
            [0 4 0 0]
            [0 0 6 0]
            [0 0 0 8]
            Genus symbol at 2:    [2^-2 4^1 8^1]_6
            Genus symbol at 3:     1^3 3^-1
            sage: G == loads(dumps(G))
            True

        """
        D = A.determinant()
        D = 2*D
        prms = [ p[0] for p in D.factor() ]
        self._representative = A
        self._signature = signature_pair_of_matrix(A)
        self._local_symbols = []
        for p in prms:
            if max_elem_divisors is None:
                val = D.valuation(p)
            symbol = p_adic_symbol(A, p, val = val)
            G = Genus_Symbol_p_adic_ring(p, symbol)
            self._local_symbols.append(G)


    def __repr__(self):
        r"""
        Return a string representing the global genus symbol.

        OUTPUT:

        a string

        EXAMPLES::

            sage: from sage.quadratic_forms.genera.genus import GenusSymbol_global_ring
            sage: A = DiagonalQuadraticForm(ZZ, [1,2,3,4]).Hessian_matrix()
            sage: GS = GenusSymbol_global_ring(A)
            sage: GS
            Genus of
            [2 0 0 0]
            [0 4 0 0]
            [0 0 6 0]
            [0 0 0 8]
            Genus symbol at 2:    [2^-2 4^1 8^1]_6
            Genus symbol at 3:     1^3 3^-1

            sage: A2 = Matrix(ZZ,2,2,[2,-1,-1,2])
            sage: GenusSymbol_global_ring(A2)
            Genus of
            [ 2 -1]
            [-1  2]
            Genus symbol at 2:    1^-2
            Genus symbol at 3:     1^-1 3^-1

        """
        local_symbols = ""
        for s in self._local_symbols:
            local_symbols += "\n" + s.__repr__()
        return "Genus of\n%s\n%s" % (self._representative,local_symbols[1:])

    def _latex_(self):
        """
        The Latex representation of this lattice.

        EXAMPLES::

            sage: D4=QuadraticForm(Matrix(ZZ,4,4,[2,0,0,-1,0,2,0,-1,0,0,2,-1,-1,-1,-1,2]))
            sage: G=D4.global_genus_symbol()
            sage: G._latex_()
            '\\mbox{Genus of}\\\\\\left(\\begin{array}{rrrr}\n2 & 0 & 0 & -1 \\\\\n0 & 2 & 0 & -1 \\\\\n0 & 0 & 2 & -1 \\\\\n-1 & -1 & -1 & 2\n\\end{array}\\right)\\\\\\\\\\mbox{Genus symbol at } 2\\mbox{: }1^{-2}  :2^{-2} '
        """
        local_symbols = ""
        for s in self._local_symbols:
            local_symbols += "\\\\" + s._latex_()
        return "\\mbox{Genus of}\\\\%s\\\\%s" % (self._representative._latex_(),local_symbols)



    def __eq__(self, other):
        """
        Determines if two global genus symbols are equal (not just equivalent!).

        INPUT:

        a :class:`GenusSymbol_global_ring` object

        OUTPUT:

        boolean

        EXAMPLES::

            sage: from sage.quadratic_forms.genera.genus import GenusSymbol_global_ring

            sage: A1 = DiagonalQuadraticForm(ZZ, [1,2,3,4]).Hessian_matrix()
            sage: GS1 = GenusSymbol_global_ring(A1)
            sage: A2 = DiagonalQuadraticForm(ZZ, [1,2,3,5]).Hessian_matrix()
            sage: GS2 = GenusSymbol_global_ring(A2)

            sage: GS1 == GS2
            False

            sage: GS2 == GS1
            False

            sage: GS1 == GS1
            True

            sage: GS2 == GS2
            True

        TESTS::

            sage: D4=QuadraticForm(Matrix(ZZ,4,4,[2,0,0,-1,0,2,0,-1,0,0,2,-1,-1,-1,-1,2]))
            sage: G=D4.global_genus_symbol()
            sage: sage.quadratic_forms.genera.genus.is_GlobalGenus(G)
            True
            sage: G==deepcopy(G)
            True
            sage: sage.quadratic_forms.genera.genus.is_GlobalGenus(G)
            True
        """
        if self is other:
            return True
        t = len(self._local_symbols)
        if t != len(other._local_symbols):
            return False
        for i in range(t):
            if self._local_symbols[i] != other._local_symbols[i]:
                return False
        return True



    def __ne__(self, other):
        """
        Determine if two global genus symbols are unequal (not just inequivalent!).

        INPUT:

        a ``GenusSymbol_global_ring`` object

        OUTPUT:

        boolean

        EXAMPLES::

            sage: from sage.quadratic_forms.genera.genus import GenusSymbol_global_ring

            sage: A1 = DiagonalQuadraticForm(ZZ, [1,2,3,4]).Hessian_matrix()
            sage: GS1 = GenusSymbol_global_ring(A1)
            sage: A2 = DiagonalQuadraticForm(ZZ, [1,2,3,5]).Hessian_matrix()
            sage: GS2 = GenusSymbol_global_ring(A2)

            sage: GS1 != GS2
            True

            sage: GS2 != GS1
            True

            sage: GS1 != GS1
            False

            sage: GS2 != GS2
            False

        """
        return not self == other

<<<<<<< HEAD
    def local_symbols(self, p=None):
        r"""
        Return the local symbols.

        INPUT:

        - ``p`` - a prime number; if given return only the symbol at `p`.

        EXAMPLES::
        """
        if p is None:
            return self._local_symbols
        for sym in self._local_symbols:
            if p == sym.prime():
                return sym

    def is_even(self):
        r"""
=======
    def is_even(self):
        r"""
        Return if this genus is even.

        EXAMPLES::

            sage: from sage.quadratic_forms.genera.genus import Genus
            sage: G = Genus(Matrix(ZZ,2,[2,1,1,2]))
            sage: G.is_even()
            True
>>>>>>> 5714dd9a
        """
        return self._local_symbols[0].is_even()

    def signature_pair_of_matrix(self):
        """
        Return the signature pair (p, n) of the (non-degenerate)
        global genus symbol, where p is the number of positive
        eigenvalues and n is the number of negative eigenvalues.

        OUTPUT:

        a pair of integers `(p, n)` each `>= 0`

        EXAMPLES::

            sage: from sage.quadratic_forms.genera.genus import GenusSymbol_global_ring

            sage: A = DiagonalQuadraticForm(ZZ, [1,-2,3,4,8,-11]).Hessian_matrix()
            sage: GS = GenusSymbol_global_ring(A)
            sage: GS.signature_pair_of_matrix()
            (4, 2)

        """
        return self._signature

    def automorphous_numbers(self):
        r"""
        """
        aut_numbers = []
        for sym in self.local_symbols():
            aut_numbers.append((sym.prime(),sym.automorphous_numbers()))
        return aut_numbers

    def spinor_kernel(self):
        r"""
        """
<<<<<<< HEAD
=======
        from sage.groups.abelian_gps.abelian_group_gap import AbelianGroupGap
        from sage.quadratic_forms.genera.normal_form import _min_nonsquare
>>>>>>> 5714dd9a
        syms = self.local_symbols()
        primes = tuple([sym.prime() for sym in syms])
        grp = AdelicSquareClasses(primes)
        kernel_gens = []
        # -1 adic contribution
        sig = self.signature_pair_of_matrix()
        if sig[0]*sig[1] > 1:
            kernel_gens.append(grp.delta(-1, p=-1))
        for sym in syms:
            for A in sym.automorphous_numbers():
                kernel_gens.append(grp.delta(A, p=sym.prime()))
        return grp, grp.subgroup(kernel_gens)


    def determinant(self):
        """
        Return the determinant of this genus, where the determinant
        is the Hessian determinant of the quadratic form whose Gram
        matrix is the Gram matrix giving rise to this global genus
        symbol.

        OUTPUT:

        an integer

        EXAMPLES::

            sage: from sage.quadratic_forms.genera.genus import GenusSymbol_global_ring
            sage: A = DiagonalQuadraticForm(ZZ, [1,-2,3,4]).Hessian_matrix()
            sage: GS = GenusSymbol_global_ring(A)
            sage: GS.determinant()
            -384

        """
        r, s = self.signature_pair_of_matrix()
        return (-1)**s*prod([ G.determinant() for G in self._local_symbols ])

<<<<<<< HEAD
    def rank(self):
        r"""
        The rank of a representative of this genus.
        """
        return self._local_symbols[0].rank()
=======
    det = determinant

    def dimension(self):
        r"""
        Return the dimension of this genus.
        """
        p, n = self.signature_pair_of_matrix()
        return p + n

    rank = dimension
>>>>>>> 5714dd9a

    def discriminant_form(self):
        r"""
        Return the discriminant form associated to this genus.

        EXAMPLES::

            sage: from sage.quadratic_forms.genera.genus import GenusSymbol_global_ring
            sage: A = matrix.diagonal(ZZ, [2,-4,6,8])
            sage: GS = GenusSymbol_global_ring(A)
            sage: GS.discriminant_form()
            Finite quadratic module over Integer Ring with invariants (2, 2, 4, 24)
            Gram matrix of the quadratic form with values in Q/2Z:
            [ 1/2    0    0    0]
            [   0  3/2    0    0]
            [   0    0  7/4    0]
            [   0    0    0 7/24]
            sage: A = matrix.diagonal(ZZ, [1,-4,6,8])
            sage: GS = GenusSymbol_global_ring(A)
            sage: GS.discriminant_form()
            Finite quadratic module over Integer Ring with invariants (2, 4, 24)
            Gram matrix of the quadratic form with values in Q/Z:
            [ 1/2    0    0]
            [   0  3/4    0]
            [   0    0 7/24]
        """
        from sage.modules.torsion_quadratic_module import TorsionQuadraticForm
        qL = []
        for gs in self._local_symbols:
            p = gs._prime
            for block in gs.symbol_tuple_list():
                qL.append(_gram_from_jordan_block(p, block, True))
        q = matrix.block_diagonal(qL)
        return TorsionQuadraticForm(q)

<<<<<<< HEAD
=======
    def local_symbols(self, p=None):
        r"""
        Return the local symbols.

        INPUT:

        - ``p`` - a prime number; if given return only the symbol at `p`.

        EXAMPLES::

            sage: from sage.quadratic_forms.genera.genus import Genus
            sage: A = matrix.diagonal(ZZ, [2,-4,6,8])
            sage: GS = Genus(A)
            sage: GS.local_symbols()
            [Genus symbol at 2:    [2^-2 4^1 8^1]_4,
             Genus symbol at 3:     1^-3 3^-1]

        """
        if p is None:
            return copy.deepcopy(self._local_symbols)
        for sym in self._local_symbols:
            if p == sym.prime():
                return copy.deepcopy(sym)

>>>>>>> 5714dd9a
    def rational_representative(self):
        r"""

        """
        from sage.quadratic_forms.all import QuadraticForm
        sminus = self.signature_pair_of_matrix()[1]
        det = self.determinant()
        m = self.rank()
        P = []
        for sym in self._local_symbols:
            p = sym._prime
            if QuadraticForm(ZZ,2*sym.gram_matrix()).hasse_invariant(p) == -1:
                P.append(p)
        return rational_qf_from_invariants(m, det, P, sminus)

    def representative(self):
        r"""
        Return a representative in this genus.

        EXAMPLES::

<<<<<<< HEAD
            sage: from sage.quadratic_forms.genera.genus import all_genera_by_det
            sage: g = all_genera_by_det([1,3],24)[0]

        A representative is not known::

            sage: g
            Genus of
            None
            Genus symbol at 2:    1^-2 [2^1 4^1]_0
            Genus symbol at 3:     1^3 3^1

        Let us trigger its computation::

            sage: g.representative()
            [ 0  1  2  0]
            [ 1  0  2  0]
            [ 2  2  4  0]
            [ 0  0  0 -6]
=======
            sage: from sage.quadratic_forms.genera.genus import all_genera_by_det, Genus
            sage: g = all_genera_by_det([1,3],24)[0]

        A representative is not know.
        Let us trigger its computation::

            sage: g == Genus(g.representative())
            True
>>>>>>> 5714dd9a
        """
        if self._representative is None:
            self._compute_representative()
        return self._representative


    def _compute_representative(self):
        r"""
        Return a representative of this genus.


        """
        from sage.modules.free_quadratic_module_integer_symmetric import IntegralLattice
        even = self.is_even()
        q = self.rational_representative()
        n = q.nrows()
        L = IntegralLattice(4*q).maximal_overlattice(even=even).gram_matrix()
        for sym in self._local_symbols:
            p = sym._prime
            L = local_modification(L, sym.gram_matrix(), p)
        self._representative = L



def rational_qf_from_invariants(m, det, P, sminus):
    r"""
    Return the gram matrix of a rational quadratic form with given invariants.

    INPUT:

    - ``m`` -- integer; the rank

    - ``det`` -- rational; the determinant

    - ``P`` -- a list of primes

    - ``sminus`` -- integer; negative part of the signature

    OUTPUT:

    - a symmetric matrix; the gram matrix


    """
    from sage.arith.misc import hilbert_symbol
    from sage.rings.infinity import Infinity
    P = [ZZ(p) for p in P]
    m = ZZ(m)
    d = ZZ(det).squarefree_part()
    sminus = ZZ(sminus)
    if d.sign() != (-1)**sminus:
        raise ValueError("")
    if m == 1 and len(P) == 0:
        raise ValueError
    if m == 2:
        for p in P:
            if QQ.quadratic_defect(-d, p) == Infinity:
                raise ValueError("")
    if sminus % 4 in (2, 3) and len(P) % 2 == 0:
        raise ValueError("")
    D = []
    while m >= 2:
        if m >= 4:
            if sminus > 0:
                a = ZZ(-1)
            else:
                a = ZZ(1)
        elif m == 3:
            Pprime = [p for p in P if hilbert_symbol(-1, -d, p)==1]
            Pprime += [p for p in (2*d).prime_divisors() if hilbert_symbol(-1, -d, p)==-1 and p not in P]
            if sminus > 0:
                a = ZZ(-1)
            else:
                a = ZZ(1)
            for p in Pprime:
                if d.valuation(p) % 2 == 0:
                    a *= p
            assert all([(a*d).valuation(p)%2==1 for p in Pprime])
        elif m == 2:
            S = P
            if sminus == 2:
                S += [-1]
            a = QQ.hilbert_conductor_inverse(S,-d)
        P = [p for p in P if hilbert_symbol(a, -d, p) == 1] + [p for p in ZZ(2*a*d).prime_divisors() if hilbert_symbol(a, -d, p)==-1 and p not in P]
        sminus = max(0, sminus-1)
        m = m - 1
        d = a*d
        D.append(ZZ(a).squarefree_part())
    d = ZZ(d).squarefree_part()
    D.append(d.squarefree_part())
    return matrix.diagonal(D)

def local_modification(M, Lp, p, check=True):
    r"""
    Return a local modification of `M` that matches `Lp` at `p`.

    INPUT:

    - ``M`` -- the gram matrix of a `p`-maximal lattice

    - ``Lp`` -- gram matrix of a lattice with Lp `\QQ_p` rationally equivalent
      to `M`

    - ``p`` -- a prime number

    OUTPUT:

    a gram matrix `M'` such that `M` and `M'` are locally equivalent at all
    primes except `p` where `M'` is locally equivalent to `Lp`

    EXAMPLES::

        sage: from sage.quadratic_forms.genera.genus import local_modification, Genus
        sage: L = IntegralLattice("A3").twist(15)
        sage: M = L.maximal_overlattice().gram_matrix()
        sage: L = L.gram_matrix()
        sage: for p in prime_divisors(L.det()):
        ....:     M = local_modification(M, L, p)
        sage: Genus(M) == Genus(L)
        True
        sage: from sage.quadratic_forms.genera.genus import local_modification
        sage: L = IntegralLattice("D4").twist(3*4)
        sage: M = L.maximal_overlattice()
        sage: local_modification(M.gram_matrix(), L.gram_matrix(), 2)
<<<<<<< HEAD
        [16  0 16  8]
        [ 0  8 -4 12]
        [16 -4 24  0]
        [ 8 12  0 24]
=======
        [ 16   8   0   8]
        [  8  24 -12 -12]
        [  0 -12  24   0]
        [  8 -12   0  24]
>>>>>>> 5714dd9a
    """
    from sage.quadratic_forms.genera.normal_form import p_adic_normal_form
    from sage.modules.free_quadratic_module_integer_symmetric import IntegralLattice
    from sage.rings.finite_rings.finite_field_constructor import GF
    from sage.matrix.special import random_matrix
    M = matrix(M)
    Lp = matrix(Lp)
    d = Lp.inverse().denominator()
    n = M.rank()
    level = d.valuation(p)
    d = p**level

    M = IntegralLattice(M)
    Mp = IntegralLattice(Lp).maximal_overlattice(p=p)
    even = Mp.is_even()
    symMp = Genus_Symbol_p_adic_ring(p, p_adic_symbol(Mp.gram_matrix(), p,  2))
    V = MatrixSpace(GF(p),n,n)
    #for S in V.subspaces(n-2):
    #    symM = Genus_Symbol_p_adic_ring(p, p_adic_symbol(M.gram_matrix(), p,  2))
    #    print(symM,even)
    #    if symMp == symM:
    #        print("heureka")
    #        break
    #    else:
    #        S = S.basis_matrix().lift()
    #        S = S.stack(p*matrix.identity(n)).hermite_form()[:n,:]
    #        B = M.basis_matrix()
    #        M = M.sublattice(S*B)
    #        M = M.maximal_overlattice(even=even,p=p)#.gram_matrix()
    #else:
    #    raise ValueError()
    while True:
        symM = Genus_Symbol_p_adic_ring(p, p_adic_symbol(M.gram_matrix(), p,  2))
        if symMp == symM:
            break
        else:
            # compute a random sublattice S with p*M < S < M
            dim = ZZ.random_element(1,n)
            S = random_matrix(GF(p),n,n,algorithm="echelon_form",num_pivots=dim)
            S = S.lift()
            S = S.stack(p*matrix.identity(n)).hermite_form()[:n,:]
            B = M.basis_matrix()
            M = M.sublattice(S*B)
            M = M.maximal_overlattice(even=even,p=p)#.gram_matrix()
    else:
        raise ValueError()
    # check that the maximal overlattices match
    if check:
        s1 = Genus_Symbol_p_adic_ring(p, p_adic_symbol(Mp.gram_matrix(), p, 1))
        s2 = Genus_Symbol_p_adic_ring(p, p_adic_symbol(M.gram_matrix(), p, 1))
        if not s1 == s2:
            raise ValueError("the forms must be locally equivalent at p=%s" %p)
    # invert the gerstein operations
    _, U = p_adic_normal_form(Mp.gram_matrix(), p, precision=level+3)
    B = (~Mp.basis_matrix()).change_ring(ZZ)*~U.change_ring(ZZ)

    _, UM = p_adic_normal_form(M.gram_matrix(), p, precision=level+3)
    B = B * UM.change_ring(ZZ) * M.basis_matrix()

    # the local modification
    S = M.sublattice(((M.span(B) & M) + d * M).gens())
    S = S.gram_matrix()
    if check:
        s1 = Genus_Symbol_p_adic_ring(p, p_adic_symbol(S, p, level))
        s2 = Genus_Symbol_p_adic_ring(p, p_adic_symbol(Lp, p, level))
        assert s1 == s2, "oops"
    return S

def _gram_from_jordan_block(p, block, discr_form=False):
    r"""
    Return the gram matrix of this jordan block.

    This is a helper for :meth:`discriminant_form` and :meth:`gram_matrix`.
    No input checks.

    INPUT:

    - ``p`` -- a prime number

    - ``block`` -- a list of 3 integers or 5 integers if `p` is `2`

    - ``discr_form`` -- bool (default: ``False``); if ``True`` invert the scales
      to obtain a gram matrix for the discriminant form instead.

    EXAMPLES::

        sage: from sage.quadratic_forms.genera.genus import _gram_from_jordan_block
        sage: block = [1, 3, 1]
        sage: _gram_from_jordan_block(5, block)
        [5 0 0]
        [0 5 0]
        [0 0 5]
        sage: block = [1, 4, 7, 1, 2]
        sage: _gram_from_jordan_block(2, block)
        [0 2 0 0]
        [2 0 0 0]
        [0 0 2 0]
        [0 0 0 2]

    For the discriminant form we obtain::

        sage: block = [1, 3, 1]
        sage: _gram_from_jordan_block(5, block, True)
        [4/5   0   0]
        [  0 2/5   0]
        [  0   0 2/5]
        sage: block = [1, 4, 7, 1, 2]
        sage: _gram_from_jordan_block(2, block, True)
        [  0 1/2   0   0]
        [1/2   0   0   0]
        [  0   0 1/2   0]
        [  0   0   0 1/2]
    """
    from sage.quadratic_forms.genera.normal_form import _min_nonsquare
    level = block[0]
    rk = block[1]
    det = block[2]
    if p == 2:
        o = ZZ(block[3])
        t = ZZ(block[4])
        U = matrix(QQ,2,[0,1,1,0])
        V = matrix(QQ,2,[2,1,1,2])
        W = matrix(QQ,1,[1])
        if o == 0:
            if det in [1, 7]:
                qL = (rk // 2) * [U]
            else:
                qL = (rk//2 - 1)*[U] + [V]
        if o == 1:
            if rk % 2 == 1:
                qL = max(0, (rk - 3) // 2) * [U]
                if t*det % 8 in [3, 5]:
                    qL += [V]
                elif rk >= 3:
                    qL += [U]
                qL += [t * W]
            else:
                if det in [3, 5]:
                    det = -1
                else:
                    det = 1
                qL = max(0, (rk - 4) // 2) * [U]
                if (det , t) == (1, 0):
                    qL += [U, 1 * W, 7 * W]
                if (det , t) == (1, 2):
                    qL += [U, 1 * W, 1 * W]
                if (det , t) == (1, 4):
                    qL += [V, 1 * W, 3 * W]
                if (det , t) == (1, 6):
                    qL += [U, 7 * W, 7 * W]
                if (det , t) == (-1, 0):
                    qL += [V, 1 * W, 7 * W]
                if (det , t) == (-1, 2):
                    qL += [U, 3 * W, 7 * W]
                if (det , t) == (-1, 4):
                    qL += [U, 1 * W, 3 * W]
                if (det , t) == (-1, 6):
                    qL += [U, 1 * W, 5 * W]
                # if the rank is 2 there is a U too much
                if rk == 2:
                    qL = qL[-2:]
        q = matrix.block_diagonal(qL)
        if discr_form:
            q = q / 2**level
        else:
            q = q * 2**level
    if p != 2 and discr_form:
        q = matrix.identity(QQ, rk)
        d = 2**(rk % 2)
        if Integer(d).kronecker(p) != det:
            u = ZZ(_min_nonsquare(p))
            q[0,0] = u
        q = q * (2 / p**level)
    if p != 2 and not discr_form:
        q = matrix.identity(QQ, rk)
        if det != 1:
            u = ZZ(_min_nonsquare(p))
            q[0,0] = u
        q = q * p**level
<<<<<<< HEAD
    return q


from sage.groups.abelian_gps.abelian_group_gap import AbelianGroupGap
from sage.quadratic_forms.genera.normal_form import _min_nonsquare
class AdelicSquareClasses(AbelianGroupGap):
    r"""

    INPUT:

    - a tuple of primes

    EXAMPLES::


    """
    def __init__(self, primes):
        r"""
        """
        if primes[0] != 2:
            raise ValueError("first prime must be 2")
        self._primes = primes
        orders = len(self._primes)*[2] + [2]
        # unit, val, unit, val, unit, val
        order = tuple(orders)
        AbelianGroupGap.__init__(self, orders)

    def to_square_class(self, x, p):
        r"""
        Return `(1,...,1,x,1,...,1)` with the square class of `x` at position `p`.

        INPUT:

        - ``p`` -- a prime

        - ``x```-- a non zero rational number

        EXAMPLES::

            sage: AS = AdelicSquareClasses((2,3,7))
            sage: AS.to_square_class(5,7)
            f6
            sage: AS.to_square_class(5,2)
            f2
            sage: AS.to_square_class(-5,2)
            f1
            sage: AS.to_square_class(7,2)
            f1*f2
        """
        x = QQ(x)
        if x == 0:
            raise ValueError("x must be non zero")
        if not p in self._primes:
            raise ValueError("not a coordinate prime")
        v, u = x.val_unit(p)
        if v != 0:
            raise ValueError("x(=%s) must be a p-adic unit" %x)
        y = self.one()
        if p == 2:
            u = u % 8
            if u == 3:
                y *= self.gens()[0]
            if u == 5:
                y *= self.gens()[1]
            if u == 7:
                y *= self.gens()[0] * self.gens()[1]
            return y
        i = 1 + self._primes.index(p)
        if not u.is_padic_square(p):
            y *= self.gens()[i]
        return y

    def delta(self, r, p=None):
        r"""
        Diagonal embedding of rational square classes.

        INPUT:

        - ``r`` -- a non zero rational number

        - ``p`` -- a prime

        EXAMPLES::

            sage: AS = AdelicSquareClasses((2,3,7))
            sage: AS.delta(2,p=3)
            f4
            sage: AS.delta(2)
            f3*f4
        """
        r = QQ(r)
        if p is None:
            return self.prod([self.to_square_class(r, p) for p in self._primes])
        if p == -1:
            r = r.sign()
            return self.prod([self.to_square_class(r, p) for p in self._primes])
        v, u = r.val_unit(p)
        pv = p**v
        y = self.prod([self.to_square_class(pv,q) for q in self._primes if q!=p])
        y *= self.to_square_class(u, p)
        return y


=======
    return q
>>>>>>> 5714dd9a
<|MERGE_RESOLUTION|>--- conflicted
+++ resolved
@@ -18,285 +18,8 @@
 from sage.rings.rational_field import RationalField, QQ
 from sage.rings.integer import Integer
 from sage.rings.finite_rings.finite_field_constructor import FiniteField
-<<<<<<< HEAD
-from copy import deepcopy, copy
-
-def all_genera_by_det(sig_vec, determinant, max_level=None, even=True):
-    r"""
-    Return a list of all global genera with the given conditions.
-
-    Here a genus is called global if it is non empty.
-
-    INPUT:
-
-    - ``sig_vec`` -- a pair of non-negative integers giving the signature
-    - ``determinant`` -- an integer the sign is ignored
-    - ``max_level`` -- (default: ``True``) an integer the maximum level of a jordan block
-    - ``even`` -- bool (default: ``True``)
-
-    OUTPUT:
-
-    A list of all global genera with the given conditions.
-
-    EXAMPLES::
-
-        sage: from sage.quadratic_forms.genera.genus import all_genera_by_det
-        sage: all_genera_by_det((4,0), 125, even=True)
-        [Genus of
-         None
-         Genus symbol at 2:    1^-4
-         Genus symbol at 5:     1^2 5^1 25^1, Genus of
-         None
-         Genus symbol at 2:    1^-4
-         Genus symbol at 5:     1^1 5^3, Genus of
-         None
-         Genus symbol at 2:    1^-4
-         Genus symbol at 5:     1^3 125^1, Genus of
-         None
-         Genus symbol at 2:    1^-4
-         Genus symbol at 5:     1^-2 5^1 25^-1]
-    """
-    from sage.misc.mrange import mrange_iter
-    from sage.matrix.constructor import matrix
-    # input checks
-    ZZ = IntegerRing()
-    determinant = ZZ(determinant)
-    sig_vec = (ZZ(sig_vec[0]), ZZ(sig_vec[1]))
-    if not all([s >= 0 for s in sig_vec]):
-        raise ValueError("the signature vector must be a pair of non negative integers.")
-    if max_level == None:
-        max_level = determinant
-    else:
-        max_level = ZZ(max_level)
-    if type(even) != bool:
-        raise ValueError("not a boolean")
-
-    rank = sig_vec[0] + sig_vec[1]
-    genera = []
-    local_symbols = []
-    # every global genus has a 2-adic symbol
-    if determinant % 2 != 0:
-        local_symbols.append(_all_p_adic_genera(2, rank, 0, 0, even=even))
-    # collect the p-adic symbols
-    for pn in determinant.factor():
-        p = pn[0]
-        det_val = pn[1]
-        mlevel_p = max_level.valuation(p)
-        local_symbol_p = _all_p_adic_genera(p, rank, det_val, mlevel_p, even)
-        local_symbols.append(local_symbol_p)
-    # take the cartesian product of the collection of all possible
-    # local genus symbols one for each prime
-    # and check which combinations produce a global genus
-    # TODO:
-    # we are overcounting. Find a more
-    # clever way to directly match the symbols for different primes.
-    for g in mrange_iter(local_symbols):
-        # create a Genus from a list of local symbols
-        G = GenusSymbol_global_ring(matrix.identity(1))
-        G._signature = sig_vec
-        G._representative = None
-        G._local_symbols = deepcopy(g)
-        # discard the empty genera
-        if is_GlobalGenus(G):
-            genera.append(G)
-    genera.sort()
-    return(genera)
-
-def _all_p_adic_genera(p, rank, det_val, max_level, even):
-    r"""
-    Return all `p`-adic genera with the given conditions.
-
-    This is a helper function for :meth:`all_genera_by_det`.
-    No input checks are done.
-
-    INPUT:
-
-    - ``p`` -- a prime number
-    - ``rank`` -- the rank of this genus
-    - ``det_val`` -- valuation of the determinant at p
-    - ``max_level`` -- an integer the maximal level of a jordan block
-    - ``even`` -- ``bool``; is igored if `p` is not `2`
-
-    EXAMPLES::
-
-        sage: from sage.quadratic_forms.genera.genus import _all_p_adic_genera
-        sage: _all_p_adic_genera(2,3,1,2,False)
-        [Genus symbol at 2:    1^-2 [2^1]_1,
-         Genus symbol at 2:    1^2 [2^1]_1,
-         Genus symbol at 2:    1^2 [2^1]_7,
-         Genus symbol at 2:    [1^2 2^1]_3,
-         Genus symbol at 2:    1^-2 [2^1]_7,
-         Genus symbol at 2:    [1^-2 2^1]_7,
-         Genus symbol at 2:    [1^-2 2^1]_1,
-         Genus symbol at 2:    [1^2 2^1]_7,
-         Genus symbol at 2:    [1^2 2^1]_5,
-         Genus symbol at 2:    [1^-2 2^1]_3,
-         Genus symbol at 2:    [1^-2 2^1]_5,
-         Genus symbol at 2:    [1^2 2^1]_1]
-
-    Setting a maximum level::
-
-        sage: _all_p_adic_genera(5, 2, 2, 1, True)
-        [Genus symbol at 5:     5^-2, Genus symbol at 5:     5^2]
-        sage: _all_p_adic_genera(5, 2, 2, 2, True)
-        [Genus symbol at 5:     1^-1 25^-1,
-         Genus symbol at 5:     1^1 25^-1,
-         Genus symbol at 5:     1^-1 25^1,
-         Genus symbol at 5:     1^1 25^1,
-         Genus symbol at 5:     5^-2,
-         Genus symbol at 5:     5^2]
-    """
-    from sage.misc.mrange import cantor_product
-    from sage.combinat.integer_lists.invlex import IntegerListsLex
-    from copy import deepcopy
-    levels_rks = [] # contains possibilities for levels and ranks
-    for rkseq in IntegerListsLex(rank, length=max_level+1):   # rank sequences
-        # sum(rkseq) = rank
-        # len(rkseq) = max_level + 1
-        # now assure that we get the right determinant
-        d = 0
-        pgensymbol = []
-        for i in range(max_level + 1):
-            d += i * rkseq[i]
-            # blocks of rank 0 are omitted
-            if rkseq[i] != 0:
-                pgensymbol.append([i, rkseq[i], 0])
-        if d == det_val:
-            levels_rks.append(pgensymbol)
-    # add possible determinant square classes
-    symbols = []
-    if p != 2:
-        for g in levels_rks:
-            n = len(g)
-            for v in cantor_product([-1, 1], repeat=n):
-                g1 = deepcopy(g)
-                for k in range(n):
-                    g1[k][2] = v[k]
-                g1 = Genus_Symbol_p_adic_ring(p, g1)
-                symbols.append(g1)
-    # for p == 2 we have to include determinant, even/odd, oddity
-    # further restrictions apply and are defered to _blocks
-    # (brute force sieving is too slow)
-    # TODO: If this is too slow, enumerate only the canonical symbols.
-    if p == 2:
-        for g in levels_rks:
-            n = len(g)
-            poss_blocks = []
-            for b in g:
-                b += [0, 0]
-                poss_blocks.append(_blocks(b, even_only=(even and b[0]==0)))
-            for g1 in cantor_product(*poss_blocks):
-                g1 = list(g1)
-                if is_2_adic_genus(g1):
-                    g1 = Genus_Symbol_p_adic_ring(p, g1)
-                    # some of our symbols have the same canonical symbol
-                    # thus they are equivalent - we want only one in
-                    # each equivalence class
-                    if not g1 in symbols:
-                        symbols.append(g1)
-    return(symbols)
-
-
-def _blocks(b, even_only=False):
-    r"""
-    Return all viable `2`-adic jordan blocks with rank and level given by ``b``
-
-    This is a helper function for :meth:`_all_p_adic_genera`.
-    It is based on the existence conditions for a modular `2`-adic genus symbol.
-
-    INPUT:
-
-    - ``b`` -- a list of `5` non-negative integers the first two are kept
-      and all possibilities for the remaining `3` are enumerated
-    - ``even_only`` -- bool (default: ``True``) if set, the blocks are even
-
-    EXAMPLES::
-
-        sage: from sage.quadratic_forms.genera.genus import _blocks
-        sage: _blocks([15,2,0,0,0])
-        [[15, 2, 3, 0, 0],
-        [15, 2, 7, 0, 0],
-        [15, 2, 1, 1, 0],
-        [15, 2, 1, 1, 2],
-        [15, 2, 1, 1, 6],
-        [15, 2, 7, 1, 0],
-        [15, 2, 7, 1, 2],
-        [15, 2, 7, 1, 6],
-        [15, 2, 3, 1, 2],
-        [15, 2, 3, 1, 4],
-        [15, 2, 3, 1, 6],
-        [15, 2, 5, 1, 2],
-        [15, 2, 5, 1, 4],
-        [15, 2, 5, 1, 6]]
-    """
-    blocks = []
-    rk = b[1]
-    # recall: 2-genus_symbol is [level, rank, det, even/odd, oddity]
-    if rk == 1 and not even_only:
-        for det in [1, 3, 5, 7]:
-            b1 = copy(b)
-            b1[2] = det
-            b1[3] = 1
-            b1[4] = det
-            blocks.append(b1)
-    elif rk == 2:
-        b1 = copy(b)
-        # even case
-        b1[3] = 0
-        b1[4] = 0
-        b1[2] = 3
-        blocks.append(b1)
-        b1 = copy(b1)
-        b1[2] = 7
-        blocks.append(b1)
-        # odd case
-        if not even_only:
-            # format (det, oddity)
-            for s in [(1,2), (5,6), (1,6), (5,2), (7,0), (3,4)]:
-                b1 = copy(b)
-                b1[2] = s[0]
-                b1[3] = 1
-                b1[4] = s[1]
-                blocks.append(b1)
-    elif rk % 2 == 0:
-        # the even case has even rank
-        b1 = copy(b)
-        b1[3] = 0
-        b1[4] = 0
-        d = (-1)**(rk//2) % 8
-        for det in [d, d * (-3) % 8]:
-            b1 = copy(b1)
-            b1[2] = det
-            blocks.append(b1)
-        # odd case
-        if not even_only:
-            for s in [(1,2), (5,6), (1,6), (5,2), (7,0), (3,4)]:
-                b1 = copy(b)
-                b1[2] = s[0]*(-1)**(rk//2 -1) % 8
-                b1[3] = 1
-                b1[4] = s[1]
-                blocks.append(b1)
-            for s in [(1,4), (5,0)]:
-                b1 = copy(b)
-                b1[2] = s[0]*(-1)**(rk//2 - 2) % 8
-                b1[3] = 1
-                b1[4] = s[1]
-                blocks.append(b1)
-    elif rk % 2 == 1 and not even_only:
-        # odd case
-        for t in [1, 3, 5, 7]:
-            d = (-1)**(rk//2)*t % 8
-            for det in [d, -3*d % 8]:
-                b1 = copy(b)
-                b1[2] = det
-                b1[3] = 1
-                b1[4] = t
-                blocks.append(b1)
-    return blocks
-=======
 from sage.misc.misc import verbose
 import copy
->>>>>>> 5714dd9a
 
 def all_genera_by_det(sig_vec, determinant, max_level=None, even=True):
     r"""
@@ -979,7 +702,7 @@
         Add an example where sign walking occurs!
     """
     # Protect the input from unwanted modification
-    genus_symbol_quintuple_list = deepcopy(genus_symbol_quintuple_list)
+    genus_symbol_quintuple_list = copy.deepcopy(genus_symbol_quintuple_list)
     canonical_symbol = genus_symbol_quintuple_list
     # Canonical determinants:
     for i in range(len(genus_symbol_quintuple_list)):
@@ -1926,178 +1649,10 @@
         else:
             return self._symbol
 
-    def automorphous_numbers(self):
-        r"""
-        Return the locally automorphous square classes at this prime.
-
-        A p-adic square class `r` (`p`-adically) is called automorphous if it is
-        the spinor norm of a proper `p`-adic integral automorphism of this form.
-        See [CS]_ 9.6 for details.
-
-        OUTPUT:
-
-        - a list of integers representing the square classes of the automorphous
-          numbers
-
-        EXAMPLES::
-
-            sage: from sage.quadratic_forms.genera.genus import p_adic_symbol
-            sage: from sage.quadratic_forms.genera.genus import Genus_Symbol_p_adic_ring
-            sage: A = matrix.diagonal([1,2,3,4])
-            sage: p = 3
-            sage: G3 = Genus_Symbol_p_adic_ring(p, p_adic_symbol(A, p, 2))
-            sage: G3.automorphous_numbers()
-            [1, 2, 3, 6]
-        """
-        from .normal_form import collect_small_blocks, _min_nonsquare
-        automorphs = []
-        sym = self.symbol_tuple_list()
-        G = self.gram_matrix()
-        p = self.prime()
-        if p != 2:
-            up = ZZ(_min_nonsquare(p))
-            I = G.diagonal()
-            for r in I:
-                # We need to consider all pairs in I
-                # since at most 2 elements are part of a pair
-                # we need need at most 2 of each type
-                if I.count(r) > 2:
-                    I.remove(r)
-            # products of all pairs
-            for r1 in I:
-                for r2 in I:
-                    automorphs.append(r1*r2)
-            # supplement (i)
-            for block in sym:
-                if block[1] > 2:
-                    automorphs.append(up)
-                    break
-            # square classes
-            automorphs1 = set()
-            for s in automorphs:
-                u = 1
-                if s.prime_to_m_part(p).kronecker(p) == -1:
-                    u = up
-                v = (s.valuation(p) % 2)
-                sq = u * p**v
-                automorphs1.add(sq)
-            return list(automorphs1)
-
-        # p = 2
-        I = []
-        II = []
-        for block in collect_small_blocks(G):
-            if block.ncols() == 1:
-                u = block[0,0]
-                if I.count(u) < 2:
-                    I.append(block[0,0])
-            else: # rank2
-                q = block[0,1]
-                II += [2*q, 3*2*q, 5*2*q, 7*2*q]
-
-        L = I + II
-        # We need to consider all pairs in L
-        # since at most 2 elements are part of a pair
-        # we need need at most 2 of each type
-        for r in L:     # remove triplicates
-            if L.count(r) > 2:
-                L.remove(r)
-        n = len(L)
-        for i in range(n):
-            for j in range(i, n):
-                r = L[i]*L[j]
-                automorphs.append(r)
-
-        # supplement (i)
-        for k in range(len(sym)-3):
-            s = sym[k:k+3]
-            if sum([b[1] for b in s if s[0][0]-b[0] < 4]) >= 3:
-                automorphs += [ZZ(1), ZZ(3), ZZ(5), ZZ(7)]
-            break
-
-        # supplement (ii)
-        for r1 in I:
-            for r2 in I:
-                r = r1*r2
-                v = r.valuation(2)
-                u = r.prime_to_m_part(2) % 8
-                if v==0 and u==1:
-                    s = ZZ(2)
-                elif v==0 and u==5:
-                    s = ZZ(6)
-                elif v in [0, 2, 4]:
-                    s = ZZ(5)
-                elif v in [1, 3] and u in [1, 5]:
-                    s = ZZ(3)
-                elif v in [1, 3] and u in [3, 7]:
-                    s = ZZ(7)
-                else:
-                    continue
-                automorphs.append(s)
-
-        # square classes
-        automorphs1 = set()
-        for s in automorphs:
-            v, u = s.val_unit(2)
-            v = v % 2
-            u = u % 8
-            sq = u * 2**v
-            automorphs1.add(sq)
-        return list(automorphs1)
 
     def gram_matrix(self, check=True):
         r"""
         Return a gram matrix of a representative of this local genus.
-
-        INPUT:
-
-<<<<<<< HEAD
-        - check (default: ``True``) -- double check the result
-
-        EXAMPLES::
-
-            sage: from sage.quadratic_forms.genera.genus import p_adic_symbol
-            sage: from sage.quadratic_forms.genera.genus import Genus_Symbol_p_adic_ring
-            sage: A = DiagonalQuadraticForm(ZZ, [1,2,3,4]).Hessian_matrix()
-            sage: p = 2
-            sage: G2 = Genus_Symbol_p_adic_ring(p, p_adic_symbol(A, p, 2));
-            sage: G2.gram_matrix()
-            [2 0|0|0]
-            [0 6|0|0]
-            [---+-+-]
-            [0 0|4|0]
-            [---+-+-]
-            [0 0|0|8]
-        """
-        G = []
-        p = self._prime
-        symbol = self.symbol_tuple_list()
-        for block in symbol:
-            G.append(_gram_from_jordan_block(p, block))
-        G = matrix.block_diagonal(G)
-        # check calculation
-        if check:
-            symG = p_adic_symbol(G, p, symbol[-1][0])
-            assert Genus_Symbol_p_adic_ring(p, symG) == self, "oops"
-        return G.change_ring(ZZ)
-
-    def prime(self):
-        r"""
-        """
-        return self._prime
-
-    def is_even(self):
-        r"""
-        """
-        if self.prime != 2:
-            return True
-        sym = self.symbol_tuple_list()[0]
-        return sym[0] > 0 or sym[3]==0
-=======
-    def gram_matrix(self, check=True):
-        r"""
-        Return a gram matrix of a representative of this local genus.
->>>>>>> 5714dd9a
 
         INPUT:
 
@@ -2643,26 +2198,6 @@
         """
         return not self == other
 
-<<<<<<< HEAD
-    def local_symbols(self, p=None):
-        r"""
-        Return the local symbols.
-
-        INPUT:
-
-        - ``p`` - a prime number; if given return only the symbol at `p`.
-
-        EXAMPLES::
-        """
-        if p is None:
-            return self._local_symbols
-        for sym in self._local_symbols:
-            if p == sym.prime():
-                return sym
-
-    def is_even(self):
-        r"""
-=======
     def is_even(self):
         r"""
         Return if this genus is even.
@@ -2673,7 +2208,6 @@
             sage: G = Genus(Matrix(ZZ,2,[2,1,1,2]))
             sage: G.is_even()
             True
->>>>>>> 5714dd9a
         """
         return self._local_symbols[0].is_even()
 
@@ -2710,11 +2244,8 @@
     def spinor_kernel(self):
         r"""
         """
-<<<<<<< HEAD
-=======
         from sage.groups.abelian_gps.abelian_group_gap import AbelianGroupGap
         from sage.quadratic_forms.genera.normal_form import _min_nonsquare
->>>>>>> 5714dd9a
         syms = self.local_symbols()
         primes = tuple([sym.prime() for sym in syms])
         grp = AdelicSquareClasses(primes)
@@ -2752,13 +2283,6 @@
         r, s = self.signature_pair_of_matrix()
         return (-1)**s*prod([ G.determinant() for G in self._local_symbols ])
 
-<<<<<<< HEAD
-    def rank(self):
-        r"""
-        The rank of a representative of this genus.
-        """
-        return self._local_symbols[0].rank()
-=======
     det = determinant
 
     def dimension(self):
@@ -2769,7 +2293,6 @@
         return p + n
 
     rank = dimension
->>>>>>> 5714dd9a
 
     def discriminant_form(self):
         r"""
@@ -2805,8 +2328,6 @@
         q = matrix.block_diagonal(qL)
         return TorsionQuadraticForm(q)
 
-<<<<<<< HEAD
-=======
     def local_symbols(self, p=None):
         r"""
         Return the local symbols.
@@ -2831,7 +2352,6 @@
             if p == sym.prime():
                 return copy.deepcopy(sym)
 
->>>>>>> 5714dd9a
     def rational_representative(self):
         r"""
 
@@ -2853,26 +2373,6 @@
 
         EXAMPLES::
 
-<<<<<<< HEAD
-            sage: from sage.quadratic_forms.genera.genus import all_genera_by_det
-            sage: g = all_genera_by_det([1,3],24)[0]
-
-        A representative is not known::
-
-            sage: g
-            Genus of
-            None
-            Genus symbol at 2:    1^-2 [2^1 4^1]_0
-            Genus symbol at 3:     1^3 3^1
-
-        Let us trigger its computation::
-
-            sage: g.representative()
-            [ 0  1  2  0]
-            [ 1  0  2  0]
-            [ 2  2  4  0]
-            [ 0  0  0 -6]
-=======
             sage: from sage.quadratic_forms.genera.genus import all_genera_by_det, Genus
             sage: g = all_genera_by_det([1,3],24)[0]
 
@@ -2881,7 +2381,6 @@
 
             sage: g == Genus(g.representative())
             True
->>>>>>> 5714dd9a
         """
         if self._representative is None:
             self._compute_representative()
@@ -3006,17 +2505,10 @@
         sage: L = IntegralLattice("D4").twist(3*4)
         sage: M = L.maximal_overlattice()
         sage: local_modification(M.gram_matrix(), L.gram_matrix(), 2)
-<<<<<<< HEAD
-        [16  0 16  8]
-        [ 0  8 -4 12]
-        [16 -4 24  0]
-        [ 8 12  0 24]
-=======
         [ 16   8   0   8]
         [  8  24 -12 -12]
         [  0 -12  24   0]
         [  8 -12   0  24]
->>>>>>> 5714dd9a
     """
     from sage.quadratic_forms.genera.normal_form import p_adic_normal_form
     from sage.modules.free_quadratic_module_integer_symmetric import IntegralLattice
@@ -3196,110 +2688,4 @@
             u = ZZ(_min_nonsquare(p))
             q[0,0] = u
         q = q * p**level
-<<<<<<< HEAD
-    return q
-
-
-from sage.groups.abelian_gps.abelian_group_gap import AbelianGroupGap
-from sage.quadratic_forms.genera.normal_form import _min_nonsquare
-class AdelicSquareClasses(AbelianGroupGap):
-    r"""
-
-    INPUT:
-
-    - a tuple of primes
-
-    EXAMPLES::
-
-
-    """
-    def __init__(self, primes):
-        r"""
-        """
-        if primes[0] != 2:
-            raise ValueError("first prime must be 2")
-        self._primes = primes
-        orders = len(self._primes)*[2] + [2]
-        # unit, val, unit, val, unit, val
-        order = tuple(orders)
-        AbelianGroupGap.__init__(self, orders)
-
-    def to_square_class(self, x, p):
-        r"""
-        Return `(1,...,1,x,1,...,1)` with the square class of `x` at position `p`.
-
-        INPUT:
-
-        - ``p`` -- a prime
-
-        - ``x```-- a non zero rational number
-
-        EXAMPLES::
-
-            sage: AS = AdelicSquareClasses((2,3,7))
-            sage: AS.to_square_class(5,7)
-            f6
-            sage: AS.to_square_class(5,2)
-            f2
-            sage: AS.to_square_class(-5,2)
-            f1
-            sage: AS.to_square_class(7,2)
-            f1*f2
-        """
-        x = QQ(x)
-        if x == 0:
-            raise ValueError("x must be non zero")
-        if not p in self._primes:
-            raise ValueError("not a coordinate prime")
-        v, u = x.val_unit(p)
-        if v != 0:
-            raise ValueError("x(=%s) must be a p-adic unit" %x)
-        y = self.one()
-        if p == 2:
-            u = u % 8
-            if u == 3:
-                y *= self.gens()[0]
-            if u == 5:
-                y *= self.gens()[1]
-            if u == 7:
-                y *= self.gens()[0] * self.gens()[1]
-            return y
-        i = 1 + self._primes.index(p)
-        if not u.is_padic_square(p):
-            y *= self.gens()[i]
-        return y
-
-    def delta(self, r, p=None):
-        r"""
-        Diagonal embedding of rational square classes.
-
-        INPUT:
-
-        - ``r`` -- a non zero rational number
-
-        - ``p`` -- a prime
-
-        EXAMPLES::
-
-            sage: AS = AdelicSquareClasses((2,3,7))
-            sage: AS.delta(2,p=3)
-            f4
-            sage: AS.delta(2)
-            f3*f4
-        """
-        r = QQ(r)
-        if p is None:
-            return self.prod([self.to_square_class(r, p) for p in self._primes])
-        if p == -1:
-            r = r.sign()
-            return self.prod([self.to_square_class(r, p) for p in self._primes])
-        v, u = r.val_unit(p)
-        pv = p**v
-        y = self.prod([self.to_square_class(pv,q) for q in self._primes if q!=p])
-        y *= self.to_square_class(u, p)
-        return y
-
-
-=======
-    return q
->>>>>>> 5714dd9a
+    return q