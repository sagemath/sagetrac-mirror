r"""
Genus


AUTHORS:

- David Kohel & Gabriele Nebe (2007): First created
- Simon Brandhorst (2018): various bugfixes and printing
"""
#*****************************************************************************
#       Copyright (C) 2007 David Kohel <kohel@maths.usyd.edu.au>
#                          Gabriele Nebe <nebe@math.rwth-aachen.de>
#                          Simon Brandhorst <sbrandhorst@web.de>
#
#  Distributed under the terms of the GNU General Public License (GPL)
#
#                  http://www.gnu.org/licenses/
#*****************************************************************************
from __future__ import print_function

from sage.misc.all import prod
from sage.arith.all import LCM
from sage.matrix.matrix_space import MatrixSpace
from sage.matrix.constructor import matrix
from sage.rings.integer_ring import IntegerRing, ZZ
from sage.rings.rational_field import RationalField, QQ
from sage.rings.integer import Integer
from sage.rings.finite_rings.finite_field_constructor import FiniteField
<<<<<<< HEAD
from copy import copy, deepcopy
from sage.misc.misc import verbose
=======
from sage.misc.misc import verbose
import copy
>>>>>>> 90e17493

def M_p(species, p):
    r"""

    EXAMPLES::

        sage: from sage.quadratic_forms.genera.genus import M_p
        sage: M_p(0,2)
        1
        sage: M_p(1,2)
        1/2
        sage: M_p(-2,2)
        1/3
        sage: M_p(2,2)
        1
        sage: M_p(3,2)
        2/3
        sage: M_p(-4,2)
        8/15
        sage: M_p(4,2)
        8/9
        sage: M_p(5,2)
        32/45

        sage: M_p(0,3)
        1
        sage: M_p(1,3)
        1/2
        sage: M_p(-2,3)
        3/8
        sage: M_p(2,3)
        3/4
        sage: M_p(3,3)
        9/16
        sage: M_p(-4,3)
        81/160
    """
    if species == 0:
        return QQ(1)
    n = species.abs()
    s = (n+1) // ZZ(2)
    mp = ZZ(2) * ZZ.prod(ZZ(1)-p**(-2*k) for k in range(1, s))
    if n % 2 == 0:
        mp *= ZZ(1) - species.sign() * p**(-s)
    return QQ(1) / mp

def my_zeta(s,D, max_terms=40000):
    r"""
    """
    from sage.all import RR
    D = ZZ(D)
    return RR.sum(D.jacobi(m)/RR(m)**s for m in range(1,max_terms,2))

def all_genera_by_det(sig_pair, determinant, max_scale=None, even=True):
    r"""
    Return a list of all global genera with the given conditions.

    Here a genus is called global if it is non empty.

    INPUT:

    - ``sig_pair`` -- a pair of non-negative integers giving the signature

    - ``determinant`` -- an integer the sign is ignored

    - ``max_scale`` -- (default: ``True``) an integer the maximum scale of a jordan block

    - ``even`` -- bool (default: ``True``)

    OUTPUT:

    A list of all global genera with the given conditions.

    EXAMPLES::

        sage: from sage.quadratic_forms.genera.genus import all_genera_by_det
        sage: G = all_genera_by_det((4,0), 125, even=True)
        sage: G     # random
        [Genus of
        None
        Genus symbol at 2:    1^-4
        Genus symbol at 5:     1^1 5^3, Genus of
        None
        Genus symbol at 2:    1^-4
        Genus symbol at 5:     1^-2 5^1 25^-1, Genus of
        None
        Genus symbol at 2:    1^-4
        Genus symbol at 5:     1^2 5^1 25^1, Genus of
        None
        Genus symbol at 2:    1^-4
        Genus symbol at 5:     1^3 125^1]
    """
    from sage.misc.mrange import mrange_iter
    # input checks
    ZZ = IntegerRing()
    determinant = ZZ(determinant)
    sig_pair = (ZZ(sig_pair[0]), ZZ(sig_pair[1]))
    if not all([s >= 0 for s in sig_pair]):
        raise ValueError("the signature vector must be a pair of non negative integers.")
    if max_scale == None:
        max_scale = determinant
    else:
        max_scale = ZZ(max_scale)
    if type(even) != bool:
        raise ValueError("not a boolean")

    rank = sig_pair[0] + sig_pair[1]
    genera = []
    local_symbols = []
    # every global genus has a 2-adic symbol
    if determinant % 2 != 0:
        local_symbols.append(_all_p_adic_genera(2, rank, 0, 0, even=even))
    # collect the p-adic symbols
    for pn in determinant.factor():
        p = pn[0]
        det_val = pn[1]
        mscale_p = max_scale.valuation(p)
        local_symbol_p = _all_p_adic_genera(p, rank, det_val, mscale_p, even)
        local_symbols.append(local_symbol_p)
    # take the cartesian product of the collection of all possible
    # local genus symbols one for each prime
    # and check which combinations produce a global genus
    # TODO:
    # we are overcounting. Find a more
    # clever way to directly match the symbols for different primes.
    for g in mrange_iter(local_symbols):
        # create a Genus from a list of local symbols
        G = GenusSymbol_global_ring(sig_pair, g)
        # discard the empty genera
        if is_GlobalGenus(G):
            genera.append(G)
    # for testing
    genera.sort(key=lambda x: [s.symbol_tuple_list() for s in x.local_symbols()])
    return(genera)

def _all_p_adic_genera(p, rank, det_val, max_scale, even):
    r"""
    Return all `p`-adic genera with the given conditions.

    This is a helper function for :meth:`all_genera_by_det`.
    No input checks are done.

    INPUT:

    - ``p`` -- a prime number

    - ``rank`` -- the rank of this genus

    - ``det_val`` -- valuation of the determinant at p

    - ``max_scale`` -- an integer the maximal scale of a jordan block

    - ``even`` -- ``bool``; is igored if `p` is not `2`

    EXAMPLES::

        sage: from sage.quadratic_forms.genera.genus import _all_p_adic_genera
        sage: _all_p_adic_genera(2,3,1,2,False)
        [Genus symbol at 2:    1^-2 [2^1]_1,
         Genus symbol at 2:    1^2 [2^1]_1,
         Genus symbol at 2:    1^2 [2^1]_7,
         Genus symbol at 2:    [1^2 2^1]_3,
         Genus symbol at 2:    1^-2 [2^1]_7,
         Genus symbol at 2:    [1^-2 2^1]_7,
         Genus symbol at 2:    [1^-2 2^1]_1,
         Genus symbol at 2:    [1^2 2^1]_7,
         Genus symbol at 2:    [1^2 2^1]_5,
         Genus symbol at 2:    [1^-2 2^1]_3,
         Genus symbol at 2:    [1^-2 2^1]_5,
         Genus symbol at 2:    [1^2 2^1]_1]

    Setting a maximum scale::

        sage: _all_p_adic_genera(5, 2, 2, 1, True)
        [Genus symbol at 5:     5^-2, Genus symbol at 5:     5^2]
        sage: _all_p_adic_genera(5, 2, 2, 2, True)
        [Genus symbol at 5:     1^-1 25^-1,
         Genus symbol at 5:     1^1 25^-1,
         Genus symbol at 5:     1^-1 25^1,
         Genus symbol at 5:     1^1 25^1,
         Genus symbol at 5:     5^-2,
         Genus symbol at 5:     5^2]
    """
    from sage.misc.mrange import cantor_product
    from sage.combinat.integer_lists.invlex import IntegerListsLex
    scales_rks = [] # contains possibilities for scales and ranks
    for rkseq in IntegerListsLex(rank, length=max_scale+1):   # rank sequences
        # sum(rkseq) = rank
        # len(rkseq) = max_scale + 1
        # now assure that we get the right determinant
        d = 0
        pgensymbol = []
        for i in range(max_scale + 1):
            d += i * rkseq[i]
            # blocks of rank 0 are omitted
            if rkseq[i] != 0:
                pgensymbol.append([i, rkseq[i], 0])
        if d == det_val:
            scales_rks.append(pgensymbol)
    # add possible determinant square classes
    symbols = []
    if p != 2:
        for g in scales_rks:
            n = len(g)
            for v in cantor_product([-1, 1], repeat=n):
                g1 = deepcopy(g)
                for k in range(n):
                    g1[k][2] = v[k]
                g1 = Genus_Symbol_p_adic_ring(p, g1)
                symbols.append(g1)
    # for p == 2 we have to include determinant, even/odd, oddity
    # further restrictions apply and are defered to _blocks
    # (brute force sieving is too slow)
    # TODO: If this is too slow, enumerate only the canonical symbols.
    # as a drawback one has to reconstruct the symbol from the canonical symbol
    # this is more work for the programmer
    if p == 2:
        for g in scales_rks:
            n = len(g)
            poss_blocks = []
            for b in g:
                b += [0, 0]
                poss_blocks.append(_blocks(b, even_only=(even and b[0]==0)))
            for g1 in cantor_product(*poss_blocks):
                g1 = list(g1)
                if is_2_adic_genus(g1):
                    g1 = Genus_Symbol_p_adic_ring(p, g1)
                    # some of our symbols have the same canonical symbol
                    # thus they are equivalent - we want only one in
                    # each equivalence class
                    if not g1 in symbols:
                        symbols.append(g1)
    return(symbols)


def _blocks(b, even_only=False):
    r"""
    Return all viable `2`-adic jordan blocks with rank and scale given by ``b``

    This is a helper function for :meth:`_all_p_adic_genera`.
    It is based on the existence conditions for a modular `2`-adic genus symbol.

    INPUT:

    - ``b`` -- a list of `5` non-negative integers the first two are kept
      and all possibilities for the remaining `3` are enumerated

    - ``even_only`` -- bool (default: ``True``) if set, the blocks are even

    EXAMPLES::

        sage: from sage.quadratic_forms.genera.genus import _blocks
        sage: _blocks([15, 2, 0, 0, 0])
        [[15, 2, 3, 0, 0],
         [15, 2, 7, 0, 0],
         [15, 2, 1, 1, 2],
         [15, 2, 5, 1, 6],
         [15, 2, 1, 1, 6],
         [15, 2, 5, 1, 2],
         [15, 2, 7, 1, 0],
         [15, 2, 3, 1, 4]]
    """
    from copy import copy
    blocks = []
    rk = b[1]
    # recall: 2-genus_symbol is [scale, rank, det, even/odd, oddity]
    if rk == 1 and not even_only:
        for det in [1, 3, 5, 7]:
            b1 = copy(b)
            b1[2] = det
            b1[3] = 1
            b1[4] = det
            blocks.append(b1)
    elif rk == 2:
        b1 = copy(b)
        # even case
        b1[3] = 0
        b1[4] = 0
        b1[2] = 3
        blocks.append(b1)
        b1 = copy(b1)
        b1[2] = 7
        blocks.append(b1)
        # odd case
        if not even_only:
            # format (det, oddity)
            for s in [(1,2), (5,6), (1,6), (5,2), (7,0), (3,4)]:
                b1 = copy(b)
                b1[2] = s[0]
                b1[3] = 1
                b1[4] = s[1]
                blocks.append(b1)
    elif rk % 2 == 0:
        # the even case has even rank
        b1 = copy(b)
        b1[3] = 0
        b1[4] = 0
        d = (-1)**(rk//2) % 8
        for det in [d, d * (-3) % 8]:
            b1 = copy(b1)
            b1[2] = det
            blocks.append(b1)
        # odd case
        if not even_only:
            for s in [(1,2), (5,6), (1,6), (5,2), (7,0), (3,4)]:
                b1 = copy(b)
                b1[2] = s[0]*(-1)**(rk//2 -1) % 8
                b1[3] = 1
                b1[4] = s[1]
                blocks.append(b1)
            for s in [(1,4), (5,0)]:
                b1 = copy(b)
                b1[2] = s[0]*(-1)**(rk//2 - 2) % 8
                b1[3] = 1
                b1[4] = s[1]
                blocks.append(b1)
    elif rk % 2 == 1 and not even_only:
        # odd case
        for t in [1, 3, 5, 7]:
            d = (-1)**(rk//2)*t % 8
            for det in [d, -3*d % 8]:
                b1 = copy(b)
                b1[2] = det
                b1[3] = 1
                b1[4] = t
                blocks.append(b1)
    return blocks

def Genus(A, factored_determinant=None):
    r"""
    Given a nonsingular symmetric matrix `A`, return the genus of `A`.

    INPUT:

<<<<<<< HEAD
    - ``A`` -- a symmetric matrix with integer coefficients

    - ``factored_determinant`` -- (default: ``None``) a factorization object
                                  the factored determinant of ``A``
=======
    - ``A`` -- a symmetric matrix with coefficients in `\ZZ`
>>>>>>> 90e17493

    OUTPUT:

    A :class:`GenusSymbol_global_ring` object, encoding the Conway-Sloane
    genus symbol of the quadratic form whose Gram matrix is `A`.

    EXAMPLES::

        sage: A = Matrix(ZZ, 2, 2, [1,1,1,2])
        sage: Genus(A)
        Genus of
        [1 1]
        [1 2]
        Signature:  (2, 0)
        Genus symbol at 2:    [1^2]_2

<<<<<<< HEAD
        sage: A = Matrix(ZZ, 2, 2, [2,1,1,2])
        sage: Genus(A, A.det().factor())
        Genus of
        [2 1]
        [1 2]
        Genus symbol at 2:    1^-2
        Genus symbol at 3:     1^-1 3^-1
    """
    if factored_determinant is None:
        D = A.determinant()
        D = 2*D
        D = D.factor()
    else:
        D = factored_determinant * 2
    sig_pair = signature_pair_of_matrix(A)
    local_symbols = []
    for f in D:
        p = f[0]
        val = f[1]
        symbol = p_adic_symbol(A, p, val = val)
        G = Genus_Symbol_p_adic_ring(p, symbol)
        local_symbols.append(G)
    return GenusSymbol_global_ring(sig_pair, local_symbols, representative=A)

=======
>>>>>>> 90e17493
def LocalGenusSymbol(A, p):
    r"""
    Return the local symbol of `A` at the prime `p`.

    INPUT:

    - ``A`` -- a symmetric, non-singular matrix with coefficients in `\ZZ`
    - ``p`` -- a prime number

    OUTPUT:

    A :class:`Genus_Symbol_p_adic_ring` object, encoding the Conway-Sloane
    genus symbol at `p` of the quadratic form whose Gram matrix is `A`.

    EXAMPLES::

        sage: from sage.quadratic_forms.genera.genus import LocalGenusSymbol
        sage: A = Matrix(ZZ, 2, 2, [1,1,1,2])
        sage: LocalGenusSymbol(A, 2)
        Genus symbol at 2:    [1^2]_2
        sage: LocalGenusSymbol(A, 3)
        Genus symbol at 3:     1^2

        sage: A = Matrix(ZZ, 2, 2, [1,0,0,2])
        sage: LocalGenusSymbol(A, 2)
        Genus symbol at 2:    [1^1 2^1]_2
        sage: LocalGenusSymbol(A, 3)
        Genus symbol at 3:     1^-2
    """
    val = A.determinant().valuation(p)
    symbol = p_adic_symbol(A, p, val = val)
    return Genus_Symbol_p_adic_ring(p, symbol)



def is_GlobalGenus(G):
    r"""
    Return if `G` represents the genus of a global quadratic form or lattice.

    INPUT:

    - ``G`` -- :class:`GenusSymbol_global_ring` object

    OUTPUT:

    - boolean

    EXAMPLES::

        sage: from sage.quadratic_forms.genera.genus import is_GlobalGenus
<<<<<<< HEAD
=======

>>>>>>> 90e17493
        sage: A = Matrix(ZZ, 2, 2, [1,1,1,2])
        sage: G = Genus(A)
        sage: is_GlobalGenus(G)
        True
        sage: G=Genus(matrix.diagonal([2,2,2,2]))
        sage: G._local_symbols[0]._symbol=[[0,2,3,0,0],[1,2,5,1,0]]
        sage: G._representative=None
        sage: is_GlobalGenus(G)
        False

    """
    D = G.determinant()
    r, s = G.signature_pair()
    oddity = r - s
    for loc in G._local_symbols:
        p = loc._prime
        sym = loc._symbol
        v = sum([ss[0] * ss[1] for ss in sym])
        a = D // (p**v)
        b = Integer(prod([ss[2] for ss in sym]))
        if p == 2:
            if not is_2_adic_genus(sym):
                verbose(mesg="False in is_2_adic_genus(sym)", level=2)
                return False
            if (a*b).kronecker(p) != 1:
                verbose(mesg="False in (%s*%s).kronecker(%s)"%(a,b,p), level=2)
                return False
            oddity -= loc.excess()
        else:
            if a.kronecker(p) != b:
                verbose(mesg="False in %s.kronecker(%s) != *%s"%(a,p,b), level=2)
                return False
            oddity += loc.excess()
    if oddity % 8 != 0:
        verbose(mesg="False in oddity", level=2)
        return False
    return True



def is_2_adic_genus(genus_symbol_quintuple_list):
    r"""
    Given a `2`-adic local symbol (as the underlying list of quintuples)
    check whether it is the `2`-adic symbol of a `2`-adic form.

    INPUT:

    - ``genus_symbol_quintuple_list`` -- a quintuple of integers (with certain
      restrictions).

    OUTPUT:

    boolean

    EXAMPLES::

        sage: from sage.quadratic_forms.genera.genus import LocalGenusSymbol, is_2_adic_genus

        sage: A = Matrix(ZZ, 2, 2, [1,1,1,2])
        sage: G2 = LocalGenusSymbol(A, 2)
        sage: is_2_adic_genus(G2.symbol_tuple_list())
        True

        sage: A = Matrix(ZZ, 2, 2, [1,1,1,2])
        sage: G3 = LocalGenusSymbol(A, 3)
        sage: is_2_adic_genus(G3.symbol_tuple_list())  ## This raises an error
        Traceback (most recent call last):
        ...
        TypeError: The genus symbols are not quintuples, so it's not a genus symbol for the prime p=2.

        sage: A = Matrix(ZZ, 2, 2, [1,0,0,2])
        sage: G2 = LocalGenusSymbol(A, 2)
        sage: is_2_adic_genus(G2.symbol_tuple_list())
        True
    """
    ## TO DO: Add explicit checking for the prime p here to ensure it's p=2... not just the quintuple checking below

    for s in genus_symbol_quintuple_list:

        ## Check that we have a quintuple (i.e. that p=2 and not p >2)
        if len(s) != 5:
            raise TypeError("The genus symbols are not quintuples, so it's not a genus symbol for the prime p=2.")

        ## Check the Conway-Sloane conditions
        if s[1] == 1:
            if s[3] == 0 or s[2] != s[4]:
                return False
        if s[1] == 2 and s[3] == 1:
            if s[2]%8 in (1,7):
               if not s[4] in (0,2,6):
                  return False
            if s[2]%8 in (3,5):
               if not s[4] in (2,4,6):
                  return False
        if (s[1] - s[4])% 2 == 1:
            return False
        if s[3] == 0 and s[4] != 0:
            return False
    return True



def canonical_2_adic_compartments(genus_symbol_quintuple_list):
    r"""
    Given a `2`-adic local symbol (as the underlying list of quintuples)
    this returns a list of lists of indices of the
    genus_symbol_quintuple_list which are in the same compartment.  A
    compartment is defined to be a maximal interval of Jordan
    components all (scaled) of type I (i.e. odd).

    INPUT:

    - ``genus_symbol_quintuple_list`` -- a quintuple of integers (with certain
      restrictions).

    OUTPUT:

    a list of lists of integers.

    EXAMPLES::

        sage: from sage.quadratic_forms.genera.genus import LocalGenusSymbol
        sage: from sage.quadratic_forms.genera.genus import canonical_2_adic_compartments

        sage: A = Matrix(ZZ, 2, 2, [1,1,1,2])
        sage: G2 = LocalGenusSymbol(A, 2); G2.symbol_tuple_list()
        [[0, 2, 1, 1, 2]]
        sage: canonical_2_adic_compartments(G2.symbol_tuple_list())
        [[0]]

        sage: A = Matrix(ZZ, 2, 2, [1,0,0,2])
        sage: G2 = LocalGenusSymbol(A, 2); G2.symbol_tuple_list()
        [[0, 1, 1, 1, 1], [1, 1, 1, 1, 1]]
        sage: canonical_2_adic_compartments(G2.symbol_tuple_list())
        [[0, 1]]

        sage: A = DiagonalQuadraticForm(ZZ, [1,2,3,4]).Hessian_matrix()
        sage: G2 = LocalGenusSymbol(A, 2); G2.symbol_tuple_list()
        [[1, 2, 3, 1, 4], [2, 1, 1, 1, 1], [3, 1, 1, 1, 1]]
        sage: canonical_2_adic_compartments(G2.symbol_tuple_list())
        [[0, 1, 2]]

        sage: A = Matrix(ZZ, 2, 2, [2,1,1,2])
        sage: G2 = LocalGenusSymbol(A, 2); G2.symbol_tuple_list()
        [[0, 2, 3, 0, 0]]
        sage: canonical_2_adic_compartments(G2.symbol_tuple_list())   ## No compartments here!
        []

    .. NOTE::

        See [Co1999]_ Conway-Sloane 3rd edition, pp. 381-382 for definitions
        and examples.
    """
    symbol = genus_symbol_quintuple_list
    compartments = []
    i = 0
    r = len(symbol)
    while i < r:
        s = symbol[i]
        if s[3] == 1:
            v = s[0]
            c = []
            while i < r and symbol[i][3] == 1 and symbol[i][0] == v:
                c.append(i)
                i += 1
                v += 1
            compartments.append(c)
        else:
            i += 1
    return compartments

def canonical_2_adic_trains(genus_symbol_quintuple_list, compartments=None):
    r"""
    Given a `2`-adic local symbol (as the underlying list of quintuples)
    this returns a list of lists of indices of the
    genus_symbol_quintuple_list which are in the same train.  A train
    is defined to be a maximal interval of Jordan components so that
    at least one of each adjacent pair (allowing zero-dimensional
    Jordan components) is (scaled) of type I (i.e. odd).
    Note that an interval of length one respects this condition as
    there is no pair in this interval.
    In particular, every Jordan component is part of a train.

    INPUT:

    - ``genus_symbol_quintuple_list`` -- a quintuple of integers (with certain
      restrictions).
    - ``compartments`` -- this argument is deprecated

    OUTPUT:

    a list of lists of distinct integers.

    EXAMPLES::

        sage: from sage.quadratic_forms.genera.genus import LocalGenusSymbol
        sage: from sage.quadratic_forms.genera.genus import canonical_2_adic_compartments
        sage: from sage.quadratic_forms.genera.genus import canonical_2_adic_trains

        sage: A = Matrix(ZZ, 2, 2, [1,1,1,2])
        sage: G2 = LocalGenusSymbol(A, 2); G2.symbol_tuple_list()
        [[0, 2, 1, 1, 2]]
        sage: canonical_2_adic_trains(G2.symbol_tuple_list())
        [[0]]

        sage: A = Matrix(ZZ, 2, 2, [1,0,0,2])
        sage: G2 = LocalGenusSymbol(A, 2); G2.symbol_tuple_list()
        [[0, 1, 1, 1, 1], [1, 1, 1, 1, 1]]
        sage: canonical_2_adic_compartments(G2.symbol_tuple_list())
        [[0, 1]]

        sage: A = DiagonalQuadraticForm(ZZ, [1,2,3,4]).Hessian_matrix()
        sage: G2 = LocalGenusSymbol(A, 2); G2.symbol_tuple_list()
        [[1, 2, 3, 1, 4], [2, 1, 1, 1, 1], [3, 1, 1, 1, 1]]
        sage: canonical_2_adic_trains(G2.symbol_tuple_list())
        [[0, 1, 2]]

        sage: A = Matrix(ZZ, 2, 2, [2,1,1,2])
        sage: G2 = LocalGenusSymbol(A, 2); G2.symbol_tuple_list()
        [[0, 2, 3, 0, 0]]
        sage: canonical_2_adic_trains(G2.symbol_tuple_list())
        [[0]]
        sage: symbol = [[0, 1,  1, 1, 1],[1, 2, -1, 0, 0],[2, 1,  1, 1, 1],[3, 1,  1, 1, 1],[4, 1,  1, 1, 1],[5, 2, -1, 0, 0],[7, 1,  1, 1, 1],[10, 1, 1, 1, 1],[11, 1, 1, 1, 1],[12, 1, 1, 1, 1]]
        sage: canonical_2_adic_trains(symbol)
        [[0, 1, 2, 3, 4, 5], [6], [7, 8, 9]]

    Check that :trac:`24818` is fixed::

        sage: symbol = [[0, 1,  1, 1, 1],[1, 3, 1, 1, 1]]
        sage: canonical_2_adic_trains(symbol)
        [[0, 1]]

    .. NOTE::

        See [Co1999]_, pp. 381-382 for definitions and examples.

    """
    if compartments is not None:
        from sage.misc.superseded import deprecation
        deprecation(23955, "the compartments keyword has been deprecated")

    # avoid a special case for the end of symbol
    # if a jordan component has rank zero it is considered even.
    symbol = genus_symbol_quintuple_list
    symbol.append([symbol[-1][0]+1, 0, 1, 0, 0]) #We have just modified the input globally!
    # Hence, we have to remove the last entry of symbol at the end.
    try:

        trains = []
        new_train = [0]
        for i in range(1,len(symbol)-1):
            # start a new train if there are two adjacent even symbols
            prev, cur = symbol[i-1:i+1]
            if  cur[0] - prev[0] > 2:
                trains.append(new_train)
                new_train = [i]    # create a new train starting at
            elif (cur[0] - prev[0] == 2) and cur[3]*prev[3] == 0:
                trains.append(new_train)
                new_train = [i]
            elif prev[3] == 0 and cur[3] == 0:
                trains.append(new_train)
                new_train = [i]
            else:
                # there is an odd jordan block adjacent to this jordan block
                # the train continues
                new_train.append(i)
        # the last train was never added.
        trains.append(new_train)
        return trains
    finally:
        #revert the input list to its original state
        symbol.pop()

def canonical_2_adic_reduction(genus_symbol_quintuple_list):
    r"""
    Given a `2`-adic local symbol (as the underlying list of quintuples)
    this returns a canonical `2`-adic symbol (again as a raw list of
    quintuples of integers) which has at most one minus sign per train
    and this sign appears on the smallest dimensional Jordan component
    in each train.  This results from applying the "sign-walking" and
    "oddity fusion" equivalences.

    INPUT:

    - ``genus_symbol_quintuple_list`` -- a quintuple of integers (with certain
      restrictions)

    - ``compartments`` -- a list of lists of distinct integers (optional)

    OUTPUT:

    a list of lists of distinct integers.

    EXAMPLES::

        sage: from sage.quadratic_forms.genera.genus import LocalGenusSymbol
        sage: from sage.quadratic_forms.genera.genus import canonical_2_adic_reduction

        sage: A = Matrix(ZZ, 2, 2, [1,1,1,2])
        sage: G2 = LocalGenusSymbol(A, 2); G2.symbol_tuple_list()
        [[0, 2, 1, 1, 2]]
        sage: canonical_2_adic_reduction(G2.symbol_tuple_list())
        [[0, 2, 1, 1, 2]]

        sage: A = Matrix(ZZ, 2, 2, [1,0,0,2])
        sage: G2 = LocalGenusSymbol(A, 2); G2.symbol_tuple_list()
        [[0, 1, 1, 1, 1], [1, 1, 1, 1, 1]]
        sage: canonical_2_adic_reduction(G2.symbol_tuple_list())   ## Oddity fusion occurred here!
        [[0, 1, 1, 1, 2], [1, 1, 1, 1, 0]]

        sage: A = DiagonalQuadraticForm(ZZ, [1,2,3,4]).Hessian_matrix()
        sage: G2 = LocalGenusSymbol(A, 2); G2.symbol_tuple_list()
        [[1, 2, 3, 1, 4], [2, 1, 1, 1, 1], [3, 1, 1, 1, 1]]
        sage: canonical_2_adic_reduction(G2.symbol_tuple_list())   ## Oddity fusion occurred here!
        [[1, 2, -1, 1, 6], [2, 1, 1, 1, 0], [3, 1, 1, 1, 0]]

        sage: A = Matrix(ZZ, 2, 2, [2,1,1,2])
        sage: G2 = LocalGenusSymbol(A, 2); G2.symbol_tuple_list()
        [[0, 2, 3, 0, 0]]
        sage: canonical_2_adic_reduction(G2.symbol_tuple_list())
        [[0, 2, -1, 0, 0]]

    .. NOTE::

        See [Co1999]_ Conway-Sloane 3rd edition, pp. 381-382 for definitions
        and examples.

    .. TODO::

        Add an example where sign walking occurs!
    """
    # Protect the input from unwanted modification
    genus_symbol_quintuple_list = deepcopy(genus_symbol_quintuple_list)
    canonical_symbol = genus_symbol_quintuple_list
    # Canonical determinants:
    for i in range(len(genus_symbol_quintuple_list)):
        d = genus_symbol_quintuple_list[i][2]
        if d in (1,7):
            canonical_symbol[i][2] = 1
        else:
            canonical_symbol[i][2] = -1
    # Oddity fusion:
    compartments = canonical_2_adic_compartments(genus_symbol_quintuple_list)
    for compart in compartments:
        oddity = sum([ genus_symbol_quintuple_list[i][4] for i in compart ]) % 8
        for i in compart:
            genus_symbol_quintuple_list[i][4] = 0
        genus_symbol_quintuple_list[compart[0]][4] = oddity
    verbose(mesg="End oddity fusion: %s" %canonical_symbol, level=2)
    # Sign walking:
    trains = canonical_2_adic_trains(genus_symbol_quintuple_list)
    for train in trains:
        t = len(train)
        for i in range(t-1):
            t1 = train[t-i-1]
            if canonical_symbol[t1][2] == -1:
                canonical_symbol[t1][2] = 1
                canonical_symbol[t1-1][2] *= -1
                for compart in compartments:
                    if t1-1 in compart or t1 in compart:
                        o = canonical_symbol[compart[0]][4]
                        canonical_symbol[compart[0]][4] = (o+4) % 8
    verbose(mesg="End sign walking: %s" %canonical_symbol, level=2)
    return canonical_symbol


def basis_complement(B):
    r"""
    Given an echelonized basis matrix `B` (over a field), calculate a
    matrix whose rows form a basis complement (to the rows of `B`).

    INPUT:

    - ``B`` -- matrix over a field in row echelon form

    OUTPUT:

    a rectangular matrix over a field

    EXAMPLES::

        sage: from sage.quadratic_forms.genera.genus import basis_complement

        sage: A = Matrix(ZZ, 2, 2, [1,1,1,1])
        sage: B = A.kernel().echelonized_basis_matrix(); B
        [ 1 -1]
        sage: basis_complement(B)
        [0 1]
    """
    F = B.parent().base_ring()
    m = B.nrows()
    n = B.ncols()
    C = MatrixSpace(F,n-m,n,sparse=True)(0)
    k = 0
    l = 0
    for i in range(m):
        for j in range(k,n):
             if B[i,j] == 0:
                 C[l,j] = 1
                 l += 1
             else:
                 k = j+1
                 break
    for j in range(k,n):
        C[l+j-k,j] = 1
    return C



def signature_pair_of_matrix(A):
    r"""
    Computes the signature pair `(p, n)` of a non-degenerate symmetric
    matrix, where

    - `p` is the number of positive eigenvalues of `A`
    - `n` is the number of negative eigenvalues of `A`

    INPUT:

    - ``A`` -- symmetric matrix (assumed to be non-degenerate)

    OUTPUT:

    - `(p, n)` -- a pair (tuple) of integers.

    EXAMPLES::

        sage: from sage.quadratic_forms.genera.genus import signature_pair_of_matrix

        sage: A = Matrix(ZZ, 2, 2, [-1,0,0,3])
        sage: signature_pair_of_matrix(A)
        (1, 1)

        sage: A = Matrix(ZZ, 2, 2, [-1,1,1,7])
        sage: signature_pair_of_matrix(A)
        (1, 1)

        sage: A = Matrix(ZZ, 2, 2, [3,1,1,7])
        sage: signature_pair_of_matrix(A)
        (2, 0)

        sage: A = Matrix(ZZ, 2, 2, [-3,1,1,-11])
        sage: signature_pair_of_matrix(A)
        (0, 2)


        sage: A = Matrix(ZZ, 2, 2, [1,1,1,1])
        sage: signature_pair_of_matrix(A)
        Traceback (most recent call last):
        ...
        ArithmeticError: given matrix is not invertible
    """
    from sage.quadratic_forms.quadratic_form import QuadraticForm
    s_vec = QuadraticForm(A.base_extend(A.base_ring().fraction_field())).signature_vector()

    # Check that the matrix is non-degenerate (i.e. no zero eigenvalues)
    if s_vec[2]:
        raise ArithmeticError("given matrix is not invertible")

    # Return the pair (p,n)
    return s_vec[:2]


def p_adic_symbol(A, p, val):
    r"""
    Given a symmetric matrix `A` and prime `p`, return the genus symbol at `p`.

    .. TODO::

        Some description of the definition of the genus symbol.

    INPUT:

    - ``A`` -- symmetric matrix with integer coefficients
    - ``p`` -- prime number
    - ``val`` -- non-negative integer; valuation of the maximal elementary
      divisor of `A` needed to obtain enough precision.
      Calculation is modulo `p` to the ``val+3``.

    OUTPUT:

    a list of lists of integers

    EXAMPLES::

        sage: from sage.quadratic_forms.genera.genus import p_adic_symbol

        sage: A = DiagonalQuadraticForm(ZZ, [1,2,3,4]).Hessian_matrix()
        sage: p_adic_symbol(A, 2, 2)
        [[1, 2, 3, 1, 4], [2, 1, 1, 1, 1], [3, 1, 1, 1, 1]]

        sage: p_adic_symbol(A, 3, 1)
        [[0, 3, 1], [1, 1, -1]]

    """
    if p % 2 == 0:
        return two_adic_symbol(A, val)
    m0 = min([ c.valuation(p) for c in A.list() ])
    q = p**m0
    n = A.nrows()
    A = MatrixSpace(IntegerRing(),n,n)([ c // q for c in A.list() ])
    A_p = MatrixSpace(FiniteField(p),n,n)(A)
    B_p = A_p.kernel().echelonized_basis_matrix()
    if B_p.nrows() == 0:
        e0 = Integer(A_p.det()).kronecker(p)
        n0 = A.nrows()
        return [ [m0,n0,e0] ]
    else:
        C_p = basis_complement(B_p)
        e0 = Integer((C_p*A_p*C_p.transpose()).det()).kronecker(p)
        n0 = C_p.nrows()
        sym = [ [0,n0,e0] ]
    r = B_p.nrows()
    B = MatrixSpace(IntegerRing(),r,n)(B_p)
    C = MatrixSpace(IntegerRing(),n-r,n)(C_p)
    # Construct the blocks for the Jordan decomposition [F,X;X,A_new]
    F = MatrixSpace(RationalField(),n-r,n-r)(C*A*C.transpose())
    U = F**-1
    d = LCM([ c.denominator() for c in U.list() ])
    R = IntegerRing().quotient_ring(Integer(p)**(val+3))
    u = R(d)**-1
    MatR = MatrixSpace(R,n-r,n-r)
    MatZ = MatrixSpace(IntegerRing(),n-r,n-r)
    U = MatZ(MatR(MatZ(U*d))*u)
    # X = C*A*B.transpose()
    # A = B*A*B.transpose() - X.transpose()*U*X
    X = C*A
    A = B*(A - X.transpose()*U*X)*B.transpose()
    return [ [s[0]+m0] + s[1:] for s in sym + p_adic_symbol(A, p, val) ]



def is_even_matrix(A):
    r"""
    Determines if the integral symmetric matrix `A` is even
    (i.e. represents only even numbers).  If not, then it returns the
    index of an odd diagonal entry.  If it is even, then we return the
    index -1.

    INPUT:

    - ``A`` -- symmetric integer matrix

    OUTPUT:

    a pair of the form (boolean, integer)

    EXAMPLES::

        sage: from sage.quadratic_forms.genera.genus import is_even_matrix

        sage: A = Matrix(ZZ, 2, 2, [1,1,1,1])
        sage: is_even_matrix(A)
        (False, 0)

        sage: A = Matrix(ZZ, 2, 2, [2,1,1,2])
        sage: is_even_matrix(A)
        (True, -1)
    """
    for i in range(A.nrows()):
        if A[i,i]%2 == 1:
            return False, i
    return True, -1



def split_odd(A):
    r"""
    Given a non-degenerate Gram matrix `A (\mod 8)`, return a splitting
    ``[u] + B`` such that u is odd and `B` is not even.

    INPUT:

    - ``A`` -- an odd symmetric matrix with integer coefficients (which admits a
      splitting as above).

    OUTPUT:

    a pair ``(u, B)`` consisting of an odd integer `u` and an odd
    integral symmetric matrix `B`.

    EXAMPLES::

        sage: from sage.quadratic_forms.genera.genus import is_even_matrix
        sage: from sage.quadratic_forms.genera.genus import split_odd

        sage: A = Matrix(ZZ, 2, 2, [1,2,2,3])
        sage: is_even_matrix(A)
        (False, 0)
        sage: split_odd(A)
        (1, [-1])

        sage: A = Matrix(ZZ, 2, 2, [1,2,2,5])
        sage: split_odd(A)
        (1, [1])

        sage: A = Matrix(ZZ, 2, 2, [1,1,1,1])
        sage: is_even_matrix(A)
        (False, 0)
        sage: split_odd(A)      ## This fails because no such splitting exists. =(
        Traceback (most recent call last):
        ...
        RuntimeError: The matrix A does not admit a non-even splitting.

        sage: A = Matrix(ZZ, 2, 2, [1,2,2,6])
        sage: split_odd(A)      ## This fails because no such splitting exists. =(
        Traceback (most recent call last):
        ...
        RuntimeError: The matrix A does not admit a non-even splitting.

    """
    n0 = A.nrows()
    if n0 == 1:
       return A[0,0], MatrixSpace(IntegerRing(),0,A.ncols())([])
    even, i = is_even_matrix(A)
    R = A.parent().base_ring()
    C = MatrixSpace(R,n0-1,n0)(0)
    u = A[i,i]
    for j in range(n0-1):
        if j < i:
            C[j,j] = 1
            C[j,i] = -A[j,i]*u
        else:
            C[j,j+1] = 1
            C[j,i] = -A[j+1,i]*u
        B = C*A*C.transpose()
    even, j = is_even_matrix(B)
    if even:
        I = A.parent()(1)
        # TODO: we could manually (re)construct the kernel here...
        if i == 0:
            I[1,0] = 1 - A[1,0]*u
            i = 1
        else:
            I[0,i] = 1 - A[0,i]*u
            i = 0
        A = I*A*I.transpose()
        u = A[i,i]
        C = MatrixSpace(R,n0-1,n0)(0)
        for j in range(n0-1):
            if j < i:
               C[j,j] = 1
               C[j,i] = -A[j,i]*u
            else:
                C[j,j+1] = 1
                C[j,i] = -A[j+1,i]*u
            B = C*A*C.transpose()
    even, j = is_even_matrix(B)
    if even:
        print("B:")
        print(B)
        raise RuntimeError("The matrix A does not admit a non-even splitting.")
    return u, B



def trace_diag_mod_8(A):
    r"""
    Return the trace of the diagonalised form of `A` of an integral
    symmetric matrix which is diagonalizable `\mod 8`.  (Note that since
    the Jordan decomposition into blocks of size `<=` 2 is not unique
    here, this is not the same as saying that `A` is always diagonal in
    any `2`-adic Jordan decomposition!)

    INPUT:

    - ``A`` -- symmetric matrix with coefficients in `\ZZ` which is odd in
      `\ZZ/2\ZZ` and has determinant not divisible by `8`.

    OUTPUT:

    an integer

    EXAMPLES::

        sage: from sage.quadratic_forms.genera.genus import is_even_matrix
        sage: from sage.quadratic_forms.genera.genus import split_odd
        sage: from sage.quadratic_forms.genera.genus import trace_diag_mod_8

        sage: A = Matrix(ZZ, 2, 2, [1,2,2,3])
        sage: is_even_matrix(A)
        (False, 0)
        sage: split_odd(A)
        (1, [-1])
        sage: trace_diag_mod_8(A)
        0

        sage: A = Matrix(ZZ, 2, 2, [1,2,2,5])
        sage: split_odd(A)
        (1, [1])
        sage: trace_diag_mod_8(A)
        2
    """
    tr = 0
    while A.nrows() > 0:
       u, A = split_odd(A)
       tr += u
    return IntegerRing()(tr)



def two_adic_symbol(A, val):
    r"""
    Given a symmetric matrix `A` and prime `p`, return the genus symbol at `p`.

    The genus symbol of a component 2^m*f is of the form ``(m,n,s,d[,o])``,
    where

    - m = valuation of the component
    - n = dimension of f
    - d = det(f) in {1,3,5,7}
    - s = 0 (or 1) if even (or odd)
    - o = oddity of f (= 0 if s = 0) in `Z/8Z`

    INPUT:

    - ``A`` -- symmetric matrix with integer coefficients, non-degenerate
    - ``val`` -- non-negative integer; valuation of maximal `2`-elementary divisor

    OUTPUT:

    a list of lists of integers (representing a Conway-Sloane `2`-adic symbol)

    EXAMPLES::

        sage: from sage.quadratic_forms.genera.genus import two_adic_symbol

        sage: A = diagonal_matrix(ZZ, [1,2,3,4])
        sage: two_adic_symbol(A, 2)
        [[0, 2, 3, 1, 4], [1, 1, 1, 1, 1], [2, 1, 1, 1, 1]]

    """
    m0 = min([ c.valuation(2) for c in A.list() ])
    q = 2**m0
    A = A.parent()([ c // q for c in A.list() ])
    ZZ = IntegerRing()
    n = A.nrows()
    A_2 = MatrixSpace(FiniteField(2),n,n)(A)
    K_2 = A_2.kernel()
    R_8 = ZZ.quotient_ring(Integer(8))

    ## Deal with the matrix being non-degenerate mod 2.
    if K_2.dimension() == 0:
        A_8 = MatrixSpace(R_8,n)(A)
        n0 = A.nrows()
        # d0 = ZZ(A_8.determinant()) # no determinant over Z/8Z
        d0 = ZZ(R_8(MatrixSpace(ZZ,n)(A_8).determinant()))
        if d0 == 0:    ## SANITY CHECK: The mod 8 determinant shouldn't be zero.
            print("A:")
            print(A)
            assert False
        even, i = is_even_matrix(A_2)    ## Determine whether the matrix is even or odd.
        if even:
            return [ [m0,n0,d0,0,0] ]
        else:
            tr8 = trace_diag_mod_8(A_8)  ## Here we already know that A_8 is odd and diagonalizable mod 8.
            return [ [m0,n0,d0,1,tr8] ]

    ## Deal with the matrix being degenerate mod 2.
    else:
        B_2 = K_2.echelonized_basis_matrix()
        C_2 = basis_complement(B_2)
        n0 = C_2.nrows()
        C = MatrixSpace(ZZ,n0,n)(C_2)
        A_new = C*A*C.transpose()
        # compute oddity modulo 8:
        A_8 = MatrixSpace(R_8,n0,n0)(A_new)
        # d0 = A_8.det() # no determinant over Z/8Z
        d0 = ZZ(R_8(MatrixSpace(ZZ,n0,n0)(A_8).determinant()))
        if d0 == 0:
            print("A:")
            print(A_new)
            assert False
        even, i = is_even_matrix(A_new)
        if even:
            sym = [ [0,n0,d0,0,0] ]
        else:
            tr8 = trace_diag_mod_8(A_8)
            sym = [ [0,n0,d0,1,tr8] ]
    r = B_2.nrows()
    B = MatrixSpace(ZZ,r,n)(B_2)
    C = MatrixSpace(IntegerRing(),n-r,n)(C_2)
    F = MatrixSpace(RationalField(),n-r,n-r)(C*A*C.transpose())
    U = F**-1
    d = LCM([ c.denominator() for c in U.list() ])
    R = IntegerRing().quotient_ring(Integer(2)**(val+3))
    u = R(d)**-1
    MatR = MatrixSpace(R,n-r,n-r)
    MatZ = MatrixSpace(IntegerRing(),n-r,n-r)
    U = MatZ(MatR(MatZ(U*d))*u)
    X = C*A
    A = B*(A - X.transpose()*U*X)*B.transpose()
    return [ [s[0]+m0] + s[1:] for s in sym + two_adic_symbol(A, val) ]


class Genus_Symbol_p_adic_ring(object):
    r"""
    Local genus symbol over a p-adic ring.

    The genus symbol of a component `p^m A` for odd prime `= p` is of the
    form `(m,n,d)`, where
<<<<<<< HEAD

    - `m` = valuation of the component
    - `n` = rank of A
    - `d = det(A) \in \{1,u\}` for a normalized quadratic non-residue `u`.

=======

    - `m` = valuation of the component
    - `n` = rank of A
    - `d = det(A) \in \{1,u\}` for a normalized quadratic non-residue `u`.

>>>>>>> 90e17493
    The genus symbol of a component `2^m A` is of the form `(m, n, s, d, o)`,
    where

    - `m` = valuation of the component
    - `n` = rank of `A`
    - `d` = det(A) in `\{1,3,5,7\}`
    - `s` = 0 (or 1) if even (or odd)
    - `o` = oddity of `A` (= 0 if s = 0) in `Z/8Z`
          = the trace of the diagonalization of `A`

    The genus symbol is a list of such symbols (ordered by `m`) for each
    of the Jordan blocks `A_1,...,A_t`.

    Reference: [Co1999]_ Conway and Sloane 3rd edition, Chapter 15, Section 7.


    .. WARNING::

        This normalization seems non-standard, and we
        should review this entire class to make sure that we have our
        doubling conventions straight throughout!  This is especially
        noticeable in the determinant and excess methods!!

    INPUT:
<<<<<<< HEAD

    - ``prime`` -- a prime number
    - ``symbol`` -- the list of invariants for Jordan blocks `A_t,...,A_t` given
      as a list of lists of integers

    EXAMPLES::

        sage: from sage.quadratic_forms.genera.genus import p_adic_symbol
        sage: from sage.quadratic_forms.genera.genus import Genus_Symbol_p_adic_ring

        sage: A = diagonal_matrix(ZZ, [1,2,3,4])
        sage: p = 2
        sage: s2 = p_adic_symbol(A, p, 2); s2
        [[0, 2, 3, 1, 4], [1, 1, 1, 1, 1], [2, 1, 1, 1, 1]]
        sage: G2 = Genus_Symbol_p_adic_ring(p,s2);G2
        Genus symbol at 2:    [1^-2 2^1 4^1]_6

        sage: A = diagonal_matrix(ZZ, [1,2,3,4])
        sage: p = 3
        sage: s3 = p_adic_symbol(A, p, 1); s3
        [[0, 3, -1], [1, 1, 1]]
        sage: G3 = Genus_Symbol_p_adic_ring(p,s3);G3
        Genus symbol at 3:     1^-3 3^1
=======

    - ``prime`` -- a prime number
    - ``symbol`` -- the list of invariants for Jordan blocks `A_t,...,A_t` given
      as a list of lists of integers
>>>>>>> 90e17493
    """
    def __init__(self, prime, symbol, check = True):
        r"""
        Create the local genus symbol of given prime and local invariants.


        EXAMPLES::

            sage: from sage.quadratic_forms.genera.genus import p_adic_symbol
            sage: from sage.quadratic_forms.genera.genus import Genus_Symbol_p_adic_ring
            sage: A = diagonal_matrix(ZZ, [1,2,3,4])
            sage: p = 2
            sage: s2 = p_adic_symbol(A, p, 2); s2
            [[0, 2, 3, 1, 4], [1, 1, 1, 1, 1], [2, 1, 1, 1, 1]]
            sage: G2 = Genus_Symbol_p_adic_ring(p,s2);G2
            Genus symbol at 2:    [1^-2 2^1 4^1]_6

            sage: A = diagonal_matrix(ZZ, [1,2,3,4])
            sage: p = 3
            sage: s3 = p_adic_symbol(A, p, 1); s3
            [[0, 3, -1], [1, 1, 1]]
            sage: G3 = Genus_Symbol_p_adic_ring(p,s3);G3
            Genus symbol at 3:     1^-3 3^1
            sage: G2 == loads(dumps(G2))
            True
            sage: G3 == loads(dumps(G3))
            True
        """
        if check:
           pass
        self._prime = ZZ(prime)
        self._symbol = symbol
        self._canonical_symbol = None

    def __repr__(self):
        r"""
        String representation for the `p`-adic genus symbol

        OUTPUT:

        a string

        EXAMPLES::

            sage: from sage.quadratic_forms.genera.genus import Genus_Symbol_p_adic_ring
            sage: symbol = [[0, 4, -1, 0, 0],[1, 2, 1, 1, 2],[2, 1, 1, 1, 1],[4, 4, 1, 0, 0],[5, 1, 1, 1, 1]]
            sage: g = Genus_Symbol_p_adic_ring(2,symbol)
            sage: g
            Genus symbol at 2:    1^-4 [2^2 4^1]_3:16^4 [32^1]_1

        TESTS:

        Check that :trac:`25776` is fixed::

            sage: from sage.quadratic_forms.genera.genus import Genus
            sage: G = Genus(matrix.diagonal([2,2,64]))
            sage: G
            Genus of
            [ 2  0  0]
            [ 0  2  0]
            [ 0  0 64]
<<<<<<< HEAD
            Genus symbol at 2:    [2^2]_2:[64^1]_1
=======
            Signature:  (3, 0)
            Genus symbol at 2:    [2^2]_2:[64^1]_1

            sage: a = matrix.diagonal([1,3])
            sage: b = 2 * matrix(ZZ,2,[2,1,1,2])
            sage: c = matrix.block_diagonal([a, b])
            sage: Genus(c)
            Genus of
            [1 0|0 0]
            [0 3|0 0]
            [---+---]
            [0 0|4 2]
            [0 0|2 4]
            Signature:  (4, 0)
            Genus symbol at 2:    [1^2]_0 2^2
            Genus symbol at 3:     1^2 3^2
>>>>>>> 90e17493
        """
        p=self._prime
        CS_string = ""
        if p==2:
            CS = self.canonical_symbol()
            for train in self.trains():
                #mark the beginning of a train with a colon
                CS_string += " :"
                #collect the indices where compartments begin and end
                compartment_begins = []
                compartment_ends = []
                for comp in self.compartments():
                    compartment_begins.append(comp[0])
                    compartment_ends.append(comp[-1])

                for block_index in train:
                    if block_index in compartment_begins:
                        #mark the beginning of this compartment with [
                        CS_string += "["
                    block = CS[block_index]
                    block_string = "%s^%s " % (p**block[0],block[2]*block[1])
                    CS_string += block_string
                    if block_index in compartment_ends:
                        #close this compartment with ] and remove a space
                        CS_string = CS_string[:-1] + "]"
                        # the oddity belongs to the compartment
                        # and is saved in its first block
                        i = compartment_ends.index(block_index)
                        compartment_start = compartment_begins[i]
                        oddity = CS[compartment_start][4]
<<<<<<< HEAD
                        CS_string +="_%s" % oddity
            # remove the first colon
            CS_string = CS_string[2:]
            # remove some unnecessary whitespace
            CS_string = CS_string.replace(" :",":")
=======
                        CS_string +="_%s " % oddity
            # remove the first colon
            CS_string = CS_string[2:]
            # remove some unnecessary whitespace
            CS_string = CS_string.replace("  :",":")
>>>>>>> 90e17493

        else:
            for s in self._symbol:
                CS_string += " %s^%s" % (p**s[0], s[2]*s[1])
        rep = "Genus symbol at %s:    %s" % (p, CS_string)
        return rep.rstrip()

    def _latex_(self):
        r"""
        The LaTeX representation of this local genus symbol.

        EXAMPLES::

            sage: from sage.quadratic_forms.genera.genus import Genus_Symbol_p_adic_ring
            sage: symbol = [[0, 4, -1, 0, 0],[1, 2, 1, 1, 2],[2, 1, 1, 1, 1],[4, 4, 1, 0, 0],[5, 1, 1, 1, 1]]
            sage: g = Genus_Symbol_p_adic_ring(2,symbol)
            sage: g._canonical_symbol = [[0, 4, 1, 0, 0],[1, 2, 1, 1, 3],[2, 1, 1, 1, 0],[4, 4, 1, 0, 0],[5, 1, 1, 1, 1]]
<<<<<<< HEAD
            sage: g._latex_()
            '\\mbox{Genus symbol at } 2\\mbox{: }1^{4} [2^{2} 4^{1}]_{3} :16^{4} [32^{1}]_{1}'
=======
            sage: latex(g)
            \mbox{Genus symbol at } 2\mbox{: }1^{4} [2^{2} 4^{1}]_{3} :16^{4} [32^{1}]_{1}
>>>>>>> 90e17493
        """
        p=self._prime
        CS_string = ""
        if p==2:
            CS = self.canonical_symbol()
            for train in self.trains():
                # mark the beginning of a train with a colon
                CS_string += " :"
                # collect the indices where compartments begin and end
                compartment_begins = []
                compartment_ends = []
                for comp in self.compartments():
                    compartment_begins.append(comp[0])
                    compartment_ends.append(comp[-1])

                for block_index in train:
                    if block_index in compartment_begins:
                        # mark the beginning of this compartment with [
                        CS_string += "["
                    block = CS[block_index]
                    block_string = "%s^{%s} " % (p**block[0],block[2]*block[1])
                    CS_string += block_string
                    if block_index in compartment_ends:
                        # close this compartment with ] and remove a space
                        CS_string = CS_string[:-1] + "]"
                        # the oddity belongs to the compartment
                        # and is saved in its first block
                        i = compartment_ends.index(block_index)
                        compartment_start = compartment_begins[i]
                        oddity = CS[compartment_start][4]
                        CS_string +="_{%s}" % oddity
            #remove the first colon
            CS_string = CS_string[2:]

        else:
            for s in self._symbol:
                CS_string += " {%s}^{%s}" % (p**s[0], s[2]*s[1])
        return r"\mbox{Genus symbol at } %s\mbox{: }%s" % (p,CS_string)

    def __eq__(self, other):
        r"""
        Determines if two genus symbols are equal (not just equivalent!).

        INPUT:

        - other -- a :class:`Genus_Symbol_p_adic_ring` object

        OUTPUT:

        boolean

        EXAMPLES::

            sage: from sage.quadratic_forms.genera.genus import p_adic_symbol
            sage: from sage.quadratic_forms.genera.genus import Genus_Symbol_p_adic_ring

            sage: A = diagonal_matrix(ZZ, [1,2,3,4])
            sage: p = 2
            sage: G2 =  Genus_Symbol_p_adic_ring(p, p_adic_symbol(A, p, 2))
            sage: p = 3
            sage: G3 = Genus_Symbol_p_adic_ring(p, p_adic_symbol(A, p, 1))

            sage: G2 == G3
            False
            sage: G3 == G2
            False
            sage: G2 == G2
            True
            sage: G3 == G3
            True

        """
        p = self._prime
        if p != other._prime:
            return False
        return self.canonical_symbol() == other.canonical_symbol()


    def __ne__(self, other):
        r"""
        Determines if two genus symbols are unequal (not just inequivalent!).

        INPUT:

        - other -- a :class:`Genus_Symbol_p_adic_ring` object

        OUTPUT:

        boolean

        EXAMPLES::

            sage: from sage.quadratic_forms.genera.genus import p_adic_symbol
            sage: from sage.quadratic_forms.genera.genus import Genus_Symbol_p_adic_ring

            sage: A = diagonal_matrix(ZZ, [1,2,3,4])
            sage: p = 2
            sage: G2 =  Genus_Symbol_p_adic_ring(p, p_adic_symbol(A, p, 2))
            sage: p = 3
            sage: G3 = Genus_Symbol_p_adic_ring(p, p_adic_symbol(A, p, 1))

            sage: G2 != G3
            True
            sage: G3 != G2
            True
            sage: G2 != G2
            False
            sage: G3 != G3
            False

        """
        return not self == other


    ## Added these two methods to make this class iterable...
    #def  __getitem__(self, i):
    #    return self._symbol[i]
    #
    #def len(self):
    #    return len(self._symbol)
    ## ------------------------------------------------------

<<<<<<< HEAD
    def automorphous_numbers(self):
        r"""
        Return generators of the automorphous square classes at this prime.

        A `p`-adic square class `r` is called automorphous if it is
        the spinor norm of a proper `p`-adic integral automorphism of this form.
        These classes form a group. See [CS]_ chapter 15 §9.6 for details.

        OUTPUT:

        - a list of integers representing the square classes of generators of
          the automorphous numbers

        EXAMPLES:

        The following examples are given in
        [Co1999]_ 3rd edition, Chapter 15, 9.6 pp. 392::

            sage: from sage.quadratic_forms.genera.genus import Genus
            sage: A = matrix.diagonal([3,16])
            sage: G = Genus(A)
            sage: sym2 = G.local_symbols()[0]
            sage: sym2
            Genus symbol at 2:    [1^-1]_3:[16^1]_1
            sage: sym2.automorphous_numbers()
            [3, 5]

            sage: A = matrix(ZZ,3,[2,1,0, 1,2,0, 0,0,18])
            sage: G = Genus(A)
            sage: sym = G.local_symbols()
            sage: sym[0]
            Genus symbol at 2:    1^-2 [2^1]_1
            sage: sym[0].automorphous_numbers()
            [1, 3, 5, 7]
            sage: sym[1]
            Genus symbol at 3:     1^-1 3^-1 9^-1
            sage: sym[1].automorphous_numbers()
            [1, 3]

        Note that the generating set given is not minimal.
        The first supplementation rule is used here::

            sage: A = matrix.diagonal([2,2,4])
            sage: G = Genus(A)
            sage: sym = G.local_symbols()
            sage: sym[0]
            Genus symbol at 2:    [2^2 4^1]_3
            sage: sym[0].automorphous_numbers()
            [1, 2, 3, 5, 7]

        but not there::

            sage: A = matrix.diagonal([2,2,32])
            sage: G = Genus(A)
            sage: sym = G.local_symbols()
            sage: sym[0]
            Genus symbol at 2:    [2^2]_2:[32^1]_1
            sage: sym[0].automorphous_numbers()
            [1, 2, 5]

        Here the second supplementation rule is used::

            sage: A = matrix.diagonal([2,2,64])
            sage: G = Genus(A)
            sage: sym = G.local_symbols()
            sage: sym[0]
            Genus symbol at 2:    [2^2]_2:[64^1]_1
            sage: sym[0].automorphous_numbers()
            [1, 2, 5]
        """
        from .normal_form import collect_small_blocks, _min_nonsquare
        automorphs = []
        sym = self.symbol_tuple_list()
        G = self.gram_matrix().change_ring(ZZ)
        p = self.prime()
        if p != 2:
            up = ZZ(_min_nonsquare(p))
            I = G.diagonal()
            for r in I:
                # We need to consider all pairs in I
                # since at most 2 elements are part of a pair
                # we need need at most 2 of each type
                if I.count(r) > 2:
                    I.remove(r)
            # products of all pairs
            for r1 in I:
                for r2 in I:
                    automorphs.append(r1*r2)
            # supplement (i)
            for block in sym:
                if block[1] >= 2:
                    automorphs.append(up)
                    break
            # normalize the square classes and remove duplicates
            automorphs1 = set()
            for s in automorphs:
                u = 1
                if s.prime_to_m_part(p).kronecker(p) == -1:
                    u = up
                v = (s.valuation(p) % 2)
                sq = u * p**v
                automorphs1.add(sq)
            return list(automorphs1)

        # p = 2
        I = []
        II = []
        for block in collect_small_blocks(G):
            if block.ncols() == 1:
                u = block[0,0]
                if I.count(u) < 2:
                    I.append(block[0,0])
            else: # rank2
                q = block[0,1]
                II += [2*q, 3*2*q, 5*2*q, 7*2*q]

        L = I + II
        # We need to consider all pairs in L
        # since at most 2 elements are part of a pair
        # we need need at most 2 of each type
        for r in L:     # remove triplicates
            if L.count(r) > 2:
                L.remove(r)
        n = len(L)
        for i in range(n):
            for j in range(i):
                r = L[i]*L[j]
                automorphs.append(r)

        # supplement (i)
        for k in range(len(sym)):
            s = sym[k:k+3]
            if sum([b[1] for b in s if b[0] - s[0][0] < 4]) >= 3:
                automorphs += [ZZ(1), ZZ(3), ZZ(5), ZZ(7)]
            break

        # supplement (ii)
        I.sort(key=lambda x: x.valuation(2))
        n = len(I)
        for i in range(n):
            for j in range(i):
                r = I[i] / I[j]
                v, u = r.val_unit(ZZ(2))
                u = u % 8
                assert v >= 0
                if v==0 and u==1:
                    automorphs.append(ZZ(2))
                if v==0 and u==5:
                    automorphs.append(ZZ(6))
                if v in [0, 2, 4]:  # this overlaps with the first two cases!
                    automorphs.append(ZZ(5))
                if v in [1, 3] and u in [1, 5]:
                    automorphs.append(ZZ(3))
                if v in [1, 3] and u in [3, 7]:
                    automorphs.append(ZZ(7))

        # normalize the square classes and remove duplicates
        automorphs1 = set()
        for s in automorphs:
            v, u = s.val_unit(ZZ(2))
            v = v % 2
            u = u % 8
            sq = u * 2**v
            automorphs1.add(sq)
        return list(automorphs1)

=======
>>>>>>> 90e17493
    def canonical_symbol(self):
        r"""
        Return (and cache) the canonical p-adic genus symbol.  This is
        only really affects the `2`-adic symbol, since when `p > 2` the
        symbol is already canonical.

        OUTPUT:

        a list of lists of integers

        EXAMPLES::

            sage: from sage.quadratic_forms.genera.genus import p_adic_symbol
            sage: from sage.quadratic_forms.genera.genus import Genus_Symbol_p_adic_ring

            sage: A = Matrix(ZZ, 2, 2, [1,1,1,2])
            sage: p = 2
            sage: G2 = Genus_Symbol_p_adic_ring(p, p_adic_symbol(A, p, 2)); G2.symbol_tuple_list()
            [[0, 2, 1, 1, 2]]
            sage: G2.canonical_symbol()
            [[0, 2, 1, 1, 2]]

            sage: A = Matrix(ZZ, 2, 2, [1,0,0,2])
            sage: p = 2
            sage: G2 = Genus_Symbol_p_adic_ring(p, p_adic_symbol(A, p, 2)); G2.symbol_tuple_list()
            [[0, 1, 1, 1, 1], [1, 1, 1, 1, 1]]
            sage: G2.canonical_symbol()   ## Oddity fusion occurred here!
            [[0, 1, 1, 1, 2], [1, 1, 1, 1, 0]]

            sage: A = DiagonalQuadraticForm(ZZ, [1,2,3,4]).Hessian_matrix()
            sage: p = 2
            sage: G2 = Genus_Symbol_p_adic_ring(p, p_adic_symbol(A, p, 2)); G2.symbol_tuple_list()
            [[1, 2, 3, 1, 4], [2, 1, 1, 1, 1], [3, 1, 1, 1, 1]]
            sage: G2.canonical_symbol()   ## Oddity fusion occurred here!
            [[1, 2, -1, 1, 6], [2, 1, 1, 1, 0], [3, 1, 1, 1, 0]]

            sage: A = Matrix(ZZ, 2, 2, [2,1,1,2])
            sage: p = 2
            sage: G2 = Genus_Symbol_p_adic_ring(p, p_adic_symbol(A, p, 2)); G2.symbol_tuple_list()
            [[0, 2, 3, 0, 0]]
            sage: G2.canonical_symbol()
            [[0, 2, -1, 0, 0]]


            sage: A = DiagonalQuadraticForm(ZZ, [1,2,3,4]).Hessian_matrix()
            sage: p = 3
            sage: G3 = Genus_Symbol_p_adic_ring(p, p_adic_symbol(A, p, 2)); G3.symbol_tuple_list()
            [[0, 3, 1], [1, 1, -1]]
            sage: G3.canonical_symbol()
            [[0, 3, 1], [1, 1, -1]]

        .. NOTE::

            See [Co1999]_ Conway-Sloane 3rd edition, pp. 381-382 for definitions
            and examples.

        .. TODO::

            Add an example where sign walking occurs!
        """
        symbol = self._symbol
        if self._prime == 2:
            if self._canonical_symbol is None:
                self._canonical_symbol = canonical_2_adic_reduction(symbol)
            return self._canonical_symbol
        else:
            return self._symbol


    def gram_matrix(self, check=True):
        r"""
        Return a gram matrix of a representative of this local genus.

        INPUT:

        - check (default: ``True``) -- double check the result

        EXAMPLES::

            sage: from sage.quadratic_forms.genera.genus import p_adic_symbol
            sage: from sage.quadratic_forms.genera.genus import Genus_Symbol_p_adic_ring
            sage: A = DiagonalQuadraticForm(ZZ, [1,2,3,4]).Hessian_matrix()
            sage: p = 2
            sage: G2 = Genus_Symbol_p_adic_ring(p, p_adic_symbol(A, p, 2))
            sage: G2.gram_matrix()
            [2 0|0|0]
            [0 6|0|0]
            [---+-+-]
            [0 0|4|0]
            [---+-+-]
            [0 0|0|8]
        """
        G = []
        p = self._prime
        symbol = self.symbol_tuple_list()
        for block in symbol:
            G.append(_gram_from_jordan_block(p, block))
        G = matrix.block_diagonal(G)
        # check calculation
        if check:
            symG = p_adic_symbol(G, p, symbol[-1][0])
            assert Genus_Symbol_p_adic_ring(p, symG) == self, "oops"
        return G.change_ring(ZZ)

<<<<<<< HEAD
    def mass(self):
        r"""
        Returns the local mass of this form as defined by Conway.
        """
        if self.dimension() <= 1:
            raise ValueError("the dimension must be at least 2")
        p = self.prime()
        sym = self._symbol
        ##############
        #diagonal product
        ##############
        species = self._species_list()

        # diagonal factor
        m_p = ZZ.prod(M_p(species, p) for species in self._species_list())
        # cross terms
        r = len(sym)
        ct = 0
        for j in range(r):
            for i in range(j):
                ct += (sym[j][0] - sym[i][0]) * sym[i][1] * sym[j][1]
        ct = ct / QQ(2)
        m_p *= p**ct

        if p != 2:
            return m_p

        # type factors
        nII = ZZ.sum(fq[1] for fq in sym if fq[3] == 0)

        nI_I = ZZ(0)   # the total number of pairs of adjacent constituents f_q,
        # f_2q that are both of type I (odd)
        for k in range(r-1):
            if sym[k][3] == sym[k+1][3] == 1 and sym[k][0] + 1 == sym[k+1][0]:
                nI_I += ZZ(1)
        return m_p * ZZ(2)**(nI_I - nII)

    def _standard_mass(self):
        r"""
        """
        from sage.arith.misc import fundamental_discriminant
        from sage.quadratic_forms.extras import least_quadratic_nonresidue
        n = self.dimension()
        p = self.prime()
        s = (n + 1) // ZZ(2)
        std = QQ(2) * QQ.prod(ZZ(1)-p**ZZ(-2*k) for k in range(1, s))
        if n % 2 == 0:
            D = ZZ(-1)**s*self.determinant()
            u = ZZ.prod(fq[2] for fq in self._symbol)
            if p != 2 and u == -1:
                u = least_quadratic_nonresidue(p)
            D *= u
            D = fundamental_discriminant(D)
            epsilon = D.kronecker(p)
            std *= (1- epsilon*p**(-s))
        return QQ(1) / std

    def _species_list(self):
        r"""
        """
        p = self.prime()
        species_list = []
        sym = self._symbol
        if self.prime() != 2:
            for k in range(len(sym)):
                n = ZZ(sym[k][1])
                d = sym[k][2]
                if n % 2 == 0 and d != ZZ(-1).kronecker(p)**(n//ZZ(2)):
                    species = -n
                else:
                    species = n
                species_list.append(species)
            return species_list

        #  p == 2
        # create a dense list of symbols
        symbols = []
        s = 0
        for k in range(sym[-1][0]+1):
            if sym[s][0] == k:
                symbols.append(sym[s])
                s +=1
            else:
                symbols.append([k,0,1,0,0])
        # avoid a case distinction
        sym = [[-2,0,1,0,0],[-1,0,1,0,0]] + symbols + [[sym[-1][0]+1,0,1,0,0],[sym[-1][0]+2,0,1,0,0]]
        for k in range(1, len(sym)-1):
            free = True
            if sym[k-1][3]== 1 or sym[k+1][3] == 1:
                free = False
            n = sym[k][1]
            o = sym[k][4]
            if ZZ(sym[k][2]).kronecker(2) == -1:
                o = (o + ZZ(4)) % 8
            if sym[k][3] == 0 or n % 2 == 1:
                t = n // ZZ(2)
            else:
                t = (n // ZZ(2)) - ZZ(1)
            if free and (o == 0 or o == 1 or o == 7):
                species = 2*t
            elif free and (o == 3 or o == 5 or o == 4):
                species = -2*t
            else:
                species = 2*t + 1
            species_list.append(species)
        return species_list

    def prime(self):
        r"""
        Return the prime number `p` of this `p`-adic local symbol.

=======
    def prime(self):
        r"""
        Return the prime number `p` of this `p`-adic local symbol.

>>>>>>> 90e17493
        OUTPUT:

        - an integer

        EXAMPLES::

            sage: from sage.quadratic_forms.genera.genus import LocalGenusSymbol
            sage: M1 = matrix(ZZ,[2])
            sage: p = 2
            sage: G0 = LocalGenusSymbol(M1, 2)
            sage: G0.prime()
            2
        """
        return self._prime

    def is_even(self):
        r"""
        Return if the underlying `p`-adic lattice is even.
<<<<<<< HEAD

        If `p` is odd, every lattice is even.

=======

        If `p` is odd, every lattice is even.

>>>>>>> 90e17493
        EXAMPLES::

            sage: from sage.quadratic_forms.genera.genus import LocalGenusSymbol
            sage: M0 = matrix(ZZ,[1])
            sage: G0 = LocalGenusSymbol(M0, 2)
            sage: G0.is_even()
            False
            sage: G1 = LocalGenusSymbol(M0, 3)
            sage: G1.is_even()
            True
            sage: M2 = matrix(ZZ,[2])
            sage: G2 = LocalGenusSymbol(M2, 2)
            sage: G2.is_even()
            True
        """
        if self.prime() != 2:
            return True
        sym = self.symbol_tuple_list()[0]
        return sym[0] > 0 or sym[3]==0

    def symbol_tuple_list(self):
        r"""
        Return a copy of the underlying list of lists of integers
        defining the genus symbol.

        OUTPUT:

        a list of lists of integers

        EXAMPLES::

            sage: from sage.quadratic_forms.genera.genus import p_adic_symbol
            sage: from sage.quadratic_forms.genera.genus import Genus_Symbol_p_adic_ring

            sage: A = DiagonalQuadraticForm(ZZ, [1,2,3,4]).Hessian_matrix()
            sage: p = 3
            sage: G3 = Genus_Symbol_p_adic_ring(p, p_adic_symbol(A, p, 2)); G3
            Genus symbol at 3:     1^3 3^-1
            sage: G3.symbol_tuple_list()
            [[0, 3, 1], [1, 1, -1]]
            sage: type(G3.symbol_tuple_list())
            <... 'list'>

            sage: A = DiagonalQuadraticForm(ZZ, [1,2,3,4]).Hessian_matrix()
            sage: p = 2
            sage: G2 = Genus_Symbol_p_adic_ring(p, p_adic_symbol(A, p, 2)); G2
            Genus symbol at 2:    [2^-2 4^1 8^1]_6
            sage: G2.symbol_tuple_list()
            [[1, 2, 3, 1, 4], [2, 1, 1, 1, 1], [3, 1, 1, 1, 1]]
            sage: type(G2.symbol_tuple_list())
            <... 'list'>
        """
<<<<<<< HEAD
        return deepcopy(self._symbol)
=======
        return copy.deepcopy(self._symbol)
>>>>>>> 90e17493

    def number_of_blocks(self):
        r"""
        Return the number of positive dimensional symbols/Jordan blocks.

        OUTPUT:

        A non-negative integer

        EXAMPLES::

            sage: from sage.quadratic_forms.genera.genus import p_adic_symbol
            sage: from sage.quadratic_forms.genera.genus import Genus_Symbol_p_adic_ring

            sage: A = DiagonalQuadraticForm(ZZ, [1,2,3,4]).Hessian_matrix()
            sage: p = 2
            sage: G2 = Genus_Symbol_p_adic_ring(p, p_adic_symbol(A, p, 2)); G2.symbol_tuple_list()
            [[1, 2, 3, 1, 4], [2, 1, 1, 1, 1], [3, 1, 1, 1, 1]]
            sage: G2.number_of_blocks()
            3

            sage: A = DiagonalQuadraticForm(ZZ, [1,2,3,4]).Hessian_matrix()
            sage: p = 3
            sage: G3 = Genus_Symbol_p_adic_ring(p, p_adic_symbol(A, p, 2)); G3.symbol_tuple_list()
            [[0, 3, 1], [1, 1, -1]]
            sage: G3.number_of_blocks()
            2
        """
        return len(self._symbol)


    def determinant(self):
        r"""
        Returns the (`p`-part of the) determinant (square-class) of the
        Hessian matrix of the quadratic form (given by regarding the
        integral symmetric matrix which generated this genus symbol as
        the Gram matrix of `Q`) associated to this local genus symbol.

        OUTPUT:

        an integer

        EXAMPLES::

            sage: from sage.quadratic_forms.genera.genus import p_adic_symbol
            sage: from sage.quadratic_forms.genera.genus import Genus_Symbol_p_adic_ring

            sage: A = DiagonalQuadraticForm(ZZ, [1,2,3,4]).Hessian_matrix()
            sage: p = 2
            sage: G2 = Genus_Symbol_p_adic_ring(p, p_adic_symbol(A, p, 2)); G2
            Genus symbol at 2:    [2^-2 4^1 8^1]_6
            sage: G2.determinant()
            128

            sage: A = DiagonalQuadraticForm(ZZ, [1,2,3,4]).Hessian_matrix()
            sage: p = 3
            sage: G3 = Genus_Symbol_p_adic_ring(p, p_adic_symbol(A, p, 2)); G3
            Genus symbol at 3:     1^3 3^-1
            sage: G3.determinant()
            3
        """
        p = self._prime
        return prod([ p**(s[0]*s[1]) for s in self._symbol ])

    det = determinant
<<<<<<< HEAD

    def dimension(self):
        r"""
        Return the dimension of a quadratic form associated to this genus symbol.

        OUTPUT:

        an non-negative integer

        EXAMPLES::

            sage: from sage.quadratic_forms.genera.genus import p_adic_symbol
            sage: from sage.quadratic_forms.genera.genus import Genus_Symbol_p_adic_ring

            sage: A = DiagonalQuadraticForm(ZZ, [1,2,3,4]).Hessian_matrix()
            sage: p = 2
            sage: G2 = Genus_Symbol_p_adic_ring(p, p_adic_symbol(A, p, 2)); G2
            Genus symbol at 2:    [2^-2 4^1 8^1]_6
            sage: G2.dimension()
            4

            sage: A = DiagonalQuadraticForm(ZZ, [1,2,3,4]).Hessian_matrix()
            sage: p = 3
            sage: G3 = Genus_Symbol_p_adic_ring(p, p_adic_symbol(A, p, 2)); G3
            Genus symbol at 3:     1^3 3^-1
            sage: G3.dimension()
            4

        """
        return sum([ s[1] for s in self._symbol ])

    dim = dimension
    rank = dimension

    def direct_sum(self, other):
        r"""
        Return the local genus of the direct sum of two representatives.
=======

    def dimension(self):
        r"""
        Return the dimension of a quadratic form associated to this genus symbol.

        OUTPUT:

        an non-negative integer
>>>>>>> 90e17493

        EXAMPLES::

            sage: from sage.quadratic_forms.genera.genus import p_adic_symbol
            sage: from sage.quadratic_forms.genera.genus import Genus_Symbol_p_adic_ring
            sage: A = matrix.diagonal([1,2,3,4])
            sage: p = 2
            sage: G2 = Genus_Symbol_p_adic_ring(p, p_adic_symbol(A, p, 2)); G2
            Genus symbol at 2:    [1^-2 2^1 4^1]_6
            sage: G2.direct_sum(G2)
            Genus symbol at 2:    [1^4 2^2, 4^2]_4
        """
<<<<<<< HEAD
        if self.prime() != other.prime():
            raise ValueError("the local genus symbols must be over the same prime")
        sym1 = self.symbol_tuple_list()
        sym2 = other.symbol_tuple_list()
        m = max(sym1[-1][0],sym2[-1][0])
        sym1 = dict([[s[0],s] for s in sym1])
        sym2 = dict([[s[0],s] for s in sym2])

        symbol = []
        for k in range(m+1):
            if self.prime()==2:
                b = [k, 0, 1, 0, 0]
            else:
                b = [k, 0, 1]
            for sym in [sym1, sym2]:
                try:
                    s = sym[k]
                    b[1] += s[1]
                    b[2] *= s[2]
                    if self.prime()==2:
                        b[2] = b[2] % 8
                        if s[3] == 1:
                            b[3] = s[3]
                        b[4] = (b[4] + s[4]) % 8
                except KeyError:
                    pass
            if b[1] != 0:
                symbol.append(b)
        return Genus_Symbol_p_adic_ring(self.prime(), symbol, check=True)
=======
        return sum([ s[1] for s in self._symbol ])

    dim = dimension
    rank = dimension
>>>>>>> 90e17493

    def excess(self):
        r"""
        Returns the p-excess of the quadratic form whose Hessian
        matrix is the symmetric matrix A.  When p = 2 the p-excess is
        called the oddity.

        .. WARNING::

            This normalization seems non-standard, and we
            should review this entire class to make sure that we have our
            doubling conventions straight throughout!

        REFERENCE:

        [Co1999]_ Conway and Sloane Book, 3rd edition, pp 370-371.

        OUTPUT:

        an integer

        EXAMPLES::

            sage: from sage.quadratic_forms.genera.genus import p_adic_symbol
            sage: from sage.quadratic_forms.genera.genus import Genus_Symbol_p_adic_ring

            sage: AC = diagonal_matrix(ZZ, [1,3,-3])
            sage: p=2; Genus_Symbol_p_adic_ring(p, p_adic_symbol(AC, p, 2)).excess()
            1
            sage: p=3; Genus_Symbol_p_adic_ring(p, p_adic_symbol(AC, p, 2)).excess()
            0
            sage: p=5; Genus_Symbol_p_adic_ring(p, p_adic_symbol(AC, p, 2)).excess()
            0
            sage: p=7; Genus_Symbol_p_adic_ring(p, p_adic_symbol(AC, p, 2)).excess()
            0
            sage: p=11; Genus_Symbol_p_adic_ring(p, p_adic_symbol(AC, p, 2)).excess()
            0

            sage: AC = 2 * diagonal_matrix(ZZ, [1,3,-3])
            sage: p=2; Genus_Symbol_p_adic_ring(p, p_adic_symbol(AC, p, 2)).excess()
            1
            sage: p=3; Genus_Symbol_p_adic_ring(p, p_adic_symbol(AC, p, 2)).excess()
            0
            sage: p=5; Genus_Symbol_p_adic_ring(p, p_adic_symbol(AC, p, 2)).excess()
            0
            sage: p=7; Genus_Symbol_p_adic_ring(p, p_adic_symbol(AC, p, 2)).excess()
            0
            sage: p=11; Genus_Symbol_p_adic_ring(p, p_adic_symbol(AC, p, 2)).excess()
            0

            sage: A = 2*diagonal_matrix(ZZ, [1,2,3,4])
            sage: p=2; Genus_Symbol_p_adic_ring(p, p_adic_symbol(A, p, 2)).excess()
            2
            sage: p=3; Genus_Symbol_p_adic_ring(p, p_adic_symbol(A, p, 2)).excess()
            6
            sage: p=5; Genus_Symbol_p_adic_ring(p, p_adic_symbol(A, p, 2)).excess()
            0
            sage: p=7; Genus_Symbol_p_adic_ring(p, p_adic_symbol(A, p, 2)).excess()
            0
            sage: p=11; Genus_Symbol_p_adic_ring(p, p_adic_symbol(A, p, 2)).excess()
            0

        """
        p = self._prime
        if self._prime == 2:
           k = 0
           for s in self._symbol:
               if s[0]%2 == 1 and s[2] in (3,5):
                   k += 1
           return Integer(sum([ s[4] for s in self._symbol ]) + 4*k).mod(8)
        else:
           k = 0
           for s in self._symbol:
               if s[0]%2 == 1 and s[2] == -1:
                   k += 1
           return Integer(sum([ s[1]*(p**s[0]-1) for s in self._symbol ]) + 4*k).mod(8)

    def scale(self):
        r"""
        Return the scale of this local genus.

        OUTPUT:

<<<<<<< HEAD
        an integer
        """
        return self.prime()**self._symbol[0][0]

    def norm(self):
        r"""
        """
        p = self.prime()
        if p == 2:
            fq = self._symbol[0]
            return self.prime()**(fq[0]+1-fq[3])
        else:
            return self.scale()

    def level(self):
        r"""
        Return the maximal scale of a jordan component.
        """
        return self.prime()**self._symbol[-1][0]

=======
>>>>>>> 90e17493
    def trains(self):
        r"""
        Compute the indices for each of the trains in this local genus
        symbol if it is associated to the prime p=2 (and raise an
        error for all other primes).

        OUTPUT:

        a list of non-negative integers

        EXAMPLES::

            sage: from sage.quadratic_forms.genera.genus import p_adic_symbol
            sage: from sage.quadratic_forms.genera.genus import Genus_Symbol_p_adic_ring

            sage: A = DiagonalQuadraticForm(ZZ, [1,2,3,4]).Hessian_matrix()
            sage: p = 2
            sage: G2 = Genus_Symbol_p_adic_ring(p, p_adic_symbol(A, p, 2)); G2
            Genus symbol at 2:    [2^-2 4^1 8^1]_6
            sage: G2.trains()
            [[0, 1, 2]]

        """
        ## Check that p = 2
        if self._prime != 2:
            raise TypeError("trains() only makes sense when the prime of the p_adic_Genus_Symbol is p=2")
        symbol = self._symbol
        return canonical_2_adic_trains(symbol)


    def compartments(self):
        r"""
        Compute the indices for each of the compartments in this local genus
        symbol if it is associated to the prime p=2 (and raise an
        error for all other primes).

        OUTPUT:

        a list of non-negative integers

        EXAMPLES::

            sage: from sage.quadratic_forms.genera.genus import p_adic_symbol
            sage: from sage.quadratic_forms.genera.genus import Genus_Symbol_p_adic_ring

            sage: A = DiagonalQuadraticForm(ZZ, [1,2,3,4]).Hessian_matrix()
            sage: p = 2
            sage: G2 = Genus_Symbol_p_adic_ring(p, p_adic_symbol(A, p, 2)); G2
            Genus symbol at 2:    [2^-2 4^1 8^1]_6
            sage: G2.compartments()
            [[0, 1, 2]]

        """
        ## Check that p = 2
        if self._prime != 2:
            raise TypeError("compartments() only makes sense when the prime of the p_adic_Genus_Symbol is p=2")
        symbol = self._symbol
        return canonical_2_adic_compartments(symbol)

class GenusSymbol_global_ring(object):
    r"""
    This represents a collection of local genus symbols (at primes)
    and signature information which represent the genus of a
    non-degenerate integral lattice.

    INPUT:

<<<<<<< HEAD
    - ``signature_pair`` -- a tuple of two non-negative integers

    - ``local_symbols`` -- a list of :class:`Genus_Symbol_p_adic_ring`` instances

    - ``representative`` -- (default: ``None``) integer symmetric matrix
      the gram matrix of a representative of this genus

    - ``check`` -- (default: ``True``) a boolean; checks the input

    EXAMPLES::

        sage: from sage.quadratic_forms.genera.genus import GenusSymbol_global_ring, LocalGenusSymbol
        sage: A = matrix.diagonal(ZZ, [2,4,6,8])
        sage: local_symbols = [LocalGenusSymbol(A, p) for p in (2*A.det()).prime_divisors()]
        sage: G = GenusSymbol_global_ring((4,0),local_symbols, representative=A);G
=======
    - ``A`` -- a symmetric matrix with integer coefficients
    - ``max_elem_divisors`` -- the input precision for the valuation of a
      maximal p-elementary divisor. (OPTIONAL)

    EXAMPLES::

        sage: from sage.quadratic_forms.genera.genus import GenusSymbol_global_ring
        sage: A = DiagonalQuadraticForm(ZZ, [1,2,3,4]).Hessian_matrix()
        sage: G = GenusSymbol_global_ring(A); G
>>>>>>> 90e17493
        Genus of
        [2 0 0 0]
        [0 4 0 0]
        [0 0 6 0]
        [0 0 0 8]
<<<<<<< HEAD
=======
        Signature:  (4, 0)
>>>>>>> 90e17493
        Genus symbol at 2:    [2^-2 4^1 8^1]_6
        Genus symbol at 3:     1^3 3^-1
    """

<<<<<<< HEAD
    def __init__(self, signature_pair, local_symbols, representative=None, check=True):
=======
    def __init__(self, A, max_elem_divisors=None):
>>>>>>> 90e17493
        r"""
        Initialize a global genus symbol from a non-degenerate
        integral gram matrix (and possibly information about its
        largest elementary divisors).


        EXAMPLES::

            sage: from sage.quadratic_forms.genera.genus import Genus

            sage: A = DiagonalQuadraticForm(ZZ, [1,2,3,4]).Hessian_matrix()
<<<<<<< HEAD
            sage: G = Genus(A)
=======
            sage: G = GenusSymbol_global_ring(A)
>>>>>>> 90e17493
            sage: G == loads(dumps(G))
            True
        """
        if check:
            if not all([type(sym)==Genus_Symbol_p_adic_ring for sym in local_symbols]):
                raise TypeError("local symbols must be a list of local genus symbols")
            n = signature_pair[0] + signature_pair[1]
            if not all([sym.dimension()==n for sym in local_symbols]):
                raise TypeError("all local symbols must be of the same dimension")
            if representative is not None:
                representative.is_symmetric()

        self._representative = representative
        self._signature = signature_pair
        self._local_symbols = local_symbols


    def __repr__(self):
        r"""
        Return a string representing the global genus symbol.

        OUTPUT:

        a string

        EXAMPLES::

            sage: from sage.quadratic_forms.genera.genus import Genus
            sage: A = DiagonalQuadraticForm(ZZ, [1,2,3,4]).Hessian_matrix()
            sage: GS = Genus(A)
            sage: GS
            Genus of
            [2 0 0 0]
            [0 4 0 0]
            [0 0 6 0]
            [0 0 0 8]
            Signature:  (4, 0)
            Genus symbol at 2:    [2^-2 4^1 8^1]_6
            Genus symbol at 3:     1^3 3^-1

            sage: A2 = Matrix(ZZ,2,2,[2,-1,-1,2])
            sage: Genus(A2)
            Genus of
            [ 2 -1]
            [-1  2]
            Signature:  (2, 0)
            Genus symbol at 2:    1^-2
            Genus symbol at 3:     1^-1 3^-1

        """
<<<<<<< HEAD
        local_symbols = "Signature: %s"%(self._signature,)
        for s in self._local_symbols:
            local_symbols += "\n" + s.__repr__()
        if self._representative is not None:
            return "Genus of\n%s\n%s" % (self._representative,local_symbols)
        else:
            return "Genus \n%s" %local_symbols

=======
        rep = "Genus"
        if self.dimension() <= 20:
            rep += " of\n%s" %self._representative
        rep += "\nSignature:  %s"%(self._signature,)
        for s in self._local_symbols:
            rep += "\n" + s.__repr__()
        return rep
>>>>>>> 90e17493

    def _latex_(self):
        r"""
        The Latex representation of this lattice.

        EXAMPLES::

            sage: D4 = QuadraticForm(Matrix(ZZ,4,4,[2,0,0,-1,0,2,0,-1,0,0,2,-1,-1,-1,-1,2]))
            sage: G = D4.global_genus_symbol()
            sage: latex(G)
            \mbox{Genus of}\\ \left(\begin{array}{rrrr}
            2 & 0 & 0 & -1 \\
            0 & 2 & 0 & -1 \\
            0 & 0 & 2 & -1 \\
            -1 & -1 & -1 & 2
            \end{array}\right)\\ \mbox{Signature: } (4, 0)\\ \mbox{Genus symbol at } 2\mbox{: }1^{-2}  :2^{-2}
        """
        rep = r"\mbox{Genus"
        if self.dimension() <= 20:
            rep += r" of}\\ %s" %self._representative._latex_()
        else:
            rep +=r"}"
        rep += r"\\ \mbox{Signature: } %s"%(self._signature,)
        for s in self._local_symbols:
            rep += r"\\ " + s._latex_()
        return rep


    def __eq__(self, other):
        r"""
        Determines if two global genus symbols are equal (not just equivalent!).

        INPUT:

        a :class:`GenusSymbol_global_ring` object

        OUTPUT:

        boolean

        EXAMPLES::

            sage: from sage.quadratic_forms.genera.genus import Genus

            sage: A1 = DiagonalQuadraticForm(ZZ, [1,2,3,4]).Hessian_matrix()
            sage: GS1 = Genus(A1)
            sage: A2 = DiagonalQuadraticForm(ZZ, [1,2,3,5]).Hessian_matrix()
            sage: GS2 = Genus(A2)

            sage: GS1 == GS2
            False

            sage: GS2 == GS1
            False

            sage: GS1 == GS1
            True

            sage: GS2 == GS2
            True

        TESTS::

            sage: D4=QuadraticForm(Matrix(ZZ,4,4,[2,0,0,-1,0,2,0,-1,0,0,2,-1,-1,-1,-1,2]))
            sage: G=D4.global_genus_symbol()
            sage: sage.quadratic_forms.genera.genus.is_GlobalGenus(G)
            True
            sage: G==deepcopy(G)
            True
            sage: sage.quadratic_forms.genera.genus.is_GlobalGenus(G)
            True
        """
        if self is other:
            return True
        t = len(self._local_symbols)
        if t != len(other._local_symbols):
            return False
        for i in range(t):
            if self._local_symbols[i] != other._local_symbols[i]:
                return False
        return True



    def __ne__(self, other):
        r"""
        Determine if two global genus symbols are unequal (not just inequivalent!).

        INPUT:

        a ``GenusSymbol_global_ring`` object

        OUTPUT:

        boolean

        EXAMPLES::

            sage: from sage.quadratic_forms.genera.genus import Genus

            sage: A1 = DiagonalQuadraticForm(ZZ, [1,2,3,4]).Hessian_matrix()
            sage: GS1 = Genus(A1)
            sage: A2 = DiagonalQuadraticForm(ZZ, [1,2,3,5]).Hessian_matrix()
            sage: GS2 = Genus(A2)

            sage: GS1 != GS2
            True

            sage: GS2 != GS1
            True

            sage: GS1 != GS1
            False

            sage: GS2 != GS2
            False

        """
        return not self == other

    def is_even(self):
        r"""
        Return if this genus is even.

        EXAMPLES::

            sage: G = Genus(Matrix(ZZ,2,[2,1,1,2]))
            sage: G.is_even()
            True
        """
        return self._local_symbols[0].is_even()

    def signature_pair(self):
        r"""
        Return the signature pair `(p, n)` of the (non-degenerate)
        global genus symbol, where p is the number of positive
        eigenvalues and n is the number of negative eigenvalues.

<<<<<<< HEAD
        OUTPUT:

        a pair of integers `(p, n)` each `>= 0`

        EXAMPLES::

            sage: A = matrix.diagonal(ZZ, [1,-2,3,4,8,-11])
            sage: GS = Genus(A)
            sage: GS.signature_pair()
            (4, 2)
        """
        return self._signature

    signature_pair_of_matrix = signature_pair

    def automorphous_numbers(self):
        r"""
        """
        aut_numbers = []
        for sym in self.local_symbols():
            aut_numbers.append((sym.prime(),sym.automorphous_numbers()))
        return aut_numbers

    def _spinor_kernel(self):
        r"""
        """
        from sage.quadratic_forms.genera.spinor_genus import AdelicSquareClasses
        syms = self.local_symbols()
        primes = tuple([sym.prime() for sym in syms])
        grp = AdelicSquareClasses(primes)
        kernel_gens = []
        # -1 adic contribution
        sig = self.signature_pair_of_matrix()
        if sig[0]*sig[1] > 1:
            kernel_gens.append(grp.delta(-1, p=-1))
        for sym in syms:
            for A in sym.automorphous_numbers():
                kernel_gens.append(grp.delta(A, p=sym.prime()))
        return grp.quotient(grp.subgroup(kernel_gens))

    def spinor_generators(self):
        r"""
        Return generators of the spinor generators.

        OUTPUT:

        a list of primes not dividing the determinant

        EXAMPLES::

            sage: g = matrix(ZZ,3,[2,1,0, 1,2,0,0,0,18])
            sage: gen = Genus(g)
            sage: gen.spinor_generators()
            [5]
        """
        from sage.sets.primes import Primes
        Q = self._spinor_kernel()
        q = Q.order()
        A = Q.cover()
        U = Q.subgroup([])
        P = Primes()
        p = ZZ(2)
        spinor_gens = []
        while not U.order() == q:
            p = P.next(p)
            if p.divides(self.determinant()):
                continue
            g = Q(A.delta(p))
            if g in U:
                continue
            else:
                spinor_gens.append(p)
                U = Q.subgroup((g,) + Q.gens())
        return spinor_gens

    def proper_is_improper(self):
        r"""
=======
        OUTPUT:

        a pair of integers `(p, n)` each `>= 0`

        EXAMPLES::

            sage: A = matrix.diagonal(ZZ, [1,-2,3,4,8,-11])
            sage: GS = Genus(A)
            sage: GS.signature_pair()
            (4, 2)
>>>>>>> 90e17493
        """
        G = self.representative()
        d = self.dimension()
        V = ZZ**d
        x = V.gen(0)
        while True:
            q = x*G*x
            if q !=0:
                break
            x = V.random_element()
        P = []
        for a in self.automorphous_numbers():
            if a[0] == 2 and a[1] != [ZZ(1), ZZ(3), ZZ(5), ZZ(7)]:
                P.append(a)
            elif len(a) != 2 or any(b % a[0] == 0 for b in a[1]):
                P.append(a[0])
        norm = self.norm()
        Q = [p for p in (norm*q).prime_factors() if norm.valuation(p) != q.valuation(p)]
        T = []
        for p in set(P+Q):
            for k in range(d):
                if G[k,k].valuation(p) == norm.valuation(p):
                    x_p = V.gen(k)
                    break
            T.append((p, x_p, (q*G[k,k]).squarefree_part()))
        K = self._spinor_kernel()
        A = K.cover()
        j = prod(A.to_square_class(t[2],t[0]) for t in T)
        return K(j) == K(1), x


    def signature(self):
        r"""
        Return the signature of this genus.

<<<<<<< HEAD
        The signature is `p - n` where `p` is the number of positive eigenvalues
        and `n` the number of negative eigenvalues.

=======
    signature_pair_of_matrix = signature_pair

    def signature(self):
        r"""
        Return the signature of this genus.

        The signature is `p - n` where `p` is the number of positive eigenvalues
        and `n` the number of negative eigenvalues.

>>>>>>> 90e17493
        EXAMPLES::

            sage: A = matrix.diagonal(ZZ, [1,-2,3,4,8,-11])
            sage: GS = Genus(A)
            sage: GS.signature()
            2
        """
        p, n = self.signature_pair()
        return p - n

    def determinant(self):
        r"""
        Return the determinant of this genus, where the determinant
        is the Hessian determinant of the quadratic form whose Gram
        matrix is the Gram matrix giving rise to this global genus
        symbol.

        OUTPUT:

        an integer

        EXAMPLES::

            sage: A = matrix.diagonal(ZZ, [1,-2,3,4])
            sage: GS = Genus(A)
            sage: GS.determinant()
            -24
        """
        p, n = self.signature_pair()
        return (-1)**n*prod([ G.determinant() for G in self._local_symbols ])

    det = determinant

    def dimension(self):
        r"""
        Return the dimension of this genus.

        EXAMPLES::

            sage: A = Matrix(ZZ, 2, 2, [1,1,1,2])
            sage: G = Genus(A)
            sage: G.dimension()
            2
        """
        p, n = self.signature_pair()
        return p + n

<<<<<<< HEAD
    rank = dimension
=======
>>>>>>> 90e17493
    dim = dimension

    def discriminant_form(self):
        r"""
        Return the discriminant form associated to this genus.

        EXAMPLES::

            sage: A = matrix.diagonal(ZZ, [2,-4,6,8])
            sage: GS = Genus(A)
            sage: GS.discriminant_form()
            Finite quadratic module over Integer Ring with invariants (2, 2, 4, 24)
            Gram matrix of the quadratic form with values in Q/2Z:
            [ 1/2    0    0    0]
            [   0  3/2    0    0]
            [   0    0  7/4    0]
            [   0    0    0 7/24]
            sage: A = matrix.diagonal(ZZ, [1,-4,6,8])
            sage: GS = Genus(A)
            sage: GS.discriminant_form()
            Finite quadratic module over Integer Ring with invariants (2, 4, 24)
            Gram matrix of the quadratic form with values in Q/Z:
            [ 1/2    0    0]
            [   0  3/4    0]
            [   0    0 7/24]
        """
        from sage.modules.torsion_quadratic_module import TorsionQuadraticForm
        qL = []
        for gs in self._local_symbols:
            p = gs._prime
            for block in gs.symbol_tuple_list():
                qL.append(_gram_from_jordan_block(p, block, True))
        q = matrix.block_diagonal(qL)
        return TorsionQuadraticForm(q)

<<<<<<< HEAD

    def direct_sum(self, other):
        r"""
        Return the genus of the direct sum of ``self`` and ``other``.

        The direct sum is defined as the direct sum of representatives.

        EXAMPLES::

            sage: G = IntegralLattice("A4").twist(3).genus()
            sage: G.direct_sum(G)
            Genus of
            None
            Genus symbol at 2:    1^8
            Genus symbol at 3:     3^8
            Genus symbol at 5:     1^6 5^2

        """
        p1, n1 = self.signature_pair()
        p2, n2 = other.signature_pair()
        signature_pair = (p1 + p2, n1 + n2)

        primes = [s.prime() for s in self.local_symbols()]
        primes += [s.prime() for s in other.local_symbols() if not s.prime() in primes]

        local_symbols = []
        for p in primes:
            sym_p = self.local_symbols(p=p).direct_sum(other.local_symbols(p=p))
            local_symbols.append(sym_p)
        return GenusSymbol_global_ring(signature_pair, local_symbols)

    def local_symbols(self, p=None):
        r"""
        Return the local symbols.

        INPUT:

        - ``p`` - a prime number; if given return only the symbol at `p`.
=======
    def local_symbols(self):
        r"""
        Return a copy of the list of local symbols of this symbol.
>>>>>>> 90e17493

        EXAMPLES::

            sage: from sage.quadratic_forms.genera.genus import Genus
            sage: A = matrix.diagonal(ZZ, [2,-4,6,8])
            sage: GS = Genus(A)
            sage: GS.local_symbols()
            [Genus symbol at 2:    [2^-2 4^1 8^1]_4,
             Genus symbol at 3:     1^-3 3^-1]
<<<<<<< HEAD

        """
        if p is None:
            return deepcopy(self._local_symbols)
        p = ZZ(p)
        for sym in self._local_symbols:
            if p == sym.prime():
                return deepcopy(sym)
        assert p!=2
        sym_p = [[0, self.rank(), self.det().kronecker(p)]]
        return Genus_Symbol_p_adic_ring(p, sym_p)

    def rational_representative(self):
        r"""

        """
        from sage.quadratic_forms.all import QuadraticForm
        sminus = self.signature_pair_of_matrix()[1]
        det = self.determinant()
        m = self.rank()
        P = []
        for sym in self._local_symbols:
            p = sym._prime
            # it is important to use the definition of cassels here!
            if QuadraticForm(QQ,2*sym.gram_matrix()).hasse_invariant(p) == -1:
                P.append(p)
        return rational_qf_from_invariants(m, det, P, sminus)

    def _standard_mass(self):
        r"""
        """
        from sage.functions.gamma import gamma
        from sage.functions.transcendental import zeta
        from sage.symbolic.constants import pi
        from sage.symbolic.ring import SR
        n = self.dimension()
        if n % 2 == 0:
            s = n // 2
        else:
            s = (n // 2) + 1
        d = self.determinant()
        std = QQ(2) * pi**(-n*(n+1)/QQ(4))
        std *= SR.prod(gamma(QQ(j)/QQ(2)) for j in range(1, n+1))
        std *= SR.prod(zeta(ZZ(2)*ZZ(k)) for k in range(1, s))
        if n % 2 == 0:
            from sage.quadratic_forms.special_values import quadratic_L_function__exact
            D = ZZ(-1)**(s)*self.determinant()
            L = quadratic_L_function__exact(ZZ(s), D)
            std *= L
        return std


    def mass(self, algorithm='sage'):
        r"""
        Return the mass of this genus.
        """
        if algorithm == 'sage':
            from sage.functions.gamma import gamma
            from sage.symbolic.constants import pi
            n = self.dimension()
            mass = self._standard_mass()
            for sym in self._local_symbols:
                mass *= sym.mass()/sym._standard_mass()
            return QQ(mass.canonicalize_radical())
        if algorithm == 'magma':
            from sage.interfaces.magma import Magma
            magma = Magma()
            magma.set_server_and_command(command="magma")
            L = magma(self.representative())
            L = L.LatticeWithGram()
            return QQ(L.Mass())

    def representative(self):
        r"""
        Return a representative in this genus.

        EXAMPLES::

            sage: from sage.quadratic_forms.genera.genus import all_genera_by_det, Genus
            sage: g = all_genera_by_det([1,3],24)[0]

        A representative is not know.
        Let us trigger its computation::

            sage: g == Genus(g.representative())
            True
        """
        if self._representative is None:
            self._compute_representative()
        return self._representative

    def level(self):
        r"""
        """
        return prod(sym.level() for sym in self.local_symbols())

    def scale(self):
        r"""
        Return the scale of this genus.

        OUTPUT:

        an integer

        EXAMPLES::

            sage:
        """
        return prod([s.scale() for s in self.local_symbols()])

    def norm(self):
        r"""
        Return the scale of this genus.

        OUTPUT:

        an integer

        EXAMPLES::

            sage:
        """
        return prod([s.norm() for s in self.local_symbols()])

    def _compute_representative(self, LLL=True):
        r"""
        Return a representative of this genus.


        """
        from sage.modules.free_quadratic_module_integer_symmetric import IntegralLattice
        even = self.is_even()
        q = self.rational_representative()
        n = q.nrows()
        # the associated quadratic form xGx.T/2 should be integral
        L = IntegralLattice(4*q).maximal_overlattice().gram_matrix()
        p = 2
        sym2 = self.local_symbols()[0]
        if not self.is_even():
            # the quadratic form of xGx.T/2 must be integral
            # for things to work
            # solve this by multiplying the basis by 2
            L = local_modification(L, 4*sym2.gram_matrix(), p)
            L = (L/4).change_ring(ZZ)
        else:
            L = local_modification(L, sym2.gram_matrix(), p)
        for sym in self._local_symbols[1:]:
            p = sym.prime()
            L = local_modification(L, sym.gram_matrix(), p)
        # confirm the computation
        L = L.change_ring(ZZ)
        if LLL:
            sig = self.signature_pair_of_matrix()
            if sig[0]*sig[1] != 0:
                from sage.env import SAGE_EXTCODE
                from sage.interfaces.gp import Gp
                from cypari2.pari_instance import Pari
                pari = Pari()
                gp = Gp()
                m = pari(L)
                gp.read(SAGE_EXTCODE + "/pari/simon/qfsolve.gp")
                m = gp.eval('qflllgram_indefgoon(%s)'%m)
                # convert the output string to sage
                L = pari(m).sage()[0]
            elif sig[1] != 0:
                U = -(-L).LLL_gram()
                L = U.T * L * U
            else:
                U = L.LLL_gram()
                L = U.T * L * U
        assert Genus(L) == self
        self._representative = L

    def representatives(self, algorithm="default"):
        r"""
        Return a list of representatives for the classes in this genus
        """
        n = self.dimension()
        representatives = []
        if algorithm == "default":
            if n == 2 and ZZ.prod(self.signature_pair_of_matrix())!=0:
                # binary indefinite
                algorithm = "sage"
            else:
                algorithm = "magma"
        if algorithm == "magma":
            from sage.interfaces.magma import Magma
            magma = Magma()
            magma.set_server_and_command(command="magma")
            #magma.set_server_and_command(command="/LOCAL/magma/magma")
            if prod(self.signature_pair_of_matrix()) != 0:
                if n <= 2:
                    raise NotImplementedError()
                K = magma.RationalsAsNumberField()
                gram = magma.Matrix(K, n, self.representative().list())
                L = gram.NumberFieldLatticeWithGram()
                representatives = L.GenusRepresentatives()
                representatives = [r.GramMatrix().ChangeRing(magma.Rationals()).sage() for r in representatives]
                return representatives
            else:
                e = 1
                if self.signature_pair_of_matrix()[1] != 0:
                    e = -1
                K = magma.Rationals()
                gram = magma.Matrix(K, n, (e*self.representative()).list())
                L = gram.LatticeWithGram()
                representatives = L.GenusRepresentatives()
                representatives = [e*r.GramMatrix().sage() for r in representatives]
                return representatives

        elif algorithm == "sage":
            if n > 2:
                raise NotImplementedError()
            if n == 1:
                return self.representative()
            if n == 2:
                d = - 4 * self.determinant()
                from sage.quadratic_forms.binary_qf import BinaryQF_reduced_representatives
                for q in BinaryQF_reduced_representatives(d, proper=False):
                    if q[1] % 2 == 0:  # we want integrality of the gram matrix
                        m = matrix(ZZ, 2, [q[0], q[1]//2, q[1]//2, q[2]])
                        if Genus(m) == self:
                            representatives.append(m)
                # recompute using magma
                if ZZ.prod(self.signature_pair_of_matrix()) == 0:
                    assert len(representatives)==len(self.representatives(algorithm="magma"))
        else:
            raise ValueError("unknown algorithm")
        return representatives




def rational_qf_from_invariants(m, det, P, sminus):
    r"""
    Return the gram matrix of a rational quadratic form with given invariants.

    INPUT:

    - ``m`` -- integer; the rank

    - ``det`` -- rational; the determinant

    - ``P`` -- a list of primes where cassels hasse invariant is negative

    - ``sminus`` -- integer; negative part of the signature

    OUTPUT:

    - a symmetric matrix; the gram matrix


    """
    from sage.arith.misc import hilbert_symbol
    from sage.rings.infinity import Infinity
    P = [ZZ(p) for p in P]
    m = ZZ(m)
    d = ZZ(det).squarefree_part()
    sminus = ZZ(sminus)
    if d.sign() != (-1)**sminus:
        raise ValueError("Invariants do not define a rational quadratic form")
    if m == 1 and len(P) != 0:
        raise ValueError("Invariants do not define a rational quadratic form")
    if m == 2:
        for p in P:
            if QQ(-d).is_padic_square(p):
                raise ValueError("Invariants do not define a rational quadratic form")
    if sminus % 4 in (2, 3) and len(P) % 2 == 0:
        raise ValueError("")
    D = []
    while m >= 2:
        if m >= 4:
            if sminus > 0:
                a = ZZ(-1)
            else:
                a = ZZ(1)
        elif m == 3:
            Pprime = [p for p in P if hilbert_symbol(-1, -d, p)==1]
            Pprime += [p for p in (2*d).prime_divisors() if hilbert_symbol(-1, -d, p)==-1 and p not in P]
            if sminus > 0:
                a = ZZ(-1)
            else:
                a = ZZ(1)
            for p in Pprime:
                if d.valuation(p) % 2 == 0:
                    a *= p
            assert all([(a*d).valuation(p)%2==1 for p in Pprime])
        elif m == 2:
            S = P
            if sminus == 2:
                S += [-1]
            a = QQ.hilbert_conductor_inverse(S,-d)
        P = [p for p in P if hilbert_symbol(a, -d, p) == 1] + [p for p in ZZ(2*a*d).prime_divisors() if hilbert_symbol(a, -d, p)==-1 and p not in P]
        sminus = max(0, sminus-1)
        m = m - 1
        d = a*d
        D.append(ZZ(a).squarefree_part())
    d = ZZ(d).squarefree_part()
    D.append(d.squarefree_part())
    return matrix.diagonal(D)

def local_modification(M, Lp, p, check=True):
    r"""
    Return a local modification of `M` that matches `Lp` at `p`.

    INPUT:

    - ``M`` -- the gram matrix of a `ZZp`-maximal lattice

    - ``Lp`` -- gram matrix of a lattice with Lp `\QQ_p` rationally equivalent
      to `M`

    - ``p`` -- a prime number

    OUTPUT:

    a gram matrix `M'` such that `M` and `M'` are locally equivalent at all
    primes except `p` where `M'` is locally equivalent to `Lp`

    EXAMPLES::

        sage: from sage.quadratic_forms.genera.genus import local_modification, Genus
        sage: L = IntegralLattice("A3").twist(15)
        sage: M = L.maximal_overlattice().gram_matrix()
        sage: L = L.gram_matrix()
        sage: for p in prime_divisors(L.det()):
        ....:     M = local_modification(M, L, p)
        sage: Genus(M) == Genus(L)
        True
        sage: from sage.quadratic_forms.genera.genus import local_modification
        sage: L = IntegralLattice("D4").twist(3*4)
        sage: M = L.maximal_overlattice()
        sage: local_modification(M.gram_matrix(), L.gram_matrix(), 2)
        [16  8  8 16]
        [ 8  8  4 12]
        [ 8  4 24  0]
        [16 12  0 24]
    """
    from sage.quadratic_forms.genera.normal_form import p_adic_normal_form
    from sage.modules.free_quadratic_module_integer_symmetric import IntegralLattice
    from sage.rings.finite_rings.finite_field_constructor import GF
    from sage.matrix.special import random_matrix
    M = matrix(M)
    Lp = matrix(Lp) # target lattice
    d = Lp.inverse().denominator()
    n = M.rank()
    scale = d.valuation(p)
    d = p**scale

    M = IntegralLattice(M)
    Lp_max = IntegralLattice(Lp).maximal_overlattice(p=p)

    # invert the gerstein operations
    _, U = p_adic_normal_form(Lp_max.gram_matrix(), p, precision=scale+3)
    B = (~Lp_max.basis_matrix()).change_ring(ZZ)*~U.change_ring(ZZ)

    _, UM = p_adic_normal_form(M.gram_matrix(), p, precision=scale+3)
    B = B * UM.change_ring(ZZ) * M.basis_matrix()

    # the local modification
    S = M.sublattice(((M.span(B) & M) + d * M).gens())
    S = S.gram_matrix()
    # confirm result
    if check:
        s1 = Genus_Symbol_p_adic_ring(p, p_adic_symbol(S, p, scale))
        s2 = Genus_Symbol_p_adic_ring(p, p_adic_symbol(Lp, p, scale))
        assert s1 == s2, "oops"
    return S
=======
        """
        return copy.deepcopy(self._local_symbols)

>>>>>>> 90e17493

def _gram_from_jordan_block(p, block, discr_form=False):
    r"""
    Return the gram matrix of this jordan block.

    This is a helper for :meth:`discriminant_form` and :meth:`gram_matrix`.
    No input checks.

    INPUT:

    - ``p`` -- a prime number

    - ``block`` -- a list of 3 integers or 5 integers if `p` is `2`

    - ``discr_form`` -- bool (default: ``False``); if ``True`` invert the scales
      to obtain a gram matrix for the discriminant form instead.

    EXAMPLES::

        sage: from sage.quadratic_forms.genera.genus import _gram_from_jordan_block
        sage: block = [1, 3, 1]
        sage: _gram_from_jordan_block(5, block)
        [5 0 0]
        [0 5 0]
        [0 0 5]
        sage: block = [1, 4, 7, 1, 2]
        sage: _gram_from_jordan_block(2, block)
        [0 2 0 0]
        [2 0 0 0]
        [0 0 2 0]
        [0 0 0 2]

    For the discriminant form we obtain::

        sage: block = [1, 3, 1]
        sage: _gram_from_jordan_block(5, block, True)
        [4/5   0   0]
        [  0 2/5   0]
        [  0   0 2/5]
        sage: block = [1, 4, 7, 1, 2]
        sage: _gram_from_jordan_block(2, block, True)
        [  0 1/2   0   0]
        [1/2   0   0   0]
        [  0   0 1/2   0]
        [  0   0   0 1/2]
    """
    from sage.quadratic_forms.genera.normal_form import _min_nonsquare
    scale = block[0]
    rk = block[1]
    det = block[2]
    if p == 2:
        o = ZZ(block[3])
        t = ZZ(block[4])
        U = matrix(QQ,2,[0,1,1,0])
        V = matrix(QQ,2,[2,1,1,2])
        W = matrix(QQ,1,[1])
        if o == 0:
            if det in [1, 7]:
                qL = (rk // 2) * [U]
            else:
                qL = (rk//2 - 1)*[U] + [V]
        if o == 1:
            if rk % 2 == 1:
                qL = max(0, (rk - 3) // 2) * [U]
                if t*det % 8 in [3, 5]:
                    qL += [V]
                elif rk >= 3:
                    qL += [U]
                qL += [t * W]
            else:
                if det in [3, 5]:
                    det = -1
                else:
                    det = 1
                qL = max(0, (rk - 4) // 2) * [U]
                if (det , t) == (1, 0):
                    qL += [U, 1 * W, 7 * W]
                if (det , t) == (1, 2):
                    qL += [U, 1 * W, 1 * W]
                if (det , t) == (1, 4):
                    qL += [V, 1 * W, 3 * W]
                if (det , t) == (1, 6):
                    qL += [U, 7 * W, 7 * W]
                if (det , t) == (-1, 0):
                    qL += [V, 1 * W, 7 * W]
                if (det , t) == (-1, 2):
                    qL += [U, 3 * W, 7 * W]
                if (det , t) == (-1, 4):
                    qL += [U, 1 * W, 3 * W]
                if (det , t) == (-1, 6):
                    qL += [U, 1 * W, 5 * W]
                # if the rank is 2 there is a U too much
                if rk == 2:
                    qL = qL[-2:]
        q = matrix.block_diagonal(qL)
        if discr_form:
            q = q / 2**scale
        else:
            q = q * 2**scale
    if p != 2 and discr_form:
        q = matrix.identity(QQ, rk)
        d = 2**(rk % 2)
        if Integer(d).kronecker(p) != det:
            u = ZZ(_min_nonsquare(p))
            q[0,0] = u
        q = q * (2 / p**scale)
    if p != 2 and not discr_form:
        q = matrix.identity(QQ, rk)
        if det != 1:
            u = ZZ(_min_nonsquare(p))
            q[0,0] = u
        q = q * p**scale
    return q

<|MERGE_RESOLUTION|>--- conflicted
+++ resolved
@@ -26,13 +26,8 @@
 from sage.rings.rational_field import RationalField, QQ
 from sage.rings.integer import Integer
 from sage.rings.finite_rings.finite_field_constructor import FiniteField
-<<<<<<< HEAD
 from copy import copy, deepcopy
 from sage.misc.misc import verbose
-=======
-from sage.misc.misc import verbose
-import copy
->>>>>>> 90e17493
 
 def M_p(species, p):
     r"""
@@ -367,14 +362,10 @@
 
     INPUT:
 
-<<<<<<< HEAD
     - ``A`` -- a symmetric matrix with integer coefficients
 
     - ``factored_determinant`` -- (default: ``None``) a factorization object
                                   the factored determinant of ``A``
-=======
-    - ``A`` -- a symmetric matrix with coefficients in `\ZZ`
->>>>>>> 90e17493
 
     OUTPUT:
 
@@ -391,7 +382,6 @@
         Signature:  (2, 0)
         Genus symbol at 2:    [1^2]_2
 
-<<<<<<< HEAD
         sage: A = Matrix(ZZ, 2, 2, [2,1,1,2])
         sage: Genus(A, A.det().factor())
         Genus of
@@ -416,8 +406,6 @@
         local_symbols.append(G)
     return GenusSymbol_global_ring(sig_pair, local_symbols, representative=A)
 
-=======
->>>>>>> 90e17493
 def LocalGenusSymbol(A, p):
     r"""
     Return the local symbol of `A` at the prime `p`.
@@ -468,10 +456,6 @@
     EXAMPLES::
 
         sage: from sage.quadratic_forms.genera.genus import is_GlobalGenus
-<<<<<<< HEAD
-=======
-
->>>>>>> 90e17493
         sage: A = Matrix(ZZ, 2, 2, [1,1,1,2])
         sage: G = Genus(A)
         sage: is_GlobalGenus(G)
@@ -1273,19 +1257,11 @@
 
     The genus symbol of a component `p^m A` for odd prime `= p` is of the
     form `(m,n,d)`, where
-<<<<<<< HEAD
 
     - `m` = valuation of the component
     - `n` = rank of A
     - `d = det(A) \in \{1,u\}` for a normalized quadratic non-residue `u`.
 
-=======
-
-    - `m` = valuation of the component
-    - `n` = rank of A
-    - `d = det(A) \in \{1,u\}` for a normalized quadratic non-residue `u`.
-
->>>>>>> 90e17493
     The genus symbol of a component `2^m A` is of the form `(m, n, s, d, o)`,
     where
 
@@ -1310,7 +1286,6 @@
         noticeable in the determinant and excess methods!!
 
     INPUT:
-<<<<<<< HEAD
 
     - ``prime`` -- a prime number
     - ``symbol`` -- the list of invariants for Jordan blocks `A_t,...,A_t` given
@@ -1334,12 +1309,6 @@
         [[0, 3, -1], [1, 1, 1]]
         sage: G3 = Genus_Symbol_p_adic_ring(p,s3);G3
         Genus symbol at 3:     1^-3 3^1
-=======
-
-    - ``prime`` -- a prime number
-    - ``symbol`` -- the list of invariants for Jordan blocks `A_t,...,A_t` given
-      as a list of lists of integers
->>>>>>> 90e17493
     """
     def __init__(self, prime, symbol, check = True):
         r"""
@@ -1401,9 +1370,6 @@
             [ 2  0  0]
             [ 0  2  0]
             [ 0  0 64]
-<<<<<<< HEAD
-            Genus symbol at 2:    [2^2]_2:[64^1]_1
-=======
             Signature:  (3, 0)
             Genus symbol at 2:    [2^2]_2:[64^1]_1
 
@@ -1420,7 +1386,6 @@
             Signature:  (4, 0)
             Genus symbol at 2:    [1^2]_0 2^2
             Genus symbol at 3:     1^2 3^2
->>>>>>> 90e17493
         """
         p=self._prime
         CS_string = ""
@@ -1451,19 +1416,11 @@
                         i = compartment_ends.index(block_index)
                         compartment_start = compartment_begins[i]
                         oddity = CS[compartment_start][4]
-<<<<<<< HEAD
-                        CS_string +="_%s" % oddity
-            # remove the first colon
-            CS_string = CS_string[2:]
-            # remove some unnecessary whitespace
-            CS_string = CS_string.replace(" :",":")
-=======
                         CS_string +="_%s " % oddity
             # remove the first colon
             CS_string = CS_string[2:]
             # remove some unnecessary whitespace
             CS_string = CS_string.replace("  :",":")
->>>>>>> 90e17493
 
         else:
             for s in self._symbol:
@@ -1481,13 +1438,8 @@
             sage: symbol = [[0, 4, -1, 0, 0],[1, 2, 1, 1, 2],[2, 1, 1, 1, 1],[4, 4, 1, 0, 0],[5, 1, 1, 1, 1]]
             sage: g = Genus_Symbol_p_adic_ring(2,symbol)
             sage: g._canonical_symbol = [[0, 4, 1, 0, 0],[1, 2, 1, 1, 3],[2, 1, 1, 1, 0],[4, 4, 1, 0, 0],[5, 1, 1, 1, 1]]
-<<<<<<< HEAD
-            sage: g._latex_()
-            '\\mbox{Genus symbol at } 2\\mbox{: }1^{4} [2^{2} 4^{1}]_{3} :16^{4} [32^{1}]_{1}'
-=======
             sage: latex(g)
             \mbox{Genus symbol at } 2\mbox{: }1^{4} [2^{2} 4^{1}]_{3} :16^{4} [32^{1}]_{1}
->>>>>>> 90e17493
         """
         p=self._prime
         CS_string = ""
@@ -1610,7 +1562,6 @@
     #    return len(self._symbol)
     ## ------------------------------------------------------
 
-<<<<<<< HEAD
     def automorphous_numbers(self):
         r"""
         Return generators of the automorphous square classes at this prime.
@@ -1777,8 +1728,6 @@
             automorphs1.add(sq)
         return list(automorphs1)
 
-=======
->>>>>>> 90e17493
     def canonical_symbol(self):
         r"""
         Return (and cache) the canonical p-adic genus symbol.  This is
@@ -1883,7 +1832,6 @@
             assert Genus_Symbol_p_adic_ring(p, symG) == self, "oops"
         return G.change_ring(ZZ)
 
-<<<<<<< HEAD
     def mass(self):
         r"""
         Returns the local mass of this form as defined by Conway.
@@ -1995,12 +1943,6 @@
         r"""
         Return the prime number `p` of this `p`-adic local symbol.
 
-=======
-    def prime(self):
-        r"""
-        Return the prime number `p` of this `p`-adic local symbol.
-
->>>>>>> 90e17493
         OUTPUT:
 
         - an integer
@@ -2019,15 +1961,9 @@
     def is_even(self):
         r"""
         Return if the underlying `p`-adic lattice is even.
-<<<<<<< HEAD
 
         If `p` is odd, every lattice is even.
 
-=======
-
-        If `p` is odd, every lattice is even.
-
->>>>>>> 90e17493
         EXAMPLES::
 
             sage: from sage.quadratic_forms.genera.genus import LocalGenusSymbol
@@ -2080,11 +2016,7 @@
             sage: type(G2.symbol_tuple_list())
             <... 'list'>
         """
-<<<<<<< HEAD
         return deepcopy(self._symbol)
-=======
-        return copy.deepcopy(self._symbol)
->>>>>>> 90e17493
 
     def number_of_blocks(self):
         r"""
@@ -2150,7 +2082,6 @@
         return prod([ p**(s[0]*s[1]) for s in self._symbol ])
 
     det = determinant
-<<<<<<< HEAD
 
     def dimension(self):
         r"""
@@ -2188,16 +2119,6 @@
     def direct_sum(self, other):
         r"""
         Return the local genus of the direct sum of two representatives.
-=======
-
-    def dimension(self):
-        r"""
-        Return the dimension of a quadratic form associated to this genus symbol.
-
-        OUTPUT:
-
-        an non-negative integer
->>>>>>> 90e17493
 
         EXAMPLES::
 
@@ -2210,7 +2131,6 @@
             sage: G2.direct_sum(G2)
             Genus symbol at 2:    [1^4 2^2, 4^2]_4
         """
-<<<<<<< HEAD
         if self.prime() != other.prime():
             raise ValueError("the local genus symbols must be over the same prime")
         sym1 = self.symbol_tuple_list()
@@ -2240,12 +2160,6 @@
             if b[1] != 0:
                 symbol.append(b)
         return Genus_Symbol_p_adic_ring(self.prime(), symbol, check=True)
-=======
-        return sum([ s[1] for s in self._symbol ])
-
-    dim = dimension
-    rank = dimension
->>>>>>> 90e17493
 
     def excess(self):
         r"""
@@ -2329,7 +2243,6 @@
 
         OUTPUT:
 
-<<<<<<< HEAD
         an integer
         """
         return self.prime()**self._symbol[0][0]
@@ -2350,8 +2263,6 @@
         """
         return self.prime()**self._symbol[-1][0]
 
-=======
->>>>>>> 90e17493
     def trains(self):
         r"""
         Compute the indices for each of the trains in this local genus
@@ -2419,7 +2330,6 @@
 
     INPUT:
 
-<<<<<<< HEAD
     - ``signature_pair`` -- a tuple of two non-negative integers
 
     - ``local_symbols`` -- a list of :class:`Genus_Symbol_p_adic_ring`` instances
@@ -2435,35 +2345,17 @@
         sage: A = matrix.diagonal(ZZ, [2,4,6,8])
         sage: local_symbols = [LocalGenusSymbol(A, p) for p in (2*A.det()).prime_divisors()]
         sage: G = GenusSymbol_global_ring((4,0),local_symbols, representative=A);G
-=======
-    - ``A`` -- a symmetric matrix with integer coefficients
-    - ``max_elem_divisors`` -- the input precision for the valuation of a
-      maximal p-elementary divisor. (OPTIONAL)
-
-    EXAMPLES::
-
-        sage: from sage.quadratic_forms.genera.genus import GenusSymbol_global_ring
-        sage: A = DiagonalQuadraticForm(ZZ, [1,2,3,4]).Hessian_matrix()
-        sage: G = GenusSymbol_global_ring(A); G
->>>>>>> 90e17493
         Genus of
         [2 0 0 0]
         [0 4 0 0]
         [0 0 6 0]
         [0 0 0 8]
-<<<<<<< HEAD
-=======
         Signature:  (4, 0)
->>>>>>> 90e17493
         Genus symbol at 2:    [2^-2 4^1 8^1]_6
         Genus symbol at 3:     1^3 3^-1
     """
 
-<<<<<<< HEAD
     def __init__(self, signature_pair, local_symbols, representative=None, check=True):
-=======
-    def __init__(self, A, max_elem_divisors=None):
->>>>>>> 90e17493
         r"""
         Initialize a global genus symbol from a non-degenerate
         integral gram matrix (and possibly information about its
@@ -2475,11 +2367,7 @@
             sage: from sage.quadratic_forms.genera.genus import Genus
 
             sage: A = DiagonalQuadraticForm(ZZ, [1,2,3,4]).Hessian_matrix()
-<<<<<<< HEAD
             sage: G = Genus(A)
-=======
-            sage: G = GenusSymbol_global_ring(A)
->>>>>>> 90e17493
             sage: G == loads(dumps(G))
             True
         """
@@ -2530,16 +2418,6 @@
             Genus symbol at 3:     1^-1 3^-1
 
         """
-<<<<<<< HEAD
-        local_symbols = "Signature: %s"%(self._signature,)
-        for s in self._local_symbols:
-            local_symbols += "\n" + s.__repr__()
-        if self._representative is not None:
-            return "Genus of\n%s\n%s" % (self._representative,local_symbols)
-        else:
-            return "Genus \n%s" %local_symbols
-
-=======
         rep = "Genus"
         if self.dimension() <= 20:
             rep += " of\n%s" %self._representative
@@ -2547,7 +2425,6 @@
         for s in self._local_symbols:
             rep += "\n" + s.__repr__()
         return rep
->>>>>>> 90e17493
 
     def _latex_(self):
         r"""
@@ -2686,7 +2563,6 @@
         global genus symbol, where p is the number of positive
         eigenvalues and n is the number of negative eigenvalues.
 
-<<<<<<< HEAD
         OUTPUT:
 
         a pair of integers `(p, n)` each `>= 0`
@@ -2764,18 +2640,6 @@
 
     def proper_is_improper(self):
         r"""
-=======
-        OUTPUT:
-
-        a pair of integers `(p, n)` each `>= 0`
-
-        EXAMPLES::
-
-            sage: A = matrix.diagonal(ZZ, [1,-2,3,4,8,-11])
-            sage: GS = Genus(A)
-            sage: GS.signature_pair()
-            (4, 2)
->>>>>>> 90e17493
         """
         G = self.representative()
         d = self.dimension()
@@ -2811,21 +2675,9 @@
         r"""
         Return the signature of this genus.
 
-<<<<<<< HEAD
         The signature is `p - n` where `p` is the number of positive eigenvalues
         and `n` the number of negative eigenvalues.
 
-=======
-    signature_pair_of_matrix = signature_pair
-
-    def signature(self):
-        r"""
-        Return the signature of this genus.
-
-        The signature is `p - n` where `p` is the number of positive eigenvalues
-        and `n` the number of negative eigenvalues.
-
->>>>>>> 90e17493
         EXAMPLES::
 
             sage: A = matrix.diagonal(ZZ, [1,-2,3,4,8,-11])
@@ -2873,10 +2725,7 @@
         p, n = self.signature_pair()
         return p + n
 
-<<<<<<< HEAD
     rank = dimension
-=======
->>>>>>> 90e17493
     dim = dimension
 
     def discriminant_form(self):
@@ -2912,7 +2761,6 @@
         q = matrix.block_diagonal(qL)
         return TorsionQuadraticForm(q)
 
-<<<<<<< HEAD
 
     def direct_sum(self, other):
         r"""
@@ -2951,11 +2799,6 @@
         INPUT:
 
         - ``p`` - a prime number; if given return only the symbol at `p`.
-=======
-    def local_symbols(self):
-        r"""
-        Return a copy of the list of local symbols of this symbol.
->>>>>>> 90e17493
 
         EXAMPLES::
 
@@ -2965,7 +2808,6 @@
             sage: GS.local_symbols()
             [Genus symbol at 2:    [2^-2 4^1 8^1]_4,
              Genus symbol at 3:     1^-3 3^-1]
-<<<<<<< HEAD
 
         """
         if p is None:
@@ -3334,11 +3176,6 @@
         s2 = Genus_Symbol_p_adic_ring(p, p_adic_symbol(Lp, p, scale))
         assert s1 == s2, "oops"
     return S
-=======
-        """
-        return copy.deepcopy(self._local_symbols)
-
->>>>>>> 90e17493
 
 def _gram_from_jordan_block(p, block, discr_form=False):
     r"""
