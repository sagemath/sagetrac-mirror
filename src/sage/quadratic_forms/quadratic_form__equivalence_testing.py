"""
Equivalence Testing

AUTHORS:

- Anna Haensch (2014-12-01): added test for rational isometry
"""
from sage.rings.arith import hilbert_symbol, prime_divisors, is_prime, valuation, GCD, legendre_symbol
from sage.rings.integer_ring import ZZ
from sage.rings.rational_field import QQ

from quadratic_form import is_QuadraticForm


################################################################################
## Routines to test if two quadratic forms over ZZ are globally equivalent.   ##
## (For now, we require both forms to be positive definite.)                  ##
################################################################################

def is_globally_equivalent_to(self, other, return_matrix=False, check_theta_to_precision=None, check_local_equivalence=None):
    """
    Determines if the current quadratic form is equivalent to the
    given form over ZZ.  If ``return_matrix`` is True, then we return
    the transformation matrix `M` so that ``self(M) == other``.

    INPUT:

    - ``self``, ``other`` -- positive definite integral quadratic forms

    - ``return_matrix`` -- (boolean, default ``False``) return
      the transformation matrix instead of a boolean

    OUTPUT:

    - if ``return_matrix`` is ``False``: a boolean

    - if ``return_matrix`` is ``True``: either ``False`` or the
      transformation matrix

    EXAMPLES::

        sage: Q = DiagonalQuadraticForm(ZZ, [1,1,1,1])
        sage: M = Matrix(ZZ, 4, 4, [1,2,0,0, 0,1,0,0, 0,0,1,0, 0,0,0,1])
        sage: Q1 = Q(M)
        sage: Q.is_globally_equivalent_to(Q1)
        True
        sage: MM = Q.is_globally_equivalent_to(Q1, return_matrix=True)
        sage: Q(MM) == Q1
        True

    ::

        sage: Q1 = QuadraticForm(ZZ, 3, [1, 0, -1, 2, -1, 5])
        sage: Q2 = QuadraticForm(ZZ, 3, [2, 1, 2, 2, 1, 3])
        sage: Q3 = QuadraticForm(ZZ, 3, [8, 6, 5, 3, 4, 2])
        sage: Q1.is_globally_equivalent_to(Q2)
        False
        sage: Q1.is_globally_equivalent_to(Q2, return_matrix=True)
        False
        sage: Q1.is_globally_equivalent_to(Q3)
        True
        sage: M = Q1.is_globally_equivalent_to(Q3, True); M
        [-1 -1  0]
        [ 1  1  1]
        [-1  0  0]
        sage: Q1(M) == Q3
        True

    ::

        sage: Q = DiagonalQuadraticForm(ZZ, [1, -1])
        sage: Q.is_globally_equivalent_to(Q)
        Traceback (most recent call last):
        ...
        ValueError: not a definite form in QuadraticForm.is_globally_equivalent_to()

    ALGORITHM: this uses the PARI function ``qfisom()``, implementing
    an algorithm by Plesken and Souvignier.
    """
    if check_theta_to_precision is not None:
        from sage.misc.superseded import deprecation
        deprecation(19111, "The check_theta_to_precision argument is deprecated and ignored")
    if check_local_equivalence is not None:
        from sage.misc.superseded import deprecation
        deprecation(19111, "The check_local_equivalence argument is deprecated and ignored")

    ## Check that other is a QuadraticForm
    if not is_QuadraticForm(other):
        raise TypeError("you must compare two quadratic forms, but the argument is not a quadratic form")

    ## only for definite forms
    if not self.is_definite() or not other.is_definite():
        raise ValueError("not a definite form in QuadraticForm.is_globally_equivalent_to()")

    mat = other._pari_().qfisom(self)
    if not mat:
        return False

    if return_matrix:
        return mat.sage()
    else:
        return True


def is_locally_equivalent_to(self, other, check_primes_only=False, force_jordan_equivalence_test=False):
    """
    Determines if the current quadratic form (defined over ZZ) is
    locally equivalent to the given form over the real numbers and the
    `p`-adic integers for every prime p.

    This works by comparing the local Jordan decompositions at every
    prime, and the dimension and signature at the real place.

    INPUT:

    a QuadraticForm

    OUTPUT:

    boolean

    EXAMPLES::

        sage: Q1 = QuadraticForm(ZZ, 3, [1, 0, -1, 2, -1, 5])
        sage: Q2 = QuadraticForm(ZZ, 3, [2, 1, 2, 2, 1, 3])
        sage: Q1.is_globally_equivalent_to(Q2)
        False
        sage: Q1.is_locally_equivalent_to(Q2)
        True

    """
    ## TO IMPLEMENT:
    if self.det() == 0:
        raise NotImplementedError("OOps!  We need to think about whether this still works for degenerate forms...  especially check the signature.")

    ## Check that both forms have the same dimension and base ring
    if (self.dim() != other.dim()) or (self.base_ring() != other.base_ring()):
        return False

    ## Check that the determinant and level agree
    if (self.det() != other.det()) or (self.level() != other.level()):
        return False

    ## -----------------------------------------------------

    ## Test equivalence over the real numbers
    if self.signature() != other.signature():
        return False

    ## Test equivalence over Z_p for all primes
    if (self.base_ring() == ZZ) and (force_jordan_equivalence_test == False):

        ## Test equivalence with Conway-Sloane genus symbols (default over ZZ)
        if self.CS_genus_symbol_list() != other.CS_genus_symbol_list():
            return False
    else:
        ## Test equivalence via the O'Meara criterion.
        for p in prime_divisors(ZZ(2) * self.det()):
            #print "checking the prime p = ", p
            if not self.has_equivalent_Jordan_decomposition_at_prime(other, p):
                return False

    ## All tests have passed!
    return True




def has_equivalent_Jordan_decomposition_at_prime(self, other, p):
    """
    Determines if the given quadratic form has a Jordan decomposition
    equivalent to that of self.

    INPUT:

    a QuadraticForm

    OUTPUT:

    boolean

    EXAMPLES::

        sage: Q1 = QuadraticForm(ZZ, 3, [1, 0, -1, 1, 0, 3])
        sage: Q2 = QuadraticForm(ZZ, 3, [1, 0, 0, 2, -2, 6])
        sage: Q3 = QuadraticForm(ZZ, 3, [1, 0, 0, 1, 0, 11])
        sage: [Q1.level(), Q2.level(), Q3.level()]
        [44, 44, 44]
        sage: Q1.has_equivalent_Jordan_decomposition_at_prime(Q2,2)
        False
        sage: Q1.has_equivalent_Jordan_decomposition_at_prime(Q2,11)
        False
        sage: Q1.has_equivalent_Jordan_decomposition_at_prime(Q3,2)
        False
        sage: Q1.has_equivalent_Jordan_decomposition_at_prime(Q3,11)
        True
        sage: Q2.has_equivalent_Jordan_decomposition_at_prime(Q3,2)
        True
        sage: Q2.has_equivalent_Jordan_decomposition_at_prime(Q3,11)
        False

    """
    ## Sanity Checks
    #if not isinstance(other, QuadraticForm):
    if not isinstance(other, type(self)):
        raise TypeError("Oops!  The first argument must be of type QuadraticForm.")
    if not is_prime(p):
        raise TypeError("Oops!  The second argument must be a prime number.")

    ## Get the relevant local normal forms quickly
    self_jordan = self.jordan_blocks_by_scale_and_unimodular(p, safe_flag= False)
    other_jordan = other.jordan_blocks_by_scale_and_unimodular(p, safe_flag=False)

    ## DIAGNOSTIC
    #print "self_jordan = ", self_jordan
    #print "other_jordan = ", other_jordan


    ## Check for the same number of Jordan components
    if len(self_jordan) != len(other_jordan):
        return False


    ## Deal with odd primes:  Check that the Jordan component scales, dimensions, and discriminants are the same
    if p != 2:
        for i in range(len(self_jordan)):
            if (self_jordan[i][0] != other_jordan[i][0]) \
               or (self_jordan[i][1].dim() != other_jordan[i][1].dim()) \
               or (legendre_symbol(self_jordan[i][1].det() * other_jordan[i][1].det(), p) != 1):
                return False

        ## All tests passed for an odd prime.
        return True


    ## For p = 2:  Check that all Jordan Invariants are the same.
    elif p == 2:

        ## Useful definition
        t = len(self_jordan)          ## Define t = Number of Jordan components


        ## Check that all Jordan Invariants are the same (scale, dim, and norm)
        for i in range(t):
            if (self_jordan[i][0] != other_jordan[i][0]) \
               or (self_jordan[i][1].dim() != other_jordan[i][1].dim()) \
               or (valuation(GCD(self_jordan[i][1].coefficients()), p) != valuation(GCD(other_jordan[i][1].coefficients()), p)):
                return False

        ## DIAGNOSTIC
        #print "Passed the Jordan invariant test."


        ## Use O'Meara's isometry test 93:29 on p277.
        ## ------------------------------------------

        ## List of norms, scales, and dimensions for each i
        scale_list = [ZZ(2)**self_jordan[i][0]  for i in range(t)]
        norm_list = [ZZ(2)**(self_jordan[i][0] + valuation(GCD(self_jordan[i][1].coefficients()), 2))  for i in range(t)]
        dim_list = [(self_jordan[i][1].dim())  for i in range(t)]

        ## List of Hessian determinants and Hasse invariants for each Jordan (sub)chain
        ## (Note: This is not the same as O'Meara's Gram determinants, but ratios are the same!)  -- NOT SO GOOD...
        ## But it matters in condition (ii), so we multiply all by 2 (instead of dividing by 2 since only square-factors matter, and it's easier.)
        j = 0
        self_chain_det_list = [ self_jordan[j][1].Gram_det() * (scale_list[j]**dim_list[j])]
        other_chain_det_list = [ other_jordan[j][1].Gram_det() * (scale_list[j]**dim_list[j])]
        self_hasse_chain_list = [ self_jordan[j][1].scale_by_factor(ZZ(2)**self_jordan[j][0]).hasse_invariant__OMeara(2) ]
        other_hasse_chain_list = [ other_jordan[j][1].scale_by_factor(ZZ(2)**other_jordan[j][0]).hasse_invariant__OMeara(2) ]

        for j in range(1, t):
            self_chain_det_list.append(self_chain_det_list[j-1] * self_jordan[j][1].Gram_det() * (scale_list[j]**dim_list[j]))
            other_chain_det_list.append(other_chain_det_list[j-1] * other_jordan[j][1].Gram_det() * (scale_list[j]**dim_list[j]))
            self_hasse_chain_list.append(self_hasse_chain_list[j-1] \
                                         * hilbert_symbol(self_chain_det_list[j-1], self_jordan[j][1].Gram_det(), 2) \
                                         * self_jordan[j][1].hasse_invariant__OMeara(2))
            other_hasse_chain_list.append(other_hasse_chain_list[j-1] \
                                          * hilbert_symbol(other_chain_det_list[j-1], other_jordan[j][1].Gram_det(), 2) \
                                          * other_jordan[j][1].hasse_invariant__OMeara(2))


        ## SANITY CHECK -- check that the scale powers are strictly increasing
        for i in range(1, len(scale_list)):
            if scale_list[i-1] >= scale_list[i]:
                   raise RuntimeError("Oops!  There is something wrong with the Jordan Decomposition -- the given scales are not strictly increasing!")


        ## DIAGNOSTIC
        #print "scale_list = ", scale_list
        #print "norm_list = ", norm_list
        #print "dim_list = ", dim_list
        #print
        #print "self_chain_det_list = ", self_chain_det_list
        #print "other_chain_det_list = ", other_chain_det_list
        #print "self_hasse_chain_list = ", self_hasse_chain_list
        #print "other_hasse_chain_det_list = ", other_hasse_chain_list


        ## Test O'Meara's two conditions
        for i in range(t-1):

            ## Condition (i): Check that their (unit) ratio is a square (but it suffices to check at most mod 8).
            modulus = norm_list[i] * norm_list[i+1] / (scale_list[i] ** 2)
            if modulus > 8:
                   modulus = 8
            if (modulus > 1) and (((self_chain_det_list[i] / other_chain_det_list[i]) % modulus) != 1):
                #print "Failed when i =", i, " in condition 1."
                return False

            ## Check O'Meara's condition (ii) when appropriate
            if norm_list[i+1] % (4 * norm_list[i]) == 0:
                if self_hasse_chain_list[i] * hilbert_symbol(norm_list[i] * other_chain_det_list[i], -self_chain_det_list[i], 2) \
                       != other_hasse_chain_list[i] * hilbert_symbol(norm_list[i], -other_chain_det_list[i], 2):      ## Nipp conditions
                    #print "Failed when i =", i, " in condition 2."
                    return False


        ## All tests passed for the prime 2.
        return True

    else:
        raise TypeError("Oops!  This should not have happened.")

def is_rationally_isometric(self, other):
    """
    Determines if two regular quadratic forms over a number field are isometric.

    INPUT:

    a quadratic form

    OUTPUT:

    boolean

    EXAMPLES::

        sage: V=DiagonalQuadraticForm(QQ,[1,1,2])
        sage: W=DiagonalQuadraticForm(QQ,[2,2,2])
        sage: V.is_rationally_isometric(W)
        True

    ::

        sage: K.<a>=NumberField(x^2-3)
        sage: V=QuadraticForm(K,4,[1,0,0,0,2*a,0,0,a,0,2]);V
        Quadratic form in 4 variables over Number Field in a with defining polynomial x^2 - 3 with coefficients:
        [ 1 0 0 0 ]
        [ * 2*a 0 0 ]
        [ * * a 0 ]
        [ * * * 2 ]
        sage: W=QuadraticForm(K,4,[1,2*a,4,6,3,10,2,1,2,5]);W
        Quadratic form in 4 variables over Number Field in a with defining polynomial x^2 - 3 with coefficients:
        [ 1 2*a 4 6 ]
        [ * 3 10 2 ]
        [ * * 1 2 ]
        [ * * * 5 ]
        sage: V.is_rationally_isometric(W)
        False

    ::

        sage: K.<a>=NumberField(x^4+2*x+6)
        sage: V=DiagonalQuadraticForm(K,[a,2,3,2,1]);V
        Quadratic form in 5 variables over Number Field in a with defining polynomial x^4 + 2*x + 6 with coefficients:
        [ a 0 0 0 0 ]
        [ * 2 0 0 0 ]
        [ * * 3 0 0 ]
        [ * * * 2 0 ]
        [ * * * * 1 ]
        sage: W=DiagonalQuadraticForm(K,[a,a,a,2,1]);W
        Quadratic form in 5 variables over Number Field in a with defining polynomial x^4 + 2*x + 6 with   coefficients:
        [ a 0 0 0 0 ]
        [ * a 0 0 0 ]
        [ * * a 0 0 ]
        [ * * * 2 0 ]
        [ * * * * 1 ]
        sage: V.is_rationally_isometric(W)
        False

    ::

        sage: K.<a>=NumberField(x^2-3)
        sage: V=DiagonalQuadraticForm(K,[-1,a,-2*a])
        sage: W=DiagonalQuadraticForm(K,[-1,-a,2*a])
        sage: V.is_rationally_isometric(W)
        True

    TESTS::

        sage: K.<a>=QuadraticField(3)
        sage: V=DiagonalQuadraticForm(K,[1,2])
        sage: W=DiagonalQuadraticForm(K,[1,0])
        sage: V.is_rationally_isometric(W)
        Traceback (most recent call last):
        ...
        NotImplementedError: This only tests regular forms

    Forms must have the same base ring otherwise a `TypeError` is raised::

        sage: K1.<a> = QuadraticField(5)
        sage: K2.<b> = QuadraticField(7)
        sage: V = DiagonalQuadraticForm(K1,[1,a])
        sage: W = DiagonalQuadraticForm(K2,[1,b])
        sage: V.is_rationally_isometric(W)
        Traceback (most recent call last):
        ...
        TypeError: forms must have the same base ring.

    Forms which have different dimension are not isometric::

        sage: W=DiagonalQuadraticForm(QQ,[1,2])
        sage: V=DiagonalQuadraticForm(QQ,[1,1,1])
        sage: V.is_rationally_isometric(W)
        False

    Forms whose determinants do not differ by a square in the base field are not isometric::

        sage: K.<a>=NumberField(x^2-3)
        sage: V=DiagonalQuadraticForm(K,[-1,a,-2*a])
        sage: W=DiagonalQuadraticForm(K,[-1,a,2*a])
        sage: V.is_rationally_isometric(W)
        False

    ::

        sage: K.<a> = NumberField(x^5 - x + 2, 'a')
        sage: Q = QuadraticForm(K,3,[a,1,0,-a**2,-a**3,-1])
        sage: m = Q.matrix()
        sage: for _ in range(5):
        ....:     t = random_matrix(ZZ,3,algorithm='unimodular')
        ....:     m2 = t*m*t.transpose()
        ....:     Q2 = QuadraticForm(K, 3, [m2[i,j] / (2 if i==j else 1)
        ....:                               for i in range(3) for j in range(i,3)])
        ....:     print Q.is_rationally_isometric(Q2)
        True
        True
        True
        True
        True

    """

    if self.Gram_det() == 0 or other.Gram_det() == 0:
        raise NotImplementedError("This only tests regular forms")

    if self.base_ring() != other.base_ring():
        raise TypeError("forms must have the same base ring.")

    if self.dim() != other.dim():
        return False

    if not ((self.Gram_det()*other.Gram_det()).is_square()):
        return False

    L1=self.Gram_det().support()
    L2=other.Gram_det().support()

    for p in set().union(L1,L2):
        if self.hasse_invariant(p) != other.hasse_invariant(p):
            return False

    if self.base_ring() == QQ:
        if self.signature() != other.signature():
            return False
    else:

        M = self.rational_diagonal_form().Gram_matrix_rational()
        N = other.rational_diagonal_form().Gram_matrix_rational()
        K = self.base_ring()

        Mentries = M.diagonal()
        Nentries = N.diagonal()

        for emb in K.real_embeddings():

            Mpos=0
            for x in Mentries:
                Mpos+= emb(x) >= 0

            Npos=0
            for x in Nentries:
                Npos+= emb(x) >= 0

            if Npos != Mpos:
                return False

    return True

<<<<<<< HEAD
def isometry(self, other):
    r"""
    Given two rationally equivalent quadratic forms, computes a 
    transition matrix mapping from one to the other.

    INPUT:

    - ``self`` -- a quadratic form
    - ``other`` -- a quadratic form

    OUTPUT:
    
    - A matrix ``T`` representing the isometry transformation, such that if 
      ``QM`` is the gram matrix of ``self`` and ``FM`` is the gram matrix of 
      ``other``, then ``QM == T.transpose() * FM * T`` yields ``True``.

    EXAMPLES::
    
        sage: Q = DiagonalQuadraticForm(QQ, [1, 1, 2])
        sage: F = DiagonalQuadraticForm(QQ, [2, 2, 2])
        sage: T = Q.isometry(F); T
        [-1/2 -1/2    0]
        [   0    0   -1]
        [-1/2  1/2    0]
        sage: Q.Gram_matrix() == T.transpose() * F.Gram_matrix() * T
        True
    
        sage: T = F.isometry(Q); T
        [-1/3 -4/3 -1/3]
        [  -1    0    1]
        [ 2/3 -1/3  2/3]
        sage: F.Gram_matrix() == T.T * Q.Gram_matrix() * T
        True

    ::

        sage: L = QuadraticForm(QQ, 3, [2, 2, 0, 2, 2, 5])
        sage: M = QuadraticForm(QQ, 3, [2, 2, 0, 3, 2, 3])
        sage: L.isometry(M)
        Traceback (most recent call last):
        ...
        ArithmeticError: Quadratic form in 3 variables over Rational Field with coefficients: 
        [ 2 2 0 ]
        [ * 2 2 ]
        [ * * 5 ] is not rationally isometric to Quadratic form in 3 variables over Rational Field with coefficients: 
        [ 2 2 0 ]
        [ * 3 2 ]
        [ * * 3 ]

    ::
    
        sage: A = DiagonalQuadraticForm(QQ, [1, 5])
        sage: B = QuadraticForm(QQ, 2, [1, 12, 81])
        sage: T = A.isometry(B); T
        [  1  -2]
        [  0 1/3]
        sage: A.Gram_matrix() == T.T * B.Gram_matrix() * T
        True

    ::
    
        sage: C = DiagonalQuadraticForm(QQ, [1, 5, 9])
        sage: D = DiagonalQuadraticForm(QQ, [6, 30, 1])
        sage: T = C.isometry(D); T
        [ 7/18  5/18     0]
        [-1/18  7/18     0]
        [    0     0     3]
        sage: C.Gram_matrix() == T.T * D.Gram_matrix() * T
        True

    ::
    
        sage: E = DiagonalQuadraticForm(QQ, [1, 1])
        sage: F = QuadraticForm(QQ, 2, [17, 94, 130])
        sage: T = F.isometry(E); T
        [     -4 -189/17]
        [     -1  -43/17]
        sage: F.Gram_matrix() == T.T * E.Gram_matrix() * T
        True
    """
    import copy
    from sage.matrix.constructor import Matrix
    # Define a method that determines whether or not a matrix is diagonal.
=======

def isometry(self, other):
    """
    Given two equivalent quadratic forms, computes an isometry from one to the other.
    Note: Currently only works for positive definite quadratic forms. This is because isometry() relies on 
    the method short_vector_list_up_to_length() which is only defined for positive definite forms.

    INPUT:
        self: a positive definite QuadraticForm
        other: a positive definite QuadraticForm
        NOTE: This algorithm may not terminate if self is not equivalent to other!

    OUTPUT:
        a matrix T representing the isometry transformation, such that if QM is the gram matrix of Q and
        FM is the gram matrix of F, then QM == T.transpose() * FM * T yields True.

    EXAMPLES::
    sage: Q = DiagonalQuadraticForm(QQ, [1, 1, 2])
    sage: F = DiagonalQuadraticForm(QQ, [2, 2, 2])
    sage: T = Q.isometry(F)
    sage: T
    [ 1/2  1/2    0]
    [-1/2  1/2    0]
    [   0    0    1]
    
    sage: Q.Gram_matrix() == T.transpose() * F.Gram_matrix() * T
    True
    
    sage: T = F.isometry(Q)
    sage: T
    [ 1 -1  0]
    [ 1  1  0]
    [ 0  0  1]
    
    sage: F.Gram_matrix() == T.transpose() * Q.Gram_matrix() * T
    True
    
    sage: A = DiagonalQuadraticForm(QQ, [1,5])
    sage: B = QuadraticForm(QQ, 2, [1, 12, 81])
    sage: T = A.isometry(B)
    sage: T
    [  1  -2]
    [  0 1/3]
    
    sage: A.Gram_matrix() == T.transpose() * B.Gram_matrix() * T
    True
    
    sage: C = DiagonalQuadraticForm(QQ, [1, 5, 9])
    sage: D = DiagonalQuadraticForm(QQ, [6, 30, 1])
    sage: T = D.isometry(C)
    sage: T
    [  1  -5   0]
    [  1   1   0]
    [  0   0 1/3]
    
    sage: D.Gram_matrix() == T.transpose() * C.Gram_matrix() * T
    True
    
    sage: E = DiagonalQuadraticForm(QQ, [1, 1])
    sage: F = QuadraticForm(QQ, 2, [17, 94, 130])
    sage: T = E.isometry(F)
    sage: T
    [189/17 -43/17]
    [    -4      1]

    sage: E.Gram_matrix() == T.transpose() * F.Gram_matrix() * T
    True
    """
    import copy
    from sage.matrix.constructor import Matrix
    ##Define a method that determines whether or not a matrix is diagonal.
>>>>>>> d8da5541
    def is_diagonal(matrix):
        dim = matrix.dimensions()[0]
        for i in range(dim):
            for j in range(dim):
                if (i != j) and (matrix[i][j] != 0):
                    return False
        return True

    Q = copy.deepcopy(self)
    F = copy.deepcopy(other)

<<<<<<< HEAD
    if not is_QuadraticForm(other):
        raise TypeError("First argument must be a Quadratic Form.")

    if not Q.is_rationally_isometric(F):
        raise ArithmeticError("{0} is not rationally isometric to {1}".format(Q, F))

    n = Q.dim()

    # If either form is not diagonal, diagonalize it.
=======
    if not Q.is_positive_definite() or not F.is_positive_definite():
        raise TypeError("Both Quadratic Forms must be positive definite.")

    if not is_QuadraticForm(other):
        raise TypeError("First argument must be a Quadratic Form.")

    n = Q.dim()

    ##If either form is not diagonal, diagonalize it.
>>>>>>> d8da5541
    q_diagonal_transform = f_diagonal_transform = Matrix.identity(n)
    if not is_diagonal(Q.Gram_matrix()):
        Q, q_diagonal_transform = Q.rational_diagonal_form(True)
    if not is_diagonal(F.Gram_matrix()):
        F, f_diagonal_transform = F.rational_diagonal_form(True)
        
<<<<<<< HEAD
    # Call the method that does all the work to compute the isometry.
=======
    #This is the method that does all the work to compute the isometry.
>>>>>>> d8da5541
    transform = diagonal_isometry(Q,F)
    
    return f_diagonal_transform * transform * q_diagonal_transform.inverse()


<<<<<<< HEAD
# Helper method for isometry.
def diagonal_isometry(V, W):
# Computes an isometry between diagonal equivalent forms V and W.
=======
##Helper method for isometry.
def diagonal_isometry(V, W):
##Computes an isometry between diagonal equivalent forms V and W.
>>>>>>> d8da5541
    import copy
    from sage.functions.other import sqrt
    from quadratic_form import DiagonalQuadraticForm
    from sage.matrix.constructor import matrix, column_matrix, Matrix
    from sage.modules.free_module_element import vector
<<<<<<< HEAD
  
    #----HELPER METHODS-----#

    def compute_gram_matrix_from_basis(Q, basis):
        # Computes the gram matrix by treating the columns of basis as basis vectors.
=======
    #----HELPER METHODS-----#

    def diagonal_qf_pull_off_n_terms(gram_matrix, n, ring):
        ##Returns the diagonal quadratic form corresponding to the given gram matrix
        ##with the first n terms removed.
        diagonal = gram_matrix.diagonal();
        return DiagonalQuadraticForm(ring, diagonal[n:])

    def compute_gram_matrix_from_basis(Q, basis):
        ##Computes the gram matrix by treating the columns of basis as basis vectors.
>>>>>>> d8da5541
        n = Q.dim()
        rows = [];
        for i in range(n):
            rows.append([Q.bilinear_map(basis.column(i), basis.column(j)) for j in range(n)])
        return Matrix(rows)

    def modify_basis(basis, v, i):
<<<<<<< HEAD
        # Modifies basis to include v (a linear combination of the basis vectors) at column i in the basis.
=======
        ##Modifies basis to include v (a linear combination of the basis vectors) at column i in the basis.
>>>>>>> d8da5541
        b = copy.deepcopy(basis)
        column = vector(QQ, b.dimensions()[0])
        for j in range(len(v)):
            column += b.column(i + j) * v[j]
        b.set_column(i, column)
        return b

<<<<<<< HEAD
    def gram_schmidt(matrix, fixed_vector_index, inner_product):
        # Orthogonalizes the columns of matrix, past a fixed vector, with respect to inner_product.
        n = matrix.dimensions()[0]
        vectors = [0] * n
    
        for i in range(n):
            vectors[i] = matrix.column(i)
        for i in range(fixed_vector_index, n):
            for j in range(i+1, n):
                vectors[j] = vectors[j] - (inner_product(vectors[j], vectors[i]) / inner_product(vectors[i], vectors[i])) * vectors[i]

        return column_matrix(vectors)

    def zero_row(matrix, col, i):
        ##Sets the ith column of matrix to col and returns true if matrix has an all zero row.
        m = modify_basis(matrix, col, i)
        rows, cols = m.dimensions()
        z = [0] * cols
        for i in range(rows):
            if m.row(i).list() == z:
                return True
        return False
    
    #--- END OF HELPER METHODS ---#

    Q, F = copy.deepcopy(V), copy.deepcopy(W)
    QM, FM = Q.Gram_matrix(), F.Gram_matrix()
    n = Q.dim()
    
    q_basis, f_basis = Matrix.identity(QQ, n), Matrix.identity(QQ, n)
    for i in range(n-1):
        # If first terms are not equal,
        if Q.Gram_matrix()[0][0] != F.Gram_matrix()[0][0]:
            # Find a vector w such that Q(v) = F(w) where v = [1, ..., 0]
            # v, w = vectors_of_common_length_dev(Q, F, q_basis, f_basis, i)
            v = vector([0] * (n - i))
            index = 0;
            while True:
                v[index] = v[index] + 1
                index = (index + 1) % (n - i)
                c = Q(v)
                try:
                    w = F.solve(c)
                    #print("Find vectors {0} and {1} such that Q(v) = F(w)".format(v, w))        
                    if not zero_row(f_basis, w, i) and not zero_row(q_basis, v, i):
                        break
                except ArithmeticError:
                    # No solution found, try another vector.
                    pass

            # Modify the bases to include v and w.
            q_basis = modify_basis(q_basis, v, i)
            f_basis = modify_basis(f_basis, w, i)
            #print("Modified bases:\nQb =\n{0}, \nFb =\n{1}".format(q_basis, f_basis))
        
            # Compute the gram matrices with respect to the modified bases.
            QM = compute_gram_matrix_from_basis(V, q_basis)
            FM = compute_gram_matrix_from_basis(W, f_basis)
            #print("Gram matrices with respect to modified bases:\nQM =\n{0}, \nFM =\n{1}".format(QM,FM))
        
            # Ensure that the bases are orthogonal, so the gram matrices will be diagonal.
            q_basis = gram_schmidt(q_basis, i, V.bilinear_map)
            f_basis = gram_schmidt(f_basis, i, W.bilinear_map)
            #print("Orthogonal bases:\nQb =\n{0}, \nFb =\n{1}".format(q_basis, f_basis))

            # Compute the gram matrices with respect to the orthogonal bases.
            QM = compute_gram_matrix_from_basis(V, q_basis)
            FM = compute_gram_matrix_from_basis(W, f_basis)
            #print("Gram matrices with respect to orthogonal bases:\nQM =\n{0}, \nFM =\n{1}".format(QM,FM))

        # Pull off the first term and continue
        Q = DiagonalQuadraticForm(Q.base_ring(), QM.diagonal())
        Q = Q.extract_variables(range(i+1, Q.dim()))
        F = DiagonalQuadraticForm(F.base_ring(), FM.diagonal())
        F = F.extract_variables(range(i+1, F.dim()))
        #print("Smaller qf's:\nQ =\n{0}, \nF = \n{1}".format(Q, F))

    # Compute the final term as a special case:
    QM, FM = Q.Gram_matrix(), F.Gram_matrix()
    #print("Penultimate Gram matrices:\nQM = \n{0}, \nFM = \n{1}".format(QM, FM))
=======
    def gram_schmidt(matrix, fixed_vector_index, gram_matrix):
        ##Orthogonalizes the columns of matrix against a fixed column vector.
        n = matrix.dimensions()[0]
        vectors = [0] * n
        fixed_vec = matrix.column(fixed_vector_index)
        vectors[fixed_vector_index] = fixed_vec
    
        for i in range(fixed_vector_index):
            vectors[i] = matrix.column(i)
        for i in range(fixed_vector_index + 1, n):
            vectors[i] = matrix.column(i) - (gram_matrix[i, fixed_vector_index] / gram_matrix[fixed_vector_index, fixed_vector_index]) * fixed_vec

        return column_matrix(vectors)
    
    def vectors_of_common_length_dev(Q, F, qb, fb, iteration):
        ##Returns a pair of vectors v1 and v2, such that Q(v1) = F(v2), 
        ##and qb and fb are bases when their columns at index iteration are replaced with
        ##v1 and v2 respectively. (i.e. qb and fb contain no all-zero rows)
        def zero_row(matrix, col, i):
            ##Sets the ith column of matrix to col and returns true if matrix has an all zero row.
            m = modify_basis(matrix, col, i)
            rows, cols = m.dimensions()
            z = [0] * cols
            for i in range(rows):
                if m.row(i).list() == z:
                    return True
            return False

        i = max(Q.Gram_matrix()[0][0], F.Gram_matrix()[0][0])
        n = 100
        #NOTE: If the given forms are not equivalent, this will be an infinite loop.
        while True:
            q_vecs, f_vecs = Q.short_vector_list_up_to_length(n, real_entry_flag=True), F.short_vector_list_up_to_length(n, real_entry_flag=True)
            while i < n:
                ##Find a value that is represented by both forms
                if q_vecs[i] and f_vecs[i]:
                    ##Find a pair of vectors such that if each becomes a column of qb and fb respectively,
                    ##neither matrix will have an all-zero row.
                    for j in range(len(q_vecs[i])):
                        for k in range(len(f_vecs[i])):
                            if not zero_row(qb, q_vecs[i][j], iteration) and not zero_row(fb, f_vecs[i][k], iteration):
                                return (q_vecs[i][j], f_vecs[i][k])
                i += 1
            n += 100

    #--- END OF HELPER METHODS ---#

    Q, F = copy.deepcopy(V), copy.deepcopy(W)
    n = Q.dim()
    
    q_basis, f_basis = Matrix.identity(n), Matrix.identity(n)
    for i in range(n-1):
        ##Find vectors v and w such that Q(v) = F(w)
        v, w = vectors_of_common_length_dev(Q, F, q_basis, f_basis, i)
        #print("Find vectors {0} and {1} such that Q(v) = F(w)".format(v, w))        

        ##Modify the bases to include v and w.
        q_basis = modify_basis(q_basis, v, i)
        f_basis = modify_basis(f_basis, w, i)
        #print("Modified bases:\nQb =\n{0}, \nFb =\n{1}".format(q_basis, f_basis))
        
        ##Compute the gram matrices with respect to the modified bases.
        QM = compute_gram_matrix_from_basis(V, q_basis)
        FM = compute_gram_matrix_from_basis(W, f_basis)
        #print("Gram matrices with respect to modified bases:\nQM =\n{0}, \nFM =\n{1}".format(QM,FM))
        
        ##Ensure that the bases are orthogonal, so the gram matrices will be diagonal.
        q_basis = gram_schmidt(q_basis, i, QM)
        f_basis = gram_schmidt(f_basis, i, FM)
        #print("Orthogonal bases:\nQb =\n{0}, \nFb =\n{1}".format(q_basis, f_basis))

        ##Compute the gram matrices with respect to the orthogonal bases.
        QM = compute_gram_matrix_from_basis(V, q_basis)
        FM = compute_gram_matrix_from_basis(W, f_basis)
        #print("Gram matrices with respect to orthogonal bases:\nQM =\n{0}, \nFM =\n{1}".format(QM,FM))        

        ##Pull off the first term and continue
        Q = diagonal_qf_pull_off_n_terms(QM, i+1, Q.base_ring())
        F = diagonal_qf_pull_off_n_terms(FM, i+1, F.base_ring())
        #print("Smaller qf's:\nQ =\n{0}, \nF = \n{1}".format(Q, F))
        
    ##Compute the final term as a special case:
    QM, FM = Q.Gram_matrix(), F.Gram_matrix()
>>>>>>> d8da5541
    if QM[0][0] != 0:
        q_basis.set_col_to_multiple_of_col(n-1, n-1, sqrt(FM[0][0] / QM[0][0]))
    elif FM[0][0] != 0:
        f_basis.set_col_to_multiple_of_col(n-1, n-1, sqrt(QM[0][0] / FM[0][0]))

<<<<<<< HEAD
    QM, FM = compute_gram_matrix_from_basis(V, q_basis), compute_gram_matrix_from_basis(W, f_basis)
    #print("Final Gram matrices:\nQM =\n{0}, \nFM = \n{1}".format(QM, FM))

    return f_basis * q_basis.inverse()
=======
    return f_basis * q_basis.inverse()
>>>>>>> d8da5541
<|MERGE_RESOLUTION|>--- conflicted
+++ resolved
@@ -487,7 +487,6 @@
 
     return True
 
-<<<<<<< HEAD
 def isometry(self, other):
     r"""
     Given two rationally equivalent quadratic forms, computes a 
@@ -571,79 +570,6 @@
     import copy
     from sage.matrix.constructor import Matrix
     # Define a method that determines whether or not a matrix is diagonal.
-=======
-
-def isometry(self, other):
-    """
-    Given two equivalent quadratic forms, computes an isometry from one to the other.
-    Note: Currently only works for positive definite quadratic forms. This is because isometry() relies on 
-    the method short_vector_list_up_to_length() which is only defined for positive definite forms.
-
-    INPUT:
-        self: a positive definite QuadraticForm
-        other: a positive definite QuadraticForm
-        NOTE: This algorithm may not terminate if self is not equivalent to other!
-
-    OUTPUT:
-        a matrix T representing the isometry transformation, such that if QM is the gram matrix of Q and
-        FM is the gram matrix of F, then QM == T.transpose() * FM * T yields True.
-
-    EXAMPLES::
-    sage: Q = DiagonalQuadraticForm(QQ, [1, 1, 2])
-    sage: F = DiagonalQuadraticForm(QQ, [2, 2, 2])
-    sage: T = Q.isometry(F)
-    sage: T
-    [ 1/2  1/2    0]
-    [-1/2  1/2    0]
-    [   0    0    1]
-    
-    sage: Q.Gram_matrix() == T.transpose() * F.Gram_matrix() * T
-    True
-    
-    sage: T = F.isometry(Q)
-    sage: T
-    [ 1 -1  0]
-    [ 1  1  0]
-    [ 0  0  1]
-    
-    sage: F.Gram_matrix() == T.transpose() * Q.Gram_matrix() * T
-    True
-    
-    sage: A = DiagonalQuadraticForm(QQ, [1,5])
-    sage: B = QuadraticForm(QQ, 2, [1, 12, 81])
-    sage: T = A.isometry(B)
-    sage: T
-    [  1  -2]
-    [  0 1/3]
-    
-    sage: A.Gram_matrix() == T.transpose() * B.Gram_matrix() * T
-    True
-    
-    sage: C = DiagonalQuadraticForm(QQ, [1, 5, 9])
-    sage: D = DiagonalQuadraticForm(QQ, [6, 30, 1])
-    sage: T = D.isometry(C)
-    sage: T
-    [  1  -5   0]
-    [  1   1   0]
-    [  0   0 1/3]
-    
-    sage: D.Gram_matrix() == T.transpose() * C.Gram_matrix() * T
-    True
-    
-    sage: E = DiagonalQuadraticForm(QQ, [1, 1])
-    sage: F = QuadraticForm(QQ, 2, [17, 94, 130])
-    sage: T = E.isometry(F)
-    sage: T
-    [189/17 -43/17]
-    [    -4      1]
-
-    sage: E.Gram_matrix() == T.transpose() * F.Gram_matrix() * T
-    True
-    """
-    import copy
-    from sage.matrix.constructor import Matrix
-    ##Define a method that determines whether or not a matrix is diagonal.
->>>>>>> d8da5541
     def is_diagonal(matrix):
         dim = matrix.dimensions()[0]
         for i in range(dim):
@@ -655,7 +581,6 @@
     Q = copy.deepcopy(self)
     F = copy.deepcopy(other)
 
-<<<<<<< HEAD
     if not is_QuadraticForm(other):
         raise TypeError("First argument must be a Quadratic Form.")
 
@@ -665,65 +590,31 @@
     n = Q.dim()
 
     # If either form is not diagonal, diagonalize it.
-=======
-    if not Q.is_positive_definite() or not F.is_positive_definite():
-        raise TypeError("Both Quadratic Forms must be positive definite.")
-
-    if not is_QuadraticForm(other):
-        raise TypeError("First argument must be a Quadratic Form.")
-
-    n = Q.dim()
-
-    ##If either form is not diagonal, diagonalize it.
->>>>>>> d8da5541
     q_diagonal_transform = f_diagonal_transform = Matrix.identity(n)
     if not is_diagonal(Q.Gram_matrix()):
         Q, q_diagonal_transform = Q.rational_diagonal_form(True)
     if not is_diagonal(F.Gram_matrix()):
         F, f_diagonal_transform = F.rational_diagonal_form(True)
         
-<<<<<<< HEAD
     # Call the method that does all the work to compute the isometry.
-=======
-    #This is the method that does all the work to compute the isometry.
->>>>>>> d8da5541
     transform = diagonal_isometry(Q,F)
     
     return f_diagonal_transform * transform * q_diagonal_transform.inverse()
 
 
-<<<<<<< HEAD
 # Helper method for isometry.
 def diagonal_isometry(V, W):
 # Computes an isometry between diagonal equivalent forms V and W.
-=======
-##Helper method for isometry.
-def diagonal_isometry(V, W):
-##Computes an isometry between diagonal equivalent forms V and W.
->>>>>>> d8da5541
     import copy
     from sage.functions.other import sqrt
     from quadratic_form import DiagonalQuadraticForm
     from sage.matrix.constructor import matrix, column_matrix, Matrix
     from sage.modules.free_module_element import vector
-<<<<<<< HEAD
   
     #----HELPER METHODS-----#
 
     def compute_gram_matrix_from_basis(Q, basis):
         # Computes the gram matrix by treating the columns of basis as basis vectors.
-=======
-    #----HELPER METHODS-----#
-
-    def diagonal_qf_pull_off_n_terms(gram_matrix, n, ring):
-        ##Returns the diagonal quadratic form corresponding to the given gram matrix
-        ##with the first n terms removed.
-        diagonal = gram_matrix.diagonal();
-        return DiagonalQuadraticForm(ring, diagonal[n:])
-
-    def compute_gram_matrix_from_basis(Q, basis):
-        ##Computes the gram matrix by treating the columns of basis as basis vectors.
->>>>>>> d8da5541
         n = Q.dim()
         rows = [];
         for i in range(n):
@@ -731,11 +622,7 @@
         return Matrix(rows)
 
     def modify_basis(basis, v, i):
-<<<<<<< HEAD
         # Modifies basis to include v (a linear combination of the basis vectors) at column i in the basis.
-=======
-        ##Modifies basis to include v (a linear combination of the basis vectors) at column i in the basis.
->>>>>>> d8da5541
         b = copy.deepcopy(basis)
         column = vector(QQ, b.dimensions()[0])
         for j in range(len(v)):
@@ -743,7 +630,6 @@
         b.set_column(i, column)
         return b
 
-<<<<<<< HEAD
     def gram_schmidt(matrix, fixed_vector_index, inner_product):
         # Orthogonalizes the columns of matrix, past a fixed vector, with respect to inner_product.
         n = matrix.dimensions()[0]
@@ -823,102 +709,12 @@
 
     # Compute the final term as a special case:
     QM, FM = Q.Gram_matrix(), F.Gram_matrix()
-    #print("Penultimate Gram matrices:\nQM = \n{0}, \nFM = \n{1}".format(QM, FM))
-=======
-    def gram_schmidt(matrix, fixed_vector_index, gram_matrix):
-        ##Orthogonalizes the columns of matrix against a fixed column vector.
-        n = matrix.dimensions()[0]
-        vectors = [0] * n
-        fixed_vec = matrix.column(fixed_vector_index)
-        vectors[fixed_vector_index] = fixed_vec
-    
-        for i in range(fixed_vector_index):
-            vectors[i] = matrix.column(i)
-        for i in range(fixed_vector_index + 1, n):
-            vectors[i] = matrix.column(i) - (gram_matrix[i, fixed_vector_index] / gram_matrix[fixed_vector_index, fixed_vector_index]) * fixed_vec
-
-        return column_matrix(vectors)
-    
-    def vectors_of_common_length_dev(Q, F, qb, fb, iteration):
-        ##Returns a pair of vectors v1 and v2, such that Q(v1) = F(v2), 
-        ##and qb and fb are bases when their columns at index iteration are replaced with
-        ##v1 and v2 respectively. (i.e. qb and fb contain no all-zero rows)
-        def zero_row(matrix, col, i):
-            ##Sets the ith column of matrix to col and returns true if matrix has an all zero row.
-            m = modify_basis(matrix, col, i)
-            rows, cols = m.dimensions()
-            z = [0] * cols
-            for i in range(rows):
-                if m.row(i).list() == z:
-                    return True
-            return False
-
-        i = max(Q.Gram_matrix()[0][0], F.Gram_matrix()[0][0])
-        n = 100
-        #NOTE: If the given forms are not equivalent, this will be an infinite loop.
-        while True:
-            q_vecs, f_vecs = Q.short_vector_list_up_to_length(n, real_entry_flag=True), F.short_vector_list_up_to_length(n, real_entry_flag=True)
-            while i < n:
-                ##Find a value that is represented by both forms
-                if q_vecs[i] and f_vecs[i]:
-                    ##Find a pair of vectors such that if each becomes a column of qb and fb respectively,
-                    ##neither matrix will have an all-zero row.
-                    for j in range(len(q_vecs[i])):
-                        for k in range(len(f_vecs[i])):
-                            if not zero_row(qb, q_vecs[i][j], iteration) and not zero_row(fb, f_vecs[i][k], iteration):
-                                return (q_vecs[i][j], f_vecs[i][k])
-                i += 1
-            n += 100
-
-    #--- END OF HELPER METHODS ---#
-
-    Q, F = copy.deepcopy(V), copy.deepcopy(W)
-    n = Q.dim()
-    
-    q_basis, f_basis = Matrix.identity(n), Matrix.identity(n)
-    for i in range(n-1):
-        ##Find vectors v and w such that Q(v) = F(w)
-        v, w = vectors_of_common_length_dev(Q, F, q_basis, f_basis, i)
-        #print("Find vectors {0} and {1} such that Q(v) = F(w)".format(v, w))        
-
-        ##Modify the bases to include v and w.
-        q_basis = modify_basis(q_basis, v, i)
-        f_basis = modify_basis(f_basis, w, i)
-        #print("Modified bases:\nQb =\n{0}, \nFb =\n{1}".format(q_basis, f_basis))
-        
-        ##Compute the gram matrices with respect to the modified bases.
-        QM = compute_gram_matrix_from_basis(V, q_basis)
-        FM = compute_gram_matrix_from_basis(W, f_basis)
-        #print("Gram matrices with respect to modified bases:\nQM =\n{0}, \nFM =\n{1}".format(QM,FM))
-        
-        ##Ensure that the bases are orthogonal, so the gram matrices will be diagonal.
-        q_basis = gram_schmidt(q_basis, i, QM)
-        f_basis = gram_schmidt(f_basis, i, FM)
-        #print("Orthogonal bases:\nQb =\n{0}, \nFb =\n{1}".format(q_basis, f_basis))
-
-        ##Compute the gram matrices with respect to the orthogonal bases.
-        QM = compute_gram_matrix_from_basis(V, q_basis)
-        FM = compute_gram_matrix_from_basis(W, f_basis)
-        #print("Gram matrices with respect to orthogonal bases:\nQM =\n{0}, \nFM =\n{1}".format(QM,FM))        
-
-        ##Pull off the first term and continue
-        Q = diagonal_qf_pull_off_n_terms(QM, i+1, Q.base_ring())
-        F = diagonal_qf_pull_off_n_terms(FM, i+1, F.base_ring())
-        #print("Smaller qf's:\nQ =\n{0}, \nF = \n{1}".format(Q, F))
-        
-    ##Compute the final term as a special case:
-    QM, FM = Q.Gram_matrix(), F.Gram_matrix()
->>>>>>> d8da5541
     if QM[0][0] != 0:
         q_basis.set_col_to_multiple_of_col(n-1, n-1, sqrt(FM[0][0] / QM[0][0]))
     elif FM[0][0] != 0:
         f_basis.set_col_to_multiple_of_col(n-1, n-1, sqrt(QM[0][0] / FM[0][0]))
 
-<<<<<<< HEAD
     QM, FM = compute_gram_matrix_from_basis(V, q_basis), compute_gram_matrix_from_basis(W, f_basis)
     #print("Final Gram matrices:\nQM =\n{0}, \nFM = \n{1}".format(QM, FM))
 
     return f_basis * q_basis.inverse()
-=======
-    return f_basis * q_basis.inverse()
->>>>>>> d8da5541
