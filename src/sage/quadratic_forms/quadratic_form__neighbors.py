"""
Neighbors
"""
from __future__ import print_function

from sage.modules.free_module_element import vector
from sage.rings.integer_ring import ZZ
from sage.rings.all import GF, QQ
from copy import deepcopy
from sage.quadratic_forms.extras import extend_to_primitive
from sage.matrix.constructor import matrix


# ############################################################################
# Routines used for understanding p-neighbors and computing classes in a genus
# ############################################################################


def find_primitive_p_divisible_vector__random(self, p):
    """
    Find a random `p`-primitive vector in `L/pL` whose value is `p`-divisible.

    .. note::

        Since there are about `p^{(n-2)}` of these lines, we have a `1/p`
        chance of randomly finding an appropriate vector.

    .. warning::

        If there are local obstructions for this to happen, then this algorithm
        will never terminate... =(  We should check for this too!

    EXAMPLES::

        sage: Q = QuadraticForm(ZZ, 2, [10,1,4])
        sage: Q.find_primitive_p_divisible_vector__random(5)    # random
        (1, 1)
        sage: Q.find_primitive_p_divisible_vector__random(5)    # random
        (1, 0)
        sage: Q.find_primitive_p_divisible_vector__random(5)    # random
        (2, 0)
        sage: Q.find_primitive_p_divisible_vector__random(5)    # random
        (2, 2)
        sage: Q.find_primitive_p_divisible_vector__random(5)    # random
        (3, 3)
        sage: Q.find_primitive_p_divisible_vector__random(5)    # random
        (3, 3)
        sage: Q.find_primitive_p_divisible_vector__random(5)    # random
        (2, 0)
    """
    n = self.dim()
    v = vector([ZZ.random_element(p) for _ in range(n)])

    # Repeatedly choose random vectors, and evaluate until the value
    # is p-divisible.
    while True:
        if (self(v) % p == 0) and (v != 0):
            return v
        else:
<<<<<<< HEAD
            v[ZZ.random_element(n)] = ZZ.random_element(p)      ## Replace a random entry and try again.
=======
            v[ZZ.random_element(n)] = ZZ.random_element(p)
            # Replace a random entry and try again.

>>>>>>> 9b91a096

def find_primitive_p_divisible_vector__next(self, p, v=None):
    """
    Find the next `p`-primitive vector (up to scaling) in `L/pL` whose
    value is `p`-divisible, where the last vector returned was `v`.  For
    an initial call, no `v` needs to be passed.

    Returns vectors whose last non-zero entry is normalized to 0 or 1 (so no
    lines are counted repeatedly).  The ordering is by increasing the
    first non-normalized entry.  If we have tested all (lines of)
    vectors, then return None.

    OUTPUT:

    vector or None

    EXAMPLES::

        sage: Q = QuadraticForm(ZZ, 2, [10,1,4])
        sage: v = Q.find_primitive_p_divisible_vector__next(5); v
        (1, 1)
        sage: v = Q.find_primitive_p_divisible_vector__next(5, v); v
        (1, 0)
        sage: v = Q.find_primitive_p_divisible_vector__next(5, v); v
    """
    # Initialize
    n = self.dim()
    if v is None:
        w = vector(ZZ, [0] * (n - 1) + [1])
    else:
        w = deepcopy(v)

    # Handle n = 1 separately.
    if n <= 1:
        raise NotImplementedError("Sorry -- Not implemented yet!")

    # Look for the last non-zero entry (which must be 1)
    nz = n - 1
    while w[nz] == 0:
        nz += -1

    # Test that the last non-zero entry is 1 (to detect tampering).
    if w[nz] != 1:
        print("Warning: The input vector to QuadraticForm.find_primitive_p_divisible_vector__next() is not normalized properly.")

    # Look for the next vector, until w == 0
    while True:

        # Look for the first non-maximal (non-normalized) entry
        ind = 0
        while (ind < nz) and (w[ind] == p - 1):
            ind += 1

        # Increment
        if ind < nz:
            w[ind] += 1
            for j in range(ind):
                w[j] = 0
        else:
            for j in range(ind + 1):    # Clear all entries
                w[j] = 0

            if nz != 0:
                # Move the non-zero normalized index over by one, or
                # return the zero vector
                w[nz - 1] = 1
                nz += -1

        # Test for zero vector
        if w == 0:
            return None

        # Test for p-divisibility
        if (self(w) % p == 0):
            return w

# -------------------------------------------------------------------------

<<<<<<< HEAD
def neighbor_from_vec(self, p, y, odd=False):
    r"""
    """
    p = ZZ(p)
    if not (p).divides(self(y)):
        raise ValueError("v=%s must be of square divisible by p=%s"%(v,p))
    n = self.dim()
    G = self.Hessian_matrix()

    q = y*G*y
    if not q % p == 0:
        raise ValueError("")
    if p!=2 and q % p**2 != 0:
        for k in range(n):
            w = y*G
            if w[k] % p != 0:
                z = (ZZ**n).gen(k)
                break
        z *= (2*y*G*z).inverse_mod(p)
        y = y - q*z
    if p == 2 and not odd:
        val = q.valuation(p)
        if val <= 1:
            raise ValueError("v=%s must be of square divisible by 4"%v)
        if val == 2:
            # modify it to have square 8
            w = y*G
            for k in range(n):
                if w[k] % p != 0:
                    z = (ZZ**n).gen(k)
                    break
            y +=2*z
        assert y*G*y % 8 == 0, (y, G)

    w = G*y
    Ly = w.change_ring(GF(p)).column().kernel().matrix().lift()
    B = Ly.stack(p*matrix.identity(n)) #??
    B = y.row().stack(p*B)

    B = B.hermite_form()[:n, :] / p
    assert B.det().abs() == 1
    QuadraticForm = type(self)
    Gnew = (B*G*B.T).change_ring(ZZ)
    return QuadraticForm(Gnew)


def p_neighbor(self, p):
    r"""
    """
    v = self.find_primitive_p_divisible_vector__next(p)
    return self.neighbor_from_vec(p, v)

## ----------------------------------------------------------------------------------------------
=======
>>>>>>> 9b91a096

def find_p_neighbor_from_vec(self, p, v):
    r"""
    Find the `p`-neighbor of this quadratic form associated to a given
    vector `v` satisfying:

    #. `Q(v) = 0  \pmod p`
    #. `v` is a non-singular point of the conic `Q(v) = 0 \pmod p`.

    Reference:  Gonzalo Tornaria's Thesis, Theorem 3.5, p34.

    EXAMPLES::

        sage: Q = DiagonalQuadraticForm(ZZ,[1,1,1,1])
        sage: v = vector([0,2,1,1])
        sage: X = Q.find_p_neighbor_from_vec(3,v); X
        Quadratic form in 4 variables over Integer Ring with coefficients:
        [ 3 10 0 -4 ]
        [ * 9 0 -6 ]
        [ * * 1 0 ]
        [ * * * 2 ]
    """
    R = self.base_ring()
    n = self.dim()
    B2 = self.matrix()

    # Find a (dual) vector w with B(v,w) != 0 (mod p)
    # We want the dot product with this to not be divisible by 2*p.
    v_dual = B2 * vector(v)

    y_ind = 0
    while ((y_ind < n) and (v_dual[y_ind] % p) == 0):
        # Check the dot product for the std basis vectors!
        y_ind += 1
    if y_ind == n:
        raise RuntimeError("Oops!  One of the standard basis vectors "
                           "should have worked.")
    w = vector(R, [R(i == y_ind) for i in range(n)])
    vw_prod = (v * self.matrix()).dot_product(w)

    # Lift the vector v to a vector v1 s.t. Q(v1) = 0 (mod p^2)
    s = self(v)
    if (s % p**2 != 0):
        al = (-s / (p * vw_prod)) % p
        v1 = v + p * al * w
        v1w_prod = (v1 * self.matrix()).dot_product(w)
    else:
        v1 = v
        v1w_prod = vw_prod

    # Construct a special p-divisible basis to use for the p-neighbor switch
    good_basis = extend_to_primitive([v1, w])
    for i in range(2, n):
        ith_prod = (good_basis[i] * self.matrix()).dot_product(v)
        c = (ith_prod / v1w_prod) % p
        good_basis[i] = good_basis[i] - c * w
        # Ensures that this extension has <v_i, v> = 0 (mod p)

    # Perform the p-neighbor switch
    good_basis[0] = vector([x / p for x in good_basis[0]])   # Divide v1 by p
    good_basis[1] = good_basis[1] * p                        # Multiply w by p

    # Return the associated quadratic form
    M = matrix(good_basis)
<<<<<<< HEAD
    new_Q = deepcopy(self)                        ## Note: This avoids a circular import of QuadraticForm!
    new_Q.__init__(R, M * self.matrix() * M.transpose())
    return new_Q
    return QuadraticForm(R, M * self.matrix() * M.transpose())


def neighbor_iteration(seeds, p, mass=None, max_classes=ZZ(10)**4,
                       algorithm=None, max_random_trys=1000, verbose=False):
    r"""
    Return all classes in the `p`-neighbor graph of ``self``.

    Starting from the given quadratic form, this function successively
    finds p-neighbors untill no new quadratic form (class) is obtained.

    INPUT:

    - ``p`` -- a prime number

    OUTPUT:

    - a list of quadratic forms

    EXAMPLES::

        sage: Q = QuadraticForm(ZZ,3,[1,0,0,2,1,3])
        sage: Q.det()
        46
        sage: Q.neighbor_method(3)
        [Quadratic form in 3 variables over Integer Ring with coefficients:
        [ 1 0 0 ]
        [ * 2 1 ]
        [ * * 3 ], Quadratic form in 3 variables over Integer Ring with coefficients:
        [ 1 0 -1 ]
        [ * 1 0 ]
        [ * * 6 ], Quadratic form in 3 variables over Integer Ring with coefficients:
        [ 1 -1 -1 ]
        [ * 1 1 ]
        [ * * 8 ]]
    """
    p = ZZ(p)
    # if not all(isinstance(s, QuadraticForm) for s in seeds):
    #     raise ValueError("seeds must be a list of quadratic forms")
    if p.divides(seeds[0].det()):
        raise ValueError("p must not divide the determinant")
    if algorithm is None:
        n = seeds[0].dim()
        if p**n > ZZ(2)**18:
            # too many lines to compute the orbits fast
            algorithm = 'random'
        else:
            algorithm = 'orbits'
    if mass is None:
        # no mass bound
        mass = max_classes

    if algorithm == 'orbits':
        def p_divisible_vectors(Q):
            return iter([v.lift() for v in Q.orbits_lines_mod_p(p)
                        if v!=0 and Q(v.lift()).valuation(p) > 0])
    elif algorithm == 'exaustion':
        def p_divisible_vectors(Q):
            v = Q.find_primitive_p_divisible_vector__next(p)
            while k < max_vecs:
                k = k + 1
                v = Q.find_primitive_p_divisible_vector__next(p, v)
                yield v
    elif algorithm == 'random':
        def p_divisible_vectors(Q):
            k = 0
            while k < max_random_trys:
                k = k +1
                v = Q.find_primitive_p_divisible_vector__random(p)
                yield v
    else:
        raise ValueError("unknown algorithm")
    from copy import copy
    waiting_list = copy(seeds)
    isom_classes = []
    mass_count = QQ(0)
    n_isom_classes = ZZ(0)
    while len(waiting_list) > 0 and mass_count < mass and  n_isom_classes < max_classes:
        # find all p-neighbors of Q
        Q = waiting_list.pop()
        for v in p_divisible_vectors(Q):
            Q_neighbor = Q.neighbor_from_vec(p, v)
            if not any(Q_neighbor.is_globally_equivalent_to(S) for S in isom_classes):
                Q_neighbor = Q_neighbor.lll()
                isom_classes.append(Q_neighbor)
                waiting_list.append(Q_neighbor)
                n_isom_classes += 1
                mass_count += Q_neighbor.number_of_automorphisms()**(-1)
                if verbose:
                    print(mass-mass_count)
                    print(len(waiting_list))
                if mass_count == mass and  n_isom_classes >= max_classes:
                    break

    if len(isom_classes) >= max_classes:
        Warning("reached the maximum number of isometry classes=%s. Increase the optional argument max_classes to obtain more." %max_classes)

    if mass is not None and mass != mass_count:
        raise AssertionError("not all classes in the genus were found")
    return isom_classes

def orbits_lines_mod_p(self, p):
    r"""
    Let `(L, q)` be a lattice. This returns representatives of the
    orbits of `L/pL` under the orthogonal group of `q`.

    INPUT:

    - ``p`` -- a prime number

    OUTPUT:

    - a list of vectors
    """
    from sage.libs.gap.libgap import libgap
    from sage.rings.all import GF
    from sage.groups.all import MatrixGroup
    # careful the self.automorphism_group() acts from the left
    # but in gap we act from the right!!
    gens = self.automorphism_group().gens()
    gens = [g.matrix().transpose().change_ring(GF(p)) for g in gens]
    orbs = libgap.function_factory("""function(gens, p)
    local one, G, reps, V, n, orb;
    one:= One(GF(p));
    G:=Group(List(gens, g -> g*one));
    n:= Size(gens[1]);
    V:= GF(p)^n;
    orb:= OrbitsDomain(G, V, OnLines);
    reps:= List(orb, g->g[1]);
    return reps;
    end;""")
    from sage.interfaces.gap import get_gap_memory_pool_size, set_gap_memory_pool_size
    #memory_gap = get_gap_memory_pool_size()
    #set_gap_memory_pool_size(1028*memory_gap)
    orbs_reps = orbs(gens, p)
    #set_gap_memory_pool_size(memory_gap)
    M = GF(p)**self.dim()
    return [M(m.sage()) for m in orbs_reps]
=======
    QF = self.parent()
    return QF(R, M * self.matrix() * M.transpose())
>>>>>>> 9b91a096
<|MERGE_RESOLUTION|>--- conflicted
+++ resolved
@@ -57,13 +57,8 @@
         if (self(v) % p == 0) and (v != 0):
             return v
         else:
-<<<<<<< HEAD
-            v[ZZ.random_element(n)] = ZZ.random_element(p)      ## Replace a random entry and try again.
-=======
             v[ZZ.random_element(n)] = ZZ.random_element(p)
             # Replace a random entry and try again.
-
->>>>>>> 9b91a096
 
 def find_primitive_p_divisible_vector__next(self, p, v=None):
     """
@@ -141,14 +136,14 @@
             return w
 
 # -------------------------------------------------------------------------
-
-<<<<<<< HEAD
 def neighbor_from_vec(self, p, y, odd=False):
     r"""
     """
     p = ZZ(p)
     if not (p).divides(self(y)):
         raise ValueError("v=%s must be of square divisible by p=%s"%(v,p))
+    if self.base_ring() != ZZ:
+        raise NotImplementedError("the base ring of this form must be the integers")
     n = self.dim()
     G = self.Hessian_matrix()
 
@@ -184,9 +179,10 @@
 
     B = B.hermite_form()[:n, :] / p
     assert B.det().abs() == 1
-    QuadraticForm = type(self)
+    QF = self.parent()
     Gnew = (B*G*B.T).change_ring(ZZ)
     return QuadraticForm(Gnew)
+    return QF(self.base_ring(), Gnew)
 
 
 def p_neighbor(self, p):
@@ -194,10 +190,6 @@
     """
     v = self.find_primitive_p_divisible_vector__next(p)
     return self.neighbor_from_vec(p, v)
-
-## ----------------------------------------------------------------------------------------------
-=======
->>>>>>> 9b91a096
 
 def find_p_neighbor_from_vec(self, p, v):
     r"""
@@ -262,11 +254,8 @@
 
     # Return the associated quadratic form
     M = matrix(good_basis)
-<<<<<<< HEAD
-    new_Q = deepcopy(self)                        ## Note: This avoids a circular import of QuadraticForm!
-    new_Q.__init__(R, M * self.matrix() * M.transpose())
-    return new_Q
-    return QuadraticForm(R, M * self.matrix() * M.transpose())
+    QF = self.parent()
+    return QF(R, M * self.matrix() * M.transpose())
 
 
 def neighbor_iteration(seeds, p, mass=None, max_classes=ZZ(10)**4,
@@ -404,7 +393,3 @@
     #set_gap_memory_pool_size(memory_gap)
     M = GF(p)**self.dim()
     return [M(m.sage()) for m in orbs_reps]
-=======
-    QF = self.parent()
-    return QF(R, M * self.matrix() * M.transpose())
->>>>>>> 9b91a096
