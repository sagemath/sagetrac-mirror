--- conflicted
+++ resolved
@@ -13,10 +13,7 @@
 from sage.rings.integer_ring import ZZ
 from sage.rings.rational_field import QQ
 from sage.arith.all import kronecker_symbol, bernoulli, prime_divisors, fundamental_discriminant
-<<<<<<< HEAD
-=======
 from sage.misc.functional import sqrt
->>>>>>> 451ac273
 from sage.quadratic_forms.special_values import QuadraticBernoulliNumber
 
 
@@ -80,8 +77,6 @@
         sage: [1] + [Q.siegel_product(ZZ(a))  for a in range(1,11)] == Q.theta_series(11).list()  # long time (2s on sage.math, 2014)
         True
     """
-    from sage.functions.other import sqrt
-
     ## Protect u (since it fails often if it's an just an int!)
     u = ZZ(u)
 
