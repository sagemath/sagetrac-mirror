--- conflicted
+++ resolved
@@ -295,13 +295,9 @@
             find_primitive_p_divisible_vector__random, \
             find_primitive_p_divisible_vector__next, \
             find_p_neighbor_from_vec, \
-<<<<<<< HEAD
-            neighbor_method
-=======
             neighbor_method,\
             neighbor_method_old,\
             orbits_mod_p
->>>>>>> 97a9f14d
 
     ## Routines to reduce a given quadratic form
     from sage.quadratic_forms.quadratic_form__reduction_theory import \
