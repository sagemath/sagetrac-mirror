--- conflicted
+++ resolved
@@ -409,14 +409,8 @@
             find_primitive_p_divisible_vector__random, \
             find_primitive_p_divisible_vector__next, \
             find_p_neighbor_from_vec, \
-<<<<<<< HEAD
-            neighbor_from_vec, \
-            orbits_lines_mod_p,\
-            p_neighbor
-=======
             neighbor_iteration, \
             orbits_lines_mod_p
->>>>>>> f6250c26
 
     ## Routines to reduce a given quadratic form
     from sage.quadratic_forms.quadratic_form__reduction_theory import \
