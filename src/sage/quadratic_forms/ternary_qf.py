--- conflicted
+++ resolved
@@ -39,13 +39,9 @@
 from sage.misc.prandom import randint
 from sage.rings.finite_rings.integer_mod import mod
 from sage.rings.ring import is_Ring
-<<<<<<< HEAD
 from sage.rings.polynomial.polynomial_ring import polygens
-
-=======
 from sage.rings.rational import Rational
-from sage.rings.polynomial.polynomial_ring import polygens
->>>>>>> 04609765
+
 
 class TernaryQF(SageObject):
     """
@@ -53,11 +49,11 @@
 
     INPUT:
 
-        - `v` -- a list or tuple of 6 entries:  [a,b,c,r,s,t]
+    - `v` -- a list or tuple of 6 entries:  [a,b,c,r,s,t]
 
     OUTPUT:
 
-        - the ternary quadratic form a*x^2 + b*y^2 + c*z^2 + r*y*z + s*x*z + t*x*y.
+    - the ternary quadratic form a*x^2 + b*y^2 + c*z^2 + r*y*z + s*x*z + t*x*y.
 
     EXAMPLES::
 
@@ -72,11 +68,7 @@
         [1 187 9]
         [-85 8 -31]
         sage: TestSuite(TernaryQF).run()
-
-
     """
-
-
     __slots__ = ['_a', '_b', '_c', '_r', '_s', '_t', '_automorphisms', '_number_of_automorphisms']
 
     possible_automorphisms = None
@@ -97,10 +89,7 @@
             Ternary quadratic form with integer coefficients:
             [1 2 3]
             [4 5 6]
-
-
-        """
-
+        """
         if len(v) != 6:
             # Check we have six coefficients
             raise ValueError("Ternary quadratic form must be given by a list of six coefficients")
@@ -122,9 +111,7 @@
             [4 5 6]
             sage: Q.coefficients()
             (1, 2, 3, 4, 5, 6)
-
-        """
-
+        """
         return self._a, self._b, self._c, self._r, self._s, self._t
 
     def coefficient(self, n):
@@ -142,9 +129,7 @@
             3
             sage: Q.coefficient(5)
             6
-
-        """
-
+        """
         return self.coefficients()[n]
 
     def polynomial(self, names='x,y,z'):
@@ -163,7 +148,6 @@
             x^2 - x*y + y^2 - 3*x*z + 2*y*z
             sage: p.parent()
             Multivariate Polynomial Ring in x, y, z over Integer Ring
-
         """
         (x,y,z) = polygens(ZZ,names)
         return self._a * x**2  + self._b* y**2 + self._c * z**2 + self._t * x*y + self._s * x*z + self._r * y*z
