--- conflicted
+++ resolved
@@ -1235,13 +1235,8 @@
                 if proper:
                     return is_properly_equiv
                 else:
-<<<<<<< HEAD
                     g = gcd(a, b)
-                    return (a*ao - g**2) % (2*b*g) == 0
-=======
-                    g = gcd(a,b)
                     return is_properly_equiv or ((gcd(ao,b) == g) and ((a*ao - g**2) % (b*g) == 0))
->>>>>>> 2d46a39a
 
             proper_cycle = otherred.cycle(proper=True)
 
