"""
Binary Quadratic Forms with Integer Coefficients

This module provides a specialized class for working with a binary quadratic
form `a x^2 + b x y + c y^2`, stored as a triple of integers `(a, b, c)`.

EXAMPLES::

    sage: Q = BinaryQF([1,2,3])
    sage: Q
    x^2 + 2*x*y  + 3*y^2
    sage: Q.discriminant()
    -8
    sage: Q.reduced_form()
    x^2 + 2*y^2
    sage: Q(1, 1)
    6

TESTS::

    sage: Q == loads(dumps(Q))
    True

AUTHORS:

- Jon Hanke (2006-08-08):

  - Appended to add the methods :func:`BinaryQF_reduced_representatives`,
    :meth:`~BinaryQF.is_reduced`, and ``__add__`` on 8-3-2006 for Coding Sprint
    #2.

  - Added Documentation and :meth:`~BinaryQF.complex_point` method on 8-8-2006.

- Nick Alexander: add doctests and clean code for Doc Days 2

- William Stein (2009-08-05): composition; some ReSTification.

- William Stein (2009-09-18): make immutable.

- Justin C. Walker (2011-02-06):

  - Add support for indefinite forms.
"""

#*****************************************************************************
#       Copyright (C) 2006-2009 William Stein and Jon Hanke
#
# This program is free software: you can redistribute it and/or modify
# it under the terms of the GNU General Public License as published by
# the Free Software Foundation, either version 2 of the License, or
# (at your option) any later version.
#                  http://www.gnu.org/licenses/
#*****************************************************************************
from functools import total_ordering

from sage.libs.pari.all import pari_gen
from sage.rings.all import ZZ, is_fundamental_discriminant
from sage.arith.all import gcd
from sage.structure.sage_object import SageObject
from sage.matrix.matrix_space import MatrixSpace
from sage.matrix.constructor import Matrix
from sage.misc.cachefunc import cached_method


@total_ordering
class BinaryQF(SageObject):
    r"""
    A binary quadratic form over `\ZZ`.

    INPUT:

    One of the following:

    - ``a`` -- either a 3-tuple of integers, or a quadratic
      homogeneous polynomial in two variables with integer
      coefficients

    - ``a``, ``b``, ``c`` -- three integers

    OUTPUT:

    the binary quadratic form a*x^2 + b*x*y + c*y^2.

    EXAMPLES::

        sage: b = BinaryQF([1,2,3])
        sage: b.discriminant()
        -8
        sage: b1 = BinaryQF(1,2,3)
        sage: b1 == b
        True
        sage: R.<x, y> = ZZ[]
        sage: BinaryQF(x^2 + 2*x*y + 3*y^2) == b
        True
        sage: BinaryQF(1,0,1)
        x^2 + y^2
    """
    def __init__(self, a, b=None, c=None):
        r"""
        Create a binary quadratic form `ax^2 + bxy + cy^2`.

        INPUT:

        One of the following:

        - ``a`` -- either a 3-tuple of integers, or a quadratic
          homogeneous polynomial in two variables with integer
          coefficients

        - ``a``, ``b``, ``c`` -- three integers

        EXAMPLES::

            sage: Q = BinaryQF([1,2,3]); Q
            x^2 + 2*x*y + 3*y^2
            sage: Q = BinaryQF([1,2])
            Traceback (most recent call last):
            ...
            TypeError: binary quadratic form must be given by a quadratic homogeneous bivariate integer polynomial or its coefficients

            sage: R.<x, y> = ZZ[]
            sage: f = x^2 + 2*x*y + 3*y^2
            sage: BinaryQF(f)
            x^2 + 2*x*y + 3*y^2
            sage: BinaryQF(f + x)
            Traceback (most recent call last):
            ...
            TypeError: binary quadratic form must be given by a quadratic homogeneous bivariate integer polynomial or its coefficients

        TESTS::

            sage: BinaryQF(0)
            0
        """
        from sage.rings.polynomial.multi_polynomial_element import is_MPolynomial
        if b is None and c is None:
            if (isinstance(a, (list, tuple))
                and len(a) == 3):
                a, b, c = a
            elif a == 0:
                a = b = c = 0
            elif (is_MPolynomial(a) and a.is_homogeneous() and a.base_ring() == ZZ
                  and a.degree() == 2 and a.parent().ngens() == 2):
                x, y = a.parent().gens()
                a, b, c = [a.monomial_coefficient(mon) for mon in [x**2, x*y, y**2]]
            elif isinstance(a, pari_gen) and a.type() in ('t_QFI', 't_QFR'):
                # a has 3 or 4 components
                a, b, c = a[0], a[1], a[2]
        try:
            self._a = ZZ(a)
            self._b = ZZ(b)
            self._c = ZZ(c)
        except TypeError:
            raise TypeError('binary quadratic form must be given by a quadratic homogeneous bivariate integer polynomial or its coefficients')
        self._poly = None

    def _pari_init_(self):
        """
        Convert this quadratic form to PARI.

        EXAMPLES::

            sage: f = BinaryQF([2,3,4]); f
            2*x^2 + 3*x*y + 4*y^2
            sage: f._pari_init_()
            'Qfb(2,3,4)'
            sage: pari(f)
            Qfb(2, 3, 4)
            sage: type(pari(f))
            <... 'cypari2.gen.Gen'>
            sage: gp(f)
            Qfb(2, 3, 4)
            sage: type(gp(f))
            <class 'sage.interfaces.gp.GpElement'>
        """
        return 'Qfb(%s,%s,%s)' % (self._a, self._b, self._c)

    def __mul__(self, right):
        """
        Gauss composition or right action by a 2x2 integer matrix.

        The result need not be reduced.

        EXAMPLES:

        We explicitly compute in the group of classes of positive
        definite binary quadratic forms of discriminant -23::

            sage: R = BinaryQF_reduced_representatives(-23, primitive_only=False); R
            [x^2 + x*y + 6*y^2, 2*x^2 - x*y + 3*y^2, 2*x^2 + x*y + 3*y^2]
            sage: R[0] * R[0]
            x^2 + x*y + 6*y^2
            sage: R[1] * R[1]
            4*x^2 + 3*x*y + 2*y^2
            sage: (R[1] * R[1]).reduced_form()
            2*x^2 + x*y + 3*y^2
            sage: (R[1] * R[1] * R[1]).reduced_form()
            x^2 + x*y + 6*y^2
            sage: q1 = BinaryQF(1, 1, 4)
            sage: M = Matrix(ZZ, [[1,3], [0,1]]);
            sage: q1*M
            x^2 + 7*x*y + 16*y^2
            sage: q1.matrix_action_right(M)
            x^2 + 7*x*y + 16*y^2
            sage: N = Matrix(ZZ, [[1,0], [1,0]]);
            sage: q1*(M*N) == q1.matrix_action_right(M).matrix_action_right(N)
            True
        """
        # Either a "right" action by
        # ...or Gaussian composition
        if isinstance(right, BinaryQF):
            return BinaryQF(self.__pari__().qfbcompraw(right))
        # ...or a 2x2 matrix...
        if (isinstance(right.parent(), MatrixSpace)
            and right.nrows() == right.ncols() == 2):
            aa = right[0, 0]
            bb = right[0, 1]
            cc = right[1, 0]
            dd = right[1, 1]
            A = self.polynomial()(aa, cc)
            C = self.polynomial()(bb, dd)
            B = self.polynomial()(aa + bb, cc + dd) - A - C
            qf = BinaryQF(A, B, C)
            return qf
        raise TypeError("right operand must be a binary quadratic form or 2x2 matrix")

    def __getitem__(self, n):
        """
        Return the `n`-th component of this quadratic form.

        If this form is `a x^2 + b x y + c y^2`, the 0-th component is `a`,
        the 1-st component is `b`, and `2`-nd component is `c`.

        Indexing is like lists -- negative indices and slices are allowed.

        EXAMPLES::

            sage: Q = BinaryQF([2,3,4])
            sage: Q[0]
            2
            sage: Q[2]
            4
            sage: Q[:2]
            (2, 3)
            sage: tuple(Q)
            (2, 3, 4)
            sage: list(Q)
            [2, 3, 4]
        """
        return (self._a, self._b, self._c)[n]

    def __call__(self, *args):
        r"""
        Evaluate this quadratic form at a point.

        INPUT:

        - args -- x and y values, as a pair x, y or a list, tuple, or
          vector

        EXAMPLES::

            sage: Q = BinaryQF([2, 3, 4])
            sage: Q(1, 2)
            24

        TESTS::

            sage: Q = BinaryQF([2, 3, 4])
            sage: Q([1, 2])
            24
            sage: Q((1, 2))
            24
            sage: Q(vector([1, 2]))
            24
        """
        if len(args) == 1:
            args = args[0]
        x, y = args
        return (self._a * x + self._b * y) * x + self._c * y**2

    def __hash__(self):
        r"""
        TESTS::

            sage: hash(BinaryQF([2,2,3]))
            802
            sage: hash(BinaryQF([2,3,2]))
            562
            sage: hash(BinaryQF([3,2,2]))
            547
        """
        return hash(self._a) ^ (hash(self._b) << 4) ^ (hash(self._c) << 8)

    def __eq__(self, right):
        """
        Return ``True`` if ``self`` and ``right`` are identical.

        This means that they have the same coefficients.

        EXAMPLES::

            sage: P = BinaryQF([2,2,3])
            sage: Q = BinaryQF([2,2,3])
            sage: R = BinaryQF([1,2,3])
            sage: P == Q # indirect doctest
            True
            sage: P == R # indirect doctest
            False

        TESTS::

            sage: P == P
            True
            sage: Q == P
            True
            sage: R == P
            False
            sage: P == 2
            False
        """
        if not isinstance(right, BinaryQF):
            return False
        return (self._a, self._b, self._c) == (right._a, right._b, right._c)

    def __ne__(self, right):
        """
        Return ``True`` if ``self`` and ``right`` are not identical.

        This means that they have different coefficients.

        EXAMPLES::

            sage: P = BinaryQF([2,2,3])
            sage: Q = BinaryQF([2,2,3])
            sage: R = BinaryQF([1,2,3])
            sage: P != Q # indirect doctest
            False
            sage: P != R # indirect doctest
            True
        """
        return not (self == right)

    def __lt__(self, right):
        """
        Compare the coefficients of ``self`` and ``right``.

        This is done lexicographically.

        EXAMPLES::

            sage: P = BinaryQF([2,2,3])
            sage: Q = BinaryQF([1,2,3])
            sage: P < Q
            False
            sage: Q < P
            True
            sage: Q <= P
            True
        """
        if not isinstance(right, BinaryQF):
            return False
        return (self._a, self._b, self._c) < (right._a, right._b, right._c)

    def __add__(self, Q):
        """
        Return the component-wise sum of two forms.

        Given `a_1 x^2 + b_1 x y + c_1 y^2` and `a_2 x^2 + b_2 x y +
        c_2 y^2`, this returns the form `(a_1 + a_2) x^2 + (b_1 + b_2)
        x y + (c_1 + c_2) y^2.`

        EXAMPLES::

            sage: P = BinaryQF([2,2,3]); P
            2*x^2 + 2*x*y + 3*y^2
            sage: Q = BinaryQF([-1,2,2]); Q
            -x^2 + 2*x*y + 2*y^2
            sage: P + Q
            x^2 + 4*x*y + 5*y^2
            sage: P + Q == BinaryQF([1,4,5]) # indirect doctest
            True

        TESTS::

            sage: Q + P == BinaryQF([1,4,5]) # indirect doctest
            True
        """
        return BinaryQF([self._a + Q._a, self._b + Q._b, self._c + Q._c])

    def __sub__(self, Q):
        """
        Return the component-wise difference of two forms.

        Given two forms `a_1 x^2 + b_1 x y + c_1 y^2` and `a_2 x^2 +
        b_2 x y + c_2 y^2`, this returns the form `(a_1 - a_2) x^2 +
        (b_1 - b_2) x y + (c_1 - c_2) y^2.`

        EXAMPLES::

            sage: P = BinaryQF([2,2,3]); P
            2*x^2 + 2*x*y + 3*y^2
            sage: Q = BinaryQF([-1,2,2]); Q
            -x^2 + 2*x*y + 2*y^2
            sage: P - Q
            3*x^2 + y^2
            sage: P - Q == BinaryQF([3,0,1]) # indirect doctest
            True

        TESTS::

            sage: Q - P == BinaryQF([3,0,1]) # indirect doctest
            False
            sage: Q - P != BinaryQF([3,0,1]) # indirect doctest
            True
        """
        return BinaryQF([self._a - Q._a, self._b - Q._b, self._c - Q._c])

    def _repr_(self):
        """
        Display the quadratic form.

        EXAMPLES::

            sage: Q = BinaryQF([1,2,3]); Q # indirect doctest
            x^2 + 2*x*y + 3*y^2

            sage: Q = BinaryQF([-1,2,3]); Q
            -x^2 + 2*x*y + 3*y^2

            sage: Q = BinaryQF([0,0,0]); Q
            0
        """
        return repr(self.polynomial())

    def _latex_(self):
        """
        Return latex representation of this binary quadratic form.

        EXAMPLES::

            sage: f = BinaryQF((778,1115,400)); f
            778*x^2 + 1115*x*y + 400*y^2
            sage: latex(f) # indirect doctest
            778 x^{2} + 1115 x y + 400 y^{2}
        """
        return self.polynomial()._latex_()


    def automorphism_group(self):
        r"""
        Return the automorphism group of this form.

        This is the group of matrices that satisfy
        `u  q  u = q`
        where `q` is the gram matrix of this quadratic form.

        EXAMPLES::

            sage: q = BinaryQF(1,7,-6)
            sage: q.automorphism_group()
            Matrix group over Rational Field with 3 generators (
            [-1  0]  [ 1  7]  [ 412249 3204000]
            [ 0 -1], [ 0 -1], [ 534000 4150249]
            )
            sage: q = BinaryQF(1,0,1)
            sage: q.automorphism_group()
            Matrix group over Rational Field with 3 generators (
            [-1  0]  [0 1]  [ 1  0]
            [ 0 -1], [1 0], [ 0 -1]
            )
            sage: q = BinaryQF(1,0,-1)
            sage: q.automorphism_group()
            Matrix group over Rational Field with 2 generators (
            [-1  0]  [ 1  0]
            [ 0 -1], [ 0 -1]
            )
            sage: q = BinaryQF(2,0,-1)
            sage: q.automorphism_group()
            Matrix group over Rational Field with 3 generators (
            [-1  0]  [ 3 -2]  [ 3 -2]
            [ 0 -1], [ 4 -3], [-4  3]
            )
        """
        # cheap but hey...
        from sage.quadratic_forms.quadratic_form import QuadraticForm
        if self.is_positive_definite():
            q = QuadraticForm(ZZ, 2, [self._a, self._b, self._c])
            return q.automorphism_group()
        if self.is_negative_definite():
            q = QuadraticForm(ZZ, 2, [self._a, -self._b, -self._c])
            return q.automorphism_group()
        if self.is_indefinite():
            gens = [-Matrix.identity(2)]
            # go primitive
            if not self.is_primitive():
                g = self.content()
                a = self._a //g
                b = self._b //g
                c = self._c //g
                q = BinaryQF(a, b , c)
            else:
                q = self
            q, t = q.reduced_form(transformation=True)
            a = q._a
            b = q._b
            c = q._c
            if not self.discriminant().is_square():
                if a < 0:
                    q = BinaryQF(c, b, a)
                    t = t * Matrix(ZZ, 2, [0, 1, 1, 0])
                    a, c = c , a
                d = q.discriminant().sqrt(prec=53)
                qn = q
                T = Matrix.identity(2)
                flag = True
                while True:
                    a = qn._a
                    b = qn._b
                    c = qn._c
                    if flag and b % a == 0:
                        # ambiguous forms have an extra automorphism
                        flag = False
                        n = b//(2*a)
                        tr = t * T * Matrix(ZZ,2,[1, -n, 0, 1])
                        e = 0
                        if b %(2*a) != 0:
                            e = 1
                        gens.append(tr * Matrix(ZZ,2,[1,e,0,-1]) * ~tr )
                    s = ((b + d.floor())/(2*c.abs())).floor()
                    qn = BinaryQF(c.abs(), -b+2*s*c.abs(), -(a+b*s+c*s*s))
                    T = Matrix(ZZ, 2, [T[0,1], s*T[0,1]+T[0,0], T[1,1], s*T[1,1] + T[1,0]])
                    if qn == q:
                        break
                if T.det() == -1:
                    T = T**2
                gens.append(t * T * ~t)
            else:
                d = self.discriminant().sqrt()
                a = q._a
                b = q._b

                if a == c == 0:
                    gens.append(t * Matrix(ZZ,2,[0,1,1,0]) * ~t )
                else:
                    if a == 0:
                        q = BinaryQF(c,b,a)
                        a,b,c = c,b,a
                        t = t * Matrix(ZZ,2,[0,1,1,0])
                    elif b % (2*a) == 0:
                        n = b//(2*a)
                        t = t * Matrix(ZZ,2,[1, -n, 0, 1])
                        gens.append(t * Matrix(ZZ,2,[1,0,0,-1]) * ~t )

            assert all([self*f == self for f in gens])
            from sage.groups.matrix_gps.finitely_generated import MatrixGroup
            return MatrixGroup(gens)
        raise NotImplementedError("Automorphism groups of degenerate forms " +
                                   "are not implemented")


    def content(self):
        """
        Return the content of the form, i.e., the gcd of the coefficients.

        EXAMPLES::

            sage: Q=BinaryQF(22,14,10)
            sage: Q.content()
            2
            sage: Q=BinaryQF(4,4,-15)
            sage: Q.content()
            1
        """
        return gcd([self._a,self._b,self._c])

    def polynomial(self):
        """
        Return ``self`` as a homogeneous 2-variable polynomial.

        EXAMPLES::

            sage: Q = BinaryQF([1,2,3])
            sage: Q.polynomial()
            x^2 + 2*x*y + 3*y^2

            sage: Q = BinaryQF([-1,-2,3])
            sage: Q.polynomial()
            -x^2 - 2*x*y + 3*y^2

            sage: Q = BinaryQF([0,0,0])
            sage: Q.polynomial()
            0

        """
        # Note: Cacheing in _poly seems to give a very slight
        # improvement (~0.2 usec) in 'timeit()' runs.  Not sure it
        # is worth the instance variable.
        if self._poly == None:
            self._poly = self(ZZ['x, y'].gens())
        return self._poly

    @cached_method
    def discriminant(self):
        """
        Return the discriminant of ``self``.

        Given a form `ax^2 + bxy + cy^2`, this returns `b^2 - 4ac`.

        EXAMPLES::

            sage: Q = BinaryQF([1,2,3])
            sage: Q.discriminant()
            -8
        """
        return self._b**2 - 4 * self._a * self._c

    def determinant(self):
        """
        Return the determinant of the matrix associated to ``self``.

        The determinant is used by Gauss and by Conway-Sloane, for
        whom an integral quadratic form has coefficients `(a, 2b, c)`
        with `a`, `b`, `c` integers.

        OUTPUT:

        The determinant of the matrix::

            [  a  b/2]
            [b/2    c]

        as a rational

        REMARK:

        This is just `-D/4` where `D` is the discriminant.  The return
        type is rational even if `b` (and hence `D`) is even.

        EXAMPLES::

            sage: q = BinaryQF(1, -1, 67)
            sage: q.determinant()
            267/4
        """
        return self._a*self._c - (self._b**2)/4

    # for consistency with general quadratic form code
    det = determinant

    @cached_method
    def has_fundamental_discriminant(self):
        """
        Return if the discriminant `D` of this form is a fundamental
        discriminant (i.e. `D` is the smallest element of its
        squareclass with `D = 0` or `1` modulo `4`).

        EXAMPLES::

            sage: Q = BinaryQF([1, 0, 1])
            sage: Q.discriminant()
            -4
            sage: Q.has_fundamental_discriminant()
            True

            sage: Q = BinaryQF([2, 0, 2])
            sage: Q.discriminant()
            -16
            sage: Q.has_fundamental_discriminant()
            False
        """
        return is_fundamental_discriminant(self.discriminant())

    @cached_method
    def is_primitive(self):
        r"""
        Checks if the form `ax^2 + bxy + cy^2`  satisfies
        `\gcd(a, b, c) = 1`, i.e., is primitive.

        EXAMPLES::

            sage: Q = BinaryQF([6,3,9])
            sage: Q.is_primitive()
            False

            sage: Q = BinaryQF([1,1,1])
            sage: Q.is_primitive()
            True

            sage: Q = BinaryQF([2,2,2])
            sage: Q.is_primitive()
            False

            sage: rqf = BinaryQF_reduced_representatives(-23*9, primitive_only=False)
            sage: [qf.is_primitive() for qf in rqf]
            [True, True, True, False, True, True, False, False, True]
            sage: rqf
            [x^2 + x*y + 52*y^2,
            2*x^2 - x*y + 26*y^2,
            2*x^2 + x*y + 26*y^2,
            3*x^2 + 3*x*y + 18*y^2,
            4*x^2 - x*y + 13*y^2,
            4*x^2 + x*y + 13*y^2,
            6*x^2 - 3*x*y + 9*y^2,
            6*x^2 + 3*x*y + 9*y^2,
            8*x^2 + 7*x*y + 8*y^2]
            sage: [qf for qf in rqf if qf.is_primitive()]
            [x^2 + x*y + 52*y^2,
            2*x^2 - x*y + 26*y^2,
            2*x^2 + x*y + 26*y^2,
            4*x^2 - x*y + 13*y^2,
            4*x^2 + x*y + 13*y^2,
            8*x^2 + 7*x*y + 8*y^2]
        """
        return gcd([self._a, self._b, self._c])==1

    @cached_method
    def is_zero(self):
        """
        Return if ``self`` is identically zero.

        EXAMPLES::

            sage: Q=BinaryQF(195751, 37615, 1807)
            sage: Q.is_zero()
            False
            sage: Q=BinaryQF(0, 0, 0)
            sage: Q.is_zero()
            True
        """
        return self.content() == 0

    @cached_method
    def is_weakly_reduced(self):
        r"""
        Check if the form `ax^2 + bxy + cy^2` satisfies
        `|b| \leq a \leq c`, i.e., is weakly reduced.

        EXAMPLES::

            sage: Q = BinaryQF([1,2,3])
            sage: Q.is_weakly_reduced()
            False

            sage: Q = BinaryQF([2,1,3])
            sage: Q.is_weakly_reduced()
            True

            sage: Q = BinaryQF([1,-1,1])
            sage: Q.is_weakly_reduced()
            True
        """
        if self.discriminant() >= 0:
            raise ValueError("only defined for negative discriminant")
        return (abs(self._b) <= self._a) and (self._a <= self._c)

    @cached_method
    def is_reducible(self):
        r"""
        Return if this form is reducible and cache the result.

        A binary form `q` is called reducible if it is the product of two
        linear forms `q = (a x + b y) ( c x + d y)`.
        Or equivalently if its discriminant is a square.

        EXAMPLES::

            sage: q = BinaryQF([1, 0, -1])
            sage: q.is_reducible()
            True
        """
        return self.discriminant().is_square()

    def _reduce_indef(self, transformation=False):
        """
        Reduce an indefinite, non-reduced form.

        INPUT:

        - ``transformation`` -- bool (default: ``False``); if ``True``,
          return both the reduced form and a matrix transforming
          ``self`` into the reduced form.

        TESTS::

            sage: f = BinaryQF(-1, 0, 3)
            sage: f._reduce_indef(transformation=False)
            -x^2 + 2*x*y + 2*y^2
            sage: red, trans = f._reduce_indef(transformation=True)
            sage: red
            -x^2 + 2*x*y + 2*y^2
            sage: trans
            [-1  1]
            [ 0 -1]
            sage: red == f*trans
            True

            sage: f = BinaryQF(0,5,24)
            sage: red, trans = f._reduce_indef(transformation=True)
            sage: red == f*trans
            True
        """
        if transformation:
            U = Matrix(ZZ, 2, 2, [1,0,0,1])
        d = self.discriminant().sqrt(prec=53)
        Q = self
        while not Q.is_reduced():
            a = Q._a
            b = Q._b
            c = Q._c
            cabs = c.abs()
            # rho(f) as defined in [BUVO2007]_ p. 112 equation (6.12)
            if cabs != 0:
                if cabs >= d:
                    s = c.sign() * ((cabs + b) / (2 * cabs)).floor()
                else:
                    s = c.sign() * ((d + b) / (2 * cabs)).floor()
                if transformation:
                    T = Matrix(ZZ, 2, 2, [0, -1, 1, s])
                    U = U * T
                Q = BinaryQF(c, -b + 2*s*c, c*s*s - b*s + a)
            else:
                if b < 0:
                    Q = BinaryQF(a, -b, c)
                    if transformation:
                        T = Matrix(ZZ, 2, 2, [1, 0, 0, -1])
                        U = U * T
                else:
                    q, r = a.quo_rem(b)
                    if 2*r > b:
                        q, r = a.quo_rem(-b)
                        q = -q
                    if transformation:
                        T = Matrix(ZZ, 2, 2, [1, 0, -q, 1])
                        U = U * T
                    Q = BinaryQF(r, b, c)
        if transformation:
            return Q, U
        return Q

    @cached_method
    def reduced_form(self, transformation=False, algorithm="default"):
        """
        Return a reduced form equivalent to ``self``.

        INPUT:

        - ``self`` -- binary quadratic form of non-square discriminant

        - ``transformation`` -- boolean (default: False): if ``True``, return
          both the reduced form and a matrix transforming ``self`` into the
          reduced form.  Currently only implemented for indefinite forms.

        - ``algorithm`` -- String. The algorithm to use: Valid options are:

          * ``'default'`` -- Let Sage pick an algorithm (default).
          * ``'pari'`` -- use PARI
          * ``'sage'`` -- use Sage

        .. SEEALSO::

            :meth:`is_reduced`

        EXAMPLES::

            sage: a = BinaryQF([33,11,5])
            sage: a.is_reduced()
            False
            sage: b = a.reduced_form(); b
            5*x^2 - x*y + 27*y^2
            sage: b.is_reduced()
            True

            sage: a = BinaryQF([15,0,15])
            sage: a.is_reduced()
            True
            sage: b = a.reduced_form(); b
            15*x^2 + 15*y^2
            sage: b.is_reduced()
            True

        Examples of reducing indefinite forms::

            sage: f = BinaryQF(1, 0, -3)
            sage: f.is_reduced()
            False
            sage: g = f.reduced_form(); g
            x^2 + 2*x*y - 2*y^2
            sage: g.is_reduced()
            True

            sage: q = BinaryQF(1,0,-1)
            sage: q.reduced_form()
            x^2 + 2*x*y
        """
        if self.is_reduced():
            if transformation:
                return self, Matrix(ZZ, 2, 2, [1, 0, 0, 1])
            else:
                return self

        if algorithm is "default":
            if self.is_reducible() or (self.discriminant() > 0 and transformation):
                algorithm = 'sage'
            elif not transformation:
                algorithm = 'pari'
            else:
                raise NotImplementedError('reduction of definite binary '
                        'quadratic forms with transformation=True is not '
                        'implemented')
        if algorithm == 'sage':
            if self.discriminant() <= 0:
                raise NotImplementedError('reduction of definite binary '
                    'quadratic forms is not implemented in Sage')
            return self._reduce_indef(transformation)
        elif algorithm == 'pari':
            if transformation or self.is_reducible():
                raise NotImplementedError('transformation=True is not '
                                        'supported using PARI')
            return BinaryQF(self.__pari__().qfbred())
        else:
            raise ValueError('unknown implementation for binary quadratic form '
                             'reduction: %s' % algorithm)

    # Buchmann/Vollmer cycle algorithm
    def _RhoTau(self):
        """
        Apply Rho and Tau operators to this form, returning a new form `Q`.

        EXAMPLES::

            sage: f = BinaryQF(1, 8, -3)
            sage: f._RhoTau()
            3*x^2 + 4*x*y - 5*y^2
        """
        d = self.discriminant().sqrt(prec=53)
        a = self._a
        b = self._b
        c = self._c
        cabs = c.abs()
        sign = c.sign()
        if cabs >= d:
            s = sign * ((cabs+b) / (2*cabs)).floor()
        else:
            s = sign * ((d+b) / (2*cabs)).floor()
        Q = BinaryQF(-c, -b + 2*s*c, -(a - b*s + c*s*s))
        return Q

<<<<<<< HEAD
    # Buchmann/Vollmer cycle algorithm
    def _Rho(self):
        """
        Apply Rho to this form, returning a new form `Q`.
=======
    def _Rho(self):
        """
        Apply the Rho operator to this form, returning a new form `Q`.
>>>>>>> c727d0c2

        EXAMPLES::

            sage: f = BinaryQF(1, 8, -3)
<<<<<<< HEAD
            sage: f._RhoTau()
            3*x^2 + 4*x*y - 5*y^2
=======
            sage: f._Rho()
            -3*x^2 + 4*x*y + 5*y^2
>>>>>>> c727d0c2
        """
        d = self.discriminant().sqrt(prec=53)
        a = self._a
        b = self._b
        c = self._c
        cabs = c.abs()
        sign = c.sign()
        if cabs >= d:
            s = sign * ((cabs+b) / (2*cabs)).floor()
        else:
            s = sign * ((d+b) / (2*cabs)).floor()
<<<<<<< HEAD
        Q = BinaryQF(c, -b + 2*s*c, (a - b*s + c*s*s))
        return Q

    # Buchmann/Vollmer cycle algorithm
    def _Tau(self):
        """
        Apply the Tau operators to this form, returning a new form `Q`.
=======
        Q = BinaryQF(c, -b + 2*s*c, a - b*s + c*s*s)
        return Q

    def _Tau(self):
        """
        Apply the Tau operator to this form, returning a new form `Q`.
>>>>>>> c727d0c2

        EXAMPLES::

            sage: f = BinaryQF(1, 8, -3)
            sage: f._Tau()
<<<<<<< HEAD
            -1*x^2 + 8*x*y + 3*y^2
=======
            -x^2 + 8*x*y + 3*y^2
>>>>>>> c727d0c2
        """
        a = self._a
        b = self._b
        c = self._c
<<<<<<< HEAD
        return BinaryQF(-a, b, -c)
=======
        Q = BinaryQF(-a, b, -c)
        return Q

>>>>>>> c727d0c2

    def cycle(self, proper=False):
        """
        Return the cycle of reduced forms to which ``self`` belongs.

        This is Algorithm 6.1 of [BUVO2007]]_.

        INPUT:

        - ``self`` -- reduced, indefinite form of non-square discriminant

        - ``proper`` -- boolean (default: ``False``); if ``True``, return the
          proper cycle (not implemented)

        This is used to test for equivalence between indefinite forms.
        The cycle of a form `f` consists of all reduced, equivalent forms `g`
        such that the `a`-coefficients of `f` and `g` have the same
        sign.  The proper cycle consists of all equivalent forms, and
        is either the same as, or twice the size of, the cycle.  In
        the latter case, the cycle has odd length.

        EXAMPLES::

            sage: Q = BinaryQF(14,17,-2)
            sage: Q.cycle()
            [14*x^2 + 17*x*y - 2*y^2,
             2*x^2 + 19*x*y - 5*y^2,
             5*x^2 + 11*x*y - 14*y^2]

            sage: Q = BinaryQF(1,8,-3)
            sage: Q.cycle()
            [x^2 + 8*x*y - 3*y^2,
            3*x^2 + 4*x*y - 5*y^2,
            5*x^2 + 6*x*y - 2*y^2,
            2*x^2 + 6*x*y - 5*y^2,
            5*x^2 + 4*x*y - 3*y^2,
            3*x^2 + 8*x*y - y^2]

            sage: Q=BinaryQF(1,7,-6)
            sage: Q.cycle()
            [x^2 + 7*x*y - 6*y^2,
            6*x^2 + 5*x*y - 2*y^2,
            2*x^2 + 7*x*y - 3*y^2,
            3*x^2 + 5*x*y - 4*y^2,
            4*x^2 + 3*x*y - 4*y^2,
            4*x^2 + 5*x*y - 3*y^2,
            3*x^2 + 7*x*y - 2*y^2,
            2*x^2 + 5*x*y - 6*y^2,
            6*x^2 + 7*x*y - y^2]
        """
        if not (self.is_indef() and self.is_reduced()):
            raise ValueError("%s must be indefinite and reduced" % self)
        if self.discriminant().is_square():
            # Buchmann/Vollmer assume the discriminant to be non-square
            raise NotImplementedError('computation of cycles is only '
                    'implemented for non-square discrimiants')
        if proper:
            # Prop 6.10.5 in Buchmann Vollmer
            C = self.cycle(proper=False)
            if len(C) % 2 == 1:
                return C
            else:
                return C[:1] + [q._Tau() for q in C[1:]]
        if not hasattr(self, '_cycle_list'):
            C = [self]
            Q1 = self._RhoTau()
            while not self == Q1:
                C.append(Q1)
                Q1 = Q1._RhoTau()
            self._cycle_list = C
        return self._cycle_list

    def is_positive_definite(self):
        """
        Return ``True`` if ``self`` is positive definite, i.e., has
        negative discriminant with `a > 0`.

        EXAMPLES::

            sage: Q=BinaryQF(195751,37615,1807)
            sage: Q.is_positive_definite()
            True
            sage: Q=BinaryQF(195751,1212121,-1876411)
            sage: Q.is_positive_definite()
            False
        """
        return self.discriminant() < 0 and self._a > 0

    is_posdef = is_positive_definite

    def is_negative_definite(self):
        """
        Return ``True`` if ``self`` is negative definite, i.e., has
        negative discriminant with `a < 0`.

        EXAMPLES::

            sage: Q=BinaryQF(-1,3,-5)
            sage: Q.is_positive_definite()
            False
            sage: Q.is_negative_definite()
            True
        """
        return self.discriminant() < 0 and self._a < 0

    is_negdef = is_negative_definite

    def is_indefinite(self):
        """
        Return if ``self`` is indefinite, i.e., has positive discriminant.

        EXAMPLES::

            sage: Q=BinaryQF(1,3,-5)
            sage: Q.is_indef()
            True
        """
        return self.discriminant() > 0

    is_indef = is_indefinite

    def is_singular(self):
        """
        Return if ``self`` is singular, i.e., has zero discriminant.

        EXAMPLES::

            sage: Q=BinaryQF(1,3,-5)
            sage: Q.is_singular()
            False
            sage: Q=BinaryQF(1,2,1)
            sage: Q.is_singular()
            True
        """
        return self.discriminant().is_zero()

    def is_nonsingular(self):
        """
        Return if this form is nonsingular, i.e., has non-zero discriminant.

        EXAMPLES::

            sage: Q=BinaryQF(1,3,-5)
            sage: Q.is_nonsingular()
            True
            sage: Q=BinaryQF(1,2,1)
            sage: Q.is_nonsingular()
            False
        """
        return not self.discriminant().is_zero()

    def is_equivalent(self, other, proper=True):
        """
        Return if ``self`` is equivalent to ``other``.

        INPUT:

        - ``proper`` -- bool (default: ``True``); if ``True`` use proper
          equivalence
        - ``other`` -- a binary quadratic form

        EXAMPLES::

            sage: Q3 = BinaryQF(4,4,15)
            sage: Q2 = BinaryQF(4,-4,15)
            sage: Q2.is_equivalent(Q3)
            True
            sage: a = BinaryQF([33,11,5])
            sage: b = a.reduced_form(); b
            5*x^2 - x*y + 27*y^2
            sage: a.is_equivalent(b)
            True
            sage: a.is_equivalent(BinaryQF((3,4,5)))
            False

        Some indefinite examples::

            sage: Q1 = BinaryQF(3,  4, -2)
            sage: Q2 = BinaryQF(-2, 4, 3)
            sage: Q1.is_equivalent(Q2)
            False
            sage: Q1.is_equivalent(Q2,proper=False)
            True

        TESTS:

        We check that :trac:`25888` is fixed::

            sage: Q1 = BinaryQF(3,  4, -2)
            sage: Q2 = BinaryQF(-2, 4, 3)
            sage: Q1.is_equivalent(Q2, proper=False)
            True
            sage: Q2.is_equivalent(Q1, proper=True)
            False

        A test for rational forms::

            sage: Q1 = BinaryQF(0, 4, 2)
            sage: Q2 = BinaryQF(2, 4, 0)
            sage: Q1.is_equivalent(Q2, proper=False)
            True
        """
        if type(other) != type(self):
            raise TypeError("%s is not a BinaryQF" % other)
        if self.discriminant() != other.discriminant():
            return False
        if self.is_indef():
            # First, reduce self and other
            selfred = self.reduced_form()
            otherred = other.reduced_form()
            if self.discriminant().is_square():
                # make sure we terminate in a form
                # with c = 0
                while selfred[2] != 0:
                    selfred = selfred._Rho()
                while otherred[2] != 0:
                    otherred = otherred._Rho()
                b = selfred._b
                a = selfred._a
                ao = otherred._a
                # Conway Sloane p. 359
                if proper:
                    return (a-ao) % (2*b) == 0
                else:
                    g = gcd(a,b)
<<<<<<< HEAD
                    return (a*ao - g**2) % (2*b*g)
=======
                    return (a*ao - g**2) % (2*b*g) == 0
>>>>>>> c727d0c2

            proper_cycle = otherred.cycle(proper=True)

            is_prop = selfred in proper_cycle
            if proper or is_prop:
                return is_prop
            # note that our definition of improper equivalence
            # differs from that of Buchmann and Vollmer
            # their action is det f * q(f(x,y))
            # ours is q(f(x,y))

            # an improper equivalence in our convention
            selfred = BinaryQF(self._c, self._b, self._a)

            return selfred in proper_cycle

        # Else we're dealing with definite forms.
        if not proper:
            raise NotImplementedError("improper equivalence of "
                "definite forms is not supported")
        if self.is_posdef() and not other.is_posdef():
            return False
        if self.is_negdef() and not other.is_negdef():
            return False
        Q1 = self.reduced_form()
        Q2 = other.reduced_form()
        return Q1 == Q2

    @cached_method
    def is_reduced(self):
        r"""
        Return if ``self`` is reduced.

        Let `f = a x^2 + b xy + c y^2` be a binary quadratic form.

        - If `f` is positive definite (`D < 0` and `a > 0`), then `f`
          is reduced if and only if `|b|\leq a \leq c`, and `b\geq 0`
          if either `a = b` or `a = c`.

        - If `f` is negative definite (`D < 0` and `a < 0`), then `f`
          is reduced if and only if the positive definite form with
          coefficients `(-a, b, -c)` is reduced.

        - If `f` is indefinite (`D > 0`), then `f` is reduced if and
          only if `|\sqrt{D} - 2|a|| < b < \sqrt{D}`
          or `a = 0` and `-b < 2c \leq b`
          or `c = 0` and `-b < 2a \leq b`

        EXAMPLES::

            sage: Q = BinaryQF([1,2,3])
            sage: Q.is_reduced()
            False

            sage: Q = BinaryQF([2,1,3])
            sage: Q.is_reduced()
            True

            sage: Q = BinaryQF([1,-1,1])
            sage: Q.is_reduced()
            False

            sage: Q = BinaryQF([1,1,1])
            sage: Q.is_reduced()
            True

        An example using an indefinite form::

            sage: f = BinaryQF(-1, 2, 2)
            sage: f.is_reduced()
            True

        """
        D = self.discriminant()
        a = self._a
        b = self._b
        c = self._c
        if D < 0 and a > 0:
            return ((-a < b <= a < c)
                    or (ZZ(0) <= b <= a == c))
        elif D < 0 and self._a < 0:
            return ((a < b <= -a < -c)
                    or (ZZ(0) <= b <= -a == -c))
        else:
            d = D.sqrt(prec=53)
            return (((d - 2*a.abs()).abs() < b < d)
                    or (0 == a and -b < 2*c <= b)
                    or (0 == c and -b < 2*a <= b))

    def complex_point(self):
        r"""
        Return the point in the complex upper half-plane associated to ``self``.

        This form, `ax^2 + b xy + cy^2`, must be definite with
        negative discriminant `b^2 - 4 a c < 0`.

        OUTPUT:

        - the unique complex root of `a x^2 + b x + c` with positive
          imaginary part

        EXAMPLES::

            sage: Q = BinaryQF([1,0,1])
            sage: Q.complex_point()
            1.00000000000000*I
        """
        if self.discriminant() >= 0:
            raise ValueError("only defined for negative discriminant")
        Q1 = ZZ['x']([self._c, self._b, self._a])
        return [z for z in Q1.complex_roots() if z.imag() > 0][0]

    def matrix_action_left(self, M):
        r"""
        Return the binary quadratic form resulting from the left action
        of the 2-by-2 matrix `M` on ``self``.

        Here the action of the matrix `M = \begin{pmatrix} a & b \\ c & d
        \end{pmatrix}` on the form `Q(x, y)` produces the form `Q(ax+cy,
        bx+dy)`.

        EXAMPLES::

            sage: Q = BinaryQF([2, 1, 3]); Q
            2*x^2 + x*y + 3*y^2
            sage: M = matrix(ZZ, [[1, 2], [3, 5]])
            sage: Q.matrix_action_left(M)
            16*x^2 + 83*x*y + 108*y^2
        """
        v, w = M.rows()
        a1 = self(v)
        c1 = self(w)
        b1 = self(v + w) - a1 - c1
        return BinaryQF([a1, b1, c1])

    def matrix_action_right(self, M):
        r"""
        Return the binary quadratic form resulting from the right action
        of the 2-by-2 matrix `M` on ``self``.

        Here the action of the matrix `M = \begin{pmatrix} a & b \\ c & d
        \end{pmatrix}` on the form `Q(x, y)` produces the form `Q(ax+by,
        cx+dy)`.

        EXAMPLES::

            sage: Q = BinaryQF([2, 1, 3]); Q
            2*x^2 + x*y + 3*y^2
            sage: M = matrix(ZZ, [[1, 2], [3, 5]])
            sage: Q.matrix_action_right(M)
            32*x^2 + 109*x*y + 93*y^2
        """
        v, w = M.columns()
        a1 = self(v)
        c1 = self(w)
        b1 = self(v + w) - a1 - c1
        return BinaryQF([a1, b1, c1])

<<<<<<< HEAD


    def is_ambiguous(self):
        r"""
        Return if this form has an automorphism of determinant `-1`.

        See _[BUVO2007] def 2.8.1

        EXAMPLES::

            sage: q = BinaryQF(1,9,-6)
            sage: q.is_ambiguous()
            True
        """
        if self.is_indefinite():
            q1 = self.reduced_form()
            q2 = BinaryQF(self._c, -self._b, self._a).reduced_form()
            return q2 in q1.cycle()
        raise NotImplementedError


=======
>>>>>>> c727d0c2
    def small_prime_value(self, Bmax=1000):
        r"""
        Returns a prime represented by this (primitive positive definite) binary form.

        INPUT:

        - ``Bmax`` -- a positive bound on the representing integers.

        OUTPUT:

        A prime number represented by the form.

        .. NOTE::

            This is a very elementary implementation which just substitutes
            values until a prime is found.

        EXAMPLES::

            sage: [Q.small_prime_value() for Q in BinaryQF_reduced_representatives(-23, primitive_only=True)]
            [23, 2, 2]
            sage: [Q.small_prime_value() for Q in BinaryQF_reduced_representatives(-47, primitive_only=True)]
            [47, 2, 2, 3, 3]
        """
        from sage.sets.all import Set
        from sage.arith.srange import xsrange
        B = 10
        while True:
            llist = list(Set([self(x,y) for x in xsrange(-B,B) for y in xsrange(B)]))
            llist = sorted([l for l in llist if l.is_prime()])
            if llist:
                return llist[0]
            if B >= Bmax:
                raise ValueError("Unable to find a prime value of %s" % self)
            B += 10

    def solve_integer(self, n):
        r"""
        Solve `Q(x,y) = n` in integers `x` and `y` where `Q` is this
        quadratic form.

        INPUT:

        - ``n`` -- a positive integer

        OUTPUT:

        A tuple `(x,y)` of integers satisfying `Q(x,y) = n` or ``None``
        if no such `x` and `y` exist.

        EXAMPLES::

            sage: Qs = BinaryQF_reduced_representatives(-23,primitive_only=True)
            sage: Qs
            [x^2 + x*y + 6*y^2, 2*x^2 - x*y + 3*y^2, 2*x^2 + x*y + 3*y^2]
            sage: [Q.solve_integer(3) for Q in Qs]
            [None, (0, 1), (0, 1)]
            sage: [Q.solve_integer(5) for Q in Qs]
            [None, None, None]
            sage: [Q.solve_integer(6) for Q in Qs]
            [(0, 1), (-1, 1), (1, 1)]
        """
        a, b, c = self
        d = self.discriminant()
        if d >= 0 or a <= 0:
            raise NotImplementedError("%s is not positive definite" % self)
        ad = -d
        an4 = 4*a*n
        a2 = 2*a
        from sage.arith.srange import xsrange
        for y in xsrange(0, 1+an4//ad):
            z2 = an4 + d*y**2
            for z in z2.sqrt(extend=False, all=True):
                if a2.divides(z-b*y):
                    x = (z-b*y)//a2
                    return (x,y)
        return None


def BinaryQF_reduced_representatives(D, primitive_only=False):
    r"""
    Return representatives for the classes of binary quadratic forms
    of discriminant `D`.

    INPUT:

    - ``D`` -- (integer) a discriminant

    - ``primitive_only`` -- (boolean, default True): if True, only
      return primitive forms.

    OUTPUT:

    (list) A lexicographically-ordered list of inequivalent reduced
    representatives for the equivalence classes of binary quadratic
    forms of discriminant `D`.  If ``primitive_only`` is ``True`` then
    imprimitive forms (which only exist when `D` is not fundamental) are
    omitted; otherwise they are included.

    EXAMPLES::

        sage: BinaryQF_reduced_representatives(-4)
        [x^2 + y^2]

        sage: BinaryQF_reduced_representatives(-163)
        [x^2 + x*y + 41*y^2]

        sage: BinaryQF_reduced_representatives(-12)
        [x^2 + 3*y^2, 2*x^2 + 2*x*y + 2*y^2]

        sage: BinaryQF_reduced_representatives(-16)
        [x^2 + 4*y^2, 2*x^2 + 2*y^2]

        sage: BinaryQF_reduced_representatives(-63)
        [x^2 + x*y + 16*y^2, 2*x^2 - x*y + 8*y^2, 2*x^2 + x*y + 8*y^2, 3*x^2 + 3*x*y + 6*y^2, 4*x^2 + x*y + 4*y^2]

    The number of inequivalent reduced binary forms with a fixed negative
    fundamental discriminant D is the class number of the quadratic field
    `\QQ(\sqrt{D})`::

        sage: len(BinaryQF_reduced_representatives(-13*4))
        2
        sage: QuadraticField(-13*4, 'a').class_number()
        2
        sage: p=next_prime(2^20); p
        1048583
        sage: len(BinaryQF_reduced_representatives(-p))
        689
        sage: QuadraticField(-p, 'a').class_number()
        689

        sage: BinaryQF_reduced_representatives(-23*9)
        [x^2 + x*y + 52*y^2,
        2*x^2 - x*y + 26*y^2,
        2*x^2 + x*y + 26*y^2,
        3*x^2 + 3*x*y + 18*y^2,
        4*x^2 - x*y + 13*y^2,
        4*x^2 + x*y + 13*y^2,
        6*x^2 - 3*x*y + 9*y^2,
        6*x^2 + 3*x*y + 9*y^2,
        8*x^2 + 7*x*y + 8*y^2]
        sage: BinaryQF_reduced_representatives(-23*9, primitive_only=True)
        [x^2 + x*y + 52*y^2,
        2*x^2 - x*y + 26*y^2,
        2*x^2 + x*y + 26*y^2,
        4*x^2 - x*y + 13*y^2,
        4*x^2 + x*y + 13*y^2,
        8*x^2 + 7*x*y + 8*y^2]

    TESTS::

        sage: BinaryQF_reduced_representatives(73)
        [-6*x^2 + 5*x*y + 2*y^2,
        -6*x^2 + 7*x*y + y^2,
        -4*x^2 + 3*x*y + 4*y^2,
        -4*x^2 + 3*x*y + 4*y^2,
        -4*x^2 + 5*x*y + 3*y^2,
        -3*x^2 + 5*x*y + 4*y^2,
        -3*x^2 + 7*x*y + 2*y^2,
        -2*x^2 + 5*x*y + 6*y^2,
        -2*x^2 + 7*x*y + 3*y^2,
        -x^2 + 7*x*y + 6*y^2,
        x^2 + 7*x*y - 6*y^2,
        2*x^2 + 5*x*y - 6*y^2,
        2*x^2 + 7*x*y - 3*y^2,
        3*x^2 + 5*x*y - 4*y^2,
        3*x^2 + 7*x*y - 2*y^2,
        4*x^2 + 3*x*y - 4*y^2,
        4*x^2 + 3*x*y - 4*y^2,
        4*x^2 + 5*x*y - 3*y^2,
        6*x^2 + 5*x*y - 2*y^2,
        6*x^2 + 7*x*y - y^2]
        sage: BinaryQF_reduced_representatives(76, primitive_only=True)
        [-5*x^2 + 4*x*y + 3*y^2,
        -5*x^2 + 6*x*y + 2*y^2,
         -3*x^2 + 4*x*y + 5*y^2,
         -3*x^2 + 8*x*y + y^2,
         -2*x^2 + 6*x*y + 5*y^2,
         -x^2 + 8*x*y + 3*y^2,
         x^2 + 8*x*y - 3*y^2,
         2*x^2 + 6*x*y - 5*y^2,
         3*x^2 + 4*x*y - 5*y^2,
         3*x^2 + 8*x*y - y^2,
         5*x^2 + 4*x*y - 3*y^2,
         5*x^2 + 6*x*y - 2*y^2]

    Check that the primitive_only keyword does something::

        sage: BinaryQF_reduced_representatives(4*5, primitive_only=True)
        [-x^2 + 4*x*y + y^2,
        -x^2 + 4*x*y + y^2,
        x^2 + 4*x*y - y^2,
        x^2 + 4*x*y - y^2]
        sage: BinaryQF_reduced_representatives(4*5, primitive_only=False)
        [-2*x^2 + 2*x*y + 2*y^2,
        -2*x^2 + 2*x*y + 2*y^2,
        -x^2 + 4*x*y + y^2,
        -x^2 + 4*x*y + y^2,
        x^2 + 4*x*y - y^2,
        x^2 + 4*x*y - y^2,
        2*x^2 + 2*x*y - 2*y^2,
        2*x^2 + 2*x*y - 2*y^2]
    """
    D = ZZ(D)

    # For a fundamental discriminant all forms are primitive so we need not check:
    if primitive_only:
        primitive_only = not is_fundamental_discriminant(D)

    form_list = []

    from sage.arith.srange import xsrange

    D4 = D % 4
    if D4 == 2 or D4 == 3:
        raise ValueError("%s is not a discriminant" % D)
    if D > 0:           # Indefinite
        if D.is_square():
            b = D.sqrt()
            c = ZZ(0)
            # -b/2 < a <= b/2
            for a in xsrange((-b/2).floor() + 1, (b/2).floor()+1):
                Q = BinaryQF(a,b,c)
                if not any(Q.is_equivalent(q) for q in form_list):
                    form_list.append(Q)
        # We follow the description of Buchmann/Vollmer 6.7.1
        # He ennumerates all reduced forms.
        # We only want representatives
        else:
            sqrt_d = D.sqrt(prec=53)
            for b in xsrange(1, sqrt_d.floor()+1):
                if (D - b) % 2 != 0:
                    continue
                A = (D - b**2) / 4
                Low_a = ((sqrt_d - b) / 2).ceil()
                High_a = (A.sqrt(prec=53)).floor()
                for a in xsrange(Low_a, High_a + 1):
                    if a == 0:
                        continue
                    c = -A/a
                    if c in ZZ:
                        if (not primitive_only) or gcd([a,b,c])==1:
                            Q = BinaryQF(a, b, c)
                            if not any(Q.is_equivalent(q) for q in form_list):
                                form_list.append(Q)
                            if c != -a and not any(Q.is_equivalent(q) for q in form_list):
                                Q1 = BinaryQF(-a, b, -c)
                                form_list.append(Q1)

    else:   # Definite
        # Only iterate over positive a and over b of the same
        # parity as D such that 4a^2 + D <= b^2 <= a^2
        for a in xsrange(1,1+((-D)//3).isqrt()):
            a4 = 4*a
            s = D + a*a4
            w = 1+(s-1).isqrt() if s > 0 else 0
            if w%2 != D%2: w += 1
            for b in xsrange(w,a+1,2):
                t = b*b-D
                if t % a4 == 0:
                    c = t // a4
                    if (not primitive_only) or gcd([a,b,c])==1:
                        if b>0 and a>b and c>a:
                            form_list.append(BinaryQF([a,-b,c]))
                        form_list.append(BinaryQF([a,b,c]))

    form_list.sort()
    return form_list<|MERGE_RESOLUTION|>--- conflicted
+++ resolved
@@ -946,27 +946,15 @@
         Q = BinaryQF(-c, -b + 2*s*c, -(a - b*s + c*s*s))
         return Q
 
-<<<<<<< HEAD
-    # Buchmann/Vollmer cycle algorithm
     def _Rho(self):
         """
-        Apply Rho to this form, returning a new form `Q`.
-=======
-    def _Rho(self):
-        """
         Apply the Rho operator to this form, returning a new form `Q`.
->>>>>>> c727d0c2
 
         EXAMPLES::
 
             sage: f = BinaryQF(1, 8, -3)
-<<<<<<< HEAD
-            sage: f._RhoTau()
-            3*x^2 + 4*x*y - 5*y^2
-=======
             sage: f._Rho()
             -3*x^2 + 4*x*y + 5*y^2
->>>>>>> c727d0c2
         """
         d = self.discriminant().sqrt(prec=53)
         a = self._a
@@ -978,43 +966,24 @@
             s = sign * ((cabs+b) / (2*cabs)).floor()
         else:
             s = sign * ((d+b) / (2*cabs)).floor()
-<<<<<<< HEAD
-        Q = BinaryQF(c, -b + 2*s*c, (a - b*s + c*s*s))
-        return Q
-
-    # Buchmann/Vollmer cycle algorithm
-    def _Tau(self):
-        """
-        Apply the Tau operators to this form, returning a new form `Q`.
-=======
         Q = BinaryQF(c, -b + 2*s*c, a - b*s + c*s*s)
         return Q
 
     def _Tau(self):
         """
         Apply the Tau operator to this form, returning a new form `Q`.
->>>>>>> c727d0c2
 
         EXAMPLES::
 
             sage: f = BinaryQF(1, 8, -3)
             sage: f._Tau()
-<<<<<<< HEAD
-            -1*x^2 + 8*x*y + 3*y^2
-=======
             -x^2 + 8*x*y + 3*y^2
->>>>>>> c727d0c2
         """
         a = self._a
         b = self._b
         c = self._c
-<<<<<<< HEAD
-        return BinaryQF(-a, b, -c)
-=======
         Q = BinaryQF(-a, b, -c)
         return Q
-
->>>>>>> c727d0c2
 
     def cycle(self, proper=False):
         """
@@ -1240,11 +1209,7 @@
                     return (a-ao) % (2*b) == 0
                 else:
                     g = gcd(a,b)
-<<<<<<< HEAD
-                    return (a*ao - g**2) % (2*b*g)
-=======
                     return (a*ao - g**2) % (2*b*g) == 0
->>>>>>> c727d0c2
 
             proper_cycle = otherred.cycle(proper=True)
 
@@ -1403,30 +1368,6 @@
         b1 = self(v + w) - a1 - c1
         return BinaryQF([a1, b1, c1])
 
-<<<<<<< HEAD
-
-
-    def is_ambiguous(self):
-        r"""
-        Return if this form has an automorphism of determinant `-1`.
-
-        See _[BUVO2007] def 2.8.1
-
-        EXAMPLES::
-
-            sage: q = BinaryQF(1,9,-6)
-            sage: q.is_ambiguous()
-            True
-        """
-        if self.is_indefinite():
-            q1 = self.reduced_form()
-            q2 = BinaryQF(self._c, -self._b, self._a).reduced_form()
-            return q2 in q1.cycle()
-        raise NotImplementedError
-
-
-=======
->>>>>>> c727d0c2
     def small_prime_value(self, Bmax=1000):
         r"""
         Returns a prime represented by this (primitive positive definite) binary form.
