"""
Binary Quadratic Forms with Integer Coefficients

This module provides a specialized class for working with a binary quadratic
form `a x^2 + b x y + c y^2`, stored as a triple of integers `(a, b, c)`.

EXAMPLES::

    sage: Q = BinaryQF([1,2,3])
    sage: Q
    x^2 + 2*x*y  + 3*y^2
    sage: Q.discriminant()
    -8
    sage: Q.reduced_form()
    x^2 + 2*y^2
    sage: Q(1, 1)
    6

TESTS::

    sage: Q == loads(dumps(Q))
    True

AUTHORS:

- Jon Hanke (2006-08-08):

  - Appended to add the methods :func:`BinaryQF_reduced_representatives`,
    :meth:`~BinaryQF.is_reduced`, and ``__add__`` on 8-3-2006 for Coding Sprint
    #2.

  - Added Documentation and :meth:`~BinaryQF.complex_point` method on 8-8-2006.

- Nick Alexander: add doctests and clean code for Doc Days 2

- William Stein (2009-08-05): composition; some ReSTification.

- William Stein (2009-09-18): make immutable.

- Justin C. Walker (2011-02-06):

  - Add support for indefinite forms.
"""

#*****************************************************************************
#       Copyright (C) 2006-2009 William Stein and Jon Hanke
#
# This program is free software: you can redistribute it and/or modify
# it under the terms of the GNU General Public License as published by
# the Free Software Foundation, either version 2 of the License, or
# (at your option) any later version.
#                  http://www.gnu.org/licenses/
#*****************************************************************************
from functools import total_ordering

from sage.libs.pari.all import pari_gen
from sage.rings.all import ZZ, is_fundamental_discriminant
from sage.arith.all import gcd
from sage.structure.sage_object import SageObject
from sage.matrix.matrix_space import MatrixSpace
from sage.matrix.constructor import Matrix
from sage.misc.cachefunc import cached_method


@total_ordering
class BinaryQF(SageObject):
    r"""
    A binary quadratic form over `\ZZ`.

    INPUT:

    One of the following:

    - ``a`` -- either a 3-tuple of integers, or a quadratic
      homogeneous polynomial in two variables with integer
      coefficients

    - ``a``, ``b``, ``c`` -- three integers

    OUTPUT:

    the binary quadratic form a*x^2 + b*x*y + c*y^2.

    EXAMPLES::

        sage: b = BinaryQF([1,2,3])
        sage: b.discriminant()
        -8
        sage: b1 = BinaryQF(1,2,3)
        sage: b1 == b
        True
        sage: R.<x, y> = ZZ[]
        sage: BinaryQF(x^2 + 2*x*y + 3*y^2) == b
        True
        sage: BinaryQF(1,0,1)
        x^2 + y^2
    """
    def __init__(self, a, b=None, c=None):
        r"""
        Create a binary quadratic form `ax^2 + bxy + cy^2`.

        INPUT:

        One of the following:

        - ``a`` -- either a 3-tuple of integers, or a quadratic
          homogeneous polynomial in two variables with integer
          coefficients

        - ``a``, ``b``, ``c`` -- three integers

        EXAMPLES::

            sage: Q = BinaryQF([1,2,3]); Q
            x^2 + 2*x*y + 3*y^2
            sage: Q = BinaryQF([1,2])
            Traceback (most recent call last):
            ...
            TypeError: binary quadratic form must be given by a quadratic homogeneous bivariate integer polynomial or its coefficients

            sage: R.<x, y> = ZZ[]
            sage: f = x^2 + 2*x*y + 3*y^2
            sage: BinaryQF(f)
            x^2 + 2*x*y + 3*y^2
            sage: BinaryQF(f + x)
            Traceback (most recent call last):
            ...
            TypeError: binary quadratic form must be given by a quadratic homogeneous bivariate integer polynomial or its coefficients

        TESTS::

            sage: BinaryQF(0)
            0
        """
        from sage.rings.polynomial.multi_polynomial_element import is_MPolynomial
        if b is None and c is None:
            if (isinstance(a, (list, tuple))
                and len(a) == 3):
                a, b, c = a
            elif a == 0:
                a = b = c = 0
            elif (is_MPolynomial(a) and a.is_homogeneous() and a.base_ring() == ZZ
                  and a.degree() == 2 and a.parent().ngens() == 2):
                x, y = a.parent().gens()
                a, b, c = [a.monomial_coefficient(mon) for mon in [x**2, x*y, y**2]]
            elif isinstance(a, pari_gen) and a.type() in ('t_QFI', 't_QFR'):
                # a has 3 or 4 components
                a, b, c = a[0], a[1], a[2]
        try:
            self._a = ZZ(a)
            self._b = ZZ(b)
            self._c = ZZ(c)
        except TypeError:
            raise TypeError('binary quadratic form must be given by a quadratic homogeneous bivariate integer polynomial or its coefficients')
        self._poly = None

    def _pari_init_(self):
        """
        Convert this quadratic form to PARI.

        EXAMPLES::

            sage: f = BinaryQF([2,3,4]); f
            2*x^2 + 3*x*y + 4*y^2
            sage: f._pari_init_()
            'Qfb(2,3,4)'
            sage: pari(f)
            Qfb(2, 3, 4)
            sage: type(pari(f))
            <... 'cypari2.gen.Gen'>
            sage: gp(f)
            Qfb(2, 3, 4)
            sage: type(gp(f))
            <class 'sage.interfaces.gp.GpElement'>
        """
        return 'Qfb(%s,%s,%s)' % (self._a, self._b, self._c)

    def __mul__(self, right):
        """
        Gauss composition or right action by a 2x2 integer matrix.

        The result need not be reduced.

        EXAMPLES:

        We explicitly compute in the group of classes of positive
        definite binary quadratic forms of discriminant -23::

            sage: R = BinaryQF_reduced_representatives(-23, primitive_only=False); R
            [x^2 + x*y + 6*y^2, 2*x^2 - x*y + 3*y^2, 2*x^2 + x*y + 3*y^2]
            sage: R[0] * R[0]
            x^2 + x*y + 6*y^2
            sage: R[1] * R[1]
            4*x^2 + 3*x*y + 2*y^2
            sage: (R[1] * R[1]).reduced_form()
            2*x^2 + x*y + 3*y^2
            sage: (R[1] * R[1] * R[1]).reduced_form()
            x^2 + x*y + 6*y^2
            sage: q1 = BinaryQF(1, 1, 4)
            sage: M = Matrix(ZZ, [[1,3], [0,1]])
            sage: q1*M
            x^2 + 7*x*y + 16*y^2
            sage: q1.matrix_action_right(M)
            x^2 + 7*x*y + 16*y^2
            sage: N = Matrix(ZZ, [[1,0], [1,0]])
            sage: q1*(M*N) == q1.matrix_action_right(M).matrix_action_right(N)
            True
        """
        # Either a "right" action by
        # ...or Gaussian composition
        if isinstance(right, BinaryQF):
            return BinaryQF(self.__pari__().qfbcompraw(right))
        # ...or a 2x2 matrix...
        if (isinstance(right.parent(), MatrixSpace)
            and right.nrows() == right.ncols() == 2):
            aa = right[0, 0]
            bb = right[0, 1]
            cc = right[1, 0]
            dd = right[1, 1]
            A = self.polynomial()(aa, cc)
            C = self.polynomial()(bb, dd)
            B = self.polynomial()(aa + bb, cc + dd) - A - C
            qf = BinaryQF(A, B, C)
            return qf
        raise TypeError("right operand must be a binary quadratic form or 2x2 matrix")

    def __getitem__(self, n):
        """
        Return the `n`-th component of this quadratic form.

        If this form is `a x^2 + b x y + c y^2`, the 0-th component is `a`,
        the 1-st component is `b`, and `2`-nd component is `c`.

        Indexing is like lists -- negative indices and slices are allowed.

        EXAMPLES::

            sage: Q = BinaryQF([2,3,4])
            sage: Q[0]
            2
            sage: Q[2]
            4
            sage: Q[:2]
            (2, 3)
            sage: tuple(Q)
            (2, 3, 4)
            sage: list(Q)
            [2, 3, 4]
        """
        return (self._a, self._b, self._c)[n]

    def __call__(self, *args):
        r"""
        Evaluate this quadratic form at a point.

        INPUT:

        - args -- x and y values, as a pair x, y or a list, tuple, or
          vector

        EXAMPLES::

            sage: Q = BinaryQF([2, 3, 4])
            sage: Q(1, 2)
            24

        TESTS::

            sage: Q = BinaryQF([2, 3, 4])
            sage: Q([1, 2])
            24
            sage: Q((1, 2))
            24
            sage: Q(vector([1, 2]))
            24
        """
        if len(args) == 1:
            args = args[0]
        x, y = args
        return (self._a * x + self._b * y) * x + self._c * y**2

    def __hash__(self):
        r"""
        TESTS::

            sage: hash(BinaryQF([2,2,3]))
            802
            sage: hash(BinaryQF([2,3,2]))
            562
            sage: hash(BinaryQF([3,2,2]))
            547
        """
        return hash(self._a) ^ (hash(self._b) << 4) ^ (hash(self._c) << 8)

    def __eq__(self, right):
        """
        Return ``True`` if ``self`` and ``right`` are identical.

        This means that they have the same coefficients.

        EXAMPLES::

            sage: P = BinaryQF([2,2,3])
            sage: Q = BinaryQF([2,2,3])
            sage: R = BinaryQF([1,2,3])
            sage: P == Q # indirect doctest
            True
            sage: P == R # indirect doctest
            False

        TESTS::

            sage: P == P
            True
            sage: Q == P
            True
            sage: R == P
            False
            sage: P == 2
            False
        """
        if not isinstance(right, BinaryQF):
            return False
        return (self._a, self._b, self._c) == (right._a, right._b, right._c)

    def __ne__(self, right):
        """
        Return ``True`` if ``self`` and ``right`` are not identical.

        This means that they have different coefficients.

        EXAMPLES::

            sage: P = BinaryQF([2,2,3])
            sage: Q = BinaryQF([2,2,3])
            sage: R = BinaryQF([1,2,3])
            sage: P != Q # indirect doctest
            False
            sage: P != R # indirect doctest
            True
        """
        return not (self == right)

    def __lt__(self, right):
        """
        Compare the coefficients of ``self`` and ``right``.

        This is done lexicographically.

        EXAMPLES::

            sage: P = BinaryQF([2,2,3])
            sage: Q = BinaryQF([1,2,3])
            sage: P < Q
            False
            sage: Q < P
            True
            sage: Q <= P
            True
        """
        if not isinstance(right, BinaryQF):
            return False
        return (self._a, self._b, self._c) < (right._a, right._b, right._c)

    def __add__(self, Q):
        """
        Return the component-wise sum of two forms.

        Given `a_1 x^2 + b_1 x y + c_1 y^2` and `a_2 x^2 + b_2 x y +
        c_2 y^2`, this returns the form `(a_1 + a_2) x^2 + (b_1 + b_2)
        x y + (c_1 + c_2) y^2.`

        EXAMPLES::

            sage: P = BinaryQF([2,2,3]); P
            2*x^2 + 2*x*y + 3*y^2
            sage: Q = BinaryQF([-1,2,2]); Q
            -x^2 + 2*x*y + 2*y^2
            sage: P + Q
            x^2 + 4*x*y + 5*y^2
            sage: P + Q == BinaryQF([1,4,5]) # indirect doctest
            True

        TESTS::

            sage: Q + P == BinaryQF([1,4,5]) # indirect doctest
            True
        """
        return BinaryQF([self._a + Q._a, self._b + Q._b, self._c + Q._c])

    def __sub__(self, Q):
        """
        Return the component-wise difference of two forms.

        Given two forms `a_1 x^2 + b_1 x y + c_1 y^2` and `a_2 x^2 +
        b_2 x y + c_2 y^2`, this returns the form `(a_1 - a_2) x^2 +
        (b_1 - b_2) x y + (c_1 - c_2) y^2.`

        EXAMPLES::

            sage: P = BinaryQF([2,2,3]); P
            2*x^2 + 2*x*y + 3*y^2
            sage: Q = BinaryQF([-1,2,2]); Q
            -x^2 + 2*x*y + 2*y^2
            sage: P - Q
            3*x^2 + y^2
            sage: P - Q == BinaryQF([3,0,1]) # indirect doctest
            True

        TESTS::

            sage: Q - P == BinaryQF([3,0,1]) # indirect doctest
            False
            sage: Q - P != BinaryQF([3,0,1]) # indirect doctest
            True
        """
        return BinaryQF([self._a - Q._a, self._b - Q._b, self._c - Q._c])

    def _repr_(self):
        """
        Display the quadratic form.

        EXAMPLES::

            sage: Q = BinaryQF([1,2,3]); Q # indirect doctest
            x^2 + 2*x*y + 3*y^2

            sage: Q = BinaryQF([-1,2,3]); Q
            -x^2 + 2*x*y + 3*y^2

            sage: Q = BinaryQF([0,0,0]); Q
            0
        """
        return repr(self.polynomial())

    def _latex_(self):
        """
        Return latex representation of this binary quadratic form.

        EXAMPLES::

            sage: f = BinaryQF((778,1115,400)); f
            778*x^2 + 1115*x*y + 400*y^2
            sage: latex(f) # indirect doctest
            778 x^{2} + 1115 x y + 400 y^{2}
        """
        return self.polynomial()._latex_()


    def automorphism_group(self):
        r"""
        Return the automorphism group of this form.

        This is the group of matrices that satisfy
        `u  q  u = q`
        where `q` is the gram matrix of this quadratic form.

        EXAMPLES::

            sage: q = BinaryQF(1,7,-6)
            sage: q.automorphism_group()
            Matrix group over Rational Field with 3 generators (
            [-1  0]  [ 1  7]  [ 412249 3204000]
            [ 0 -1], [ 0 -1], [ 534000 4150249]
            )
            sage: q = BinaryQF(1,0,1)
            sage: q.automorphism_group()
            Matrix group over Rational Field with 3 generators (
            [-1  0]  [0 1]  [ 1  0]
            [ 0 -1], [1 0], [ 0 -1]
            )
            sage: q = BinaryQF(1,0,-1)
            sage: q.automorphism_group()
            Matrix group over Rational Field with 2 generators (
            [-1  0]  [ 1  0]
            [ 0 -1], [ 0 -1]
            )
            sage: q = BinaryQF(2,0,-1)
            sage: q.automorphism_group()
            Matrix group over Rational Field with 3 generators (
            [-1  0]  [ 3 -2]  [ 3 -2]
            [ 0 -1], [ 4 -3], [-4  3]
            )
        """
        # cheap but hey...
        from sage.quadratic_forms.quadratic_form import QuadraticForm
        if self.is_positive_definite():
            q = QuadraticForm(ZZ, 2, [self._a, self._b, self._c])
            return q.automorphism_group()
        if self.is_negative_definite():
            q = QuadraticForm(ZZ, 2, [self._a, -self._b, -self._c])
            return q.automorphism_group()
        if self.is_indefinite():
            gens = [-Matrix.identity(2)]
            # go primitive
            if not self.is_primitive():
                g = self.content()
                a = self._a //g
                b = self._b //g
                c = self._c //g
                q = BinaryQF(a, b , c)
            else:
                q = self
            q, t = q.reduced_form(transformation=True)
            a = q._a
            b = q._b
            c = q._c
            if not self.discriminant().is_square():
                if a < 0:
                    q = BinaryQF(c, b, a)
                    t = t * Matrix(ZZ, 2, [0, 1, 1, 0])
                    a, c = c , a
                d = q.discriminant().sqrt(prec=53)
                qn = q
                T = Matrix.identity(2)
                flag = True
                while True:
                    a = qn._a
                    b = qn._b
                    c = qn._c
                    if flag and b % a == 0:
                        # ambiguous forms have an extra automorphism
                        flag = False
                        n = b//(2*a)
                        tr = t * T * Matrix(ZZ,2,[1, -n, 0, 1])
                        e = 0
                        if b %(2*a) != 0:
                            e = 1
                        gens.append(tr * Matrix(ZZ,2,[1,e,0,-1]) * ~tr )
                    s = ((b + d.floor())/(2*c.abs())).floor()
                    qn = BinaryQF(c.abs(), -b+2*s*c.abs(), -(a+b*s+c*s*s))
                    T = Matrix(ZZ, 2, [T[0,1], s*T[0,1]+T[0,0], T[1,1], s*T[1,1] + T[1,0]])
                    if qn == q:
                        break
                if T.det() == -1:
                    T = T**2
                gens.append(t * T * ~t)
            else:
                d = self.discriminant().sqrt()
                a = q._a
                b = q._b

                if a == c == 0:
                    gens.append(t * Matrix(ZZ,2,[0,1,1,0]) * ~t )
                else:
                    if a == 0:
                        q = BinaryQF(c,b,a)
                        a,b,c = c,b,a
                        t = t * Matrix(ZZ,2,[0,1,1,0])
                    elif b % (2*a) == 0:
                        n = b//(2*a)
                        t = t * Matrix(ZZ,2,[1, -n, 0, 1])
                        gens.append(t * Matrix(ZZ,2,[1,0,0,-1]) * ~t )

            assert all([self*f == self for f in gens])
            from sage.groups.matrix_gps.finitely_generated import MatrixGroup
            return MatrixGroup(gens)
        raise NotImplementedError("Automorphism groups of degenerate forms " +
                                   "are not implemented")


    def content(self):
        """
        Return the content of the form, i.e., the gcd of the coefficients.

        EXAMPLES::

            sage: Q=BinaryQF(22,14,10)
            sage: Q.content()
            2
            sage: Q=BinaryQF(4,4,-15)
            sage: Q.content()
            1
        """
        return gcd([self._a,self._b,self._c])

    def polynomial(self):
        """
        Return ``self`` as a homogeneous 2-variable polynomial.

        EXAMPLES::

            sage: Q = BinaryQF([1,2,3])
            sage: Q.polynomial()
            x^2 + 2*x*y + 3*y^2

            sage: Q = BinaryQF([-1,-2,3])
            sage: Q.polynomial()
            -x^2 - 2*x*y + 3*y^2

            sage: Q = BinaryQF([0,0,0])
            sage: Q.polynomial()
            0

        """
        # Note: Cacheing in _poly seems to give a very slight
        # improvement (~0.2 usec) in 'timeit()' runs.  Not sure it
        # is worth the instance variable.
        if self._poly == None:
            self._poly = self(ZZ['x, y'].gens())
        return self._poly

    @cached_method
    def discriminant(self):
        """
        Return the discriminant of ``self``.

        Given a form `ax^2 + bxy + cy^2`, this returns `b^2 - 4ac`.

        EXAMPLES::

            sage: Q = BinaryQF([1,2,3])
            sage: Q.discriminant()
            -8
        """
        return self._b**2 - 4 * self._a * self._c

    def determinant(self):
        """
        Return the determinant of the matrix associated to ``self``.

        The determinant is used by Gauss and by Conway-Sloane, for
        whom an integral quadratic form has coefficients `(a, 2b, c)`
        with `a`, `b`, `c` integers.

        OUTPUT:

        The determinant of the matrix::

            [  a  b/2]
            [b/2    c]

        as a rational

        REMARK:

        This is just `-D/4` where `D` is the discriminant.  The return
        type is rational even if `b` (and hence `D`) is even.

        EXAMPLES::

            sage: q = BinaryQF(1, -1, 67)
            sage: q.determinant()
            267/4
        """
        return self._a*self._c - (self._b**2)/4

    # for consistency with general quadratic form code
    det = determinant

    @cached_method
    def has_fundamental_discriminant(self):
        """
        Return if the discriminant `D` of this form is a fundamental
        discriminant (i.e. `D` is the smallest element of its
        squareclass with `D = 0` or `1` modulo `4`).

        EXAMPLES::

            sage: Q = BinaryQF([1, 0, 1])
            sage: Q.discriminant()
            -4
            sage: Q.has_fundamental_discriminant()
            True

            sage: Q = BinaryQF([2, 0, 2])
            sage: Q.discriminant()
            -16
            sage: Q.has_fundamental_discriminant()
            False
        """
        return is_fundamental_discriminant(self.discriminant())

    @cached_method
    def is_primitive(self):
        r"""
        Checks if the form `ax^2 + bxy + cy^2`  satisfies
        `\gcd(a, b, c) = 1`, i.e., is primitive.

        EXAMPLES::

            sage: Q = BinaryQF([6,3,9])
            sage: Q.is_primitive()
            False

            sage: Q = BinaryQF([1,1,1])
            sage: Q.is_primitive()
            True

            sage: Q = BinaryQF([2,2,2])
            sage: Q.is_primitive()
            False

            sage: rqf = BinaryQF_reduced_representatives(-23*9, primitive_only=False)
            sage: [qf.is_primitive() for qf in rqf]
            [True, True, True, False, True, True, False, False, True]
            sage: rqf
            [x^2 + x*y + 52*y^2,
            2*x^2 - x*y + 26*y^2,
            2*x^2 + x*y + 26*y^2,
            3*x^2 + 3*x*y + 18*y^2,
            4*x^2 - x*y + 13*y^2,
            4*x^2 + x*y + 13*y^2,
            6*x^2 - 3*x*y + 9*y^2,
            6*x^2 + 3*x*y + 9*y^2,
            8*x^2 + 7*x*y + 8*y^2]
            sage: [qf for qf in rqf if qf.is_primitive()]
            [x^2 + x*y + 52*y^2,
            2*x^2 - x*y + 26*y^2,
            2*x^2 + x*y + 26*y^2,
            4*x^2 - x*y + 13*y^2,
            4*x^2 + x*y + 13*y^2,
            8*x^2 + 7*x*y + 8*y^2]
        """
        return gcd([self._a, self._b, self._c])==1

    @cached_method
    def is_zero(self):
        """
        Return if ``self`` is identically zero.

        EXAMPLES::

            sage: Q=BinaryQF(195751, 37615, 1807)
            sage: Q.is_zero()
            False
            sage: Q=BinaryQF(0, 0, 0)
            sage: Q.is_zero()
            True
        """
        return self.content() == 0

    @cached_method
    def is_weakly_reduced(self):
        r"""
        Check if the form `ax^2 + bxy + cy^2` satisfies
        `|b| \leq a \leq c`, i.e., is weakly reduced.

        EXAMPLES::

            sage: Q = BinaryQF([1,2,3])
            sage: Q.is_weakly_reduced()
            False

            sage: Q = BinaryQF([2,1,3])
            sage: Q.is_weakly_reduced()
            True

            sage: Q = BinaryQF([1,-1,1])
            sage: Q.is_weakly_reduced()
            True
        """
        if self.discriminant() >= 0:
            raise ValueError("only defined for negative discriminant")
        return (abs(self._b) <= self._a) and (self._a <= self._c)

    @cached_method
    def is_reducible(self):
        r"""
        Return if this form is reducible and cache the result.

<<<<<<< HEAD
        A binary form `q` is called reducible if it is the product of two
        linear forms `q = (a x + b y) ( c x + d y)`.
        Or equivalently if its discriminant is a square.
=======
        A binary form `q` is called reducible if it is the product of
        two linear forms `q = (a x + b y) (c x + d y)`, or
        equivalently if its discriminant is a square.
>>>>>>> fc36a57a

        EXAMPLES::

            sage: q = BinaryQF([1, 0, -1])
            sage: q.is_reducible()
            True
        """
        return self.discriminant().is_square()

    def _reduce_indef(self, transformation=False):
        """
        Reduce an indefinite, non-reduced form.

        INPUT:

        - ``transformation`` -- bool (default: ``False``); if ``True``,
          return both the reduced form and a matrix transforming
          ``self`` into the reduced form.

        TESTS::

            sage: f = BinaryQF(-1, 0, 3)
            sage: f._reduce_indef(transformation=False)
            -x^2 + 2*x*y + 2*y^2
            sage: red, trans = f._reduce_indef(transformation=True)
            sage: red
            -x^2 + 2*x*y + 2*y^2
            sage: trans
            [-1  1]
            [ 0 -1]
            sage: red == f*trans
            True

<<<<<<< HEAD
            sage: f = BinaryQF(0,5,24)
=======
            sage: f = BinaryQF(0, 5, 24)
>>>>>>> fc36a57a
            sage: red, trans = f._reduce_indef(transformation=True)
            sage: red == f*trans
            True
        """
        if transformation:
            U = Matrix(ZZ, 2, 2, [1,0,0,1])
        d = self.discriminant().sqrt(prec=53)
        Q = self
        while not Q.is_reduced():
            a = Q._a
            b = Q._b
            c = Q._c
            cabs = c.abs()
            # rho(f) as defined in [BUVO2007]_ p. 112 equation (6.12)
            if cabs != 0:
                if cabs >= d:
                    s = c.sign() * ((cabs + b) / (2 * cabs)).floor()
                else:
                    s = c.sign() * ((d + b) / (2 * cabs)).floor()
                if transformation:
                    T = Matrix(ZZ, 2, 2, [0, -1, 1, s])
                    U = U * T
                Q = BinaryQF(c, -b + 2*s*c, c*s*s - b*s + a)
            else:
                if b < 0:
                    Q = BinaryQF(a, -b, c)
                    if transformation:
                        T = Matrix(ZZ, 2, 2, [1, 0, 0, -1])
                        U = U * T
                else:
                    q, r = a.quo_rem(b)
                    if 2*r > b:
                        q, r = a.quo_rem(-b)
                        q = -q
                    if transformation:
                        T = Matrix(ZZ, 2, 2, [1, 0, -q, 1])
                        U = U * T
                    Q = BinaryQF(r, b, c)
        if transformation:
            return Q, U
        return Q

    @cached_method
    def reduced_form(self, transformation=False, algorithm="default"):
        """
        Return a reduced form equivalent to ``self``.

        INPUT:

        - ``self`` -- binary quadratic form of non-square discriminant

        - ``transformation`` -- boolean (default: False): if ``True``, return
          both the reduced form and a matrix transforming ``self`` into the
          reduced form.  Currently only implemented for indefinite forms.

        - ``algorithm`` -- String. The algorithm to use: Valid options are:

          * ``'default'`` -- Let Sage pick an algorithm (default).
          * ``'pari'`` -- use PARI
          * ``'sage'`` -- use Sage

        .. SEEALSO::

            :meth:`is_reduced`

        EXAMPLES::

            sage: a = BinaryQF([33,11,5])
            sage: a.is_reduced()
            False
            sage: b = a.reduced_form(); b
            5*x^2 - x*y + 27*y^2
            sage: b.is_reduced()
            True

            sage: a = BinaryQF([15,0,15])
            sage: a.is_reduced()
            True
            sage: b = a.reduced_form(); b
            15*x^2 + 15*y^2
            sage: b.is_reduced()
            True

        Examples of reducing indefinite forms::

            sage: f = BinaryQF(1, 0, -3)
            sage: f.is_reduced()
            False
            sage: g = f.reduced_form(); g
            x^2 + 2*x*y - 2*y^2
            sage: g.is_reduced()
            True

<<<<<<< HEAD
            sage: q = BinaryQF(1,0,-1)
            sage: q.reduced_form()
            x^2 + 2*x*y
=======
            sage: q = BinaryQF(1, 0, -1)
            sage: q.reduced_form()
            x^2 + 2*x*y

>>>>>>> fc36a57a
            sage: BinaryQF(1, 9, 4).reduced_form(transformation=True)
            (
                                 [ 0 -1]
            4*x^2 + 7*x*y - y^2, [ 1  2]
            )
            sage: BinaryQF(3, 7, -2).reduced_form(transformation=True)
            (
                                   [1 0]
            3*x^2 + 7*x*y - 2*y^2, [0 1]
            )
            sage: BinaryQF(-6, 6, -1).reduced_form(transformation=True)
            (
                                  [ 0 -1]
            -x^2 + 2*x*y + 2*y^2, [ 1 -4]
            )
        """
        if self.is_reduced():
            if transformation:
                return self, Matrix(ZZ, 2, 2, [1, 0, 0, 1])
            else:
                return self

        if algorithm is "default":
            if self.is_reducible() or (self.discriminant() > 0 and transformation):
                algorithm = 'sage'
            elif not transformation:
                algorithm = 'pari'
            else:
                raise NotImplementedError('reduction of definite binary '
                        'quadratic forms with transformation=True is not '
                        'implemented')
        if algorithm == 'sage':
            if self.discriminant() <= 0:
                raise NotImplementedError('reduction of definite binary '
                    'quadratic forms is not implemented in Sage')
            return self._reduce_indef(transformation)
        elif algorithm == 'pari':
            if transformation or self.is_reducible():
                raise NotImplementedError('transformation=True is not '
                                        'supported using PARI')
            elif self.is_reducible():
                raise NotImplementedError('reducible forms are not '
                                          'supported using PARI')
            return BinaryQF(self.__pari__().qfbred())
        else:
            raise ValueError('unknown implementation for binary quadratic form '
                             'reduction: %s' % algorithm)

    # Buchmann/Vollmer cycle algorithm
    def _RhoTau(self):
        """
        Apply Rho and Tau operators to this form, returning a new form `Q`.

        EXAMPLES::

            sage: f = BinaryQF(1, 8, -3)
            sage: f._RhoTau()
            3*x^2 + 4*x*y - 5*y^2
        """
        d = self.discriminant().sqrt(prec=53)
        a = self._a
        b = self._b
        c = self._c
        cabs = c.abs()
        sign = c.sign()
        if cabs >= d:
            s = sign * ((cabs+b) / (2*cabs)).floor()
        else:
            s = sign * ((d+b) / (2*cabs)).floor()
        Q = BinaryQF(-c, -b + 2*s*c, -(a - b*s + c*s*s))
        return Q

    def _Rho(self):
        """
        Apply the Rho operator to this form, returning a new form `Q`.

        EXAMPLES::

            sage: f = BinaryQF(1, 8, -3)
            sage: f._Rho()
            -3*x^2 + 4*x*y + 5*y^2
        """
        d = self.discriminant().sqrt(prec=53)
        a = self._a
        b = self._b
        c = self._c
        cabs = c.abs()
        sign = c.sign()
        if cabs >= d:
            s = sign * ((cabs+b) / (2*cabs)).floor()
        else:
            s = sign * ((d+b) / (2*cabs)).floor()
        Q = BinaryQF(c, -b + 2*s*c, a - b*s + c*s*s)
        return Q

    def _Tau(self):
        """
        Apply the Tau operator to this form, returning a new form `Q`.

        EXAMPLES::

            sage: f = BinaryQF(1, 8, -3)
            sage: f._Tau()
            -x^2 + 8*x*y + 3*y^2
        """
        a = self._a
        b = self._b
        c = self._c
        Q = BinaryQF(-a, b, -c)
        return Q

    def cycle(self, proper=False):
        """
        Return the cycle of reduced forms to which ``self`` belongs.

        This is Algorithm 6.1 of [BUVO2007]]_.

        INPUT:

        - ``self`` -- reduced, indefinite form of non-square discriminant

        - ``proper`` -- boolean (default: ``False``); if ``True``, return the
          proper cycle (not implemented)

        This is used to test for equivalence between indefinite forms.
        The cycle of a form `f` consists of all reduced, equivalent forms `g`
        such that the `a`-coefficients of `f` and `g` have the same
        sign.  The proper cycle consists of all equivalent forms, and
        is either the same as, or twice the size of, the cycle.  In
        the latter case, the cycle has odd length.

        EXAMPLES::

            sage: Q = BinaryQF(14,17,-2)
            sage: Q.cycle()
            [14*x^2 + 17*x*y - 2*y^2,
             2*x^2 + 19*x*y - 5*y^2,
             5*x^2 + 11*x*y - 14*y^2]

            sage: Q = BinaryQF(1,8,-3)
            sage: Q.cycle()
            [x^2 + 8*x*y - 3*y^2,
            3*x^2 + 4*x*y - 5*y^2,
            5*x^2 + 6*x*y - 2*y^2,
            2*x^2 + 6*x*y - 5*y^2,
            5*x^2 + 4*x*y - 3*y^2,
            3*x^2 + 8*x*y - y^2]

            sage: Q=BinaryQF(1,7,-6)
            sage: Q.cycle()
            [x^2 + 7*x*y - 6*y^2,
            6*x^2 + 5*x*y - 2*y^2,
            2*x^2 + 7*x*y - 3*y^2,
            3*x^2 + 5*x*y - 4*y^2,
            4*x^2 + 3*x*y - 4*y^2,
            4*x^2 + 5*x*y - 3*y^2,
            3*x^2 + 7*x*y - 2*y^2,
            2*x^2 + 5*x*y - 6*y^2,
            6*x^2 + 7*x*y - y^2]
        """
        if not (self.is_indef() and self.is_reduced()):
            raise ValueError("%s must be indefinite and reduced" % self)
        if self.discriminant().is_square():
            # Buchmann/Vollmer assume the discriminant to be non-square
            raise NotImplementedError('computation of cycles is only '
<<<<<<< HEAD
                    'implemented for non-square discrimiants')
        if proper:
            # Prop 6.10.5 in Buchmann Vollmer
            C = self.cycle(proper=False)
            if len(C) % 2 == 1:
                return C
            else:
                return C[:1] + [q._Tau() for q in C[1:]]
        if not hasattr(self, '_cycle_list'):
            C = [self]
            Q1 = self._RhoTau()
            while not self == Q1:
                C.append(Q1)
                Q1 = Q1._RhoTau()
            self._cycle_list = C
        return self._cycle_list
=======
                    'implemented for non-square discriminants')
        C = [self]
        Q1 = self._RhoTau()
        while not self == Q1:
            C.append(Q1)
            Q1 = Q1._RhoTau()
        self._cycle_list = C
        return C
>>>>>>> fc36a57a

    def is_positive_definite(self):
        """
        Return ``True`` if ``self`` is positive definite, i.e., has
        negative discriminant with `a > 0`.

        EXAMPLES::

            sage: Q=BinaryQF(195751,37615,1807)
            sage: Q.is_positive_definite()
            True
            sage: Q=BinaryQF(195751,1212121,-1876411)
            sage: Q.is_positive_definite()
            False
        """
        return self.discriminant() < 0 and self._a > 0

    is_posdef = is_positive_definite

    def is_negative_definite(self):
        """
        Return ``True`` if ``self`` is negative definite, i.e., has
        negative discriminant with `a < 0`.

        EXAMPLES::

            sage: Q=BinaryQF(-1,3,-5)
            sage: Q.is_positive_definite()
            False
            sage: Q.is_negative_definite()
            True
        """
        return self.discriminant() < 0 and self._a < 0

    is_negdef = is_negative_definite

    def is_indefinite(self):
        """
        Return if ``self`` is indefinite, i.e., has positive discriminant.

        EXAMPLES::

            sage: Q=BinaryQF(1,3,-5)
            sage: Q.is_indef()
            True
        """
        return self.discriminant() > 0

    is_indef = is_indefinite

    def is_singular(self):
        """
        Return if ``self`` is singular, i.e., has zero discriminant.

        EXAMPLES::

            sage: Q=BinaryQF(1,3,-5)
            sage: Q.is_singular()
            False
            sage: Q=BinaryQF(1,2,1)
            sage: Q.is_singular()
            True
        """
        return self.discriminant().is_zero()

    def is_nonsingular(self):
        """
        Return if this form is nonsingular, i.e., has non-zero discriminant.

        EXAMPLES::

            sage: Q=BinaryQF(1,3,-5)
            sage: Q.is_nonsingular()
            True
            sage: Q=BinaryQF(1,2,1)
            sage: Q.is_nonsingular()
            False
        """
        return not self.discriminant().is_zero()

    def is_equivalent(self, other, proper=True):
        """
        Return if ``self`` is equivalent to ``other``.

        INPUT:

        - ``proper`` -- bool (default: ``True``); if ``True`` use proper
          equivalence
        - ``other`` -- a binary quadratic form

        EXAMPLES::

            sage: Q3 = BinaryQF(4,4,15)
            sage: Q2 = BinaryQF(4,-4,15)
            sage: Q2.is_equivalent(Q3)
            True
            sage: a = BinaryQF([33,11,5])
            sage: b = a.reduced_form(); b
            5*x^2 - x*y + 27*y^2
            sage: a.is_equivalent(b)
            True
            sage: a.is_equivalent(BinaryQF((3,4,5)))
            False

        Some indefinite examples::

            sage: Q1 = BinaryQF(3,  4, -2)
            sage: Q2 = BinaryQF(-2, 4, 3)
            sage: Q1.is_equivalent(Q2)
            False
            sage: Q1.is_equivalent(Q2,proper=False)
            True

        TESTS:

        We check that :trac:`25888` is fixed::

            sage: Q1 = BinaryQF(3,  4, -2)
            sage: Q2 = BinaryQF(-2, 4, 3)
            sage: Q1.is_equivalent(Q2, proper=False)
            True
            sage: Q2.is_equivalent(Q1, proper=True)
            False

        A test for rational forms::

            sage: Q1 = BinaryQF(0, 4, 2)
            sage: Q2 = BinaryQF(2, 4, 0)
            sage: Q1.is_equivalent(Q2, proper=False)
            True
        """
        if type(other) != type(self):
            raise TypeError("%s is not a BinaryQF" % other)
        if self.discriminant() != other.discriminant():
            return False
        if self.is_indef():
            # First, reduce self and other
            selfred = self.reduced_form()
            otherred = other.reduced_form()
            if self.discriminant().is_square():
                # make sure we terminate in a form
                # with c = 0
                while selfred[2] != 0:
                    selfred = selfred._Rho()
                while otherred[2] != 0:
                    otherred = otherred._Rho()
                b = selfred._b
                a = selfred._a
                ao = otherred._a
                # Conway Sloane p. 359
                if proper:
                    return (a-ao) % (2*b) == 0
                else:
                    g = gcd(a,b)
                    return (a*ao - g**2) % (2*b*g) == 0

            proper_cycle = otherred.cycle(proper=True)

            is_prop = selfred in proper_cycle
            if proper or is_prop:
                return is_prop
            # note that our definition of improper equivalence
            # differs from that of Buchmann and Vollmer
            # their action is det f * q(f(x,y))
            # ours is q(f(x,y))

            # an improper equivalence in our convention
            selfred = BinaryQF(self._c, self._b, self._a)

            return selfred in proper_cycle

        # Else we're dealing with definite forms.
        if self.is_posdef() and not other.is_posdef():
            return False
        if self.is_negdef() and not other.is_negdef():
            return False
        Q1 = self.reduced_form()
        Q2 = other.reduced_form()
        if not proper:
            Q1e = BinaryQF(self._c, self._b, self._a).reduced_form()
            return Q1 == Q2 or Q1e == Q2
        return Q1 == Q2

    @cached_method
    def is_reduced(self):
        r"""
        Return if ``self`` is reduced.

        Let `f = a x^2 + b xy + c y^2` be a binary quadratic form of
        discrimininant `D`.

        - If `f` is positive definite (`D < 0` and `a > 0`), then `f`
          is reduced if and only if `|b|\leq a \leq c`, and `b\geq 0`
          if either `a = b` or `a = c`.

        - If `f` is negative definite (`D < 0` and `a < 0`), then `f`
          is reduced if and only if the positive definite form with
          coefficients `(-a, b, -c)` is reduced.

        - If `f` is indefinite (`D > 0`), then `f` is reduced if and
          only if `|\sqrt{D} - 2|a|| < b < \sqrt{D}`
          or `a = 0` and `-b < 2c \leq b`
          or `c = 0` and `-b < 2a \leq b`

        EXAMPLES::

            sage: Q = BinaryQF([1,2,3])
            sage: Q.is_reduced()
            False

            sage: Q = BinaryQF([2,1,3])
            sage: Q.is_reduced()
            True

            sage: Q = BinaryQF([1,-1,1])
            sage: Q.is_reduced()
            False

            sage: Q = BinaryQF([1,1,1])
            sage: Q.is_reduced()
            True

        Examples using indefinite forms::

            sage: f = BinaryQF(-1, 2, 2)
            sage: f.is_reduced()
            True
            sage: BinaryQF(1, 9, 4).is_reduced()
            False
            sage: BinaryQF(1, 5, -1).is_reduced()
            True

        """
        D = self.discriminant()
        a = self._a
        b = self._b
        c = self._c
        if D < 0 and a > 0:
            return ((-a < b <= a < c)
                    or (ZZ(0) <= b <= a == c))
        elif D < 0 and self._a < 0:
            return ((a < b <= -a < -c)
                    or (ZZ(0) <= b <= -a == -c))
        else:
            d = D.sqrt(prec=53)
            return (((d - 2*a.abs()).abs() < b < d)
                    or (0 == a and -b < 2*c <= b)
                    or (0 == c and -b < 2*a <= b))

    def complex_point(self):
        r"""
        Return the point in the complex upper half-plane associated to ``self``.

        This form, `ax^2 + b xy + cy^2`, must be definite with
        negative discriminant `b^2 - 4 a c < 0`.

        OUTPUT:

        - the unique complex root of `a x^2 + b x + c` with positive
          imaginary part

        EXAMPLES::

            sage: Q = BinaryQF([1,0,1])
            sage: Q.complex_point()
            1.00000000000000*I
        """
        if self.discriminant() >= 0:
            raise ValueError("only defined for negative discriminant")
        Q1 = ZZ['x']([self._c, self._b, self._a])
        return [z for z in Q1.complex_roots() if z.imag() > 0][0]

    def matrix_action_left(self, M):
        r"""
        Return the binary quadratic form resulting from the left action
        of the 2-by-2 matrix `M` on ``self``.

        Here the action of the matrix `M = \begin{pmatrix} a & b \\ c & d
        \end{pmatrix}` on the form `Q(x, y)` produces the form `Q(ax+cy,
        bx+dy)`.

        EXAMPLES::

            sage: Q = BinaryQF([2, 1, 3]); Q
            2*x^2 + x*y + 3*y^2
            sage: M = matrix(ZZ, [[1, 2], [3, 5]])
            sage: Q.matrix_action_left(M)
            16*x^2 + 83*x*y + 108*y^2
        """
        v, w = M.rows()
        a1 = self(v)
        c1 = self(w)
        b1 = self(v + w) - a1 - c1
        return BinaryQF([a1, b1, c1])

    def matrix_action_right(self, M):
        r"""
        Return the binary quadratic form resulting from the right action
        of the 2-by-2 matrix `M` on ``self``.

        Here the action of the matrix `M = \begin{pmatrix} a & b \\ c & d
        \end{pmatrix}` on the form `Q(x, y)` produces the form `Q(ax+by,
        cx+dy)`.

        EXAMPLES::

            sage: Q = BinaryQF([2, 1, 3]); Q
            2*x^2 + x*y + 3*y^2
            sage: M = matrix(ZZ, [[1, 2], [3, 5]])
            sage: Q.matrix_action_right(M)
            32*x^2 + 109*x*y + 93*y^2
        """
        v, w = M.columns()
        a1 = self(v)
        c1 = self(w)
        b1 = self(v + w) - a1 - c1
        return BinaryQF([a1, b1, c1])

    def small_prime_value(self, Bmax=1000):
        r"""
        Returns a prime represented by this (primitive positive definite) binary form.

        INPUT:

        - ``Bmax`` -- a positive bound on the representing integers.

        OUTPUT:

        A prime number represented by the form.

        .. NOTE::

            This is a very elementary implementation which just substitutes
            values until a prime is found.

        EXAMPLES::

            sage: [Q.small_prime_value() for Q in BinaryQF_reduced_representatives(-23, primitive_only=True)]
            [23, 2, 2]
            sage: [Q.small_prime_value() for Q in BinaryQF_reduced_representatives(-47, primitive_only=True)]
            [47, 2, 2, 3, 3]
        """
        from sage.sets.all import Set
        from sage.arith.srange import xsrange
        B = 10
        while True:
            llist = list(Set([self(x,y) for x in xsrange(-B,B) for y in xsrange(B)]))
            llist = sorted([l for l in llist if l.is_prime()])
            if llist:
                return llist[0]
            if B >= Bmax:
                raise ValueError("Unable to find a prime value of %s" % self)
            B += 10

    def solve_integer(self, n):
        r"""
        Solve `Q(x,y) = n` in integers `x` and `y` where `Q` is this
        quadratic form.

        INPUT:

        - ``n`` -- a positive integer

        OUTPUT:

        A tuple `(x,y)` of integers satisfying `Q(x,y) = n` or ``None``
        if no such `x` and `y` exist.

        EXAMPLES::

            sage: Qs = BinaryQF_reduced_representatives(-23,primitive_only=True)
            sage: Qs
            [x^2 + x*y + 6*y^2, 2*x^2 - x*y + 3*y^2, 2*x^2 + x*y + 3*y^2]
            sage: [Q.solve_integer(3) for Q in Qs]
            [None, (0, 1), (0, 1)]
            sage: [Q.solve_integer(5) for Q in Qs]
            [None, None, None]
            sage: [Q.solve_integer(6) for Q in Qs]
            [(0, 1), (-1, 1), (1, 1)]
        """
        a, b, c = self
        d = self.discriminant()
        if d >= 0 or a <= 0:
            raise NotImplementedError("%s is not positive definite" % self)
        ad = -d
        an4 = 4*a*n
        a2 = 2*a
        from sage.arith.srange import xsrange
        for y in xsrange(0, 1+an4//ad):
            z2 = an4 + d*y**2
            for z in z2.sqrt(extend=False, all=True):
                if a2.divides(z-b*y):
                    x = (z-b*y)//a2
                    return (x,y)
        return None


def BinaryQF_reduced_representatives(D, primitive_only=False, proper=True):
    r"""
    Return representatives for the classes of binary quadratic forms
    of discriminant `D`.

    INPUT:

    - ``D`` -- (integer) a discriminant

    - ``primitive_only`` -- (boolean, default True): if True, only
      return primitive forms.

    OUTPUT:

    (list) A lexicographically-ordered list of inequivalent reduced
    representatives for the  proper equivalence classes of binary quadratic
    forms of discriminant `D`.  If ``primitive_only`` is ``True`` then
    imprimitive forms (which only exist when `D` is not fundamental) are
    omitted; otherwise they are included.

    EXAMPLES::

        sage: BinaryQF_reduced_representatives(-4)
        [x^2 + y^2]

        sage: BinaryQF_reduced_representatives(-163)
        [x^2 + x*y + 41*y^2]

        sage: BinaryQF_reduced_representatives(-12)
        [x^2 + 3*y^2, 2*x^2 + 2*x*y + 2*y^2]

        sage: BinaryQF_reduced_representatives(-16)
        [x^2 + 4*y^2, 2*x^2 + 2*y^2]

        sage: BinaryQF_reduced_representatives(-63)
        [x^2 + x*y + 16*y^2, 2*x^2 - x*y + 8*y^2, 2*x^2 + x*y + 8*y^2, 3*x^2 + 3*x*y + 6*y^2, 4*x^2 + x*y + 4*y^2]

    The number of inequivalent reduced binary forms with a fixed negative
    fundamental discriminant D is the class number of the quadratic field
    `\QQ(\sqrt{D})`::

        sage: len(BinaryQF_reduced_representatives(-13*4))
        2
        sage: QuadraticField(-13*4, 'a').class_number()
        2
        sage: p=next_prime(2^20); p
        1048583
        sage: len(BinaryQF_reduced_representatives(-p))
        689
        sage: QuadraticField(-p, 'a').class_number()
        689

        sage: BinaryQF_reduced_representatives(-23*9)
        [x^2 + x*y + 52*y^2,
        2*x^2 - x*y + 26*y^2,
        2*x^2 + x*y + 26*y^2,
        3*x^2 + 3*x*y + 18*y^2,
        4*x^2 - x*y + 13*y^2,
        4*x^2 + x*y + 13*y^2,
        6*x^2 - 3*x*y + 9*y^2,
        6*x^2 + 3*x*y + 9*y^2,
        8*x^2 + 7*x*y + 8*y^2]
        sage: BinaryQF_reduced_representatives(-23*9, primitive_only=True)
        [x^2 + x*y + 52*y^2,
        2*x^2 - x*y + 26*y^2,
        2*x^2 + x*y + 26*y^2,
        4*x^2 - x*y + 13*y^2,
        4*x^2 + x*y + 13*y^2,
        8*x^2 + 7*x*y + 8*y^2]

    TESTS::

        sage: BinaryQF_reduced_representatives(73)
        [-6*x^2 + 5*x*y + 2*y^2,
        -6*x^2 + 7*x*y + y^2,
        -4*x^2 + 3*x*y + 4*y^2,
        -4*x^2 + 3*x*y + 4*y^2,
        -4*x^2 + 5*x*y + 3*y^2,
        -3*x^2 + 5*x*y + 4*y^2,
        -3*x^2 + 7*x*y + 2*y^2,
        -2*x^2 + 5*x*y + 6*y^2,
        -2*x^2 + 7*x*y + 3*y^2,
        -x^2 + 7*x*y + 6*y^2,
        x^2 + 7*x*y - 6*y^2,
        2*x^2 + 5*x*y - 6*y^2,
        2*x^2 + 7*x*y - 3*y^2,
        3*x^2 + 5*x*y - 4*y^2,
        3*x^2 + 7*x*y - 2*y^2,
        4*x^2 + 3*x*y - 4*y^2,
        4*x^2 + 3*x*y - 4*y^2,
        4*x^2 + 5*x*y - 3*y^2,
        6*x^2 + 5*x*y - 2*y^2,
        6*x^2 + 7*x*y - y^2]
        sage: BinaryQF_reduced_representatives(76, primitive_only=True)
        [-5*x^2 + 4*x*y + 3*y^2,
        -5*x^2 + 6*x*y + 2*y^2,
         -3*x^2 + 4*x*y + 5*y^2,
         -3*x^2 + 8*x*y + y^2,
         -2*x^2 + 6*x*y + 5*y^2,
         -x^2 + 8*x*y + 3*y^2,
         x^2 + 8*x*y - 3*y^2,
         2*x^2 + 6*x*y - 5*y^2,
         3*x^2 + 4*x*y - 5*y^2,
         3*x^2 + 8*x*y - y^2,
         5*x^2 + 4*x*y - 3*y^2,
         5*x^2 + 6*x*y - 2*y^2]

    Check that the primitive_only keyword does something::

        sage: BinaryQF_reduced_representatives(4*5, primitive_only=True)
        [-x^2 + 4*x*y + y^2,
        -x^2 + 4*x*y + y^2,
        x^2 + 4*x*y - y^2,
        x^2 + 4*x*y - y^2]
        sage: BinaryQF_reduced_representatives(4*5, primitive_only=False)
        [-2*x^2 + 2*x*y + 2*y^2,
        -2*x^2 + 2*x*y + 2*y^2,
        -x^2 + 4*x*y + y^2,
        -x^2 + 4*x*y + y^2,
        x^2 + 4*x*y - y^2,
        x^2 + 4*x*y - y^2,
        2*x^2 + 2*x*y - 2*y^2,
        2*x^2 + 2*x*y - 2*y^2]
    """
    D = ZZ(D)

    # For a fundamental discriminant all forms are primitive so we need not check:
    if primitive_only:
        primitive_only = not is_fundamental_discriminant(D)

    form_list = []

    from sage.arith.srange import xsrange

    D4 = D % 4
    if D4 == 2 or D4 == 3:
        raise ValueError("%s is not a discriminant" % D)
    if D > 0:           # Indefinite
        if D.is_square():
<<<<<<< HEAD
            b = D.sqrt()
            c = ZZ(0)
            # -b/2 < a <= b/2
            for a in xsrange((-b/2).floor() + 1, (b/2).floor()+1):
                Q = BinaryQF(a,b,c)
                form_list.append(Q)
        # We follow the description of Buchmann/Vollmer 6.7.1
        # He ennumerates all reduced forms.
        # We only want representatives
        else:
            sqrt_d = D.sqrt(prec=53)
            for b in xsrange(1, sqrt_d.floor()+1):
                if (D - b) % 2 != 0:
=======
            # Buchmann/Vollmer 6.7.1. require D a non-square.
            raise ValueError("%s is a square" % D)
        sqrt_d = D.sqrt(prec=53)
        for b in xsrange(1, sqrt_d.floor()+1):
            if (D - b) % 2 != 0:
                continue
            A = (D - b**2) / 4
            Low_a = ((sqrt_d - b) / 2).ceil()
            High_a = (A.sqrt(prec=53)).floor()
            for a in xsrange(Low_a, High_a + 1):
                if a == 0:
>>>>>>> fc36a57a
                    continue
                A = (D - b**2) / 4
                Low_a = ((sqrt_d - b) / 2).ceil()
                High_a = (A.sqrt(prec=53)).floor()
                for a in xsrange(Low_a, High_a + 1):
                    if a == 0:
                        continue
                    c = -A/a
                    if c in ZZ:
                        if (not primitive_only) or gcd([a,b,c])==1:
                            Q = BinaryQF(a, b, c)
                            Q1 = BinaryQF(-a, b, -c)
                            form_list.append(Q)
                            form_list.append(Q1)
                            if a.abs() != c.abs():
                                Q = BinaryQF(c, b, a)
                                Q1 = BinaryQF(-c, b, -a)
                                form_list.append(Q)
                                form_list.append(Q1)
    else:   # Definite
        # Only iterate over positive a and over b of the same
        # parity as D such that 4a^2 + D <= b^2 <= a^2
        for a in xsrange(1,1+((-D)//3).isqrt()):
            a4 = 4*a
            s = D + a*a4
            w = 1+(s-1).isqrt() if s > 0 else 0
            if w%2 != D%2: w += 1
            for b in xsrange(w,a+1,2):
                t = b*b-D
                if t % a4 == 0:
                    c = t // a4
                    if (not primitive_only) or gcd([a,b,c])==1:
                        if b>0 and a>b and c>a:
                            form_list.append(BinaryQF([a,-b,c]))
                        form_list.append(BinaryQF([a,b,c]))
    if not proper or D > 0:
        # filter for equivalence classes
        form_list_new = []
        for q in form_list:
            if not any(q.is_equivalent(q1,proper=proper) for q1 in form_list_new):
                form_list_new.append(q)
        form_list = form_list_new

    form_list.sort()
    return form_list<|MERGE_RESOLUTION|>--- conflicted
+++ resolved
@@ -759,15 +759,9 @@
         r"""
         Return if this form is reducible and cache the result.
 
-<<<<<<< HEAD
-        A binary form `q` is called reducible if it is the product of two
-        linear forms `q = (a x + b y) ( c x + d y)`.
-        Or equivalently if its discriminant is a square.
-=======
         A binary form `q` is called reducible if it is the product of
         two linear forms `q = (a x + b y) (c x + d y)`, or
         equivalently if its discriminant is a square.
->>>>>>> fc36a57a
 
         EXAMPLES::
 
@@ -801,11 +795,7 @@
             sage: red == f*trans
             True
 
-<<<<<<< HEAD
-            sage: f = BinaryQF(0,5,24)
-=======
             sage: f = BinaryQF(0, 5, 24)
->>>>>>> fc36a57a
             sage: red, trans = f._reduce_indef(transformation=True)
             sage: red == f*trans
             True
@@ -899,16 +889,10 @@
             sage: g.is_reduced()
             True
 
-<<<<<<< HEAD
-            sage: q = BinaryQF(1,0,-1)
-            sage: q.reduced_form()
-            x^2 + 2*x*y
-=======
             sage: q = BinaryQF(1, 0, -1)
             sage: q.reduced_form()
             x^2 + 2*x*y
 
->>>>>>> fc36a57a
             sage: BinaryQF(1, 9, 4).reduced_form(transformation=True)
             (
                                  [ 0 -1]
@@ -946,7 +930,7 @@
                     'quadratic forms is not implemented in Sage')
             return self._reduce_indef(transformation)
         elif algorithm == 'pari':
-            if transformation or self.is_reducible():
+            if transformation:
                 raise NotImplementedError('transformation=True is not '
                                         'supported using PARI')
             elif self.is_reducible():
@@ -1074,7 +1058,6 @@
         if self.discriminant().is_square():
             # Buchmann/Vollmer assume the discriminant to be non-square
             raise NotImplementedError('computation of cycles is only '
-<<<<<<< HEAD
                     'implemented for non-square discrimiants')
         if proper:
             # Prop 6.10.5 in Buchmann Vollmer
@@ -1091,16 +1074,6 @@
                 Q1 = Q1._RhoTau()
             self._cycle_list = C
         return self._cycle_list
-=======
-                    'implemented for non-square discriminants')
-        C = [self]
-        Q1 = self._RhoTau()
-        while not self == Q1:
-            C.append(Q1)
-            Q1 = Q1._RhoTau()
-        self._cycle_list = C
-        return C
->>>>>>> fc36a57a
 
     def is_positive_definite(self):
         """
@@ -1637,7 +1610,6 @@
         raise ValueError("%s is not a discriminant" % D)
     if D > 0:           # Indefinite
         if D.is_square():
-<<<<<<< HEAD
             b = D.sqrt()
             c = ZZ(0)
             # -b/2 < a <= b/2
@@ -1651,19 +1623,6 @@
             sqrt_d = D.sqrt(prec=53)
             for b in xsrange(1, sqrt_d.floor()+1):
                 if (D - b) % 2 != 0:
-=======
-            # Buchmann/Vollmer 6.7.1. require D a non-square.
-            raise ValueError("%s is a square" % D)
-        sqrt_d = D.sqrt(prec=53)
-        for b in xsrange(1, sqrt_d.floor()+1):
-            if (D - b) % 2 != 0:
-                continue
-            A = (D - b**2) / 4
-            Low_a = ((sqrt_d - b) / 2).ceil()
-            High_a = (A.sqrt(prec=53)).floor()
-            for a in xsrange(Low_a, High_a + 1):
-                if a == 0:
->>>>>>> fc36a57a
                     continue
                 A = (D - b**2) / 4
                 Low_a = ((sqrt_d - b) / 2).ceil()
