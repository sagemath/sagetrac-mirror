"""
Path Algebras
"""

#*****************************************************************************
#  Copyright (C) 2012 Jim Stark <jstarx@gmail.com>
#                2013 Simon King <simon.king@uni-jena.de>
#                2014 Simon King <simon.king@uni-jena.de>
#
#  Distributed under the terms of the GNU General Public License (GPL)
#
#    This code is distributed in the hope that it will be useful,
#    but WITHOUT ANY WARRANTY; without even the implied warranty
#    of MERCHANTABILITY or FITNESS FOR A PARTICULAR PURPOSE.
#
#  See the GNU General Public License for more details; the full text
#  is available at:
#
#                  http://www.gnu.org/licenses/
#*****************************************************************************

import six
from sage.misc.cachefunc import cached_method
from sage.combinat.free_module import CombinatorialFreeModule, CombinatorialFreeModuleElement
from algebra_elements import PathAlgebraElement

class PathAlgebra(CombinatorialFreeModule):
    r"""
    Create the path algebra of a :class:`quiver <DiGraph>` over a given field.

    Given a quiver `Q` and a field `k`, the path algebra `kQ` is defined as
    follows.  As a vector space it has basis the set of all paths in `Q`.
    Multiplication is defined on this basis and extended bilinearly.  If `p`
    is a path with terminal vertex `t` and `q` is a path with initial vertex
    `i` then the product `p*q` is defined to be the composition of the
    paths `p` and `q` if `t = i` and `0` otherwise.

    INPUT:

    - ``k`` -- field (or commutative ring), the base field of the path algebra

    - ``P`` -- the path semigroup of a quiver `Q`

    - ``order`` -- optional string, one of "negdegrevlex" (default),
      "degrevlex", "negdeglex" or "deglex", defining the monomial order to be
      used.

    OUTPUT:

    - the path algebra `kP` with the given monomial order

    NOTE:

    Monomial orders that are not degree orders are not supported.

    EXAMPLES::

        sage: P = DiGraph({1:{2:['a']}, 2:{3:['b']}}).path_semigroup()
        sage: A = P.algebra(GF(7))
        sage: A
        Path algebra of Multi-digraph on 3 vertices over Finite Field of size 7
        sage: A.variable_names()
        ('e_1', 'e_2', 'e_3', 'a', 'b')

    Note that path algebras are uniquely defined by their quiver, field and
    monomial order::

        sage: A is P.algebra(GF(7))
        True
        sage: A is P.algebra(GF(7), order="degrevlex")
        False
        sage: A is P.algebra(RR)
        False
        sage: A is DiGraph({1:{2:['a']}}).path_semigroup().algebra(GF(7))
        False

    The path algebra of an acyclic quiver has a finite basis::

        sage: A.dimension()
        6
        sage: list(A.basis())
        [e_1, e_2, e_3, a, b, a*b]

    The path algebra can create elements from paths or from elements of the
    base ring::

        sage: A(5)
        5*e_1 + 5*e_2 + 5*e_3
        sage: S = A.semigroup()
        sage: S
        Partial semigroup formed by the directed paths of Multi-digraph on 3 vertices
        sage: p = S([(1, 2, 'a')])
        sage: r = S([(2, 3, 'b')])
        sage: e2 = S([(2, 2)])
        sage: x = A(p) + A(e2)
        sage: x
        a + e_2
        sage: y = A(p) + A(r)
        sage: y
        a + b

    Path algebras are graded algebras.  The grading is given by assigning
    to each basis element the length of the path corresponding to that
    basis element::

        sage: x.is_homogeneous()
        False
        sage: x.degree()
        Traceback (most recent call last):
        ...
        ValueError: Element is not homogeneous.
        sage: y.is_homogeneous()
        True
        sage: y.degree()
        1
        sage: A[1]
        Free module spanned by [a, b] over Finite Field of size 7
        sage: A[2]
        Free module spanned by [a*b] over Finite Field of size 7

    TESTS::

        sage: TestSuite(A).run()
    """

    Element = PathAlgebraElement

    ###########################################################################
    #                                                                         #
    # PRIVATE FUNCTIONS                                                       #
    #    These functions are not meant to be seen by the end user.            #
    #                                                                         #
    ###########################################################################

    def __init__(self, k, P, order = "negdegrevlex"):
        """
        Creates a :class:`PathAlgebra` object.  Type ``PathAlgebra?`` for
        more information.

        INPUT:

        - ``k`` -- a commutative ring
        - ``P`` -- the partial semigroup formed by the paths of a quiver

        TESTS::

            sage: P = DiGraph({1:{2:['a']}, 2:{3:['b', 'c']}, 4:{}}).path_semigroup()
            sage: P.algebra(GF(5))
            Path algebra of Multi-digraph on 4 vertices over Finite Field of size 5
        """
        # The following hidden methods are relevant:
        #
        # - _base
        #       The base ring of the path algebra.
        # - _basis_keys
        #       Finite enumerated set containing the QuiverPaths that form the
        #       basis.
        # - _quiver
        #       The quiver of the path algebra
        # - _semigroup
        #       Shortcut for _quiver.semigroup()

        from sage.categories.graded_algebras_with_basis import GradedAlgebrasWithBasis
        self._quiver = P.quiver()
        self._semigroup = P
        self._ordstr = order
        super(PathAlgebra, self).__init__(k, self._semigroup,
                                             prefix='',
                                             #element_class=self.Element,
                                             category=GradedAlgebrasWithBasis(k),
                                             bracket=False)
        self._assign_names(self._semigroup.variable_names())

    def order_string(self):
        """
        Return the string that defines the monomial order of this algebra.

        EXAMPLES::

            sage: P1 = DiGraph({1:{1:['x','y','z']}}).path_semigroup().algebra(GF(25,'t'))
            sage: P2 = DiGraph({1:{1:['x','y','z']}}).path_semigroup().algebra(GF(25,'t'), order="degrevlex")
            sage: P3 = DiGraph({1:{1:['x','y','z']}}).path_semigroup().algebra(GF(25,'t'), order="negdeglex")
            sage: P4 = DiGraph({1:{1:['x','y','z']}}).path_semigroup().algebra(GF(25,'t'), order="deglex")
            sage: P1.order_string()
            'negdegrevlex'
            sage: P2.order_string()
            'degrevlex'
            sage: P3.order_string()
            'negdeglex'
            sage: P4.order_string()
            'deglex'

        """
        return self._ordstr

    @cached_method
    def gens(self):
        """
        Return the generators of this algebra (idempotents and arrows).

        EXAMPLES::

            sage: P = DiGraph({1:{2:['a']}, 2:{3:['b', 'c']}, 4:{}}).path_semigroup()
            sage: A = P.algebra(GF(5))
            sage: A.variable_names()
            ('e_1', 'e_2', 'e_3', 'e_4', 'a', 'b', 'c')
            sage: A.gens()
            (e_1, e_2, e_3, e_4, a, b, c)
        """
        return tuple(self.gen(i) for i in range(self.ngens()))

    @cached_method
    def arrows(self):
        """
        Return the arrows of this algebra (corresponding to edges of the
        underlying quiver).

        EXAMPLES::

            sage: P = DiGraph({1:{2:['a']}, 2:{3:['b', 'c']}, 4:{}}).path_semigroup()
            sage: A = P.algebra(GF(5))
            sage: A.arrows()
            (a, b, c)
        """
        return tuple(self._from_dict( {index: self.base_ring().one()},
                                      remove_zeros=False )
                     for index in self._semigroup.arrows())

    @cached_method
    def idempotents(self):
        """
        Return the idempotents of this algebra (corresponding to vertices
        of the underlying quiver).

        EXAMPLES::

            sage: P = DiGraph({1:{2:['a']}, 2:{3:['b', 'c']}, 4:{}}).path_semigroup()
            sage: A = P.algebra(GF(5))
            sage: A.idempotents()
            (e_1, e_2, e_3, e_4)
        """
        return tuple(self._from_dict( {index: self.base_ring().one()},
                                      remove_zeros=False )
                     for index in self._semigroup.idempotents())

    @cached_method
    def gen(self, i):
        """
        Return the `i`-th generator of this algebra.

        This is an idempotent (corresponding to a trivial path at a
        vertex) if `i < n` (where `n` is the number of vertices of the
        quiver), and a single-edge path otherwise.

        EXAMPLES::

            sage: P = DiGraph({1:{2:['a']}, 2:{3:['b', 'c']}, 4:{}}).path_semigroup()
            sage: A = P.algebra(GF(5))
            sage: A.gens()
            (e_1, e_2, e_3, e_4, a, b, c)
            sage: A.gen(2)
            e_3
            sage: A.gen(5)
            b
        """
        return self._from_dict( {self._semigroup.gen(i): self.base_ring().one()},
                                remove_zeros = False )

    def ngens(self):
        """
        Number of generators of this algebra.

        EXAMPLES::

            sage: P = DiGraph({1:{2:['a']}, 2:{3:['b', 'c']}, 4:{}}).path_semigroup()
            sage: A = P.algebra(GF(5))
            sage: A.ngens()
            7

        """
        return self._semigroup.ngens()

    def _element_constructor_(self, x):
        """
        Attempt to construct an element of ``self`` from ``x``.

        TESTS::

            sage: A = DiGraph({2:{3:['b']}}).path_semigroup().algebra(ZZ)
            sage: B = DiGraph({0:{1:['a']}, 1:{2:['c']}, 2:{3:['b']}}).path_semigroup().algebra(GF(5))
            sage: x = A('b') + 1 # indirect doctest
            sage: x
            e_2 + b + e_3
            sage: B(x) # indirect doctest
            e_2 + b + e_3
            sage: A(1) # indirect doctest
            e_2 + e_3
            sage: B(2) # indirect doctest
            2*e_0 + 2*e_1 + 2*e_2 + 2*e_3
            sage: B([(0,1,'a'),(1,2,'c')])  # indirect doctest
            a*c

<<<<<<< HEAD
=======
        Demonstrate that the unit element for a quiver algebra with cycles over the complex
        field can be constructed::

            sage: A = DiGraph({1:{2:['E12']}, 2:{3:['E23']}, 3:{1:['E31']}}).path_semigroup().algebra(CC)
            sage: A(1)
            1.00000000000000*e_1 + 1.00000000000000*e_2 + 1.00000000000000*e_3

>>>>>>> 8da1aa98
        """
        from sage.quivers.paths import QuiverPath
        # If it's an element of another path algebra, do a linear combination
        # of the basis
        if isinstance(x, PathAlgebraElement) and isinstance(x.parent(), PathAlgebra):
            result = {}
            coeffs = x.monomial_coefficients()
            for key in coeffs:
                result[self._semigroup(key)] = coeffs[key]
            return self.element_class(self, result)

        # If it's a QuiverPath return the associated basis element
        if isinstance(x, QuiverPath):
            return self.element_class(self, {x: self.base_ring().one()})

        # If it's a scalar, return a multiple of one:
        if x in self.base_ring():
            return self.one()*x

        # If it's a tuple or a list, try and create a QuiverPath from it and
        # then return the associated basis element
<<<<<<< HEAD
        if isinstance(x, (tuple, list, six.string_types)):
=======
        if isinstance(x, (tuple, list, basestring)):
>>>>>>> 8da1aa98
            return self.element_class(self, {self._semigroup(x): self.base_ring().one()})

        if isinstance(x, dict):
            return self.element_class(self, x)

        # Otherwise let CombinatorialFreeModule try
        return super(PathAlgebra, self)._element_constructor_(x)

    def _coerce_map_from_(self, other):
        """
        Return ``True`` if there is a coercion from ``other`` to ``self``.

        The algebras that coerce into a path algebra are rings `k` or path
        algebras `kQ` such that `k` has a coercion into the base ring of
        ``self`` and `Q` is a subquiver of the quiver of ``self``.

        In particular, the path semigroup of a subquiver coerces into the
        algebra.

        TESTS::

            sage: P1 = DiGraph({1:{2:['a']}}).path_semigroup()
            sage: P2 = DiGraph({1:{2:['a','b']}}).path_semigroup()
            sage: A1 = P1.algebra(GF(3))
            sage: A2 = P2.algebra(GF(3))
            sage: A1.coerce_map_from(A2) # indirect doctest
            sage: A2.coerce_map_from(A1) # indirect doctest
            Conversion map:
              From: Path algebra of Multi-digraph on 2 vertices over Finite Field of size 3
              To:   Path algebra of Multi-digraph on 2 vertices over Finite Field of size 3
            sage: A1.coerce_map_from(ZZ) # indirect doctest
            Composite map:
                  From: Integer Ring
                  To:   Path algebra of Multi-digraph on 2 vertices over Finite Field of size 3
                  Defn:   Natural morphism:
                          From: Integer Ring
                          To:   Finite Field of size 3
                        then
                          Generic morphism:
                          From: Finite Field of size 3
                          To:   Path algebra of Multi-digraph on 2 vertices over Finite Field of size 3
            sage: A1.coerce_map_from(QQ) # indirect doctest
            sage: A1.coerce_map_from(ZZ)
            Composite map:
              From: Integer Ring
              To:   Path algebra of Multi-digraph on 2 vertices over Finite Field of size 3
              Defn:   Natural morphism:
                      From: Integer Ring
                      To:   Finite Field of size 3
                    then
                      Generic morphism:
                      From: Finite Field of size 3
                      To:   Path algebra of Multi-digraph on 2 vertices over Finite Field of size 3

        ::

            sage: A2.coerce_map_from(P1)
            Conversion map:
              From: Partial semigroup formed by the directed paths of Multi-digraph on 2 vertices
              To:   Path algebra of Multi-digraph on 2 vertices over Finite Field of size 3
            sage: a = P1(P1.arrows()[0]); a
            a
            sage: A2.one() * a == a     # indirect doctest
            True

        ::
<<<<<<< HEAD

            sage: A = DiGraph({2:{3:['b']}}).path_semigroup().algebra(ZZ)
            sage: B = DiGraph({0:{1:['a']}, 1:{2:['c']}, 2:{3:['b']}}).path_semigroup().algebra(GF(5))
            sage: x = A('b') + 1 # indirect doctest
            sage: x
            e_2 + b + e_3
            sage: B(2)
            2*e_0 + 2*e_1 + 2*e_2 + 2*e_3
            sage: B(2)*x*B(3)  # indirect doctest
            e_2 + b + e_3

=======

            sage: A = DiGraph({2:{3:['b']}}).path_semigroup().algebra(ZZ)
            sage: B = DiGraph({0:{1:['a']}, 1:{2:['c']}, 2:{3:['b']}}).path_semigroup().algebra(GF(5))
            sage: x = A('b') + 1 # indirect doctest
            sage: x
            e_2 + b + e_3
            sage: B(2)
            2*e_0 + 2*e_1 + 2*e_2 + 2*e_3
            sage: B(2)*x*B(3)  # indirect doctest
            e_2 + b + e_3

>>>>>>> 8da1aa98
        """
        if isinstance(other, PathAlgebra) and self._base.has_coerce_map_from(other._base):
            OQ = other._quiver
            SQ = self._quiver
            SQE = self._semigroup._sorted_edges
            if all(v in SQ for v in OQ.vertices()) and all(e in SQE for e in other._semigroup._sorted_edges):
                return True
        if self._semigroup.has_coerce_map_from(other):
            return True
        return self._base.has_coerce_map_from(other)

    def _repr_(self):
        """
        Default string representation.

        TESTS::

            sage: P = DiGraph({1:{2:['a']}, 2:{3:['b']}}).path_semigroup()
            sage: P.algebra(RR) # indirect doctest
            Path algebra of Multi-digraph on 3 vertices over Real Field with 53 bits of precision
        """
        return "Path algebra of {0} over {1}".format(self._quiver, self._base)

    # String representation of a monomial
    def _repr_monomial(self, data):
        """
        String representation of a monomial.

        INPUT:

        A list providing the indices of the path algebra generators occurring
        in the monomial.

        EXAMPLES::

            sage: A = DiGraph({0:{1:['a'], 2:['b']}, 1:{0:['c'], 1:['d']}, 2:{0:['e'],2:['f']}}).path_semigroup().algebra(ZZ.quo(15))
            sage: X = sage_eval('a+2*b+3*c+5*e_0+3*e_2', A.gens_dict())
            sage: X         # indirect doctest
            5*e_0 + a + 2*b + 3*c + 3*e_2

        """
        # m is [list, pos, mid], where the list gives the nb of arrows, pos
        # gives the component in the module, and mid gives the length of the
        # left factor in a two-sided module.
        arrows = self.variable_names()
        return '*'.join( [arrows[n] for n in data] )

    def _latex_monomial(self, data):
        """
        Latex string representation of a monomial.

        INPUT:

        A list providing the indices of the path algebra generators occurring
        in the monomial.

        EXAMPLES::

            sage: A = DiGraph({0:{1:['a'], 2:['b']}, 1:{0:['c'], 1:['d']}, 2:{0:['e'],2:['f']}}).path_semigroup().algebra(ZZ.quo(15))
            sage: X = sage_eval('a+2*b+3*c+5*e_0+3*e_2', A.gens_dict())
            sage: latex(X)  # indirect doctest
            5e_0 + a + 2b + 3c + 3e_2

        """
        arrows = self.variable_names()
        return '\\cdot '.join( [arrows[n] for n in data] )

    @cached_method
    def one(self):
        """
        Return the multiplicative identity element.

        The multiplicative identity of a path algebra is the sum of the basis
        elements corresponding to the trivial paths at each vertex.

        EXAMPLES::

            sage: A = DiGraph({1:{2:['a']}, 2:{3:['b']}}).path_semigroup().algebra(QQ)
            sage: A.one()
            e_1 + e_2 + e_3
        """
        one = self.base_ring().one()
        D = dict((index,one) for index in self._semigroup.idempotents())
        return self._from_dict( D )

    ###########################################################################
    #                                                                         #
    # DATA FUNCTIONS                                                          #
    #    These functions return data and subspaces of the path algebra.       #
    #                                                                         #
    ###########################################################################

    def quiver(self):
        """
        Return the quiver from which the algebra ``self`` was formed.

        OUTPUT:

        - :class:`DiGraph`, the quiver of the algebra

        EXAMPLES:

            sage: P = DiGraph({1:{2:['a', 'b']}}).path_semigroup()
            sage: A = P.algebra(GF(3))
            sage: A.quiver() is P.quiver()
            True
        """
        return self._quiver

    def semigroup(self):
        """
        Return the (partial) semigroup from which the algebra ``self`` was
        constructed.

        .. NOTE::

            The partial semigroup is formed by the paths of a quiver,
            multiplied by concatenation. If the quiver has more than a single
            vertex, then multiplication in the path semigroup is not always
            defined.

        OUTPUT:

        - the path semigroup from which ``self`` was formed (a partial
          semigroup)

        EXAMPLES:

            sage: P = DiGraph({1:{2:['a', 'b']}}).path_semigroup()
            sage: A = P.algebra(GF(3))
            sage: A.semigroup() is P
            True
        """
        return self._semigroup

    def homogeneous_component(self, n):
        """
        Return the `n`-th homogeneous piece of the path algebra.

        INPUT:

        - ``n`` -- integer

        OUTPUT:

        - :class:`CombinatorialFreeModule`, module spanned by the paths
          of length `n` in the quiver

        EXAMPLES::

            sage: P = DiGraph({1:{2:['a'], 3:['b']}, 2:{4:['c']}, 3:{4:['d']}}).path_semigroup()
            sage: A = P.algebra(GF(7))
            sage: A.homogeneous_component(2)
            Free module spanned by [a*c, b*d] over Finite Field of size 7

            sage: D = DiGraph({1: {2: 'a'}, 2: {3: 'b'}, 3: {1: 'c'}})
            sage: P = D.path_semigroup()
            sage: A = P.algebra(ZZ)
            sage: A.homogeneous_component(3)
            Free module spanned by [a*b*c, b*c*a, c*a*b] over Integer Ring
        """
        basis = []
        for v in self._semigroup._quiver:
            basis.extend(self._semigroup.iter_paths_by_length_and_startpoint(n, v))
        M = CombinatorialFreeModule(self._base, basis, prefix='', bracket=False)
        M._name = "Free module spanned by {0}".format(basis)
        return M

    __getitem__ = homogeneous_component

    def homogeneous_components(self):
        r"""
        Return the non-zero homogeneous components of ``self``.

        EXAMPLES::

            sage: Q = DiGraph([[1,2,'a'],[2,3,'b'],[3,4,'c']])
            sage: PQ = Q.path_semigroup()
            sage: A = PQ.algebra(GF(7))
            sage: A.homogeneous_components()
            [Free module spanned by [e_1, e_2, e_3, e_4] over Finite Field of size 7,
             Free module spanned by [a, b, c] over Finite Field of size 7,
             Free module spanned by [a*b, b*c] over Finite Field of size 7,
             Free module spanned by [a*b*c] over Finite Field of size 7]

        .. WARNING::

             Backward incompatible change: since :trac:`12630` and
             until :trac:`8678`, this feature was implemented under
             the syntax ``list(A)`` by means of ``A.__iter__``. This
             was incorrect since ``A.__iter__``, when defined for a
             parent, should iterate through the elements of `A`.
        """
        result = []
        i = 0
        while True:
            c = self.homogeneous_component(i)
            if not c.dimension():
                break
            result.append(c)
            i += 1
        return result<|MERGE_RESOLUTION|>--- conflicted
+++ resolved
@@ -300,8 +300,6 @@
             sage: B([(0,1,'a'),(1,2,'c')])  # indirect doctest
             a*c
 
-<<<<<<< HEAD
-=======
         Demonstrate that the unit element for a quiver algebra with cycles over the complex
         field can be constructed::
 
@@ -309,7 +307,6 @@
             sage: A(1)
             1.00000000000000*e_1 + 1.00000000000000*e_2 + 1.00000000000000*e_3
 
->>>>>>> 8da1aa98
         """
         from sage.quivers.paths import QuiverPath
         # If it's an element of another path algebra, do a linear combination
@@ -331,11 +328,7 @@
 
         # If it's a tuple or a list, try and create a QuiverPath from it and
         # then return the associated basis element
-<<<<<<< HEAD
         if isinstance(x, (tuple, list, six.string_types)):
-=======
-        if isinstance(x, (tuple, list, basestring)):
->>>>>>> 8da1aa98
             return self.element_class(self, {self._semigroup(x): self.base_ring().one()})
 
         if isinstance(x, dict):
@@ -402,7 +395,6 @@
             True
 
         ::
-<<<<<<< HEAD
 
             sage: A = DiGraph({2:{3:['b']}}).path_semigroup().algebra(ZZ)
             sage: B = DiGraph({0:{1:['a']}, 1:{2:['c']}, 2:{3:['b']}}).path_semigroup().algebra(GF(5))
@@ -414,19 +406,6 @@
             sage: B(2)*x*B(3)  # indirect doctest
             e_2 + b + e_3
 
-=======
-
-            sage: A = DiGraph({2:{3:['b']}}).path_semigroup().algebra(ZZ)
-            sage: B = DiGraph({0:{1:['a']}, 1:{2:['c']}, 2:{3:['b']}}).path_semigroup().algebra(GF(5))
-            sage: x = A('b') + 1 # indirect doctest
-            sage: x
-            e_2 + b + e_3
-            sage: B(2)
-            2*e_0 + 2*e_1 + 2*e_2 + 2*e_3
-            sage: B(2)*x*B(3)  # indirect doctest
-            e_2 + b + e_3
-
->>>>>>> 8da1aa98
         """
         if isinstance(other, PathAlgebra) and self._base.has_coerce_map_from(other._base):
             OQ = other._quiver
