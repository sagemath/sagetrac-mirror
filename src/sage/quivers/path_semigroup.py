## -*- encoding: utf-8 -*-
"""
Path Semigroups
"""

#*****************************************************************************
#  Copyright (C) 2012 Jim Stark <jstarx@gmail.com>
#                2013 Simon King <simon.king@uni-jena.de>
#
#  Distributed under the terms of the GNU General Public License (GPL)
#
#    This code is distributed in the hope that it will be useful,
#    but WITHOUT ANY WARRANTY; without even the implied warranty
#    of MERCHANTABILITY or FITNESS FOR A PARTICULAR PURPOSE.
#
#  See the GNU General Public License for more details; the full text
#  is available at:
#
#                  http://www.gnu.org/licenses/
#*****************************************************************************

from sage.rings.integer_ring import ZZ
from sage.structure.parent import Parent
from sage.structure.unique_representation import UniqueRepresentation
from sage.categories.semigroups import Semigroups
from sage.categories.monoids import Monoids
from sage.categories.infinite_enumerated_sets import InfiniteEnumeratedSets
from sage.categories.finite_enumerated_sets import FiniteEnumeratedSets
from sage.misc.cachefunc import cached_method
from sage.misc.lazy_attribute import lazy_attribute
from paths import QuiverPath
from representation import QuiverRep

#########################
# Some auxiliary function to create generating functions to count paths.

class PathSemigroup(UniqueRepresentation, Parent):
    r"""
    The partial semigroup that is given by the directed paths of a quiver,
    subject to concatenation.

    See :mod:`~sage.quivers.representation` for a definition of this
    semigroup and of the notion of a path in a quiver.

    Note that a *partial semigroup* here is defined as a set `G` with a
    partial binary operation `G \times G \to G \cup \{\mbox{None}\}`,
    which is written infix as a `*` sign and satisfies associativity in
    the following sense: If `a`, `b` and `c` are three elements of `G`,
    and if one of the products `(a*b)*c` and `a*(b*c)` exists, then so
    does the other and the two products are equal. A partial semigroup
    is not required to have a neutral element (and this one usually has
    no such element).

    EXAMPLES::

        sage: Q = DiGraph({1:{2:['a','b'], 3:['c']}, 2:{3:['d']}})
        sage: S = Q.path_semigroup()
        sage: S
        Partial semigroup formed by the directed paths of Multi-digraph on 3 vertices
        sage: S.variable_names()
        ('e_1', 'e_2', 'e_3', 'a', 'b', 'c', 'd')
        sage: S.gens()
        (e_1, e_2, e_3, a, b, c, d)
        sage: S.category()
        Category of finite semigroups

    In the test suite, we skip the associativity test, as in this example the
    paths used for testing can't be concatenated::

        sage: TestSuite(S).run(skip=['_test_associativity'])

    If there is only a single vertex, the partial semigroup is a monoid. If
    the underlying quiver has cycles or loops, then the (partial) semigroup
    only is an infinite enumerated set. This time, there is no need to skip
    tests::

        sage: Q = DiGraph({1:{1:['a', 'b', 'c', 'd']}})
        sage: M = Q.path_semigroup()
        sage: M
        Monoid formed by the directed paths of Looped multi-digraph on 1 vertex
        sage: M.category()
        Join of Category of monoids and Category of infinite enumerated sets
        sage: TestSuite(M).run()
    """
    Element = QuiverPath

    @staticmethod
    def __classcall__(cls, Q):
        """
        Normalize the arguments passed to the constructor.

        The normalization consists of making an immutable copy of ``Q``
        that is made weighted.

        INPUT:

        - a :class:`~sage.graphs.digraph.DiGraph`.

        TESTS::

            sage: G1 = DiGraph({1:{2:['a']}})
            sage: G2 = DiGraph({1:{2:['b']}})
            sage: P1 = G1.path_semigroup()
            sage: P2 = G2.path_semigroup()
            sage: G1 == G2 # equality of unweighted graphs ignores edge labels
            True
            sage: P1.quiver() == P2.quiver() # edge labels no longer ignored
            False
            sage: P1 == P2
            False
        """
        # If self is immutable and weighted, then the copy is really cheap:
        # __copy__ just returns self.
        Q = Q.copy(immutable=True, weighted=True)
        return super(PathSemigroup, cls).__classcall__(cls, Q)

    def __init__(self, Q):
        """
        Initialize ``self``.

        INPUT:

        - a :class:`~sage.graphs.digraph.DiGraph`.

        EXAMPLES:

        Note that usually a path semigroup is created using
        :meth:`sage.graphs.digraph.DiGraph.path_semigroup`. Here, we
        demonstrate the direct construction::

            sage: Q = DiGraph({1:{2:['a','b'], 3:['c']}, 2:{3:['d']}}, immutable=True)
            sage: from sage.quivers.path_semigroup import PathSemigroup
            sage: P = PathSemigroup(Q)
            sage: P is DiGraph({1:{2:['a','b'], 3:['c']}, 2:{3:['d']}}).path_semigroup() # indirect doctest
            True
            sage: P
            Partial semigroup formed by the directed paths of Multi-digraph on 3 vertices

        While hardly of any use, it is possible to construct the path
        semigroup of an empty quiver (it is, of course, empty)::

            sage: D = DiGraph({})
            sage: A = D.path_semigroup(); A
            Partial semigroup formed by the directed paths of Digraph on 0 vertices
            sage: A.list()
            []
        """
        #########
        ## Verify that the graph labels are acceptable for this implementation ##
        # Check that edges are labelled with nonempty strings and don't begin
        # with 'e_' or contain '*'
        for x in Q.edge_labels():
            if not isinstance(x, str) or x == '':
                raise ValueError("edge labels of the digraph must be nonempty strings")
            if x[0:2] == 'e_':
                raise ValueError("edge labels of the digraph must not begin with 'e_'")
            if x.find('*') != -1:
                raise ValueError("edge labels of the digraph must not contain '*'")
        # Check validity of input: vertices have to be labelled 1,2,3,... and
        # edge labels must be unique
        for v in Q:
            if v not in ZZ:
                raise ValueError("vertices of the digraph must be labelled by integers")
        if len(set(Q.edge_labels())) != Q.num_edges():
            raise ValueError("edge labels of the digraph must be unique")
        nvert = len(Q.vertices())
        ## Determine the category which this (partial) semigroup belongs to
        if Q.is_directed_acyclic() and not Q.has_loops():
            cat = FiniteEnumeratedSets()
        else:
            cat = InfiniteEnumeratedSets()
        names = ['e_{0}'.format(v) for v in Q.vertices()] + [e[2] for e in Q.edges()]
        self._quiver = Q
        if nvert == 1:
            cat = cat.join([cat,Monoids()])
        else:
            # TODO: Make this the category of "partial semigroups"
            cat = cat.join([cat,Semigroups()])
        Parent.__init__(self, names=names, category=cat)

    @lazy_attribute
    def _nb_arrows(self):
        return max(len(self._quiver.edges()),1)

    def _repr_(self):
        """
        String representation.

        EXAMPLES::

            sage: Q = DiGraph({1:{2:['a','b'], 3:['c']}, 2:{3:['d']}})
            sage: Q.path_semigroup()
            Partial semigroup formed by the directed paths of Multi-digraph on 3 vertices
            sage: Q = DiGraph({1:{1:['a','b', 'c', 'd']}})
            sage: Q.path_semigroup()
            Monoid formed by the directed paths of Looped multi-digraph on 1 vertex
        """
        if self._quiver.num_verts() != 1:
            return "Partial semigroup formed by the directed paths of {}".format(self._quiver)
        return "Monoid formed by the directed paths of {}".format(self._quiver)

    def _coerce_map_from_(self, other):
        """
        A coercion from `A` to `B` exists if the underlying quiver
        of `A` is a sub-quiver of the underlying quiver of `B` (preserving
        names).

        EXAMPLES::

            sage: Q1 = DiGraph({1:{2:['a','b'], 3:['c']}, 3:{1:['d']}})
            sage: Q2 = DiGraph({1:{2:['a'], 3:['c']}})
            sage: Q3 = DiGraph({1:{2:['a','x'], 3:['c']}, 3:{1:['d']}})
            sage: P1 = Q1.path_semigroup()
            sage: P2 = Q2.path_semigroup()
            sage: P3 = Q3.path_semigroup()
            sage: P1.has_coerce_map_from(P2)   # indirect doctest
            True
            sage: P1.has_coerce_map_from(P3)
            False
            sage: d = P1([(3,1,'d')]); d
            d
            sage: c = P2([(1,3,'c')]); c
            c
            sage: c.parent() is P1
            False
            sage: c in P1    # indirect doctest
            True
            sage: d*c        # indirect doctest
            d*c
            sage: (d*c).parent() is P1
            True
            sage: c3 = P3([(1,3,'c')]); c3
            c
            sage: c3 in P1   # indirect doctest
            False
            sage: d*c3
            Traceback (most recent call last):
            ...
            TypeError: unsupported operand parent(s) for '*':
             'Partial semigroup formed by the directed paths of Multi-digraph on 3 vertices'
             and 'Partial semigroup formed by the directed paths of Multi-digraph on 3 vertices'
        """
        if not isinstance(other, PathSemigroup):
            return
        # This is what we would like to do:
        #     return other.quiver().is_subgraph(self._quiver, induced=False)
        # However, this is deprecated for non-induced subgraphs
        # of directed multi-graphs.
        #
        # We ignore the deprecation and do what the deprecated method is doing
        # internally, directly using the backend to make things faster.
        sQ = self._quiver._backend
        oQ = other.quiver()._backend
        if sQ.num_verts() < oQ.num_verts():
            return False
        if any(not sQ.has_vertex(v) for v in oQ.iterator_verts(None)):
            return False
        return all(sQ.has_edge(*e) for e in oQ.iterator_out_edges(oQ.iterator_verts(None), True))

    def _element_constructor_(self, data, check=True):
        """
        The accepted data are

        - the integer ``1``, which returns the first idempotent,
        - a list, whose only item is a tuple ``(v,v)`` for a vertex ``v``,
        - a list of edge labels,
        - a single edge label,
        - a list of triples ``(v, w, s)`` that are edges of the underlying quiver, or
        - an element of another path semigroup.

        EXAMPLES::

            sage: P = DiGraph({1:{2:['a','b'], 3:['c']}, 3:{1:['d']}}).path_semigroup()
            sage: P(1)
            e_1
            sage: P([(3,3)])
            e_3
            sage: P(['c','d'])
            c*d
            sage: P('c')
            c
            sage: Q = DiGraph({1:{2:['a','b'], 3:['c']}, 3:{1:['d'], 2:['e']}}).path_semigroup()
            sage: Q([(1,3,'c'), (3,1,'d'), (1,2,'b')])
            c*d*b
            sage: Q(P(['c','d']))
            c*d

        """
        if not data:
            raise ValueError("No data given to define this path")
        if isinstance(data, QuiverPath):
            if data.parent() is self:
                return data
            if len(data):
                return self(list(data), check=check)
            return self.element_class(self, data.initial_vertex(), data.terminal_vertex(), [], check=True)
        if data==1:
            return self.element_class(self, self._quiver.vertices()[0], self._quiver.vertices()[0], [], check=False)
        if isinstance(data, basestring):
            E = self._quiver.edge_labels()
<<<<<<< HEAD
            start = self._quiver.edges()[E.index(data)][0]
            end   = self._quiver.edges()[E.index(data)][1]
=======
            start,end = self._quiver.edges()[E.index(data)][0:2]
>>>>>>> 04322974
            return self.element_class(self, start, end, [E.index(data)], check=False)
        if isinstance(data[0], basestring):
            E = self._quiver.edge_labels()
            start = self._quiver.edges()[E.index(data[0])][0]
            end   = self._quiver.edges()[E.index(data[-1])][1]
            return self.element_class(self, start, end, [E.index(e) for e in data], check=check)
        if len(data[0])==2:
            return self.element_class(self, data[0][0], data[0][1], [])
        E = self._quiver.edges()
        return self.element_class(self, data[0][0], data[-1][1], [E.index(e) for e in data], check=check)

    @cached_method
    def arrows(self):
        """
        Return the elements corresponding to edges of the underlying quiver.

        EXAMPLES::

            sage: P = DiGraph({1:{2:['a','b'], 3:['c']}, 3:{1:['d']}}).path_semigroup()
            sage: P.arrows()
            (a, b, c, d)
        """
<<<<<<< HEAD
        return tuple(self.element_class(self, e[0],e[1], [i], check=False) for i,e in enumerate(self._quiver.edges()))
=======
        Q = self._quiver
        return tuple(self.element_class(self, e[0],e[1], [i], check=False) for i,e in enumerate(Q.edges()))
>>>>>>> 04322974

    @cached_method
    def idempotents(self):
        """
        Return the idempotents corresponding to the vertices of the
        underlying quiver.

        EXAMPLES::

            sage: P = DiGraph({1:{2:['a','b'], 3:['c']}, 3:{1:['d']}}).path_semigroup()
            sage: P.idempotents()
            (e_1, e_2, e_3)
        """
        return tuple(self.element_class(self, v,v, [], check=False) for v in self._quiver.vertices())

    def ngens(self):
        """
        Return the number of generators (:meth:`arrows` and
        :meth:`idempotents`).

        EXAMPLES::

            sage: F = DiGraph({1:{2:['a','b'], 3:['c']}, 3:{1:['d']}}).path_semigroup()
            sage: F.ngens()
            7
        """
        Q = self._quiver
        return Q.num_verts() + Q.num_edges()

    @cached_method
    def gen(self, i):
        """
        Return generator number `i`.

        INPUT:

        - ``i`` -- integer

        OUTPUT:

        An idempotent, if `i` is smaller than the number of vertices,
        or an arrow otherwise.

        EXAMPLES::

            sage: P = DiGraph({1:{2:['a','b'], 3:['c']}, 3:{1:['d']}}).path_semigroup()
            sage: P.1         # indirect doctest
            e_2
            sage: P.idempotents()[1]
            e_2
            sage: P.5
            c
            sage: P.gens()[5]
            c
        """
<<<<<<< HEAD
        Q = self._quiver
        nv = Q.num_verts()
        if i < nv:
            v = Q.vertices()[i]
            return self.element_class(self,v,v, [], check=False)
        e = Q.edges()[i-nv]
        return self.element_class(self,e[0],e[1], [i-nv], check=False)
=======
        return self.gens()[i]
>>>>>>> 04322974

    @cached_method
    def gens(self):
        """
        Return the tuple of generators.

        .. NOTE::

            This coincides with the sum of the output of
            :meth:`idempotents` and :meth:`arrows`.

        EXAMPLES::

            sage: P = DiGraph({1:{2:['a','b'], 3:['c']}, 3:{1:['d']}}).path_semigroup()
            sage: P.gens()
            (e_1, e_2, e_3, a, b, c, d)
            sage: P.gens() == P.idempotents() + P.arrows()
            True
        """
        return self.idempotents() + self.arrows()

    def is_finite(self):
        """
        This partial semigroup is finite if and only if the underlying
        quiver is acyclic.

        EXAMPLES::

            sage: Q = DiGraph({1:{2:['a','b'], 3:['c']}, 2:{3:['d']}})
            sage: Q.path_semigroup().is_finite()
            True
            sage: Q = DiGraph({1:{2:['a','b'], 3:['c']}, 3:{1:['d']}})
            sage: Q.path_semigroup().is_finite()
            False
        """
        return self._quiver.is_directed_acyclic() and not self._quiver.has_loops()

    def __len__(self):
        """
        EXAMPLES::

            sage: Q = DiGraph({1:{2:['a','b'], 3:['c']}, 2:{3:['d']}})
            sage: F = Q.path_semigroup()
            sage: len(F)
            9
            sage: list(F)
            [e_1, e_2, e_3, a, b, c, d, a*d, b*d]
            sage: Q = DiGraph({1:{2:['a','b'], 3:['c']}, 3:{1:['d']}})
            sage: F = Q.path_semigroup()
            sage: len(F)
            Traceback (most recent call last):
            ...
            ValueError: the underlying quiver has cycles, thus, there may be an infinity of directed paths
        """
        return len(self.all_paths())

    def cardinality(self):
        """
        EXAMPLES::

            sage: Q = DiGraph({1:{2:['a','b'], 3:['c']}, 2:{3:['d']}})
            sage: F = Q.path_semigroup()
            sage: F.cardinality()
            9
            sage: A = F.algebra(QQ)
            sage: list(A.basis())
            [e_1, e_2, e_3, a, b, c, d, a*d, b*d]
            sage: Q = DiGraph({1:{2:['a','b'], 3:['c']}, 3:{1:['d']}})
            sage: F = Q.path_semigroup()
            sage: F.cardinality()
            +Infinity
            sage: A = F.algebra(QQ)
            sage: list(A.basis())
            Traceback (most recent call last):
            ...
            NotImplementedError: infinite list
        """
        from sage.all import ZZ
        if self._quiver.is_directed_acyclic() and not self._quiver.has_loops():
            return ZZ(len(self))
        from sage.rings.infinity import Infinity
        return Infinity

    def __iter__(self):
        """
        Iterate over the elements of ``self``, i.e., over quiver paths.

        EXAMPLES::

            sage: Q = DiGraph({1:{2:['a','b'], 3:['c']}, 2:{3:['d']}})
            sage: P = Q.path_semigroup()
            sage: list(P)
            [e_1, e_2, e_3, a, b, c, d, a*d, b*d]

        The elements are sorted by length. Of course, the list of elements
        is infinite for quivers with cycles. ::

            sage: Q = DiGraph({1:{2:['a','b']}, 2:{3:['d']}, 3:{1:['c']}})
            sage: P = Q.path_semigroup()
            sage: P.is_finite()
            False
            sage: list(P)
            Traceback (most recent call last):
            ...
            ValueError: the underlying quiver has cycles, thus, there may be an infinity of directed paths

         However, one can iterate::

            sage: counter = 0
            sage: for p in P:
            ....:     counter += 1
            ....:     print p
            ....:     if counter==20:
            ....:         break
            e_1
            e_2
            e_3
            a
            b
            d
            c
            a*d
            b*d
            d*c
            c*a
            c*b
            a*d*c
            b*d*c
            d*c*a
            d*c*b
            c*a*d
            c*b*d
            a*d*c*a
            a*d*c*b

        """
        d = 0
        length_d_available = True
        while length_d_available:
            length_d_available = False
            for v in self._quiver.vertices():
                for w in self.iter_paths_by_length_and_startpoint(d,v):
                    length_d_available = True
                    yield w
            d += 1

    def iter_paths_by_length_and_startpoint(self, d, v):
        """
        An iterator over quiver paths with a fixed length and start point.

        INPUT:

        - ``d`` -- an integer, the path length
        - ``v`` -- a vertex, start point of the paths

        EXAMPLES::

            sage: Q = DiGraph({1:{2:['a','b']}, 2:{3:['d']}, 3:{1:['c']}})
            sage: P = Q.path_semigroup()
            sage: P.is_finite()
            False
            sage: list(P.iter_paths_by_length_and_startpoint(4,1))
            [a*d*c*a, a*d*c*b, b*d*c*a, b*d*c*b]
            sage: list(P.iter_paths_by_length_and_startpoint(5,1))
            [a*d*c*a*d, a*d*c*b*d, b*d*c*a*d, b*d*c*b*d]
            sage: list(P.iter_paths_by_length_and_startpoint(5,2))
            [d*c*a*d*c, d*c*b*d*c]

        TEST::

             sage: Q = DiGraph({1:{1:['a','b', 'c', 'd']}})
             sage: P = Q.path_semigroup()
             sage: list(P.iter_paths_by_length_and_startpoint(2,1))
             [a*a,
              a*b,
              a*c,
              a*d,
              b*a,
              b*b,
              b*c,
              b*d,
              c*a,
              c*b,
              c*c,
              c*d,
              d*a,
              d*b,
              d*c,
              d*d]
             sage: len(list(P.iter_paths_by_length_and_startpoint(2,1)))
             16
        """
        # iterate over length d paths starting at vertex v
        if not d >= 0:
            raise ValueError("path length must be a non-negative integer")
        if v not in self._quiver:
            raise ValueError("the starting point {} is not a vertex of the underlying quiver".format(v))
        if not d:
            yield self.element_class(self,v,v,[], check=False)
        else:
            for w in self.iter_paths_by_length_and_startpoint(d-1, v):
                for a in self._quiver._backend.iterator_out_edges([w.terminal_vertex()], True):
                    yield self(list(w)+[a],check=False)

    def iter_paths_by_length_and_endpoint(self, d, v):
        """
        An iterator over quiver paths with a fixed length and end point.

        INPUT:

        - ``d`` -- an integer, the path length
        - ``v`` -- a vertex, end point of the paths

        EXAMPLES::

            sage: Q = DiGraph({1:{2:['a','b']}, 2:{3:['d']}, 3:{1:['c']}})
            sage: F = Q.path_semigroup()
            sage: F.is_finite()
            False
            sage: list(F.iter_paths_by_length_and_endpoint(4,1))
            [c*a*d*c, c*b*d*c]
            sage: list(F.iter_paths_by_length_and_endpoint(5,1))
            [d*c*a*d*c, d*c*b*d*c]
            sage: list(F.iter_paths_by_length_and_endpoint(5,2))
            [c*a*d*c*a, c*b*d*c*a, c*a*d*c*b, c*b*d*c*b]
        """
        # iterate over length d paths ending at vertex v
        if not d >= 0:
            raise ValueError("path length must be a non-negative integer")
        if v not in self._quiver:
            raise ValueError("the starting point {} is not a vertex of the underlying quiver".format(v))
        if not d:
            yield self.element_class(self,v,v, [], check=False)
        else:
            for w in self.iter_paths_by_length_and_endpoint(d-1, v):
                for a in self._quiver._backend.iterator_in_edges([w.initial_vertex()],True):
                    yield self([a]+list(w), check=False)

    def quiver(self):
        """
        Return the underlying quiver (i.e., digraph) of this path semigroup.

        .. NOTE:

            The returned digraph always is an immutable copy of the originally
            given digraph that is made weighted.

        EXAMPLES::

            sage: Q = DiGraph({1:{2:['a','b']}, 2:{3:['d']}, 3:{1:['c']}},
            ....:             weighted=False)
            sage: F = Q.path_semigroup()
            sage: F.quiver() == Q
            False
            sage: Q.weighted(True)
            sage: F.quiver() == Q
            True
        """
        return self._quiver

    def reverse(self):
        """
        The path semigroup of the reverse quiver.

        EXAMPLES::

            sage: Q = DiGraph({1:{2:['a','b']}, 2:{3:['d']}, 3:{1:['c']}})
            sage: F = Q.path_semigroup()
            sage: F.reverse() is Q.reverse().path_semigroup()
            True
        """
        return self._quiver.reverse().path_semigroup()

    def algebra(self, k, order = "negdegrevlex"):
        """
        Return the path algebra of the underlying quiver.

        INPUT:

        - ``k`` -- a commutative ring

        - ``order`` -- optional string, one of "negdegrevlex" (default),
          "degrevlex", "negdeglex" or "deglex", defining the monomial order to
          be used.

        NOTE:

        Monomial orders that are not degree orders are not supported.

        EXAMPLES::

            sage: Q = DiGraph({1:{2:['a','b']}, 2:{3:['d']}, 3:{1:['c']}})
            sage: P = Q.path_semigroup()
            sage: P.algebra(GF(3))
            Path algebra of Multi-digraph on 3 vertices over Finite Field of size 3

        Now some example with different monomial orderings::

            sage: P1 = DiGraph({1:{1:['x','y','z']}}).path_semigroup().algebra(GF(25,'t'))
            sage: P2 = DiGraph({1:{1:['x','y','z']}}).path_semigroup().algebra(GF(25,'t'), order="degrevlex")
            sage: P3 = DiGraph({1:{1:['x','y','z']}}).path_semigroup().algebra(GF(25,'t'), order="negdeglex")
            sage: P4 = DiGraph({1:{1:['x','y','z']}}).path_semigroup().algebra(GF(25,'t'), order="deglex")
            sage: P1.order_string()
            'negdegrevlex'
            sage: sage_eval('(x+2*z+1)^3', P1.gens_dict())
            e_1 + z + 3*x + 2*z*z + x*z + z*x + 3*x*x + 3*z*z*z + 4*x*z*z + 4*z*x*z + 2*x*x*z + 4*z*z*x + 2*x*z*x + 2*z*x*x + x*x*x
            sage: sage_eval('(x+2*z+1)^3', P2.gens_dict())
            3*z*z*z + 4*x*z*z + 4*z*x*z + 2*x*x*z + 4*z*z*x + 2*x*z*x + 2*z*x*x + x*x*x + 2*z*z + x*z + z*x + 3*x*x + z + 3*x + e_1
            sage: sage_eval('(x+2*z+1)^3', P3.gens_dict())
            e_1 + z + 3*x + 2*z*z + z*x + x*z + 3*x*x + 3*z*z*z + 4*z*z*x + 4*z*x*z + 2*z*x*x + 4*x*z*z + 2*x*z*x + 2*x*x*z + x*x*x
            sage: sage_eval('(x+2*z+1)^3', P4.gens_dict())
            3*z*z*z + 4*z*z*x + 4*z*x*z + 2*z*x*x + 4*x*z*z + 2*x*z*x + 2*x*x*z + x*x*x + 2*z*z + z*x + x*z + 3*x*x + z + 3*x + e_1

        """
        from sage.quivers.algebra import PathAlgebra
        return PathAlgebra(k, self, order)

    ###########################################################################
    #                                                                         #
    # REPRESENTATION THEORETIC FUNCTIONS                                      #
    #    These functions involve the representation theory of quivers.        #
    #                                                                         #
    ###########################################################################

    def representation(self, k, *args, **kwds):
        """
        Return a representation of the quiver.

        For more information see the
        :class:`~sage.quivers.representation.QuiverRep` documentation.

        TESTS::

            sage: Q = DiGraph({1:{3:['a']}, 2:{3:['b']}}).path_semigroup()
            sage: spaces = {1: QQ^2, 2: QQ^3, 3: QQ^2}
            sage: maps = {(1, 3, 'a'): (QQ^2).Hom(QQ^2).identity(), (2, 3, 'b'): [[1, 0], [0, 0], [0, 0]]}
            sage: M = Q.representation(QQ, spaces, maps)
            sage: M
            Representation with dimension vector (2, 3, 2)
        """
        return QuiverRep(k, self, *args, **kwds)

    def S(self, k, vertex):
        """
        Return the simple module over `k` at the given vertex
        ``vertex``.

        This module is literally simple only when `k` is a field.

        INPUT:

        - `k` -- ring, the base ring of the representation

        - ``vertex`` -- integer, a vertex of the quiver

        OUTPUT:

        - :class:`~sage.quivers.representation.QuiverRep`, the simple module
          at ``vertex`` with base ring `k`

        EXAMPLES::

            sage: P = DiGraph({1:{2:['a','b']}, 2:{3:['c','d']}}).path_semigroup()
            sage: S1 = P.S(GF(3), 1)
            sage: P.S(ZZ, 3).dimension_vector()
            (0, 0, 1)
            sage: P.S(ZZ, 1).dimension_vector()
            (1, 0, 0)

        The vertex given must be a vertex of the quiver::

            sage: P.S(QQ, 4)
            Traceback (most recent call last):
            ...
            ValueError: must specify a valid vertex of the quiver
        """
        if vertex not in self._quiver:
            raise ValueError("must specify a valid vertex of the quiver")

        # This is the module with k at the given vertex and zero elsewhere.  As
        # all maps are zero we only need to specify that the given vertex has
        # dimension 1 and the constructor will zero out everything else.
        return QuiverRep(k, self, {vertex: 1})

    simple = S

    def P(self, k, vertex):
        """
        Return the indecomposable projective module over `k` at the given
        vertex ``vertex``.

        This module is literally indecomposable only when `k` is a field.

        INPUT:

        - `k` -- ring, the base ring of the representation

        - ``vertex`` -- integer, a vertex of the quiver

        OUTPUT:

        - :class:`~sage.quivers.representation.QuiverRep`, the indecomposable
          projective module at ``vertex`` with base ring `k`

        EXAMPLES::

            sage: Q = DiGraph({1:{2:['a','b']}, 2:{3:['c','d']}}).path_semigroup()
            sage: P2 = Q.P(GF(3), 2)
            sage: Q.P(ZZ, 3).dimension_vector()
            (0, 0, 1)
            sage: Q.P(ZZ, 1).dimension_vector()
            (1, 2, 4)

        The vertex given must be a vertex of the quiver::

            sage: Q.P(QQ, 4)
            Traceback (most recent call last):
            ...
            ValueError: must specify a valid vertex of the quiver
        """
        if vertex not in self._quiver:
            raise ValueError("must specify a valid vertex of the quiver")
        return QuiverRep(k, self, [[(vertex, vertex)]], option='paths')

    projective = P

    def I(self, k, vertex):
        """
        Return the indecomposable injective module over `k` at the
        given vertex ``vertex``.

        This module is literally indecomposable only when `k` is a field.

        INPUT:

        - `k` -- ring, the base ring of the representation

        - ``vertex`` -- integer, a vertex of the quiver

        OUTPUT:

        - :class:`~sage.quivers.representation.QuiverRep`, the indecomposable
          injective module at vertex ``vertex`` with base ring `k`

        EXAMPLES::

            sage: Q = DiGraph({1:{2:['a','b']}, 2:{3:['c','d']}}).path_semigroup()
            sage: I2 = Q.I(GF(3), 2)
            sage: Q.I(ZZ, 3).dimension_vector()
            (4, 2, 1)
            sage: Q.I(ZZ, 1).dimension_vector()
            (1, 0, 0)

        The vertex given must be a vertex of the quiver::

            sage: Q.I(QQ, 4)
            Traceback (most recent call last):
            ...
            ValueError: must specify a valid vertex of the quiver
        """
        if vertex not in self._quiver:
            raise ValueError("must specify a valid vertex of the quiver")
        return QuiverRep(k, self, [[(vertex, vertex)]], option='dual paths')

    injective = I

    def free_module(self, k):
        """
        Return a free module of rank `1` over ``kP``, where `P` is
        ``self``. (In other words, the regular representation.)

        INPUT:

        - ``k`` -- ring, the base ring of the representation.

        OUTPUT:

        - :class:`~sage.quivers.representation.QuiverRep_with_path_basis`, the
          path algebra considered as a right module over itself.

        EXAMPLES::

            sage: Q = DiGraph({1:{2:['a', 'b'], 3: ['c', 'd']}, 2:{3:['e']}}).path_semigroup()
            sage: Q.free_module(GF(3)).dimension_vector()
            (1, 3, 6)
        """
        return QuiverRep(k, self, [[(v, v)] for v in self._quiver], option='paths')

    @lazy_attribute
    def _poincare_series(self):
        r"""
        The Poincaré series matrix of this path semigroup.

        The coefficient `(i,j)` of the matrix is a generating function for the
        number of paths from vertex number `i` to vertex number `j`.

        EXAMPLES::

            sage: S = DiGraph({0:{1:['a'], 2:['b']}, 1:{0:['c'], 1:['d']}, 2:{0:['e'],2:['f']}}).path_semigroup()
            sage: S._poincare_series
            [             (-t + 1)/(-2*t^2 - t + 1)                     t/(-2*t^2 - t + 1)                     t/(-2*t^2 - t + 1)]
            [                    t/(-2*t^2 - t + 1) (t^2 + t - 1)/(-2*t^3 + t^2 + 2*t - 1)          -t^2/(-2*t^3 + t^2 + 2*t - 1)]
            [                    t/(-2*t^2 - t + 1)          -t^2/(-2*t^3 + t^2 + 2*t - 1) (-t^2 - t + 1)/(2*t^3 - t^2 - 2*t + 1)]

        Let us check that the result is plausible. We study the paths from
        vertex `1` to vertex `2`. The number of paths sorted by length are
        given by the power series expansion of the corresponding matrix
        entry::

            sage: P = PowerSeriesRing(ZZ, 't', default_prec=10)
            sage: P(S._poincare_series[1,2].numerator())/P(S._poincare_series[1,2].denominator())
            t^2 + 2*t^3 + 5*t^4 + 10*t^5 + 21*t^6 + 42*t^7 + 85*t^8 + 170*t^9 + 341*t^10 + 682*t^11 + O(t^12)

        For comparison, we list the paths that start at `1` and end at `2`, by
        length, and see that the Poincaré series matrix predicts the correct
        numbers::

            sage: [p for p in S.iter_paths_by_length_and_startpoint(1,1) if p.terminal_vertex()==2]
            []
            sage: [p for p in S.iter_paths_by_length_and_startpoint(2,1) if p.terminal_vertex()==2]
            [c*b]
            sage: [p for p in S.iter_paths_by_length_and_startpoint(3,1) if p.terminal_vertex()==2]
            [c*b*f, d*c*b]
            sage: [p for p in S.iter_paths_by_length_and_startpoint(4,1) if p.terminal_vertex()==2]
            [c*a*c*b, c*b*e*b, c*b*f*f, d*c*b*f, d*d*c*b]
            sage: len([p for p in S.iter_paths_by_length_and_startpoint(5,1) if p.terminal_vertex()==2])
            10
            sage: len([p for p in S.iter_paths_by_length_and_startpoint(10,1) if p.terminal_vertex()==2])
            341

        """
        P = ZZ['t']
        t = P.gen()
        M = self._quiver.adjacency_matrix()
        out = ~(1-M*t)
        out.set_immutable()
        return out

    def all_paths(self, start=None, end=None):
        """
        List of all paths between a pair of vertices ``(start, end)``.

        INPUT:

        - ``start`` -- integer or ``None`` (default: ``None``); the initial
          vertex of the paths in the output; if ``None`` is given then
          the initial vertex is arbitrary.
        - ``end`` -- integer or ``None`` (default: ``None``); the terminal
          vertex of the paths in the output; if ``None`` is given then
          the terminal vertex is arbitrary

        OUTPUT:

        - list of paths, excluding the invalid path

        .. TODO::

            This currently does not work for quivers with cycles, even if
            there are only finitely many paths from ``start`` to ``end``.

        .. NOTE::

            If there are multiple edges between two vertices, the method
            :meth:`sage.graphs.digraph.all_paths` will not differentiate
            between them. But this method, which is not for digraphs but for
            their path semigroup associated with them, will.

        EXAMPLES::

            sage: Q = DiGraph({1:{2:['a','b'], 3:['c']}, 2:{3:['d']}})
            sage: F = Q.path_semigroup()
            sage: F.all_paths(1, 3)
            [a*d, b*d, c]

        If ``start=end`` then we expect only the trivial path at that vertex::

            sage: F.all_paths(1, 1)
            [e_1]

        The empty list is returned if there are no paths between the
        given vertices::

            sage: F.all_paths(3, 1)
            []

        If ``end=None`` then all edge paths beginning at ``start`` are
        returned, including the trivial path::

            sage: F.all_paths(2)
            [e_2, d]

        If ``start=None`` then all edge paths ending at ``end`` are
        returned, including the trivial path.  Note that the two edges
        from vertex 1 to vertex 2 count as two different edge paths::

            sage: F.all_paths(None, 2)
            [a, b, e_2]
            sage: F.all_paths(end=2)
            [a, b, e_2]

        If ``start=end=None`` then all edge paths are returned, including
        trivial paths::

            sage: F.all_paths()
            [e_1, a, b, a*d, b*d, c, e_2, d, e_3]

        The vertex given must be a vertex of the quiver::

            sage: F.all_paths(1, 4)
            Traceback (most recent call last):
            ...
            ValueError: the end vertex 4 is not a vertex of the quiver

        If the underlying quiver is cyclic, a ``ValueError``
        is raised::

            sage: Q = DiGraph({1:{2:['a','b'], 3:['c']}, 3:{1:['d']}})
            sage: F = Q.path_semigroup()
            sage: F.all_paths()
            Traceback (most recent call last):
            ...
            ValueError: the underlying quiver has cycles, thus, there may be an infinity of directed paths

        TESTS:

        We check a single edge with a multi-character label::

            sage: Q = DiGraph([[1,2,'abc']])
            sage: PQ = Q.path_semigroup()
            sage: PQ.all_paths(1,2)
            [abc]

        An example with multiple edges::

            sage: Q = DiGraph([[1,2,'abc'], [1,2,'def']])
            sage: PQ = Q.path_semigroup()
            sage: PQ.all_paths(1,2)
            [abc, def]
        """
        # Check that given arguments are vertices
        if start is not None and start not in self._quiver:
            raise ValueError("the start vertex {} is not a vertex of the quiver".format(start))
        if end is not None and end not in self._quiver:
            raise ValueError("the end vertex {} is not a vertex of the quiver".format(end))

        # Handle quivers with cycles
        Q = self._quiver
        if not (Q.is_directed_acyclic()):
            raise ValueError("the underlying quiver has cycles, thus, there may be an infinity of directed paths")

        # Handle start=None
        if start is None:
            results = []
            for v in Q:
                results += self.all_paths(v, end)
            return results

        # Handle end=None
        if end is None:
            results = []
            for v in Q:
                results += self.all_paths(start, v)
            return results

        # Handle the trivial case
        if start == end:
            return [self.element_class(self,start, end, [], check=False)]

        # This function will recursively convert a path given in terms of
        # vertices to a list of QuiverPaths.
        def _v_to_e(path):
            if len(path) == 1:
                return [self.element_class(self,path[0], path[0], [], check=False)]
            paths = []
            l = Q.edge_label(path[0], path[1])
            if isinstance(l, str):
                for b in _v_to_e(path[1:]):
                    paths.append(self([(path[0], path[1], l)] + list(b), check=False))
            else:
                for a in l:
                    for b in _v_to_e(path[1:]):
                        paths.append(self([(path[0], path[1], a)] + list(b), check=False))
            return paths

        # For each vertex path we append the resulting edge paths
        result = []
        for path in Q.all_paths(start, end):
            result += _v_to_e(path)

        # The result is all paths from start to end
        return result
<|MERGE_RESOLUTION|>--- conflicted
+++ resolved
@@ -298,12 +298,7 @@
             return self.element_class(self, self._quiver.vertices()[0], self._quiver.vertices()[0], [], check=False)
         if isinstance(data, basestring):
             E = self._quiver.edge_labels()
-<<<<<<< HEAD
-            start = self._quiver.edges()[E.index(data)][0]
-            end   = self._quiver.edges()[E.index(data)][1]
-=======
             start,end = self._quiver.edges()[E.index(data)][0:2]
->>>>>>> 04322974
             return self.element_class(self, start, end, [E.index(data)], check=False)
         if isinstance(data[0], basestring):
             E = self._quiver.edge_labels()
@@ -326,12 +321,8 @@
             sage: P.arrows()
             (a, b, c, d)
         """
-<<<<<<< HEAD
-        return tuple(self.element_class(self, e[0],e[1], [i], check=False) for i,e in enumerate(self._quiver.edges()))
-=======
         Q = self._quiver
         return tuple(self.element_class(self, e[0],e[1], [i], check=False) for i,e in enumerate(Q.edges()))
->>>>>>> 04322974
 
     @cached_method
     def idempotents(self):
@@ -387,17 +378,7 @@
             sage: P.gens()[5]
             c
         """
-<<<<<<< HEAD
-        Q = self._quiver
-        nv = Q.num_verts()
-        if i < nv:
-            v = Q.vertices()[i]
-            return self.element_class(self,v,v, [], check=False)
-        e = Q.edges()[i-nv]
-        return self.element_class(self,e[0],e[1], [i-nv], check=False)
-=======
         return self.gens()[i]
->>>>>>> 04322974
 
     @cached_method
     def gens(self):
