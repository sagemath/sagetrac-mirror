--- conflicted
+++ resolved
@@ -46,16 +46,9 @@
 
 from sage.rings.number_field.number_field import NumberField
 from sage.rings.polynomial.polynomial_ring_constructor import PolynomialRing
-<<<<<<< HEAD
 from sage.rings.qqbar import number_field_elements_from_algebraics, QQbar
-from sage.rings.rational_field import is_RationalField
-from sage.schemes.affine.affine_space import (is_AffineSpace,
-                                              AffineSpace)
-=======
-
 from sage.schemes.affine.affine_space import (AffineSpace,
                                               is_AffineSpace)
->>>>>>> ec63ff38
 
 from . import point
 
