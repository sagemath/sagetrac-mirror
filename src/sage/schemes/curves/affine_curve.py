"""
Affine curves.

EXAMPLES:

We can construct curves in either an affine plane::

    sage: A.<x,y> = AffineSpace(QQ, 2)
    sage: C = Curve([y - x^2], A); C
    Affine Plane Curve over Rational Field defined by -x^2 + y

or in higher dimensional affine space::

    sage: A.<x,y,z,w> = AffineSpace(QQ, 4)
    sage: C = Curve([y - x^2, z - w^3, w - y^4], A); C
    Affine Curve over Rational Field defined by -x^2 + y, -w^3 + z, -y^4 + w

AUTHORS:

- William Stein (2005-11-13)

- David Joyner (2005-11-13)

- David Kohel (2006-01)
"""
#*****************************************************************************
#       Copyright (C) 2005 William Stein <wstein@gmail.com>
#
#  Distributed under the terms of the GNU General Public License (GPL)
#
#  The full text of the GPL is available at:
#
#                  http://www.gnu.org/licenses/
#*****************************************************************************
from __future__ import absolute_import

from sage.categories.fields import Fields
from sage.categories.homset import Hom
from sage.interfaces.all import singular
import sage.libs.singular

from sage.misc.all import add

from sage.rings.all import degree_lowest_rational_function

from sage.rings.polynomial.polynomial_ring_constructor import PolynomialRing

<<<<<<< HEAD
=======
from sage.schemes.affine.affine_space import (AffineSpace,
                                              is_AffineSpace)

>>>>>>> ec63ff38
from . import point

from sage.schemes.generic.algebraic_scheme import AlgebraicScheme_subscheme_affine

from sage.schemes.affine.affine_space import AffineSpace, is_AffineSpace
from sage.schemes.projective.projective_space import ProjectiveSpace

from .curve import Curve_generic

class AffineCurve(Curve_generic, AlgebraicScheme_subscheme_affine):

    _point = point.AffineCurvePoint_field

    def _repr_type(self):
        r"""
        Return a string representation of the type of this curve.

        EXAMPLES::

            sage: A.<x,y,z,w> = AffineSpace(QQ, 4)
            sage: C = Curve([x - y, z - w, w - x], A)
            sage: C._repr_type()
            'Affine'
        """
        return "Affine"

    def __init__(self, A, X):
        r"""
        Initialization function.

        EXAMPLES::

            sage: R.<v> = QQ[]
            sage: K.<u> = NumberField(v^2 + 3)
            sage: A.<x,y,z> = AffineSpace(K, 3)
            sage: C = Curve([z - u*x^2, y^2], A); C
            Affine Curve over Number Field in u with defining polynomial v^2 + 3
            defined by (-u)*x^2 + z, y^2

        ::

            sage: A.<x,y,z> = AffineSpace(GF(7), 3)
            sage: C = Curve([x^2 - z, z - 8*x], A); C
            Affine Curve over Finite Field of size 7 defined by x^2 - z, -x + z
        """
        if not is_AffineSpace(A):
            raise TypeError("A (=%s) must be an affine space"%A)
        Curve_generic.__init__(self, A, X)
        d = self.dimension()
        if d != 1:
            raise ValueError("defining equations (=%s) define a scheme of dimension %s != 1"%(X,d))

    def projective_closure(self, i=0, PP=None):
        r"""
        Return the projective closure of this affine curve.

        INPUT:

        - ``i`` -- (default: 0) the index of the affine coordinate chart of the projective space that the affine
          ambient space of this curve embeds into.

        - ``PP`` -- (default: None) ambient projective space to compute the projective closure in. This is
          constructed if it is not given.

        OUTPUT:

        - a curve in projective space.

        EXAMPLES::

            sage: A.<x,y,z> = AffineSpace(QQ, 3)
            sage: C = Curve([y-x^2,z-x^3], A)
            sage: C.projective_closure()
            Projective Curve over Rational Field defined by x1^2 - x0*x2,
            x1*x2 - x0*x3, x2^2 - x1*x3

        ::

            sage: A.<x,y,z> = AffineSpace(QQ, 3)
            sage: C = Curve([y - x^2, z - x^3], A)
            sage: C.projective_closure()
            Projective Curve over Rational Field defined by
            x1^2 - x0*x2, x1*x2 - x0*x3, x2^2 - x1*x3

        ::

            sage: A.<x,y> = AffineSpace(CC, 2)
            sage: C = Curve(y - x^3 + x - 1, A)
            sage: C.projective_closure(1)
            Projective Plane Curve over Complex Field with 53 bits of precision defined by
            x0^3 - x0*x1^2 + x1^3 - x1^2*x2

        ::

            sage: A.<x,y> = AffineSpace(QQ, 2)
            sage: P.<u,v,w> = ProjectiveSpace(QQ, 2)
            sage: C = Curve([y - x^2], A)
            sage: C.projective_closure(1, P).ambient_space() == P
            True
        """
        from .constructor import Curve
        return Curve(AlgebraicScheme_subscheme_affine.projective_closure(self, i, PP))

    def projection(self, indices, AS=None):
        r"""
        Return the projection of this curve onto the coordinates specified by ``indices``.

        INPUT:

        - ``indices`` -- a list or tuple of distinct integers specifying the indices of the coordinates to use
          in the projection. Can also be a list or tuple consisting of variables of the coordinate ring of the
          ambient space of this curve. If integers are used to specify the coordinates, 0 denotes the first
          coordinate. The length of ``indices`` must be between two and one less than the dimension of the ambient
          space of this curve, inclusive.

        - ``AS`` -- (default: None) the affine space the projected curve will be defined in. This space must be
          defined over the same base field as this curve, and must have dimension equal to the length of ``indices``.
          This space is constructed if not specified.

        OUTPUT:

        - a tuple consisting of two elements: a scheme morphism from this curve to affine space of dimension
          equal to the number of coordinates specified in ``indices``, and the affine subscheme that is the image
          of that morphism. If the image is a curve, the second element of the tuple will be a curve.

        EXAMPLES::

            sage: A.<x,y,z> = AffineSpace(QQ, 3)
            sage: C = Curve([y^7 - x^2 + x^3 - 2*z, z^2 - x^7 - y^2], A)
            sage: C.projection([0,1])
            (Scheme morphism:
               From: Affine Curve over Rational Field defined by y^7 + x^3 - x^2 -
            2*z, -x^7 - y^2 + z^2
               To:   Affine Space of dimension 2 over Rational Field
               Defn: Defined on coordinates by sending (x, y, z) to
                     (x, y),
             Affine Plane Curve over Rational Field defined by x1^14 + 2*x0^3*x1^7 -
            2*x0^2*x1^7 - 4*x0^7 + x0^6 - 2*x0^5 + x0^4 - 4*x1^2)
            sage: C.projection([0,1,3,4])
            Traceback (most recent call last):
            ...
            ValueError: (=[0, 1, 3, 4]) must be a list or tuple of length between 2
            and (=2), inclusive

        ::

            sage: A.<x,y,z,w> = AffineSpace(QQ, 4)
            sage: C = Curve([x - 2, y - 3, z - 1], A)
            sage: B.<a,b,c> = AffineSpace(QQ, 3)
            sage: C.projection([0,1,2], AS=B)
            (Scheme morphism:
               From: Affine Curve over Rational Field defined by x - 2, y - 3, z - 1
               To:   Affine Space of dimension 3 over Rational Field
               Defn: Defined on coordinates by sending (x, y, z, w) to
                     (x, y, z),
             Closed subscheme of Affine Space of dimension 3 over Rational Field
            defined by:
               c - 1,
               b - 3,
               a - 2)

        ::

            sage: A.<x,y,z,w,u> = AffineSpace(GF(11), 5)
            sage: C = Curve([x^3 - 5*y*z + u^2, x - y^2 + 3*z^2, w^2 + 2*u^3*y, y - u^2 + z*x], A)
            sage: B.<a,b,c> = AffineSpace(GF(11), 3)
            sage: proj1 = C.projection([1,2,4], AS=B)
            sage: proj1
            (Scheme morphism:
               From: Affine Curve over Finite Field of size 11 defined by x^3 -
            5*y*z + u^2, -y^2 + 3*z^2 + x, 2*y*u^3 + w^2, x*z - u^2 + y
               To:   Affine Space of dimension 3 over Finite Field of size 11
               Defn: Defined on coordinates by sending (x, y, z, w, u) to
                     (y, z, u),
             Affine Curve over Finite Field of size 11 defined by a^2*b - 3*b^3 -
            c^2 + a, c^6 - 5*a*b^4 + b^3*c^2 - 3*a*c^4 + 3*a^2*c^2 - a^3, a^2*c^4 -
            3*b^2*c^4 - 2*a^3*c^2 - 5*a*b^2*c^2 + a^4 - 5*a*b^3 + 2*b^4 + b^2*c^2 -
            3*b*c^2 + 3*a*b, a^4*c^2 + 2*b^4*c^2 - a^5 - 2*a*b^4 + 5*b*c^4 + a*b*c^2
            - 5*a*b^2 + 4*b^3 + b*c^2 + 5*c^2 - 5*a, a^6 - 5*b^6 - 5*b^3*c^2 +
            5*a*b^3 + 2*c^4 - 4*a*c^2 + 2*a^2 - 5*a*b + c^2)
            sage: proj1[1].ambient_space() is B
            True
            sage: proj2 = C.projection([1,2,4])
            sage: proj2[1].ambient_space() is B
            False
            sage: C.projection([1,2,3,5], AS=B)
            Traceback (most recent call last):
            ...
            TypeError: (=Affine Space of dimension 3 over Finite Field of size 11)
            must have dimension (=4)

        ::

            sage: A.<x,y,z,w> = AffineSpace(QQ, 4)
            sage: C = A.curve([x*y - z^3, x*z - w^3, w^2 - x^3])
            sage: C.projection([y,z])
            (Scheme morphism:
               From: Affine Curve over Rational Field defined by -z^3 + x*y, -w^3 +
            x*z, -x^3 + w^2
               To:   Affine Space of dimension 2 over Rational Field
               Defn: Defined on coordinates by sending (x, y, z, w) to
                     (y, z),
             Affine Plane Curve over Rational Field defined by x1^23 - x0^7*x1^4)
            sage: B.<x,y,z> = AffineSpace(QQ, 3)
            sage: C.projection([x,y,z], AS=B)
            (Scheme morphism:
               From: Affine Curve over Rational Field defined by -z^3 + x*y, -w^3 +
            x*z, -x^3 + w^2
               To:   Affine Space of dimension 3 over Rational Field
               Defn: Defined on coordinates by sending (x, y, z, w) to
                     (x, y, z),
             Affine Curve over Rational Field defined by z^3 - x*y, x^8 - x*z^2,
            x^7*z^2 - x*y*z)
            sage: C.projection([y,z,z])
            Traceback (most recent call last):
            ...
            ValueError: (=[y, z, z]) must be a list or tuple of distinct indices or
            variables
        """
        AA = self.ambient_space()
        n = AA.dimension_relative()
        if n == 2:
            raise TypeError("this curve is already a plane curve")
        if self.base_ring() not in Fields():
            raise TypeError("this curve must be defined over a field")
        if len(indices) < 2 or len(indices) >= n:
            raise ValueError("(=%s) must be a list or tuple of length between 2 and (=%s), inclusive"%(indices,n - 1))
        if len(set(indices)) < len(indices):
            raise ValueError("(=%s) must be a list or tuple of distinct indices or variables"%indices)
        if not AS is None:
            if not is_AffineSpace(AS):
                raise TypeError("(=%s) must be an affine space"%AS)
            if AS.dimension_relative() != len(indices):
                raise TypeError("(=%s) must have dimension (=%s)"%(AS, len(indices)))
            if AS.base_ring() != AA.base_ring():
                raise TypeError("(=%s) must be defined over the same base field as this curve"%AS)
        indices = list(indices)
        if all([f in AA.gens() for f in indices]):
            indices = [AA.gens().index(f) for f in indices]
            indices.sort()
        else:
            indices = [int(i) for i in indices] # type checking
            indices.sort()
            if indices[0] < 0 or indices[-1] > n - 1:
                raise ValueError("index values must be between 0 and one minus the dimension of the ambient space " \
                                 "of this curve")
        # construct the projection map
        if AS is None:
            AA2 = AffineSpace(self.base_ring(), len(indices))
        else:
            AA2 = AS
        H = Hom(self, AA2)
        psi = H([AA.gens()[i] for i in indices])
        # compute the image via elimination
        removecoords = list(AA.gens())
        for i in range(len(indices) - 1, -1, -1):
            removecoords.pop(indices[i])
        J = self.defining_ideal().elimination_ideal(removecoords)
        K = Hom(AA.coordinate_ring(), AA2.coordinate_ring())
        l = [0]*(n)
        for i in range(len(indices)):
            l[indices[i]] = AA2.gens()[i]
        phi = K(l)
        G = [phi(f) for f in J.gens()]
        try:
            C = AA2.curve(G)
        except (TypeError, ValueError):
            C = AA2.subscheme(G)
        return tuple([psi, C])

    def plane_projection(self, AP=None):
        r"""
        Return a projection of this curve into an affine plane so that the image of the projection is
        a plane curve.

        INPUT:

        - ``AP`` -- (default: None) the affine plane to project this curve into. This space must be defined over
          the same base field as this curve, and must have dimension two. This space will be constructed if not
          specified.

        OUTPUT:

        - a tuple consisting of two elements: a scheme morphism from this curve into an affine plane, and the plane
          curve that defines the image of that morphism.

        EXAMPLES::

            sage: A.<x,y,z,w> = AffineSpace(QQ, 4)
            sage: C = Curve([x^2 - y*z*w, z^3 - w, w + x*y - 3*z^3], A)
            sage: C.plane_projection()
            (Scheme morphism:
              From: Affine Curve over Rational Field defined by -y*z*w + x^2, z^3 -
            w, -3*z^3 + x*y + w
              To:   Affine Space of dimension 2 over Rational Field
              Defn: Defined on coordinates by sending (x, y, z, w) to
                    (x, y), Affine Plane Curve over Rational Field defined by
            x0^2*x1^7 - 16*x0^4)

        ::

            sage: R.<a> = QQ[]
            sage: K.<b> = NumberField(a^2 + 2)
            sage: A.<x,y,z> = AffineSpace(K, 3)
            sage: C = A.curve([x - b, y - 2])
            sage: B.<a,b> = AffineSpace(K, 2)
            sage: proj1 = C.plane_projection(AP=B)
            sage: proj1
            (Scheme morphism:
               From: Affine Curve over Number Field in b with defining polynomial
            a^2 + 2 defined by x + (-b), y - 2
               To:   Affine Space of dimension 2 over Number Field in b with
            defining polynomial a^2 + 2
               Defn: Defined on coordinates by sending (x, y, z) to
                     (x, z),
             Affine Plane Curve over Number Field in b with defining polynomial a^2
            + 2 defined by a + (-b))
            sage: proj1[1].ambient_space() is B
            True
            sage: proj2 = C.plane_projection()
            sage: proj2[1].ambient_space() is B
            False
        """
        n = self.ambient_space().dimension_relative()
        # finds a projection that will have a plane curve as its image
        # the following iterates over all pairs (i,j) with j > i to test all
        # possible projections
        for i in range(0, n - 1):
            for j in range(i + 1, n):
                L = self.projection([i,j], AP)
                if isinstance(L[1], Curve_generic):
                    return L

class AffinePlaneCurve(AffineCurve):

    _point = point.AffinePlaneCurvePoint_field

    def __init__(self, A, f):
        r"""
        Initialization function.

        EXAMPLES::

            sage: A.<x,y> = AffineSpace(QQ, 2)
            sage: C = Curve([x^3 - y^2], A); C
            Affine Plane Curve over Rational Field defined by x^3 - y^2

        ::

            sage: A.<x,y> = AffineSpace(CC, 2)
            sage: C = Curve([y^2 + x^2], A); C
            Affine Plane Curve over Complex Field with 53 bits of precision defined
            by x^2 + y^2
        """
        if not (is_AffineSpace(A) and A.dimension != 2):
            raise TypeError("Argument A (= %s) must be an affine plane."%A)
        Curve_generic.__init__(self, A, [f])

    def _repr_type(self):
        r"""
        Return a string representation of the type of this curve.

        EXAMPLES::

            sage: A.<x,y> = AffineSpace(QQ, 2)
            sage: C = Curve([y - 7/2*x^5 + x - 3], A)
            sage: C._repr_type()
            'Affine Plane'
        """
        return "Affine Plane"

    def divisor_of_function(self, r):
        """
        Return the divisor of a function on a curve.

        INPUT: r is a rational function on X

        OUTPUT:


        -  ``list`` - The divisor of r represented as a list of
           coefficients and points. (TODO: This will change to a more
           structural output in the future.)


        EXAMPLES::

            sage: F = GF(5)
            sage: P2 = AffineSpace(2, F, names = 'xy')
            sage: R = P2.coordinate_ring()
            sage: x, y = R.gens()
            sage: f = y^2 - x^9 - x
            sage: C = Curve(f)
            sage: K = FractionField(R)
            sage: r = 1/x
            sage: C.divisor_of_function(r)     # todo: not implemented (broken)
                  [[-1, (0, 0, 1)]]
            sage: r = 1/x^3
            sage: C.divisor_of_function(r)     # todo: not implemented (broken)
                  [[-3, (0, 0, 1)]]
        """
        F = self.base_ring()
        f = self.defining_polynomial()
        pts = self.places_on_curve()
        numpts = len(pts)
        R = f.parent()
        x,y = R.gens()
        R0 = PolynomialRing(F,3,names = [str(x),str(y),"t"])
        vars0 = R0.gens()
        t = vars0[2]
        divf = []
        for pt0 in pts:
            if pt0[2] != F(0):
                lcs = self.local_coordinates(pt0,5)
                yt = lcs[1]
                xt = lcs[0]
                ldg = degree_lowest_rational_function(r(xt,yt),t)
                if ldg[0] != 0:
                    divf.append([ldg[0],pt0])
        return divf

    def local_coordinates(self, pt, n):
        r"""
        Return local coordinates to precision n at the given point.

            Behaviour is flaky - some choices of `n` are worst that
            others.


        INPUT:


        -  ``pt`` - an F-rational point on X which is not a
           point of ramification for the projection (x,y) - x.

        -  ``n`` - the number of terms desired


        OUTPUT: x = x0 + t y = y0 + power series in t

        EXAMPLES::

            sage: F = GF(5)
            sage: pt = (2,3)
            sage: R = PolynomialRing(F,2, names = ['x','y'])
            sage: x,y = R.gens()
            sage: f = y^2-x^9-x
            sage: C = Curve(f)
            sage: C.local_coordinates(pt, 9)
            [t + 2, -2*t^12 - 2*t^11 + 2*t^9 + t^8 - 2*t^7 - 2*t^6 - 2*t^4 + t^3 - 2*t^2 - 2]
        """
        f = self.defining_polynomial()
        R = f.parent()
        F = self.base_ring()
        p = F.characteristic()
        x0 = F(pt[0])
        y0 = F(pt[1])
        astr = ["a"+str(i) for i in range(1,2*n)]
        x,y = R.gens()
        R0 = PolynomialRing(F,2*n+2,names = [str(x),str(y),"t"]+astr)
        vars0 = R0.gens()
        t = vars0[2]
        yt = y0*t**0+add([vars0[i]*t**(i-2) for i in range(3,2*n+2)])
        xt = x0+t
        ft = f(xt,yt)
        S = singular
        S.eval('ring s = '+str(p)+','+str(R0.gens())+',lp;')
        S.eval('poly f = '+str(ft) + ';')
        c = S('coeffs(%s, t)'%ft)
        N = int(c.size())
        b = ["%s[%s,1],"%(c.name(), i) for i in range(2,N//2-4)]
        b = ''.join(b)
        b = b[:len(b)-1] # to cut off the trailing comma
        cmd = 'ideal I = '+b
        S.eval(cmd)
        S.eval('short=0')    # print using *'s and ^'s.
        c = S.eval('slimgb(I)')
        d = c.split("=")
        d = d[1:]
        d[len(d)-1] += "\n"
        e = [x[:x.index("\n")] for x in d]
        vals = []
        for x in e:
            for y in vars0:
                if str(y) in x:
                    if len(x.replace(str(y),"")) != 0:
                        i = x.find("-")
                        if i>0:
                            vals.append([eval(x[1:i]),x[:i],F(eval(x[i+1:]))])
                        i = x.find("+")
                        if i>0:
                            vals.append([eval(x[1:i]),x[:i],-F(eval(x[i+1:]))])
                    else:
                        vals.append([eval(str(y)[1:]),str(y),F(0)])
        vals.sort()
        k = len(vals)
        v = [x0+t,y0+add([vals[i][2]*t**(i+1) for i in range(k)])]
        return v

    def plot(self, *args, **kwds):
        """
        Plot the real points on this affine plane curve.

        INPUT:


        -  ``self`` - an affine plane curve

        -  ``*args`` - optional tuples (variable, minimum, maximum) for
           plotting dimensions

        -  ``**kwds`` - optional keyword arguments passed on to
           ``implicit_plot``


        EXAMPLES:

        A cuspidal curve::

            sage: R.<x, y> = QQ[]
            sage: C = Curve(x^3 - y^2)
            sage: C.plot()
            Graphics object consisting of 1 graphics primitive

        A 5-nodal curve of degree 11.  This example also illustrates
        some of the optional arguments::

            sage: R.<x, y> = ZZ[]
            sage: C = Curve(32*x^2 - 2097152*y^11 + 1441792*y^9 - 360448*y^7 + 39424*y^5 - 1760*y^3 + 22*y - 1)
            sage: C.plot((x, -1, 1), (y, -1, 1), plot_points=400)
            Graphics object consisting of 1 graphics primitive

        A line over `\mathbf{RR}`::

            sage: R.<x, y> = RR[]
            sage: C = Curve(R(y - sqrt(2)*x))
            sage: C.plot()
            Graphics object consisting of 1 graphics primitive
        """
        I = self.defining_ideal()
        return I.plot(*args, **kwds)

    def is_transverse(self, C, P):
        r"""
        Return whether the intersection of this curve with the curve ``C`` at the point ``P`` is transverse.

        The intersection at ``P`` is transverse if ``P`` is a nonsingular point of both curves, and if the
        tangents of the curves at ``P`` are distinct.

        INPUT:

        - ``C`` -- a curve in the ambient space of this curve.

        - ``P`` -- a point in the intersection of both curves.

        OUTPUT: Boolean.

        EXAMPLES::

            sage: A.<x,y> = AffineSpace(QQ, 2)
            sage: C = Curve([x^2 + y^2 - 1], A)
            sage: D = Curve([x - 1], A)
            sage: Q = A([1,0])
            sage: C.is_transverse(D, Q)
            False

        ::

            sage: R.<a> = QQ[]
            sage: K.<b> = NumberField(a^3 + 2)
            sage: A.<x,y> = AffineSpace(K, 2)
            sage: C = A.curve([x*y])
            sage: D = A.curve([y - b*x])
            sage: Q = A([0,0])
            sage: C.is_transverse(D, Q)
            False

        ::

            sage: A.<x,y> = AffineSpace(QQ, 2)
            sage: C = Curve([y - x^3], A)
            sage: D = Curve([y + x], A)
            sage: Q = A([0,0])
            sage: C.is_transverse(D, Q)
            True
        """
        if not self.intersects_at(C, P):
            raise TypeError("(=%s) must be a point in the intersection of (=%s) and this curve"%(P,C))
        if self.is_singular(P) or C.is_singular(P):
            return False

        # there is only one tangent at a nonsingular point of a plane curve
        return not self.tangents(P)[0] == C.tangents(P)[0]

    def multiplicity(self, P):
        r"""
        Return the multiplicity of this affine plane curve at the point ``P``.

        In the special case of affine plane curves, the multiplicity of an affine
        plane curve at the point (0,0) can be computed as the minimum of the degrees
        of the homogeneous components of its defining polynomial. To compute the
        multiplicity of a different point, a linear change of coordinates is used.

        This curve must be defined over a field. An error if raised if ``P`` is
        not a point on this curve.

        INPUT:

        - ``P`` -- a point in the ambient space of this curve.

        OUTPUT:

        An integer.

        EXAMPLES::

            sage: A.<x,y> = AffineSpace(QQ, 2)
            sage: C = Curve([y^2 - x^3], A)
            sage: Q1 = A([1,1])
            sage: C.multiplicity(Q1)
            1
            sage: Q2 = A([0,0])
            sage: C.multiplicity(Q2)
            2

        ::

            sage: A.<x,y> = AffineSpace(QQbar,2)
            sage: C = Curve([-x^7 + (-7)*x^6 + y^6 + (-21)*x^5 + 12*y^5 + (-35)*x^4 + 60*y^4 +\
            (-35)*x^3 + 160*y^3 + (-21)*x^2 + 240*y^2 + (-7)*x + 192*y + 63], A)
            sage: Q = A([-1,-2])
            sage: C.multiplicity(Q)
            6

        ::

            sage: A.<x,y> = AffineSpace(QQ, 2)
            sage: C = A.curve([y^3 - x^3 + x^6])
            sage: Q = A([1,1])
            sage: C.multiplicity(Q)
            Traceback (most recent call last):
            ...
            TypeError: (=(1, 1)) is not a point on (=Affine Plane Curve over
            Rational Field defined by x^6 - x^3 + y^3)
        """
        if not self.base_ring() in Fields():
            raise TypeError("curve must be defined over a field")

        # Check whether P is a point on this curve
        try:
            P = self(P)
        except TypeError:
            raise TypeError("(=%s) is not a point on (=%s)"%(P,self))

        # Apply a linear change of coordinates to self so that P becomes (0,0)
        AA = self.ambient_space()
        f = self.defining_polynomials()[0](AA.gens()[0] + P[0], AA.gens()[1] + P[1])

        # Compute the multiplicity of the new curve at (0,0), which is the minimum of the degrees of its
        # nonzero terms
        return min([g.degree() for g in f.monomials()])

    def tangents(self, P):
        r"""
        Return the tangents of this affine plane curve at the point ``P``.

        The point ``P`` must be a point on this curve.

        INPUT:

        - ``P`` -- a point on this curve.

        OUTPUT:

        - a list of polynomials in the coordinate ring of the ambient space of this curve.

        EXAMPLES::

            sage: R.<a> = QQ[]
            sage: K.<b> = NumberField(a^2 - 3)
            sage: A.<x,y> = AffineSpace(K, 2)
            sage: C = Curve([(x^2 + y^2 - 2*x)^2 - x^2 - y^2], A)
            sage: Q = A([0,0])
            sage: C.tangents(Q)
            [x + (-1/3*b)*y, x + (1/3*b)*y]

        ::

            sage: A.<x,y> = AffineSpace(QQ, 2)
            sage: C = A.curve([y^2 - x^3 - x^2])
            sage: Q = A([0,0])
            sage: C.tangents(Q)
            [x - y, x + y]

        ::

            sage: A.<x,y> = AffineSpace(QQ, 2)
            sage: C = A.curve([y*x - x^4 + 2*x^2])
            sage: Q = A([1,1])
            sage: C.tangents(Q)
            Traceback (most recent call last):
            ...
            TypeError: (=(1, 1)) is not a point on (=Affine Plane Curve over
            Rational Field defined by -x^4 + 2*x^2 + x*y)
        """
        r = self.multiplicity(P)
        f = self.defining_polynomials()[0]
        vars = self.ambient_space().gens()
        deriv = [f.derivative(vars[0],i).derivative(vars[1],r-i)(list(P)) for i in range(r+1)]
        from sage.arith.misc import binomial
        T = sum([binomial(r,i)*deriv[i]*(vars[0] - P[0])**i*(vars[1] - P[1])**(r-i) for i in range(r+1)])
        fact = T.factor()
        return [l[0] for l in fact]

    def is_ordinary_singularity(self, P):
        r"""
        Return whether the singular point ``P`` of this affine plane curve is an ordinary singularity.

        The point ``P`` is an ordinary singularity of this curve if it is a singular point, and
        if the tangents of this curve at ``P`` are distinct.

        INPUT:

        - ``P`` -- a point on this curve.

        OUTPUT:

        - Boolean. True or False depending on whether ``P`` is or is not an ordinary singularity of this
          curve, respectively. An error is raised if ``P`` is not a singular point of this curve.

        EXAMPLES::

            sage: A.<x,y> = AffineSpace(QQ, 2)
            sage: C = Curve([y^2 - x^3], A)
            sage: Q = A([0,0])
            sage: C.is_ordinary_singularity(Q)
            False

        ::

            sage: R.<a> = QQ[]
            sage: K.<b> = NumberField(a^2 - 3)
            sage: A.<x,y> = AffineSpace(K, 2)
            sage: C = Curve([(x^2 + y^2 - 2*x)^2 - x^2 - y^2], A)
            sage: Q = A([0,0])
            sage: C.is_ordinary_singularity(Q)
            True

        ::

            sage: A.<x,y> = AffineSpace(QQ, 2)
            sage: C = A.curve([x^2*y - y^2*x + y^2 + x^3])
            sage: Q = A([-1,-1])
            sage: C.is_ordinary_singularity(Q)
            Traceback (most recent call last):
            ...
            TypeError: (=(-1, -1)) is not a singular point of (=Affine Plane Curve
            over Rational Field defined by x^3 + x^2*y - x*y^2 + y^2)
        """
        r = self.multiplicity(P)
        if r < 2:
            raise TypeError("(=%s) is not a singular point of (=%s)"%(P,self))

        T = self.tangents(P)

        # when there is a tangent of higher multiplicity
        if len(T) < r:
            return False

        # otherwise they are distinct
        return True

    def rational_parameterization(self):
        r"""
        Return a rational parameterization of this curve.

        This curve must have rational coefficients and be absolutely irreducible (i.e. irreducible
        over the algebraic closure of the rational field). The curve must also be rational (have
        geometric genus zero).

        The rational parameterization may have coefficients in a quadratic extension of the rational
        field.

        OUTPUT:

        - a birational map between `\mathbb{A}^{1}` and this curve, given as a scheme morphism.

        EXAMPLES::

            sage: A.<x,y> = AffineSpace(QQ, 2)
            sage: C = Curve([y^2 - x], A)
            sage: C.rational_parameterization()
            Scheme morphism:
              From: Affine Space of dimension 1 over Rational Field
              To:   Affine Plane Curve over Rational Field defined by y^2 - x
              Defn: Defined on coordinates by sending (t) to
                    (t^2, t)

        ::

            sage: A.<x,y> = AffineSpace(QQ, 2)
            sage: C = Curve([(x^2 + y^2 - 2*x)^2 - x^2 - y^2], A)
            sage: C.rational_parameterization()
            Scheme morphism:
              From: Affine Space of dimension 1 over Rational Field
              To:   Affine Plane Curve over Rational Field defined by x^4 +
            2*x^2*y^2 + y^4 - 4*x^3 - 4*x*y^2 + 3*x^2 - y^2
              Defn: Defined on coordinates by sending (t) to
                    ((-12*t^4 + 6*t^3 + 4*t^2 - 2*t)/(-25*t^4 + 40*t^3 - 26*t^2 +
            8*t - 1), (-9*t^4 + 12*t^3 - 4*t + 1)/(-25*t^4 + 40*t^3 - 26*t^2 + 8*t - 1))

        ::

            sage: A.<x,y> = AffineSpace(QQ, 2)
            sage: C = Curve([x^2 + y^2 + 7], A)
            sage: C.rational_parameterization()
            Scheme morphism:
              From: Affine Space of dimension 1 over Number Field in a with defining polynomial a^2 + 7
              To:   Affine Plane Curve over Number Field in a with defining
            polynomial a^2 + 7 defined by x^2 + y^2 + 7
              Defn: Defined on coordinates by sending (t) to
                    (((7*a)*t^2 + (a))/(-7*t^2 + 1), (-14*t)/(-7*t^2 + 1))
        """
        para = self.projective_closure(i=0).rational_parameterization().defining_polynomials()
        # these polynomials are homogeneous in two indeterminants, so dehomogenize wrt one of the variables
        R = para[0].parent()
        A_line = AffineSpace(R.base_ring(), 1, 't')
        para = [A_line.coordinate_ring()(para[i].substitute({R.gens()[0]: 1})) for i in range(3)]
        C = self.change_ring(R.base_ring())
        # because of the parameter i=0, the projective closure is constructed with respect to the
        # affine patch corresponding to the first coordinate being nonzero. Thus para[0] will not be
        # the zero polynomial, and dehomogenization won't change this
        H = Hom(A_line, C)
        return H([para[1]/para[0], para[2]/para[0]])

class AffinePlaneCurve_finite_field(AffinePlaneCurve):

    _point = point.AffinePlaneCurvePoint_finite_field

    def rational_points(self, algorithm="enum"):
        r"""
        Return sorted list of all rational points on this curve.

        Use *very* naive point enumeration to find all rational points on
        this curve over a finite field.

        EXAMPLE::

            sage: A.<x,y> = AffineSpace(2,GF(9,'a'))
            sage: C = Curve(x^2 + y^2 - 1)
            sage: C
            Affine Plane Curve over Finite Field in a of size 3^2 defined by x^2 + y^2 - 1
            sage: C.rational_points()
            [(0, 1), (0, 2), (1, 0), (2, 0), (a + 1, a + 1), (a + 1, 2*a + 2), (2*a + 2, a + 1), (2*a + 2, 2*a + 2)]
        """
        f = self.defining_polynomial()
        R = f.parent()
        K = R.base_ring()
        points = []
        for x in K:
            for y in K:
                if f(x,y) == 0:
                    points.append(self((x,y)))
        points.sort()
        return points


class AffinePlaneCurve_prime_finite_field(AffinePlaneCurve_finite_field):
    # CHECK WHAT ASSUMPTIONS ARE MADE REGARDING AFFINE VS. PROJECTIVE MODELS!!!
    # THIS IS VERY DIRTY STILL -- NO DATASTRUCTURES FOR DIVISORS.

    def riemann_roch_basis(self,D):
        """
        Interfaces with Singular's BrillNoether command.

        INPUT:


        -  ``self`` - a plane curve defined by a polynomial eqn f(x,y)
           = 0 over a prime finite field F = GF(p) in 2 variables x,y
           representing a curve X: f(x,y) = 0 having n F-rational
           points (see the Sage function places_on_curve)

        -  ``D`` - an n-tuple of integers
           `(d1, ..., dn)` representing the divisor
           `Div = d1*P1+...+dn*Pn`, where
           `X(F) = \{P1,...,Pn\}`.
           *The ordering is that dictated by places_on_curve.*


        OUTPUT: basis of L(Div)

        EXAMPLE::

            sage: R = PolynomialRing(GF(5),2,names = ["x","y"])
            sage: x, y = R.gens()
            sage: f = y^2 - x^9 - x
            sage: C = Curve(f)
            sage: D = [6,0,0,0,0,0]
            sage: C.riemann_roch_basis(D)
            [1, (y^2*z^4 - x*z^5)/x^6, (y^2*z^5 - x*z^6)/x^7, (y^2*z^6 - x*z^7)/x^8]
        """
        f = self.defining_polynomial()
        R = f.parent()
        F = self.base_ring()
        p = F.characteristic()
        Dstr = str(tuple(D))
        G = singular(','.join([str(x) for x in D]), type='intvec')

        singular.LIB('brnoeth.lib')

        S = singular.ring(p, R.gens(), 'lp')
        fsing = singular(str(f))

        X = fsing.Adj_div()
        P = singular.NSplaces(1, X)
        T = P[1][2]
        T.set_ring()

        LG = G.BrillNoether(P)

        dim = len(LG)
        basis = [(LG[i][1], LG[i][2]) for i in range(1,dim+1)]
        x, y, z = PolynomialRing(F, 3, names = ["x","y","z"]).gens()
        V = []
        for g in basis:
            T.set_ring()  # necessary...
            V.append(eval(g[0].sage_polystring())/eval(g[1].sage_polystring()))
        return V


    def rational_points(self, algorithm="enum"):
        r"""
        Return sorted list of all rational points on this curve.

        INPUT:


        -  ``algorithm`` - string:

           +  ``'enum'`` - straightforward enumeration

           +  ``'bn'`` - via Singular's Brill-Noether package.

           +  ``'all'`` - use all implemented algorithms and
              verify that they give the same answer, then return it


        .. note::

           The Brill-Noether package does not always work. When it
           fails a RuntimeError exception is raised.

        EXAMPLE::

            sage: x, y = (GF(5)['x,y']).gens()
            sage: f = y^2 - x^9 - x
            sage: C = Curve(f); C
            Affine Plane Curve over Finite Field of size 5 defined by -x^9 + y^2 - x
            sage: C.rational_points(algorithm='bn')
            [(0, 0), (2, 2), (2, 3), (3, 1), (3, 4)]
            sage: C = Curve(x - y + 1)
            sage: C.rational_points()
            [(0, 1), (1, 2), (2, 3), (3, 4), (4, 0)]

        We compare Brill-Noether and enumeration::

            sage: x, y = (GF(17)['x,y']).gens()
            sage: C = Curve(x^2 + y^5 + x*y - 19)
            sage: v = C.rational_points(algorithm='bn')
            sage: w = C.rational_points(algorithm='enum')
            sage: len(v)
            20
            sage: v == w
            True
        """
        if algorithm == "enum":

            return AffinePlaneCurve_finite_field.rational_points(self, algorithm="enum")

        elif algorithm == "bn":
            f = self.defining_polynomial()._singular_()
            singular = f.parent()
            singular.lib('brnoeth')
            try:
                X1 = f.Adj_div()
            except (TypeError, RuntimeError) as s:
                raise RuntimeError(str(s) + "\n\n ** Unable to use the Brill-Noether Singular package to compute all points (see above).")

            X2 = singular.NSplaces(1, X1)
            R = X2[5][1][1]
            singular.set_ring(R)

            # We use sage_flattened_str_list since iterating through
            # the entire list through the sage/singular interface directly
            # would involve hundreds of calls to singular, and timing issues
            # with the expect interface could crop up.  Also, this is vastly
            # faster (and more robust).
            v = singular('POINTS').sage_flattened_str_list()
            pnts = [self(int(v[3*i]), int(v[3*i+1])) for i in range(len(v)//3) if int(v[3*i+2])!=0]
            # remove multiple points
            pnts = sorted(set(pnts))
            return pnts

        elif algorithm == "all":

            S_enum = self.rational_points(algorithm = "enum")
            S_bn = self.rational_points(algorithm = "bn")
            if S_enum != S_bn:
                raise RuntimeError("Bug in rational_points -- different algorithms give different answers for curve %s!"%self)
            return S_enum

        else:
            raise ValueError("No algorithm '%s' known"%algorithm)<|MERGE_RESOLUTION|>--- conflicted
+++ resolved
@@ -45,12 +45,8 @@
 
 from sage.rings.polynomial.polynomial_ring_constructor import PolynomialRing
 
-<<<<<<< HEAD
-=======
 from sage.schemes.affine.affine_space import (AffineSpace,
                                               is_AffineSpace)
-
->>>>>>> ec63ff38
 from . import point
 
 from sage.schemes.generic.algebraic_scheme import AlgebraicScheme_subscheme_affine
