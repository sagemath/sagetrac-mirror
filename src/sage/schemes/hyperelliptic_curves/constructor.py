--- conflicted
+++ resolved
@@ -3,16 +3,13 @@
 
 AUTHORS:
 
-<<<<<<< HEAD
 - David Kohel (2006): initial version
 
-- Anna Somoza (2019-04): dynamic class creation
-
-=======
-- David Kohel: Initial version
 - Sorina Ionica, Elisa Lorenzo Garcia, Anna Somoza (2017-01-11): Added
   functionality for genus 3.
->>>>>>> a6a93318
+
+- Anna Somoza (2019-04): dynamic class creation
+
 """
 from __future__ import absolute_import
 
@@ -29,18 +26,8 @@
 from .hyperelliptic_finite_field import HyperellipticCurve_finite_field
 from .hyperelliptic_rational_field import HyperellipticCurve_rational_field
 from .hyperelliptic_padic_field import HyperellipticCurve_padic_field
-<<<<<<< HEAD
 from .hyperelliptic_g2 import HyperellipticCurve_g2
-=======
-from .hyperelliptic_g2_generic import HyperellipticCurve_g2_generic
-from .hyperelliptic_g2_finite_field import HyperellipticCurve_g2_finite_field
-from .hyperelliptic_g2_rational_field import HyperellipticCurve_g2_rational_field
-from .hyperelliptic_g2_padic_field import HyperellipticCurve_g2_padic_field
-from .hyperelliptic_g3_generic import HyperellipticCurve_g3_generic
-from .hyperelliptic_g3_finite_field import HyperellipticCurve_g3_finite_field
-from .hyperelliptic_g3_rational_field import HyperellipticCurve_g3_rational_field
-from .hyperelliptic_g3_padic_field import HyperellipticCurve_g3_padic_field
->>>>>>> a6a93318
+from .hyperelliptic_g3 import HyperellipticCurve_g3
 
 from sage.rings.padics.all import is_pAdicField
 from sage.rings.rational_field import is_RationalField
@@ -242,11 +229,10 @@
     PP = ProjectiveSpace(2, R)
     if names is None:
         names = ["x","y"]
-<<<<<<< HEAD
     supercls = []
     cls_name = []
     
-    genus_class = {2:HyperellipticCurve_g2}
+    genus_class = {2:HyperellipticCurve_g2, 3:HyperellipticCurve_g3}
     if g in genus_class.keys():
         supercls.append(genus_class[g])
     cls_name.append("g"+str(g))
@@ -265,34 +251,4 @@
         cls = type("HyperellipticCurve_" + "_".join(cls_name), tuple(supercls), {})
         return cls(PP, f, h, names=names, genus=g)
     else:
-        return HyperellipticCurve_generic(PP, f, h, names=names, genus=g)
-=======
-    if is_FiniteField(R):
-        if g == 2:
-            return HyperellipticCurve_g2_finite_field(PP, f, h, names=names, genus=g)
-        elif g == 3:
-            return HyperellipticCurve_g3_finite_field(PP, f, h, names=names, genus=g)
-        else:
-            return HyperellipticCurve_finite_field(PP, f, h, names=names, genus=g)
-    elif is_RationalField(R):
-        if g == 2:
-            return HyperellipticCurve_g2_rational_field(PP, f, h, names=names, genus=g)
-        elif g == 3:
-            return HyperellipticCurve_g3_rational_field(PP, f, h, names=names, genus=g)
-        else:
-            return HyperellipticCurve_rational_field(PP, f, h, names=names, genus=g)
-    elif is_pAdicField(R):
-        if g == 2:
-            return HyperellipticCurve_g2_padic_field(PP, f, h, names=names, genus=g)
-        elif g == 3:
-            return HyperellipticCurve_g3_padic_field(PP, f, h, names=names, genus=g)
-        else:
-            return HyperellipticCurve_padic_field(PP, f, h, names=names, genus=g)
-    else:
-        if g == 2:
-            return HyperellipticCurve_g2_generic(PP, f, h, names=names, genus=g)
-        elif g == 3:
-            return HyperellipticCurve_g3_generic(PP, f, h, names=names, genus=g)
-        else:
-            return HyperellipticCurve_generic(PP, f, h, names=names, genus=g)
->>>>>>> a6a93318
+        return HyperellipticCurve_generic(PP, f, h, names=names, genus=g)