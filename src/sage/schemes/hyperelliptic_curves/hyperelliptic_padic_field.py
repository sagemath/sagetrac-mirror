"""
Hyperelliptic curves over a padic field.
"""
#*****************************************************************************
#  Copyright (C) 2007 Robert Bradshaw <robertwb@math.washington.edu>
#  Distributed under the terms of the GNU General Public License (GPL)
#                  http://www.gnu.org/licenses/
#*****************************************************************************
from __future__ import absolute_import
from six.moves import range

from . import hyperelliptic_generic

from sage.rings.all import PowerSeriesRing, PolynomialRing, ZZ, QQ, O, pAdicField, GF, RR, RationalField, Infinity
from sage.misc.functional import log
from sage.modules.free_module import VectorSpace
from sage.matrix.constructor import matrix
from sage.modules.all import vector


class HyperellipticCurve_padic_field(hyperelliptic_generic.HyperellipticCurve_generic):

# The functions below were prototyped at the 2007 Arizona Winter School by
# Robert Bradshaw and Ralf Gerkmann, working with Miljan Brakovevic and
# Kiran Kedlaya
# All of the below is with respect to the Monsky Washnitzer cohomology.

    def local_analytic_interpolation(self, P, Q):
        """
        For points `P`, `Q` in the same residue disc,
        this constructs an interpolation from `P` to `Q`
        (in homogeneous coordinates) in a power series in
        the local parameter `t`, with precision equal to
        the `p`-adic precision of the underlying ring.

        INPUT:

        - P and Q points on self in the same residue disc

        OUTPUT:

        Returns a point `X(t) = ( x(t) : y(t) : z(t) )` such that:

        (1) `X(0) = P` and `X(1) = Q` if `P, Q` are not in the infinite disc
        (2) `X(P[0]^g/P[1]) = P` and `X(Q[0]^g/Q[1]) = Q` if `P, Q` are in the infinite disc

        EXAMPLES::

            sage: R.<x> = QQ['x']
            sage: H = HyperellipticCurve(x^3-10*x+9)
            sage: K = Qp(5,8)
            sage: HK = H.change_ring(K)

        A non-Weierstrass disc::

            sage: P = HK(0,3)
            sage: Q = HK(5, 3 + 3*5^2 + 2*5^3 + 3*5^4 + 2*5^5 + 2*5^6 + 3*5^7 + O(5^8))
            sage: x,y,z, = HK.local_analytic_interpolation(P,Q)
            sage: x(0) == P[0], x(1) == Q[0], y(0) == P[1], y.polynomial()(1) == Q[1]
            (True, True, True, True)

        A finite Weierstrass disc::

            sage: P = HK.lift_x(1 + 2*5^2)
            sage: Q = HK.lift_x(1 + 3*5^2)
            sage: x,y,z = HK.local_analytic_interpolation(P,Q)
            sage: x(0) == P[0], x.polynomial()(1) == Q[0], y(0) == P[1], y(1) == Q[1]
            (True, True, True, True)

        The infinite disc::

            sage: P = HK.lift_x(5^-2)
            sage: Q = HK.lift_x(4*5^-2)
            sage: x,y,z = HK.local_analytic_interpolation(P,Q)
            sage: x = x/z
            sage: y = y/z
            sage: x(P[0]/P[1]) == P[0]
            True
            sage: x(Q[0]/Q[1]) == Q[0]
            True
            sage: y(P[0]/P[1]) == P[1]
            True
            sage: y(Q[0]/Q[1]) == Q[1]
            True

        An error if points are not in the same disc::

            sage: x,y,z = HK.local_analytic_interpolation(P,HK(1,0))
            Traceback (most recent call last):
            ...
            ValueError: (5^-2 + O(5^6) : 5^-3 + 4*5^2 + 5^3 + 3*5^4 + O(5^5) : 1 + O(5^8)) and (1 + O(5^8) : 0 : 1 + O(5^8)) are not in the same residue disc

        AUTHORS:

        - Robert Bradshaw (2007-03)
        - Jennifer Balakrishnan (2010-02)
        """
        prec = self.base_ring().precision_cap()
        if not self.is_same_disc(P,Q):
            raise ValueError("%s and %s are not in the same residue disc"%(P,Q))
        disc = self.residue_disc(P)
        t = PowerSeriesRing(self.base_ring(), 't', prec).gen(0)
        if disc == self.change_ring(self.base_ring().residue_field())(0,1,0):
            x,y = self.local_coordinates_at_infinity(2*prec)
            g = self.genus()
            return (x*t**(2*g+1),y*t**(2*g+1),t**(2*g+1))
        if disc[1] !=0:
            x = P[0]+t*(Q[0]-P[0])
            pts = self.lift_x(x, all=True)
            if pts[0][1][0] == P[1]:
                return pts[0]
            else:
                return pts[1]
        else:
            S = self.find_char_zero_weier_point(P)
            x,y = self.local_coord(S)
            a = P[1]
            b = Q[1] - P[1]
            y = a + b*t
            x = x.polynomial()(y).add_bigoh(x.prec())
            return (x, y, 1)

    def weierstrass_points(self):
        """
        Return the Weierstrass points of self defined over self.base_ring(),
        that is, the point at infinity and those points in the support
        of the divisor of `y`

        EXAMPLES::

            sage: K = pAdicField(11, 5)
            sage: x = polygen(K)
            sage: C = HyperellipticCurve(x^5 + 33/16*x^4 + 3/4*x^3 + 3/8*x^2 - 1/4*x + 1/16)
            sage: C.weierstrass_points()
            [(0 : 1 + O(11^5) : 0), (7 + 10*11 + 4*11^3 + O(11^5) : 0 : 1 + O(11^5))]
        """
        f, h = self.hyperelliptic_polynomials()
        if h != 0:
            raise NotImplementedError()
        return [self((0,1,0))] + [self((x, 0, 1)) for x in f.roots(multiplicities=False)]

    def is_in_weierstrass_disc(self,P):
        """
        Checks if `P` is in a Weierstrass disc

        EXAMPLES::

            sage: R.<x> = QQ['x']
            sage: H = HyperellipticCurve(x^3-10*x+9)
            sage: K = Qp(5,8)
            sage: HK = H.change_ring(K)
            sage: P = HK(0,3)
            sage: HK.is_in_weierstrass_disc(P)
            False
            sage: Q = HK(0,1,0)
            sage: HK.is_in_weierstrass_disc(Q)
            True
            sage: S = HK(1,0)
            sage: HK.is_in_weierstrass_disc(S)
            True
            sage: T = HK.lift_x(1+3*5^2); T
            (1 + 3*5^2 + O(5^8) : 2*5 + 4*5^3 + 3*5^4 + 5^5 + 3*5^6 + O(5^7) : 1 + O(5^8))
            sage: HK.is_in_weierstrass_disc(T)
            True

        AUTHOR:

        - Jennifer Balakrishnan (2010-02)
        """
        if (P[1].valuation() == 0 and P != self(0,1,0)):
            return False
        else:
            return True

    def is_weierstrass(self,P):
        """
        Checks if `P` is a Weierstrass point (i.e., fixed by the hyperelliptic involution)

        EXAMPLES::

            sage: R.<x> = QQ['x']
            sage: H = HyperellipticCurve(x^3-10*x+9)
            sage: K = Qp(5,8)
            sage: HK = H.change_ring(K)
            sage: P = HK(0,3)
            sage: HK.is_weierstrass(P)
            False
            sage: Q = HK(0,1,0)
            sage: HK.is_weierstrass(Q)
            True
            sage: S = HK(1,0)
            sage: HK.is_weierstrass(S)
            True
            sage: T = HK.lift_x(1+3*5^2); T
            (1 + 3*5^2 + O(5^8) : 2*5 + 4*5^3 + 3*5^4 + 5^5 + 3*5^6 + O(5^7) : 1 + O(5^8))
            sage: HK.is_weierstrass(T)
            False

        AUTHOR:

        - Jennifer Balakrishnan (2010-02)

        """
        if (P[1] == 0 or P[2] ==0):
            return True
        else:
            return False

    def find_char_zero_weier_point(self, Q):
        """
        Given `Q` a point on self in a Weierstrass disc, finds the
        center of the Weierstrass disc (if defined over self.base_ring())

        EXAMPLES::

            sage: R.<x> = QQ['x']
            sage: H = HyperellipticCurve(x^3-10*x+9)
            sage: K = Qp(5,8)
            sage: HK = H.change_ring(K)
            sage: P = HK.lift_x(1 + 2*5^2)
            sage: Q = HK.lift_x(5^-2)
            sage: S = HK(1,0)
            sage: T = HK(0,1,0)
            sage: HK.find_char_zero_weier_point(P)
            (1 + O(5^8) : 0 : 1 + O(5^8))
            sage: HK.find_char_zero_weier_point(Q)
            (0 : 1 + O(5^8) : 0)
            sage: HK.find_char_zero_weier_point(S)
            (1 + O(5^8) : 0 : 1 + O(5^8))
            sage: HK.find_char_zero_weier_point(T)
            (0 : 1 + O(5^8) : 0)

        AUTHOR:

        - Jennifer Balakrishnan
        """
        if not self.is_in_weierstrass_disc(Q):
            raise ValueError("%s is not in a Weierstrass disc"%Q)
        points = self.weierstrass_points()
        for P in points:
            if self.is_same_disc(P,Q):
                return P

    def residue_disc(self,P):
        """
        Gives the residue disc of `P`

        EXAMPLES::

            sage: R.<x> = QQ['x']
            sage: H = HyperellipticCurve(x^3-10*x+9)
            sage: K = Qp(5,8)
            sage: HK = H.change_ring(K)
            sage: P = HK.lift_x(1 + 2*5^2)
            sage: HK.residue_disc(P)
            (1 : 0 : 1)
            sage: Q = HK(0,3)
            sage: HK.residue_disc(Q)
            (0 : 3 : 1)
            sage: S = HK.lift_x(5^-2)
            sage: HK.residue_disc(S)
            (0 : 1 : 0)
            sage: T = HK(0,1,0)
            sage: HK.residue_disc(T)
            (0 : 1 : 0)

        AUTHOR:

        - Jennifer Balakrishnan
        """
        xPv = P[0].valuation()
        yPv = P[1].valuation()
        F = self.base_ring().residue_field()
        HF = self.change_ring(F)
        if P == self(0,1,0):
            return HF(0,1,0)
        elif yPv > 0:
            if xPv > 0:
                return HF(0,0,1)
            if xPv == 0:
                return HF(P[0].expansion(0), 0,1)
        elif yPv ==0:
            if xPv > 0:
                return HF(0, P[1].expansion(0),1)
            if xPv == 0:
                return HF(P[0].expansion(0), P[1].expansion(0),1)
        else:
            return HF(0,1,0)

    def is_same_disc(self,P,Q):
        """
        Checks if `P,Q` are in same residue disc

        EXAMPLES::

            sage: R.<x> = QQ['x']
            sage: H = HyperellipticCurve(x^3-10*x+9)
            sage: K = Qp(5,8)
            sage: HK = H.change_ring(K)
            sage: P = HK.lift_x(1 + 2*5^2)
            sage: Q = HK.lift_x(5^-2)
            sage: S = HK(1,0)
            sage: HK.is_same_disc(P,Q)
            False
            sage: HK.is_same_disc(P,S)
            True
            sage: HK.is_same_disc(Q,S)
            False
        """
        if self.residue_disc(P) == self.residue_disc(Q):
            return True
        else:
            return False

    def tiny_integrals(self, F, P, Q):
        r"""
        Evaluate the integrals of `f_i dx/2y` from `P` to `Q` for each `f_i` in `F`
        by formally integrating a power series in a local parameter `t`

        `P` and `Q` MUST be in the same residue disc for this result to make sense.

        INPUT:

        - F a list of functions `f_i`
        - P a point on self
        - Q a point on self (in the same residue disc as P)

        OUTPUT:

        The integrals `\int_P^Q f_i dx/2y`

        EXAMPLES::

            sage: K = pAdicField(17, 5)
            sage: E = EllipticCurve(K, [-31/3, -2501/108]) # 11a
            sage: P = E(K(14/3), K(11/2))
            sage: TP = E.teichmuller(P);
            sage: x,y = E.monsky_washnitzer_gens()
            sage: E.tiny_integrals([1,x],P, TP) == E.tiny_integrals_on_basis(P,TP)
            True

        ::

            sage: K = pAdicField(11, 5)
            sage: x = polygen(K)
            sage: C = HyperellipticCurve(x^5 + 33/16*x^4 + 3/4*x^3 + 3/8*x^2 - 1/4*x + 1/16)
            sage: P = C.lift_x(11^(-2))
            sage: Q = C.lift_x(3*11^(-2))
            sage: C.tiny_integrals([1],P,Q)
            (3*11^3 + 7*11^4 + 4*11^5 + 7*11^6 + 5*11^7 + O(11^8))

        Note that this fails if the points are not in the same residue disc::

            sage: S = C(0,1/4)
            sage: C.tiny_integrals([1,x,x^2,x^3],P,S)
            Traceback (most recent call last):
            ...
            ValueError: (11^-2 + O(11^3) : 11^-5 + 8*11^-2 + O(11^0) : 1 + O(11^5)) and (0 : 3 + 8*11 + 2*11^2 + 8*11^3 + 2*11^4 + O(11^5) : 1 + O(11^5)) are not in the same residue disc

        """
        x, y, z = self.local_analytic_interpolation(P, Q)  #homogeneous coordinates
        x = x/z
        y = y/z
        dt = x.derivative() / (2*y)
        integrals = []
        g = self.genus()
        for f in F:
            try:
                f_dt = f(x,y)*dt
            except TypeError:   #if f is a constant, not callable
                f_dt = f*dt
            if x.valuation() != -2:
                I = sum(f_dt[n]/(n+1) for n in range(f_dt.degree() + 1)) # \int_0^1 f dt
            else:
                If_dt = f_dt.integral().laurent_polynomial()
                I = If_dt(Q[0]**g/Q[1]) - If_dt(P[0]**g/P[1])
            integrals.append(I)
        return vector(integrals)

    def tiny_integrals_on_basis(self, P, Q):
        r"""
        Evaluate the integrals `\{\int_P^Q x^i dx/2y \}_{i=0}^{2g-1}`
        by formally integrating a power series in a local parameter `t`.
        `P` and `Q` MUST be in the same residue disc for this result to make sense.

        INPUT:

        - P a point on self
        - Q a point on self (in the same residue disc as P)

        OUTPUT:

        The integrals `\{\int_P^Q x^i dx/2y \}_{i=0}^{2g-1}`

        EXAMPLES::

            sage: K = pAdicField(17, 5)
            sage: E = EllipticCurve(K, [-31/3, -2501/108]) # 11a
            sage: P = E(K(14/3), K(11/2))
            sage: TP = E.teichmuller(P);
            sage: E.tiny_integrals_on_basis(P, TP)
            (17 + 14*17^2 + 17^3 + 8*17^4 + O(17^5), 16*17 + 5*17^2 + 8*17^3 + 14*17^4 + O(17^5))

        ::

            sage: K = pAdicField(11, 5)
            sage: x = polygen(K)
            sage: C = HyperellipticCurve(x^5 + 33/16*x^4 + 3/4*x^3 + 3/8*x^2 - 1/4*x + 1/16)
            sage: P = C.lift_x(11^(-2))
            sage: Q = C.lift_x(3*11^(-2))
            sage: C.tiny_integrals_on_basis(P,Q)
            (3*11^3 + 7*11^4 + 4*11^5 + 7*11^6 + 5*11^7 + O(11^8), 3*11 + 10*11^2 + 8*11^3 + 9*11^4 + 7*11^5 + O(11^6), 4*11^-1 + 2 + 6*11 + 6*11^2 + 7*11^3 + O(11^4), 11^-3 + 6*11^-2 + 2*11^-1 + 2 + O(11^2))


        Note that this fails if the points are not in the same residue disc::

            sage: S = C(0,1/4)
            sage: C.tiny_integrals_on_basis(P,S)
            Traceback (most recent call last):
            ...
            ValueError: (11^-2 + O(11^3) : 11^-5 + 8*11^-2 + O(11^0) : 1 + O(11^5)) and (0 : 3 + 8*11 + 2*11^2 + 8*11^3 + 2*11^4 + O(11^5) : 1 + O(11^5)) are not in the same residue disc

        """
        if P == Q:
            V = VectorSpace(self.base_ring(), 2*self.genus())
            return V(0)
        R = PolynomialRing(self.base_ring(), ['x', 'y'])
        x, y = R.gens()
        return self.tiny_integrals([x**i for i in range(2*self.genus())], P, Q)

    def teichmuller(self, P):
        r"""
        Find a Teichm\:uller point in the same residue class of `P`.

        Because this lift of frobenius acts as `x \mapsto x^p`,
        take the Teichmuller lift of `x` and then find a matching `y`
        from that.

        EXAMPLES::

            sage: K = pAdicField(7, 5)
            sage: E = EllipticCurve(K, [-31/3, -2501/108]) # 11a
            sage: P = E(K(14/3), K(11/2))
            sage: E.frobenius(P) == P
            False
            sage: TP = E.teichmuller(P); TP
            (0 : 2 + 3*7 + 3*7^2 + 3*7^4 + O(7^5) : 1 + O(7^5))
            sage: E.frobenius(TP) == TP
            True
            sage: (TP[0] - P[0]).valuation() > 0, (TP[1] - P[1]).valuation() > 0
            (True, True)
        """
        K = P[0].parent()
        x = K.teichmuller(P[0])
        pts = self.lift_x(x, all=True)
        p = K.prime()
        if (pts[0][1] - P[1]).valuation() > 0:
            return pts[0]
        else:
            return pts[1]

    def coleman_integrals_on_basis(self, P, Q, algorithm=None):
        r"""
        Computes the Coleman integrals `\{\int_P^Q x^i dx/2y \}_{i=0}^{2g-1}`

        INPUT:

        - P point on self
        - Q point on self
        - algorithm (optional) = None (uses Frobenius) or teichmuller (uses Teichmuller points)

        OUTPUT:

        the Coleman integrals `\{\int_P^Q x^i dx/2y \}_{i=0}^{2g-1}`

        EXAMPLES::

            sage: K = pAdicField(11, 5)
            sage: x = polygen(K)
            sage: C = HyperellipticCurve(x^5 + 33/16*x^4 + 3/4*x^3 + 3/8*x^2 - 1/4*x + 1/16)
            sage: P = C.lift_x(2)
            sage: Q = C.lift_x(3)
            sage: C.coleman_integrals_on_basis(P, Q)
            (10*11 + 6*11^3 + 2*11^4 + O(11^5), 11 + 9*11^2 + 7*11^3 + 9*11^4 + O(11^5), 3 + 10*11 + 5*11^2 + 9*11^3 + 4*11^4 + O(11^5), 3 + 11 + 5*11^2 + 4*11^4 + O(11^5))
            sage: C.coleman_integrals_on_basis(P, Q, algorithm='teichmuller')
            (10*11 + 6*11^3 + 2*11^4 + O(11^5), 11 + 9*11^2 + 7*11^3 + 9*11^4 + O(11^5), 3 + 10*11 + 5*11^2 + 9*11^3 + 4*11^4 + O(11^5), 3 + 11 + 5*11^2 + 4*11^4 + O(11^5))

        ::

            sage: K = pAdicField(11,5)
            sage: x = polygen(K)
            sage: C = HyperellipticCurve(x^5 + 33/16*x^4 + 3/4*x^3 + 3/8*x^2 - 1/4*x + 1/16)
            sage: P = C.lift_x(11^(-2))
            sage: Q = C.lift_x(3*11^(-2))
            sage: C.coleman_integrals_on_basis(P, Q)
            (3*11^3 + 7*11^4 + 4*11^5 + 7*11^6 + 5*11^7 + O(11^8), 3*11 + 10*11^2 + 8*11^3 + 9*11^4 + 7*11^5 + O(11^6), 4*11^-1 + 2 + 6*11 + 6*11^2 + 7*11^3 + O(11^4), 11^-3 + 6*11^-2 + 2*11^-1 + 2 + O(11^2))

        ::

            sage: R = C(0,1/4)
            sage: a = C.coleman_integrals_on_basis(P,R)  # long time (7s on sage.math, 2011)
            sage: b = C.coleman_integrals_on_basis(R,Q)  # long time (9s on sage.math, 2011)
            sage: c = C.coleman_integrals_on_basis(P,Q)  # long time
            sage: a+b == c  # long time
            True

        ::

            sage: R.<x> = QQ['x']
            sage: H = HyperellipticCurve(x^3-10*x+9)
            sage: K = Qp(5,8)
            sage: HK = H.change_ring(K)
            sage: S = HK(1,0)
            sage: P = HK(0,3)
            sage: T = HK(0,1,0)
            sage: Q = HK.lift_x(5^-2)
            sage: R = HK.lift_x(4*5^-2)
            sage: HK.coleman_integrals_on_basis(S,P)
            (2*5^2 + 5^4 + 5^5 + 3*5^6 + 3*5^7 + 2*5^8 + O(5^9), 5 + 2*5^2 + 4*5^3 + 2*5^4 + 3*5^6 + 4*5^7 + 2*5^8 + O(5^9))
            sage: HK.coleman_integrals_on_basis(T,P)
            (2*5^2 + 5^4 + 5^5 + 3*5^6 + 3*5^7 + 2*5^8 + O(5^9), 5 + 2*5^2 + 4*5^3 + 2*5^4 + 3*5^6 + 4*5^7 + 2*5^8 + O(5^9))
            sage: HK.coleman_integrals_on_basis(P,S) == -HK.coleman_integrals_on_basis(S,P)
            True
            sage: HK.coleman_integrals_on_basis(S,Q)
            (4*5 + 4*5^2 + 4*5^3 + O(5^4), 5^-1 + O(5^3))
            sage: HK.coleman_integrals_on_basis(Q,R)
            (4*5 + 2*5^2 + 2*5^3 + 2*5^4 + 5^5 + 5^6 + 5^7 + 3*5^8 + O(5^9), 2*5^-1 + 4 + 4*5 + 4*5^2 + 4*5^3 + 2*5^4 + 3*5^5 + 2*5^6 + O(5^7))
            sage: HK.coleman_integrals_on_basis(S,R) == HK.coleman_integrals_on_basis(S,Q) + HK.coleman_integrals_on_basis(Q,R)
            True
            sage: HK.coleman_integrals_on_basis(T,T)
            (0, 0)
            sage: HK.coleman_integrals_on_basis(S,T)
            (0, 0)

        AUTHORS:

        - Robert Bradshaw (2007-03): non-Weierstrass points
        - Jennifer Balakrishnan and Robert Bradshaw (2010-02): Weierstrass points
        """
        import sage.schemes.hyperelliptic_curves.monsky_washnitzer as monsky_washnitzer
        from sage.misc.profiler import Profiler
        prof = Profiler()
        prof("setup")
        K = self.base_ring()
        p = K.prime()
        prec = K.precision_cap()
        g = self.genus()
        dim = 2*g
        V = VectorSpace(K, dim)
        #if P or Q is Weierstrass, use the Frobenius algorithm
        if self.is_weierstrass(P):
            if self.is_weierstrass(Q):
                return V(0)
            else:
                PP = None
                QQ = Q
                TP = None
                TQ = self.frobenius(Q)
        elif self.is_weierstrass(Q):
            PP = P
            QQ = None
            TQ = None
            TP = self.frobenius(P)
        elif self.is_same_disc(P,Q):
            return self.tiny_integrals_on_basis(P,Q)
        elif algorithm == 'teichmuller':
            prof("teichmuller")
            PP = TP = self.teichmuller(P)
            QQ = TQ = self.teichmuller(Q)
            evalP, evalQ = TP, TQ
        else:
            prof("frobPQ")
            TP = self.frobenius(P)
            TQ = self.frobenius(Q)
            PP, QQ = P, Q
        prof("tiny integrals")
        if TP is None:
            P_to_TP = V(0)
        else:
            if TP is not None:
                TPv = (TP[0]**g/TP[1]).valuation()
                xTPv = TP[0].valuation()
            else:
                xTPv = TPv = +Infinity
            if TQ is not None:
                TQv = (TQ[0]**g/TQ[1]).valuation()
                xTQv = TQ[0].valuation()
            else:
                xTQv = TQv = +Infinity
            offset = (2*g-1)*max(TPv, TQv)
            if offset == +Infinity:
                offset = (2*g-1)*min(TPv,TQv)
            if (offset > prec and (xTPv <0 or xTQv <0) and (self.residue_disc(P) == self.change_ring(GF(p))(0,1,0) or self.residue_disc(Q) == self.change_ring(GF(p))(0,1,0))):
                newprec = offset + prec
                K = pAdicField(p,newprec)
                A = PolynomialRing(RationalField(),'x')
                f = A(self.hyperelliptic_polynomials()[0])
                from sage.schemes.hyperelliptic_curves.constructor import HyperellipticCurve
                self = HyperellipticCurve(f).change_ring(K)
                xP = P[0]
                xPv = xP.valuation()
<<<<<<< HEAD
                xPL = xP.expansion()
                xPnew = K(sum(xPL[i]*p**(xPv + i) for i in range(len(xPL))))
=======
                xPnew = K(sum(c * p**(xPv + i) for i, c in enumerate(xP.expansion())))
>>>>>>> d7d5fb61
                PP = P = self.lift_x(xPnew)
                TP = self.frobenius(P)
                xQ = Q[0]
                xQv = xQ.valuation()
<<<<<<< HEAD
                xQL = xQ.expansion()
                xQnew = K(sum(xQL[i]*p**(xQv + i) for i in range(len(xQL))))
=======
                xQnew = K(sum(c * p**(xQv + i) for i, c in enumerate(xQ.expansion())))
>>>>>>> d7d5fb61
                QQ = Q = self.lift_x(xQnew)
                TQ = self.frobenius(Q)
                V = VectorSpace(K,dim)
            P_to_TP = V(self.tiny_integrals_on_basis(P, TP))
        if TQ is None:
            TQ_to_Q = V(0)
        else:
            TQ_to_Q = V(self.tiny_integrals_on_basis(TQ, Q))
        prof("mw calc")
        try:
            M_frob, forms = self._frob_calc
        except AttributeError:
            M_frob, forms = self._frob_calc = monsky_washnitzer.matrix_of_frobenius_hyperelliptic(self)
        prof("eval f")
        R = forms[0].base_ring()
        try:
            prof("eval f %s"%R)
            if PP is None:
                L = [-f(R(QQ[0]), R(QQ[1])) for f in forms]  ##changed
            elif QQ is None:
                L = [f(R(PP[0]), R(PP[1])) for f in forms]
            else:
                L = [f(R(PP[0]), R(PP[1])) - f(R(QQ[0]), R(QQ[1])) for f in forms]
        except ValueError:
            prof("changing rings")
            forms = [f.change_ring(self.base_ring()) for f in forms]
            prof("eval f %s"%self.base_ring())
            if PP is None:
                L = [-f(QQ[0], QQ[1]) for f in forms]  ##changed
            elif QQ is None:
                L = [f(PP[0], PP[1]) for f in forms]
            else:
                L = [f(PP[0], PP[1]) - f(QQ[0], QQ[1]) for f in forms]
        b = V(L)
        if PP is None:
            b -= TQ_to_Q
        elif QQ is None:
            b -= P_to_TP
        elif algorithm != 'teichmuller':
            b -= P_to_TP + TQ_to_Q
        prof("lin alg")
        M_sys = matrix(K, M_frob).transpose() - 1
        TP_to_TQ = M_sys**(-1) * b
        prof("done")
#        print prof
        if algorithm == 'teichmuller':
            return P_to_TP + TP_to_TQ + TQ_to_Q
        else:
            return TP_to_TQ

    coleman_integrals_on_basis_hyperelliptic = coleman_integrals_on_basis


#    def invariant_differential(self):
#        """
#        Returns the invariant differential `dx/2y` on self
#
#        EXAMPLES::
#
#            sage: R.<x> = QQ['x']
#            sage: H = HyperellipticCurve(x^3+1)
#            sage: K = Qp(5,8)
#            sage: HK = H.change_ring(K)
#            sage: w = HK.invariant_differential(); w
#            (((1+O(5^8)))*1) dx/2y
#
#        ::
#
#            sage: K = pAdicField(11, 6)
#            sage: x = polygen(K)
#            sage: C = HyperellipticCurve(x^5 + 33/16*x^4 + 3/4*x^3 + 3/8*x^2 - 1/4*x + 1/16)
#            sage: C.invariant_differential()
#            (((1+O(11^6)))*1) dx/2y
#
#        """
#        import sage.schemes.hyperelliptic_curves.monsky_washnitzer as monsky_washnitzer
#        S = monsky_washnitzer.SpecialHyperellipticQuotientRing(self)
#        MW = monsky_washnitzer.MonskyWashnitzerDifferentialRing(S)
#        return MW.invariant_differential()

    def coleman_integral(self, w, P, Q, algorithm = 'None'):
        r"""
        Returns the Coleman integral `\int_P^Q w`

        INPUT:

        - w differential (if one of P,Q is Weierstrass, w must be odd)
        - P point on self
        - Q point on self
        - algorithm (optional) = None (uses Frobenius) or teichmuller (uses Teichmuller points)

        OUTPUT:

        the Coleman integral `\int_P^Q w`

        EXAMPLES:

        Example of Leprevost from Kiran Kedlaya
        The first two should be zero as `(P-Q) = 30(P-Q)` in the Jacobian
        and `dx/2y` and `x dx/2y` are holomorphic. ::

            sage: K = pAdicField(11, 6)
            sage: x = polygen(K)
            sage: C = HyperellipticCurve(x^5 + 33/16*x^4 + 3/4*x^3 + 3/8*x^2 - 1/4*x + 1/16)
            sage: P = C(-1, 1); P1 = C(-1, -1)
            sage: Q = C(0, 1/4); Q1 = C(0, -1/4)
            sage: x, y = C.monsky_washnitzer_gens()
            sage: w = C.invariant_differential()
            sage: w.coleman_integral(P, Q)
            O(11^6)
            sage: C.coleman_integral(x*w, P, Q)
            O(11^6)
            sage: C.coleman_integral(x^2*w, P, Q)
            7*11 + 6*11^2 + 3*11^3 + 11^4 + 5*11^5 + O(11^6)

        ::

            sage: p = 71; m = 4
            sage: K = pAdicField(p, m)
            sage: x = polygen(K)
            sage: C = HyperellipticCurve(x^5 + 33/16*x^4 + 3/4*x^3 + 3/8*x^2 - 1/4*x + 1/16)
            sage: P = C(-1, 1); P1 = C(-1, -1)
            sage: Q = C(0, 1/4); Q1 = C(0, -1/4)
            sage: x, y = C.monsky_washnitzer_gens()
            sage: w = C.invariant_differential()
            sage: w.integrate(P, Q), (x*w).integrate(P, Q)
            (O(71^4), O(71^4))
            sage: R, R1 = C.lift_x(4, all=True)
            sage: w.integrate(P, R)
            21*71 + 67*71^2 + 27*71^3 + O(71^4)
            sage: w.integrate(P, R) + w.integrate(P1, R1)
            O(71^4)

        A simple example, integrating dx::

            sage: R.<x> = QQ['x']
            sage: E= HyperellipticCurve(x^3-4*x+4)
            sage: K = Qp(5,10)
            sage: EK = E.change_ring(K)
            sage: P = EK(2, 2)
            sage: Q = EK.teichmuller(P)
            sage: x, y = EK.monsky_washnitzer_gens()
            sage: EK.coleman_integral(x.diff(), P, Q)
            5 + 2*5^2 + 5^3 + 3*5^4 + 4*5^5 + 2*5^6 + 3*5^7 + 3*5^9 + O(5^10)
            sage: Q[0] - P[0]
            5 + 2*5^2 + 5^3 + 3*5^4 + 4*5^5 + 2*5^6 + 3*5^7 + 3*5^9 + O(5^10)

        Yet another example::

            sage: R.<x> = QQ['x']
            sage: H = HyperellipticCurve(x*(x-1)*(x+9))
            sage: K = Qp(7,10)
            sage: HK = H.change_ring(K)
            sage: import sage.schemes.hyperelliptic_curves.monsky_washnitzer as mw
            sage: M_frob, forms = mw.matrix_of_frobenius_hyperelliptic(HK)
            sage: w = HK.invariant_differential()
            sage: x,y = HK.monsky_washnitzer_gens()
            sage: f = forms[0]
            sage: S = HK(9,36)
            sage: Q = HK.teichmuller(S)
            sage: P = HK(-1,4)
            sage: b = x*w*w._coeff.parent()(f)
            sage: HK.coleman_integral(b,P,Q)
            7 + 7^2 + 4*7^3 + 5*7^4 + 3*7^5 + 7^6 + 5*7^7 + 3*7^8 + 4*7^9 + 4*7^10 + O(7^11)

        ::

            sage: R.<x> = QQ['x']
            sage: H = HyperellipticCurve(x^3+1)
            sage: K = Qp(5,8)
            sage: HK = H.change_ring(K)
            sage: w = HK.invariant_differential()
            sage: P = HK(0,1)
            sage: Q = HK.lift_x(5)
            sage: x,y = HK.monsky_washnitzer_gens()
            sage: (2*y*w).coleman_integral(P,Q)
            5 + O(5^9)
            sage: xloc,yloc,zloc = HK.local_analytic_interpolation(P,Q)
            sage: I2 = (xloc.derivative()/(2*yloc)).integral()
            sage: I2.polynomial()(1) - I2(0)
            3*5 + 2*5^2 + 2*5^3 + 5^4 + 4*5^6 + 5^7 + O(5^9)
            sage: HK.coleman_integral(w,P,Q)
            3*5 + 2*5^2 + 2*5^3 + 5^4 + 4*5^6 + 5^7 + O(5^9)

        Integrals involving Weierstrass points::

            sage: R.<x> = QQ['x']
            sage: H = HyperellipticCurve(x^3-10*x+9)
            sage: K = Qp(5,8)
            sage: HK = H.change_ring(K)
            sage: S = HK(1,0)
            sage: P = HK(0,3)
            sage: negP = HK(0,-3)
            sage: T = HK(0,1,0)
            sage: w = HK.invariant_differential()
            sage: x,y = HK.monsky_washnitzer_gens()
            sage: HK.coleman_integral(w*x^3,S,T)
            0
            sage: HK.coleman_integral(w*x^3,T,S)
            0
            sage: HK.coleman_integral(w,S,P)
            2*5^2 + 5^4 + 5^5 + 3*5^6 + 3*5^7 + 2*5^8 + O(5^9)
            sage: HK.coleman_integral(w,T,P)
            2*5^2 + 5^4 + 5^5 + 3*5^6 + 3*5^7 + 2*5^8 + O(5^9)
            sage: HK.coleman_integral(w*x^3,T,P)
            5^2 + 2*5^3 + 3*5^6 + 3*5^7 + O(5^8)
            sage: HK.coleman_integral(w*x^3,S,P)
            5^2 + 2*5^3 + 3*5^6 + 3*5^7 + O(5^8)
            sage: HK.coleman_integral(w, P, negP, algorithm='teichmuller')
            5^2 + 4*5^3 + 2*5^4 + 2*5^5 + 3*5^6 + 2*5^7 + 4*5^8 + O(5^9)
            sage: HK.coleman_integral(w, P, negP)
            5^2 + 4*5^3 + 2*5^4 + 2*5^5 + 3*5^6 + 2*5^7 + 4*5^8 + O(5^9)

        AUTHORS:

        - Robert Bradshaw (2007-03)
        - Kiran Kedlaya (2008-05)
        - Jennifer Balakrishnan (2010-02)

        """
        # TODO: implement Jacobians and show the relationship directly
        import sage.schemes.hyperelliptic_curves.monsky_washnitzer as monsky_washnitzer
        K = self.base_ring()
        prec = K.precision_cap()
        S = monsky_washnitzer.SpecialHyperellipticQuotientRing(self, K)
        MW = monsky_washnitzer.MonskyWashnitzerDifferentialRing(S)
        w = MW(w)
        f, vec = w.reduce_fast()
        basis_values = self.coleman_integrals_on_basis(P, Q, algorithm)
        dim = len(basis_values)
        x,y = self.local_coordinates_at_infinity(2*prec)
        if self.is_weierstrass(P):
            if self.is_weierstrass(Q):
                return 0
            elif f == 0:
                return sum([vec[i] * basis_values[i] for i in range(dim)])
            elif w._coeff(x,-y)*x.derivative()/(-2*y)+w._coeff(x,y)*x.derivative()/(2*y) == 0:
                return self.coleman_integral(w,self(Q[0],-Q[1]), self(Q[0],Q[1]), algorithm)/2
            else:
                raise ValueError("The differential is not odd: use coleman_integral_from_weierstrass_via_boundary")

        elif self.is_weierstrass(Q):
            if f == 0:
                return sum([vec[i] * basis_values[i] for i in range(dim)])
            elif w._coeff(x,-y)*x.derivative()/(-2*y)+w._coeff(x,y)*x.derivative()/(2*y) == 0:
                return -self.coleman_integral(w,self(P[0],-P[1]), self(P[0],P[1]), algorithm)/2
            else:
                raise ValueError("The differential is not odd: use coleman_integral_from_weierstrass_via_boundary")
        else:
            return f(Q[0], Q[1]) - f(P[0], P[1]) + sum([vec[i] * basis_values[i] for i in range(dim)]) # this is just a dot product...

    def frobenius(self, P=None):
        """
        Returns the `p`-th power lift of Frobenius of `P`

        EXAMPLES::

            sage: K = Qp(11, 5)
            sage: R.<x> = K[]
            sage: E = HyperellipticCurve(x^5 - 21*x - 20)
            sage: P = E.lift_x(2)
            sage: E.frobenius(P)
            (2 + 10*11 + 5*11^2 + 11^3 + O(11^5) : 5 + 9*11 + 2*11^2 + 2*11^3 + O(11^5) : 1 + O(11^5))
            sage: Q = E.teichmuller(P); Q
            (2 + 10*11 + 4*11^2 + 9*11^3 + 11^4 + O(11^5) : 5 + 9*11 + 6*11^2 + 11^3 + 6*11^4 + O(11^5) : 1 + O(11^5))
            sage: E.frobenius(Q)
            (2 + 10*11 + 4*11^2 + 9*11^3 + 11^4 + O(11^5) : 5 + 9*11 + 6*11^2 + 11^3 + 6*11^4 + O(11^5) : 1 + O(11^5))

        ::

            sage: R.<x> = QQ[]
            sage: H = HyperellipticCurve(x^5-23*x^3+18*x^2+40*x)
            sage: Q = H(0,0)
            sage: u,v = H.local_coord(Q,prec=100)
            sage: K = Qp(11,5)
            sage: L.<a> = K.extension(x^20-11)
            sage: HL = H.change_ring(L)
            sage: S = HL(u(a),v(a))
            sage: HL.frobenius(S)
            (8*a^22 + 10*a^42 + 4*a^44 + 2*a^46 + 9*a^48 + 8*a^50 + a^52 + 7*a^54 +
            7*a^56 + 5*a^58 + 9*a^62 + 5*a^64 + a^66 + 6*a^68 + a^70 + 6*a^74 +
            2*a^76 + 2*a^78 + 4*a^82 + 5*a^84 + 2*a^86 + 7*a^88 + a^90 + 6*a^92 +
            a^96 + 5*a^98 + 2*a^102 + 2*a^106 + 6*a^108 + 8*a^110 + 3*a^112 +
            a^114 + 8*a^116 + 10*a^118 + 3*a^120 + O(a^122) :
            a^11 + 7*a^33 + 7*a^35 + 4*a^37 + 6*a^39 + 9*a^41 + 8*a^43 + 8*a^45 +
            a^47 + 7*a^51 + 4*a^53 + 5*a^55 + a^57 + 7*a^59 + 5*a^61 + 9*a^63 +
            4*a^65 + 10*a^69 + 3*a^71 + 2*a^73 + 9*a^75 + 10*a^77 + 6*a^79 +
            10*a^81 + 7*a^85 + a^87 + 4*a^89 + 8*a^91 + a^93 + 8*a^95 + 2*a^97 +
            7*a^99 + a^101 + 3*a^103 + 6*a^105 + 7*a^107 + 4*a^109 + O(a^111) :
            1 + O(a^100))

        AUTHORS:

        - Robert Bradshaw and Jennifer Balakrishnan (2010-02)
        """
        try:
            _frob = self._frob
        except AttributeError:
            K = self.base_ring()
            p = K.prime()
            x = K['x'].gen(0)

            f, f2 = self.hyperelliptic_polynomials()
            if f2 != 0:
                raise NotImplementedError("Curve must be in weierstrass normal form.")
            h = (f(x**p) - f**p)

            def _frob(P):
                if P == self(0,1,0):
                    return P
                x0 = P[0]
                y0 = P[1]
                try:
                    uN = (1 + h(x0)/y0**(2*p)).sqrt()
                    yres=y0**p * uN
                    xres=x0**p
                    if (yres-y0).valuation() == 0:
                        yres=-yres
                    return self.point([xres,yres, K(1)])
                except (TypeError, NotImplementedError):
                    uN2 = 1 + h(x0)/y0**(2*p)
                    #yfrob2 = f(x)
                    c = uN2.expansion(0)
                    v = uN2.valuation()
                    a = uN2.parent().gen()
                    uN = self.newton_sqrt(uN2,c.sqrt()*a**(v//2),K.precision_cap())
                    yres = y0**p *uN
                    xres = x0**p
                    if (yres - y0).valuation() == 0:
                        yres = -yres
                    try:
                        return self(xres,yres)
                    except ValueError:
                        return self._curve_over_ram_extn(xres,yres)

            self._frob = _frob

        if P is None:
            return _frob
        else:
            return _frob(P)

    def newton_sqrt(self,f,x0, prec):
        r"""
        Takes the square root of the power series `f` by Newton's method

        NOTE:

        this function should eventually be moved to `p`-adic power series ring

        INPUT:

        - f power series wtih coefficients in `\QQ_p` or an extension
        - x0 seeds the Newton iteration
        - prec precision

        OUTPUT:

        the square root of `f`

        EXAMPLES::

            sage: R.<x> = QQ['x']
            sage: H = HyperellipticCurve(x^5-23*x^3+18*x^2+40*x)
            sage: Q = H(0,0)
            sage: u,v = H.local_coord(Q,prec=100)
            sage: K = Qp(11,5)
            sage: HK = H.change_ring(K)
            sage: L.<a> = K.extension(x^20-11)
            sage: HL = H.change_ring(L)
            sage: S = HL(u(a),v(a))
            sage: f = H.hyperelliptic_polynomials()[0]
            sage: y = HK.newton_sqrt( f(u(a)^11), a^11,5)
            sage: y^2 - f(u(a)^11)
            O(a^122)

        AUTHOR:

        - Jennifer Balakrishnan

        """
        z = x0
        try:
            x = f.parent().variable_name()
            if x!='a' :  #this is to distinguish between extensions of Qp that are finite vs. not
                S = f.base_ring()[[x]]
                x = S.gen()
        except ValueError:
            pass
        z = x0
        loop_prec = (log(RR(prec))/log(RR(2))).ceil()
        for i in range(loop_prec):
            z = (z+f/z)/2
        try:
            return z + O(x**prec)
        except (NameError,ArithmeticError,TypeError):
            return z

    def curve_over_ram_extn(self,deg):
        r"""
        Return ``self`` over `\QQ_p(p^(1/deg))`.

        INPUT:

        - deg: the degree of the ramified extension

        OUTPUT:

        ``self`` over `\QQ_p(p^(1/deg))`

        EXAMPLES::

            sage: R.<x> = QQ['x']
            sage: H = HyperellipticCurve(x^5-23*x^3+18*x^2+40*x)
            sage: K = Qp(11,5)
            sage: HK = H.change_ring(K)
            sage: HL = HK.curve_over_ram_extn(2)
            sage: HL
            Hyperelliptic Curve over Eisenstein Extension in a defined by x^2 - 11 with capped relative precision 10 over 11-adic Field defined by (1 + O(a^10))*y^2 = (1 + O(a^10))*x^5 + (10 + 8*a^2 + 10*a^4 + 10*a^6 + 10*a^8 + O(a^10))*x^3 + (7 + a^2 + O(a^10))*x^2 + (7 + 3*a^2 + O(a^10))*x

        AUTHOR:

        - Jennifer Balakrishnan

        """
        from sage.schemes.hyperelliptic_curves.constructor import HyperellipticCurve
        K = self.base_ring()
        p = K.prime()
        A = PolynomialRing(QQ,'x')
        x = A.gen()
        J = K.extension(x**deg-p,names='a')
        pol = self.hyperelliptic_polynomials()[0]
        H = HyperellipticCurve(A(pol))
        HJ = H.change_ring(J)
        self._curve_over_ram_extn = HJ
        self._curve_over_ram_extn._curve_over_Qp = self
        return HJ

    def get_boundary_point(self, curve_over_extn, P):
        """
        Given self over an extension field, find a point in the disc of `P` near the boundary

        INPUT:

        - curve_over_extn: self over a totally ramified extension
        - P: Weierstrass point

        OUTPUT:

        a point in the disc of `P` near the boundary

        EXAMPLES::

            sage: R.<x> = QQ['x']
            sage: H = HyperellipticCurve(x^3-10*x+9)
            sage: K = Qp(3,6)
            sage: HK = H.change_ring(K)
            sage: P = HK(1,0)
            sage: J.<a> = K.extension(x^30-3)
            sage: HJ  = H.change_ring(J)
            sage: S = HK.get_boundary_point(HJ,P)
            sage: S
            (1 + 2*a^2 + 2*a^6 + 2*a^18 + a^32 + a^34 + a^36 + 2*a^38 + 2*a^40 + a^42 + 2*a^44 + a^48 + 2*a^50 + 2*a^52 + a^54 + a^56 + 2*a^60 + 2*a^62 + a^70 + 2*a^72 + a^76 + 2*a^78 + a^82 + a^88 + a^96 + 2*a^98 + 2*a^102 + a^104 + 2*a^106 + a^108 + 2*a^110 + a^112 + 2*a^116 + a^126 + 2*a^130 + 2*a^132 + a^144 + 2*a^148 + 2*a^150 + a^152 + 2*a^154 + a^162 + a^164 + a^166 + a^168 + a^170 + a^176 + a^178 + O(a^180) : a + O(a^180) : 1 + O(a^180))

        AUTHOR:

        - Jennifer Balakrishnan

        """
        J = curve_over_extn.base_ring()
        a = J.gen()
        prec2 = J.precision_cap()
        x,y = self.local_coord(P,prec2)
        return curve_over_extn(x(a),y(a))

    def P_to_S(self, P, S):
        r"""
        Given a finite Weierstrass point `P` and a point `S`
        in the same disc, computes the Coleman integrals `\{\int_P^S x^i dx/2y \}_{i=0}^{2g-1}`

        INPUT:

        - P: finite Weierstrass point
        - S: point in disc of P

        OUTPUT:

        Coleman integrals `\{\int_P^S x^i dx/2y \}_{i=0}^{2g-1}`

        EXAMPLES::

            sage: R.<x> = QQ['x']
            sage: H = HyperellipticCurve(x^3-10*x+9)
            sage: K = Qp(5,4)
            sage: HK = H.change_ring(K)
            sage: P = HK(1,0)
            sage: HJ = HK.curve_over_ram_extn(10)
            sage: S = HK.get_boundary_point(HJ,P)
            sage: HK.P_to_S(P, S)
            (2*a + 4*a^3 + 2*a^11 + 4*a^13 + 2*a^17 + 2*a^19 + a^21 + 4*a^23 + a^25 + 2*a^27 + 2*a^29 + 3*a^31 + 4*a^33 + O(a^35), a^-5 + 2*a + 2*a^3 + a^7 + 3*a^11 + a^13 + 3*a^15 + 3*a^17 + 2*a^19 + 4*a^21 + 4*a^23 + 4*a^25 + 2*a^27 + a^29 + a^31 + O(a^33))

        AUTHOR:

        - Jennifer Balakrishnan

        """
        prec = self.base_ring().precision_cap()
        deg = (S[0]).parent().defining_polynomial().degree()
        prec2= prec*deg
        x,y = self.local_coord(P,prec2)
        g = self.genus()
        integrals = [((x**k*x.derivative()/(2*y)).integral()) for k in range(2*g)]
        val = [I(S[1]) for I in integrals]
        return vector(val)

    def coleman_integral_P_to_S(self,w,P,S):
        r"""
        Given a finite Weierstrass point `P` and a point `S`
        in the same disc, computes the Coleman integral `\int_P^S w`

        INPUT:

        - w: differential
        - P: Weierstrass point
        - S: point in the same disc of P (S is defined over an extension of `\QQ_p`; coordinates
          of S are given in terms of uniformizer `a`)

        OUTPUT:

        Coleman integral `\int_P^S w` in terms of `a`

        EXAMPLES::

            sage: R.<x> = QQ['x']
            sage: H = HyperellipticCurve(x^3-10*x+9)
            sage: K = Qp(5,4)
            sage: HK = H.change_ring(K)
            sage: P = HK(1,0)
            sage: J.<a> = K.extension(x^10-5)
            sage: HJ  = H.change_ring(J)
            sage: S = HK.get_boundary_point(HJ,P)
            sage: x,y = HK.monsky_washnitzer_gens()
            sage: S[0]-P[0] == HK.coleman_integral_P_to_S(x.diff(),P,S)
            True
            sage: HK.coleman_integral_P_to_S(HK.invariant_differential(),P,S) == HK.P_to_S(P,S)[0]
            True

        AUTHOR:

        - Jennifer Balakrishnan

        """
        prec = self.base_ring().precision_cap()
        deg = S[0].parent().defining_polynomial().degree()
        prec2= prec*deg
        x,y = self.local_coord(P,prec2)
        g = self.genus()
        int_sing = (w.coeff()(x,y)*x.derivative()/(2*y)).integral()
        int_sing_a = int_sing(S[1])
        return int_sing_a

    def S_to_Q(self,S,Q):
        r"""
        Given `S` a point on self over an extension field, computes the
        Coleman integrals `\{\int_S^Q x^i dx/2y \}_{i=0}^{2g-1}`

        **one should be able to feed `S,Q` into coleman_integral,
        but currently that segfaults**

        INPUT:

        - S: a point with coordinates in an extension of `\QQ_p` (with unif. a)
        - Q: a non-Weierstrass point defined over `\QQ_p`

        OUTPUT:

        the Coleman integrals `\{\int_S^Q x^i dx/2y \}_{i=0}^{2g-1}` in terms of `a`

        EXAMPLES::

            sage: R.<x> = QQ['x']
            sage: H = HyperellipticCurve(x^3-10*x+9)
            sage: K = Qp(5,6)
            sage: HK = H.change_ring(K)
            sage: J.<a> = K.extension(x^20-5)
            sage: HJ  = H.change_ring(J)
            sage: w = HK.invariant_differential()
            sage: x,y = HK.monsky_washnitzer_gens()
            sage: P = HK(1,0)
            sage: Q = HK(0,3)
            sage: S = HK.get_boundary_point(HJ,P)
            sage: P_to_S = HK.P_to_S(P,S)
            sage: S_to_Q = HJ.S_to_Q(S,Q)
            sage: P_to_S + S_to_Q
            (2*a^40 + a^80 + a^100 + O(a^105), a^20 + 2*a^40 + 4*a^60 + 2*a^80 + O(a^103))
            sage: HK.coleman_integrals_on_basis(P,Q)
            (2*5^2 + 5^4 + 5^5 + 3*5^6 + O(5^7), 5 + 2*5^2 + 4*5^3 + 2*5^4 + 5^6 + O(5^7))

        AUTHOR:

        - Jennifer Balakrishnan

        """
        FS = self.frobenius(S)
        FS = (FS[0],FS[1])
        FQ = self.frobenius(Q)
        import sage.schemes.hyperelliptic_curves.monsky_washnitzer as monsky_washnitzer
        try:
            M_frob, forms = self._frob_calc
        except AttributeError:
            M_frob, forms = self._frob_calc = monsky_washnitzer.matrix_of_frobenius_hyperelliptic(self)
        try:
            HJ = self._curve_over_ram_extn
            K = HJ.base_ring()
        except AttributeError:
            HJ = S.scheme()
            K = self.base_ring()
        g = self.genus()
        prec2 = K.precision_cap()
        p = K.prime()
        dim = 2*g
        V = VectorSpace(K,dim)
        if S == FS:
            S_to_FS = V(dim*[0])
        else:
            P = self(ZZ(FS[0].expansion(0)),ZZ(FS[1].expansion(0)))
            x,y = self.local_coord(P,prec2)
            integrals = [(x**i*x.derivative()/(2*y)).integral() for i in range(dim)]
            S_to_FS = vector([I.polynomial()(FS[1]) - I.polynomial()(S[1]) for I in integrals])
        if HJ(Q[0],Q[1]) == HJ(FQ):
            FQ_to_Q = V(dim*[0])
        else:
            FQ_to_Q = V(self.tiny_integrals_on_basis(FQ, Q))
        try:
            L = [f(K(S[0]), K(S[1])) - f(K(Q[0]), K(Q[1])) for f in forms]
        except ValueError:
            forms = [f.change_ring(K) for f in forms]
            L = [f(S[0], S[1]) - f(Q[0], Q[1]) for f in forms]
        b = V(L)
        M_sys = matrix(K, M_frob).transpose() - 1
        B = (~M_sys)
        BL = B.list()
<<<<<<< HEAD
        v = [BL[i].valuation() for i in range(len(BL))]
=======
        v = [c.valuation() for c in B.list()]
>>>>>>> d7d5fb61
        vv= min(v)
        B = (p**(-vv)*B).change_ring(K)
        B = p**(vv)*B
        return B*(b-S_to_FS-FQ_to_Q)

    def coleman_integral_S_to_Q(self,w,S,Q):
        r"""
        Computes the Coleman integral `\int_S^Q w`

        **one should be able to feed `S,Q` into coleman_integral,
        but currently that segfaults**

        INPUT:

        - w: a differential
        - S: a point with coordinates in an extension of `\QQ_p`
        - Q: a non-Weierstrass point defined over `\QQ_p`

        OUTPUT:

        the Coleman integral `\int_S^Q w`

        EXAMPLES::

            sage: R.<x> = QQ['x']
            sage: H = HyperellipticCurve(x^3-10*x+9)
            sage: K = Qp(5,6)
            sage: HK = H.change_ring(K)
            sage: J.<a> = K.extension(x^20-5)
            sage: HJ  = H.change_ring(J)
            sage: x,y = HK.monsky_washnitzer_gens()
            sage: P = HK(1,0)
            sage: Q = HK(0,3)
            sage: S = HK.get_boundary_point(HJ,P)
            sage: P_to_S = HK.coleman_integral_P_to_S(y.diff(),P,S)
            sage: S_to_Q = HJ.coleman_integral_S_to_Q(y.diff(),S,Q)
            sage: P_to_S  + S_to_Q
            3 + O(a^119)
            sage: HK.coleman_integral(y.diff(),P,Q)
            3 + O(5^6)

        AUTHOR:

        - Jennifer Balakrishnan

        """
        import sage.schemes.hyperelliptic_curves.monsky_washnitzer as monsky_washnitzer
        K = self.base_ring()
        R = monsky_washnitzer.SpecialHyperellipticQuotientRing(self, K)
        MW = monsky_washnitzer.MonskyWashnitzerDifferentialRing(R)
        w = MW(w)
        f, vec = w.reduce_fast()
        g = self.genus()
        const = f(Q[0],Q[1])-f(S[0],S[1])
        if vec == vector(2*g*[0]):
            return const
        else:
            basis_values = self.S_to_Q(S, Q)
            dim = len(basis_values)
            dot = sum([vec[i] * basis_values[i] for i in range(dim)])
            return const + dot

    def coleman_integral_from_weierstrass_via_boundary(self, w, P, Q, d):
        r"""
        Computes the Coleman integral `\int_P^Q w` via a boundary point
        in the disc of `P`, defined over a degree `d` extension

        INPUT:

        - w: a differential
        - P: a Weierstrass point
        - Q: a non-Weierstrass point
        - d: degree of extension where coordinates of boundary point lie

        OUTPUT:

        the Coleman integral `\int_P^Q w`, written in terms of the uniformizer
        `a` of the degree `d` extension

        EXAMPLES::

            sage: R.<x> = QQ['x']
            sage: H = HyperellipticCurve(x^3-10*x+9)
            sage: K = Qp(5,6)
            sage: HK = H.change_ring(K)
            sage: P = HK(1,0)
            sage: Q = HK(0,3)
            sage: x,y = HK.monsky_washnitzer_gens()
            sage: HK.coleman_integral_from_weierstrass_via_boundary(y.diff(),P,Q,20)
            3 + O(a^119)
            sage: HK.coleman_integral(y.diff(),P,Q)
            3 + O(5^6)
            sage: w = HK.invariant_differential()
            sage: HK.coleman_integral_from_weierstrass_via_boundary(w,P,Q,20)
            2*a^40 + a^80 + a^100 + O(a^105)
            sage: HK.coleman_integral(w,P,Q)
            2*5^2 + 5^4 + 5^5 + 3*5^6 + O(5^7)

        AUTHOR:

        - Jennifer Balakrishnan

        """
        HJ = self.curve_over_ram_extn(d)
        S = self.get_boundary_point(HJ,P)
        P_to_S = self.coleman_integral_P_to_S(w,P,S)
        S_to_Q = HJ.coleman_integral_S_to_Q(w,S,Q)
        return P_to_S + S_to_Q<|MERGE_RESOLUTION|>--- conflicted
+++ resolved
@@ -599,22 +599,12 @@
                 self = HyperellipticCurve(f).change_ring(K)
                 xP = P[0]
                 xPv = xP.valuation()
-<<<<<<< HEAD
-                xPL = xP.expansion()
-                xPnew = K(sum(xPL[i]*p**(xPv + i) for i in range(len(xPL))))
-=======
                 xPnew = K(sum(c * p**(xPv + i) for i, c in enumerate(xP.expansion())))
->>>>>>> d7d5fb61
                 PP = P = self.lift_x(xPnew)
                 TP = self.frobenius(P)
                 xQ = Q[0]
                 xQv = xQ.valuation()
-<<<<<<< HEAD
-                xQL = xQ.expansion()
-                xQnew = K(sum(xQL[i]*p**(xQv + i) for i in range(len(xQL))))
-=======
                 xQnew = K(sum(c * p**(xQv + i) for i, c in enumerate(xQ.expansion())))
->>>>>>> d7d5fb61
                 QQ = Q = self.lift_x(xQnew)
                 TQ = self.frobenius(Q)
                 V = VectorSpace(K,dim)
@@ -1257,11 +1247,7 @@
         M_sys = matrix(K, M_frob).transpose() - 1
         B = (~M_sys)
         BL = B.list()
-<<<<<<< HEAD
-        v = [BL[i].valuation() for i in range(len(BL))]
-=======
         v = [c.valuation() for c in B.list()]
->>>>>>> d7d5fb61
         vv= min(v)
         B = (p**(-vv)*B).change_ring(K)
         B = p**(vv)*B
