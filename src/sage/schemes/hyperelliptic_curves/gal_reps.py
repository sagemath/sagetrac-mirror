# -*- coding: utf-8 -*-
r"""
Galois representations attached to Jacoians of hyperelliptic curves of
genus 2 over the rationals.

The Jacobian variety of a genus 2 hyperelliptic curve over `\QQ` defines
an abelian surface whose `p`-torsion Galois module defines a
`4`-dimensional Galois representation of the absolute Galois group
`G_{\QQ}` of `\QQ`. The image of this representation is a subgroup of
`\text{GSp}_4(\GF{p})`, and it is known by an analogue of Serre's Open Image
Theorem that this representation is surjective for almost all primes `p`
under the additional assumption that the Jacobian is "generic", meaning
that the ring of endomorphisms defined over `\overline{\QQ}` is `\ZZ`.

Currently sage can decide whether or not the image of this representation
associated to a generic jacobian is surjective, and moreover can
determine exactly the finitely many primes at which the representation
is not surjective.

For the surjectivity at one prime:

- ``is_surjective(p)``

For the list of non-surjective primes:

- ``non_surjective()``

EXAMPLES::

    sage: R.<x>=QQ[]
    sage: f = x^6 + 2*x^3 + 4*x^2 + 4*x + 1
    sage: C = HyperellipticCurve(f)
    sage: A = C.jacobian()
    sage: rho = A.galois_representation()
    sage: rho.non_surjective()
    [2, 7]
    sage: rho.is_surjective(7)
    False
    sage: rho.is_surjective(2)
    False
    sage: rho.is_surjective(3)
    True
    sage: rho.is_surjective(13)
    True

If the Jacobian has any non-trivial endomorphisms, we raise a ValueError:

    sage: R.<x>=QQ[]
    sage: f = x^6 + 2*x^3 + 4*x^2 + 4*x + 1
    sage: C = HyperellipticCurve(f)
    sage: A = C.jacobian()
    sage: rho = A.galois_representation()
    sage: rho.non_surjective()
    [0]
    sage: rho.reducible_primes()
    [3]
    sage: E.has_cm()
    True
    sage: rho.image_type(11)
    'The image is contained in the normalizer of a non-split Cartan group. (cm)'

REFERENCES:

- [Ser1972]_
- [Ser1987]_
- [Coj2005]_

AUTHORS:

- Barinder Singh Banwait, Armand Brumer, Hyun Jong Kim, Zev Klagsbrun,
  Jacob Mayle, Padmavathi Srinivasan, Isabel Vogt

"""

# TODO Test at line 53 is returning [2, 7] in test, but expects [0]
######################################################################
#                 Copyright (C) 2020 The Authors
#
#  Distributed under the terms of the GNU General Public License (GPL)
#
#    This code is distributed in the hope that it will be useful,
#    but WITHOUT ANY WARRANTY; without even the implied warranty of
#    MERCHANTABILITY or FITNESS FOR A PARTICULAR PURPOSE.  See the GNU
#    General Public License for more details.
#
#  The full text of the GPL is available at:
#
#                  http://www.gnu.org/licenses/
######################################################################
from __future__ import print_function, absolute_import

from sage.structure.sage_object import SageObject
from sage.arith.all import valuation, lcm, gcd
from sage.rings.fast_arith import prime_range
from sage.misc.lazy_import import lazy_import
from sage.modular.all import CuspForms
from sage.misc.all import prod
import sage.rings.all as rings  # TODO: delete this import if unused.
# TODO: delete RealField import if unused
from sage.rings.all import RealField, GF, ZZ, QQ, Zmod, PolynomialRing
from sage.modular.dirichlet import DirichletGroup

from math import sqrt, floor
from sage.libs.pari.all import pari  # TODO: delete this import if unused.

lazy_import('sage.interfaces.genus2reduction',
            ['genus2reduction', 'Genus2reduction'])


class GaloisRepresentation(SageObject):
    r"""
    The compatible family of Galois representations
    attached to the Jacobian of a  hyperelliptic curve over the rational
    numbers.

    More text here.

    EXAMPLES::

        sage: R.<x>=QQ[]
        sage: f = x**5 + 17
        sage: C = HyperellipticCurve(f)
        sage: J = C.jacobian()
        sage: rho = J.galois_representation()
        sage: rho
        Compatible family of Galois representations associated to the Jacobian of Hyperelliptic Curve defined by y**2 + y = x**3 - x**2 - 10*x - 20 over Rational Field
    """

    def __init__(self, A):
        r"""
        see ``GaloisRepresentation`` for documentation

        EXAMPLES::

            sage: rho = EllipticCurve('11a1').galois_representation()
            sage: loads(rho.dumps()) == rho
            True

        """
        # TODO: Describe non_surjective_primes in class docstring
        self.__image_type = {}
        self._A = A
        self.non_surjective_primes = None

    def __repr__(self):
        r"""
        string representation of the class

        EXAMPLES::

            sage: rho = EllipticCurve([0,1]).galois_representation()
            sage: rho
            Compatible family of Galois representations associated to the Elliptic Curve defined by y**2 = x**3 + 1 over Rational Field

        """
        return "Compatible family of Galois representations associated to the " + repr(self._A)

#####################################################################
# surjectivity
#####################################################################

    def _init_exps(self):
        r"""
        Return a dictionary of lists of characteristic polynomials of the
        matrices in the exceptional subgroup of `\operatorname{GSp}(4,\ell)`.

        OUTPUT:
<<<<<<< HEAD

=======
        
>>>>>>> 4099ea41
        A dictionary whose keys are `\ell = 3,5, 7`; for each `\ell`,
        the associated value is the list of characteristic polynomials of the
        matrices in the exceptional subgroup of `\operatorname{GSp}(4,\ell)`.

        TESTS::

<<<<<<< HEAD
            sage: R.<x>=QQ[]
            sage: f = x**5 + 17
            sage: C = HyperellipticCurve(f)
            sage: J = C.jacobian()
            sage: rho = J.galois_representation()
            sage: init_exps = rho._init_exps()
            sage: init_exps.keys()
            dict_keys([3, 5, 7])
            sage: assert isinstance(init_exps[3], list)
            sage: assert isinstance(init_exps[5], list)
            sage: assert isinstance(init_exps[7], list)
            sage: assert init_exps[3][0] in PolynomialRing(Zmod(3), "x")
            sage: assert init_exps[5][0] in PolynomialRing(Zmod(5), "x")
            sage: assert init_exps[7][0] in PolynomialRing(Zmod(7), "x")

=======
>>>>>>> 4099ea41
        """
        # TODO add tests
        # TODO consider keeping the dictionary as a class attribute rather
        # than having this as a function.
        # char3 is the list of characteristic polynomials of matrices in the
        # one subgroup of GSp(4,3) (up to conjugation) that isn't ruled out by
        # surj_tests
        R = PolynomialRing(Zmod(3), "x")
        x = R.gen()
        char3 = [
            x**4 + 2*x**3 + x**2 + 2*x + 1,
            x**4 + 1,
            x**4 + x**3 + 2*x**2 + x + 1,
            x**4 + 2*x**3 + 2*x + 1,
            x**4 + x**3 + 2*x**2 + 2*x + 1,
            x**4 + x**3 + x**2 + x + 1,
            x**4 + x**3 + x**2 + 2*x + 1,
            x**4 + 2*x**2 + 1,
            x**4 + x**3 + x + 1,
            x**4 + 2*x**3 + 2*x**2 + x + 1,
            x**4 + 2*x**3 + 2*x**2 + 2*x + 1,
            x**4 + x**2 + 1,
            x**4 + 2*x**3 + x**2 + x + 1]
        # char5 Is the list of characteristic polynomials of matrices in the
        # one subgroup of GSp(4,5) (up to conjugation) that isn't ruled out by
        # surj_tests
        R = PolynomialRing(Zmod(5), "x")
        x = R.gen()
        char5 = [
            x**4 + x**3 + 2*x**2 + x + 1,
            x**4 + x**3 + 4*x + 1,
            x**4 + x**3 + x**2 + x + 1,
            x**4 + x**3 + x + 1,
            x**4 + 4*x**2 + 1,
            x**4 + 4*x**3 + 4*x**2 + 4*x + 1,
            x**4 + 3*x**2 + 1,
            x**4 + 4*x**3 + 3*x**2 + 4*x + 1,
            x**4 + 2*x**2 + 1,
            x**4 + 4*x**3 + 4*x**2 + x + 1,
            x**4 + 4*x**3 + 2*x**2 + 4*x + 1,
            x**4 + x**2 + 1,
            x**4 + 2*x**3 + 4*x**2 + 3*x + 1,
            x**4 + 4*x**3 + 3*x**2 + x + 1,
            x**4 + 1,
            x**4 + 4*x**3 + x**2 + 4*x + 1,
            x**4 + 2*x**3 + 3*x**2 + 3*x + 1,
            x**4 + 4*x**3 + 2*x**2 + x + 1,
            x**4 + 4*x**3 + 4*x + 1,
            x**4 + 2*x**3 + 2*x**2 + 3*x + 1,
            x**4 + 4*x**3 + x**2 + x + 1,
            x**4 + 3*x**3 + 4*x**2 + 3*x + 1,
            x**4 + 2*x**3 + x**2 + 3*x + 1,
            x**4 + 4*x**3 + x + 1,
            x**4 + 3*x**3 + 3*x**2 + 3*x + 1,
            x**4 + 2*x**3 + 3*x + 1,
            x**4 + 3*x**3 + 2*x**2 + 3*x + 1,
            x**4 + 3*x**3 + x**2 + 3*x + 1,
            x**4 + 3*x**3 + 3*x + 1,
            x**4 + 2*x**3 + 4*x**2 + 2*x + 1,
            x**4 + 2*x**3 + 3*x**2 + 2*x + 1,
            x**4 + 2*x**3 + 2*x**2 + 2*x + 1,
            x**4 + 3*x**3 + 4*x**2 + 2*x + 1,
            x**4 + 2*x**3 + x**2 + 2*x + 1,
            x**4 + x**3 + 4*x**2 + 4*x + 1,
            x**4 + 3*x**3 + 3*x**2 + 2*x + 1,
            x**4 + 2*x**3 + 2*x + 1,
            x**4 + x**3 + 3*x**2 + 4*x + 1,
            x**4 + 3*x**3 + 2*x**2 + 2*x + 1,
            x**4 + x**3 + 4*x**2 + x + 1,
            x**4 + 3*x**3 + x**2 + 2*x + 1,
            x**4 + x**3 + 2*x**2 + 4*x + 1,
            x**4 + x**3 + 3*x**2 + x + 1,
            x**4 + x**3 + x**2 + 4*x + 1,
            x**4 + 3*x**3 + 2*x + 1]
        # char7 Is the list of characteristic polynomials of matrices in the
        # one subgroup of GSp(4,7) (up to conjugation) that isn't ruled out by
        # surj_tests
        R = PolynomialRing(Zmod(7), "x")
        x = R.gen()
        char7 = [
            x**4 + 2*x**3 + 5*x**2 + 5*x + 1,
            x**4 + 5*x**3 + 5*x**2 + 2*x + 1,
            x**4 + x**3 + 6*x**2 + 2*x + 4,
            x**4 + x**3 + 3*x**2 + 4*x + 2,
            x**4 + 5*x**3 + 3*x**2 + 5*x + 1,
            x**4 + 1,
            x**4 + 2*x**2 + 1,
            x**4 + 6*x**2 + 1,
            x**4 + 4*x**3 + x + 4,
            x**4 + 4*x**3 + 2*x**2 + x + 4,
            x**4 + 6*x**3 + x**2 + 6*x + 1,
            x**4 + 4*x**3 + 5*x**2 + 2*x + 2,
            x**4 + x**3 + x + 1,
            x**4 + 3*x**3 + 5*x**2 + 5*x + 2,
            x**4 + 3*x**3 + 6*x + 4,
            x**4 + 3*x**3 + 2*x**2 + 6*x + 4,
            x**4 + 6*x**3 + 3*x**2 + 3*x + 2,
            x**4 + 2,
            x**4 + x**3 + 4*x**2 + 6*x + 1,
            x**4 + 3*x**2 + 4,
            x**4 + 6*x**2 + 2,
            x**4 + 5*x**2 + 4,
            x**4 + 3*x**3 + 6*x**2 + 3*x + 1,
            x**4 + 6*x**3 + 6*x**2 + 5*x + 4,
            x**4 + 3*x**3 + 4*x**2 + 4*x + 1,
            x**4 + 4*x**3 + 4*x**2 + 3*x + 1,
            x**4 + 4*x**3 + 6*x**2 + 4*x + 1,
            x**4 + 2*x**3 + x + 2,
            x**4 + x**3 + 2*x**2 + 3*x + 2,
            x**4 + 2*x**3 + 4*x**2 + x + 2,
            x**4 + 6*x**3 + 4*x**2 + x + 1,
            x**4 + 3*x**3 + x**2 + x + 4,
            x**4 + 2*x**3 + x**2 + 3*x + 4,
            x**4 + x**3 + 3*x**2 + 5*x + 4,
            x**4 + 5*x**2 + 1,
            x**4 + 2*x**3 + 5*x**2 + 4*x + 4,
            x**4 + 3*x**3 + 6*x**2 + 2*x + 2,
            x**4 + 6*x**3 + 6*x + 1,
            x**4 + 2*x**3 + 2*x**2 + 6*x + 2,
            x**4 + x**3 + x**2 + x + 1,
            x**4 + 5*x**3 + 2*x**2 + x + 2,
            x**4 + 5*x**3 + 5*x**2 + 3*x + 4,
            x**4 + 4*x**3 + 6*x**2 + 5*x + 2,
            x**4 + 4*x**3 + x**2 + 6*x + 4,
            x**4 + 5*x**3 + x**2 + 4*x + 4,
            x**4 + 2*x**3 + 3*x**2 + 2*x + 1,
            x**4 + 6*x**3 + 3*x**2 + 2*x + 4,
            x**4 + x**2 + 2,
            x**4 + 4,
            x**4 + 5*x**3 + 6*x + 2,
            x**4 + 3*x**2 + 2,
            x**4 + 6*x**3 + 2*x**2 + 4*x + 2,
            x**4 + 4*x**2 + 4,
            x**4 + 5*x**3 + 4*x**2 + 6*x + 2]
        return {3: char3, 5: char5, 7: char7}

    def _init_wit(self, L):
        r"""
        Return a list for witnesses with all entries initially all set to zero,
        in the following format:
            2: [_] <-> [_is_surj_at_2 ]
            3: [_,_,_] <-> [witness for _surj_test_A, witness for _surj_test_B, witness for _surj_test_exp]
            5: [_,_,_] <-> [witness for _surj_test_A, witness for _surj_test_B, witness for _surj_test_exp]
            7: [_,_,_] <-> [witness for _surj_test_A, witness for _surj_test_B, witness for _surj_test_exp]
            3: [_,_,_] <-> [witness for _surj_test_A, witness for _surj_test_B]

<<<<<<< HEAD
        Initialize a dictionary of lists for witnesses of surjectivitiy tests.
=======
        Initialize a dictionary of lists for witnesses of surjectivitiy tests. 
>>>>>>> 4099ea41

        INPUT:

        - ``L`` - list of primes;

        OUTPUT:

        A dictionary whose keys are the items `\ell` of ``L``. The
        corresponding values are lists of lengths 1, 2, or 3 whose items are
<<<<<<< HEAD
        all `0`. These lists are intended to eventually carry the data of
=======
        all `0`. These lists are eventually intended to carry the data of
>>>>>>> 4099ea41
        results for surjectivity tests or witnessnes for surjectivity tests
        in the following key-value formats:

        - `\ell = 2`: [_is_surj_at_2]
        - `\ell = 3, 5, 7`: [witness for _surj_test_A,
                             witness for _surj_test_B,
                             witness for _surj_test_exp]
<<<<<<< HEAD
        - `\ell > 7`: [witness for surj_test_A, witness for _surj_test_B]

        TESTS::

            sage: R.<x>=QQ[]
            sage: f = x**5 + 17
            sage: C = HyperellipticCurve(f)
            sage: J = C.jacobian()
            sage: rho = J.galois_representation()
            sage: rho._init_wit([2, 3, 5, 7])
            {2: [0], 3: [0, 0, 0], 5: [0, 0, 0], 7: [0, 0, 0]}
            sage: rho._init_wit([2, 3, 11])
            {2: [0], 3: [0, 0, 0], 11: [0, 0]}

        """
        # TODO Delete original docstring.
=======
        - `\ell > 7`: [witness for surj_test_A, witness for _surj_test_B] 

        TESTS::

        """
        # TODO Delete original docstring.
        # TODO add tests
>>>>>>> 4099ea41
        witnesses = {}
        for l in L:
            if l == 2:
                witnesses[l] = [0]
            elif l in [3, 5, 7]:
                witnesses[l] = [0, 0, 0]
            else:
                witnesses[l] = [0, 0]
        return witnesses

    # TODO: consider making `_is_surj_at_2`, `_surj_test_A`, `_surj_test_B`,
    # `_surj_test_exp` public functions or bundling them up into a single
    # public function that takes as input the type of test to run.
    def _is_surj_at_2(self, f, h):
        """
        Return ``True`` if the mod-`2` Galois image of the Jacobian of the
        hyperelliptic curve specified by polynomials is surjective.

<<<<<<< HEAD
        The hyperelliptic curve is expected to be ``self._A.curve()``.
=======
>>>>>>> 4099ea41
        The hyperelliptic curve is given by the equation `y^2 + h(x)y = f(x)`.

        INPUT:

        - ``f`` -- rational polynomial

        - ``h`` -- rational polynomial
<<<<<<< HEAD

=======
        
>>>>>>> 4099ea41
        ALGORITHM:

        The following algorithm is adapted from

        The mod-`2` Galois representation of the Jacobian of the hyperelliptic
        curve given by `y^2 + h(x)y = f(x)` is surjective if and only if the
        Galois group of the polynomial `4f + h^2` is `S_6`.

        EXAMPLES:

<<<<<<< HEAD
            sage: R.<x>=QQ[]
            sage: f = x**5 + 17
            sage: C = HyperellipticCurve(f)
            sage: J = C.jacobian()
            sage: rho = J.galois_representation()
            sage: rho._is_surj_at_2(f, 0)
            False

        """
        # TODO: I (Hyun Jong) think that this function could stand to be
        # a module level function or a class function. If so, it could also
        # stand to be a public function.
=======

        """
>>>>>>> 4099ea41
        # TODO: Add the paper to Sage's master bibliography file, and cite
        # the part that talks about the mod-2 Galois image in the ALGORITHM
        # section.
        # TODO: Add tests/examples
<<<<<<< HEAD
=======
        # TODO: I (Hyun Jong) think that this function could stand to be
        # public.
>>>>>>> 4099ea41
        F = 4*f + h**2
        return F.is_irreducible() and F.galois_group().order() == 720

    def _surj_test_A(self, frob_mod):
        r"""
        Return ``True`` if the specified mod-`\ell` characteristic polynomial
        of Frobenius is irreducible.

        INPUT:

        - ``frob_mod`` -- polynomial over `\GF{\ell}` for some prime `\ell`;
          this must be the mod-`\ell` reduction of the characteristic
          polynomial of the Frobenius element `\operatorname{Frob}_p` of
          `\operatorname{Gal}(\overline{\mathbb{Q}}/\mathbb{Q})` acting on
          the `\ell`-adic Tate module `T_\ell A`, where `p \neq \ell` is
          a prime of good reduction for the abelian surface `A/\mathbb{Q}`.

        OUTPUT:
        ``True`` if ``frob_mod`` is irreducible over `\GF{\ell}`.
        ``False`` otherwise.

        EXAMPLES:
        """
        # TODO: Add examples
        return frob_mod.is_irreducible()

    def _surj_test_B(self, frob_mod):
        r"""
        Return ``True`` if the specified mod-`\ell` characteristic polynomial
        of Frobenius has nonzero trace and has a linear factor with
        multiplicity one.

        INPUT:

        - ``frob_mod`` -- polynomial over `\GF{\ell}` for some prime `\ell`;
          this must be the mod-`\ell` reduction of the characteristic
          polynomial of the Frobenius element `\operatorname{Frob}_p` of
          `\operatorname{Gal}(\overline{\mathbb{Q}}/\mathbb{Q})` acting on
          the `\ell`-adic Tate module `T_\ell A`, where `p \neq \ell` is
          a prime of good reduction for the abelian surface `A/\mathbb{Q}`.

        OUTPUT:
        ``True`` if ``frob_mod`` has nonzero trace over `\GF{\ell}` and
        has a linear factor with multiplicity one over `\GF{\ell}`.
        ``False`` otherwise.

        EXAMPLES:

        """
        # TODO: add examples
        if -frob_mod[3] != 0:
            for fact in frob_mod.factor():
                if fact[0].degree() == 1 and fact[1] == 1:
                    return True
        return False

    def _surj_test_exp(self, l, frob_mod, exps):
        r"""
        Return ``True`` if the specified mod-`\ell` characteristic polynomial
        of Frobenius is the characteristic polynomial of a matrix that is
        not in the exceptional subgroup of
        `\operatorname{GSp}_4(\mathbb{F}_\ell)`.

        INPUT:

        - ``l`` -- prime integer

        - ``frob_mod`` -- polynomial over `\GF{\ell}`;
          this must be the mod-`\ell` reduction of the characteristic
          polynomial of the Frobenius element `\operatorname{Frob}_p` of
          `\operatorname{Gal}(\overline{\mathbb{Q}}/\mathbb{Q})` acting on
          the `\ell`-adic Tate module `T_\ell A`, where `p \neq \ell` is
          a prime of good reduction for the abelian surface `A/\mathbb{Q}`.

        - ``exps`` -- dictionary; the keys are prime integers. The value
          corresponding to a key `\ell` is the list of characteristic
          polynomials of the exceptional subgroup of
          `\operatorname{GSp}_4(\mathbb{F}_\ell)`.

        OUTPUT:
        ``True`` if ``frob_mod`` is the characteristic polynomial of a matrix
        that is not in the exceptional subgroup of
        `\operatorname{GSp}_4(\mathbb{F}_\ell)`.
        ``False`` otherwise.

        EXAMPLES:

        """
        # TODO: check that the inputs are specified correctly in the docstring
        return frob_mod not in exps[l]

    def _update_wit(self, l, p, frob, f, h, exps, wit):
        """
        Return an updated list of witnesses, based on surjectivity tests for
        ``frob`` at p.

        TESTS::
        """
        # TODO: add tests
        frob_mod = frob.change_ring(Zmod(l))
        for i in range(0, len(wit)):
            if wit[i] == 0:
                if l == 2:
                    if self._is_surj_at_2(f,h):
                        wit[i] = 1
                    else:
                        wit[i] = -1
                elif i == 0 and self._surj_test_A(frob_mod):
                    wit[i] = p
                elif i == 1 and self._surj_test_B(frob_mod):
                    wit[i] = p
                elif i == 2 and self._surj_test_exp(l, frob_mod, exps):
                    wit[i] = p
        return wit

    def find_surj_from_list(
            self, L=prime_range(1000), bound=1000, verbose=False):
        r"""
        Return a list of primes `\ell` in ``L`` for which the mod-`\ell` Galois
        representation of the Jacobian of the hyperelliptic curve might
        not be surjective.

        INPUT:

        - ``L`` -- list of primes (default: list of primes less than 1000);
          the primes `\ell` to consider the surjectivity of the mod-`\ell`
          Galois representations for.

        - ``bound`` -- integer (default: `1000`); the exclusive upper bound
          for the primes `p \neq \ell` whose Frobenii `\operatorname{Frob}_p`
          are checked. Only the primes of good reduction which are at least `3`
          are checked.

        - ``verbose`` -- boolean (default: `False`)

        OUTPUT:

        A list of prime numbers. The mod-`\ell` Galois representations
        are provably surjective for all primes `\ell` which are in ``L``
        but not in the returned list.

        EXAMPLES:

        In the following example, the hyperelliptic curve is given by
        `y^2 + (x^3+1)y = x^2 + x`. The function returns the list ``[2, 7]``,
        which tells us that `2` and `7` are the only primes `\ell < 1000`
        whose mod-`\ell` Galois representation for the (Jacobian of the)
        hyperelliptic curve might not be surjective::
 
            sage: R.<x> = PolynomialRing(QQ);
            sage: H = HyperellipticCurve(R([0, 1, 1]), R([1, 0, 0, 1]));
            sage: find_surj_from_list(H)
            [2, 7]

            sage: R.<x> = PolynomialRing(QQ)
            sage: H = HyperellipticCurve(R([0, 21, -5, -9, 1, 1]), R([1, 1])); H
            Hyperelliptic Curve over Rational Field defined by y**2 + (x + 1)*y = x**5 + x**4 - 9*x**3 - 5*x**2 + 21*x
            sage: find_surj_from_list(H)
            [2, 13]

        """
        # TODO: It 
        # TODO: fix the examples in the docstring.
        # the examples in the docstring require this function to take
        # a hyperelliptic curve as input, but this function does not actually
        # have a hyperelliptic curve parameter.
        # TODO: add verbose examples in the docstring
        H = self._A.curve()
        f, h = H.hyperelliptic_polynomials()
        # C = 2 * genus2reduction(h, f).conductor
        # C is an integer which agrees up with the conductor of
        # H: y**2 + h y = f, # except possibly at 2.
        # Bad primes of Jac(H) divide it.
        C = 2 * prod(genus2reduction(h, f).local_data.keys())
        witnesses = self._init_wit(L)
        exps = self._init_exps()
        # to_check is the list of primes for which we still need to determine
        # surjectivity. Initially, it equals L and we remove primes as
        # their status is determined.
        to_check = L.copy()  
        for p in prime_range(3, bound):
            if C % p != 0:
                Hp = H.change_ring(GF(p))
                frob = Hp.frobenius_polynomial()
                to_remove = []
                for l in to_check:
                    if p != l and 0 in witnesses[l]:
                        witnesses[l] = self._update_wit(
                            l, p, frob, f, h, exps, witnesses[l])
                        if 0 not in witnesses[l]:
                            to_remove.append(l)
                for l in to_remove:
                    to_check.remove(l)
                if len(to_check) == 0:
                    break
        if verbose:
            return witnesses
        probably_non_surj_primes = []
        for l in L:
            if -1 in witnesses[l] or 0 in witnesses[l]:
                probably_non_surj_primes.append(l)
        return probably_non_surj_primes

    def is_surjective(self, p, bound=1000, verbose=False):
        r"""
        Return whether the mod-`p` representation is surjective onto
        `\operatorname{Aut}(A[p]) = \operatorname{GSp}_4(\GF{p})`.

        The output of this function is cached.

        For the primes `p=2` and `3`, this function will always return either
        ``True`` or ``False``. For larger primes it might return ``None``.

        INPUT:

        -  ``p`` -- prime integer

        -  ``A`` -- integer; a bound on the number of `a_p` to use

        OUTPUT: ``True`` if the mod-p representation is determined to be
        surjective, ``False`` if the representation is determined to be
        not surjection, and ``None`` if the representation is neither
        determined to be surjective nor determined to be not surjective

        EXAMPLES::

            sage: rho = EllipticCurve('37b').galois_representation()
            sage: rho.is_surjective(2)
            True
            sage: rho.is_surjective(3)
            False

        ::

            sage: rho = EllipticCurve('121a1').galois_representation()
            sage: rho.non_surjective()
            [11]
            sage: rho.is_surjective(5)
            True
            sage: rho.is_surjective(11)
            False

            sage: rho = EllipticCurve('121d1').galois_representation()
            sage: rho.is_surjective(5)
            False
            sage: rho.is_surjective(11)
            True

        Here is a case in which the algorithm does not return an answer::

            sage: rho = EllipticCurve([0,0,1,2580,549326]).galois_representation()
            sage: rho.is_surjective(7)

        In these cases, one can use image_type to get more information about
        the image::

            sage: rho.image_type(7)
            'The image is contained in the normalizer of a split Cartan group.'

        .. NOTE::

            1. If `p \geq 5` then the mod-p representation is
            surjective if and only if the p-adic representation is
            surjective. When `p = 2, 3` there are
            counterexamples. See papers of Dokchitsers and Elkies
            for more details.

        """
        # TODO: Add the papers of Dokchitsers and Elklies in the master
        # bibliography file; consider adding the reference to these papers
        # in the module docstring instead.
        # TODO: change p in this function to ell; it is confusing to use
        # p here when we use ell everywhere else.
        if self.non_surjective_primes is not None:
            if not p.is_prime():
                raise ValueError("p must be prime")
            return (p not in self.non_surjective_primes)

        ans = self.find_surj_from_list(L=[p], bound=1000, verbose=False)

        if ans:
            return False
        else:
            return True

    #########################################################
    #                            #
    #                   Auxiliary functions            #
    #                            #
    #########################################################

    def p_part(p, N):
        """
        TESTS::


        """
        # TODO: Consider deleting this function outright; it
        # does not seem to be used.
        # TODO: Consider making this function private.
        # TODO: Add tests/examples (required)
        if N != 0:
            return p**valuation(N, p)
        else:
            return 1

    def maximal_square_divisor(self, N):
        """
        TESTS::

        """
        # TODO: Consider making this function private.
        # TODO: Consider making this function a module level function.
        # TODO: Add tests/examples (required)
        PP = ZZ(N).prime_divisors()
        n = 1
        for p in PP:
            n = n * p**(floor(valuation(N, p)/2))
        return n

    #########################################################
    #                            #
    #          Governed by a quadratic character        #
    #                            #
    #########################################################

    def maximal_quadratic_conductor(self, N):
        """
        TESTS::


        """
        # TODO: Consider making this function private.
        # TODO: Consider making this function a module level function
        # TODO: Add tests/examples (required)
        if N % 2 == 0:
            return 4 * ZZ(N).radical()
        else:
            return ZZ(N).radical()

    def character_list(self, N):
        """
        TESTS::


        """
        # TODO: Consider making this function private.
        # TODO: Consider making this function a module level function
        # TODO: Add tests/examples (required)
        c = self.maximal_quadratic_conductor(N)
        D = DirichletGroup(c, base_ring=QQ, zeta_order=2)
        return [phi for phi in D if phi.conductor() != 1]

    def set_up_quadratic_chars(self, N):
        """
        TESTS::


        """
        # TODO: Consider making this function private.
        # TODO: Consider making this function a module level function
        # TODO: Add tests/examples (required)
        return [(phi, 0, 0) for phi in self.character_list(N)]

    def rule_out_quadratic_ell_via_Frob_p(self, p, fp, MM):
        r"""Provide a summary of what this method is doing.

        INPUT:

        - ``p`` -- prime integer; new prime.

        - ``fp`` -- polynomial over the integers; the characteristic polynomial
          Frobenius at ``p`` on a hyperelliptic curve.

        - ``MM`` -- list; the items are tuples of the form ``(\phi, M, y)``,
          where ``\phi`` is a non-trivial quadratic character, all primes
          ``\ell`` for which there is a quadratic obstruction associated with
          ``\phi`` must divide ``M``, ``y`` is a counter for the number of
          nontrivial Frobenius constraints going into ``M``.

        OUTPUT: a list

        Args:
            p (int): new prime
            fp (integer poly): charpoly of frobenius at p on a hyperelliptic curve
            MM (list): list of the form <phi,M,y>, where phi is a non-trivial
            quadratic character, all primes ell for which there is a quadratic
            obstruction associated with phi must divide M, y is a counter for the
        the number of nontrivial Frobenius constraints going into M

        Returns:
            (list): TODO
        """
        # TODO: Consider making this function private
        # TODO: Add tests/examples (required)
        # TODO: Complete the description and output description.
        # TODO: Delete the stuff under Args:
        ap = -fp.coefficients(sparse=False)[3]
        if ap == 0:
            return MM
        else:
            MM0 = []
            for phi, M, y in MM:
                if (M == 1 or phi(p) != -1 or y > 1):
                    MM0.append((phi, M, y))
                else:
                    MM0.append((phi, gcd(M, p*ap), y+1))
            return MM0

    #########################################################
    #                            #
    #             Reducible (easy cases)            #
    #                            #
    #########################################################

    # Isabel's code using the fact that the exponent of the determinant
    # character divides 120.

    # the following three functions implement the following for n=2,3,5:
    # f(x) = x**4 - t*x**3 + s*x**2 - p**alpha*t*x + p**(2*alpha) is a
    # degree 4 polynomial whose roots multiply in pairs to p**alpha
    # returns the tuple (p, tn, sn, alphan) of the polynomial
    # f**(n)(x) = x**4 - tn*x**3 + sn*x**2 - p**(alphan)*tn*x + p**(2*alphan)
    # whose roots are the nth powers of the roots of f

    def power_roots2(self, ptsa):
        """
        TESTS::


        """
        # TODO: Consider making this function private
        # TODO: Consider making this function a module level function
        # TODO: Add tests/examples (required)
        p, t, s, alpha = ptsa
        return (p, t**2 - 2*s, s**2 - 2*p**alpha*t**2 + 2*p**(2*alpha),
                2*alpha)

    def power_roots3(self, ptsa):
        """
        TESTS::


        """
        # TODO: Consider making this function private
        # TODO: Consider making this function a module level function
        # TODO: Add tests/examples (required)
        p, t, s, alpha = ptsa
        return (
            p,
            t**3 - 3*s*t + 3*p**alpha*t,
            s**3 - 3*p**alpha*s*t**2 + 3*p**(2*alpha)*t**2
            + 3*p**(2*alpha)*t**2 - 3*p**(2*alpha)*s,
            3*alpha)

    def power_roots5(self, ptsa):
        """
        TESTS::


        """
        # TODO: Consider making this function private
        # TODO: Consider making this function a module level function
        # TODO: Add tests/examples (required)
        p, t, s, alpha = ptsa
        return (
            p,
            t**5 - 5*s*t**3 + 5*s**2*t + 5*p**alpha*t**3 - 5*p**alpha*s*t -
            5*p**(2*alpha)*t, s**5 - 5*p**alpha*s**3*t**2
            + 5*p**(2*alpha)*s*t**4 + 5*p**(2*alpha)*s**2*t**2
            - 5*p**(3*alpha)*t**4 + 5*p**(2*alpha)*s**2*t**2
            - 5*p**(2*alpha)*s**3 - 5*p**(3*alpha)*t**4
            - 5*p**(3*alpha)*s*t**2 + 5*p**(4*alpha)*t**2
            + 5*p**(4*alpha)*t**2 + 5*p**(4*alpha)*s,
            5*alpha)

    # put these together to do any power dividing 120 that we actually need
    # c is the power
    def power_roots(self, cptsa):
        """
        TESTS::


        """
        # TODO: Consider making this function private
        # TODO: Consider making this function a module level function
        # TODO: Add tests/examples (required)
        c, p, t, s, alpha = cptsa
        if 120 % c != 0:
            raise ValueError("can't raise to this power")

        ptsa = (p, t, s, alpha)

        while c % 2 == 0:
            c, ptsa = c/2, self.power_roots2(ptsa)

        while c % 3 == 0:
            c, ptsa = c/3, self.power_roots3(ptsa)

        while c % 5 == 0:
            c, ptsa = c/5, self.power_roots5(ptsa)

        return ptsa

    # given a quartic f whose roots multiply to p**alpha in pairs,
    # returns the quartic whose roots are the products of roots
    # of f that DO NOT multiply to p**alpha
    def roots_pairs_not_p(self, ptsa):
        """
        TESTS::


        """
        # TODO: Consider making this function private
        # TODO: Consider making this function a module level function
        # TODO: Add tests/examples (required)
        p, t, s, alpha = ptsa
        return (p, s - 2*p, p*t**2 - 2*p*s + 2*p**2, 2*alpha)

    # t and s are the first and second elementary symmetric functions in the
    # roots of the characteristic polynomial of Frobenius at p for a curve C
    # M is an integer such that every prime ell for which J_C[ell] could be
    # 1 + 3 reducible divides M
    # y is a counter for the number of nontrivial Frobenius conditions going
    # into M
    def rule_out_1_plus_3_via_Frob_p(self, c, p, t, s, M=0, y=0):
        """
        TESTS::


        """
        # TODO: Consider making this function private
        # TODO: Consider making this function a module level function
        # TODO: Add tests/examples (required)
        p, tnew, snew, alphanew = self.power_roots((c, p, t, s, 1))
        x = PolynomialRing(QQ, "x").gen()
        Pnew = (x**4 - tnew*x**3 + snew*x**2 - p**alphanew*tnew*x
                + p**(2*alphanew))
        Pval = Pnew(1)
        if Pval != 0:
            return ZZ(gcd(M, p*Pval)), y+1
        else:
            return M, y

    # t and s are the first and second elementary symmetric functions in the
    # roots of the characteristic polynomial of Frobenius at p for a curve C
    # M is an integer such that every prime ell for which J_C[ell] could be
    # 2+2 non-self-dual type reducible divides M
    # y is a counter for the number of nontrivial Frobenius conditions going
    # into M
    def rule_out_2_plus_2_nonselfdual_via_Frob_p(self, c, p, t, s, M=0, y=0):
        """
        TESTS::


        """
        # TODO: Consider making this function private
        # TODO: Consider making this function a module level function
        # TODO: Add tests/examples (required)
        p, tnew, snew, alphanew = self.roots_pairs_not_p((p, t, s, 1))
        p, tnew, snew, alphanew = self.power_roots(
            (c, p, tnew, snew, alphanew))
        x = PolynomialRing(QQ, "x").gen()
        Pnew = (x**4 - tnew*x**3 + snew*x**2 - p**alphanew*tnew*x
                + p**(2*alphanew))
        Pval = Pnew(1)*Pnew(p**c)
        if Pval != 0:
            return ZZ(gcd(M, p*Pval)), y+1
        else:
            return M, y

    #########################################################
    #                            #
    #          Reducible (modular forms case)        #
    #                            #
    #########################################################

    def special_divisors(self, N):
        """
        TESTS::


        """
        # TODO: Consider making this function private
        # TODO: Consider making this function a module level function
        # TODO: Add tests/examples (required)
        D0 = [d for d in ZZ(N).divisors() if d <= sqrt(N)]
        D0.reverse()
        D = []
        for d0 in D0:
            if all([d % d0 != 0 for d in D]):
                D.append(d0)
        D.reverse()
        return D

    def get_cuspidal_levels(self, N, max_cond_exp_2=None):
        """
        TESTS::


        """
        # TODO: Consider making this function private
        # TODO: Consider making this function a module level function
        # TODO: Add tests/examples (required)
        if max_cond_exp_2 is not None:
            # if we're here, then N is the even poor mans conductor
            # recall we put a 2 in the poor mans conductor
            conductor_away_two = N/2
            possible_conductors = [conductor_away_two * 2 ** i
                                   for i in range(max_cond_exp_2 + 1)]
            # not ordered, hopefully not a problem.
            return list(set([d for N in possible_conductors
                            for d in self.special_divisors(N)]))
        else:
            return self.special_divisors(N)

    def set_up_cuspidal_spaces(self, N, max_cond_exp_2=None):
        """
        TESTS::


        """
        # TODO: Consider making this function private
        # TODO: Consider making this function a module level function
        # TODO: Add tests/examples (required)
        D = self.get_cuspidal_levels(N, max_cond_exp_2)
        return [(CuspForms(d), 0, 0) for d in D]

    def reconstruct_hecke_poly_from_trace_polynomial(self, cusp_form_space, p):
        """
        Implement Zev and Joe Wetherell's idea
        
        TESTS::


        """
        # TODO: Consider making this function private
        # TODO: Consider making this function a module level function
        # TODO: Add tests/examples (required)
        R = PolynomialRing(QQ, "x")
        x = R.gen()
        char_T_x = R(cusp_form_space.hecke_polynomial(p))
        S = PolynomialRing(QQ, 2, "ab")
        a, b = S.gens()
        char_T_a_b = S(char_T_x(x=a)).homogenize(var='b')
        substitute_poly = char_T_a_b(a=1+p*b**2)
        return R(substitute_poly(a=0, b=x))

    def rule_out_cuspidal_space_using_Frob_p(self, S, p, fp, M, y):
        """
        TESTS::


        """
        # TODO: Consider making this function private
        # TODO: Consider making this function a module level function
        # TODO: Add tests/examples (required)
        if M != 1 and y < 2:
            Tp = self.reconstruct_hecke_poly_from_trace_polynomial(S, p)
            res = fp.resultant(Tp)
            if res != 0:
                return gcd(M, p*res), y+1
        return M, y

    def rule_out_cuspidal_spaces_using_Frob_p(self, p, fp, MC):
        """
        TESTS::


        """
        # TODO: Consider making this function private
        # TODO: Add tests/examples (required)
        MC0 = []
        for S, M, y in MC:
            Mm, yy = self.rule_out_cuspidal_space_using_Frob_p(S, p, fp, M, y)
            MC0.append((S, Mm, yy))
        return MC0

    def non_surjective(self, N=None, bound=1000):
        r"""
        Returns a list of primes p such that the mod-p representation
        *might* not be surjective. If `p` is not in the returned list,
        then the mod-p representation is provably surjective.

        By a theorem of Serre, there are only finitely
        many primes in this list, except when the curve has
        complex multiplication.

        If the curve has CM, we simply return the
        sequence [0] and do no further computation.

        INPUT:

        - ``A`` -- an integer (default: `1000`); by increasing this parameter
          the resulting set might get smaller.

        OUTPUT:

        A list; if the curve has CM, returns [0].
        Otherwise, returns a list of primes where mod-p representation is
        very likely not surjective. At any prime not in this list, the
        representation is definitely surjective.

        EXAMPLES::

            sage: E = EllipticCurve([0, 0, 1, -38, 90])  # 361A
            sage: E.galois_representation().non_surjective()   # CM curve
            [0]

        ::

            sage: E = EllipticCurve([0, -1, 1, 0, 0]) # X_1(11)
            sage: E.galois_representation().non_surjective()
            [5]

            sage: E = EllipticCurve([0, 0, 1, -1, 0]) # 37A
            sage: E.galois_representation().non_surjective()
            []

            sage: E = EllipticCurve([0,-1,1,-2,-1])   # 141C
            sage: E.galois_representation().non_surjective()
            [13]

        ::

            sage: E = EllipticCurve([1,-1,1,-9965,385220]) # 9999a1
            sage: rho = E.galois_representation()
            sage: rho.non_surjective()
            [2]

            sage: E = EllipticCurve('324b1')
            sage: rho = E.galois_representation()
            sage: rho.non_surjective()
            [3, 5]

        ALGORITHM:

        We first find an upper bound `B` on the possible primes. If `E`
        is semi-stable, we can take `B=11` by a result of Mazur. There is
        a bound by Serre in the case that the `j`-invariant is not integral
        in terms of the smallest prime of good reduction. Finally
        there is an unconditional bound by Cojocaru, but which depends
        on the conductor of `E`.
        For the prime below that bound we call ``is_surjective``.

        """
        # TODO Add the results of Mazur, Serre, and Cojocaru in Sage's master
        # bibliography file and cite them here.
        if self.non_surjective_primes is not None:
            return self.non_surjective_primes

        C = self._A.curve()

        M1p3 = 0
        y1p3 = 0
        M2p2nsd = 0
        y2p2nsd = 0

        if N is None:
            f,h = C.hyperelliptic_polynomials()
            red_data = genus2reduction(h,f)
            N = red_data.conductor  # is this the true conductor if red_data.prime_to_2_conductor_only is False?
            max_cond_exp_2 = None
            if red_data.prime_to_2_conductor_only:
                # I think this is the case where we don't know exactly the two-part of conductor
                N = 2*N
                max_cond_exp_2 = red_data.minimal_disc.valuation(2)

        # MCusp is a list of the form <S,M,y>, where S is either a space
        # of cusp forms or a level, M is an integer such that all primes with
        # a reducible sub isomorphic to the rep of a cusp form in S divide M,
        # y is a counter for the number of nontrivial Frobenius conditions
        # go into M
        MCusp = self.set_up_cuspidal_spaces(N, max_cond_exp_2=max_cond_exp_2)

        # MQuad is a list of the form <phi,M,y>, where phi is a
        # quadratic character, M is the integer all nonsurjective primes
        # governed by phi must divide, and y is counter for the number of
        # nontrivial Frobenius conditions going into M
        MQuad = self.set_up_quadratic_chars(N)

        d = self.maximal_square_divisor(N)

        # we'll test as many p as we need to get at least 2 nontrivial
        # Frobenius conditions for every possible cause of non-surjectivity
        sufficient_p = False

        p = 1

        while not sufficient_p:
            p = ZZ(p).next_prime()
            if N % p != 0:
                Cp = C.change_ring(GF(p))
                fp = Cp.frobenius_polynomial()
                fp_rev = Cp.zeta_function().numerator()

                f = Zmod(d)(p).multiplicative_order()
                c = gcd(f, 120)
                c = lcm(c, 8)  # adding in the max power of 2
                tp = - fp.coefficients(sparse=False)[3]
                sp = fp.coefficients(sparse=False)[2]

                M1p3, y1p3 = self.rule_out_1_plus_3_via_Frob_p(c, p, tp, sp, M1p3, y1p3)
                M2p2nsd, y2p2nsd = self.rule_out_2_plus_2_nonselfdual_via_Frob_p(c, p, tp, sp, M2p2nsd, y2p2nsd)
                MCusp = self.rule_out_cuspidal_spaces_using_Frob_p(p,fp_rev,MCusp)
                MQuad = self.rule_out_quadratic_ell_via_Frob_p(p,fp,MQuad)

            if (M1p3 == 1) or (y1p3 > 1):
                if (M2p2nsd == 1) or (y2p2nsd > 1):
                    if all((Mc == 1 or yc>1) for S, Mc, yc in MCusp):
                        if all((Mq == 1 or yq > 1) for phi, Mq, yq in MQuad):
                            sufficient_p = True


        # we will always include 2, 3, 5, 7 and the non-semistable primes.
        non_maximal_primes = {2,3,5,7}.union(set([p[0] for p in list(N.factor()) if p[1]>1]))

        ell_red_easy = [M1p3.prime_factors(), M2p2nsd.prime_factors()]
        non_maximal_primes = non_maximal_primes.union(set([p for j in ell_red_easy for p in j]))

        ell_red_cusp = [(S.level(), ZZ(M).prime_factors()) for S,M,y in MCusp]

        non_maximal_primes = non_maximal_primes.union(set([p for a,j in ell_red_cusp for p in j]))

        ell_irred = [(phi,ZZ(M).prime_factors() ) for phi,M,t in MQuad]
        non_maximal_primes = non_maximal_primes.union(set([p for a,j in ell_irred for p in j]))
        self.non_surjective_primes = self.find_surj_from_list(L=non_maximal_primes, bound=bound)
        return self.non_surjective_primes<|MERGE_RESOLUTION|>--- conflicted
+++ resolved
@@ -165,18 +165,12 @@
         matrices in the exceptional subgroup of `\operatorname{GSp}(4,\ell)`.
 
         OUTPUT:
-<<<<<<< HEAD
-
-=======
-        
->>>>>>> 4099ea41
         A dictionary whose keys are `\ell = 3,5, 7`; for each `\ell`,
         the associated value is the list of characteristic polynomials of the
         matrices in the exceptional subgroup of `\operatorname{GSp}(4,\ell)`.
 
         TESTS::
 
-<<<<<<< HEAD
             sage: R.<x>=QQ[]
             sage: f = x**5 + 17
             sage: C = HyperellipticCurve(f)
@@ -192,8 +186,6 @@
             sage: assert init_exps[5][0] in PolynomialRing(Zmod(5), "x")
             sage: assert init_exps[7][0] in PolynomialRing(Zmod(7), "x")
 
-=======
->>>>>>> 4099ea41
         """
         # TODO add tests
         # TODO consider keeping the dictionary as a class attribute rather
@@ -340,11 +332,7 @@
             7: [_,_,_] <-> [witness for _surj_test_A, witness for _surj_test_B, witness for _surj_test_exp]
             3: [_,_,_] <-> [witness for _surj_test_A, witness for _surj_test_B]
 
-<<<<<<< HEAD
         Initialize a dictionary of lists for witnesses of surjectivitiy tests.
-=======
-        Initialize a dictionary of lists for witnesses of surjectivitiy tests. 
->>>>>>> 4099ea41
 
         INPUT:
 
@@ -354,11 +342,7 @@
 
         A dictionary whose keys are the items `\ell` of ``L``. The
         corresponding values are lists of lengths 1, 2, or 3 whose items are
-<<<<<<< HEAD
         all `0`. These lists are intended to eventually carry the data of
-=======
-        all `0`. These lists are eventually intended to carry the data of
->>>>>>> 4099ea41
         results for surjectivity tests or witnessnes for surjectivity tests
         in the following key-value formats:
 
@@ -366,7 +350,6 @@
         - `\ell = 3, 5, 7`: [witness for _surj_test_A,
                              witness for _surj_test_B,
                              witness for _surj_test_exp]
-<<<<<<< HEAD
         - `\ell > 7`: [witness for surj_test_A, witness for _surj_test_B]
 
         TESTS::
@@ -383,15 +366,6 @@
 
         """
         # TODO Delete original docstring.
-=======
-        - `\ell > 7`: [witness for surj_test_A, witness for _surj_test_B] 
-
-        TESTS::
-
-        """
-        # TODO Delete original docstring.
-        # TODO add tests
->>>>>>> 4099ea41
         witnesses = {}
         for l in L:
             if l == 2:
@@ -410,10 +384,7 @@
         Return ``True`` if the mod-`2` Galois image of the Jacobian of the
         hyperelliptic curve specified by polynomials is surjective.
 
-<<<<<<< HEAD
         The hyperelliptic curve is expected to be ``self._A.curve()``.
-=======
->>>>>>> 4099ea41
         The hyperelliptic curve is given by the equation `y^2 + h(x)y = f(x)`.
 
         INPUT:
@@ -421,11 +392,6 @@
         - ``f`` -- rational polynomial
 
         - ``h`` -- rational polynomial
-<<<<<<< HEAD
-
-=======
-        
->>>>>>> 4099ea41
         ALGORITHM:
 
         The following algorithm is adapted from
@@ -436,7 +402,6 @@
 
         EXAMPLES:
 
-<<<<<<< HEAD
             sage: R.<x>=QQ[]
             sage: f = x**5 + 17
             sage: C = HyperellipticCurve(f)
@@ -449,19 +414,10 @@
         # TODO: I (Hyun Jong) think that this function could stand to be
         # a module level function or a class function. If so, it could also
         # stand to be a public function.
-=======
-
-        """
->>>>>>> 4099ea41
         # TODO: Add the paper to Sage's master bibliography file, and cite
         # the part that talks about the mod-2 Galois image in the ALGORITHM
         # section.
         # TODO: Add tests/examples
-<<<<<<< HEAD
-=======
-        # TODO: I (Hyun Jong) think that this function could stand to be
-        # public.
->>>>>>> 4099ea41
         F = 4*f + h**2
         return F.is_irreducible() and F.galois_group().order() == 720
 
