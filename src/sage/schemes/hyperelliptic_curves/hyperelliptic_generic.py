"""
Hyperelliptic curves over a general ring

EXAMPLE::

    sage: P.<x> = GF(5)[]
    sage: f = x^5 - 3*x^4 - 2*x^3 + 6*x^2 + 3*x - 1
    sage: C = HyperellipticCurve(f); C
    Hyperelliptic Curve over Finite Field of size 5 defined by y^2 = x^5 + 2*x^4 + 3*x^3 + x^2 + 3*x + 4

EXAMPLE::

    sage: P.<x> = QQ[]
    sage: f = 4*x^5 - 30*x^3 + 45*x - 22
    sage: C = HyperellipticCurve(f); C
    Hyperelliptic Curve over Rational Field defined by y^2 = 4*x^5 - 30*x^3 + 45*x - 22
    sage: C.genus()
    2

    sage: D = C.affine_patch(0)
    sage: D.defining_polynomials()[0].parent()
    Multivariate Polynomial Ring in x0, x1 over Rational Field
"""
from __future__ import absolute_import

#*****************************************************************************
#       Copyright (C) 2006 David Kohel <kohel@maths.usyd.edu>
#
# This program is free software: you can redistribute it and/or modify
# it under the terms of the GNU General Public License as published by
# the Free Software Foundation, either version 2 of the License, or
# (at your option) any later version.
#                  http://www.gnu.org/licenses/
#*****************************************************************************

from sage.rings.all import PolynomialRing, RR, PowerSeriesRing, LaurentSeriesRing, O
from sage.functions.all import log
from sage.structure.category_object import normalize_names
from sage.matrix.all import matrix

import sage.schemes.curves.projective_curve as plane_curve

def is_HyperellipticCurve(C):
    """
    EXAMPLES::

        sage: R.<x> = QQ[]; C = HyperellipticCurve(x^3 + x - 1); C
        Hyperelliptic Curve over Rational Field defined by y^2 = x^3 + x - 1
        sage: sage.schemes.hyperelliptic_curves.hyperelliptic_generic.is_HyperellipticCurve(C)
        True
    """
    return isinstance(C,HyperellipticCurve_generic)

class HyperellipticCurve_generic(plane_curve.ProjectivePlaneCurve):
    def __init__(self, PP, f, h=None, names=None, genus=None):
        x, y, z = PP.gens()
        df = f.degree()
        F1 = sum([ f[i]*x**i*z**(df-i) for i in range(df+1) ])
        if h is None:
            F = y**2*z**(df-2) - F1
        else:
            dh = h.degree()
            deg = max(df,dh+1)
            F0 = sum([ h[i]*x**i*z**(dh-i) for i in range(dh+1) ])
            F = y**2*z**(deg-2) + F0*y*z**(deg-dh-1) - F1*z**(deg-df)
        plane_curve.ProjectivePlaneCurve.__init__(self,PP,F)
        R = PP.base_ring()
        if names is None:
            names = ("x", "y")
        else:
            names = normalize_names(2, names)
        self._names = names
        P1 = PolynomialRing(R, name=names[0])
        P2 = PolynomialRing(P1, name=names[1])
        self._PP = PP
        self._printing_ring = P2
        self._hyperelliptic_polynomials = (f,h)
        self._genus = genus

    def change_ring(self, R):
        """
        Returns this HyperellipticCurve over a new base ring R.

        EXAMPLES::

            sage: R.<x> = QQ[]
            sage: H = HyperellipticCurve(x^5 - 10*x + 9)
            sage: K = Qp(3,5)
            sage: L.<a> = K.extension(x^30-3)
            sage: HK = H.change_ring(K)
            sage: HL = HK.change_ring(L); HL
            Hyperelliptic Curve over Eisenstein Extension of 3-adic Field with capped relative precision 5 in a defined by (1 + O(3^5))*x^30 + (O(3^6))*x^29 + (O(3^6))*x^28 + (O(3^6))*x^27 + (O(3^6))*x^26 + (O(3^6))*x^25 + (O(3^6))*x^24 + (O(3^6))*x^23 + (O(3^6))*x^22 + (O(3^6))*x^21 + (O(3^6))*x^20 + (O(3^6))*x^19 + (O(3^6))*x^18 + (O(3^6))*x^17 + (O(3^6))*x^16 + (O(3^6))*x^15 + (O(3^6))*x^14 + (O(3^6))*x^13 + (O(3^6))*x^12 + (O(3^6))*x^11 + (O(3^6))*x^10 + (O(3^6))*x^9 + (O(3^6))*x^8 + (O(3^6))*x^7 + (O(3^6))*x^6 + (O(3^6))*x^5 + (O(3^6))*x^4 + (O(3^6))*x^3 + (O(3^6))*x^2 + (O(3^6))*x + (2*3 + 2*3^2 + 2*3^3 + 2*3^4 + 2*3^5 + O(3^6)) defined by (1 + O(a^150))*y^2 = (1 + O(a^150))*x^5 + (2 + 2*a^30 + a^60 + 2*a^90 + 2*a^120 + O(a^150))*x + a^60 + O(a^210)

            sage: R.<x> = FiniteField(7)[]
            sage: H = HyperellipticCurve(x^8 + x + 5)
            sage: H.base_extend(FiniteField(7^2, 'a'))
            Hyperelliptic Curve over Finite Field in a of size 7^2 defined by y^2 = x^8 + x + 5
        """
        from .constructor import HyperellipticCurve
        f, h = self._hyperelliptic_polynomials
        y = self._printing_ring.variable_name()
        x = self._printing_ring.base_ring().variable_name()
        return HyperellipticCurve(f.change_ring(R), h.change_ring(R), "%s,%s"%(x,y))

    base_extend = change_ring

    def _repr_(self):
        """
        String representation of hyperelliptic curves.

        EXAMPLE::

            sage: P.<x> = QQ[]
            sage: f = 4*x^5 - 30*x^3 + 45*x - 22
            sage: C = HyperellipticCurve(f); C
            Hyperelliptic Curve over Rational Field defined by y^2 = 4*x^5 - 30*x^3 + 45*x - 22
            sage: C = HyperellipticCurve(f,names='u,v'); C
            Hyperelliptic Curve over Rational Field defined by v^2 = 4*u^5 - 30*u^3 + 45*u - 22
        """

        f, h = self._hyperelliptic_polynomials
        R = self.base_ring()
        y = self._printing_ring.gen()
        x = self._printing_ring.base_ring().gen()
        if h == 0:
            return "Hyperelliptic Curve over %s defined by %s = %s"%(R, y**2, f(x))
        else:
            return "Hyperelliptic Curve over %s defined by %s + %s = %s"%(R, y**2, h(x)*y, f(x))

    def __cmp__(self, other):
        if not isinstance(other, HyperellipticCurve_generic):
            return -1
        return cmp(self._hyperelliptic_polynomials, other._hyperelliptic_polynomials)

    def hyperelliptic_polynomials(self, K=None, var='x'):
        """
        EXAMPLES::

            sage: R.<x> = QQ[]; C = HyperellipticCurve(x^3 + x - 1, x^3/5); C
            Hyperelliptic Curve over Rational Field defined by y^2 + 1/5*x^3*y = x^3 + x - 1
            sage: C.hyperelliptic_polynomials()
            (x^3 + x - 1, 1/5*x^3)
        """
        if K is None:
            return self._hyperelliptic_polynomials
        else:
            f, h = self._hyperelliptic_polynomials
            P = PolynomialRing(K, var)
            return (P(f),P(h))

    def is_singular(self):
        r"""
        Returns False, because hyperelliptic curves are smooth projective
        curves, as checked on construction.

        EXAMPLES::

            sage: R.<x> = QQ[]
            sage: H = HyperellipticCurve(x^5+1)
            sage: H.is_singular()
            False

        A hyperelliptic curve with genus at least 2 always has a singularity at
        infinity when viewed as a *plane* projective curve. This can be seen in
        the following example.::

            sage: R.<x> = QQ[]
            sage: H = HyperellipticCurve(x^5+2)
            sage: set_verbose(None)
            sage: H.is_singular()
            False
            sage: from sage.schemes.curves.projective_curve import ProjectivePlaneCurve
            sage: ProjectivePlaneCurve.is_singular(H)
            True
        """
        return False

    def is_smooth(self):
        r"""
        Returns True, because hyperelliptic curves are smooth projective
        curves, as checked on construction.

        EXAMPLES::

            sage: R.<x> = GF(13)[]
            sage: H = HyperellipticCurve(x^8+1)
            sage: H.is_smooth()
            True

        A hyperelliptic curve with genus at least 2 always has a singularity at
        infinity when viewed as a *plane* projective curve. This can be seen in
        the following example.::

            sage: R.<x> = GF(27, 'a')[]
            sage: H = HyperellipticCurve(x^10+2)
            sage: set_verbose(None)
            sage: H.is_smooth()
            True
            sage: from sage.schemes.curves.projective_curve import ProjectivePlaneCurve
            sage: ProjectivePlaneCurve.is_smooth(H)
            False
        """
        return True

    def lift_x(self, x, all=False):
        f, h = self._hyperelliptic_polynomials
        x += self.base_ring()(0)
        one = x.parent()(1)
        if h.is_zero():
            y2 = f(x)
            if y2.is_square():
                if all:
                    return [self.point([x, y, one], check=False) for y in y2.sqrt(all=True)]
                else:
                    return self.point([x, y2.sqrt(), one], check=False)
        else:
            b = h(x)
            D = b*b + 4*f(x)
            if D.is_square():
                if all:
                    return [self.point([x, (-b+d)/2, one], check=False) for d in D.sqrt(all=True)]
                else:
                    return self.point([x, (-b+D.sqrt())/2, one], check=False)
        if all:
            return []
        else:
            raise ValueError("No point with x-coordinate %s on %s"%(x, self))


    def genus(self):
        """
        Return the genus of ``self``.

        EXAMPLES::

            sage: R.<x> = QQ[]
            sage: H = HyperellipticCurve(x^5 + 33*x^4/16 + 3*x^3/4 + 3*x^2/8 - x/4 + 1/16)
            sage: H.genus()
            2
        """
        return self._genus

    def jacobian(self):
<<<<<<< HEAD
        from . import jacobian_generic
        return jacobian_generic.HyperellipticJacobian_generic(self)
=======
        """
        Return the Jacobian of ``self``.

        EXAMPLES::

            sage: R.<x> = QQ[]
            sage: H = HyperellipticCurve(x^5 + 33*x^4/16 + 3*x^3/4 + 3*x^2/8 - x/4 + 1/16)
            sage: H.jacobian()
            Jacobian of Hyperelliptic Curve over Rational Field defined by y^2 = x^5 + 33/16*x^4 + 3/4*x^3 + 3/8*x^2 - 1/4*x + 1/16
        """
        from jacobian_generic import HyperellipticJacobian_generic
        return HyperellipticJacobian_generic(self)
>>>>>>> be587efb

    def odd_degree_model(self):
        r"""
        Return an odd degree model of self, or raise ValueError if one does not exist over the field of definition.

        EXAMPLES::

            sage: x = QQ['x'].gen()
            sage: H = HyperellipticCurve((x^2 + 2)*(x^2 + 3)*(x^2 + 5)); H
            Hyperelliptic Curve over Rational Field defined by y^2 = x^6 + 10*x^4 + 31*x^2 + 30
            sage: H.odd_degree_model()
            Traceback (most recent call last):
            ...
            ValueError: No odd degree model exists over field of definition

            sage: K2 = QuadraticField(-2, 'a')
            sage: Hp2 = H.change_ring(K2).odd_degree_model(); Hp2
            Hyperelliptic Curve over Number Field in a with defining polynomial x^2 + 2 defined by y^2 = 6*a*x^5 - 29*x^4 - 20*x^2 + 6*a*x + 1

            sage: K3 = QuadraticField(-3, 'b')
            sage: Hp3 = H.change_ring(QuadraticField(-3, 'b')).odd_degree_model(); Hp3
            Hyperelliptic Curve over Number Field in b with defining polynomial x^2 + 3 defined by y^2 = -4*b*x^5 - 14*x^4 - 20*b*x^3 - 35*x^2 + 6*b*x + 1

            Of course, Hp2 and Hp3 are isomorphic over the composite
            extension.  One consequence of this is that odd degree models
            reduced over "different" fields should have the same number of
            points on their reductions.  43 and 67 split completely in the
            compositum, so when we reduce we find:

            sage: P2 = K2.factor(43)[0][0]
            sage: P3 = K3.factor(43)[0][0]
            sage: Hp2.change_ring(K2.residue_field(P2)).frobenius_polynomial()
            x^4 - 16*x^3 + 134*x^2 - 688*x + 1849
            sage: Hp3.change_ring(K3.residue_field(P3)).frobenius_polynomial()
            x^4 - 16*x^3 + 134*x^2 - 688*x + 1849
            sage: H.change_ring(GF(43)).odd_degree_model().frobenius_polynomial()
            x^4 - 16*x^3 + 134*x^2 - 688*x + 1849

            sage: P2 = K2.factor(67)[0][0]
            sage: P3 = K3.factor(67)[0][0]
            sage: Hp2.change_ring(K2.residue_field(P2)).frobenius_polynomial()
            x^4 - 8*x^3 + 150*x^2 - 536*x + 4489
            sage: Hp3.change_ring(K3.residue_field(P3)).frobenius_polynomial()
            x^4 - 8*x^3 + 150*x^2 - 536*x + 4489
            sage: H.change_ring(GF(67)).odd_degree_model().frobenius_polynomial()
            x^4 - 8*x^3 + 150*x^2 - 536*x + 4489

        TESTS::

            sage: HyperellipticCurve(x^5 + 1, 1).odd_degree_model()
            Traceback (most recent call last):
            ...
            NotImplementedError: odd_degree_model only implemented for curves in Weierstrass form

            sage: HyperellipticCurve(x^5 + 1, names="U, V").odd_degree_model()
            Hyperelliptic Curve over Rational Field defined by V^2 = U^5 + 1
        """
        f, h = self._hyperelliptic_polynomials
        if h:
            raise NotImplementedError("odd_degree_model only implemented for curves in Weierstrass form")
        if f.degree() % 2:
            # already odd, so just yield self
            return self

        rts = f.roots(multiplicities=False)
        if not rts:
            raise ValueError("No odd degree model exists over field of definition")
        rt = rts[0]
        x = f.parent().gen()
        fnew =  f((x*rt + 1)/x).numerator() # move rt to "infinity"

        from .constructor import HyperellipticCurve
        return HyperellipticCurve(fnew, 0, names=self._names, PP=self._PP)

    def has_odd_degree_model(self):
        r"""
        Return True if an odd degree model of self exists over the field of definition; False otherwise.

        Use ``odd_degree_model`` to calculate an odd degree model.

        EXAMPLES::

            sage: x = QQ['x'].0
            sage: HyperellipticCurve(x^5 + x).has_odd_degree_model()
            True
            sage: HyperellipticCurve(x^6 + x).has_odd_degree_model()
            True
            sage: HyperellipticCurve(x^6 + x + 1).has_odd_degree_model()
            False
        """
        try:
            return bool(self.odd_degree_model())
        except ValueError:
            return False

    def _magma_init_(self, magma):
        """
        Internal function. Returns a string to initialize this elliptic
        curve in the Magma subsystem.

        EXAMPLES::

            sage: R.<x> = QQ[]; C = HyperellipticCurve(x^3 + x - 1, x); C
            Hyperelliptic Curve over Rational Field defined by y^2 + x*y = x^3 + x - 1
            sage: magma(C)             # optional - magma
            Hyperelliptic Curve defined by y^2 + x*y = x^3 + x - 1 over Rational Field
            sage: R.<x> = GF(9,'a')[]; C = HyperellipticCurve(x^3 + x - 1, x^10); C
            Hyperelliptic Curve over Finite Field in a of size 3^2 defined by y^2 + x^10*y = x^3 + x + 2
            sage: D = magma(C); D             # optional - magma
            Hyperelliptic Curve defined by y^2 + (x^10)*y = x^3 + x + 2 over GF(3^2)
            sage: D.sage()                    # optional - magma
            Hyperelliptic Curve over Finite Field in a of size 3^2 defined by y^2 + x^10*y = x^3 + x + 2
        """
        f, h = self._hyperelliptic_polynomials
        return 'HyperellipticCurve(%s, %s)'%(f._magma_init_(magma), h._magma_init_(magma))


    def monsky_washnitzer_gens(self):
        import sage.schemes.hyperelliptic_curves.monsky_washnitzer as monsky_washnitzer
        S = monsky_washnitzer.SpecialHyperellipticQuotientRing(self)
        return S.gens()

    def invariant_differential(self):
        """
        Returns $dx/2y$, as an element of the Monsky-Washnitzer cohomology
        of self

        EXAMPLES::

            sage: R.<x> = QQ['x']
            sage: C = HyperellipticCurve(x^5 - 4*x + 4)
            sage: C.invariant_differential()
            1 dx/2y

        """
        import sage.schemes.hyperelliptic_curves.monsky_washnitzer as m_w
        S = m_w.SpecialHyperellipticQuotientRing(self)
        MW = m_w.MonskyWashnitzerDifferentialRing(S)
        return MW.invariant_differential()

    def local_coordinates_at_nonweierstrass(self, P, prec=20, name='t'):
        """
        For a non-Weierstrass point `P = (a,b)` on the hyperelliptic
        curve `y^2 = f(x)`, return `(x(t), y(t))` such that `(y(t))^2 = f(x(t))`,
        where `t = x - a` is the local parameter.

        INPUT:

        - ``P = (a, b)`` -- a non-Weierstrass point on self
        - ``prec`` --  desired precision of the local coordinates
        - ``name`` -- gen of the power series ring (default: ``t``)

        OUTPUT:

        `(x(t),y(t))` such that `y(t)^2 = f(x(t))` and `t = x - a`
        is the local parameter at `P`

        EXAMPLES::

            sage: R.<x> = QQ['x']
            sage: H = HyperellipticCurve(x^5-23*x^3+18*x^2+40*x)
            sage: P = H(1,6)
            sage: x,y = H.local_coordinates_at_nonweierstrass(P,prec=5)
            sage: x
            1 + t + O(t^5)
            sage: y
            6 + t - 7/2*t^2 - 1/2*t^3 - 25/48*t^4 + O(t^5)
            sage: Q = H(-2,12)
            sage: x,y = H.local_coordinates_at_nonweierstrass(Q,prec=5)
            sage: x
            -2 + t + O(t^5)
            sage: y
            12 - 19/2*t - 19/32*t^2 + 61/256*t^3 - 5965/24576*t^4 + O(t^5)

        AUTHOR:

            - Jennifer Balakrishnan (2007-12)
        """
        d = P[1]
        if d == 0:
            raise TypeError("P = %s is a Weierstrass point. Use local_coordinates_at_weierstrass instead!"%P)
        pol = self.hyperelliptic_polynomials()[0]
        L = PowerSeriesRing(self.base_ring(), name)
        t = L.gen()
        L.set_default_prec(prec)
        K = PowerSeriesRing(L, 'x')
        pol = K(pol)
        x = K.gen()
        b = P[0]
        f = pol(t+b)
        for i in range((RR(log(prec)/log(2))).ceil()):
            d = (d + f/d)/2
        return t+b+O(t**(prec)), d + O(t**(prec))

    def local_coordinates_at_weierstrass(self, P, prec=20, name='t'):
        """
        For a finite Weierstrass point on the hyperelliptic
        curve `y^2 = f(x)`, returns `(x(t), y(t))` such that
        `(y(t))^2 = f(x(t))`, where `t = y` is the local parameter.

        INPUT:

        - ``P`` -- a finite Weierstrass point on self
        - ``prec`` -- desired precision of the local coordinates
        - ``name`` -- gen of the power series ring (default: `t`)

        OUTPUT:

        `(x(t),y(t))` such that `y(t)^2 = f(x(t))` and `t = y`
        is the local parameter at `P`

        EXAMPLES::

            sage: R.<x> = QQ['x']
            sage: H = HyperellipticCurve(x^5-23*x^3+18*x^2+40*x)
            sage: A = H(4, 0)
            sage: x, y = H.local_coordinates_at_weierstrass(A, prec=7)
            sage: x
            4 + 1/360*t^2 - 191/23328000*t^4 + 7579/188956800000*t^6 + O(t^7)
            sage: y
            t + O(t^7)
            sage: B = H(-5, 0)
            sage: x, y = H.local_coordinates_at_weierstrass(B, prec=5)
            sage: x
            -5 + 1/1260*t^2 + 887/2000376000*t^4 + O(t^5)
            sage: y
            t + O(t^5)

        AUTHOR:
            - Jennifer Balakrishnan (2007-12)

            - Francis Clarke (2012-08-26)
        """
        if P[1] != 0:
            raise TypeError("P = %s is not a finite Weierstrass point. Use local_coordinates_at_nonweierstrass instead!"%P)
        L = PowerSeriesRing(self.base_ring(), name)
        t = L.gen()
        pol = self.hyperelliptic_polynomials()[0]
        pol_prime = pol.derivative()
        b = P[0]
        t2  = t**2
        c = b + t2/pol_prime(b)
        c = c.add_bigoh(prec)
        for _ in range(1 + log(prec, 2)):
            c -= (pol(c) - t2)/pol_prime(c)
        return (c, t.add_bigoh(prec))

    def local_coordinates_at_infinity(self, prec = 20, name = 't'):
        """
        For the genus `g` hyperelliptic curve `y^2 = f(x)`, return
        `(x(t), y(t))` such that `(y(t))^2 = f(x(t))`, where `t = x^g/y` is
        the local parameter at infinity

        INPUT:

        - ``prec`` -- desired precision of the local coordinates
        - ``name`` -- generator of the power series ring (default: ``t``)

        OUTPUT:

        `(x(t),y(t))` such that `y(t)^2 = f(x(t))` and `t = x^g/y`
        is the local parameter at infinity

        EXAMPLES::

            sage: R.<x> = QQ['x']
            sage: H = HyperellipticCurve(x^5-5*x^2+1)
            sage: x,y = H.local_coordinates_at_infinity(10)
            sage: x
            t^-2 + 5*t^4 - t^8 - 50*t^10 + O(t^12)
            sage: y
            t^-5 + 10*t - 2*t^5 - 75*t^7 + 50*t^11 + O(t^12)

        ::

            sage: R.<x> = QQ['x']
            sage: H = HyperellipticCurve(x^3-x+1)
            sage: x,y = H.local_coordinates_at_infinity(10)
            sage: x
            t^-2 + t^2 - t^4 - t^6 + 3*t^8 + O(t^12)
            sage: y
            t^-3 + t - t^3 - t^5 + 3*t^7 - 10*t^11 + O(t^12)

        AUTHOR:
            - Jennifer Balakrishnan (2007-12)
        """
        g = self.genus()
        pol = self.hyperelliptic_polynomials()[0]
        K = LaurentSeriesRing(self.base_ring(), name, default_prec=prec+2)
        t = K.gen()
        L = PolynomialRing(self.base_ring(),'x')
        x = L.gen()
        i = 0
        w = (x**g/t)**2-pol
        wprime = w.derivative(x)
        x = t**-2
        for i in range((RR(log(prec+2)/log(2))).ceil()):
            x = x-w(x)/wprime(x)
        y = x**g/t
        return x+O(t**(prec+2)) , y+O(t**(prec+2))


    def local_coord(self, P, prec = 20, name = 't'):
        """
        Calls the appropriate local_coordinates function

        INPUT:

        - ``P`` -- a point on self
        - ``prec`` -- desired precision of the local coordinates
        - ``name`` -- generator of the power series ring (default: ``t``)

        OUTPUT:

        `(x(t),y(t))` such that `y(t)^2 = f(x(t))`, where `t`
        is the local parameter at `P`

        EXAMPLES::

            sage: R.<x> = QQ['x']
            sage: H = HyperellipticCurve(x^5-23*x^3+18*x^2+40*x)
            sage: H.local_coord(H(1 ,6), prec=5)
            (1 + t + O(t^5), 6 + t - 7/2*t^2 - 1/2*t^3 - 25/48*t^4 + O(t^5))
            sage: H.local_coord(H(4, 0), prec=7)
            (4 + 1/360*t^2 - 191/23328000*t^4 + 7579/188956800000*t^6 + O(t^7), t + O(t^7))
            sage: H.local_coord(H(0, 1, 0), prec=5)
            (t^-2 + 23*t^2 - 18*t^4 - 569*t^6 + O(t^7), t^-5 + 46*t^-1 - 36*t - 609*t^3 + 1656*t^5 + O(t^6))

        AUTHOR:
            - Jennifer Balakrishnan (2007-12)
        """
        if P[1] == 0:
            return self.local_coordinates_at_weierstrass(P, prec, name)
        elif P[2] == 0:
            return self.local_coordinates_at_infinity(prec, name)
        else:
            return self.local_coordinates_at_nonweierstrass(P, prec, name)

    def finite_weierstrass_points(self):
        r"""
        Return a list of finite Weierstrass points of ``self``.

        EXAMPLES::

            sage: R.<x> = QQ[]
            sage: H = HyperellipticCurve(x*(x-1)*(x+9))
            sage: H.finite_weierstrass_points()
            [[(1, 0)], [(0, 0)], [(-9, 0)]]
        """
        f = self.hyperelliptic_polynomials()[0]
        return [j * [(i, 0)] for i, j in f.roots()]

    def cup_product_matrix(self, prec=10):
        r"""
        Compute the matrix of the cup product pairing in de Rham cohomology.

        This is the matrix whose `ij`th entry is the cup product pairing
        of elements of the basis of de Rham cohomology for the hyperelliptic
        curve, i.e.,
        `a_{i+1,j+1} = [w_i]\cup [w_j] = Res(w_j \integral(w_i))`, where
        `w_i = x^i dx/2y, i = 0,..., 2g-1`.

        INPUT:

        - prec -- an integer (default: 10) the precision

        OUTPUT:

        - a matrix

        EXAMPLES::

            sage: R.<x> = QQ[]
            sage: H = HyperellipticCurve(x^5-23*x^3+18*x^2+40*x)
            sage: H.cup_product_matrix()
            [    0     0     0   1/3]
            [    0     0     1     0]
            [    0    -1     0 -23/3]
            [ -1/3     0  23/3     0]

            sage: H = HyperellipticCurve(x^5 + 33*x^4/16 + 3*x^3/4 + 3*x^2/8 - x/4 + 1/16)
            sage: H.cup_product_matrix()
            [    0     0     0   1/3]
            [    0     0     1 -11/8]
            [    0    -1     0   1/4]
            [ -1/3  11/8  -1/4     0]

            sage: H = HyperellipticCurve(x^3-x+1)
            sage: H.cup_product_matrix()
            [ 0  1]
            [-1  0]

            sage: H = HyperellipticCurve(x^9+3)
            sage: H.cup_product_matrix()
            [   0    0    0    0    0    0    0  1/7]
            [   0    0    0    0    0    0  1/5    0]
            [   0    0    0    0    0  1/3    0    0]
            [   0    0    0    0    1    0    0    0]
            [   0    0    0   -1    0    0    0    0]
            [   0    0 -1/3    0    0    0    0    0]
            [   0 -1/5    0    0    0    0    0    0]
            [-1/7    0    0    0    0    0    0    0]
        """
        x, y = self.local_coordinates_at_infinity()
        xprime = x.derivative()
        gg = 2 * self.genus()
        w = [x ** i * xprime / (2 * y) for i in range(gg)]
        wint = [w[i].integral() for i in range(gg)]
        R = self.base_ring()
        return matrix(R, gg, gg, lambda i, j: (w[j] * wint[i]).residue()[0])

    def cup(self, v, w):
        """
        Compute the cup product of the vectors v and w with respect to
        MW cohomology.

        EXAMPLES::

            sage: R.<x> = QQ[]
            sage: H = HyperellipticCurve(x^5 + 33*x^4/16 + 3*x^3/4 + 3*x^2/8 - x/4 + 1/16)
            sage: H.cup(vector([1,2,3,4]), vector([4,3,2,1]))
            5/2
        """
        M = self.cup_product_matrix()
        return v * M * w<|MERGE_RESOLUTION|>--- conflicted
+++ resolved
@@ -241,10 +241,6 @@
         return self._genus
 
     def jacobian(self):
-<<<<<<< HEAD
-        from . import jacobian_generic
-        return jacobian_generic.HyperellipticJacobian_generic(self)
-=======
         """
         Return the Jacobian of ``self``.
 
@@ -255,9 +251,8 @@
             sage: H.jacobian()
             Jacobian of Hyperelliptic Curve over Rational Field defined by y^2 = x^5 + 33/16*x^4 + 3/4*x^3 + 3/8*x^2 - 1/4*x + 1/16
         """
-        from jacobian_generic import HyperellipticJacobian_generic
-        return HyperellipticJacobian_generic(self)
->>>>>>> be587efb
+        from . import jacobian_generic
+        return jacobian_generic.HyperellipticJacobian_generic(self)
 
     def odd_degree_model(self):
         r"""
