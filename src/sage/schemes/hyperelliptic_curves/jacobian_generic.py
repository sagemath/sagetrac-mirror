--- conflicted
+++ resolved
@@ -157,55 +157,6 @@
     def _point(self, *args, **kwds):
         return jacobian_morphism.JacobianMorphism_divisor_class_field(*args, **kwds)
 
-<<<<<<< HEAD
-    ##########################################################
-    # Galois Representations
-    ##########################################################
-
-    def galois_representation(self):
-        r"""
-        The compatible family of the Galois representation
-        attached to this elliptic curve.
-
-        Given an elliptic curve `E` over `\QQ`
-        and a rational prime number `p`, the `p^n`-torsion
-        `E[p^n]` points of `E` is a representation of the
-        absolute Galois group of `\QQ`. As `n` varies
-        we obtain the Tate module `T_p E` which is a
-        a representation of `G_K` on a free `\ZZ_p`-module
-        of rank `2`. As `p` varies the representations
-        are compatible.
-
-        EXAMPLES::
-
-            sage: rho = EllipticCurve('11a1').galois_representation()
-            sage: rho
-            Compatible family of Galois representations associated to the Elliptic Curve defined by y^2 + y = x^3 - x^2 - 10*x - 20 over Rational Field
-            sage: rho.is_irreducible(7)
-            True
-            sage: rho.is_irreducible(5)
-            False
-            sage: rho.is_surjective(11)
-            True
-            sage: rho.non_surjective()
-            [5]
-            sage: rho = EllipticCurve('37a1').galois_representation()
-            sage: rho.non_surjective()
-            []
-            sage: rho = EllipticCurve('27a1').galois_representation()
-            sage: rho.is_irreducible(7)
-            True
-            sage: rho.non_surjective()   # cm-curve
-            [0]
-
-       """
-        try:
-            return self.__rho
-        except AttributeError:
-            from .gal_reps import GaloisRepresentation
-            self.__rho = GaloisRepresentation(self)
-        return self.__rho
-=======
     ####################################################################
     # Some properties of geometric Endomorphism ring and algebra
     ####################################################################
@@ -452,5 +403,4 @@
             return True
         if proof:
             raise NotImplementedError("Rigorous computation of lower bounds of endomorphism rings has not yet been implemented.")
-        return False
->>>>>>> ad69a5b0
+        return False