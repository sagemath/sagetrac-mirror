r"""
Elliptic curves over a general field

This module defines the class ``EllipticCurve_field``, based on
``EllipticCurve_generic``, for elliptic curves over general fields.
"""
#*****************************************************************************
#       Copyright (C) 2006 William Stein <wstein@gmail.com>
#
#  Distributed under the terms of the GNU General Public License (GPL)
#
#                  http://www.gnu.org/licenses/
#*****************************************************************************

import sage.rings.all as rings
import sage.rings.abc
from sage.schemes.elliptic_curves.ell_point import EllipticCurvePoint_field
from sage.schemes.curves.projective_curve import ProjectivePlaneCurve_field

from .constructor import EllipticCurve
from .ell_curve_isogeny import EllipticCurveIsogeny, isogeny_codomain_from_kernel
from . import ell_generic

class EllipticCurve_field(ell_generic.EllipticCurve_generic, ProjectivePlaneCurve_field):

    base_field = ell_generic.EllipticCurve_generic.base_ring

    _point = EllipticCurvePoint_field

    # Twists: rewritten by John Cremona as follows:
    #
    # Quadratic twist allowed except when char=2, j=0
    # Quartic twist allowed only if j=1728!=0 (so char!=2,3)
    # Sextic  twist allowed only if j=0!=1728 (so char!=2,3)
    #
    # More complicated twists exist in theory for char=2,3 and
    # j=0=1728, but I have never worked them out or seen them used!
    #

    def genus(self):
        """
        Return 1 for elliptic curves.

        EXAMPLES::

            sage: E = EllipticCurve(GF(3), [0, -1, 0, -346, 2652])
            sage: E.genus()
            1

            sage: R = FractionField(QQ['z'])
            sage: E = EllipticCurve(R, [0, -1, 0, -346, 2652])
            sage: E.genus()
            1
        """
        return rings.ZZ.one()

    r"""
    Twists: rewritten by John Cremona as follows:

    The following twists are implemented:

    - Quadratic twist:  except when char=2 and `j=0`.
    - Quartic twist: only if `j=1728\not=0` (so not if char=2,3).
    - Sextic  twist: only if `j=0\not=1728` (so not if char=2,3).

    More complicated twists exist in theory for char=2,3 and j=0=1728,
    but are not implemented.
    """

    def quadratic_twist(self, D=None):
        r"""
        Return the quadratic twist of this curve by ``D``.

        INPUT:

        - ``D`` (default None) the twisting parameter (see below).

        In characteristics other than 2, `D` must be nonzero, and the
        twist is isomorphic to self after adjoining `\sqrt(D)` to the
        base.

        In characteristic 2, `D` is arbitrary, and the twist is
        isomorphic to self after adjoining a root of `x^2+x+D` to the
        base.

        In characteristic 2 when `j=0`, this is not implemented.

        If the base field `F` is finite, `D` need not be specified,
        and the curve returned is the unique curve (up to isomorphism)
        defined over `F` isomorphic to the original curve over the
        quadratic extension of `F` but not over `F` itself.  Over
        infinite fields, an error is raised if `D` is not given.

        EXAMPLES::

            sage: E = EllipticCurve([GF(1103)(1), 0, 0, 107, 340]); E
            Elliptic Curve defined by y^2 + x*y  = x^3 + 107*x + 340 over Finite Field of size 1103
            sage: F=E.quadratic_twist(-1); F
            Elliptic Curve defined by y^2  = x^3 + 1102*x^2 + 609*x + 300 over Finite Field of size 1103
            sage: E.is_isomorphic(F)
            False
            sage: E.is_isomorphic(F,GF(1103^2,'a'))
            True

        A characteristic 2 example::

            sage: E=EllipticCurve(GF(2),[1,0,1,1,1])
            sage: E1=E.quadratic_twist(1)
            sage: E.is_isomorphic(E1)
            False
            sage: E.is_isomorphic(E1,GF(4,'a'))
            True

        Over finite fields, the twisting parameter may be omitted::

            sage: k.<a> = GF(2^10)
            sage: E = EllipticCurve(k,[a^2,a,1,a+1,1])
            sage: Et = E.quadratic_twist()
            sage: Et # random (only determined up to isomorphism)
            Elliptic Curve defined by y^2 + x*y  = x^3 + (a^7+a^4+a^3+a^2+a+1)*x^2 + (a^8+a^6+a^4+1) over Finite Field in a of size 2^10
            sage: E.is_isomorphic(Et)
            False
            sage: E.j_invariant()==Et.j_invariant()
            True

            sage: p=next_prime(10^10)
            sage: k = GF(p)
            sage: E = EllipticCurve(k,[1,2,3,4,5])
            sage: Et = E.quadratic_twist()
            sage: Et # random (only determined up to isomorphism)
            Elliptic Curve defined by y^2  = x^3 + 7860088097*x^2 + 9495240877*x + 3048660957 over Finite Field of size 10000000019
            sage: E.is_isomorphic(Et)
            False
            sage: k2 = GF(p^2,'a')
            sage: E.change_ring(k2).is_isomorphic(Et.change_ring(k2))
            True
        """
        K = self.base_ring()
        char = K.characteristic()

        if D is None:
            if K.is_finite():
                x = rings.polygen(K)
                if char == 2:
                    # We find D such that x^2+x+D is irreducible. If the
                    # degree is odd we can take D=1; otherwise it suffices to
                    # consider odd powers of a generator.
                    D = K(1)
                    if K.degree()%2==0:
                        D = K.gen()
                        a = D**2
                        while (x**2 + x + D).roots():
                            D *= a
                else:
                    # We could take a multiplicative generator but
                    # that might be expensive to compute; otherwise
                    # half the elements will do
                    D = K.random_element()
                    while (x**2 - D).roots():
                        D = K.random_element()
            else:
                raise ValueError("twisting parameter D must be specified over infinite fields.")
        else:
            try:
                D=K(D)
            except ValueError:
                raise ValueError("twisting parameter D must be in the base field.")

            if char!=2 and D.is_zero():
                raise ValueError("twisting parameter D must be nonzero when characteristic is not 2")

        if char!=2:
            b2,b4,b6,b8=self.b_invariants()
            # E is isomorphic to  [0,b2,0,8*b4,16*b6]
            return EllipticCurve(K,[0,b2*D,0,8*b4*D**2,16*b6*D**3])

        # now char==2
        if self.j_invariant() !=0: # iff a1!=0
            a1,a2,a3,a4,a6=self.ainvs()
            E0=self.change_weierstrass_model(a1,a3/a1,0,(a1**2*a4+a3**2)/a1**3)
            # which has the form = [1,A2,0,0,A6]
            assert E0.a1()==K(1)
            assert E0.a3()==K(0)
            assert E0.a4()==K(0)
            return EllipticCurve(K,[1,E0.a2()+D,0,0,E0.a6()])
        else:
            raise ValueError("Quadratic twist not implemented in char 2 when j=0")

    def two_torsion_rank(self):
        r"""
        Return the dimension of the 2-torsion subgroup of
        `E(K)`.

        This will be 0, 1 or 2.

        EXAMPLES::

            sage: E=EllipticCurve('11a1')
            sage: E.two_torsion_rank()
            0
            sage: K.<alpha>=QQ.extension(E.division_polynomial(2).monic())
            sage: E.base_extend(K).two_torsion_rank()
            1
            sage: E.reduction(53).two_torsion_rank()
            2

        ::

            sage: E = EllipticCurve('14a1')
            sage: E.two_torsion_rank()
            1
            sage: K.<alpha>=QQ.extension(E.division_polynomial(2).monic().factor()[1][0])
            sage: E.base_extend(K).two_torsion_rank()
            2

        ::

            sage: EllipticCurve('15a1').two_torsion_rank()
            2
        """
        f=self.division_polynomial(rings.Integer(2))
        n=len(f.roots())+1
        return rings.Integer(n).ord(rings.Integer(2))


    def quartic_twist(self, D):
        r"""
        Return the quartic twist of this curve by `D`.

        INPUT:

        - ``D`` (must be nonzero) -- the twisting parameter..

        .. NOTE::

            The characteristic must not be 2 or 3, and the `j`-invariant must be 1728.

        EXAMPLES::

            sage: E=EllipticCurve_from_j(GF(13)(1728)); E
            Elliptic Curve defined by y^2  = x^3 + x over Finite Field of size 13
            sage: E1=E.quartic_twist(2); E1
            Elliptic Curve defined by y^2  = x^3 + 5*x over Finite Field of size 13
            sage: E.is_isomorphic(E1)
            False
            sage: E.is_isomorphic(E1,GF(13^2,'a'))
            False
            sage: E.is_isomorphic(E1,GF(13^4,'a'))
            True
        """
        K=self.base_ring()
        char=K.characteristic()
        D=K(D)

        if char==2 or char==3:
            raise ValueError("Quartic twist not defined in chars 2,3")

        if self.j_invariant() !=K(1728):
            raise ValueError("Quartic twist not defined when j!=1728")

        if D.is_zero():
            raise ValueError("quartic twist requires a nonzero argument")

        c4,c6=self.c_invariants()
        # E is isomorphic to  [0,0,0,-27*c4,0]
        assert c6==0
        return EllipticCurve(K,[0,0,0,-27*c4*D,0])

    def sextic_twist(self, D):
        r"""
        Return the quartic twist of this curve by `D`.

        INPUT:

        - ``D`` (must be nonzero) -- the twisting parameter..

        .. NOTE::

            The characteristic must not be 2 or 3, and the `j`-invariant must be 0.

        EXAMPLES::

            sage: E=EllipticCurve_from_j(GF(13)(0)); E
            Elliptic Curve defined by y^2 = x^3 + 1 over Finite Field of size 13
            sage: E1=E.sextic_twist(2); E1
            Elliptic Curve defined by y^2 = x^3 + 11 over Finite Field of size 13
            sage: E.is_isomorphic(E1)
            False
            sage: E.is_isomorphic(E1,GF(13^2,'a'))
            False
            sage: E.is_isomorphic(E1,GF(13^4,'a'))
            False
            sage: E.is_isomorphic(E1,GF(13^6,'a'))
            True
        """
        K=self.base_ring()
        char=K.characteristic()
        D=K(D)

        if char==2 or char==3:
            raise ValueError("Sextic twist not defined in chars 2,3")

        if self.j_invariant() !=K(0):
            raise ValueError("Sextic twist not defined when j!=0")

        if D.is_zero():
            raise ValueError("Sextic twist requires a nonzero argument")

        c4,c6=self.c_invariants()
        # E is isomorphic to  [0,0,0,0,-54*c6]
        assert c4==0
        return EllipticCurve(K,[0,0,0,0,-54*c6*D])

    def is_quadratic_twist(self, other):
        r"""
        Determine whether this curve is a quadratic twist of another.

        INPUT:

        - ``other`` -- an elliptic curves with the same base field as self.

        OUTPUT:

        Either 0, if the curves are not quadratic twists, or `D` if
        ``other`` is ``self.quadratic_twist(D)`` (up to isomorphism).
        If ``self`` and ``other`` are isomorphic, returns 1.

        If the curves are defined over `\QQ`, the output `D` is
        a squarefree integer.

        .. NOTE::

            Not fully implemented in characteristic 2, or in
            characteristic 3 when both `j`-invariants are 0.

        EXAMPLES::

            sage: E = EllipticCurve('11a1')
            sage: Et = E.quadratic_twist(-24)
            sage: E.is_quadratic_twist(Et)
            -6

            sage: E1=EllipticCurve([0,0,1,0,0])
            sage: E1.j_invariant()
            0
            sage: E2=EllipticCurve([0,0,0,0,2])
            sage: E1.is_quadratic_twist(E2)
            2
            sage: E1.is_quadratic_twist(E1)
            1
            sage: type(E1.is_quadratic_twist(E1)) == type(E1.is_quadratic_twist(E2))   #trac 6574
            True

        ::

            sage: E1=EllipticCurve([0,0,0,1,0])
            sage: E1.j_invariant()
            1728
            sage: E2=EllipticCurve([0,0,0,2,0])
            sage: E1.is_quadratic_twist(E2)
            0
            sage: E2=EllipticCurve([0,0,0,25,0])
            sage: E1.is_quadratic_twist(E2)
            5

        ::

            sage: F = GF(101)
            sage: E1 = EllipticCurve(F,[4,7])
            sage: E2 = E1.quadratic_twist()
            sage: D = E1.is_quadratic_twist(E2); D!=0
            True
            sage: F = GF(101)
            sage: E1 = EllipticCurve(F,[4,7])
            sage: E2 = E1.quadratic_twist()
            sage: D = E1.is_quadratic_twist(E2)
            sage: E1.quadratic_twist(D).is_isomorphic(E2)
            True
            sage: E1.is_isomorphic(E2)
            False
            sage: F2 = GF(101^2,'a')
            sage: E1.change_ring(F2).is_isomorphic(E2.change_ring(F2))
            True

        A characteristic 3 example::

            sage: F = GF(3^5,'a')
            sage: E1 = EllipticCurve_from_j(F(1))
            sage: E2 = E1.quadratic_twist(-1)
            sage: D = E1.is_quadratic_twist(E2); D!=0
            True
            sage: E1.quadratic_twist(D).is_isomorphic(E2)
            True

        ::

            sage: E1 = EllipticCurve_from_j(F(0))
            sage: E2 = E1.quadratic_twist()
            sage: D = E1.is_quadratic_twist(E2); D
            1
            sage: E1.is_isomorphic(E2)
            True
        """
        from sage.schemes.elliptic_curves.ell_generic import is_EllipticCurve
        E = self
        F = other
        if not is_EllipticCurve(E) or not is_EllipticCurve(F):
            raise ValueError("arguments are not elliptic curves")
        K = E.base_ring()
        zero = K.zero()
        if not K == F.base_ring():
            return zero
        j=E.j_invariant()
        if  j != F.j_invariant():
            return zero

        if E.is_isomorphic(F):
            if K is rings.QQ:
                return rings.ZZ(1)
            return K.one()

        char=K.characteristic()

        if char==2:
            raise NotImplementedError("not implemented in characteristic 2")
        elif char==3:
            if j==0:
                raise NotImplementedError("not implemented in characteristic 3 for curves of j-invariant 0")
            D = E.b2()/F.b2()

        else:
            # now char!=2,3:
            c4E,c6E = E.c_invariants()
            c4F,c6F = F.c_invariants()

            if j==0:
                um = c6E/c6F
                x=rings.polygen(K)
                ulist=(x**3-um).roots(multiplicities=False)
                if  not ulist:
                    D = zero
                else:
                    D = ulist[0]
            elif j==1728:
                um=c4E/c4F
                x=rings.polygen(K)
                ulist=(x**2-um).roots(multiplicities=False)
                if not ulist:
                    D = zero
                else:
                    D = ulist[0]
            else:
                D = (c6E*c4F)/(c6F*c4E)

        # Normalization of output:

        if D.is_zero():
            return D

        if K is rings.QQ:
            D = D.squarefree_part()

        assert E.quadratic_twist(D).is_isomorphic(F)

        return D

    def is_quartic_twist(self, other):
        r"""
        Determine whether this curve is a quartic twist of another.

        INPUT:

        - ``other`` -- an elliptic curves with the same base field as self.

        OUTPUT:

        Either 0, if the curves are not quartic twists, or `D` if
        ``other`` is ``self.quartic_twist(D)`` (up to isomorphism).
        If ``self`` and ``other`` are isomorphic, returns 1.

        .. NOTE::

            Not fully implemented in characteristics 2 or 3.

        EXAMPLES::

            sage: E = EllipticCurve_from_j(GF(13)(1728))
            sage: E1 = E.quartic_twist(2)
            sage: D = E.is_quartic_twist(E1); D!=0
            True
            sage: E.quartic_twist(D).is_isomorphic(E1)
            True

        ::

            sage: E = EllipticCurve_from_j(1728)
            sage: E1 = E.quartic_twist(12345)
            sage: D = E.is_quartic_twist(E1); D
            15999120
            sage: (D/12345).is_perfect_power(4)
            True
        """
        from sage.schemes.elliptic_curves.ell_generic import is_EllipticCurve
        E = self
        F = other
        if not is_EllipticCurve(E) or not is_EllipticCurve(F):
            raise ValueError("arguments are not elliptic curves")
        K = E.base_ring()
        zero = K.zero()
        if not K == F.base_ring():
            return zero
        j=E.j_invariant()
        if  j != F.j_invariant() or j!=K(1728):
            return zero

        if E.is_isomorphic(F):
            return K.one()

        char=K.characteristic()

        if char==2:
            raise NotImplementedError("not implemented in characteristic 2")
        elif char==3:
            raise NotImplementedError("not implemented in characteristic 3")
        else:
            # now char!=2,3:
            D = F.c4()/E.c4()

        if D.is_zero():
            return D

        assert E.quartic_twist(D).is_isomorphic(F)

        return D

    def is_sextic_twist(self, other):
        r"""
        Determine whether this curve is a sextic twist of another.

        INPUT:

        - ``other`` -- an elliptic curves with the same base field as self.

        OUTPUT:

        Either 0, if the curves are not sextic twists, or `D` if
        ``other`` is ``self.sextic_twist(D)`` (up to isomorphism).
        If ``self`` and ``other`` are isomorphic, returns 1.

        .. NOTE::

            Not fully implemented in characteristics 2 or 3.

        EXAMPLES::

            sage: E = EllipticCurve_from_j(GF(13)(0))
            sage: E1 = E.sextic_twist(2)
            sage: D = E.is_sextic_twist(E1); D!=0
            True
            sage: E.sextic_twist(D).is_isomorphic(E1)
            True

        ::

            sage: E = EllipticCurve_from_j(0)
            sage: E1 = E.sextic_twist(12345)
            sage: D = E.is_sextic_twist(E1); D
            575968320
            sage: (D/12345).is_perfect_power(6)
            True
        """
        from sage.schemes.elliptic_curves.ell_generic import is_EllipticCurve
        E = self
        F = other
        if not is_EllipticCurve(E) or not is_EllipticCurve(F):
            raise ValueError("arguments are not elliptic curves")
        K = E.base_ring()
        zero = K.zero()
        if not K == F.base_ring():
            return zero
        j=E.j_invariant()
        if  j != F.j_invariant() or not j.is_zero():
            return zero

        if E.is_isomorphic(F):
            return K.one()

        char=K.characteristic()

        if char==2:
            raise NotImplementedError("not implemented in characteristic 2")
        elif char==3:
            raise NotImplementedError("not implemented in characteristic 3")
        else:
            # now char!=2,3:
            D = F.c6()/E.c6()

        if D.is_zero():
            return D

        assert E.sextic_twist(D).is_isomorphic(F)

        return D

    def descend_to(self, K, f=None):
        r"""
        Given an elliptic curve self defined over a field `L` and a
        subfield `K` of `L`, return all elliptic curves over `K` which
        are isomorphic over `L` to self.

        INPUT:

        - `K` -- a field which embeds into the base field `L` of self.

        - `f` (optional) -- an embedding of `K` into `L`.  Ignored if
          `K` is `\QQ`.

        OUTPUT:

        A list (possibly empty) of elliptic curves defined over `K`
        which are isomorphic to self over `L`, up to isomorphism over
        `K`.

        .. NOTE::

            Currently only implemented over number fields.  To extend
            to other fields of characteristic not 2 or 3, what is
            needed is a method giving the preimages in `K^*/(K^*)^m` of
            an element of the base field, for `m=2,4,6`.

        EXAMPLES::

            sage: E = EllipticCurve([1,2,3,4,5])
            sage: E.descend_to(ZZ)
            Traceback (most recent call last):
            ...
            TypeError: Input must be a field.

        ::

            sage: F.<b> = QuadraticField(23)
            sage: G.<a> = F.extension(x^3+5)
            sage: E = EllipticCurve(j=1728*b).change_ring(G)
            sage: EF = E.descend_to(F); EF
            [Elliptic Curve defined by y^2 = x^3 + (27*b-621)*x + (-1296*b+2484) over Number Field in b with defining polynomial x^2 - 23 with b = 4.795831523312720?]
            sage: all(Ei.change_ring(G).is_isomorphic(E) for Ei in EF)
            True

        ::

            sage: L.<a> = NumberField(x^4 - 7)
            sage: K.<b> = NumberField(x^2 - 7, embedding=a^2)
            sage: E = EllipticCurve([a^6,0])
            sage: EK = E.descend_to(K); EK
            [Elliptic Curve defined by y^2 = x^3 + b*x over Number Field in b with defining polynomial x^2 - 7 with b = a^2,
             Elliptic Curve defined by y^2 = x^3 + 7*b*x over Number Field in b with defining polynomial x^2 - 7 with b = a^2]
            sage: all(Ei.change_ring(L).is_isomorphic(E) for Ei in EK)
            True

        ::

            sage: K.<a> = QuadraticField(17)
            sage: E = EllipticCurve(j = 2*a)
            sage: E.descend_to(QQ)
            []

        TESTS:

        Check that :trac:`16456` is fixed::

            sage: K.<a> = NumberField(x^3-2)
            sage: E = EllipticCurve('11a1').quadratic_twist(2)
            sage: EK = E.change_ring(K)
            sage: EK2 = EK.change_weierstrass_model((a,a,a,a+1))
            sage: EK2.descend_to(QQ)
            [Elliptic Curve defined by y^2 = x^3 + x^2 - 41*x - 199 over Rational Field]

            sage: k.<i> = QuadraticField(-1)
            sage: E = EllipticCurve(k,[0,0,0,1,0])
            sage: E.descend_to(QQ)
            [Elliptic Curve defined by y^2 = x^3 + x over Rational Field,
            Elliptic Curve defined by y^2 = x^3 - 4*x over Rational Field]
        """
        if not K.is_field():
            raise TypeError("Input must be a field.")
        L = self.base_field()
        if L is K:
            return self
        elif L == K:  # number fields can be equal but not identical
            return self.base_extend(K)

        # Construct an embedding f of K in L, and check that the
        # j-invariant is in the image, otherwise return an empty list:

        j = self.j_invariant()
        from sage.rings.rational_field import QQ
        if K == QQ:
            try:
                jK = QQ(j)
            except (ValueError, TypeError):
                return []
        elif f is None:
            embeddings = K.embeddings(L)
            if not embeddings:
                raise TypeError("Input must be a subfield of the base field of the curve.")
            for g in embeddings:
                try:
                    jK = g.preimage(j)
                    f = g
                    break
                except Exception:
                    pass
            if f is None:
                return []
        else:
            try:
                if f.domain() != K:
                    raise ValueError("embedding has wrong domain")
                if f.codomain() != L:
                    raise ValueError("embedding has wrong codomain")
            except AttributeError:
                raise ValueError("invalid embedding: {}".format(f))
            try:
                jK = f.preimage(j)
            except Exception:
                return []

        # Now we have the j-invariant in K and must find all twists
        # which work, separating the cases of j=0 and j=1728.

        if L.characteristic():
            raise NotImplementedError("Not implemented in positive characteristic")

        if jK == 0:
            t = -54*self.c6()
            try:
                dlist = t.descend_mod_power(K,6)
                # list of d in K such that t/d is in L*^6
            except AttributeError:
                raise NotImplementedError("Not implemented over %s" % L)
            Elist = [EllipticCurve([0,0,0,0,d]) for d in dlist]
        elif jK == 1728:
            t = -27*self.c4()
            try:
                dlist = t.descend_mod_power(K,4)
                # list of d in K such that t/d is in L*^4
            except AttributeError:
                raise NotImplementedError("Not implemented over %s" % L)
            Elist = [EllipticCurve([0,0,0,d,0]) for d in dlist]
        else:
            c4, c6 = self.c_invariants()
            t = c6/c4
            try:
                dlist = t.descend_mod_power(K,2)
                # list of d in K such that t/d is in L*^2
            except AttributeError:
                raise NotImplementedError("Not implemented over %s" % L)
            c = -27*jK/(jK-1728) # =-27c4^3/c6^2
            a4list = [c*d**2 for d in dlist]
            a6list = [2*a4*d for a4,d in zip(a4list,dlist)]
            Elist = [EllipticCurve([0,0,0,a4,a6]) for a4,a6 in zip(a4list,a6list)]

        if K is QQ:
            Elist = [E.minimal_model() for E in Elist]
        return Elist

    def _fetch_cached_order(self, other):
        r"""
        This method copies the ``_order`` member from ``other``
        to ``self`` if their base field is the same and finite.

        This is used in :class:`EllipticCurveIsogeny` to keep track of
        an already computed curve order: According to Tate's theorem
        [Tate1966b]_, isogenous elliptic curves over a finite field
        have the same number of rational points.

        EXAMPLES::

            sage: E1 = EllipticCurve(GF(2^127-1), [1,2,3,4,5])
            sage: E1.set_order(170141183460469231746191640949390434666)
            sage: E2 = EllipticCurve(GF(2^127-1), [115649500210559831225094148253060920818, 36348294106991415644658737184600079491])
            sage: E2._fetch_cached_order(E1)
            sage: E2._order
            170141183460469231746191640949390434666

        TESTS::

            sage: E3 = EllipticCurve(GF(17), [1,2,3,4,5])
            sage: hasattr(E3, '_order')
            False
            sage: E3._fetch_cached_order(E1)
            Traceback (most recent call last):
            ...
            ValueError: curves have distinct base fields

        ::

            sage: E4 = EllipticCurve([1,2,3,4,5])
            sage: E4._fetch_cached_order(E1.change_ring(QQ))
            sage: hasattr(E4, '_order')
            False
        """
        if hasattr(self, '_order') or not hasattr(other, '_order'):
            return
        F = self.base_field()
        if F != other.base_field():
            raise ValueError('curves have distinct base fields')
        if not F.is_finite():
            raise ValueError('base field must be finite')
        n = getattr(other, '_order', None)
        if n is not None:
            self._order = n

    def isogeny(self, kernel, codomain=None, degree=None, model=None, check=True, algorithm=None):
        r"""
        Return an elliptic-curve isogeny from this elliptic curve.

        The isogeny can be specified in two ways, by passing either a
        polynomial or a set of torsion points.  The methods used are:

        - Vélu's Formulas: Vélu's original formulas for computing
          isogenies.  This algorithm is selected by giving as the
          ``kernel`` parameter a single point, or a list of points,
          generating a finite subgroup.

        - Kohel's Formulas: Kohel's original formulas for computing
          isogenies.  This algorithm is selected by giving as the
          ``kernel`` parameter a monic polynomial (or a coefficient list
          in little endian) which will define the kernel of the isogeny.
          Kohel's algorithm is currently only implemented for cyclic
          isogenies, with the exception of `[2]`.

        - Factored Isogenies (*experimental* --- see
          :mod:`~sage.schemes.elliptic_curves.hom_composite`):
          Given a list of points which generate a composite-order
          subgroup, decomposes the isogeny into prime-degree steps.
          This can be used to construct isogenies of extremely large,
          smooth degree.
          This algorithm is selected using ``algorithm="factored"``.

        INPUT:

        - ``kernel`` -- a kernel: either a point on this curve, a list of
          points on this curve, a monic kernel polynomial, or ``None``.
          If initializing from a codomain, this must be ``None``.

        - ``codomain`` -- an elliptic curve (default: ``None``).

          - If ``kernel`` is ``None``, then ``degree`` must be given as well
            and the given ``codomain`` must be the codomain of a cyclic,
            separable, normalized isogeny of the given degree.

          - If ``kernel`` is not ``None``, then this must be isomorphic to
            the codomain of the separable isogeny defined by ``kernel``; in
            this case, the isogeny is post-composed with an isomorphism so
            that the codomain equals the given curve.

<<<<<<< HEAD
        - ``degree`` -- an integer (default: ``None``).  If ``kernel`` is
          ``None``, then this is the degree of the isogeny from ``self``
          to ``codomain``.  If ``kernel`` is not ``None``, then this is
          used to determine whether or not to skip a `\gcd` of the given
          kernel polynomial with the two-torsion polynomial of ``self``.

        - ``model`` -- a string (default: ``None``).  Supported values
          (cf. :func:`~sage.schemes.elliptic_curves.ell_field.compute_model`):

          - ``"minimal"``: If ``self`` is a curve over the rationals or
            over a number field, then the codomain is a global minimal
            model where this exists.

          - ``"montgomery"``: The codomain is an (untwisted) Montgomery
            curve, assuming one exists over this field.
=======
        - ``degree`` -- an integer (default: ``None``).

              - If ``kernel`` is ``None``, then this is the degree of the isogeny
                from this curve to ``codomain``.

              - If ``kernel`` is not ``None``, then this is used to determine
                whether or not to skip a `\gcd` of the given kernel polynomial
                with the two-torsion polynomial of this curve.

        - ``model`` -- a string (default: ``None``).  The only supported
          value is ``"minimal"``, in which case if ``self`` is a curve
          over the rationals or over a number field, then the codomain
          is a global minimum model where this exists.
>>>>>>> 28338691

        - ``check`` (default: ``True``) -- check whether the input is valid.
          Setting this to ``False`` can lead to significant speedups.

        - ``algorithm`` (optional) -- When ``algorithm="factored"`` is
          passed, decompose the isogeny into prime-degree steps.
          The ``degree`` parameter is not supported by
          ``algorithm="factored"``.

        OUTPUT:

        An isogeny between elliptic curves. This is a morphism of curves.

        EXAMPLES::

            sage: F = GF(2^5, 'alpha'); alpha = F.gen()
            sage: E = EllipticCurve(F, [1,0,1,1,1])
            sage: R.<x> = F[]
            sage: phi = E.isogeny(x+1)
            sage: phi.rational_maps()
            ((x^2 + x + 1)/(x + 1), (x^2*y + x)/(x^2 + 1))

        ::

            sage: E = EllipticCurve('11a1')
            sage: P = E.torsion_points()[1]
            sage: E.isogeny(P)
            Isogeny of degree 5 from Elliptic Curve defined by y^2 + y = x^3 - x^2 - 10*x - 20 over Rational Field to Elliptic Curve defined by y^2 + y = x^3 - x^2 - 7820*x - 263580 over Rational Field

        ::

            sage: E = EllipticCurve(GF(19),[1,1])
            sage: P = E(15,3); Q = E(2,12);
            sage: (P.order(), Q.order())
            (7, 3)
            sage: phi = E.isogeny([P,Q]); phi
            Isogeny of degree 21 from Elliptic Curve defined by y^2 = x^3 + x + 1 over Finite Field of size 19 to Elliptic Curve defined by y^2 = x^3 + x + 1 over Finite Field of size 19
            sage: phi(E.random_point()) # all points defined over GF(19) are in the kernel
            (0 : 1 : 0)

        ::

            sage: E = EllipticCurve(GF(2^32-5), [170246996, 2036646110])
            sage: P = E.lift_x(2)
            sage: E.isogeny(P, algorithm="factored")    # experimental
            doctest:warning
            ...
            Composite morphism of degree 1073721825 = 3^4*5^2*11*19*43*59:
              From: Elliptic Curve defined by y^2 = x^3 + 170246996*x + 2036646110 over Finite Field of size 4294967291
              To:   Elliptic Curve defined by y^2 = x^3 + 272790262*x + 1903695400 over Finite Field of size 4294967291

        Not all polynomials define a finite subgroup (:trac:`6384`)::

            sage: E = EllipticCurve(GF(31),[1,0,0,1,2])
            sage: phi = E.isogeny([14,27,4,1])
            Traceback (most recent call last):
            ...
            ValueError: the polynomial x^3 + 4*x^2 + 27*x + 14 does not define a finite subgroup of Elliptic Curve defined by y^2 + x*y = x^3 + x + 2 over Finite Field of size 31

        .. SEEALSO::

<<<<<<< HEAD
            - :class:`~sage.schemes.elliptic_curves.hom.EllipticCurveHom`
            - :class:`~sage.schemes.elliptic_curves.ell_curve_isogeny.EllipticCurveIsogeny`
            - :class:`~sage.schemes.elliptic_curves.hom_composite.EllipticCurveHom_composite`
=======
            - :class:`sage.schemes.elliptic_curves.hom.EllipticCurveHom`
            - :class:`sage.schemes.elliptic_curves.ell_curve_isogeny.EllipticCurveIsogeny`
            - :class:`sage.schemes.elliptic_curves.hom_composite.EllipticCurveHom_composite`
>>>>>>> 28338691

        TESTS:

        Until the checking of kernel polynomials was implemented in
        :trac:`23222`, the following raised no error but returned an
        invalid morphism.  See also :trac:`11578`::

            sage: R.<x> = QQ[]
            sage: K.<a> = NumberField(x^2-x-1)
            sage: E = EllipticCurve(K, [-13392, -1080432])
            sage: R.<x> = K[]
            sage: phi = E.isogeny( (x-564)*(x - 396/5*a + 348/5) )
            Traceback (most recent call last):
            ...
            ValueError: the polynomial x^2 + (-396/5*a - 2472/5)*x + 223344/5*a - 196272/5 does not define a finite subgroup of Elliptic Curve defined by y^2 = x^3 + (-13392)*x + (-1080432) over Number Field in a with defining polynomial x^2 - x - 1

        We check that the cached order is correctly copied over::

            sage: E = EllipticCurve(GF(2^127-1), [1,2,3,4,5])
            sage: E.set_order(170141183460469231746191640949390434666)
            sage: phi = E.isogeny(E.lift_x(77347718128277853096420969229987528666))
            sage: phi.codomain()._order
            170141183460469231746191640949390434666
        """
        if algorithm == "factored":
            if degree is not None:
                raise TypeError('algorithm="factored" does not support the "degree" parameter')
            from sage.schemes.elliptic_curves.hom_composite import EllipticCurveHom_composite
            return EllipticCurveHom_composite(self, kernel, codomain=codomain, model=model)
        try:
            return EllipticCurveIsogeny(self, kernel, codomain, degree, model, check=check)
        except AttributeError as e:
            raise RuntimeError("Unable to construct isogeny: %s" % e)

    def isogeny_codomain(self, kernel):
        r"""
        Return the codomain of the isogeny from ``self`` with given kernel.

        INPUT:

        - ``kernel`` -- Either a list of points in the kernel of the isogeny,
                        or a kernel polynomial (specified as either a
                        univariate polynomial or a coefficient list.)

        OUTPUT:

        An elliptic curve, the codomain of the separable normalized
        isogeny defined by this kernel.

        EXAMPLES::

            sage: E = EllipticCurve('17a1')
            sage: R.<x> = QQ[]
            sage: E2 = E.isogeny_codomain(x - 11/4); E2
            Elliptic Curve defined by y^2 + x*y + y = x^3 - x^2 - 1461/16*x - 19681/64 over Rational Field

        TESTS:

        We check that the cached order is correctly copied over::

            sage: E = EllipticCurve(GF(2^127-1), [1,2,3,4,5])
            sage: E.set_order(170141183460469231746191640949390434666)
            sage: E2 = E.isogeny_codomain(E.lift_x(77347718128277853096420969229987528666))
            sage: E2._order
            170141183460469231746191640949390434666

        Test deprecation warning for obsolete argument::

            sage: E.isogeny_codomain(E.lift_x(77347718128277853096420969229987528666), degree=11)
            doctest:warning
            ...
            DeprecationWarning: The "degree" argument to .isogeny_codomain() does nothing and will be removed.
            ...
            Elliptic Curve defined by y^2 + x*y + 3*y = x^3 + 2*x^2 + 20731788786372791581385345584850817122*x + 125200507378516567345719286707201096361 over Finite Field of size 170141183460469231731687303715884105727
        """
<<<<<<< HEAD
=======
        if degree is not None:
            from sage.misc.superseded import deprecation
            deprecation(33619, 'The "degree" argument to .isogeny_codomain() does nothing and will be removed.')

>>>>>>> 28338691
        E = isogeny_codomain_from_kernel(self, kernel)
        if self.base_field().is_finite():
            E._fetch_cached_order(self)
        return E

    def isogenies_prime_degree(self, l=None, max_l=31):
        """
        Return a list of all separable isogenies of given prime degree(s)
        with domain equal to ``self``, which are defined over the base
        field of ``self``.

        INPUT:

        - ``l`` -- a prime or a list of primes.

        - ``max_l`` -- (default: 31) a bound on the primes to be tested.
          This is only used if ``l`` is None.

        OUTPUT:

        (list) All separable `l`-isogenies for the given `l` with domain self.

        ALGORITHM:

        Calls the generic function :func:`isogenies_prime_degree()`.
        This is generic code, valid for all fields. It requires that
        certain operations have been implemented over the base field,
        such as root-finding for univariate polynomials.

        EXAMPLES:

        Examples over finite fields::

            sage: E = EllipticCurve(GF(next_prime(1000000)), [7,8])
            sage: E.isogenies_prime_degree(2)
            [Isogeny of degree 2 from Elliptic Curve defined by y^2 = x^3 + 7*x + 8 over Finite Field of size 1000003 to Elliptic Curve defined by y^2 = x^3 + 970389*x + 794257 over Finite Field of size 1000003,
             Isogeny of degree 2 from Elliptic Curve defined by y^2 = x^3 + 7*x + 8 over Finite Field of size 1000003 to Elliptic Curve defined by y^2 = x^3 + 29783*x + 206196 over Finite Field of size 1000003,
             Isogeny of degree 2 from Elliptic Curve defined by y^2 = x^3 + 7*x + 8 over Finite Field of size 1000003 to Elliptic Curve defined by y^2 = x^3 + 999960*x + 78 over Finite Field of size 1000003]
            sage: E.isogenies_prime_degree(3)
            []
            sage: E.isogenies_prime_degree(5)
            []
            sage: E.isogenies_prime_degree(7)
            []
            sage: E.isogenies_prime_degree(11)
            []
            sage: E.isogenies_prime_degree(13)
            [Isogeny of degree 13 from Elliptic Curve defined by y^2 = x^3 + 7*x + 8 over Finite Field of size 1000003 to Elliptic Curve defined by y^2 = x^3 + 878063*x + 845666 over Finite Field of size 1000003,
            Isogeny of degree 13 from Elliptic Curve defined by y^2 = x^3 + 7*x + 8 over Finite Field of size 1000003 to Elliptic Curve defined by y^2 = x^3 + 375648*x + 342776 over Finite Field of size 1000003]
            sage: E.isogenies_prime_degree(max_l=13)
            [Isogeny of degree 2 from Elliptic Curve defined by y^2 = x^3 + 7*x + 8 over Finite Field of size 1000003 to Elliptic Curve defined by y^2 = x^3 + 970389*x + 794257 over Finite Field of size 1000003,
             Isogeny of degree 2 from Elliptic Curve defined by y^2 = x^3 + 7*x + 8 over Finite Field of size 1000003 to Elliptic Curve defined by y^2 = x^3 + 29783*x + 206196 over Finite Field of size 1000003,
             Isogeny of degree 2 from Elliptic Curve defined by y^2 = x^3 + 7*x + 8 over Finite Field of size 1000003 to Elliptic Curve defined by y^2 = x^3 + 999960*x + 78 over Finite Field of size 1000003,
             Isogeny of degree 13 from Elliptic Curve defined by y^2 = x^3 + 7*x + 8 over Finite Field of size 1000003 to Elliptic Curve defined by y^2 = x^3 + 878063*x + 845666 over Finite Field of size 1000003,
             Isogeny of degree 13 from Elliptic Curve defined by y^2 = x^3 + 7*x + 8 over Finite Field of size 1000003 to Elliptic Curve defined by y^2 = x^3 + 375648*x + 342776 over Finite Field of size 1000003]
            sage: E.isogenies_prime_degree()  # Default limit of 31
            [Isogeny of degree 2 from Elliptic Curve defined by y^2 = x^3 + 7*x + 8 over Finite Field of size 1000003 to Elliptic Curve defined by y^2 = x^3 + 970389*x + 794257 over Finite Field of size 1000003,
             Isogeny of degree 2 from Elliptic Curve defined by y^2 = x^3 + 7*x + 8 over Finite Field of size 1000003 to Elliptic Curve defined by y^2 = x^3 + 29783*x + 206196 over Finite Field of size 1000003,
             Isogeny of degree 2 from Elliptic Curve defined by y^2 = x^3 + 7*x + 8 over Finite Field of size 1000003 to Elliptic Curve defined by y^2 = x^3 + 999960*x + 78 over Finite Field of size 1000003,
             Isogeny of degree 13 from Elliptic Curve defined by y^2 = x^3 + 7*x + 8 over Finite Field of size 1000003 to Elliptic Curve defined by y^2 = x^3 + 878063*x + 845666 over Finite Field of size 1000003,
             Isogeny of degree 13 from Elliptic Curve defined by y^2 = x^3 + 7*x + 8 over Finite Field of size 1000003 to Elliptic Curve defined by y^2 = x^3 + 375648*x + 342776 over Finite Field of size 1000003,
             Isogeny of degree 17 from Elliptic Curve defined by y^2 = x^3 + 7*x + 8 over Finite Field of size 1000003 to Elliptic Curve defined by y^2 = x^3 + 347438*x + 594729 over Finite Field of size 1000003,
             Isogeny of degree 17 from Elliptic Curve defined by y^2 = x^3 + 7*x + 8 over Finite Field of size 1000003 to Elliptic Curve defined by y^2 = x^3 + 674846*x + 7392 over Finite Field of size 1000003,
             Isogeny of degree 23 from Elliptic Curve defined by y^2 = x^3 + 7*x + 8 over Finite Field of size 1000003 to Elliptic Curve defined by y^2 = x^3 + 390065*x + 605596 over Finite Field of size 1000003]

            sage: E = EllipticCurve(GF(17), [2,0])
            sage: E.isogenies_prime_degree(3)
            []
            sage: E.isogenies_prime_degree(2)
            [Isogeny of degree 2 from Elliptic Curve defined by y^2 = x^3 + 2*x over Finite Field of size 17 to Elliptic Curve defined by y^2 = x^3 + 9*x over Finite Field of size 17,
             Isogeny of degree 2 from Elliptic Curve defined by y^2 = x^3 + 2*x over Finite Field of size 17 to Elliptic Curve defined by y^2 = x^3 + 5*x + 9 over Finite Field of size 17,
             Isogeny of degree 2 from Elliptic Curve defined by y^2 = x^3 + 2*x over Finite Field of size 17 to Elliptic Curve defined by y^2 = x^3 + 5*x + 8 over Finite Field of size 17]

        The base field matters, over a field extension we find more
        isogenies::

            sage: E = EllipticCurve(GF(13), [2,8])
            sage: E.isogenies_prime_degree(max_l=3)
            [Isogeny of degree 2 from Elliptic Curve defined by y^2 = x^3 + 2*x + 8 over Finite Field of size 13 to Elliptic Curve defined by y^2 = x^3 + 7*x + 4 over Finite Field of size 13,
             Isogeny of degree 3 from Elliptic Curve defined by y^2 = x^3 + 2*x + 8 over Finite Field of size 13 to Elliptic Curve defined by y^2 = x^3 + 9*x + 11 over Finite Field of size 13]
            sage: E = EllipticCurve(GF(13^6), [2,8])
            sage: E.isogenies_prime_degree(max_l=3)
            [Isogeny of degree 2 from Elliptic Curve defined by y^2 = x^3 + 2*x + 8 over Finite Field in z6 of size 13^6 to Elliptic Curve defined by y^2 = x^3 + 7*x + 4 over Finite Field in z6 of size 13^6,
             Isogeny of degree 2 from Elliptic Curve defined by y^2 = x^3 + 2*x + 8 over Finite Field in z6 of size 13^6 to Elliptic Curve defined by y^2 = x^3 + (2*z6^5+6*z6^4+9*z6^3+8*z6+7)*x + (3*z6^5+9*z6^4+7*z6^3+12*z6+7) over Finite Field in z6 of size 13^6,
             Isogeny of degree 2 from Elliptic Curve defined by y^2 = x^3 + 2*x + 8 over Finite Field in z6 of size 13^6 to Elliptic Curve defined by y^2 = x^3 + (11*z6^5+7*z6^4+4*z6^3+5*z6+9)*x + (10*z6^5+4*z6^4+6*z6^3+z6+10) over Finite Field in z6 of size 13^6,
             Isogeny of degree 3 from Elliptic Curve defined by y^2 = x^3 + 2*x + 8 over Finite Field in z6 of size 13^6 to Elliptic Curve defined by y^2 = x^3 + 9*x + 11 over Finite Field in z6 of size 13^6,
             Isogeny of degree 3 from Elliptic Curve defined by y^2 = x^3 + 2*x + 8 over Finite Field in z6 of size 13^6 to Elliptic Curve defined by y^2 = x^3 + (3*z6^5+5*z6^4+8*z6^3+11*z6^2+5*z6+12)*x + (12*z6^5+6*z6^4+8*z6^3+4*z6^2+7*z6+6) over Finite Field in z6 of size 13^6,
             Isogeny of degree 3 from Elliptic Curve defined by y^2 = x^3 + 2*x + 8 over Finite Field in z6 of size 13^6 to Elliptic Curve defined by y^2 = x^3 + (7*z6^4+12*z6^3+7*z6^2+4)*x + (6*z6^5+10*z6^3+12*z6^2+10*z6+8) over Finite Field in z6 of size 13^6,
             Isogeny of degree 3 from Elliptic Curve defined by y^2 = x^3 + 2*x + 8 over Finite Field in z6 of size 13^6 to Elliptic Curve defined by y^2 = x^3 + (10*z6^5+z6^4+6*z6^3+8*z6^2+8*z6)*x + (8*z6^5+7*z6^4+8*z6^3+10*z6^2+9*z6+7) over Finite Field in z6 of size 13^6]

        If the degree equals the characteristic, we find only separable
        isogenies::

            sage: E = EllipticCurve(GF(13), [2,8])
            sage: E.isogenies_prime_degree(13)
            [Isogeny of degree 13 from Elliptic Curve defined by y^2 = x^3 + 2*x + 8 over Finite Field of size 13 to Elliptic Curve defined by y^2 = x^3 + 6*x + 5 over Finite Field of size 13]
            sage: E = EllipticCurve(GF(5), [1,1])
            sage: E.isogenies_prime_degree(5)
            [Isogeny of degree 5 from Elliptic Curve defined by y^2 = x^3 + x + 1 over Finite Field of size 5 to Elliptic Curve defined by y^2 = x^3 + x + 4 over Finite Field of size 5]
            sage: k.<a> = GF(3^4)
            sage: E = EllipticCurve(k, [0,1,0,0,a])
            sage: E.isogenies_prime_degree(3)
            [Isogeny of degree 3 from Elliptic Curve defined by y^2 = x^3 + x^2 + a over Finite Field in a of size 3^4 to Elliptic Curve defined by y^2 = x^3 + x^2 + (2*a^3+a^2+2)*x + (a^2+2) over Finite Field in a of size 3^4]

        In the supersingular case, there are no separable isogenies of
        degree equal to the characteristic::

            sage: E = EllipticCurve(GF(5), [0,1])
            sage: E.isogenies_prime_degree(5)
            []

        An example over a rational function field::

            sage: R.<t> = GF(5)[]
            sage: K = R.fraction_field()
            sage: E = EllipticCurve(K, [1, t^5])
            sage: E.isogenies_prime_degree(5)
            [Isogeny of degree 5 from Elliptic Curve defined by y^2 = x^3 + x + t^5 over Fraction Field of Univariate Polynomial Ring in t over Finite Field of size 5 to Elliptic Curve defined by y^2 = x^3 + x + 4*t over Fraction Field of Univariate Polynomial Ring in t over Finite Field of size 5]

        Examples over number fields (other than QQ)::

            sage: QQroot2.<e> = NumberField(x^2-2)
            sage: E = EllipticCurve(QQroot2, j=8000)
            sage: E.isogenies_prime_degree()
            [Isogeny of degree 2 from Elliptic Curve defined by y^2 = x^3 + (-150528000)*x + (-629407744000) over Number Field in e with defining polynomial x^2 - 2 to Elliptic Curve defined by y^2 = x^3 + (-36750)*x + 2401000 over Number Field in e with defining polynomial x^2 - 2,
            Isogeny of degree 2 from Elliptic Curve defined by y^2 = x^3 + (-150528000)*x + (-629407744000) over Number Field in e with defining polynomial x^2 - 2 to Elliptic Curve defined by y^2 = x^3 + (220500*e-257250)*x + (54022500*e-88837000) over Number Field in e with defining polynomial x^2 - 2,
            Isogeny of degree 2 from Elliptic Curve defined by y^2 = x^3 + (-150528000)*x + (-629407744000) over Number Field in e with defining polynomial x^2 - 2 to Elliptic Curve defined by y^2 = x^3 + (-220500*e-257250)*x + (-54022500*e-88837000) over Number Field in e with defining polynomial x^2 - 2]

            sage: E = EllipticCurve(QQroot2, [1,0,1,4, -6]); E
            Elliptic Curve defined by y^2 + x*y + y = x^3 + 4*x + (-6) over Number Field in e with defining polynomial x^2 - 2
            sage: E.isogenies_prime_degree(2)
            [Isogeny of degree 2 from Elliptic Curve defined by y^2 + x*y + y = x^3 + 4*x + (-6) over Number Field in e with defining polynomial x^2 - 2 to Elliptic Curve defined by y^2 + x*y + y = x^3 + (-36)*x + (-70) over Number Field in e with defining polynomial x^2 - 2]
            sage: E.isogenies_prime_degree(3)
            [Isogeny of degree 3 from Elliptic Curve defined by y^2 + x*y + y = x^3 + 4*x + (-6) over Number Field in e with defining polynomial x^2 - 2 to Elliptic Curve defined by y^2 + x*y + y = x^3 + (-1)*x over Number Field in e with defining polynomial x^2 - 2,
            Isogeny of degree 3 from Elliptic Curve defined by y^2 + x*y + y = x^3 + 4*x + (-6) over Number Field in e with defining polynomial x^2 - 2 to Elliptic Curve defined by y^2 + x*y + y = x^3 + (-171)*x + (-874) over Number Field in e with defining polynomial x^2 - 2]

        These are not implemented yet::

            sage: E = EllipticCurve(QQbar, [1,18]); E
            Elliptic Curve defined by y^2 = x^3 + x + 18 over Algebraic Field
            sage: E.isogenies_prime_degree()
            Traceback (most recent call last):
            ...
            NotImplementedError: This code could be implemented for QQbar, but has not been yet.

            sage: E = EllipticCurve(CC, [1,18]); E
            Elliptic Curve defined by y^2 = x^3 + 1.00000000000000*x + 18.0000000000000 over Complex Field with 53 bits of precision
            sage: E.isogenies_prime_degree(11)
            Traceback (most recent call last):
            ...
            NotImplementedError: This code could be implemented for general complex fields, but has not been yet.

        TESTS::

            sage: E = EllipticCurve(QQ, [1,1])
            sage: E.isogenies_prime_degree([2, 4])
            Traceback (most recent call last):
            ...
            ValueError: 4 is not prime.
            sage: E.isogenies_prime_degree(4)
            Traceback (most recent call last):
            ...
            ValueError: 4 is not prime.
        """
        F = self.base_ring()
        if isinstance(F, sage.rings.abc.RealField):
            raise NotImplementedError("This code could be implemented for general real fields, but has not been yet.")
        if isinstance(F, sage.rings.abc.ComplexField):
            raise NotImplementedError("This code could be implemented for general complex fields, but has not been yet.")
        if F is rings.QQbar:
            raise NotImplementedError("This code could be implemented for QQbar, but has not been yet.")

        if l is None:
            from sage.rings.all import prime_range
            L = prime_range(max_l + 1)
        else:
            try:
                l = list(l)
            except TypeError:
                L = [rings.ZZ(l)]
            else:
                L = [rings.ZZ(d) for d in l]

        from .isogeny_small_degree import isogenies_prime_degree
        return sum([isogenies_prime_degree(self, d) for d in L], [])

    def is_isogenous(self, other, field=None):
        """
        Return whether or not self is isogenous to other.

        INPUT:

        - ``other`` -- another elliptic curve.

        - ``field`` (default None) -- Currently not implemented. A
          field containing the base fields of the two elliptic curves
          onto which the two curves may be extended to test if they
          are isogenous over this field. By default is_isogenous will
          not try to find this field unless one of the curves can be
          be extended into the base field of the other, in which case
          it will test over the larger base field.

        OUTPUT:

        (bool) True if there is an isogeny from curve ``self`` to
        curve ``other`` defined over ``field``.

        METHOD:

        Over general fields this is only implemented in trivial cases.

        EXAMPLES::

            sage: E1 = EllipticCurve(CC, [1,18]); E1
            Elliptic Curve defined by y^2 = x^3 + 1.00000000000000*x + 18.0000000000000 over Complex Field with 53 bits of precision
            sage: E2 = EllipticCurve(CC, [2,7]); E2
            Elliptic Curve defined by y^2 = x^3 + 2.00000000000000*x + 7.00000000000000 over Complex Field with 53 bits of precision
            sage: E1.is_isogenous(E2)
            Traceback (most recent call last):
            ...
            NotImplementedError: Only implemented for isomorphic curves over general fields.

            sage: E1 = EllipticCurve(Frac(PolynomialRing(ZZ,'t')), [2,19]); E1
            Elliptic Curve defined by y^2 = x^3 + 2*x + 19 over Fraction Field of Univariate Polynomial Ring in t over Integer Ring
            sage: E2 = EllipticCurve(CC, [23,4]); E2
            Elliptic Curve defined by y^2 = x^3 + 23.0000000000000*x + 4.00000000000000 over Complex Field with 53 bits of precision
            sage: E1.is_isogenous(E2)
            Traceback (most recent call last):
            ...
            NotImplementedError: Only implemented for isomorphic curves over general fields.
        """
        from .ell_generic import is_EllipticCurve
        if not is_EllipticCurve(other):
            raise ValueError("Second argument is not an Elliptic Curve.")
        if self.is_isomorphic(other):
            return True
        else:
            raise NotImplementedError("Only implemented for isomorphic curves over general fields.")

    def weierstrass_p(self, prec=20, algorithm=None):
        r"""
        Compute the Weierstrass `\wp`-function of this elliptic curve.

        ALGORITHM: :func:`sage.schemes.elliptic_curves.ell_wp.weierstrass_p`

        INPUT:

        - ``prec`` -- precision

        - ``algorithm`` -- string or ``None`` (default: ``None``):
          a choice of algorithm among ``"pari"``, ``"fast"``, ``"quadratic"``;
          or ``None`` to let this function determine the best algorithm to use.

        OUTPUT:

        a Laurent series in one variable `z` with coefficients in the
        base field `k` of `E`.

        EXAMPLES::

            sage: E = EllipticCurve('11a1')
            sage: E.weierstrass_p(prec=10)
            z^-2 + 31/15*z^2 + 2501/756*z^4 + 961/675*z^6 + 77531/41580*z^8 + O(z^10)
            sage: E.weierstrass_p(prec=8)
            z^-2 + 31/15*z^2 + 2501/756*z^4 + 961/675*z^6 + O(z^8)
            sage: Esh = E.short_weierstrass_model()
            sage: Esh.weierstrass_p(prec=8)
            z^-2 + 13392/5*z^2 + 1080432/7*z^4 + 59781888/25*z^6 + O(z^8)
            sage: E.weierstrass_p(prec=20, algorithm='fast')
            z^-2 + 31/15*z^2 + 2501/756*z^4 + 961/675*z^6 + 77531/41580*z^8 + 1202285717/928746000*z^10 + 2403461/2806650*z^12 + 30211462703/43418875500*z^14 + 3539374016033/7723451736000*z^16 + 413306031683977/1289540602350000*z^18 + O(z^20)
            sage: E.weierstrass_p(prec=20, algorithm='pari')
            z^-2 + 31/15*z^2 + 2501/756*z^4 + 961/675*z^6 + 77531/41580*z^8 + 1202285717/928746000*z^10 + 2403461/2806650*z^12 + 30211462703/43418875500*z^14 + 3539374016033/7723451736000*z^16 + 413306031683977/1289540602350000*z^18 + O(z^20)
            sage: E.weierstrass_p(prec=20, algorithm='quadratic')
            z^-2 + 31/15*z^2 + 2501/756*z^4 + 961/675*z^6 + 77531/41580*z^8 + 1202285717/928746000*z^10 + 2403461/2806650*z^12 + 30211462703/43418875500*z^14 + 3539374016033/7723451736000*z^16 + 413306031683977/1289540602350000*z^18 + O(z^20)
        """
        from .ell_wp import weierstrass_p
        return weierstrass_p(self, prec=prec, algorithm=algorithm)

    def hasse_invariant(self):
        r"""
        Return the Hasse invariant of this elliptic curve.

        OUTPUT:

        The Hasse invariant of this elliptic curve, as an element of
        the base field.  This is only defined over fields of positive
        characteristic, and is an element of the field which is zero
        if and only if the curve is supersingular.  Over a field of
        characteristic zero, where the Hasse invariant is undefined,
        a ``ValueError`` is returned.

        EXAMPLES::

            sage: E = EllipticCurve([Mod(1,2),Mod(1,2),0,0,Mod(1,2)])
            sage: E.hasse_invariant()
            1
            sage: E = EllipticCurve([0,0,Mod(1,3),Mod(1,3),Mod(1,3)])
            sage: E.hasse_invariant()
            0
            sage: E = EllipticCurve([0,0,Mod(1,5),0,Mod(2,5)])
            sage: E.hasse_invariant()
            0
            sage: E = EllipticCurve([0,0,Mod(1,5),Mod(1,5),Mod(2,5)])
            sage: E.hasse_invariant()
            2

        Some examples over larger fields::

            sage: EllipticCurve(GF(101),[0,0,0,0,1]).hasse_invariant()
            0
            sage: EllipticCurve(GF(101),[0,0,0,1,1]).hasse_invariant()
            98
            sage: EllipticCurve(GF(103),[0,0,0,0,1]).hasse_invariant()
            20
            sage: EllipticCurve(GF(103),[0,0,0,1,1]).hasse_invariant()
            17
            sage: F.<a> = GF(107^2)
            sage: EllipticCurve(F,[0,0,0,a,1]).hasse_invariant()
            62*a + 75
            sage: EllipticCurve(F,[0,0,0,0,a]).hasse_invariant()
            0

        Over fields of characteristic zero, the Hasse invariant is
        undefined::

            sage: E = EllipticCurve([0,0,0,0,1])
            sage: E.hasse_invariant()
            Traceback (most recent call last):
            ...
            ValueError: Hasse invariant only defined in positive characteristic
        """
        k = self.base_field()
        p = k.characteristic()
        if p == 0:
            raise ValueError('Hasse invariant only defined in positive characteristic')
        elif p == 2:
            return self.a1()
        elif p == 3:
            return self.b2()
        elif p == 5:
            return self.c4()
        elif p == 7:
            return -self.c6()
        else:
            R = k['x']
            x = R.gen()
            E = self.short_weierstrass_model()
            f=(x**3+E.a4()*x+E.a6())**((p-1)//2)
            return f.coefficients(sparse=False)[p-1]

    def isogeny_ell_graph(self, l, directed=True, label_by_j=False):
        """
        Return a graph representing the ``l``-degree ``K``-isogenies between
        ``K``-isomorphism classes of elliptic curves for ``K =
        self.base_field()``.

        INPUT:

        - ``l`` -- prime degree of isogenies

        - ``directed`` -- boolean (default: ``True``); whether to return a
          directed or undirected graph.  In the undirected case, the in-degrees
          and out-degrees of the vertices must be balanced and therefore the
          number of out-edges from the vertices corresponding to j-invariants 0
          and 1728 (if they are part of the graph) are reduced to match the
          number of in-edges.

        - ``label_by_j`` -- boolean (default: ``False``); whether to label
          graph vertices by the j-invariant corresponding to the isomorphism
          class of curves.  If the j-invariant is not unique in the isogeny
          class, append ``*`` to it to indicate a twist.  Otherwise, if
          ``False`` label vertices by the equation of a representative curve.

        OUTPUT:

        A ``Graph`` or ``Digraph``

        EXAMPLES:

        Ordinary curve over finite extension field of degree 2::

            sage: E = EllipticCurve(GF(59^2, "i", x^2 + 1), j=5)
            sage: G = E.isogeny_ell_graph(5, directed=False, label_by_j=True)
            sage: G
            Graph on 20 vertices
            sage: G.vertices()
            ['1',
             '12',
             ...
             'i + 55']
            sage: G.edges()
            [('1', '28*i + 11', None),
             ('1', '31*i + 11', None),
             ...
             ('8', 'i + 1', None)]

        Supersingular curve over prime field::

            sage: E = EllipticCurve(GF(419), j=1728)
            sage: G3 = E.isogeny_ell_graph(3, directed=False, label_by_j=True)
            sage: G3
            Graph on 27 vertices
            sage: G3.vertices()
            ['0',
             '0*',
             ...
             '98*']
            sage: G3.edges()
            [('0', '0*', None),
             ('0', '13', None),
             ...
             ('48*', '98*', None)]
             sage: G5 = E.isogeny_ell_graph(5, directed=False, label_by_j=True)
             sage: G5
             Graph on 9 vertices
             sage: G5.vertices()
             ['13', '13*', '407', '407*', '52', '62', '62*', '98', '98*']
             sage: G5.edges()
             [('13', '52', None),
              ('13', '98', None),
              ...
              ('62*', '98*', None)]

        Supersingular curve over finite extension field of degree 2::

            sage: K = GF(431^2, "i", x^2 + 1)
            sage: E = EllipticCurve(K, j=0)
            sage: E.is_supersingular()
            True
            sage: G = E.isogeny_ell_graph(2, directed=True, label_by_j=True)
            sage: G
            Looped multi-digraph on 37 vertices
            sage: G.vertices()
            ['0',
             '102',
             ...
             '87*i + 190']
            sage: G.edges()
            [('0', '125', None),
             ('0', '125', None),
             ...
             '81*i + 65', None)]
            sage: H = E.isogeny_ell_graph(2, directed=False, label_by_j=True)
            sage: H
            Looped multi-graph on 37 vertices
            sage: H.vertices()
            ['0',
             '102',
             ...
             '87*i + 190']
            sage: H.edges()
            [('0', '125', None),
             ('102', '125', None),
             ...
             ('81*i + 65', '87*i + 190', None)]

        Curve over a quadratic number field::

            sage: K.<e> = NumberField(x^2 - 2)
            sage: E = EllipticCurve(K, [1,0,1,4, -6])
            sage: G2 = E.isogeny_ell_graph(2, directed=False)
            sage: G2.vertices()
            ['y^2 + x*y + y = x^3 + (-130*e-356)*x + (-2000*e-2038)',
             'y^2 + x*y + y = x^3 + (-36)*x + (-70)',
             'y^2 + x*y + y = x^3 + (130*e-356)*x + (2000*e-2038)',
             'y^2 + x*y + y = x^3 + 4*x + (-6)']
            sage: G2.edges()
            [('y^2 + x*y + y = x^3 + (-130*e-356)*x + (-2000*e-2038)',
             'y^2 + x*y + y = x^3 + (-36)*x + (-70)', None),
             ('y^2 + x*y + y = x^3 + (-36)*x + (-70)',
             'y^2 + x*y + y = x^3 + (130*e-356)*x + (2000*e-2038)', None),
             ('y^2 + x*y + y = x^3 + (-36)*x + (-70)',
             'y^2 + x*y + y = x^3 + 4*x + (-6)', None)]
            sage: G3 = E.isogeny_ell_graph(3, directed=False)
            sage: G3.vertices()
            ['y^2 + x*y + y = x^3 + (-1)*x',
             'y^2 + x*y + y = x^3 + (-171)*x + (-874)',
             'y^2 + x*y + y = x^3 + 4*x + (-6)']
            sage: G3.edges()
            [('y^2 + x*y + y = x^3 + (-1)*x',
             'y^2 + x*y + y = x^3 + 4*x + (-6)', None),
             ('y^2 + x*y + y = x^3 + (-171)*x + (-874)',
             'y^2 + x*y + y = x^3 + 4*x + (-6)', None)]

        TESTS::

            sage: E = EllipticCurve(GF(11), j=0)
            sage: G0 = E.isogeny_ell_graph(2, directed=False)
            sage: G0.is_directed()
            False
            sage: G1 = E.isogeny_ell_graph(2, directed=True)
            sage: G1.is_directed()
            True
            sage: G2 = E.isogeny_ell_graph(2, label_by_j=False)
            sage: G2.vertices()
            ['y^2 = x^3 + 1',
             'y^2 = x^3 + 2',
             'y^2 = x^3 + 5*x',
             'y^2 = x^3 + 7*x']
            sage: G3 = E.isogeny_ell_graph(2, label_by_j=True)
            sage: G3.vertices()
            ['0', '0*', '1', '1*']
        """

        from warnings import warn
        from sage.graphs.graph import DiGraph, Graph
        from sage.matrix.all import Matrix

        # warn users if things are getting big
        if l == 2:
            curve_max = 1000
        if l == 3:
            curve_max = 700
        elif l < 20:
            curve_max = 200
        else:
            curve_max = 50

        Es = [self]  # list of curves in graph
        A = []  # adjacency matrix
        labels = []  # list of vertex labels
        for (i, E) in enumerate(Es):
            if 0 < curve_max and curve_max < len(Es):
                warn('Isogeny graph contains more than '
                        + str(curve_max) + ' curves.')
                curve_max = 0

            r = [0] * len(Es)  # adjacency matrix row
            for C in [I.codomain() for I in E.isogenies_prime_degree(l)]:
                j = next((k for (k, F) in enumerate(Es) if C.is_isomorphic(F)),
                        -1)  # index of curve isomorphic to codomain of isogeny
                if j >= 0:
                    r[j] += 1
                else:
                    Es.append(C)
                    r.append(1)

            # If the graph is undirected, non-symmetric values in the adjacency
            # matrix will result in Sage outputting different graphs depending
            # on the vertex ordering.  Therefore, scale down the non-loop
            # out-edges of vertices corresponding to j-invariants 0 and 1728 so
            # that the same isogeny graphs output are isomorphic as graphs
            # regardless of the starting vertex.
            if not directed and E.j_invariant() in [0, 1728]:
                m = len(E.automorphisms()) / 2  # multiplicity of out-edges
                r = [v if k == i else v / m for (k, v) in enumerate(r)]

            A.append(r)
            if label_by_j:
                s = str(E.j_invariant())
                while s in labels:
                    s += "*"
                labels.append(s)
            else:
                labels.append(E._equation_string())

        A = Matrix([r + [0] * (len(A) - len(r)) for r in A])
        G = (DiGraph if directed else Graph)(A, format="adjacency_matrix",
                data_structure="static_sparse")
        # inplace relabelling is necessary for static_sparse graphs
        GL = G.relabel(labels, inplace=False)
        return GL


def compute_model(E, name):
    r"""
    Return a model of an elliptic curve ``E`` of the type specified
    in the ``name`` parameter.

    Used as a helper function in
    :class:`~sage.schemes.elliptic_curves.ell_curve_isogeny.EllipticCurveIsogeny`.

    INPUT:

    - ``E`` (elliptic curve)
    - ``name`` (string) -- current options:

      - ``"minimal"``: Return a global minimal model of ``E`` if it
        exists, and a semi-global minimal model otherwise.
        For this choice, ``E`` must be defined over a number field.
        See :meth:`~sage.schemes.elliptic_curves.ell_number_field.EllipticCurve_number_field.global_minimal_model`.

      - ``"montgomery"``: Return an (untwisted) Montgomery model of ``E``
        assuming one exists over this field.
        See :meth:`~sage.schemes.elliptic_curves.ell_generic.EllipticCurve_generic.montgomery_model`.

    OUTPUT:

    elliptic curve

    EXAMPLES::

        sage: from sage.schemes.elliptic_curves.ell_field import compute_model
        sage: E = EllipticCurve([12/7, 405/49, 0, -81/8, 135/64])
        sage: compute_model(E, 'minimal')
        Elliptic Curve defined by y^2 = x^3 - x^2 - 7*x + 10 over Rational Field
        sage: compute_model(E, 'montgomery')
        Elliptic Curve defined by y^2 = x^3 + 5*x^2 + x over Rational Field
    """
    if not isinstance(E, ell_generic.EllipticCurve_generic):
        raise TypeError('not an elliptic curve')

    if name == 'minimal':
        from sage.rings.number_field.number_field_base import is_NumberField
        if not is_NumberField(E.base_field()):
            raise ValueError('can only compute minimal model for curves over number fields')
        return E.global_minimal_model(semi_global=True)

    if name == 'montgomery':
        return E.montgomery_model()

    raise NotImplementedError(f'cannot compute {name} model')<|MERGE_RESOLUTION|>--- conflicted
+++ resolved
@@ -855,12 +855,14 @@
             this case, the isogeny is post-composed with an isomorphism so
             that the codomain equals the given curve.
 
-<<<<<<< HEAD
-        - ``degree`` -- an integer (default: ``None``).  If ``kernel`` is
-          ``None``, then this is the degree of the isogeny from ``self``
-          to ``codomain``.  If ``kernel`` is not ``None``, then this is
-          used to determine whether or not to skip a `\gcd` of the given
-          kernel polynomial with the two-torsion polynomial of ``self``.
+        - ``degree`` -- an integer (default: ``None``).
+
+              - If ``kernel`` is ``None``, then this is the degree of the isogeny
+                from this curve to ``codomain``.
+
+              - If ``kernel`` is not ``None``, then this is used to determine
+                whether or not to skip a `\gcd` of the given kernel polynomial
+                with the two-torsion polynomial of this curve.
 
         - ``model`` -- a string (default: ``None``).  Supported values
           (cf. :func:`~sage.schemes.elliptic_curves.ell_field.compute_model`):
@@ -871,21 +873,6 @@
 
           - ``"montgomery"``: The codomain is an (untwisted) Montgomery
             curve, assuming one exists over this field.
-=======
-        - ``degree`` -- an integer (default: ``None``).
-
-              - If ``kernel`` is ``None``, then this is the degree of the isogeny
-                from this curve to ``codomain``.
-
-              - If ``kernel`` is not ``None``, then this is used to determine
-                whether or not to skip a `\gcd` of the given kernel polynomial
-                with the two-torsion polynomial of this curve.
-
-        - ``model`` -- a string (default: ``None``).  The only supported
-          value is ``"minimal"``, in which case if ``self`` is a curve
-          over the rationals or over a number field, then the codomain
-          is a global minimum model where this exists.
->>>>>>> 28338691
 
         - ``check`` (default: ``True``) -- check whether the input is valid.
           Setting this to ``False`` can lead to significant speedups.
@@ -947,15 +934,9 @@
 
         .. SEEALSO::
 
-<<<<<<< HEAD
             - :class:`~sage.schemes.elliptic_curves.hom.EllipticCurveHom`
             - :class:`~sage.schemes.elliptic_curves.ell_curve_isogeny.EllipticCurveIsogeny`
             - :class:`~sage.schemes.elliptic_curves.hom_composite.EllipticCurveHom_composite`
-=======
-            - :class:`sage.schemes.elliptic_curves.hom.EllipticCurveHom`
-            - :class:`sage.schemes.elliptic_curves.ell_curve_isogeny.EllipticCurveIsogeny`
-            - :class:`sage.schemes.elliptic_curves.hom_composite.EllipticCurveHom_composite`
->>>>>>> 28338691
 
         TESTS:
 
@@ -990,7 +971,7 @@
         except AttributeError as e:
             raise RuntimeError("Unable to construct isogeny: %s" % e)
 
-    def isogeny_codomain(self, kernel):
+    def isogeny_codomain(self, kernel, degree=None):
         r"""
         Return the codomain of the isogeny from ``self`` with given kernel.
 
@@ -1031,13 +1012,10 @@
             ...
             Elliptic Curve defined by y^2 + x*y + 3*y = x^3 + 2*x^2 + 20731788786372791581385345584850817122*x + 125200507378516567345719286707201096361 over Finite Field of size 170141183460469231731687303715884105727
         """
-<<<<<<< HEAD
-=======
         if degree is not None:
             from sage.misc.superseded import deprecation
             deprecation(33619, 'The "degree" argument to .isogeny_codomain() does nothing and will be removed.')
 
->>>>>>> 28338691
         E = isogeny_codomain_from_kernel(self, kernel)
         if self.base_field().is_finite():
             E._fetch_cached_order(self)
