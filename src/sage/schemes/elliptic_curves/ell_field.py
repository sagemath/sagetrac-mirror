r"""
Elliptic curves over a general field

This module defines the class ``EllipticCurve_field``, based on
``EllipticCurve_generic``, for elliptic curves over general fields.

"""

#*****************************************************************************
#       Copyright (C) 2006 William Stein <wstein@gmail.com>
#
#  Distributed under the terms of the GNU General Public License (GPL)
#
#                  http://www.gnu.org/licenses/
#*****************************************************************************

import ell_generic
import sage.rings.all as rings
from sage.rings.complex_field import is_ComplexField
from sage.rings.real_mpfr import is_RealField
from constructor import EllipticCurve

from ell_curve_isogeny import EllipticCurveIsogeny, isogeny_codomain_from_kernel

class EllipticCurve_field(ell_generic.EllipticCurve_generic):

    base_field = ell_generic.EllipticCurve_generic.base_ring

    # Twists: rewritten by John Cremona as follows:
    #
    # Quadratic twist allowed except when char=2, j=0
    # Quartic twist allowed only if j=1728!=0 (so char!=2,3)
    # Sextic  twist allowed only if j=0!=1728 (so char!=2,3)
    #
    # More complicated twists exist in theory for char=2,3 and
    # j=0=1728, but I have never worked them out or seen them used!
    #

    r"""
    Twists: rewritten by John Cremona as follows:

    The following twists are implemented:

    - Quadratic twist:  except when char=2 and `j=0`.
    - Quartic twist: only if `j=1728\not=0` (so not if char=2,3).
    - Sextic  twist: only if `j=0\not=1728` (so not if char=2,3).

    More complicated twists exist in theory for char=2,3 and j=0=1728,
    but are not implemented.
    """

    def quadratic_twist(self, D=None):
        """
        Return the quadratic twist of this curve by ``D``.

        INPUT:

        - ``D`` (default None) the twisting parameter (see below).

        In characteristics other than 2, `D` must be nonzero, and the
        twist is isomorphic to self after adjoining `\sqrt(D)` to the
        base.

        In characteristic 2, `D` is arbitrary, and the twist is
        isomorphic to self after adjoining a root of `x^2+x+D` to the
        base.

        In characteristic 2 when `j=0`, this is not implemented.

        If the base field `F` is finite, `D` need not be specified,
        and the curve returned is the unique curve (up to isomorphism)
        defined over `F` isomorphic to the original curve over the
        quadratic extension of `F` but not over `F` itself.  Over
        infinite fields, an error is raised if `D` is not given.

        EXAMPLES::

            sage: E = EllipticCurve([GF(1103)(1), 0, 0, 107, 340]); E
            Elliptic Curve defined by y^2 + x*y  = x^3 + 107*x + 340 over Finite Field of size 1103
            sage: F=E.quadratic_twist(-1); F
            Elliptic Curve defined by y^2  = x^3 + 1102*x^2 + 609*x + 300 over Finite Field of size 1103
            sage: E.is_isomorphic(F)
            False
            sage: E.is_isomorphic(F,GF(1103^2,'a'))
            True

        A characteristic 2 example::

            sage: E=EllipticCurve(GF(2),[1,0,1,1,1])
            sage: E1=E.quadratic_twist(1)
            sage: E.is_isomorphic(E1)
            False
            sage: E.is_isomorphic(E1,GF(4,'a'))
            True

        Over finite fields, the twisting parameter may be omitted::

            sage: k.<a> = GF(2^10)
            sage: E = EllipticCurve(k,[a^2,a,1,a+1,1])
            sage: Et = E.quadratic_twist()
            sage: Et # random (only determined up to isomorphism)
            Elliptic Curve defined by y^2 + x*y  = x^3 + (a^7+a^4+a^3+a^2+a+1)*x^2 + (a^8+a^6+a^4+1) over Finite Field in a of size 2^10
            sage: E.is_isomorphic(Et)
            False
            sage: E.j_invariant()==Et.j_invariant()
            True

            sage: p=next_prime(10^10)
            sage: k = GF(p)
            sage: E = EllipticCurve(k,[1,2,3,4,5])
            sage: Et = E.quadratic_twist()
            sage: Et # random (only determined up to isomorphism)
            Elliptic Curve defined by y^2  = x^3 + 7860088097*x^2 + 9495240877*x + 3048660957 over Finite Field of size 10000000019
            sage: E.is_isomorphic(Et)
            False
            sage: k2 = GF(p^2,'a')
            sage: E.change_ring(k2).is_isomorphic(Et.change_ring(k2))
            True
        """
        K=self.base_ring()
        char=K.characteristic()

        if D is None:
            if K.is_finite():
                x = rings.polygen(K)
                if char==2:
                    # We find D such that x^2+x+D is irreducible. If the
                    # degree is odd we can take D=1; otherwise it suffices to
                    # consider odd powers of a generator.
                    D = K(1)
                    if K.degree()%2==0:
                        D = K.gen()
                        a = D**2
                        while len((x**2+x+D).roots())>0:
                            D *= a
                else:
                    # We could take a multiplicative generator but
                    # that might be expensive to compute; otherwise
                    # half the elements will do
                    D = K.random_element()
                    while len((x**2-D).roots())>0:
                        D = K.random_element()
            else:
                raise ValueError("twisting parameter D must be specified over infinite fields.")
        else:
            try:
                D=K(D)
            except ValueError:
                raise ValueError("twisting parameter D must be in the base field.")

            if char!=2 and D.is_zero():
                raise ValueError("twisting parameter D must be nonzero when characteristic is not 2")

        if char!=2:
            b2,b4,b6,b8=self.b_invariants()
            # E is isomorphic to  [0,b2,0,8*b4,16*b6]
            return EllipticCurve(K,[0,b2*D,0,8*b4*D**2,16*b6*D**3])

        # now char==2
        if self.j_invariant() !=0: # iff a1!=0
            a1,a2,a3,a4,a6=self.ainvs()
            E0=self.change_weierstrass_model(a1,a3/a1,0,(a1**2*a4+a3**2)/a1**3)
            # which has the form = [1,A2,0,0,A6]
            assert E0.a1()==K(1)
            assert E0.a3()==K(0)
            assert E0.a4()==K(0)
            return EllipticCurve(K,[1,E0.a2()+D,0,0,E0.a6()])
        else:
            raise ValueError("Quadratic twist not implemented in char 2 when j=0")

    def two_torsion_rank(self):
        r"""
        Return the dimension of the 2-torsion subgroup of
        `E(K)`.

        This will be 0, 1 or 2.

        EXAMPLES::

            sage: E=EllipticCurve('11a1')
            sage: E.two_torsion_rank()
            0
            sage: K.<alpha>=QQ.extension(E.division_polynomial(2).monic())
            sage: E.base_extend(K).two_torsion_rank()
            1
            sage: E.reduction(53).two_torsion_rank()
            2

        ::

            sage: E = EllipticCurve('14a1')
            sage: E.two_torsion_rank()
            1
            sage: K.<alpha>=QQ.extension(E.division_polynomial(2).monic().factor()[1][0])
            sage: E.base_extend(K).two_torsion_rank()
            2

        ::

            sage: EllipticCurve('15a1').two_torsion_rank()
            2

        """
        f=self.division_polynomial(rings.Integer(2))
        n=len(f.roots())+1
        return rings.Integer(n).ord(rings.Integer(2))


    def quartic_twist(self, D):
        r"""
        Return the quartic twist of this curve by `D`.

        INPUT:

        - ``D`` (must be nonzero) -- the twisting parameter..

        .. note::

           The characteristic must not be 2 or 3, and the `j`-invariant must be 1728.

        EXAMPLES::

            sage: E=EllipticCurve_from_j(GF(13)(1728)); E
            Elliptic Curve defined by y^2  = x^3 + x over Finite Field of size 13
            sage: E1=E.quartic_twist(2); E1
            Elliptic Curve defined by y^2  = x^3 + 5*x over Finite Field of size 13
            sage: E.is_isomorphic(E1)
            False
            sage: E.is_isomorphic(E1,GF(13^2,'a'))
            False
            sage: E.is_isomorphic(E1,GF(13^4,'a'))
            True
        """
        K=self.base_ring()
        char=K.characteristic()
        D=K(D)

        if char==2 or char==3:
            raise ValueError("Quartic twist not defined in chars 2,3")

        if self.j_invariant() !=K(1728):
            raise ValueError("Quartic twist not defined when j!=1728")

        if D.is_zero():
            raise ValueError("quartic twist requires a nonzero argument")

        c4,c6=self.c_invariants()
        # E is isomorphic to  [0,0,0,-27*c4,0]
        assert c6==0
        return EllipticCurve(K,[0,0,0,-27*c4*D,0])

    def sextic_twist(self, D):
        r"""
        Return the quartic twist of this curve by `D`.

        INPUT:

        - ``D`` (must be nonzero) -- the twisting parameter..

        .. note::

           The characteristic must not be 2 or 3, and the `j`-invariant must be 0.

        EXAMPLES::

            sage: E=EllipticCurve_from_j(GF(13)(0)); E
            Elliptic Curve defined by y^2 = x^3 + 1 over Finite Field of size 13
            sage: E1=E.sextic_twist(2); E1
            Elliptic Curve defined by y^2 = x^3 + 11 over Finite Field of size 13
            sage: E.is_isomorphic(E1)
            False
            sage: E.is_isomorphic(E1,GF(13^2,'a'))
            False
            sage: E.is_isomorphic(E1,GF(13^4,'a'))
            False
            sage: E.is_isomorphic(E1,GF(13^6,'a'))
            True
        """
        K=self.base_ring()
        char=K.characteristic()
        D=K(D)

        if char==2 or char==3:
            raise ValueError("Sextic twist not defined in chars 2,3")

        if self.j_invariant() !=K(0):
            raise ValueError("Sextic twist not defined when j!=0")

        if D.is_zero():
            raise ValueError("Sextic twist requires a nonzero argument")

        c4,c6=self.c_invariants()
        # E is isomorphic to  [0,0,0,0,-54*c6]
        assert c4==0
        return EllipticCurve(K,[0,0,0,0,-54*c6*D])

    def is_quadratic_twist(self, other):
        r"""
        Determine whether this curve is a quadratic twist of another.

        INPUT:

        - ``other`` -- an elliptic curves with the same base field as self.

        OUTPUT:

        Either 0, if the curves are not quadratic twists, or `D` if
        ``other`` is ``self.quadratic_twist(D)`` (up to isomorphism).
        If ``self`` and ``other`` are isomorphic, returns 1.

        If the curves are defined over `\mathbb{Q}`, the output `D` is
        a squarefree integer.

        .. note::

           Not fully implemented in characteristic 2, or in
           characteristic 3 when both `j`-invariants are 0.

        EXAMPLES::

            sage: E = EllipticCurve('11a1')
            sage: Et = E.quadratic_twist(-24)
            sage: E.is_quadratic_twist(Et)
            -6

            sage: E1=EllipticCurve([0,0,1,0,0])
            sage: E1.j_invariant()
            0
            sage: E2=EllipticCurve([0,0,0,0,2])
            sage: E1.is_quadratic_twist(E2)
            2
            sage: E1.is_quadratic_twist(E1)
            1
            sage: type(E1.is_quadratic_twist(E1)) == type(E1.is_quadratic_twist(E2))   #trac 6574
            True

        ::

            sage: E1=EllipticCurve([0,0,0,1,0])
            sage: E1.j_invariant()
            1728
            sage: E2=EllipticCurve([0,0,0,2,0])
            sage: E1.is_quadratic_twist(E2)
            0
            sage: E2=EllipticCurve([0,0,0,25,0])
            sage: E1.is_quadratic_twist(E2)
            5

        ::

            sage: F = GF(101)
            sage: E1 = EllipticCurve(F,[4,7])
            sage: E2 = E1.quadratic_twist()
            sage: D = E1.is_quadratic_twist(E2); D!=0
            True
            sage: F = GF(101)
            sage: E1 = EllipticCurve(F,[4,7])
            sage: E2 = E1.quadratic_twist()
            sage: D = E1.is_quadratic_twist(E2)
            sage: E1.quadratic_twist(D).is_isomorphic(E2)
            True
            sage: E1.is_isomorphic(E2)
            False
            sage: F2 = GF(101^2,'a')
            sage: E1.change_ring(F2).is_isomorphic(E2.change_ring(F2))
            True

        A characteristic 3 example::

            sage: F = GF(3^5,'a')
            sage: E1 = EllipticCurve_from_j(F(1))
            sage: E2 = E1.quadratic_twist(-1)
            sage: D = E1.is_quadratic_twist(E2); D!=0
            True
            sage: E1.quadratic_twist(D).is_isomorphic(E2)
            True

        ::

            sage: E1 = EllipticCurve_from_j(F(0))
            sage: E2 = E1.quadratic_twist()
            sage: D = E1.is_quadratic_twist(E2); D
            1
            sage: E1.is_isomorphic(E2)
            True

        """
        from sage.schemes.elliptic_curves.ell_generic import is_EllipticCurve
        E = self
        F = other
        if not is_EllipticCurve(E) or not is_EllipticCurve(F):
            raise ValueError("arguments are not elliptic curves")
        K = E.base_ring()
        zero = K.zero_element()
        if not K == F.base_ring():
            return zero
        j=E.j_invariant()
        if  j != F.j_invariant():
            return zero

        if E.is_isomorphic(F):
            if K is rings.QQ:
                return rings.ZZ(1)
            return K.one_element()

        char=K.characteristic()

        if char==2:
            raise NotImplementedError("not implemented in characteristic 2")
        elif char==3:
            if j==0:
                raise NotImplementedError("not implemented in characteristic 3 for curves of j-invariant 0")
            D = E.b2()/F.b2()

        else:
            # now char!=2,3:
            c4E,c6E = E.c_invariants()
            c4F,c6F = F.c_invariants()

            if j==0:
                um = c6E/c6F
                x=rings.polygen(K)
                ulist=(x**3-um).roots(multiplicities=False)
                if len(ulist)==0:
                    D = zero
                else:
                    D = ulist[0]
            elif j==1728:
                um=c4E/c4F
                x=rings.polygen(K)
                ulist=(x**2-um).roots(multiplicities=False)
                if len(ulist)==0:
                    D = zero
                else:
                    D = ulist[0]
            else:
                D = (c6E*c4F)/(c6F*c4E)

        # Normalization of output:

        if D.is_zero():
            return D

        if K is rings.QQ:
            D = D.squarefree_part()

        assert E.quadratic_twist(D).is_isomorphic(F)

        return D

    def is_quartic_twist(self, other):
        r"""
        Determine whether this curve is a quartic twist of another.

        INPUT:

        - ``other`` -- an elliptic curves with the same base field as self.

        OUTPUT:

        Either 0, if the curves are not quartic twists, or `D` if
        ``other`` is ``self.quartic_twist(D)`` (up to isomorphism).
        If ``self`` and ``other`` are isomorphic, returns 1.

        .. note::

           Not fully implemented in characteristics 2 or 3.

        EXAMPLES::

            sage: E = EllipticCurve_from_j(GF(13)(1728))
            sage: E1 = E.quartic_twist(2)
            sage: D = E.is_quartic_twist(E1); D!=0
            True
            sage: E.quartic_twist(D).is_isomorphic(E1)
            True

        ::

            sage: E = EllipticCurve_from_j(1728)
            sage: E1 = E.quartic_twist(12345)
            sage: D = E.is_quartic_twist(E1); D
            15999120
            sage: (D/12345).is_perfect_power(4)
            True
        """
        from sage.schemes.elliptic_curves.ell_generic import is_EllipticCurve
        E = self
        F = other
        if not is_EllipticCurve(E) or not is_EllipticCurve(F):
            raise ValueError("arguments are not elliptic curves")
        K = E.base_ring()
        zero = K.zero_element()
        if not K == F.base_ring():
            return zero
        j=E.j_invariant()
        if  j != F.j_invariant() or j!=K(1728):
            return zero

        if E.is_isomorphic(F):
            return K.one_element()

        char=K.characteristic()

        if char==2:
            raise NotImplementedError("not implemented in characteristic 2")
        elif char==3:
            raise NotImplementedError("not implemented in characteristic 3")
        else:
            # now char!=2,3:
            D = F.c4()/E.c4()

        if D.is_zero():
            return D

        assert E.quartic_twist(D).is_isomorphic(F)

        return D

    def is_sextic_twist(self, other):
        r"""
        Determine whether this curve is a sextic twist of another.

        INPUT:

        - ``other`` -- an elliptic curves with the same base field as self.

        OUTPUT:

        Either 0, if the curves are not sextic twists, or `D` if
        ``other`` is ``self.sextic_twist(D)`` (up to isomorphism).
        If ``self`` and ``other`` are isomorphic, returns 1.

        .. note::

           Not fully implemented in characteristics 2 or 3.

        EXAMPLES::

            sage: E = EllipticCurve_from_j(GF(13)(0))
            sage: E1 = E.sextic_twist(2)
            sage: D = E.is_sextic_twist(E1); D!=0
            True
            sage: E.sextic_twist(D).is_isomorphic(E1)
            True

        ::

            sage: E = EllipticCurve_from_j(0)
            sage: E1 = E.sextic_twist(12345)
            sage: D = E.is_sextic_twist(E1); D
            575968320
            sage: (D/12345).is_perfect_power(6)
            True
        """
        from sage.schemes.elliptic_curves.ell_generic import is_EllipticCurve
        E = self
        F = other
        if not is_EllipticCurve(E) or not is_EllipticCurve(F):
            raise ValueError("arguments are not elliptic curves")
        K = E.base_ring()
        zero = K.zero_element()
        if not K == F.base_ring():
            return zero
        j=E.j_invariant()
        if  j != F.j_invariant() or not j.is_zero():
            return zero

        if E.is_isomorphic(F):
            return K.one_element()

        char=K.characteristic()

        if char==2:
            raise NotImplementedError("not implemented in characteristic 2")
        elif char==3:
            raise NotImplementedError("not implemented in characteristic 3")
        else:
            # now char!=2,3:
            D = F.c6()/E.c6()

        if D.is_zero():
            return D

        assert E.sextic_twist(D).is_isomorphic(F)

        return D

    def descend_to(self, K, f=None):
        r"""
        Given a subfield `K` and an elliptic curve self defined over a field `L`,
        this function determines whether there exists an elliptic curve over `K`
        which is isomorphic over `L` to self. If one exists, it finds it.

        INPUT:

        - `K` -- a subfield of the base field of self.
        - `f` -- an embedding of `K` into the base field of self.

        OUTPUT:

        Either an elliptic curve defined over `K` which is isomorphic to self
        or None if no such curve exists.

        .. NOTE::

            This only works over number fields and QQ.

        EXAMPLES::

            sage: E = EllipticCurve([1,2,3,4,5])
            sage: E.descend_to(ZZ)
            Traceback (most recent call last):
            ...
            TypeError: Input must be a field.

        ::

            sage: F.<b> = QuadraticField(23)
            sage: G.<a> = F.extension(x^3+5)
            sage: E = EllipticCurve(j=1728*b).change_ring(G)
            sage: E.descend_to(F)
            Elliptic Curve defined by y^2 = x^3 + (8957952*b-206032896)*x + (-247669456896*b+474699792384) over Number Field in b with defining polynomial x^2 - 23

        ::

            sage: L.<a> = NumberField(x^4 - 7)
            sage: K.<b> = NumberField(x^2 - 7)
            sage: E = EllipticCurve([a^6,0])
            sage: E.descend_to(K)
            Elliptic Curve defined by y^2 = x^3 + 1296/49*b*x over Number Field in b with defining polynomial x^2 - 7

        ::

            sage: K.<a> = QuadraticField(17)
            sage: E = EllipticCurve(j = 2*a)
            sage: print E.descend_to(QQ)
            None
        """
        if not K.is_field():
            raise TypeError("Input must be a field.")
        if self.base_field()==K:
            return self
        j = self.j_invariant()
        from sage.rings.all import QQ
        if K == QQ:
            f = QQ.embeddings(self.base_field())[0]
            if j in QQ:
                jbase = QQ(j)
            else:
                return None
        elif f == None:
            embeddings = K.embeddings(self.base_field())
            if len(embeddings) == 0:
                raise TypeError("Input must be a subfield of the base field of the curve.")
            for g in embeddings:
                try:
                    jbase = g.preimage(j)
                    f = g
                    break
                except Exception:
                    pass
            if f == None:
                return None
        else:
            try:
                jbase = f.preimage(j)
            except Exception:
                return None
        E = EllipticCurve(j=jbase)
        E2 = EllipticCurve(self.base_field(), [f(a) for a in E.a_invariants()])
        if jbase==0:
            d = self.is_sextic_twist(E2)
            if d == 1:
                return E
            if d == 0:
                return None
            Etwist = E2.sextic_twist(d)
        elif jbase==1728:
            d = self.is_quartic_twist(E2)
            if d == 1:
                return E
            if d == 0:
                return None
            Etwist = E2.quartic_twist(d)
        else:
            d = self.is_quadratic_twist(E2)
            if d == 1:
                return E
            if d == 0:
                return None
            Etwist = E2.quadratic_twist(d)
        if Etwist.is_isomorphic(self):
            try:
                Eout = EllipticCurve(K, [f.preimage(a) for a in Etwist.a_invariants()])
            except Exception:
                return None
            else:
                return Eout

    def isogeny(self, kernel, codomain=None, degree=None, model=None, check=True):
        r"""
        Returns an elliptic curve isogeny from self.

        The isogeny can be determined in two ways, either by a
        polynomial or a set of torsion points.  The methods used are:

        - Velu's Formulas: Velu's original formulas for computing
          isogenies.  This algorithm is selected by giving as the
          ``kernel`` parameter a point or a list of points which
          generate a finite subgroup.

        - Kohel's Formulas: Kohel's original formulas for computing
          isogenies.  This algorithm is selected by giving as the
          ``kernel`` parameter a polynomial (or a coefficient list
          (little endian)) which will define the kernel of the
          isogeny.

        INPUT:

        - ``E``         - an elliptic curve, the domain of the isogeny to
                          initialize.

        - ``kernel``    - a kernel, either a point in ``E``, a list of points
                          in ``E``, a univariate kernel polynomial or ``None``.
                          If initiating from a domain/codomain, this must be
                          set to None.  Validity of input is *not* fully checked.

        - ``codomain``  - an elliptic curve (default:None).  If ``kernel`` is
                          None, then this must be the codomain of a separable
                          normalized isogeny, furthermore, ``degree`` must be
                          the degree of the isogeny from ``E`` to ``codomain``.
                          If ``kernel`` is not None, then this must be
                          isomorphic to the codomain of the normalized separable
                          isogeny defined by ``kernel``, in this case, the
                          isogeny is post composed with an isomorphism so that
                          this parameter is the codomain.

        - ``degree``    - an integer (default:None). If ``kernel`` is None,
                          then this is the degree of the isogeny from ``E`` to
                          ``codomain``. If ``kernel`` is not None, then this is
                          used to determine whether or not to skip a gcd of the
                          kernel polynomial with the two torsion polynomial of
                          ``E``.

        - ``model``     - a string (default:None).  Only supported variable is
                          "minimal", in which case if``E`` is a curve over the
                          rationals, then the codomain is set to be the unique
                          global minimum model.

        - ``check`` (default: True) does some partial checks that the
                          input is valid (e.g., that the points
                          defined by the kernel polynomial are
                          torsion); however, invalid input can in some
                          cases still pass, since that the points define
                          a group is not checked.

        OUTPUT:

        An isogeny between elliptic curves. This is a morphism of curves.

        EXAMPLES::

            sage: F = GF(2^5, 'alpha'); alpha = F.gen()
            sage: E = EllipticCurve(F, [1,0,1,1,1])
            sage: R.<x> = F[]
            sage: phi = E.isogeny(x+1)
            sage: phi.rational_maps()
            ((x^2 + x + 1)/(x + 1), (x^2*y + x)/(x^2 + 1))

            sage: E = EllipticCurve('11a1')
            sage: P = E.torsion_points()[1]
            sage: E.isogeny(P)
            Isogeny of degree 5 from Elliptic Curve defined by y^2 + y = x^3 - x^2 - 10*x - 20 over Rational Field to Elliptic Curve defined by y^2 + y = x^3 - x^2 - 7820*x - 263580 over Rational Field

            sage: E = EllipticCurve(GF(19),[1,1])
            sage: P = E(15,3); Q = E(2,12);
            sage: (P.order(), Q.order())
            (7, 3)
            sage: phi = E.isogeny([P,Q]); phi
            Isogeny of degree 21 from Elliptic Curve defined by y^2 = x^3 + x + 1 over Finite Field of size 19 to Elliptic Curve defined by y^2 = x^3 + x + 1 over Finite Field of size 19
            sage: phi(E.random_point()) # all points defined over GF(19) are in the kernel
            (0 : 1 : 0)


            # not all polynomials define a finite subgroup trac #6384
            sage: E = EllipticCurve(GF(31),[1,0,0,1,2])
            sage: phi = E.isogeny([14,27,4,1])
            Traceback (most recent call last):
            ...
            ValueError: The polynomial does not define a finite subgroup of the elliptic curve.

        An example in which we construct an invalid morphism, which
        illustrates that the check for correctness of the input is not
        sufficient. (See trac 11578.)::

            sage: R.<x> = QQ[]
            sage: K.<a> = NumberField(x^2-x-1)
            sage: E = EllipticCurve(K, [-13392, -1080432])
            sage: R.<x> = K[]
            sage: phi = E.isogeny( (x-564)*(x - 396/5*a + 348/5) )
            sage: phi.codomain().conductor().norm().factor()
            5^2 * 11^2 * 3271 * 15806939 * 4169267639351
            sage: phi.domain().conductor().norm().factor()
            11^2
        """
        return EllipticCurveIsogeny(self, kernel, codomain, degree, model, check=check)


    def isogeny_codomain(self, kernel, degree=None):
        r"""
        Returns the codomain of the isogeny from self with given
        kernel.

        INPUT:

        - ``kernel`` - Either a list of points in the kernel of the isogeny,
                       or a kernel polynomial (specified as a either a
                       univariate polynomial or a coefficient list.)

        - ``degree`` - an integer, (default:None) optionally specified degree
                       of the kernel.

        OUTPUT:

        An elliptic curve, the codomain of the separable normalized
        isogeny from this kernel

        EXAMPLES::

            sage: E = EllipticCurve('17a1')
            sage: R.<x> = QQ[]
            sage: E2 = E.isogeny_codomain(x - 11/4); E2
            Elliptic Curve defined by y^2 + x*y + y = x^3 - x^2 - 1461/16*x - 19681/64 over Rational Field

        """
        return isogeny_codomain_from_kernel(self, kernel, degree=None)

    def isogenies_prime_degree(self, l=None, max_l=31):
        """
        Generic code, valid for all fields, for arbitrary prime `l` not equal to the characteristic.

        INPUT:

        - ``l`` -- either None, a prime or a list of primes.
        - ``max_l`` -- a bound on the primes to be tested (ignored unless `l` is None).

        OUTPUT:

        (list) All `l`-isogenies for the given `l` with domain self.

        METHOD:

        Calls the generic function
        ``isogenies_prime_degree()``.  This requires that
        certain operations have been implemented over the base field,
        such as root-finding for univariate polynomials.

        EXAMPLES::

            sage: F = QQbar
            sage: E = EllipticCurve(F, [1,18]); E
            Elliptic Curve defined by y^2 = x^3 + x + 18 over Algebraic Field
            sage: E.isogenies_prime_degree()
            Traceback (most recent call last):
            ...
            NotImplementedError: This code could be implemented for QQbar, but has not been yet.

            sage: F = CC
            sage: E = EllipticCurve(F, [1,18]); E
            Elliptic Curve defined by y^2 = x^3 + 1.00000000000000*x + 18.0000000000000 over Complex Field with 53 bits of precision
            sage: E.isogenies_prime_degree(11)
            Traceback (most recent call last):
            ...
            NotImplementedError: This code could be implemented for general complex fields, but has not been yet.

        Examples over finite fields::

            sage: E = EllipticCurve(GF(next_prime(1000000)), [7,8])
            sage: E.isogenies_prime_degree()
            [Isogeny of degree 2 from Elliptic Curve defined by y^2 = x^3 + 7*x + 8 over Finite Field of size 1000003 to Elliptic Curve defined by y^2 = x^3 + 970389*x + 794257 over Finite Field of size 1000003, Isogeny of degree 2 from Elliptic Curve defined by y^2 = x^3 + 7*x + 8 over Finite Field of size 1000003 to Elliptic Curve defined by y^2 = x^3 + 29783*x + 206196 over Finite Field of size 1000003, Isogeny of degree 2 from Elliptic Curve defined by y^2 = x^3 + 7*x + 8 over Finite Field of size 1000003 to Elliptic Curve defined by y^2 = x^3 + 999960*x + 78 over Finite Field of size 1000003, Isogeny of degree 13 from Elliptic Curve defined by y^2 = x^3 + 7*x + 8 over Finite Field of size 1000003 to Elliptic Curve defined by y^2 = x^3 + 878063*x + 845666 over Finite Field of size 1000003, Isogeny of degree 13 from Elliptic Curve defined by y^2 = x^3 + 7*x + 8 over Finite Field of size 1000003 to Elliptic Curve defined by y^2 = x^3 + 375648*x + 342776 over Finite Field of size 1000003, Isogeny of degree 17 from Elliptic Curve defined by y^2 = x^3 + 7*x + 8 over Finite Field of size 1000003 to Elliptic Curve defined by y^2 = x^3 + 347438*x + 594729 over Finite Field of size 1000003, Isogeny of degree 17 from Elliptic Curve defined by y^2 = x^3 + 7*x + 8 over Finite Field of size 1000003 to Elliptic Curve defined by y^2 = x^3 + 674846*x + 7392 over Finite Field of size 1000003, Isogeny of degree 23 from Elliptic Curve defined by y^2 = x^3 + 7*x + 8 over Finite Field of size 1000003 to Elliptic Curve defined by y^2 = x^3 + 390065*x + 605596 over Finite Field of size 1000003]
            sage: E.isogenies_prime_degree(2)
            [Isogeny of degree 2 from Elliptic Curve defined by y^2 = x^3 + 7*x + 8 over Finite Field of size 1000003 to Elliptic Curve defined by y^2 = x^3 + 970389*x + 794257 over Finite Field of size 1000003, Isogeny of degree 2 from Elliptic Curve defined by y^2 = x^3 + 7*x + 8 over Finite Field of size 1000003 to Elliptic Curve defined by y^2 = x^3 + 29783*x + 206196 over Finite Field of size 1000003, Isogeny of degree 2 from Elliptic Curve defined by y^2 = x^3 + 7*x + 8 over Finite Field of size 1000003 to Elliptic Curve defined by y^2 = x^3 + 999960*x + 78 over Finite Field of size 1000003]
            sage: E.isogenies_prime_degree(3)
            []
            sage: E.isogenies_prime_degree(5)
            []
            sage: E.isogenies_prime_degree(7)
            []
            sage: E.isogenies_prime_degree(13)
            [Isogeny of degree 13 from Elliptic Curve defined by y^2 = x^3 + 7*x + 8 over Finite Field of size 1000003 to Elliptic Curve defined by y^2 = x^3 + 878063*x + 845666 over Finite Field of size 1000003,
            Isogeny of degree 13 from Elliptic Curve defined by y^2 = x^3 + 7*x + 8 over Finite Field of size 1000003 to Elliptic Curve defined by y^2 = x^3 + 375648*x + 342776 over Finite Field of size 1000003]

            sage: E.isogenies_prime_degree([2, 3, 5, 7, 13])
            [Isogeny of degree 2 from Elliptic Curve defined by y^2 = x^3 + 7*x + 8 over Finite Field of size 1000003 to Elliptic Curve defined by y^2 = x^3 + 970389*x + 794257 over Finite Field of size 1000003, Isogeny of degree 2 from Elliptic Curve defined by y^2 = x^3 + 7*x + 8 over Finite Field of size 1000003 to Elliptic Curve defined by y^2 = x^3 + 29783*x + 206196 over Finite Field of size 1000003, Isogeny of degree 2 from Elliptic Curve defined by y^2 = x^3 + 7*x + 8 over Finite Field of size 1000003 to Elliptic Curve defined by y^2 = x^3 + 999960*x + 78 over Finite Field of size 1000003, Isogeny of degree 13 from Elliptic Curve defined by y^2 = x^3 + 7*x + 8 over Finite Field of size 1000003 to Elliptic Curve defined by y^2 = x^3 + 878063*x + 845666 over Finite Field of size 1000003, Isogeny of degree 13 from Elliptic Curve defined by y^2 = x^3 + 7*x + 8 over Finite Field of size 1000003 to Elliptic Curve defined by y^2 = x^3 + 375648*x + 342776 over Finite Field of size 1000003]
            sage: E.isogenies_prime_degree([2, 4])
            Traceback (most recent call last):
            ...
            ValueError: 4 is not prime.
            sage: E.isogenies_prime_degree(4)
            Traceback (most recent call last):
            ...
            ValueError: 4 is not prime.
            sage: E.isogenies_prime_degree(11)
            []
            sage: E = EllipticCurve(GF(17),[2,0])
            sage: E.isogenies_prime_degree(3)
            []
            sage: E.isogenies_prime_degree(2)
            [Isogeny of degree 2 from Elliptic Curve defined by y^2 = x^3 + 2*x over Finite Field of size 17 to Elliptic Curve defined by y^2 = x^3 + 9*x over Finite Field of size 17, Isogeny of degree 2 from Elliptic Curve defined by y^2 = x^3 + 2*x over Finite Field of size 17 to Elliptic Curve defined by y^2 = x^3 + 5*x + 9 over Finite Field of size 17, Isogeny of degree 2 from Elliptic Curve defined by y^2 = x^3 + 2*x over Finite Field of size 17 to Elliptic Curve defined by y^2 = x^3 + 5*x + 8 over Finite Field of size 17]

            sage: E = EllipticCurve(GF(13^4, 'a'),[2,8])
            sage: E.isogenies_prime_degree(2)
            [Isogeny of degree 2 from Elliptic Curve defined by y^2 = x^3 + 2*x + 8 over Finite Field in a of size 13^4 to Elliptic Curve defined by y^2 = x^3 + 7*x + 4 over Finite Field in a of size 13^4, Isogeny of degree 2 from Elliptic Curve defined by y^2 = x^3 + 2*x + 8 over Finite Field in a of size 13^4 to Elliptic Curve defined by y^2 = x^3 + (8*a^3+2*a^2+7*a+5)*x + (12*a^3+3*a^2+4*a+4) over Finite Field in a of size 13^4, Isogeny of degree 2 from Elliptic Curve defined by y^2 = x^3 + 2*x + 8 over Finite Field in a of size 13^4 to Elliptic Curve defined by y^2 = x^3 + (5*a^3+11*a^2+6*a+11)*x + (a^3+10*a^2+9*a) over Finite Field in a of size 13^4]

            sage: E.isogenies_prime_degree(3)
            [Isogeny of degree 3 from Elliptic Curve defined by y^2 = x^3 + 2*x + 8 over Finite Field in a of size 13^4 to Elliptic Curve defined by y^2 = x^3 + 9*x + 11 over Finite Field in a of size 13^4]

        Example to show that separable isogenies of degree equal to the characteristic are now implemented::

            sage: E.isogenies_prime_degree(13)
            [Isogeny of degree 13 from Elliptic Curve defined by y^2 = x^3 + 2*x + 8 over Finite Field in a of size 13^4 to Elliptic Curve defined by y^2 = x^3 + 6*x + 5 over Finite Field in a of size 13^4]

        Examples over number fields (other than QQ)::

            sage: QQroot2.<e> = NumberField(x^2-2)
            sage: E = EllipticCurve(QQroot2, j=8000)
            sage: E.isogenies_prime_degree()
            [Isogeny of degree 2 from Elliptic Curve defined by y^2 = x^3 + (-150528000)*x + (-629407744000) over Number Field in e with defining polynomial x^2 - 2 to Elliptic Curve defined by y^2 = x^3 + (-602112000)*x + 5035261952000 over Number Field in e with defining polynomial x^2 - 2,
            Isogeny of degree 2 from Elliptic Curve defined by y^2 = x^3 + (-150528000)*x + (-629407744000) over Number Field in e with defining polynomial x^2 - 2 to Elliptic Curve defined by y^2 = x^3 + (903168000*e-1053696000)*x + (14161674240000*e-23288086528000) over Number Field in e with defining polynomial x^2 - 2,
            Isogeny of degree 2 from Elliptic Curve defined by y^2 = x^3 + (-150528000)*x + (-629407744000) over Number Field in e with defining polynomial x^2 - 2 to Elliptic Curve defined by y^2 = x^3 + (-903168000*e-1053696000)*x + (-14161674240000*e-23288086528000) over Number Field in e with defining polynomial x^2 - 2]

            sage: E = EllipticCurve(QQroot2, [1,0,1,4, -6]); E
            Elliptic Curve defined by y^2 + x*y + y = x^3 + 4*x + (-6) over Number Field in e with defining polynomial x^2 - 2
            sage: E.isogenies_prime_degree(2)
            [Isogeny of degree 2 from Elliptic Curve defined by y^2 + x*y + y = x^3 + 4*x + (-6) over Number Field in e with defining polynomial x^2 - 2 to Elliptic Curve defined by y^2 + x*y + y = x^3 + (-36)*x + (-70) over Number Field in e with defining polynomial x^2 - 2]
            sage: E.isogenies_prime_degree(3)
            [Isogeny of degree 3 from Elliptic Curve defined by y^2 + x*y + y = x^3 + 4*x + (-6) over Number Field in e with defining polynomial x^2 - 2 to Elliptic Curve defined by y^2 + x*y + y = x^3 + (-128/3)*x + 5662/27 over Number Field in e with defining polynomial x^2 - 2, Isogeny of degree 3 from Elliptic Curve defined by y^2 + x*y + y = x^3 + 4*x + (-6) over Number Field in e with defining polynomial x^2 - 2 to Elliptic Curve defined by y^2 + x*y + y = x^3 + (-171)*x + (-874) over Number Field in e with defining polynomial x^2 - 2]
        """
        F = self.base_ring()
        if is_RealField(F):
            raise NotImplementedError("This code could be implemented for general real fields, but has not been yet.")
        if is_ComplexField(F):
            raise NotImplementedError("This code could be implemented for general complex fields, but has not been yet.")
        if F == rings.QQbar:
            raise NotImplementedError("This code could be implemented for QQbar, but has not been yet.")

        from isogeny_small_degree import isogenies_prime_degree
        if l is None:
            from sage.rings.all import prime_range
            l = prime_range(max_l+1)

<<<<<<< HEAD
        if type(l) != list:
            try:
                l = rings.ZZ(l)
            except TypeError:
                raise ValueError, "%s is not prime."%l
            if l.is_prime():
                return isogenies_prime_degree(self, l)
            else:
                raise ValueError, "%s is not prime."%l
=======
        if not isinstance(l, list):
            try:
                l = rings.ZZ(l)
            except TypeError:
                raise ValueError("%s is not prime."%l)
            if l.is_prime():
                return isogenies_prime_degree(self, l)
            else:
                raise ValueError("%s is not prime."%l)
>>>>>>> 12622621

        L = list(set(l))
        try:
            L = [rings.ZZ(l) for l in L]
        except TypeError:
<<<<<<< HEAD
            raise ValueError, "%s is not a list of primes."%l
=======
            raise ValueError("%s is not a list of primes."%l)
>>>>>>> 12622621

        L.sort()
        return sum([isogenies_prime_degree(self,l) for l in L],[])

    def is_isogenous(self, other, field=None):
        """
        Returns whether or not self is isogenous to other.

        INPUT:

        - ``other`` -- another elliptic curve.

        - ``field`` (default None) -- Currently not implemented. A
          field containing the base fields of the two elliptic curves
          onto which the two curves may be extended to test if they
          are isogenous over this field. By default is_isogenous will
          not try to find this field unless one of the curves can be
          be extended into the base field of the other, in which case
          it will test over the larger base field.

        OUTPUT:

        (bool) True if there is an isogeny from curve ``self`` to
        curve ``other`` defined over ``field``.

        METHOD:

        Over general fields this is only implemented in trivial cases.

        EXAMPLES::

            sage: E1 = EllipticCurve(CC, [1,18]); E1
            Elliptic Curve defined by y^2 = x^3 + 1.00000000000000*x + 18.0000000000000 over Complex Field with 53 bits of precision
            sage: E2 = EllipticCurve(CC, [2,7]); E2
            Elliptic Curve defined by y^2 = x^3 + 2.00000000000000*x + 7.00000000000000 over Complex Field with 53 bits of precision
            sage: E1.is_isogenous(E2)
            Traceback (most recent call last):
            ...
            NotImplementedError: Only implemented for isomorphic curves over general fields.

            sage: E1 = EllipticCurve(Frac(PolynomialRing(ZZ,'t')), [2,19]); E1
            Elliptic Curve defined by y^2 = x^3 + 2*x + 19 over Fraction Field of Univariate Polynomial Ring in t over Integer Ring
            sage: E2 = EllipticCurve(CC, [23,4]); E2
            Elliptic Curve defined by y^2 = x^3 + 23.0000000000000*x + 4.00000000000000 over Complex Field with 53 bits of precision
            sage: E1.is_isogenous(E2)
            Traceback (most recent call last):
            ...
            NotImplementedError: Only implemented for isomorphic curves over general fields.
        """
        from ell_generic import is_EllipticCurve
        if not is_EllipticCurve(other):
            raise ValueError("Second argument is not an Elliptic Curve.")
        if self.is_isomorphic(other):
            return True
        else:
            raise NotImplementedError("Only implemented for isomorphic curves over general fields.")

    def weierstrass_p(self, prec=20, algorithm=None):
        r"""
        Computes the Weierstrass `\wp`-function of the elliptic curve.

        INPUT:

        - ``mprec`` - precision

        - ``algorithm`` - string (default:``None``) an algorithm identifier
                      indicating using the ``pari``, ``fast`` or ``quadratic``
                      algorithm. If the algorithm is ``None``, then this
                      function determines the best algorithm to use.

        OUTPUT:

        a Laurent series in one variable `z` with coefficients in the
        base field `k` of `E`.

        EXAMPLES::

            sage: E = EllipticCurve('11a1')
            sage: E.weierstrass_p(prec=10)
            z^-2 + 31/15*z^2 + 2501/756*z^4 + 961/675*z^6 + 77531/41580*z^8 + O(z^10)
            sage: E.weierstrass_p(prec=8)
            z^-2 + 31/15*z^2 + 2501/756*z^4 + 961/675*z^6 + O(z^8)
            sage: Esh = E.short_weierstrass_model()
            sage: Esh.weierstrass_p(prec=8)
            z^-2 + 13392/5*z^2 + 1080432/7*z^4 + 59781888/25*z^6 + O(z^8)
            sage: E.weierstrass_p(prec=20, algorithm='fast')
            z^-2 + 31/15*z^2 + 2501/756*z^4 + 961/675*z^6 + 77531/41580*z^8 + 1202285717/928746000*z^10 + 2403461/2806650*z^12 + 30211462703/43418875500*z^14 + 3539374016033/7723451736000*z^16 + 413306031683977/1289540602350000*z^18 + O(z^20)
            sage: E.weierstrass_p(prec=20, algorithm='pari')
            z^-2 + 31/15*z^2 + 2501/756*z^4 + 961/675*z^6 + 77531/41580*z^8 + 1202285717/928746000*z^10 + 2403461/2806650*z^12 + 30211462703/43418875500*z^14 + 3539374016033/7723451736000*z^16 + 413306031683977/1289540602350000*z^18 + O(z^20)
            sage: E.weierstrass_p(prec=20, algorithm='quadratic')
            z^-2 + 31/15*z^2 + 2501/756*z^4 + 961/675*z^6 + 77531/41580*z^8 + 1202285717/928746000*z^10 + 2403461/2806650*z^12 + 30211462703/43418875500*z^14 + 3539374016033/7723451736000*z^16 + 413306031683977/1289540602350000*z^18 + O(z^20)
        """
        from ell_wp import weierstrass_p
        return weierstrass_p(self, prec=prec, algorithm=algorithm)

    def hasse_invariant(self):
        r"""
        Returns the Hasse invariant of this elliptic curve.

        OUTPUT:

        The Hasse invariant of this elliptic curve, as an element of
        the base field.  This is only defined over fields of positive
        characteristic, and is an element of the field which is zero
        if and only if the curve is supersingular.  Over a field of
        characteristic zero, where the Hasse invariant is undefined,
        a ``ValueError`` is returned.

        EXAMPLES::

            sage: E = EllipticCurve([Mod(1,2),Mod(1,2),0,0,Mod(1,2)])
            sage: E.hasse_invariant()
            1
            sage: E = EllipticCurve([0,0,Mod(1,3),Mod(1,3),Mod(1,3)])
            sage: E.hasse_invariant()
            0
            sage: E = EllipticCurve([0,0,Mod(1,5),0,Mod(2,5)])
            sage: E.hasse_invariant()
            0
            sage: E = EllipticCurve([0,0,Mod(1,5),Mod(1,5),Mod(2,5)])
            sage: E.hasse_invariant()
            2

        Some examples over larger fields::

            sage: EllipticCurve(GF(101),[0,0,0,0,1]).hasse_invariant()
            0
            sage: EllipticCurve(GF(101),[0,0,0,1,1]).hasse_invariant()
            98
            sage: EllipticCurve(GF(103),[0,0,0,0,1]).hasse_invariant()
            20
            sage: EllipticCurve(GF(103),[0,0,0,1,1]).hasse_invariant()
            17
            sage: F.<a> = GF(107^2)
            sage: EllipticCurve(F,[0,0,0,a,1]).hasse_invariant()
            62*a + 75
            sage: EllipticCurve(F,[0,0,0,0,a]).hasse_invariant()
            0

        Over fields of characteristic zero, the Hasse invariant is
        undefined::

            sage: E = EllipticCurve([0,0,0,0,1])
            sage: E.hasse_invariant()
            Traceback (most recent call last):
            ...
            ValueError: Hasse invariant only defined in positive characteristic
        """
        k = self.base_field()
        p = k.characteristic()
        if p == 0:
            raise ValueError('Hasse invariant only defined in positive characteristic')
        elif p == 2:
            return self.a1()
        elif p == 3:
            return self.b2()
        elif p == 5:
            return self.c4()
        elif p == 7:
            return -self.c6()
        else:
            R = k['x']
            x = R.gen()
            E = self.short_weierstrass_model()
            f=(x**3+E.a4()*x+E.a6())**((p-1)//2)
            return f.coeffs()[p-1]<|MERGE_RESOLUTION|>--- conflicted
+++ resolved
@@ -950,17 +950,6 @@
             from sage.rings.all import prime_range
             l = prime_range(max_l+1)
 
-<<<<<<< HEAD
-        if type(l) != list:
-            try:
-                l = rings.ZZ(l)
-            except TypeError:
-                raise ValueError, "%s is not prime."%l
-            if l.is_prime():
-                return isogenies_prime_degree(self, l)
-            else:
-                raise ValueError, "%s is not prime."%l
-=======
         if not isinstance(l, list):
             try:
                 l = rings.ZZ(l)
@@ -970,17 +959,12 @@
                 return isogenies_prime_degree(self, l)
             else:
                 raise ValueError("%s is not prime."%l)
->>>>>>> 12622621
 
         L = list(set(l))
         try:
             L = [rings.ZZ(l) for l in L]
         except TypeError:
-<<<<<<< HEAD
-            raise ValueError, "%s is not a list of primes."%l
-=======
             raise ValueError("%s is not a list of primes."%l)
->>>>>>> 12622621
 
         L.sort()
         return sum([isogenies_prime_degree(self,l) for l in L],[])
