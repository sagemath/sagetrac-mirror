--- conflicted
+++ resolved
@@ -98,11 +98,6 @@
 from sage.rings.ring import Ring
 from sage.rings.arith import gcd, prime_divisors
 from sage.misc.misc import prod
-<<<<<<< HEAD
-from sage.misc.all import n
-import sage.databases.cremona
-=======
->>>>>>> 12bbca02
 import ell_torsion
 from ell_generic import is_EllipticCurve
 
@@ -327,22 +322,16 @@
         t = simon_two_descent(self,
                               verbose=verbose, lim1=lim1, lim3=lim3, limtriv=limtriv,
                               maxprob=maxprob, limbigprime=limbigprime)
-<<<<<<< HEAD
-        prob_rank = Integer(t[0])
-        two_selmer_rank = Integer(t[1])
-        prob_gens = [self(P) for P in t[2]]
-        self._simon_two_descent_data[lim1,lim3,limtriv,maxprob,limbigprime] = (prob_rank, two_selmer_rank, prob_gens)
-        return prob_rank, two_selmer_rank, prob_gens
-        
+
     integral_points = integral_points
-                
+
     def faltings_height(self):
         r"""
         Faltings's height of the elliptic curve `E`.
         This is double the formula in Silverman Math Comp 1990 page 725.
-    
+
         EXAMPLE::
-    
+
             sage: K.<a> = NumberField(x^2+5)
             sage: E = EllipticCurve(K,[-112,400])
             sage: E.faltings_height()
@@ -359,7 +348,7 @@
         h2 = K(self.j_invariant()).global_height_arch()/6
         h3 = K(self.b2()/12).global_height_arch()
         return n(h1 + h2/2 + h3/2 + c)
-                
+
     def silverman_height_bounds(self):
         r"""
         Return the Silverman height bound.  This is a positive real
@@ -375,13 +364,13 @@
              Math. Comp., Volume 55, Number 192, pages 723-743.  We
              use a correction by Bremner with 0.973 replaced by 0.961,
              as explained in the source code to mwrank (htconst.cc).
-             
-        EXAMPLES::
-        
+
+        EXAMPLES::
+
             sage: E = EllipticCurve('37a1')
             sage: E.silverman_height_bounds()
             (-4.82540075818092, 4.07560050545395)
-                        
+
         """
         from sage.rings.all import CC, QQ
         Delta   = self.discriminant()
@@ -391,7 +380,7 @@
         r,s     = K.signature()
         infplaces = K.embeddings(CC) if K is QQ else K.places()
         nvs = [1 if i < r else 2 for i,_ in enumerate(infplaces)]
-        
+
         twostar = 2 if b2 else 1
         from math import log
         from ell_int_points import abs_log_height
@@ -403,9 +392,6 @@
         lower = 2*(-h(j)/24 - mu - 0.961)
         upper = 2*(mu + 1.07)
         return lower, upper
-=======
-        self._simon_two_descent_data[lim1,lim3,limtriv,maxprob,limbigprime] = t
-        return t
 
     def division_field(self, p, names, map=False, **kwds):
         """
@@ -596,7 +582,6 @@
             return L, F_to_K.post_compose(K_to_L)
         else:
             return L
->>>>>>> 12bbca02
 
     def height_pairing_matrix(self, points=None, precision=None):
         r"""
