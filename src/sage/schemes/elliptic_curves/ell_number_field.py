# -*- coding: utf-8 -*-
r"""
Elliptic curves over number fields

An elliptic curve `E` over a number field `K` can be given
by a Weierstrass equation whose coefficients lie in `K` or by
using ``base_extend`` on an elliptic curve defined over a subfield.

One major difference to elliptic curves over `\QQ` is that there
might not exist a global minimal equation over `K`, when `K` does
not have class number one.
Another difference is the lack of understanding of modularity for
general elliptic curves over general number fields.

Currently Sage can obtain local information about `E/K_v` for finite places
`v`, it has an interface to Denis Simon's script for 2-descent, it can compute
the torsion subgroup of the Mordell-Weil group `E(K)`, and it can work with
isogenies defined over `K`.

EXAMPLES::

    sage: K.<i> = NumberField(x^2+1)
    sage: E = EllipticCurve([0,4+i])
    sage: E.discriminant()
    -3456*i - 6480
    sage: P= E([i,2])
    sage: P+P
    (-2*i + 9/16 : -9/4*i - 101/64 : 1)

::

    sage: E.has_good_reduction(2+i)
    True
    sage: E.local_data(4+i)
    Local data at Fractional ideal (i + 4):
    Reduction type: bad additive
    Local minimal model: Elliptic Curve defined by y^2 = x^3 + (i+4) over Number Field in i with defining polynomial x^2 + 1
    Minimal discriminant valuation: 2
    Conductor exponent: 2
    Kodaira Symbol: II
    Tamagawa Number: 1
    sage: E.tamagawa_product_bsd()
    1

::

    sage: E.simon_two_descent()
    (1, 1, [(i : 2 : 1)])

::

    sage: E.torsion_order()
    1

::

    sage: E.isogenies_prime_degree(3)
    [Isogeny of degree 3 from Elliptic Curve defined by y^2 = x^3 + (i+4) over Number Field in i with defining polynomial x^2 + 1 to Elliptic Curve defined by y^2 = x^3 + (-27*i-108) over Number Field in i with defining polynomial x^2 + 1]

AUTHORS:

- Robert Bradshaw 2007

- John Cremona

- Chris Wuthrich

REFERENCE:

- [Sil] Silverman, Joseph H. The arithmetic of elliptic curves. Second edition. Graduate Texts in
  Mathematics, 106. Springer, 2009.

- [Sil2] Silverman, Joseph H. Advanced topics in the arithmetic of elliptic curves. Graduate Texts in
  Mathematics, 151. Springer, 1994.
"""
from __future__ import absolute_import

#*****************************************************************************
#       Copyright (C) 2007 Robert Bradshaw <robertwb@math.washington.edu>
#                          William Stein <wstein@gmail.com>
#
# This program is free software: you can redistribute it and/or modify
# it under the terms of the GNU General Public License as published by
# the Free Software Foundation, either version 2 of the License, or
# (at your option) any later version.
#                  http://www.gnu.org/licenses/
#*****************************************************************************

from .ell_field import EllipticCurve_field
from .ell_generic import is_EllipticCurve
from .ell_point import EllipticCurvePoint_number_field
from .constructor import EllipticCurve
from sage.rings.all import PolynomialRing, ZZ, QQ, RealField, Integer
from sage.misc.all import cached_method, verbose, prod, union, flatten
from six import reraise as raise_

class EllipticCurve_number_field(EllipticCurve_field):
    r"""
    Elliptic curve over a number field.

    EXAMPLES::

        sage: K.<i>=NumberField(x^2+1)
        sage: EllipticCurve([i, i - 1, i + 1, 24*i + 15, 14*i + 35])
        Elliptic Curve defined by y^2 + i*x*y + (i+1)*y = x^3 + (i-1)*x^2 + (24*i+15)*x + (14*i+35) over Number Field in i with defining polynomial x^2 + 1
    """
    def __init__(self, K, ainvs):
        r"""
        EXAMPLES:

        A curve from the database of curves over `\QQ`, but over a larger field:

            sage: K.<i>=NumberField(x^2+1)
            sage: EllipticCurve(K,'389a1')
            Elliptic Curve defined by y^2 + y = x^3 + x^2 + (-2)*x over Number Field in i with defining polynomial x^2 + 1

        Making the field of definition explicitly larger::

            sage: EllipticCurve(K,[0,-1,1,0,0])
            Elliptic Curve defined by y^2 + y = x^3 + (-1)*x^2 over Number Field in i with defining polynomial x^2 + 1

        """
        self._known_points = []
        EllipticCurve_field.__init__(self, K, ainvs)

    _point = EllipticCurvePoint_number_field

    def base_extend(self, R):
        """
        Return the base extension of ``self`` to `R`.

        EXAMPLES::

            sage: E = EllipticCurve('11a3')
            sage: K = QuadraticField(-5, 'a')
            sage: E.base_extend(K)
            Elliptic Curve defined by y^2 + y = x^3 + (-1)*x^2 over Number Field in a with defining polynomial x^2 + 5

        Check that non-torsion points are remembered when extending
        the base field (see :trac:`16034`)::

            sage: E = EllipticCurve([1, 0, 1, -1751, -31352])
            sage: K.<d> = QuadraticField(5)
            sage: E.gens()
            [(52 : 111 : 1)]
            sage: EK = E.base_extend(K)
            sage: EK.gens()
            [(52 : 111 : 1)]

        """
        E = super(EllipticCurve_number_field, self).base_extend(R)
        if isinstance(E, EllipticCurve_number_field):
            E._known_points = [E([R(_) for _ in P.xy()]) for P in self._known_points if not P.is_zero()]
        return E

    def simon_two_descent(self, verbose=0, lim1=2, lim3=4, limtriv=2,
                          maxprob=20, limbigprime=30, known_points=None):
        r"""
        Return lower and upper bounds on the rank of the Mordell-Weil
        group `E(K)` and a list of points.

        This method is used internally by the :meth:`~rank`,
        :meth:`~rank_bounds` and :meth:`~gens` methods.

        INPUT:

        - ``self`` -- an elliptic curve `E` over a number field `K`

        - ``verbose`` -- 0, 1, 2, or 3 (default: 0), the verbosity level

        - ``lim1`` -- (default: 2) limit on trivial points on quartics

        - ``lim3`` -- (default: 4) limit on points on ELS quartics

        - ``limtriv`` -- (default: 2) limit on trivial points on `E`

        - ``maxprob`` -- (default: 20)

        - ``limbigprime`` -- (default: 30) to distinguish between
          small and large prime numbers. Use probabilistic tests for
          large primes. If 0, don't use probabilistic tests.

        - ``known_points`` -- (default: None) list of known points on
          the curve

        OUTPUT: a triple ``(lower, upper, list)`` consisting of

        - ``lower`` (integer) -- lower bound on the rank

        - ``upper`` (integer) -- upper bound on the rank

        - ``list`` -- list of points in `E(K)`

        The integer ``upper`` is in fact an upper bound on the
        dimension of the 2-Selmer group, hence on the dimension of
        `E(K)/2E(K)`.  It is equal to the dimension of the 2-Selmer
        group except possibly if `E(K)[2]` has dimension 1.  In that
        case, ``upper`` may exceed the dimension of the 2-Selmer group
        by an even number, due to the fact that the algorithm does not
        perform a second descent.

        .. note::

           For non-quadratic number fields, this code does return, but
           it takes a long time.

        ALGORITHM:

        Uses Denis Simon's PARI/GP scripts from
        http://www.math.unicaen.fr/~simon/.

        EXAMPLES::

            sage: K.<a> = NumberField(x^2 + 23, 'a')
            sage: E = EllipticCurve(K, '37')
            sage: E == loads(dumps(E))
            True
            sage: E.simon_two_descent()
            (2, 2, [(0 : 0 : 1), (1/8*a + 5/8 : -3/16*a - 7/16 : 1)])
            sage: E.simon_two_descent(lim1=3, lim3=20, limtriv=5, maxprob=7, limbigprime=10)
            (2, 2, [(-1 : 0 : 1), (-1/8*a + 5/8 : -3/16*a - 9/16 : 1)])

        ::

            sage: K.<a> = NumberField(x^2 + 7, 'a')
            sage: E = EllipticCurve(K, [0,0,0,1,a]); E
            Elliptic Curve defined by y^2  = x^3 + x + a over Number Field in a with defining polynomial x^2 + 7

            sage: v = E.simon_two_descent(verbose=1); v
             elliptic curve: Y^2 = x^3 + Mod(1, y^2 + 7)*x + Mod(y, y^2 + 7)
             Trivial points on the curve = [[1, 1, 0], [Mod(1/2*y + 3/2, y^2 + 7), Mod(-y - 2, y^2 + 7), 1]]
            #S(E/K)[2]    = 2
            #E(K)/2E(K)   = 2
            #III(E/K)[2]  = 1
            rank(E/K)     = 1
             listpoints = [[Mod(1/2*y + 3/2, y^2 + 7), Mod(-y - 2, y^2 + 7), 1]]
            (1, 1, [(1/2*a + 3/2 : -a - 2 : 1)])

            sage: v = E.simon_two_descent(verbose=2)
            K = bnfinit(y^2 + 7);
            a = Mod(y,K.pol);
            bnfellrank(K, [0, 0, 0, 1, a], [[Mod(1/2*y + 3/2, y^2 + 7), Mod(-y - 2, y^2 + 7)]]);
             elliptic curve: Y^2 = x^3 + Mod(1, y^2 + 7)*x + Mod(y, y^2 + 7)
              A = Mod(0, y^2 + 7)
              B = Mod(1, y^2 + 7)
              C = Mod(y, y^2 + 7)
            <BLANKLINE>
              Computing L(S,2)
              L(S,2) = [Mod(Mod(-1/2*y + 1/2, y^2 + 7)*x^2 + Mod(-1/2*y - 1/2, y^2 + 7)*x + Mod(-y - 1, y^2 + 7), x^3 + Mod(1, y^2 + 7)*x + Mod(y, y^2 + 7)), Mod(-x^2 + Mod(-1/2*y - 1/2, y^2 + 7)*x + 1, x^3 + Mod(1, y^2 + 7)*x + Mod(y, y^2 + 7)), Mod(-1, x^3 + Mod(1, y^2 + 7)*x + Mod(y, y^2 + 7)), Mod(x^2 + 2, x^3 + Mod(1, y^2 + 7)*x + Mod(y, y^2 + 7)), Mod(x + Mod(1/2*y + 3/2, y^2 + 7), x^3 + Mod(1, y^2 + 7)*x + Mod(y, y^2 + 7)), Mod(x + Mod(1/2*y - 3/2, y^2 + 7), x^3 + Mod(1, y^2 + 7)*x + Mod(y, y^2 + 7))]
            <BLANKLINE>
              Computing the Selmer group
              #LS2gen = 2
               LS2gen = [Mod(Mod(-1/2*y + 1/2, y^2 + 7)*x^2 + Mod(-1/2*y - 1/2, y^2 + 7)*x + Mod(-y - 1, y^2 + 7), x^3 + Mod(1, y^2 + 7)*x + Mod(y, y^2 + 7)), Mod(x^2 + Mod(1/2*y + 1/2, y^2 + 7)*x - 1, x^3 + Mod(1, y^2 + 7)*x + Mod(y, y^2 + 7))]
              Search for trivial points on the curve
             Trivial points on the curve = [[Mod(1/2*y + 3/2, y^2 + 7), Mod(-y - 2, y^2 + 7)], [1, 1, 0], [Mod(1/2*y + 3/2, y^2 + 7), Mod(-y - 2, y^2 + 7), 1]]
              zc = Mod(Mod(-1/2*y + 1/2, y^2 + 7)*x^2 + Mod(-1/2*y - 1/2, y^2 + 7)*x + Mod(-y - 1, y^2 + 7), x^3 + Mod(1, y^2 + 7)*x + Mod(y, y^2 + 7))
              Hilbert symbol (Mod(1, y^2 + 7),Mod(-2*y + 2, y^2 + 7)) =
              sol of quadratic equation = [1, 1, 0]~
              zc*z1^2 = Mod(4*x + Mod(-2*y + 6, y^2 + 7), x^3 + Mod(1, y^2 + 7)*x + Mod(y, y^2 + 7))
              quartic: (-1)*Y^2 = x^4 + (3*y - 9)*x^2 + (-8*y + 16)*x + (9/2*y - 11/2)
              reduced: Y^2 = -x^4 + (-3*y + 9)*x^2 + (-8*y + 16)*x + (-9/2*y + 11/2)
              not ELS at [2, [0, 1]~, 1, 1, [1, -2; 1, 0]]
              zc = Mod(Mod(1, y^2 + 7)*x^2 + Mod(1/2*y + 1/2, y^2 + 7)*x + Mod(-1, y^2 + 7), x^3 + Mod(1, y^2 + 7)*x + Mod(y, y^2 + 7))
              comes from the trivial point [Mod(1/2*y + 3/2, y^2 + 7), Mod(-y - 2, y^2 + 7)]
              m1 = 1
              m2 = 1
            #S(E/K)[2]    = 2
            #E(K)/2E(K)   = 2
            #III(E/K)[2]  = 1
            rank(E/K)     = 1
             listpoints = [[Mod(1/2*y + 3/2, y^2 + 7), Mod(-y - 2, y^2 + 7)]]
            v = [1, 1, [[Mod(1/2*y + 3/2, y^2 + 7), Mod(-y - 2, y^2 + 7)]]]
            sage: v
            (1, 1, [(1/2*a + 3/2 : -a - 2 : 1)])

        A curve with 2-torsion::

            sage: K.<a> = NumberField(x^2 + 7)
            sage: E = EllipticCurve(K, '15a')
            sage: E.simon_two_descent()  # long time (3s on sage.math, 2013), points can vary
            (1, 3, [...])

        Check that the bug reported in :trac:`15483` is fixed::

            sage: K.<s> = QuadraticField(229)
            sage: c4 = 2173 - 235*(1 - s)/2
            sage: c6 = -124369 + 15988*(1 - s)/2
            sage: E = EllipticCurve([-c4/48, -c6/864])
            sage: E.simon_two_descent()
            (0, 0, [])

            sage: R.<t> = QQ[]
            sage: L.<g> = NumberField(t^3 - 9*t^2 + 13*t - 4)
            sage: E1 = EllipticCurve(L,[1-g*(g-1),-g^2*(g-1),-g^2*(g-1),0,0])
            sage: E1.rank()  # long time (about 5 s)
            0

            sage: K = CyclotomicField(43).subfields(3)[0][0]
            sage: E = EllipticCurve(K, '37')
            sage: E.simon_two_descent()  # long time (4s on sage.math, 2013)
            (3,
             3,
             [(0 : 0 : 1),
              (-1/2*zeta43_0^2 - 1/2*zeta43_0 + 7 : -3/2*zeta43_0^2 - 5/2*zeta43_0 + 18 : 1)])
        """
        verbose = int(verbose)
        if known_points is None:
            known_points = self._known_points
        known_points = [self(P) for P in known_points]

        # We deliberately do not use known_points as a key in the
        # following caching code, so that calling E.gens() a second
        # time (when known_points may have increased) will not cause
        # another execution of simon_two_descent.
        try:
            result = self._simon_two_descent_data[lim1,lim3,limtriv,maxprob,limbigprime]
            if verbose == 0:
                return result
        except AttributeError:
            self._simon_two_descent_data = {}
        except KeyError:
            pass

        from .gp_simon import simon_two_descent
        t = simon_two_descent(self, verbose=verbose,
                              lim1=lim1, lim3=lim3, limtriv=limtriv,
                              maxprob=maxprob, limbigprime=limbigprime,
                              known_points=known_points)
        self._simon_two_descent_data[lim1,lim3,limtriv,maxprob,limbigprime] = t
        self._known_points.extend([P for P in t[2]
                                   if P not in self._known_points])
        return t

    def division_field(self, p, names, map=False, **kwds):
        r"""
        Given an elliptic curve over a number field `F` and a prime number `p`,
        construct the field `F(E[p])`.

        INPUT:

        - ``p`` -- a prime number (an element of `\ZZ`)

        - ``names`` -- a variable name for the number field

        - ``map`` -- (default: ``False``) also return an embedding of
          the :meth:`base_field` into the resulting field.

        - ``kwds`` -- additional keywords passed to
          :func:`sage.rings.number_field.splitting_field.splitting_field`.

        OUTPUT:

        If ``map`` is ``False``, the division field as an absolute number
        field.  If ``map`` is ``True``, a tuple ``(K, phi)`` where ``phi``
        is an embedding of the base field in the division field ``K``.

        .. WARNING::

            This takes a very long time when the degree of the division
            field is large (e.g. when `p` is large or when the Galois
            representation is surjective).  The ``simplify`` flag also
            has a big influence on the running time: sometimes
            ``simplify=False`` is faster, sometimes ``simplify=True``
            (the default) is faster.

        EXAMPLES:

        The 2-division field is the same as the splitting field of
        the 2-division polynomial (therefore, it has degree 1, 2, 3 or 6)::

            sage: E = EllipticCurve('15a1')
            sage: K.<b> = E.division_field(2); K
            Number Field in b with defining polynomial x
            sage: E = EllipticCurve('14a1')
            sage: K.<b> = E.division_field(2); K
            Number Field in b with defining polynomial x^2 + 5*x + 92
            sage: E = EllipticCurve('196b1')
            sage: K.<b> = E.division_field(2); K
            Number Field in b with defining polynomial x^3 + x^2 - 114*x - 127
            sage: E = EllipticCurve('19a1')
            sage: K.<b> = E.division_field(2); K
            Number Field in b with defining polynomial x^6 + 10*x^5 + 24*x^4 - 212*x^3 + 1364*x^2 + 24072*x + 104292

        For odd primes `p`, the division field is either the splitting
        field of the `p`-division polynomial, or a quadratic extension
        of it. ::

            sage: E = EllipticCurve('50a1')
            sage: F.<a> = E.division_polynomial(3).splitting_field(simplify_all=True); F
            Number Field in a with defining polynomial x^6 - 3*x^5 + 4*x^4 - 3*x^3 - 2*x^2 + 3*x + 3
            sage: K.<b> = E.division_field(3, simplify_all=True); K
            Number Field in b with defining polynomial x^6 - 3*x^5 + 4*x^4 - 3*x^3 - 2*x^2 + 3*x + 3

        If we take any quadratic twist, the splitting field of the
        3-division polynomial remains the same, but the 3-division field
        becomes a quadratic extension::

            sage: E = E.quadratic_twist(5)  # 50b3
            sage: F.<a> = E.division_polynomial(3).splitting_field(simplify_all=True); F
            Number Field in a with defining polynomial x^6 - 3*x^5 + 4*x^4 - 3*x^3 - 2*x^2 + 3*x + 3
            sage: K.<b> = E.division_field(3, simplify_all=True); K
            Number Field in b with defining polynomial x^12 - 3*x^11 + 8*x^10 - 15*x^9 + 30*x^8 - 63*x^7 + 109*x^6 - 144*x^5 + 150*x^4 - 120*x^3 + 68*x^2 - 24*x + 4

        Try another quadratic twist, this time over a subfield of `F`::

            sage: G.<c>,_,_ = F.subfields(3)[0]
            sage: E = E.base_extend(G).quadratic_twist(c); E
            Elliptic Curve defined by y^2 = x^3 + 5*a0*x^2 + (-200*a0^2)*x + (-42000*a0^2+42000*a0+126000) over Number Field in a0 with defining polynomial x^3 - 3*x^2 + 3*x + 9
            sage: K.<b> = E.division_field(3, simplify_all=True); K
            Number Field in b with defining polynomial x^12 - 10*x^10 + 55*x^8 - 60*x^6 + 75*x^4 + 1350*x^2 + 2025

        Some higher-degree examples::

            sage: E = EllipticCurve('11a1')
            sage: K.<b> = E.division_field(2); K
            Number Field in b with defining polynomial x^6 + 2*x^5 - 48*x^4 - 436*x^3 + 1668*x^2 + 28792*x + 73844
            sage: K.<b> = E.division_field(3); K  # long time (3s on sage.math, 2014)
            Number Field in b with defining polynomial x^48 ...
            sage: K.<b> = E.division_field(5); K
            Number Field in b with defining polynomial x^4 - x^3 + x^2 - x + 1
            sage: E.division_field(5, 'b', simplify=False)
            Number Field in b with defining polynomial x^4 + x^3 + 11*x^2 + 41*x + 101
            sage: E.base_extend(K).torsion_subgroup()  # long time (2s on sage.math, 2014)
            Torsion Subgroup isomorphic to Z/5 + Z/5 associated to the Elliptic Curve defined by y^2 + y = x^3 + (-1)*x^2 + (-10)*x + (-20) over Number Field in b with defining polynomial x^4 - x^3 + x^2 - x + 1

            sage: E = EllipticCurve('27a1')
            sage: K.<b> = E.division_field(3); K
            Number Field in b with defining polynomial x^2 + 3*x + 9
            sage: K.<b> = E.division_field(2); K
            Number Field in b with defining polynomial x^6 + 6*x^5 + 24*x^4 - 52*x^3 - 228*x^2 + 744*x + 3844
            sage: K.<b> = E.division_field(2, simplify_all=True); K
            Number Field in b with defining polynomial x^6 - 3*x^5 + 5*x^3 - 3*x + 1
            sage: K.<b> = E.division_field(5); K   # long time (4s on sage.math, 2014)
            Number Field in b with defining polynomial x^48 ...
            sage: K.<b> = E.division_field(7); K  # long time (8s on sage.math, 2014)
            Number Field in b with defining polynomial x^72 ...

        Over a number field::

            sage: R.<x> = PolynomialRing(QQ)
            sage: K.<i> = NumberField(x^2 + 1)
            sage: E = EllipticCurve([0,0,0,0,i])
            sage: L.<b> = E.division_field(2); L
            Number Field in b with defining polynomial x^4 - x^2 + 1
            sage: L.<b>, phi = E.division_field(2, map=True); phi
            Ring morphism:
              From: Number Field in i with defining polynomial x^2 + 1
              To:   Number Field in b with defining polynomial x^4 - x^2 + 1
              Defn: i |--> -b^3
            sage: L.<b>, phi = E.division_field(3, map=True)
            sage: L
            Number Field in b with defining polynomial x^24 - 6*x^22 - 12*x^21 - 21*x^20 + 216*x^19 + 48*x^18 + 804*x^17 + 1194*x^16 - 13488*x^15 + 21222*x^14 + 44196*x^13 - 47977*x^12 - 102888*x^11 + 173424*x^10 - 172308*x^9 + 302046*x^8 + 252864*x^7 - 931182*x^6 + 180300*x^5 + 879567*x^4 - 415896*x^3 + 1941012*x^2 + 650220*x + 443089
            sage: phi
            Ring morphism:
              From: Number Field in i with defining polynomial x^2 + 1
              To:   Number Field in b with defining polynomial x^24 ...
              Defn: i |--> -215621657062634529/183360797284413355040732*b^23 ...

        AUTHORS:

        - Jeroen Demeyer (2014-01-06): :trac:`11905`, use
          ``splitting_field`` method, moved from ``gal_reps.py``, make
          it work over number fields.
        """
        p = Integer(p)
        if not p.is_prime():
            raise ValueError("p must be a prime number")

        verbose("Adjoining X-coordinates of %s-torsion points"%p)
        F = self.base_ring()
        f = self.division_polynomial(p)
        if p == 2:
            # For p = 2, the division field is the splitting field of
            # the division polynomial.
            return f.splitting_field(names, map=map, **kwds)

        # Compute splitting field of X-coordinates.
        # The Galois group of the division field is a subgroup of GL(2,p).
        # The Galois group of the X-coordinates is a subgroup of GL(2,p)/{-1,+1}.
        # We need the map to change the elliptic curve invariants to K.
        deg_mult = F.degree()*p*(p+1)*(p-1)*(p-1)//2
        K, F_to_K = f.splitting_field(names, degree_multiple=deg_mult, map=True, **kwds)

        verbose("Adjoining Y-coordinates of %s-torsion points"%p)

        # THEOREM (Cremona, http://trac.sagemath.org/ticket/11905#comment:21).
        # Let K be a field, E an elliptic curve over K and p an odd
        # prime number. Assume that K contains all roots of the
        # p-division polynomial of E. Then either K contains all
        # p-torsion points on E, or it doesn't contain any p-torsion
        # point.
        #
        # PROOF. Let G be the absolute Galois group of K (every element
        # in it fixes all elements of K). For any p-torsion point P
        # over the algebraic closure and any sigma in G, we must have
        # either sigma(P) = P or sigma(P) = -P (since K contains the
        # X-coordinate of P). Now assume that K does not contain all
        # p-torsion points. Then there exists a point P1 and a sigma in
        # G such that sigma(P1) = -P1. Now take a different p-torsion
        # point P2. Since sigma(P2) must be P2 or -P2 and
        # sigma(P1+P2) = sigma(P1)+sigma(P2) = sigma(P1)-P2 must
        # be P1+P2 or -(P1+P2), it follows that sigma(P2) = -sigma(P2).
        # Therefore, K cannot contain any p-torsion point.
        #
        # This implies that it suffices to adjoin the Y-coordinate
        # of just one point.

        # First factor f over F and then compute a root X of f over K.
        g = f.factor()[0][0]
        X = g.map_coefficients(F_to_K).roots(multiplicities=False)[0]

        # Polynomial defining the corresponding Y-coordinate
        a1,a2,a3,a4,a6 = (F_to_K(ai) for ai in self.a_invariants())
        rhs = X*(X*(X + a2) + a4) + a6
        RK = PolynomialRing(K, 'x')
        ypol = RK([-rhs, a1*X + a3, 1])
        L = ypol.splitting_field(names, map=map, **kwds)
        if map:
            L, K_to_L = L
            return L, F_to_K.post_compose(K_to_L)
        else:
            return L

    def height_pairing_matrix(self, points=None, precision=None):
        r"""
        Returns the height pairing matrix of the given points.

        INPUT:

        - points -- either a list of points, which must be on this
          curve, or (default) None, in which case self.gens() will be
          used.

        - precision -- number of bits of precision of result
          (default: None, for default RealField precision)

        EXAMPLES::

            sage: E = EllipticCurve([0, 0, 1, -1, 0])
            sage: E.height_pairing_matrix()
            [0.0511114082399688]

        For rank 0 curves, the result is a valid 0x0 matrix::

            sage: EllipticCurve('11a').height_pairing_matrix()
            []
            sage: E=EllipticCurve('5077a1')
            sage: E.height_pairing_matrix([E.lift_x(x) for x in [-2,-7/4,1]], precision=100)
            [  1.3685725053539301120518194471  -1.3095767070865761992624519454 -0.63486715783715592064475542573]
            [ -1.3095767070865761992624519454   2.7173593928122930896610589220   1.0998184305667292139777571432]
            [-0.63486715783715592064475542573   1.0998184305667292139777571432  0.66820516565192793503314205089]

            sage: E = EllipticCurve('389a1')
            sage: E = EllipticCurve('389a1')
            sage: P,Q = E.point([-1,1,1]),E.point([0,-1,1])
            sage: E.height_pairing_matrix([P,Q])
            [0.686667083305587 0.268478098806726]
            [0.268478098806726 0.327000773651605]

        Over a number field::

            sage: x = polygen(QQ)
            sage: K.<t> = NumberField(x^2+47)
            sage: EK = E.base_extend(K)
            sage: EK.height_pairing_matrix([EK(P),EK(Q)])
            [0.686667083305587 0.268478098806726]
            [0.268478098806726 0.327000773651605]

        ::

            sage: K.<i> = QuadraticField(-1)
            sage: E = EllipticCurve([0,0,0,i,i])
            sage: P = E(-9+4*i,-18-25*i)
            sage: Q = E(i,-i)
            sage: E.height_pairing_matrix([P,Q])
            [  2.16941934493768 -0.870059380421505]
            [-0.870059380421505  0.424585837470709]
            sage: E.regulator_of_points([P,Q])
            0.164101403936070
        """
        if points is None:
            points = self.gens()
        else:
            for P in points:
                assert P.curve() == self

        r = len(points)
        if precision is None:
            RR = RealField()
        else:
            RR = RealField(precision)
        from sage.matrix.all import MatrixSpace
        M = MatrixSpace(RR, r)
        mat = M()
        for j in range(r):
            mat[j,j] = points[j].height(precision=precision)
        for j in range(r):
            for k in range(j+1,r):
                mat[j,k]=((points[j]+points[k]).height(precision=precision) - mat[j,j] - mat[k,k])/2
                mat[k,j]=mat[j,k]
        return mat

    def regulator_of_points(self, points=[], precision=None):
        """
        Returns the regulator of the given points on this curve.

        INPUT:

        - ``points`` -(default: empty list)  a list of points on this curve

        - ``precision`` - int or None (default: None): the precision
          in bits of the result (default real precision if None)

        EXAMPLES::

            sage: E = EllipticCurve('37a1')
            sage: P = E(0,0)
            sage: Q = E(1,0)
            sage: E.regulator_of_points([P,Q])
            0.000000000000000
            sage: 2*P == Q
            True

        ::

            sage: E = EllipticCurve('5077a1')
            sage: points = [E.lift_x(x) for x in [-2,-7/4,1]]
            sage: E.regulator_of_points(points)
            0.417143558758384
            sage: E.regulator_of_points(points,precision=100)
            0.41714355875838396981711954462

        ::

            sage: E = EllipticCurve('389a')
            sage: E.regulator_of_points()
            1.00000000000000
            sage: points = [P,Q] = [E(-1,1),E(0,-1)]
            sage: E.regulator_of_points(points)
            0.152460177943144
            sage: E.regulator_of_points(points, precision=100)
            0.15246017794314375162432475705
            sage: E.regulator_of_points(points, precision=200)
            0.15246017794314375162432475704945582324372707748663081784028
            sage: E.regulator_of_points(points, precision=300)
            0.152460177943143751624324757049455823243727077486630817840280980046053225683562463604114816

        Examples over number fields::

            sage: K.<a> = QuadraticField(97)
            sage: E = EllipticCurve(K,[1,1])
            sage: P = E(0,1)
            sage: P.height()
            0.476223106404866
            sage: E.regulator_of_points([P])
            0.476223106404866

        ::

            sage: E = EllipticCurve('11a1')
            sage: x = polygen(QQ)
            sage: K.<t> = NumberField(x^2+47)
            sage: EK = E.base_extend(K)
            sage: T = EK(5,5)
            sage: T.order()
            5
            sage: P = EK(-2, -1/2*t - 1/2)
            sage: P.order()
            +Infinity
            sage: EK.regulator_of_points([P,T]) # random very small output
            -1.23259516440783e-32
            sage: EK.regulator_of_points([P,T]).abs() < 1e-30
            True

        ::

            sage: E = EllipticCurve('389a1')
            sage: P,Q = E.gens()
            sage: E.regulator_of_points([P,Q])
            0.152460177943144
            sage: K.<t> = NumberField(x^2+47)
            sage: EK = E.base_extend(K)
            sage: EK.regulator_of_points([EK(P),EK(Q)])
            0.152460177943144

        ::

            sage: K.<i> = QuadraticField(-1)
            sage: E = EllipticCurve([0,0,0,i,i])
            sage: P = E(-9+4*i,-18-25*i)
            sage: Q = E(i,-i)
            sage: E.height_pairing_matrix([P,Q])
            [  2.16941934493768 -0.870059380421505]
            [-0.870059380421505  0.424585837470709]
            sage: E.regulator_of_points([P,Q])
            0.164101403936070

        """
        if points is None:
            points = []
        mat = self.height_pairing_matrix(points=points, precision=precision)
        return mat.det(algorithm="hessenberg")


    def is_local_integral_model(self,*P):
        r"""
        Tests if self is integral at the prime ideal `P`, or at all the
        primes if `P` is a list or tuple.

        INPUT:

        - ``*P`` -- a prime ideal, or a list or tuple of primes.

        EXAMPLES::

            sage: K.<i> = NumberField(x^2+1)
            sage: P1,P2 = K.primes_above(5)
            sage: E = EllipticCurve([i/5,i/5,i/5,i/5,i/5])
            sage: E.is_local_integral_model(P1,P2)
            False
            sage: Emin = E.local_integral_model(P1,P2)
            sage: Emin.is_local_integral_model(P1,P2)
            True
        """
        if len(P) == 1:
            P = P[0]
        if isinstance(P, (tuple, list)):
            return all(self.is_local_integral_model(x) for x in P)
        return all(x.valuation(P) >= 0 for x in self.ainvs())

    def local_integral_model(self,*P):
        r"""
        Return a model of self which is integral at the prime ideal
        `P`.

        .. note::

           The integrality at other primes is not affected, even if
           `P` is non-principal.

        INPUT:

        - ``*P`` -- a prime ideal, or a list or tuple of primes.

        EXAMPLES::

            sage: K.<i> = NumberField(x^2+1)
            sage: P1,P2 = K.primes_above(5)
            sage: E = EllipticCurve([i/5,i/5,i/5,i/5,i/5])
            sage: E.local_integral_model((P1,P2))
            Elliptic Curve defined by y^2 + (-i)*x*y + (-25*i)*y = x^3 + 5*i*x^2 + 125*i*x + 3125*i over Number Field in i with defining polynomial x^2 + 1
        """
        if len(P) == 1: P=P[0]
        if isinstance(P,(tuple,list)):
            E=self
            for Pi in P: E=E.local_integral_model(Pi)
            return E
        ai = self.a_invariants()
        e  = min([(ai[i].valuation(P)/[1,2,3,4,6][i]) for i in range(5)]).floor()
        pi = self.base_field().uniformizer(P, 'negative')
        return EllipticCurve([ai[i]/pi**(e*[1,2,3,4,6][i]) for i in range(5)])

    def is_global_integral_model(self):
        r"""
        Return whether ``self`` is integral at all primes.

        EXAMPLES::

            sage: K.<i> = NumberField(x^2+1)
            sage: E = EllipticCurve([i/5,i/5,i/5,i/5,i/5])
            sage: P1,P2 = K.primes_above(5)
            sage: Emin = E.global_integral_model()
            sage: Emin.is_global_integral_model()
            True
        """
        return all(x.is_integral() for x in self.a_invariants())

    def global_integral_model(self):
        r"""
        Return a model of self which is integral at all primes.

        EXAMPLES::

            sage: K.<i> = NumberField(x^2+1)
            sage: E = EllipticCurve([i/5,i/5,i/5,i/5,i/5])
            sage: P1,P2 = K.primes_above(5)
            sage: E.global_integral_model()
            Elliptic Curve defined by y^2 + (-i)*x*y + (-25*i)*y = x^3 + 5*i*x^2 + 125*i*x + 3125*i over Number Field in i with defining polynomial x^2 + 1

        :trac:`7935`::

            sage: K.<a> = NumberField(x^2-38)
            sage: E = EllipticCurve([a,1/2])
            sage: E.global_integral_model()
            Elliptic Curve defined by y^2 = x^3 + 1444*a*x + 27436 over Number Field in a with defining polynomial x^2 - 38

        :trac:`9266`::

            sage: K.<s> = NumberField(x^2-5)
            sage: w = (1+s)/2
            sage: E = EllipticCurve(K,[2,w])
            sage: E.global_integral_model()
            Elliptic Curve defined by y^2 = x^3 + 2*x + (1/2*s+1/2) over Number Field in s with defining polynomial x^2 - 5

        :trac:`12151`::

            sage: K.<v> = NumberField(x^2 + 161*x - 150)
            sage: E = EllipticCurve([25105/216*v - 3839/36, 634768555/7776*v - 98002625/1296, 634768555/7776*v - 98002625/1296, 0, 0])
            sage: E.global_integral_model()
            Elliptic Curve defined by y^2 + (2094779518028859*v-1940492905300351)*x*y + (477997268472544193101178234454165304071127500*v-442791377441346852919930773849502871958097500)*y = x^3 + (26519784690047674853185542622500*v-24566525306469707225840460652500)*x^2 over Number Field in v with defining polynomial x^2 + 161*x - 150

        :trac:`14476`::

            sage: R.<t> = QQ[]
            sage: K.<g> = NumberField(t^4 - t^3 - 3*t^2 - t + 1)
            sage: E = EllipticCurve([ -43/625*g^3 + 14/625*g^2 - 4/625*g + 706/625, -4862/78125*g^3 - 4074/78125*g^2 - 711/78125*g + 10304/78125,  -4862/78125*g^3 - 4074/78125*g^2 - 711/78125*g + 10304/78125, 0,0])
            sage: E.global_integral_model()
            Elliptic Curve defined by y^2 + (15*g^3-48*g-42)*x*y + (-111510*g^3-162162*g^2-44145*g+37638)*y = x^3 + (-954*g^3-1134*g^2+81*g+576)*x^2 over Number Field in g with defining polynomial t^4 - t^3 - 3*t^2 - t + 1

        """
        K = self.base_field()
        ai = self.a_invariants()
        Ps = [[ ff[0] for ff in a.denominator_ideal().factor() ] for a in ai if not a.is_integral() ]
        Ps = union(flatten(Ps))
        for P in Ps:
            pi = K.uniformizer(P,'positive')
            e  = min([(ai[i].valuation(P)/[1,2,3,4,6][i]) for i in range(5)]).floor()
            if e < 0 :
                ai = [ai[i]/pi**(e*[1,2,3,4,6][i]) for i in range(5)]
            if all(a.is_integral() for a in ai):
                break
        for z in ai:
            assert z.is_integral(), "bug in global_integral_model: %s" % list(ai)
        return EllipticCurve(list(ai))

    integral_model = global_integral_model

    def _reduce_model(self):
        r"""
        Returns a reduced model for this elliptic curve.

        Transforms the elliptic curve to a model which is optimally scaled
        with respect to units and in which `a_1`, `a_2`, `a_3` are
        reduced modulo 2, 3, 2 respectively.

        .. note::

           This only works on integral models, i.e. it requires that
           `a_1`, `a_2` and `a_3` lie in the ring of integers of the base
           field.

        EXAMPLES::

            sage: K.<a>=NumberField(x^2-38)
            sage: E=EllipticCurve([a, -5*a + 19, -39*a + 237, 368258520200522046806318224*a - 2270097978636731786720858047, 8456608930180227786550494643437985949781*a - 52130038506835491453281450568107193773505])
            sage: E.ainvs()
            (a,
            -5*a + 19,
            -39*a + 237,
            368258520200522046806318224*a - 2270097978636731786720858047,
            8456608930180227786550494643437985949781*a - 52130038506835491453281450568107193773505)
            sage: E._reduce_model().ainvs()
            (a,
            a + 1,
            a + 1,
            368258520200522046806318444*a - 2270097978636731786720859345,
            8456608930173478039472018047583706316424*a - 52130038506793883217874390501829588391299)
            sage: EllipticCurve([101,202,303,404,505])._reduce_model().ainvs()
            (1, 1, 0, -2509254, 1528863051)
            sage: EllipticCurve([-101,-202,-303,-404,-505])._reduce_model().ainvs()
            (1, -1, 0, -1823195, 947995262)

            sage: E = EllipticCurve([a/4, 1])
            sage: E._reduce_model()
            Traceback (most recent call last):
            ...
            TypeError: _reduce_model() requires an integral model.
        """
        K = self.base_ring()
        ZK = K.maximal_order()
        try:
            (a1, a2, a3, a4, a6) = [ZK(a) for a in self.a_invariants()]
        except TypeError:
            import sys
            raise_(TypeError, "_reduce_model() requires an integral model.", sys.exc_info()[2])

        # N.B. Must define s, r, t in the right order.
        if ZK.absolute_degree() == 1:
            s = ((-a1)/2).round('up')
            r = ((-a2 + s*a1 +s*s)/3).round()
            t = ((-a3 - r*a1)/2).round('up')
        else:
            pariK = K.__pari__()
            s = K(pariK.nfeltdiveuc(-a1, 2))
            r = K(pariK.nfeltdiveuc(-a2 + s*a1 + s*s, 3))
            t = K(pariK.nfeltdiveuc(-a3 - r*a1, 2))

        return self.rst_transform(r, s, t)

    def _scale_by_units(self):
        r""" Return a model reduced with respect to scaling by units.

        OUTPUT:

        A model for this elliptic curve, optimally scaled with respect
        to scaling by units, with respect to the logarithmic embedding
        of |c4|^(1/4)+|c6|^(1/6).  No scaling by roots of unity is
        carried out, so there is no change when the unit rank is 0.

        EXAMPLES::

           sage: K.<a> = NumberField(x^2-10)
           sage: u = K.units()[0]
           sage: E = EllipticCurve([0, 0, 0, 4536*a + 14148, -163728*a - 474336])
           sage: E1 = E.scale_curve(u^5)
           sage: E1.ainvs()
           (0,
           0,
           0,
           28087920796764302856*a + 88821804456186580548,
           -77225139016967233228487820912*a - 244207331916752959911655344864)
           sage: E1._scale_by_units().ainvs()
           (0, 0, 0, 4536*a + 14148, -163728*a - 474336)

        A totally real cubic example::

           sage: K.<a> = NumberField(x^3-x^2-6*x+5)
           sage: E = EllipticCurve([a + 1, a^2 + a - 1, a + 1, 44*a^2 + a - 258, -215*a^2 + 53*a + 1340])
           sage: u1, u2 = K.units()
           sage: u = u1^2/u2^3
           sage: E1 = E.scale_curve(u)
           sage: E1._scale_by_units().ainvs() == E.ainvs()
           True

        A complex quartic example::

           sage: K.<a> = CyclotomicField(5)
           sage: E = EllipticCurve([a + 1, a^2 + a - 1, a + 1, 44*a^2 + a - 258, -215*a^2 + 53*a + 1340])
           sage: u = K.units()[0]
           sage: E1 = E.scale_curve(u^5)
           sage: E1._scale_by_units().ainvs() == E.ainvs()
           True
        """
        K = self.base_field()
        r1, r2 = K.signature()
        if r1+r2 == 1: # unit rank is 0
            return self

        prec = 1000  # lower precision works badly!
        embs = K.places(prec=prec)
        degs = [1]*r1 + [2]*r2
        fu = K.units()
        from sage.matrix.all import Matrix
        U = Matrix([[e(u).abs().log()*d for d,e in zip(degs,embs)] for u in fu])
        A = U*U.transpose()
        Ainv = A.inverse()

        c4, c6 = self.c_invariants()
        c4s = [e(c4) for e in embs]
        c6s = [e(c6) for e in embs]
        from sage.modules.all import vector
        v = vector([(x4.abs().nth_root(4)+x6.abs().nth_root(6)).log()*d for x4,x6,d in zip(c4s,c6s,degs)])
        es = [e.round() for e in -Ainv*U*v]
        u = prod([uj**ej for uj,ej in zip(fu,es)])
        return self.scale_curve(u)

    def local_data(self, P=None, proof=None, algorithm="pari", globally=False):
        r"""
        Local data for this elliptic curve at the prime `P`.

        INPUT:

        - ``P`` -- either None, a prime ideal of the base field of self, or an element of the base field that generates a prime ideal.

        - ``proof`` -- whether to only use provably correct methods
          (default controlled by global proof module).  Note that the
          proof module is number_field, not elliptic_curves, since the
          functions that actually need the flag are in number fields.

        - ``algorithm`` (string, default: "pari") -- Ignored unless the
          base field is `\QQ`.  If "pari", use the PARI C-library
          ``ellglobalred`` implementation of Tate's algorithm over
          `\QQ`. If "generic", use the general number field
          implementation.

        - ``globally`` -- whether the local algorithm uses global generators
          for the prime ideals. Default is False, which won't require any
          information about the class group. If True, a generator for `P`
          will be used if `P` is principal. Otherwise, or if ``globally``
          is False, the minimal model returned will preserve integrality
          at other primes, but not minimality.

        OUTPUT:

        If `P` is specified, returns the ``EllipticCurveLocalData``
        object associated to the prime `P` for this curve.  Otherwise,
        returns a list of such objects, one for each prime `P` in the
        support of the discriminant of this model.

        .. note::

           The model is not required to be integral on input.

        EXAMPLES::

            sage: K.<i> = NumberField(x^2+1)
            sage: E = EllipticCurve([1 + i, 0, 1, 0, 0])
            sage: E.local_data()
            [Local data at Fractional ideal (2*i + 1):
            Reduction type: bad non-split multiplicative
            Local minimal model: Elliptic Curve defined by y^2 + (i+1)*x*y + y = x^3 over Number Field in i with defining polynomial x^2 + 1
            Minimal discriminant valuation: 1
            Conductor exponent: 1
            Kodaira Symbol: I1
            Tamagawa Number: 1,
            Local data at Fractional ideal (-3*i - 2):
            Reduction type: bad split multiplicative
            Local minimal model: Elliptic Curve defined by y^2 + (i+1)*x*y + y = x^3 over Number Field in i with defining polynomial x^2 + 1
            Minimal discriminant valuation: 2
            Conductor exponent: 1
            Kodaira Symbol: I2
            Tamagawa Number: 2]
            sage: E.local_data(K.ideal(3))
            Local data at Fractional ideal (3):
            Reduction type: good
            Local minimal model: Elliptic Curve defined by y^2 + (i+1)*x*y + y = x^3 over Number Field in i with defining polynomial x^2 + 1
            Minimal discriminant valuation: 0
            Conductor exponent: 0
            Kodaira Symbol: I0
            Tamagawa Number: 1
            sage: E.local_data(2*i + 1)
            Local data at Fractional ideal (2*i + 1):
            Reduction type: bad non-split multiplicative
            Local minimal model: Elliptic Curve defined by y^2 + (i+1)*x*y + y = x^3 over Number Field in i with defining polynomial x^2 + 1
            Minimal discriminant valuation: 1
            Conductor exponent: 1
            Kodaira Symbol: I1
            Tamagawa Number: 1

        An example raised in :trac:`3897`::

            sage: E = EllipticCurve([1,1])
            sage: E.local_data(3)
            Local data at Principal ideal (3) of Integer Ring:
            Reduction type: good
            Local minimal model: Elliptic Curve defined by y^2 = x^3 + x + 1 over Rational Field
            Minimal discriminant valuation: 0
            Conductor exponent: 0
            Kodaira Symbol: I0
            Tamagawa Number: 1


        """
        if proof is None:
            import sage.structure.proof.proof
            # We use the "number_field" flag because the actual proof dependence is in PARI's number field functions.
            proof = sage.structure.proof.proof.get_flag(None, "number_field")

        if P is None:
            primes = self.base_ring()(self.integral_model().discriminant()).support()
            return [self._get_local_data(pr, proof) for pr in primes]

        from sage.schemes.elliptic_curves.ell_local_data import check_prime
        P = check_prime(self.base_field(),P)

        return self._get_local_data(P,proof,algorithm,globally)

    def _get_local_data(self, P, proof, algorithm="pari", globally=False):
        r"""
        Internal function to create data for this elliptic curve at the prime `P`.

        This function handles the caching of local data.  It is called
        by local_data() which is the user interface and which parses
        the input parameters `P` and proof.

        INPUT:

        - ``P`` -- either None or a prime ideal of the base field of self.

        - ``proof`` -- whether to only use provably correct methods
          (default controlled by global proof module).  Note that the
          proof module is number_field, not elliptic_curves, since the
          functions that actually need the flag are in number fields.

        - ``algorithm`` (string, default: "pari") -- Ignored unless the
          base field is `\QQ`.  If "pari", use the PARI C-library
          ``ellglobalred`` implementation of Tate's algorithm over
          `\QQ`. If "generic", use the general number field
          implementation.

        - ``globally`` -- whether the local algorithm uses global generators
          for the prime ideals. Default is False, which won't require any
          information about the class group. If True, a generator for `P`
          will be used if `P` is principal. Otherwise, or if ``globally``
          is False, the minimal model returned will preserve integrality
          at other primes, but not minimality.

        EXAMPLES::

            sage: K.<i> = NumberField(x^2+1)
            sage: E = EllipticCurve(K,[0,1,0,-160,308])
            sage: p = K.ideal(i+1)
            sage: E._get_local_data(p, False)
            Local data at Fractional ideal (i + 1):
            Reduction type: good
            Local minimal model: Elliptic Curve defined by y^2 + x*y + y = x^3 + x^2 + (-10)*x + (-10) over Number Field in i with defining polynomial x^2 + 1
            Minimal discriminant valuation: 0
            Conductor exponent: 0
            Kodaira Symbol: I0
            Tamagawa Number: 1

        Verify that we cache based on the proof value and the algorithm choice::

            sage: E._get_local_data(p, False) is E._get_local_data(p, True)
            False

            sage: E._get_local_data(p, None, "pari") is E._get_local_data(p, None, "generic")
            False
        """
        try:
            return self._local_data[P, proof, algorithm, globally]
        except AttributeError:
            self._local_data = {}
        except KeyError:
            pass
        from sage.schemes.elliptic_curves.ell_local_data import EllipticCurveLocalData
        self._local_data[P, proof, algorithm, globally] = EllipticCurveLocalData(self, P, proof, algorithm, globally)
        return self._local_data[P, proof, algorithm, globally]

    def local_minimal_model(self, P, proof = None, algorithm="pari"):
        r"""
        Returns a model which is integral at all primes and minimal at `P`.

        INPUT:

        - ``P`` -- either None or a prime ideal of the base field of self.

        - ``proof`` -- whether to only use provably correct methods
          (default controlled by global proof module).  Note that the
          proof module is number_field, not elliptic_curves, since the
          functions that actually need the flag are in number fields.

        - ``algorithm`` (string, default: "pari") -- Ignored unless the
          base field is `\QQ`.  If "pari", use the PARI C-library
          ``ellglobalred`` implementation of Tate's algorithm over
          `\QQ`. If "generic", use the general number field
          implementation.

        OUTPUT:

        A model of the curve which is minimal (and integral) at `P`.

        .. note::

           The model is not required to be integral on input.

           For principal `P`, a generator is used as a uniformizer,
           and integrality or minimality at other primes is not
           affected.  For non-principal `P`, the minimal model
           returned will preserve integrality at other primes, but not
           minimality.

        EXAMPLES::

            sage: K.<a>=NumberField(x^2-5)
            sage: E=EllipticCurve([20, 225, 750, 1250*a + 6250, 62500*a + 15625])
            sage: P=K.ideal(a)
            sage: E.local_minimal_model(P).ainvs()
            (0, 1, 0, 2*a - 34, -4*a + 66)
        """
        if proof is None:
            import sage.structure.proof.proof
            # We use the "number_field" flag because the actual proof dependence is in PARI's number field functions.
            proof = sage.structure.proof.proof.get_flag(None, "number_field")

        return self.local_data(P, proof, algorithm).minimal_model()

    def has_good_reduction(self, P):
        r"""
        Return True if this elliptic curve has good reduction at the prime `P`.

        INPUT:

        - ``P`` -- a prime ideal of the base field of self, or a field
          element generating such an ideal.

        OUTPUT:

        (bool) -- True if the curve has good reduction at `P`, else False.

        .. note::

           This requires determining a local integral minimal model;
           we do not just check that the discriminant of the current
           model has valuation zero.

        EXAMPLES::

            sage: E=EllipticCurve('14a1')
            sage: [(p,E.has_good_reduction(p)) for p in prime_range(15)]
            [(2, False), (3, True), (5, True), (7, False), (11, True), (13, True)]

            sage: K.<a>=NumberField(x^3-2)
            sage: P17a, P17b = [P for P,e in K.factor(17)]
            sage: E = EllipticCurve([0,0,0,0,2*a+1])
            sage: [(p,E.has_good_reduction(p)) for p in [P17a,P17b]]
            [(Fractional ideal (4*a^2 - 2*a + 1), True),
            (Fractional ideal (2*a + 1), False)]
        """
        return self.local_data(P).has_good_reduction()

    def has_bad_reduction(self, P):
        r"""
        Return True if this elliptic curve has bad reduction at the prime `P`.

        INPUT:

        - ``P`` -- a prime ideal of the base field of self, or a field
          element generating such an ideal.

        OUTPUT:

        (bool) True if the curve has bad reduction at `P`, else False.

        .. note::

           This requires determining a local integral minimal model;
           we do not just check that the discriminant of the current
           model has valuation zero.

        EXAMPLES::

            sage: E=EllipticCurve('14a1')
            sage: [(p,E.has_bad_reduction(p)) for p in prime_range(15)]
            [(2, True), (3, False), (5, False), (7, True), (11, False), (13, False)]

            sage: K.<a>=NumberField(x^3-2)
            sage: P17a, P17b = [P for P,e in K.factor(17)]
            sage: E = EllipticCurve([0,0,0,0,2*a+1])
            sage: [(p,E.has_bad_reduction(p)) for p in [P17a,P17b]]
            [(Fractional ideal (4*a^2 - 2*a + 1), False),
            (Fractional ideal (2*a + 1), True)]
        """
        return self.local_data(P).has_bad_reduction()

    def has_multiplicative_reduction(self, P):
        r"""
        Return True if this elliptic curve has (bad) multiplicative reduction at the prime `P`.

        .. note::

           See also ``has_split_multiplicative_reduction()`` and
           ``has_nonsplit_multiplicative_reduction()``.

        INPUT:

        - ``P`` -- a prime ideal of the base field of self, or a field
                 element generating such an ideal.

        OUTPUT:

        (bool) True if the curve has multiplicative reduction at `P`,
        else False.

        EXAMPLES::

            sage: E=EllipticCurve('14a1')
            sage: [(p,E.has_multiplicative_reduction(p)) for p in prime_range(15)]
            [(2, True), (3, False), (5, False), (7, True), (11, False), (13, False)]

            sage: K.<a>=NumberField(x^3-2)
            sage: P17a, P17b = [P for P,e in K.factor(17)]
            sage: E = EllipticCurve([0,0,0,0,2*a+1])
            sage: [(p,E.has_multiplicative_reduction(p)) for p in [P17a,P17b]]
            [(Fractional ideal (4*a^2 - 2*a + 1), False), (Fractional ideal (2*a + 1), False)]
        """
        return self.local_data(P).has_multiplicative_reduction()

    def has_split_multiplicative_reduction(self, P):
        r"""
        Return True if this elliptic curve has (bad) split multiplicative reduction at the prime `P`.

        INPUT:

        - ``P`` -- a prime ideal of the base field of self, or a field
          element generating such an ideal.

        OUTPUT:

        (bool) True if the curve has split multiplicative reduction at
        `P`, else False.

        EXAMPLES::

            sage: E=EllipticCurve('14a1')
            sage: [(p,E.has_split_multiplicative_reduction(p)) for p in prime_range(15)]
            [(2, False), (3, False), (5, False), (7, True), (11, False), (13, False)]

            sage: K.<a>=NumberField(x^3-2)
            sage: P17a, P17b = [P for P,e in K.factor(17)]
            sage: E = EllipticCurve([0,0,0,0,2*a+1])
            sage: [(p,E.has_split_multiplicative_reduction(p)) for p in [P17a,P17b]]
            [(Fractional ideal (4*a^2 - 2*a + 1), False), (Fractional ideal (2*a + 1), False)]
        """
        return self.local_data(P).has_split_multiplicative_reduction()

    def has_nonsplit_multiplicative_reduction(self, P):
        r"""
        Return True if this elliptic curve has (bad) non-split multiplicative reduction at the prime `P`.

        INPUT:

        - ``P`` -- a prime ideal of the base field of self, or a field
          element generating such an ideal.

        OUTPUT:

        (bool) True if the curve has non-split multiplicative
        reduction at `P`, else False.

        EXAMPLES::

            sage: E=EllipticCurve('14a1')
            sage: [(p,E.has_nonsplit_multiplicative_reduction(p)) for p in prime_range(15)]
            [(2, True), (3, False), (5, False), (7, False), (11, False), (13, False)]

            sage: K.<a>=NumberField(x^3-2)
            sage: P17a, P17b = [P for P,e in K.factor(17)]
            sage: E = EllipticCurve([0,0,0,0,2*a+1])
            sage: [(p,E.has_nonsplit_multiplicative_reduction(p)) for p in [P17a,P17b]]
            [(Fractional ideal (4*a^2 - 2*a + 1), False), (Fractional ideal (2*a + 1), False)]
        """
        return self.local_data(P).has_nonsplit_multiplicative_reduction()

    def has_additive_reduction(self, P):
        r"""
        Return True if this elliptic curve has (bad) additive reduction at the prime `P`.

        INPUT:

        - ``P`` -- a prime ideal of the base field of self, or a field
          element generating such an ideal.

        OUTPUT:

        (bool) True if the curve has additive reduction at `P`, else False.

        EXAMPLES::

            sage: E=EllipticCurve('27a1')
            sage: [(p,E.has_additive_reduction(p)) for p in prime_range(15)]
            [(2, False), (3, True), (5, False), (7, False), (11, False), (13, False)]

            sage: K.<a>=NumberField(x^3-2)
            sage: P17a, P17b = [P for P,e in K.factor(17)]
            sage: E = EllipticCurve([0,0,0,0,2*a+1])
            sage: [(p,E.has_additive_reduction(p)) for p in [P17a,P17b]]
            [(Fractional ideal (4*a^2 - 2*a + 1), False),
            (Fractional ideal (2*a + 1), True)]
        """
        return self.local_data(P).has_additive_reduction()

    def tamagawa_number(self, P, proof = None):
        r"""
        Returns the Tamagawa number of this elliptic curve at the prime `P`.

        INPUT:

        - ``P`` -- either None or a prime ideal of the base field of self.

        - ``proof`` -- whether to only use provably correct methods
          (default controlled by global proof module).  Note that the
          proof module is number_field, not elliptic_curves, since the
          functions that actually need the flag are in number fields.

        OUTPUT:

        (positive integer) The Tamagawa number of the curve at `P`.

        EXAMPLES::

            sage: K.<a>=NumberField(x^2-5)
            sage: E=EllipticCurve([20, 225, 750, 625*a + 6875, 31250*a + 46875])
            sage: [E.tamagawa_number(P) for P in E.discriminant().support()]
            [1, 1, 1, 1]
            sage: K.<a> = QuadraticField(-11)
            sage: E = EllipticCurve('11a1').change_ring(K)
            sage: [E.tamagawa_number(P) for P in K(11).support()]
            [10]
        """
        if proof is None:
            import sage.structure.proof.proof
            # We use the "number_field" flag because the actual proof dependence is in PARI's number field functions.
            proof = sage.structure.proof.proof.get_flag(None, "number_field")

        return self.local_data(P, proof).tamagawa_number()

    def tamagawa_numbers(self):
        """
        Return a list of all Tamagawa numbers for all prime divisors of the
        conductor (in order).

        EXAMPLES::

            sage: e = EllipticCurve('30a1')
            sage: e.tamagawa_numbers()
            [2, 3, 1]
            sage: vector(e.tamagawa_numbers())
            (2, 3, 1)
            sage: K.<a>=NumberField(x^2+3)
            sage: eK = e.base_extend(K)
            sage: eK.tamagawa_numbers()
            [4, 6, 1]
        """
        return [self.tamagawa_number(p) for p in self.conductor().prime_factors()]

    def tamagawa_exponent(self, P, proof = None):
        r"""
        Returns the Tamagawa index of this elliptic curve at the prime `P`.

        INPUT:

        - ``P`` -- either None or a prime ideal of the base field of self.

        - ``proof`` -- whether to only use provably correct methods
          (default controlled by global proof module).  Note that the
          proof module is number_field, not elliptic_curves, since the
          functions that actually need the flag are in number fields.

        OUTPUT:

        (positive integer) The Tamagawa index of the curve at P.

        EXAMPLES::

            sage: K.<a>=NumberField(x^2-5)
            sage: E=EllipticCurve([20, 225, 750, 625*a + 6875, 31250*a + 46875])
            sage: [E.tamagawa_exponent(P) for P in E.discriminant().support()]
            [1, 1, 1, 1]
            sage: K.<a> = QuadraticField(-11)
            sage: E = EllipticCurve('11a1').change_ring(K)
            sage: [E.tamagawa_exponent(P) for P in K(11).support()]
            [10]
        """
        if proof is None:
            import sage.structure.proof.proof
            # We use the "number_field" flag because the actual proof dependence is in PARI's number field functions.
            proof = sage.structure.proof.proof.get_flag(None, "number_field")

        return self.local_data(P, proof).tamagawa_exponent()

    def tamagawa_product_bsd(self):
        r"""
        Given an elliptic curve `E` over a number field `K`, this function returns the
        integer `C(E/K)` that appears in the Birch and Swinnerton-Dyer conjecture accounting
        for the local information at finite places. If the model is a global minimal model then `C(E/K)` is
        simply the product of the Tamagawa numbers `c_v` where `v` runs over all prime ideals of `K`. Otherwise, if the model has to be changed at a place `v` a correction factor appears.
        The definition is such that `C(E/K)` times the periods at the infinite places is invariant
        under change of the Weierstrass model. See [Tate1966]_ and [DD2010]_ for details.

        .. note::

            This definition is slightly different from the definition of ``tamagawa_product``
            for curves defined over `\QQ`. Over the rational number it is always defined to be the product
            of the Tamagawa numbers, so the two definitions only agree when the model is global minimal.

        OUTPUT:

        A rational number

        EXAMPLES::

            sage: K.<i> = NumberField(x^2+1)
            sage: E = EllipticCurve([0,2+i])
            sage: E.tamagawa_product_bsd()
            1

            sage: E = EllipticCurve([(2*i+1)^2,i*(2*i+1)^7])
            sage: E.tamagawa_product_bsd()
            4

        An example where the Neron model changes over K::

            sage: K.<t> = NumberField(x^5-10*x^3+5*x^2+10*x+1)
            sage: E = EllipticCurve(K,'75a1')
            sage: E.tamagawa_product_bsd()
            5
            sage: da = E.local_data()
            sage: [dav.tamagawa_number() for dav in da]
            [1, 1]

        An example over `\QQ` (:trac:`9413`)::

            sage: E = EllipticCurve('30a')
            sage: E.tamagawa_product_bsd()
            6
        """
        da = self.local_data()
        pr = 1
        for dav in da:
            pp = dav.prime()
            cv = dav.tamagawa_number()
            # uu is the quotient of the Neron differential at pp divided by
            # the differential associated to this particular equation E
            uu = self.isomorphism_to(dav.minimal_model()).u
            if self.base_field().absolute_degree() == 1:
                p = pp.gens_reduced()[0]
                f = 1
                v = ZZ(uu).valuation(p)
            else:
                p = pp.smallest_integer()
                f = pp.residue_class_degree()
                v = uu.valuation(pp)
            uu_abs_val = p**(f*v)
            pr *= cv * uu_abs_val
        return pr

    def kodaira_symbol(self, P, proof = None):
        r"""
        Returns the Kodaira Symbol of this elliptic curve at the prime `P`.

        INPUT:

        - ``P`` -- either None or a prime ideal of the base field of self.

        - ``proof`` -- whether to only use provably correct methods
          (default controlled by global proof module).  Note that the
          proof module is number_field, not elliptic_curves, since the
          functions that actually need the flag are in number fields.

        OUTPUT:

        The Kodaira Symbol of the curve at P, represented as a string.

        EXAMPLES::

            sage: K.<a>=NumberField(x^2-5)
            sage: E=EllipticCurve([20, 225, 750, 625*a + 6875, 31250*a + 46875])
            sage: bad_primes = E.discriminant().support(); bad_primes
            [Fractional ideal (-a), Fractional ideal (7/2*a - 81/2), Fractional ideal (-a - 52), Fractional ideal (2)]
            sage: [E.kodaira_symbol(P) for P in bad_primes]
            [I0, I1, I1, II]
            sage: K.<a> = QuadraticField(-11)
            sage: E = EllipticCurve('11a1').change_ring(K)
            sage: [E.kodaira_symbol(P) for P in K(11).support()]
            [I10]
        """
        if proof is None:
            import sage.structure.proof.proof
            # We use the "number_field" flag because the actual proof dependence is in PARI's number field functions.
            proof = sage.structure.proof.proof.get_flag(None, "number_field")

        return self.local_data(P, proof).kodaira_symbol()


    def conductor(self):
        r"""
        Returns the conductor of this elliptic curve as a fractional
        ideal of the base field.

        OUTPUT:

        (fractional ideal) The conductor of the curve.

        EXAMPLES::

            sage: K.<i>=NumberField(x^2+1)
            sage: EllipticCurve([i, i - 1, i + 1, 24*i + 15, 14*i + 35]).conductor()
            Fractional ideal (21*i - 3)
            sage: K.<a>=NumberField(x^2-x+3)
            sage: EllipticCurve([1 + a , -1 + a , 1 + a , -11 + a , 5 -9*a  ]).conductor()
            Fractional ideal (-6*a)

        A not so well known curve with everywhere good reduction::

            sage: K.<a>=NumberField(x^2-38)
            sage: E=EllipticCurve([0,0,0, 21796814856932765568243810*a - 134364590724198567128296995, 121774567239345229314269094644186997594*a - 750668847495706904791115375024037711300])
            sage: E.conductor()
            Fractional ideal (1)

        An example which used to fail (see :trac:`5307`)::

            sage: K.<w>=NumberField(x^2+x+6)
            sage: E=EllipticCurve([w,-1,0,-w-6,0])
            sage: E.conductor()
            Fractional ideal (86304, w + 5898)

        An example raised in :trac:`11346`::

            sage: K.<g> = NumberField(x^2 - x - 1)
            sage: E1 = EllipticCurve(K,[0,0,0,-1/48,-161/864])
            sage: [(p.smallest_integer(),e) for p,e in E1.conductor().factor()]
            [(2, 4), (3, 1), (5, 1)]
        """
        try:
            return self._conductor
        except AttributeError:
            pass

        # Note: for number fields other than QQ we could initialize
        # N=K.ideal(1) or N=OK.ideal(1), which are the same, but for
        # K == QQ it has to be ZZ.ideal(1).
        OK = self.base_ring().ring_of_integers()
        self._conductor = prod([d.prime()**(d.conductor_valuation()) \
                                for d in self.local_data()],\
                               OK.ideal(1))
        return self._conductor

    def minimal_discriminant_ideal(self):
        r"""
        Return the minimal discriminant ideal of this elliptic curve.

        OUTPUT:

        The integral ideal `D` whose valuation at every prime `P` is
        that of the local minimal model for `E` at `P`.  If `E` has a
        global minimal model, this will be the principal ideal
        generated by the discriminant of any such model, but otherwise
        it can be a proper divisor of the discriminant of any model.

        EXAMPLES::

            sage: K.<a> = NumberField(x^2-x-57)
            sage: K.class_number()
            3
            sage: E = EllipticCurve([a,-a,a,-5692-820*a,-259213-36720*a])
            sage: K.ideal(E.discriminant())
            Fractional ideal (90118662980*a + 636812084644)
            sage: K.ideal(E.discriminant()).factor()
            (Fractional ideal (2))^2 * (Fractional ideal (3, a + 2))^12

        Here the minimal discriminant ideal is principal but there is
        no global minimal model since the quotient is the 12th power
        of a non-principal ideal::

            sage: E.minimal_discriminant_ideal()
            Fractional ideal (4)
            sage: E.minimal_discriminant_ideal().factor()
            (Fractional ideal (2))^2

        If (and only if) the curve has everywhere good reduction the
        result is the unit ideal::

            sage: K.<a> = NumberField(x^2-26)
            sage: E = EllipticCurve([a,a-1,a+1,4*a+10,2*a+6])
            sage: E.conductor()
            Fractional ideal (1)
            sage: E.discriminant()
            -104030*a - 530451
            sage: E.minimal_discriminant_ideal()
            Fractional ideal (1)

        Over `\QQ`, the result returned is an ideal of `\ZZ` rather
        than a fractional ideal of `\QQ`::

            sage: E = EllipticCurve([1,2,3,4,5])
            sage: E.minimal_discriminant_ideal()
            Principal ideal (10351) of Integer Ring
        """
        dat = self.local_data()
        # we treat separately the case where there are no bad primes,
        # which cannot happen over QQ, since ideals of QQ behave
        # differently to (fractional) ideals of other number fields.
        if len(dat) == 0:
            return self.base_field().ideal(1)
        return prod([d.prime()**d.discriminant_valuation() for d in dat])

    def non_minimal_primes(self):
        r"""
        Returns a list of primes at which this elliptic curve is not minimal.

        OUTPUT:

        A list of prime ideals (or prime numbers when the base field
        is `\QQ`, empty if this is a global minimal model.

        EXAMPLES::

            sage: K.<a> = NumberField(x^2-10)
            sage: E = EllipticCurve([0, 0, 0, -22500, 750000*a])
            sage: E.non_minimal_primes()
            [Fractional ideal (2, a), Fractional ideal (5, a)]
            sage: K.ideal(E.discriminant()).factor()
            (Fractional ideal (2, a))^24 * (Fractional ideal (3, a + 1))^5 * (Fractional ideal (3, a + 2))^5 * (Fractional ideal (5, a))^24 * (Fractional ideal (7))
            sage: E.minimal_discriminant_ideal().factor()
            (Fractional ideal (2, a))^12 * (Fractional ideal (3, a + 1))^5 * (Fractional ideal (3, a + 2))^5 * (Fractional ideal (7))

        Over `\QQ`, the primes returned are integers, not ideals::

            sage: E = EllipticCurve([0,0,0,-3024,46224])
            sage: E.non_minimal_primes()
            [2, 3]
            sage: Emin = E.global_minimal_model()
            sage: Emin.non_minimal_primes()
            []

        If the model is not globally integral, a ``ValueError`` is
        raised::

            sage: E = EllipticCurve([0,0,0,1/2,1/3])
            sage: E.non_minimal_primes()
            Traceback (most recent call last):
            ...
            ValueError: non_minimal_primes only defined for integral models
        """
        if not self.is_global_integral_model():
            raise ValueError("non_minimal_primes only defined for integral models")
        dat = self.local_data()
        D = self.discriminant()
        primes = [d.prime() for d in dat]
        if self.base_field() is QQ:
            primes = [P.gen() for P in primes]
        vals = [d.discriminant_valuation() for d in dat]
        return [P for P,v in zip(primes,vals) if D.valuation(P) > v]

    def is_global_minimal_model(self):
        r"""
        Returns whether this elliptic curve is a global minimal model.

        OUTPUT:

        Boolean, False if E is not integral, or if E is non-minimal at
        some prime, else True.

        EXAMPLES::

            sage: K.<a> = NumberField(x^2-10)
            sage: E = EllipticCurve([0, 0, 0, -22500, 750000*a])
            sage: E.is_global_minimal_model()
            False
            sage: E.non_minimal_primes()
            [Fractional ideal (2, a), Fractional ideal (5, a)]

            sage: E = EllipticCurve([0,0,0,-3024,46224])
            sage: E.is_global_minimal_model()
            False
            sage: E.non_minimal_primes()
            [2, 3]
            sage: Emin = E.global_minimal_model()
            sage: Emin.is_global_minimal_model()
            True

        A necessary condition to be a global minimal model is that the
        model must be globally integral::

            sage: E = EllipticCurve([0,0,0,1/2,1/3])
            sage: E.is_global_minimal_model()
            False
            sage: Emin.is_global_minimal_model()
            True
            sage: Emin.ainvs()
            (0, 1, 1, -2, 0)
        """
        if not self.is_global_integral_model():
            return False
        return self.non_minimal_primes() == []

    def global_minimality_class(self):
        r"""
        Returns the obstruction to this curve having a global minimal model.

        OUTPUT:

        An ideal class of the base number field, which is trivial if
        and only if the elliptic curve has a global minimal model, and
        which can be used to find global and semi-global minimal
        models.

        EXAMPLES:

        A curve defined over a field of class number 2 with no global
        minimal model was a nontrivial minimality class::

            sage: K.<a> = NumberField(x^2-10)
            sage: K.class_number()
            2
            sage: E = EllipticCurve([0, 0, 0, -22500, 750000*a])
            sage: E.global_minimality_class()
            Fractional ideal class (10, 5*a)
            sage: E.global_minimality_class().order()
            2

        Over the same field, a curve defined by a non-minimal model
        has trivial class, showing that a global minimal model does
        exist::

            sage: K.<a> = NumberField(x^2-10)
            sage: E = EllipticCurve([0,0,0,4536*a+14148,-163728*a- 474336])
            sage: E.is_global_minimal_model()
            False
            sage: E.global_minimality_class()
            Trivial principal fractional ideal class

        Over a field of class number 1 the result is always the
        trivial class::

            sage: K.<a> = NumberField(x^2-5)
            sage: E = EllipticCurve([0, 0, 0, K(16), K(64)])
            sage: E.global_minimality_class()
            Trivial principal fractional ideal class

            sage: E = EllipticCurve([0, 0, 0, 16, 64])
            sage: E.base_field()
            Rational Field
            sage: E.global_minimality_class()
            1
        """
        K = self.base_field()
        Cl = K.class_group()
        if K.class_number() == 1:
            return Cl(1)
        D = self.discriminant()
        dat = self.local_data()
        primes = [d.prime() for d in dat]
        vals = [d.discriminant_valuation() for d in dat]
        I = prod([P**((D.valuation(P)-v)//12) for P,v in zip(primes,vals)],
                 K.ideal(1))
        return Cl(I)

    def has_global_minimal_model(self):
        r"""
        Returns whether this elliptic curve has a global minimal model.

        OUTPUT:

        Boolean, True iff a global minimal model exists, i.e. an
        integral model which is minimal at every prime.

        EXAMPLES::

            sage: K.<a> = NumberField(x^2-10)
            sage: E = EllipticCurve([0,0,0,4536*a+14148,-163728*a-474336])
            sage: E.is_global_minimal_model()
            False
            sage: E.has_global_minimal_model()
            True
        """
        return self.global_minimality_class().is_one()

    def global_minimal_model(self, proof = None, semi_global=False):
        r"""
        Returns a model of self that is integral, and minimal.

        .. note::

           Over fields of class number greater than 1, a global
           minimal model may not exist.  If it does not, set the
           parameter ``semi_global`` to ``True`` to obtain a model
           minimal at all but one prime.

        INPUT:

        - ``proof`` -- whether to only use provably correct methods
          (default controlled by global proof module).  Note that the
          proof module is number_field, not elliptic_curves, since the
          functions that actually need the flag are in number fields.

        - ``semi_global`` (boolean, default False) -- if there is no
          global minimal mode, return a semi-global minimal model
          (minimal at all but one prime) instead, if True; raise an
          error if False.  No effect if a global minimal model exists.

        OUTPUT:

        A global integral and minimal model, or an integral model
        minimal at all but one prime of there is no global minimal
        model and the flag ``semi_global`` is True.

        EXAMPLES::

            sage: K.<a> = NumberField(x^2-38)
            sage: E = EllipticCurve([0,0,0, 21796814856932765568243810*a - 134364590724198567128296995, 121774567239345229314269094644186997594*a - 750668847495706904791115375024037711300])
            sage: E2 = E.global_minimal_model()
            sage: E2
            Elliptic Curve defined by y^2 + a*x*y + (a+1)*y = x^3 + (a+1)*x^2 + (4*a+15)*x + (4*a+21) over Number Field in a with defining polynomial x^2 - 38
            sage: E2.local_data()
            []

        See :trac:`11347`::

            sage: K.<g> = NumberField(x^2 - x - 1)
            sage: E = EllipticCurve(K,[0,0,0,-1/48,161/864]).integral_model().global_minimal_model(); E
            Elliptic Curve defined by y^2 + x*y + y = x^3 + x^2 over Number Field in g with defining polynomial x^2 - x - 1
            sage: [(p.norm(), e) for p, e in E.conductor().factor()]
            [(9, 1), (5, 1)]
            sage: [(p.norm(), e) for p, e in E.discriminant().factor()]
            [(-5, 2), (9, 1)]

        See :trac:`14472`, this used not to work over a relative extension::

            sage: K1.<w> = NumberField(x^2+x+1)
            sage: m = polygen(K1)
            sage: K2.<v> = K1.extension(m^2-w+1)
            sage: E = EllipticCurve([0*v,-432])
            sage: E.global_minimal_model()
            Elliptic Curve defined by y^2 + y = x^3 over Number Field in v with defining polynomial x^2 - w + 1 over its base field

        See :trac:`18662`: for fields of class number greater than 1,
        even when global minimal models did exist, their computation
        was not implemented.  Now it is::

            sage: K.<a> = NumberField(x^2-10)
            sage: K.class_number()
            2
            sage: E = EllipticCurve([0,0,0,-186408*a - 589491, 78055704*a + 246833838])
            sage: E.discriminant().norm()
            16375845905239507992576
            sage: E.discriminant().norm().factor()
            2^31 * 3^27
            sage: E.has_global_minimal_model()
            True
            sage: Emin = E.global_minimal_model(); Emin
            Elliptic Curve defined by y^2 + (a+1)*x*y + (a+1)*y = x^3 + (-a)*x^2 + (a-12)*x + (-2*a+2) over Number Field in a with defining polynomial x^2 - 10
            sage: Emin.discriminant().norm()
            3456
            sage: Emin.discriminant().norm().factor()
            2^7 * 3^3

        If there is no global minimal model, this method will raise an
        error unless you set the parameter ``semi_global`` to ``True``::

            sage: K.<a> = NumberField(x^2-10)
            sage: K.class_number()
            2
            sage: E = EllipticCurve([a,a,0,3*a+8,4*a+3])
            sage: E.has_global_minimal_model()
            False
            sage: E.global_minimal_model()
            Traceback (most recent call last):
            ...
            ValueError: Elliptic Curve defined by y^2 + a*x*y = x^3 + a*x^2 + (3*a+8)*x + (4*a+3) over Number Field in a with defining polynomial x^2 - 10 has no global minimal model!  For a semi-global minimal model use semi_global=True
            sage: E.global_minimal_model(semi_global=True)
            Elliptic Curve defined by y^2 + a*x*y = x^3 + a*x^2 + (3*a+8)*x + (4*a+3) over Number Field in a with defining polynomial x^2 - 10

        An example of a curve with everywhere good reduction but which
        has no model with unit discriminant::

            sage: K.<a> = NumberField(x^2-x-16)
            sage: K.class_number()
            2
            sage: E = EllipticCurve([0,0,0,-15221331*a - 53748576, -79617688290*a - 281140318368])
            sage: Emin = E.global_minimal_model(semi_global=True)
            sage: Emin.ainvs()
            (a, a - 1, a, 605*a - 2728, 15887*a - 71972)
            sage: Emin.discriminant()
            -17*a - 16
            sage: Emin.discriminant().norm()
            -4096
            sage: Emin.minimal_discriminant_ideal()
            Fractional ideal (1)
            sage: E.conductor()
            Fractional ideal (1)
       """
        if proof is None:
            import sage.structure.proof.proof
            # We use the "number_field" flag because the actual proof dependence is in PARI's number field functions.
            proof = sage.structure.proof.proof.get_flag(None, "number_field")

        if self.has_global_minimal_model() or semi_global:
            if self.base_ring().class_number() == 1:
                E = self.global_integral_model()
                for P in E.base_ring()(E.discriminant()).support():
                    E = E.local_data(P,proof, globally=True).minimal_model()
            else:
                from .kraus import semi_global_minimal_model
                E, P = semi_global_minimal_model(self)
            return E._scale_by_units()._reduce_model()

        raise ValueError("%s has no global minimal model!  For a semi-global minimal model use semi_global=True" % self)

    def reduction(self,place):
        r"""
        Return the reduction of the elliptic curve at a place of good reduction.

        INPUT:

        - ``place`` -- a prime ideal in the base field of the curve

        OUTPUT:

        An elliptic curve over a finite field, the residue field of the place.

        EXAMPLES::

            sage: K.<i> = QuadraticField(-1)
            sage: EK = EllipticCurve([0,0,0,i,i+3])
            sage: v = K.fractional_ideal(2*i+3)
            sage: EK.reduction(v)
            Elliptic Curve defined by y^2  = x^3 + 5*x + 8 over Residue field of Fractional ideal (2*i + 3)
            sage: EK.reduction(K.ideal(1+i))
            Traceback (most recent call last):
            ...
            ValueError: The curve must have good reduction at the place.
            sage: EK.reduction(K.ideal(2))
            Traceback (most recent call last):
            ...
            ValueError: The ideal must be prime.
            sage: K=QQ.extension(x^2+x+1,"a")
            sage: E=EllipticCurve([1024*K.0,1024*K.0])
            sage: E.reduction(2*K)
            Elliptic Curve defined by y^2 + (abar+1)*y = x^3 over Residue field in abar of Fractional ideal (2)
        """
        K = self.base_field()
        OK = K.ring_of_integers()
        try:
            place = K.ideal(place)
        except TypeError:
            raise TypeError("The parameter must be an ideal of the base field of the elliptic curve")
        if not place.is_prime():
            raise ValueError("The ideal must be prime.")
        disc = self.discriminant()
        if not K.ideal(disc).valuation(place) == 0:
            local_data = self.local_data(place)
            if local_data.has_good_reduction():
                Fv = OK.residue_field(place)
                return local_data.minimal_model().change_ring(Fv)
            raise ValueError("The curve must have good reduction at the place.")
        Fv = OK.residue_field(place)
        return self.change_ring(Fv)

    def _torsion_bound(self, number_of_places = 20):
        r"""
        An upper bound on the order of the torsion subgroup.

        INPUT:

        - ``number_of_places`` (positive integer, default = 20) -- the
          number of places that will be used to find the bound.

        OUTPUT:

        (integer) An upper bound on the torsion order.

        ALGORITHM:

        An upper bound on the order of the torsion.group of the
        elliptic curve is obtained by counting points modulo several
        primes of good reduction.  Note that the upper bound returned
        by this function is a multiple of the order of the torsion
        group, and in general will be greater than the order.

        EXAMPLES::

            sage: CDB=CremonaDatabase()
            sage: [E._torsion_bound() for E in CDB.iter([14])]
            [6, 6, 6, 6, 6, 6]
            sage: [E.torsion_order() for E in CDB.iter([14])]
            [6, 6, 2, 6, 2, 6]

        An example over a relative number field (see :trac:`16011`)::

            sage: R.<x> = QQ[]
            sage: F.<a> = QuadraticField(5)
            sage: K.<b> = F.extension(x^2-3)
            sage: E = EllipticCurve(K,[0,0,0,b,1])
            sage: E.torsion_subgroup().order()
            1

        """
        E = self
        bound = ZZ(0)
        k = 0
        K = E.base_field()
        disc = E.discriminant()
        p = Integer(1)
        # runs through primes, decomposes them into prime ideals
        while k < number_of_places :
            p = p.next_prime()
            f = K.primes_above(p)
            # runs through prime ideals above p
            for qq in f:
                fqq = qq.residue_class_degree()
                charqq = qq.smallest_integer()
                # take only places with small residue field (so that the
                # number of points will be small)
                if fqq == 1 or charqq**fqq < 3*number_of_places:
                    # check if the model is integral at the place
                    if min([K.ideal(a).valuation(qq) for a in E.a_invariants()]) >= 0:
                        eqq = qq.absolute_ramification_index()
                        # check if the formal group at the place is torsion-free
                        # if so the torsion injects into the reduction
                        if eqq < charqq - 1 and disc.valuation(qq) == 0:
                            Etilda = E.reduction(qq)
                            Npp = Etilda.cardinality()
                            bound = bound.gcd(Npp)
                            if bound == 1:
                                return bound
                            k += 1
        return bound

    @cached_method
    def torsion_subgroup(self):
        r"""
        Returns the torsion subgroup of this elliptic curve.

        OUTPUT:

        (``EllipticCurveTorsionSubgroup``) The
        ``EllipticCurveTorsionSubgroup`` associated to this elliptic
        curve.

        EXAMPLES::

            sage: E = EllipticCurve('11a1')
            sage: K.<t>=NumberField(x^4 + x^3 + 11*x^2 + 41*x + 101)
            sage: EK = E.base_extend(K)
            sage: tor = EK.torsion_subgroup()  # long time (2s on sage.math, 2014)
            sage: tor  # long time
            Torsion Subgroup isomorphic to Z/5 + Z/5 associated to the Elliptic Curve defined by y^2 + y = x^3 + (-1)*x^2 + (-10)*x + (-20) over Number Field in t with defining polynomial x^4 + x^3 + 11*x^2 + 41*x + 101
            sage: tor.gens()  # long time
            ((16 : 60 : 1), (t : 1/11*t^3 + 6/11*t^2 + 19/11*t + 48/11 : 1))

        ::

            sage: E = EllipticCurve('15a1')
            sage: K.<t>=NumberField(x^2 + 2*x + 10)
            sage: EK=E.base_extend(K)
            sage: EK.torsion_subgroup()
            Torsion Subgroup isomorphic to Z/4 + Z/4 associated to the Elliptic Curve defined by y^2 + x*y + y = x^3 + x^2 + (-10)*x + (-10) over Number Field in t with defining polynomial x^2 + 2*x + 10

        ::

            sage: E = EllipticCurve('19a1')
            sage: K.<t>=NumberField(x^9-3*x^8-4*x^7+16*x^6-3*x^5-21*x^4+5*x^3+7*x^2-7*x+1)
            sage: EK=E.base_extend(K)
            sage: EK.torsion_subgroup()
            Torsion Subgroup isomorphic to Z/9 associated to the Elliptic Curve defined by y^2 + y = x^3 + x^2 + (-9)*x + (-15) over Number Field in t with defining polynomial x^9 - 3*x^8 - 4*x^7 + 16*x^6 - 3*x^5 - 21*x^4 + 5*x^3 + 7*x^2 - 7*x + 1

        ::

            sage: K.<i> = QuadraticField(-1)
            sage: EK = EllipticCurve([0,0,0,i,i+3])
            sage: EK.torsion_subgroup ()
            Torsion Subgroup isomorphic to Trivial group associated to the Elliptic Curve defined by y^2  = x^3 + i*x + (i+3) over Number Field in i with defining polynomial x^2 + 1
        """
        from .ell_torsion import EllipticCurveTorsionSubgroup
        return EllipticCurveTorsionSubgroup(self)

    @cached_method
    def torsion_order(self):
        r"""
        Returns the order of the torsion subgroup of this elliptic curve.

        OUTPUT:

        (integer) the order of the torsion subgroup of this elliptic curve.

        EXAMPLES::

            sage: E = EllipticCurve('11a1')
            sage: K.<t> = NumberField(x^4 + x^3 + 11*x^2 + 41*x + 101)
            sage: EK = E.base_extend(K)
            sage: EK.torsion_order()  # long time (2s on sage.math, 2014)
            25

        ::

            sage: E = EllipticCurve('15a1')
            sage: K.<t> = NumberField(x^2 + 2*x + 10)
            sage: EK = E.base_extend(K)
            sage: EK.torsion_order()
            16

        ::

            sage: E = EllipticCurve('19a1')
            sage: K.<t> = NumberField(x^9-3*x^8-4*x^7+16*x^6-3*x^5-21*x^4+5*x^3+7*x^2-7*x+1)
            sage: EK = E.base_extend(K)
            sage: EK.torsion_order()
            9

        ::

            sage: K.<i> = QuadraticField(-1)
            sage: EK = EllipticCurve([0,0,0,i,i+3])
            sage: EK.torsion_order()
            1
         """
        return self.torsion_subgroup().order()

    def torsion_points(self):
        r"""
        Returns a list of the torsion points of this elliptic curve.

        OUTPUT:

        (list) A sorted list of the torsion points.

        EXAMPLES::

            sage: E = EllipticCurve('11a1')
            sage: E.torsion_points()
            [(0 : 1 : 0), (5 : -6 : 1), (5 : 5 : 1), (16 : -61 : 1), (16 : 60 : 1)]
            sage: K.<t> = NumberField(x^4 + x^3 + 11*x^2 + 41*x + 101)
            sage: EK = E.base_extend(K)
            sage: EK.torsion_points()  # long time (1s on sage.math, 2014)
            [(0 : 1 : 0),
             (16 : 60 : 1),
             (5 : 5 : 1),
             (5 : -6 : 1),
             (16 : -61 : 1),
             (t : 1/11*t^3 + 6/11*t^2 + 19/11*t + 48/11 : 1),
             (-3/55*t^3 - 7/55*t^2 - 2/55*t - 133/55 : 6/55*t^3 + 3/55*t^2 + 25/11*t + 156/55 : 1),
             (-9/121*t^3 - 21/121*t^2 - 127/121*t - 377/121 : -7/121*t^3 + 24/121*t^2 + 197/121*t + 16/121 : 1),
             (5/121*t^3 - 14/121*t^2 - 158/121*t - 453/121 : -49/121*t^3 - 129/121*t^2 - 315/121*t - 207/121 : 1),
             (10/121*t^3 + 49/121*t^2 + 168/121*t + 73/121 : 32/121*t^3 + 60/121*t^2 - 261/121*t - 807/121 : 1),
             (1/11*t^3 - 5/11*t^2 + 19/11*t - 40/11 : -6/11*t^3 - 3/11*t^2 - 26/11*t - 321/11 : 1),
             (14/121*t^3 - 15/121*t^2 + 90/121*t + 232/121 : 16/121*t^3 - 69/121*t^2 + 293/121*t - 46/121 : 1),
             (3/55*t^3 + 7/55*t^2 + 2/55*t + 78/55 : 7/55*t^3 - 24/55*t^2 + 9/11*t + 17/55 : 1),
             (-5/121*t^3 + 36/121*t^2 - 84/121*t + 24/121 : 34/121*t^3 - 27/121*t^2 + 305/121*t + 708/121 : 1),
             (-26/121*t^3 + 20/121*t^2 - 219/121*t - 995/121 : 15/121*t^3 + 156/121*t^2 - 232/121*t + 2766/121 : 1),
             (1/11*t^3 - 5/11*t^2 + 19/11*t - 40/11 : 6/11*t^3 + 3/11*t^2 + 26/11*t + 310/11 : 1),
             (-26/121*t^3 + 20/121*t^2 - 219/121*t - 995/121 : -15/121*t^3 - 156/121*t^2 + 232/121*t - 2887/121 : 1),
             (-5/121*t^3 + 36/121*t^2 - 84/121*t + 24/121 : -34/121*t^3 + 27/121*t^2 - 305/121*t - 829/121 : 1),
             (3/55*t^3 + 7/55*t^2 + 2/55*t + 78/55 : -7/55*t^3 + 24/55*t^2 - 9/11*t - 72/55 : 1),
             (14/121*t^3 - 15/121*t^2 + 90/121*t + 232/121 : -16/121*t^3 + 69/121*t^2 - 293/121*t - 75/121 : 1),
             (t : -1/11*t^3 - 6/11*t^2 - 19/11*t - 59/11 : 1),
             (10/121*t^3 + 49/121*t^2 + 168/121*t + 73/121 : -32/121*t^3 - 60/121*t^2 + 261/121*t + 686/121 : 1),
             (5/121*t^3 - 14/121*t^2 - 158/121*t - 453/121 : 49/121*t^3 + 129/121*t^2 + 315/121*t + 86/121 : 1),
             (-9/121*t^3 - 21/121*t^2 - 127/121*t - 377/121 : 7/121*t^3 - 24/121*t^2 - 197/121*t - 137/121 : 1),
             (-3/55*t^3 - 7/55*t^2 - 2/55*t - 133/55 : -6/55*t^3 - 3/55*t^2 - 25/11*t - 211/55 : 1)]

        ::

            sage: E = EllipticCurve('15a1')
            sage: K.<t> = NumberField(x^2 + 2*x + 10)
            sage: EK = E.base_extend(K)
            sage: EK.torsion_points()
            [(-7 : -5*t - 2 : 1),
             (-7 : 5*t + 8 : 1),
             (-13/4 : 9/8 : 1),
             (-2 : -2 : 1),
             (-2 : 3 : 1),
             (-t - 2 : -t - 7 : 1),
             (-t - 2 : 2*t + 8 : 1),
             (-1 : 0 : 1),
             (t : t - 5 : 1),
             (t : -2*t + 4 : 1),
             (0 : 1 : 0),
             (1/2 : -5/4*t - 2 : 1),
             (1/2 : 5/4*t + 1/2 : 1),
             (3 : -2 : 1),
             (8 : -27 : 1),
             (8 : 18 : 1)]

        ::

            sage: K.<i> = QuadraticField(-1)
            sage: EK = EllipticCurve(K,[0,0,0,0,-1])
            sage: EK.torsion_points ()
             [(-2 : -3*i : 1), (-2 : 3*i : 1), (0 : -i : 1), (0 : i : 1), (0 : 1 : 0), (1 : 0 : 1)]
         """
        T = self.torsion_subgroup() # cached
        return sorted(T.points())           # these are also cached in T

    def rank_bounds(self, **kwds):
        r"""
        Returns the lower and upper bounds using :meth:`~simon_two_descent`.
        The results of :meth:`~simon_two_descent` are cached.

        .. NOTE::

            The optional parameters control the Simon two descent algorithm;
            see the documentation of :meth:`~simon_two_descent` for more
            details.

        INPUT:

        - ``verbose`` -- 0, 1, 2, or 3 (default: 0), the verbosity level

        - ``lim1``    -- (default: 2) limit on trivial points on quartics

        - ``lim3``  -- (default: 4) limit on points on ELS quartics

        - ``limtriv`` -- (default: 2) limit on trivial points on elliptic curve

        - ``maxprob`` -- (default: 20)

        - ``limbigprime`` -- (default: 30) to distinguish between
          small and large prime numbers. Use probabilistic tests for
          large primes. If 0, don't use probabilistic tests.

        - ``known_points`` -- (default: None) list of known points on
          the curve

        OUTPUT:

        lower and upper bounds for the rank of the Mordell-Weil group


        .. NOTE::

           For non-quadratic number fields, this code does
           return, but it takes a long time.

        EXAMPLES::

            sage: K.<a> = NumberField(x^2 + 23, 'a')
            sage: E = EllipticCurve(K, '37')
            sage: E == loads(dumps(E))
            True
            sage: E.rank_bounds()
            (2, 2)

        Here is a curve with two-torsion, again the bounds coincide::

            sage: Qrt5.<rt5>=NumberField(x^2-5)
            sage: E=EllipticCurve([0,5-rt5,0,rt5,0])
            sage: E.rank_bounds()
            (1, 1)

        Finally an example with non-trivial 2-torsion in Sha. So the
        2-descent will not be able to determine the rank, but can only
        give bounds::

            sage: E = EllipticCurve("15a5")
            sage: K.<t> = NumberField(x^2-6)
            sage: EK = E.base_extend(K)
            sage: EK.rank_bounds(lim1=1,lim3=1,limtriv=1)
            (0, 2)

        IMPLEMENTATION:

        Uses Denis Simon's PARI/GP scripts from
        http://www.math.unicaen.fr/~simon/.

        """
        lower, upper, gens = self.simon_two_descent(**kwds)
        # this was corrected in trac 13593. upper is the dimension
        # of the 2-selmer group, so we can certainly remove the
        # 2-torsion of the Mordell-Weil group.
        upper -= self.two_torsion_rank()
        return lower, upper

    def rank(self, **kwds):
        r"""
        Return the rank of this elliptic curve, if it can be determined.

        .. NOTE::

            The optional parameters control the Simon two descent algorithm;
            see the documentation of :meth:`~simon_two_descent` for more
            details.

        INPUT:

        - ``verbose`` -- 0, 1, 2, or 3 (default: 0), the verbosity level

        - ``lim1``    -- (default: 2) limit on trivial points on quartics

        - ``lim3``  -- (default: 4) limit on points on ELS quartics

        - ``limtriv`` -- (default: 2) limit on trivial points on elliptic curve

        - ``maxprob`` -- (default: 20)

        - ``limbigprime`` -- (default: 30) to distinguish between
          small and large prime numbers. Use probabilistic tests for
          large primes. If 0, don't use probabilistic tests.

        - ``known_points`` -- (default: None) list of known points on
          the curve

        OUTPUT:

        If the upper and lower bounds given by Simon two-descent are
        the same, then the rank has been uniquely identified and we
        return this. Otherwise, we raise a ValueError with an error
        message specifying the upper and lower bounds.

        .. NOTE::

           For non-quadratic number fields, this code does return, but it takes
           a long time.

        EXAMPLES::

            sage: K.<a> = NumberField(x^2 + 23, 'a')
            sage: E = EllipticCurve(K, '37')
            sage: E == loads(dumps(E))
            True
            sage: E.rank()
            2

        Here is a curve with two-torsion in the Tate-Shafarevich group,
        so here the bounds given by the algorithm do not uniquely
        determine the rank::

            sage: E = EllipticCurve("15a5")
            sage: K.<t> = NumberField(x^2-6)
            sage: EK = E.base_extend(K)
            sage: EK.rank(lim1=1, lim3=1, limtriv=1)
            Traceback (most recent call last):
            ...
            ValueError: There is insufficient data to determine the rank -
            2-descent gave lower bound 0 and upper bound 2

        IMPLEMENTATION:

        Uses Denis Simon's PARI/GP scripts from
        http://www.math.unicaen.fr/~simon/.

        """
        lower, upper = self.rank_bounds(**kwds)
        if lower == upper:
            return lower
        else:
            raise ValueError('There is insufficient data to determine the rank - 2-descent gave lower bound %s and upper bound %s' % (lower, upper))

    def gens(self, **kwds):
        r"""
        Return some points of infinite order on this elliptic curve.

        Contrary to what the name of this method suggests, the points
        it returns do not always generate a subgroup of full rank in
        the Mordell-Weil group, nor are they necessarily linearly
        independent.  Moreover, the number of points can be smaller or
        larger than what one could expect after calling :meth:`~rank`
        or :meth:`~rank_bounds`.

        .. NOTE::

            The optional parameters control the Simon two descent algorithm;
            see the documentation of :meth:`~simon_two_descent` for more
            details.

        INPUT:

        - ``verbose`` -- 0, 1, 2, or 3 (default: 0), the verbosity level

        - ``lim1``    -- (default: 2) limit on trivial points on quartics

        - ``lim3``  -- (default: 4) limit on points on ELS quartics

        - ``limtriv`` -- (default: 2) limit on trivial points on elliptic curve

        - ``maxprob`` -- (default: 20)

        - ``limbigprime`` -- (default: 30) to distinguish between
          small and large prime numbers. Use probabilistic tests for
          large primes. If 0, don't use probabilistic tests.

        - ``known_points`` -- (default: None) list of known points on
          the curve

        OUTPUT:

        A set of points of infinite order given by the Simon two-descent.

        .. NOTE::

           For non-quadratic number fields, this code does return, but it takes
           a long time.

        EXAMPLES::

            sage: K.<a> = NumberField(x^2 + 23, 'a')
            sage: E = EllipticCurve(K,[0,0,0,101,0])
            sage: E.gens()
            [(23831509/8669448*a - 2867471/8669448 : 76507317707/18049790736*a - 424166479633/18049790736 : 1),
             (-2031032029/969232392*a + 58813561/969232392 : -15575984630401/21336681877488*a + 451041199309/21336681877488 : 1),
             (-186948623/4656964 : 549438861195/10049728312*a : 1)]

        It can happen that no points are found if the height bounds
        used in the search are too small (see :trac:`10745`)::

            sage: K.<y> = NumberField(x^4 + x^2 - 7)
            sage: E = EllipticCurve(K, [1, 0, 5*y^2 + 16, 0, 0])
            sage: E.gens(lim1=1, lim3=1)
            []
            sage: E.rank(), E.gens(lim3=12)  # long time (about 4s)
            (1,
             [(369/25*y^3 + 539/25*y^2 + 1178/25*y + 1718/25 : -29038/125*y^3 - 43003/125*y^2 - 92706/125*y - 137286/125 : 1)])

        Here is a curve of rank 2::

            sage: K.<t> = NumberField(x^2-17)
            sage: E = EllipticCurve(K,[-4,0])
            sage: E.gens()
            [(-1/2*t + 1/2 : -1/2*t + 1/2 : 1), (-t + 3 : -2*t + 10 : 1)]
            sage: E.rank()
            2

        Test that points of finite order are not included (see :trac:`13593`)::

            sage: E = EllipticCurve("17a3")
            sage: K.<t> = NumberField(x^2+3)
            sage: EK = E.base_extend(K)
            sage: EK.rank()
            0
            sage: EK.gens()
            []

        IMPLEMENTATION:

        For curves over quadratic fields which are base-changes from
        `\QQ`, we delegate the work to :meth:`gens_quadratic` where
        methods over `\QQ` suffice.  Otherwise, we use Denis Simon's
        PARI/GP scripts from http://www.math.unicaen.fr/~simon/.
        """
        try:
            return self.gens_quadratic(**kwds)
        except ValueError:
            self.simon_two_descent(**kwds)
            return self._known_points

    def period_lattice(self, embedding):
        r"""
        Returns the period lattice of the elliptic curve for the given
        embedding of its base field with respect to the differential
        `dx/(2y + a_1x + a_3)`.

        INPUT:

        - ``embedding`` - an embedding of the base number field into `\RR` or `\CC`.

        .. note::

           The precision of the embedding is ignored: we only use the
           given embedding to determine which embedding into ``QQbar``
           to use.  Once the lattice has been initialized, periods can
           be computed to arbitrary precision.


        EXAMPLES:

        First define a field with two real embeddings::

            sage: K.<a> = NumberField(x^3-2)
            sage: E=EllipticCurve([0,0,0,a,2])
            sage: embs=K.embeddings(CC); len(embs)
            3

        For each embedding we have a different period lattice::

            sage: E.period_lattice(embs[0])
            Period lattice associated to Elliptic Curve defined by y^2 = x^3 + a*x + 2 over Number Field in a with defining polynomial x^3 - 2 with respect to the embedding Ring morphism:
            From: Number Field in a with defining polynomial x^3 - 2
            To:   Algebraic Field
            Defn: a |--> -0.6299605249474365? - 1.091123635971722?*I

            sage: E.period_lattice(embs[1])
            Period lattice associated to Elliptic Curve defined by y^2 = x^3 + a*x + 2 over Number Field in a with defining polynomial x^3 - 2 with respect to the embedding Ring morphism:
            From: Number Field in a with defining polynomial x^3 - 2
            To:   Algebraic Field
            Defn: a |--> -0.6299605249474365? + 1.091123635971722?*I

            sage: E.period_lattice(embs[2])
            Period lattice associated to Elliptic Curve defined by y^2 = x^3 + a*x + 2 over Number Field in a with defining polynomial x^3 - 2 with respect to the embedding Ring morphism:
            From: Number Field in a with defining polynomial x^3 - 2
            To:   Algebraic Field
            Defn: a |--> 1.259921049894873?

        Although the original embeddings have only the default
        precision, we can obtain the basis with higher precision
        later::

            sage: L=E.period_lattice(embs[0])
            sage: L.basis()
            (1.86405007647981 - 0.903761485143226*I, -0.149344633143919 - 2.06619546272945*I)

            sage: L.basis(prec=100)
            (1.8640500764798108425920506200 - 0.90376148514322594749786960975*I, -0.14934463314391922099120107422 - 2.0661954627294548995621225062*I)
        """
        from sage.schemes.elliptic_curves.period_lattice import PeriodLattice_ell
        return PeriodLattice_ell(self,embedding)

    def height_function(self):
        """
        Return the canonical height function attached to self.

        EXAMPLES::

            sage: K.<a> = NumberField(x^2 - 5)
            sage: E = EllipticCurve(K, '11a3')
            sage: E.height_function()
            EllipticCurveCanonicalHeight object associated to Elliptic Curve defined by y^2 + y = x^3 + (-1)*x^2 over Number Field in a with defining polynomial x^2 - 5

        """
        if not hasattr(self, '_height_function'):
            from sage.schemes.elliptic_curves.height import EllipticCurveCanonicalHeight
            self._height_function = EllipticCurveCanonicalHeight(self)
        return self._height_function

    ##########################################################
    # Isogeny class
    ##########################################################
    def isogeny_class(self, reducible_primes=None, algorithm='Billerey', minimal_models=True):
        r"""
        Returns the isogeny class of this elliptic curve.

        INPUT:

        - ``reducible_primes`` (list of ints, or None (default)) -- if
          not None then this should be a list of primes; in computing
          the isogeny class, only composites isogenies of these
          degrees will be used.

        - ``algorithm`` (string, default 'Billerey') -- the algorithm
          to use to compute the reducible primes.  Ignored for CM
          curves or if ``reducible_primes`` is provided.  Values are
          'Billerey' (default), 'Larson', and 'heuristic'.

        - ``minimal_models`` (bool, default ``True``) -- if ``True``,
          all curves in the class will be minimal or semi-minimal
          models.  Over fields of larger degree it can be expensive to
          compute these so set to ``False``.

        OUTPUT:

        An instance of the class
        :class:`sage.schemes.elliptic_curves.isogeny_class.IsogenyClass_EC_NumberField`.
        From this object may be obtained a list of curves in the
        class, a matrix of the degrees of the isogenies between them,
        and the isogenies themselves.

        .. note::

            If using the algorithm 'heuristic' for non-CM curves, the
            result is not guaranteed to be the complete isogeny class,
            since only reducible primes up to the default bound in
            :meth:`reducible_primes_naive` (currently 1000) are
            tested.  However, no examples of non-CM elliptic curves
            with reducible primes greater than 100 have yet been
            computed so the output is likely to be correct.

        .. note::

            By default, the curves in the isogeny class will all be
            minimal models if these exist (for example, when the class
            number is `1`); otherwise they will be minimal at all but
            one prime.  This behaviour can be switched off if desired,
            for example over fields where the computation of the class
            group would be too expensive.

        EXAMPLES::

            sage: K.<i> = QuadraticField(-1)
            sage: E = EllipticCurve(K, [0,0,0,0,1])
            sage: C = E.isogeny_class(); C
            Isogeny class of Elliptic Curve defined by y^2 = x^3 + 1 over Number Field in i with defining polynomial x^2 + 1

        The curves in the class (sorted)::

            sage: [E1.ainvs() for E1 in C]
            [(0, 0, 0, 0, -27),
            (0, 0, 0, 0, 1),
            (i + 1, i, i + 1, -i + 3, 4*i),
            (i + 1, i, i + 1, -i + 33, -58*i)]

        The matrix of degrees of cyclic isogenies between curves::

            sage: C.matrix()
            [1 3 6 2]
            [3 1 2 6]
            [6 2 1 3]
            [2 6 3 1]

        The array of isogenies themselves is not filled out but only
        contains those used to construct the class, the other entries
        containing the integer 0.  This will be changed when the
        class :class:`EllipticCurveIsogeny` allowed composition.  In
        this case we used `2`-isogenies to go from 0 to 2 and from 1
        to 3, and `3`-isogenies to go from 0 to 1 and from 2 to 3::

            sage: isogs = C.isogenies()
            sage: [((i,j),isogs[i][j].degree()) for i in range(4) for j in range(4) if isogs[i][j]!=0]
            [((0, 1), 3),
            ((0, 3), 2),
            ((1, 0), 3),
            ((1, 2), 2),
            ((2, 1), 2),
            ((2, 3), 3),
            ((3, 0), 2),
            ((3, 2), 3)]
            sage: [((i,j),isogs[i][j].x_rational_map()) for i in range(4) for j in range(4) if isogs[i][j]!=0]
            [((0, 1), (1/9*x^3 - 12)/x^2),
             ((0, 3), (-1/2*i*x^2 + i*x - 12*i)/(x - 3)),
             ((1, 0), (x^3 + 4)/x^2),
             ((1, 2), (-1/2*i*x^2 - i*x - 2*i)/(x + 1)),
             ((2, 1), (1/2*i*x^2 - x)/(x + 3/2*i)),
             ((2, 3), (x^3 + 4*i*x^2 - 10*x - 10*i)/(x^2 + 4*i*x - 4)),
             ((3, 0), (1/2*i*x^2 + x + 4*i)/(x - 5/2*i)),
             ((3, 2), (1/9*x^3 - 4/3*i*x^2 - 34/3*x + 226/9*i)/(x^2 - 8*i*x - 16))]

        The isogeny class may be visualized by obtaining its graph and
        plotting it::

            sage: G = C.graph()
            sage: G.show(edge_labels=True) # long time

            sage: K.<i> = QuadraticField(-1)
            sage: E = EllipticCurve([1+i, -i, i, 1, 0])
            sage: C = E.isogeny_class(); C
            Isogeny class of Elliptic Curve defined by y^2 + (i+1)*x*y + i*y = x^3 + (-i)*x^2 + x over Number Field in i with defining polynomial x^2 + 1
            sage: len(C)
            6
            sage: C.matrix()
            [ 1  3  9 18  6  2]
            [ 3  1  3  6  2  6]
            [ 9  3  1  2  6 18]
            [18  6  2  1  3  9]
            [ 6  2  6  3  1  3]
            [ 2  6 18  9  3  1]
            sage: [E1.ainvs() for E1 in C]
            [(i + 1, i - 1, i, -i - 1, -i + 1),
            (i + 1, i - 1, i, 14*i + 4, 7*i + 14),
            (i + 1, i - 1, i, 59*i + 99, 372*i - 410),
            (i + 1, -i, i, -240*i - 399, 2869*i + 2627),
            (i + 1, -i, i, -5*i - 4, 2*i + 5),
            (i + 1, -i, i, 1, 0)]

        An example with CM by `\sqrt{-5}`::

            sage: pol = PolynomialRing(QQ,'x')([1,0,3,0,1])
            sage: K.<c> = NumberField(pol)
            sage: j = 1480640+565760*c^2
            sage: E = EllipticCurve(j=j)
            sage: E.has_cm()
            True
            sage: E.has_rational_cm()
            True
            sage: E.cm_discriminant()
            -20
            sage: C = E.isogeny_class()
            sage: len(C)
            2
            sage: C.matrix()
            [1 2]
            [2 1]
            sage: [E.ainvs() for E in C]
            [(0, 0, 0, 83490*c^2 - 147015, -64739840*c^2 - 84465260),
            (0, 0, 0, -161535*c^2 + 70785, -62264180*c^3 + 6229080*c)]
            sage: C.isogenies()[0][1]
            Isogeny of degree 2 from Elliptic Curve defined by y^2 = x^3 + (83490*c^2-147015)*x + (-64739840*c^2-84465260) over Number Field in c with defining polynomial x^4 + 3*x^2 + 1 to Elliptic Curve defined by y^2 = x^3 + (-161535*c^2+70785)*x + (-62264180*c^3+6229080*c) over Number Field in c with defining polynomial x^4 + 3*x^2 + 1

        An example with CM by `\sqrt{-23}` (class number `3`)::

            sage: pol = PolynomialRing(QQ,'x')([1,-3,5,-5,5,-3,1])
            sage: L.<a> = NumberField(pol)
            sage: js = hilbert_class_polynomial(-23).roots(L,multiplicities=False); len(js)
            3
            sage: E = EllipticCurve(j=js[0])
            sage: E.has_rational_cm()
            True
            sage: len(E.isogenies_prime_degree())  # long time
            3
            sage: C = E.isogeny_class(); len(C)  # long time
            6

        The reason for the isogeny class having size six while the
        class number is only `3` is that the class also contains three
        curves with CM by the order of discriminant `-92=4\cdot(-23)`,
        which also has class number `3`.  The curves in the class are
        sorted first by CM discriminant (then lexicographically using
        a-invariants)::

            sage: [F.cm_discriminant() for F in C]  # long time
            [-23, -23, -23, -92, -92, -92]

        `2` splits in the order with discriminant `-23`, into two
        primes of order `3` in the class group, each of which induces
        a `2`-isogeny to a curve with the same endomorphism ring; the
        third `2`-isogeny is to a curve with the smaller endomorphism
        ring::

            sage: [phi.codomain().cm_discriminant() for phi in E.isogenies_prime_degree()]  # long time
            [-92, -23, -23]

            sage: C.matrix()  # long time
            [1 2 2 4 2 4]
            [2 1 2 2 4 4]
            [2 2 1 4 4 2]
            [4 2 4 1 3 3]
            [2 4 4 3 1 3]
            [4 4 2 3 3 1]

        The graph of this isogeny class has a shape which does not
        occur over `\QQ`: a triangular prism.  Note that for curves
        without CM, the graph has an edge between two curves if and
        only if they are connected by an isogeny of prime degree, and
        this degree is uniquely determined by the two curves, but in
        the CM case this property does not hold, since for pairs of
        curves in the class with the same endomorphism ring `O`, the
        set of degrees of isogenies between them is the set of
        integers represented by a primitive integral binary quadratic
        form of discriminant `\text{disc}(O)`, and this form
        represents infinitely many primes.  In the matrix we give a
        small prime represented by the appropriate form.  In this
        example, the matrix is formed by four `3\times3` blocks.  The
        isogenies of degree `2` indicated by the upper left `3\times3`
        block of the matrix could be replaced by isogenies of any
        degree represented by the quadratic form `2x^2+xy+3y^2` of
        discriminant `-23`.  Similarly in the lower right block, the
        entries of `3` could be represented by any integers
        represented by the quadratic form `3x^2+2xy+8y^2` of
        discriminant `-92`.  In the top right block and lower left
        blocks, by contrast, the prime entries `2` are unique
        determined::

            sage: G = C.graph()  # long time
            sage: G.adjacency_matrix()  # long time
            [0 1 1 0 1 0]
            [1 0 1 1 0 0]
            [1 1 0 0 0 1]
            [0 1 0 0 1 1]
            [1 0 0 1 0 1]
            [0 0 1 1 1 0]

        To display the graph without any edge labels::

            sage: G.show()  # not tested

        To display the graph with edge labels: by default, for curves
        with rational CM, the labels are the coefficients of the
        associated quadratic forms::

            sage: G.show(edge_labels=True)  # not tested

        For an alternative view, first relabel the edges using only 2
        labels to distinguish between isogenies between curves with
        the same endomorphism ring and isogenies between curves with
        different endomorphism rings, then use a 3-dimensional plot
        which can be rotated::

            sage: for i,j,l in G.edge_iterator():  # long time
            ....:     G.set_edge_label(i, j, l.count(','))
            sage: G.show3d(color_by_label=True)  # long time

        A class number `6` example.  First we set up the fields: ``pol``
        defines the same field as ``pol26`` but is simpler::

            sage: pol26 = hilbert_class_polynomial(-4*26)
            sage: pol = x^6-x^5+2*x^4+x^3-2*x^2-x-1
            sage: K.<a> = NumberField(pol)
            sage: L.<b> = K.extension(x^2+26)

        Only `2` of the `j`-invariants with discriminant -104 are in
        `K`, though all are in `L`::

           sage: len(pol26.roots(K))
           2
           sage: len(pol26.roots(L))
           6

        We create an elliptic curve defined over `K` with one of the
        `j`-invariants in `K`::

            sage: j1 = pol26.roots(K)[0][0]
            sage: E = EllipticCurve(j=j1)
            sage: E.has_cm()
            True
            sage: E.has_rational_cm()
            False
            sage: E.has_rational_cm(L)
            True

        Over `K` the isogeny class has size `4`, with `2` curves for
        each of the `2` `K`-rational `j`-invariants::

            sage: C = E.isogeny_class(); len(C) # long time (~11s)
            4
            sage: C.matrix()                    # long time
            [ 1 13  2 26]
            [13  1 26  2]
            [ 2 26  1 13]
            [26  2 13  1]
            sage: len(Set([EE.j_invariant() for EE in C.curves]))  # long time
            2

        Over `L`, the isogeny class grows to size `6` (the class
        number)::

            sage: EL = E.change_ring(L)
            sage: CL = EL.isogeny_class(minimal_models=False); len(CL)
            6
            sage: Set([EE.j_invariant() for EE in CL.curves]) == Set(pol26.roots(L,multiplicities=False))
            True

        In each position in the matrix of degrees, we see primes (or
        `1`).  In fact the set of degrees of cyclic isogenies from
        curve `i` to curve `j` is infinite, and is the set of all
        integers represented by one of the primitive binary quadratic
        forms of discriminant `-104`, from which we have selected a
        small prime::

            sage: CL.matrix() # long time # random (see :trac:`19229`)
            [1 2 3 3 5 5]
            [2 1 5 5 3 3]
            [3 5 1 3 2 5]
            [3 5 3 1 5 2]
            [5 3 2 5 1 3]
            [5 3 5 2 3 1]

        To see the array of binary quadratic forms::

            sage: CL.qf_matrix()  # long time # random (see :trac:`19229`)
            [[[1], [2, 0, 13], [3, -2, 9], [3, -2, 9], [5, -4, 6], [5, -4, 6]],
             [[2, 0, 13], [1], [5, -4, 6], [5, -4, 6], [3, -2, 9], [3, -2, 9]],
             [[3, -2, 9], [5, -4, 6], [1], [3, -2, 9], [2, 0, 13], [5, -4, 6]],
             [[3, -2, 9], [5, -4, 6], [3, -2, 9], [1], [5, -4, 6], [2, 0, 13]],
             [[5, -4, 6], [3, -2, 9], [2, 0, 13], [5, -4, 6], [1], [3, -2, 9]],
             [[5, -4, 6], [3, -2, 9], [5, -4, 6], [2, 0, 13], [3, -2, 9], [1]]]

        As in the non-CM case, the isogeny class may be visualized by
        obtaining its graph and plotting it.  Since there are more
        edges than in the non-CM case, it may be preferable to omit
        the edge_labels::

            sage: G = C.graph()
            sage: G.show(edge_labels=False) # long time

        It is possible to display a 3-dimensional plot, with colours
        to represent the different edge labels, in a form which can be
        rotated!::

            sage: G.show3d(color_by_label=True) # long time

        Over larger number fields several options make computations
        tractable.  Here we use algorithm 'heuristic' which avoids a
        rigorous computation of the reducible primes, only testing
        those less than 1000, and setting ``minimal_models`` to
        ``False`` avoid having to compute the class group of `K`.  To
        obtain minimal models set proof.number_field(False); the class
        group computation takes an additional 10s::

            sage: K.<z> = CyclotomicField(53)
            sage: E = EllipticCurve(K,[0,6,0,2,0])
            sage: C = E.isogeny_class(algorithm='heuristic', minimal_models=False); C # long time (10s)
            Isogeny class of Elliptic Curve defined by y^2 = x^3 + 6*x^2 + 2*x over Cyclotomic Field of order 53 and degree 52
            sage: C.curves # long time
            [Elliptic Curve defined by y^2 = x^3 + 6*x^2 + (-8)*x + (-48) over Cyclotomic Field of order 53 and degree 52,
            Elliptic Curve defined by y^2 = x^3 + 6*x^2 + 2*x over Cyclotomic Field of order 53 and degree 52]


        TESTS:

        An example which failed until fixed at :trac:`19229`::

            sage: K.<a> = NumberField(x^2-x+1)
            sage: E = EllipticCurve([a+1,1,1,0,0])
            sage: C = E.isogeny_class(); len(C)
            4
        """
        try:
            return self._isoclass
        except AttributeError:
            from sage.schemes.elliptic_curves.isogeny_class import IsogenyClass_EC_NumberField
            self._isoclass = IsogenyClass_EC_NumberField(self, reducible_primes=reducible_primes, algorithm=algorithm, minimal_models=minimal_models)
            return self._isoclass

    def isogenies_prime_degree(self, l=None, algorithm='Billerey', minimal_models=True):
        r"""
        Returns a list of `\ell`-isogenies from self, where `\ell` is a
        prime.

        INPUT:

        - ``l`` -- either None or a prime or a list of primes.

        - ``algorithm`` (string, default 'Billerey') -- the algorithm
          to use to compute the reducible primes when ``l`` is None.
          Ignored for CM curves or if ``l`` is provided.  Values are
          'Billerey' (default), 'Larson', and 'heuristic'.

        - ``minimal_models`` (bool, default ``True``) -- if ``True``,
          all curves computed will be minimal or semi-minimal models.
          Over fields of larger degree it can be expensive to compute
          these so set to ``False``.

        OUTPUT:

        (list) `\ell`-isogenies for the given `\ell` or if `\ell` is None, all
        isogenies of prime degree (see below for the CM case).

        .. note::

           Over `\QQ`, the codomains of the isogenies returned are
           standard minimal models.  Over other number fields they are
           global minimal models if these exist, otherwise models
           which are minimal at all but one prime.

        .. note::

           For curves with rational CM, isogenies of primes degree
           exist for infinitely many primes `\ell`, though there are
           only finitely many isogenous curves up to isomorphism.  The
           list returned only includes one isogeny of prime degree for
           each codomain.

        EXAMPLES::

            sage: K.<i> = QuadraticField(-1)
            sage: E = EllipticCurve(K, [0,0,0,0,1])
            sage: isogs = E.isogenies_prime_degree()
            sage: [phi.degree() for phi in isogs]
            [2, 3]

            sage: pol = PolynomialRing(QQ,'x')([1,-3,5,-5,5,-3,1])
            sage: L.<a> = NumberField(pol)
            sage: js = hilbert_class_polynomial(-23).roots(L,multiplicities=False); len(js)
            3
            sage: E = EllipticCurve(j=js[0])
            sage: len(E.isogenies_prime_degree())  # long time
            3

        Set ``minimal_models`` to False to avoid computing minimal
        models of the isogenous curves, since that can be
        time-consuming since it requires computation of the class
        group::

            sage: proof.number_field(False)
            sage: K.<z> = CyclotomicField(53)
            sage: E = EllipticCurve(K,[0,6,0,2,0])
            sage: E.isogenies_prime_degree(2, minimal_models=False)
            [Isogeny of degree 2 from Elliptic Curve defined by y^2 = x^3 + 6*x^2 + 2*x over Cyclotomic Field of order 53 and degree 52 to Elliptic Curve defined by y^2 = x^3 + 6*x^2 + (-8)*x + (-48) over Cyclotomic Field of order 53 and degree 52]
            sage: E.isogenies_prime_degree(2, minimal_models=True) # not tested (10s)
            [Isogeny of degree 2 from Elliptic Curve defined by y^2 = x^3 + 6*x^2 + 2*x over Cyclotomic Field of order 53 and degree 52 to Elliptic Curve defined by y^2 = x^3 + (-20)*x + (-16) over Cyclotomic Field of order 53 and degree 52]

        TESTS::

            sage: E.isogenies_prime_degree(4)
            Traceback (most recent call last):
            ...
            ValueError: 4 is not prime.

        """
        from .isogeny_small_degree import isogenies_prime_degree

        if l is not None and not isinstance(l, list):
            try:
                l = ZZ(l)
            except TypeError:
                raise ValueError("%s is not a prime integer" % l)
            try:
                if l.is_prime(proof=False):
                    return isogenies_prime_degree(self, l, minimal_models=minimal_models)
                else:
                    raise ValueError("%s is not prime." % l)
            except AttributeError:
                raise ValueError("%s is not prime." % l)

        if l is None:
            from .isogeny_class import possible_isogeny_degrees
            L = possible_isogeny_degrees(self)
            return self.isogenies_prime_degree(L, minimal_models=minimal_models)

        isogs = sum([self.isogenies_prime_degree(p, minimal_models=minimal_models) for p in l],
                    [])

        if self.has_rational_cm():
            # eliminate any endomorphisms and repeated codomains
            isogs = [phi for phi in isogs if not self.is_isomorphic(phi.codomain())]
            codoms = [phi.codomain() for phi in isogs]
            isogs = [phi for i, phi in enumerate(isogs)
                     if not any(E.is_isomorphic(codoms[i])
                                for E in codoms[:i])]
        return isogs

    def is_isogenous(self, other, proof=True, maxnorm=100):
        """
        Returns whether or not self is isogenous to other.

        INPUT:

        - ``other`` -- another elliptic curve.

        - ``proof`` (default True) -- If ``False``, the function will
          return ``True`` whenever the two curves have the same
          conductor and are isogenous modulo `p` for all primes `p` of
          norm up to ``maxnorm``.  If ``True``, the function returns
          False when the previous condition does not hold, and if it
          does hold we compute the complete isogeny class to see if
          the curves are indeed isogenous.

        - ``maxnorm`` (integer, default 100) -- The maximum norm of
          primes `p` for which isogeny modulo `p` will be checked.

        OUTPUT:

        (bool) True if there is an isogeny from curve ``self`` to
        curve ``other``.

        EXAMPLES::

            sage: x = polygen(QQ, 'x')
            sage: F = NumberField(x^2 -2, 's'); F
            Number Field in s with defining polynomial x^2 - 2
            sage: E1 = EllipticCurve(F, [7,8])
            sage: E2 = EllipticCurve(F, [0,5,0,1,0])
            sage: E3 = EllipticCurve(F, [0,-10,0,21,0])
            sage: E1.is_isogenous(E2)
            False
            sage: E1.is_isogenous(E1)
            True
            sage: E2.is_isogenous(E2)
            True
            sage: E2.is_isogenous(E1)
            False
            sage: E2.is_isogenous(E3)
            True

        ::

            sage: x = polygen(QQ, 'x')
            sage: F = NumberField(x^2 -2, 's'); F
            Number Field in s with defining polynomial x^2 - 2
            sage: E = EllipticCurve('14a1')
            sage: EE = EllipticCurve('14a2')
            sage: E1 = E.change_ring(F)
            sage: E2 = EE.change_ring(F)
            sage: E1.is_isogenous(E2)
            True

        ::

            sage: x = polygen(QQ, 'x')
            sage: F = NumberField(x^2 -2, 's'); F
            Number Field in s with defining polynomial x^2 - 2
            sage: k.<a> = NumberField(x^3+7)
            sage: E = EllipticCurve(F, [7,8])
            sage: EE = EllipticCurve(k, [2, 2])
            sage: E.is_isogenous(EE)
            Traceback (most recent call last):
            ...
            ValueError: Second argument must be defined over the same number field.

        Some examples from Cremona's 1981 tables::

            sage: K.<i> = QuadraticField(-1)
            sage: E1 = EllipticCurve([i + 1, 0, 1, -240*i - 400, -2869*i - 2627])
            sage: E1.conductor()
            Fractional ideal (-4*i - 7)
            sage: E2 = EllipticCurve([1+i,0,1,0,0])
            sage: E2.conductor()
            Fractional ideal (-4*i - 7)
            sage: E1.is_isogenous(E2) # slower (~500ms)
            True
            sage: E1.is_isogenous(E2, proof=False) # faster  (~170ms)
            True

        In this case E1 and E2 are in fact 9-isogenous, as may be
        deduced from the following::

            sage: E3 = EllipticCurve([i + 1, 0, 1, -5*i - 5, -2*i - 5])
            sage: E3.is_isogenous(E1)
            True
            sage: E3.is_isogenous(E2)
            True
            sage: E1.isogeny_degree(E2)
            9

        TESTS:

        Check that :trac:`15890` is fixed::

            sage: K.<s> = QuadraticField(229)
            sage: c4 = 2173 - 235*(1 - s)/2
            sage: c6 = -124369 + 15988*(1 - s)/2
            sage: c4c = 2173 - 235*(1 + s)/2
            sage: c6c = -124369 + 15988*(1 + s)/2
            sage: E = EllipticCurve_from_c4c6(c4, c6)
            sage: Ec = EllipticCurve_from_c4c6(c4c, c6c)
            sage: E.is_isogenous(Ec)
            True

        Check that :trac:`17295` is fixed::

            sage: k.<s> = QuadraticField(2)
            sage: K.<b> = k.extension(x^2 - 3)
            sage: E = EllipticCurve(k, [-3*s*(4 + 5*s), 2*s*(2 + 14*s + 11*s^2)])
            sage: Ec = EllipticCurve(k, [3*s*(4 - 5*s), -2*s*(2 - 14*s + 11*s^2)])
            sage: EK = E.base_extend(K)
            sage: EcK = Ec.base_extend(K)
            sage: EK.is_isogenous(EcK)      # long time (about 3.5 s)
            True

        """
        if not is_EllipticCurve(other):
            raise ValueError("Second argument is not an Elliptic Curve.")
        if self.is_isomorphic(other):
            return True
        K = self.base_field()
        if K != other.base_field():
            raise ValueError("Second argument must be defined over the same number field.")

        E1 = self.integral_model()
        E2 = other.integral_model()
        N = E1.conductor()
        if N != E2.conductor():
            return False

        PI = K.primes_of_degree_one_iter()
        while True:
            P = next(PI)
            if P.absolute_norm() > maxnorm: break
            if not P.divides(N):
                if E1.reduction(P).cardinality() != E2.reduction(P).cardinality():
                    return False

        if not proof:
            return True

        #  We first try the easiest cases: primes for which X_0(l) has genus 0:

        for l in [2,3,5,7,13]:
            if any(E2.is_isomorphic(f.codomain())
                   for f in E1.isogenies_prime_degree(l)):
                return True

        #  Next we try the primes for which X_0^+(l) has genus 0 for
        #  which isogeny-finding is faster than in general:

        from .isogeny_small_degree import hyperelliptic_primes
        for l in hyperelliptic_primes:
            if any(E2.is_isomorphic(f.codomain())
                   for f in E1.isogenies_prime_degree(l)):
                return True

        # Next we try looking modulo some more primes:

        while True:
            if P.absolute_norm() > 10*maxnorm: break
            if not P.divides(N):
                OP = K.residue_field(P)
                if E1.change_ring(OP).cardinality() != E2.change_ring(OP).cardinality():
                    return False
            P = next(PI)

        # Finally we compute the full isogeny class of E1 and check if
        # E2 is isomorphic to any curve in the class:

        return any(E2.is_isomorphic(E3) for E3 in E1.isogeny_class().curves)

        raise NotImplementedError("Curves appear to be isogenous (same conductor, isogenous modulo all primes of norm up to %s), but no isogeny has been constructed." % (10*maxnorm))

    def isogeny_degree(self, other):
        """
        Returns the minimal degree of an isogeny between self and
        other, or 0 if no isogeny exists.

        INPUT:

        - ``other`` -- another elliptic curve.

        OUTPUT:

        (int) The degree of an isogeny from ``self`` to ``other``, or 0.

        EXAMPLES::

            sage: x = QQ['x'].0
            sage: F = NumberField(x^2 -2, 's'); F
            Number Field in s with defining polynomial x^2 - 2
            sage: E = EllipticCurve('14a1')
            sage: EE = EllipticCurve('14a2')
            sage: E1 = E.change_ring(F)
            sage: E2 = EE.change_ring(F)
            sage: E1.isogeny_degree(E2)  # long time
            2
            sage: E2.isogeny_degree(E2)
            1
            sage: E5 = EllipticCurve('14a5').change_ring(F)
            sage: E1.isogeny_degree(E5)  # long time
            6

            sage: E = EllipticCurve('11a1')
            sage: [E2.label() for E2 in cremona_curves([11..20]) if E.isogeny_degree(E2)]
            ['11a1', '11a2', '11a3']

            sage: K.<i> = QuadraticField(-1)
            sage: E = EllipticCurve([1+i, -i, i, 1, 0])
            sage: C = E.isogeny_class()
            sage: [E.isogeny_degree(F) for F in C]
            [2, 6, 18, 9, 3, 1]
        """
        # First deal with some easy cases:
        if self.conductor() != other.conductor():
            return Integer(0)

        if self.is_isomorphic(other):
            return Integer(1)

        C = self.isogeny_class()
        i = C.index(self) # may not be 0 since curces are sorted
        try:
            return C.matrix()[i][C.index(other)]
        except ValueError:
            return ZZ(0)

<<<<<<< HEAD
=======
    def reducible_primes(self, algorithm='Billerey', max_l=None,
                         num_l=None, verbose=False):
        r"""
        Return a finite set of primes `\ell` for which `E` has a
        K-rational `\ell`-isogeny.

        For curves without CM the list returned is exactly the finite
        set of primes `\ell` for which the mod-`\ell` Galois
        representation is reducible.  For curves with CM this set is
        infinite; we return a finite list of primes `\ell` such that
        every curve isogenous to this curve can be obtained by a
        finite sequence of isogenies of degree one of the primes in
        the list.

        INPUT:

        - ``algorithm`` (string) -- only relevant for non-CM curves.
          Either 'Billerey", to use the methods of [Bil2011]_,
          'Larson' to use Larson's implementation using Galois
          representations, or 'heuristic' (see below).

        - ``max_l`` (int or ``None``) -- only relevant for non-CM
          curves and algorithms 'Billerey' and 'heuristic.  Controls
          the maximum prime used in either algorithm.  If ``None``,
          use the default for that algorithm.

        - ``num_l`` (int or ``None``) -- only relevant for non-CM
          curves and algorithm 'Billerey'.  Controls the maximum
          number of primes used in the algorithm.  If ``None``, use
          the default for that algorithm.

        .. note::

            The 'heuristic' algorithm only checks primes up to the
            bound ``max_l``.  This is faster but not guaranteed to be
            complete.  Both the Billerey and Larson algorithms are
            rigorous.

        EXAMPLES::

            sage: K = NumberField(x**2 - 29, 'a'); a = K.gen()
            sage: E = EllipticCurve([1, 0, ((5 + a)/2)**2, 0, 0])
            sage: rho = E.galois_representation()
            sage: rho.reducible_primes()
            [3, 5]
            sage: E.reducible_primes()
            [3, 5]
            sage: K = NumberField(x**2 + 1, 'a')
            sage: E = EllipticCurve_from_j(K(1728)) # CM over K
            sage: rho = E.galois_representation()
            sage: rho.reducible_primes() # CM curves always return [0]
            [0]
            sage: E.reducible_primes()
            [2]
            sage: E = EllipticCurve_from_j(K(0)) # CM but NOT over K
            sage: rho = E.galois_representation()
            sage: rho.reducible_primes()
            [2, 3]
            sage: E.reducible_primes()
            [2, 3]
            sage: E = EllipticCurve_from_j(K(2268945/128)).global_minimal_model() # c.f. [Sutherland12]
            sage: rho = E.galois_representation()
            sage: rho.isogeny_bound() # ... but there is no 7-isogeny ...
            [7]
            sage: rho.reducible_primes()
            []
            sage: E.reducible_primes()
            []

        """
        from sage.schemes.elliptic_curves.isogeny_class import possible_isogeny_degrees
        return possible_isogeny_degrees(self, max_l=max_l, num_l=num_l, exact=True, verbose=verbose)

>>>>>>> 5089a18e
    def lll_reduce(self, points, height_matrix=None, precision=None):
        r"""
        Return an LLL-reduced basis from a given basis, with transform
        matrix.

        INPUT:

        - ``points`` - a list of points on this elliptic
          curve, which should be independent.

        - ``height_matrix`` - the height-pairing matrix of
          the points, or ``None``. If ``None``, it will be computed.

        - ``precision`` - number of bits of precision of intermediate
          computations (default: ``None``, for default RealField
          precision; ignored if ``height_matrix`` is supplied)

        OUTPUT: A tuple (newpoints, U) where U is a unimodular integer
        matrix, new_points is the transform of points by U, such that
        new_points has LLL-reduced height pairing matrix

        .. note::

            If the input points are not independent, the output
            depends on the undocumented behaviour of PARI's
            ``qflllgram()`` function when applied to a gram matrix which
            is not positive definite.

        EXAMPLES:

        Some examples over `\QQ`::

            sage: E = EllipticCurve([0, 1, 1, -2, 42])
            sage: Pi = E.gens(); Pi
            [(-4 : 1 : 1), (-3 : 5 : 1), (-11/4 : 43/8 : 1), (-2 : 6 : 1)]
            sage: Qi, U = E.lll_reduce(Pi)
            sage: all(sum(U[i,j]*Pi[i] for i in range(4)) == Qi[j] for j in range(4))
            True
            sage: sorted(Qi)
            [(-4 : 1 : 1), (-3 : 5 : 1), (-2 : 6 : 1), (0 : 6 : 1)]
            sage: U.det()
            1
            sage: E.regulator_of_points(Pi)
            4.59088036960573
            sage: E.regulator_of_points(Qi)
            4.59088036960574

        ::

            sage: E = EllipticCurve([1,0,1,-120039822036992245303534619191166796374,504224992484910670010801799168082726759443756222911415116])
            sage: xi = [2005024558054813068,\
            -4690836759490453344,\
            4700156326649806635,\
            6785546256295273860,\
            6823803569166584943,\
            7788809602110240789,\
            27385442304350994620556,\
            54284682060285253719/4,\
            -94200235260395075139/25,\
            -3463661055331841724647/576,\
            -6684065934033506970637/676,\
            -956077386192640344198/2209,\
            -27067471797013364392578/2809,\
            -25538866857137199063309/3721,\
            -1026325011760259051894331/108241,\
            9351361230729481250627334/1366561,\
            10100878635879432897339615/1423249,\
            11499655868211022625340735/17522596,\
            110352253665081002517811734/21353641,\
            414280096426033094143668538257/285204544,\
            36101712290699828042930087436/4098432361,\
            45442463408503524215460183165/5424617104,\
            983886013344700707678587482584/141566320009,\
            1124614335716851053281176544216033/152487126016]
            sage: points = [E.lift_x(x) for x in xi]
            sage: newpoints, U = E.lll_reduce(points)  # long time (35s on sage.math, 2011)
            sage: [P[0] for P in newpoints]            # long time
            [6823803569166584943, 5949539878899294213, 2005024558054813068, 5864879778877955778, 23955263915878682727/4, 5922188321411938518, 5286988283823825378, 175620639884534615751/25, -11451575907286171572, 3502708072571012181, 1500143935183238709184/225, 27180522378120223419/4, -5811874164190604461581/625, 26807786527159569093, 7404442636649562303, 475656155255883588, 265757454726766017891/49, 7272142121019825303, 50628679173833693415/4, 6951643522366348968, 6842515151518070703, 111593750389650846885/16, 2607467890531740394315/9, -1829928525835506297]

        An example to show the explicit use of the height pairing matrix::

            sage: E = EllipticCurve([0, 1, 1, -2, 42])
            sage: Pi = E.gens()
            sage: H = E.height_pairing_matrix(Pi,3)
            sage: E.lll_reduce(Pi,height_matrix=H)
            (
                                                                      [1 0 0 1]
                                                                      [0 1 0 1]
                                                                      [0 0 0 1]
            [(-4 : 1 : 1), (-3 : 5 : 1), (-2 : 6 : 1), (1 : -7 : 1)], [0 0 1 1]
            )

        Some examples over number fields (see :trac:`9411`)::

            sage: K.<a> = QuadraticField(-23, 'a')
            sage: E = EllipticCurve(K, [0,0,1,-1,0])
            sage: P = E(-2,-(a+1)/2)
            sage: Q = E(0,-1)
            sage: E.lll_reduce([P,Q])
            (
                                                     [0 1]
            [(0 : -1 : 1), (-2 : -1/2*a - 1/2 : 1)], [1 0]
            )

        ::

            sage: K.<a> = QuadraticField(-5)
            sage: E = EllipticCurve(K,[0,a])
            sage: points = [E.point([-211/841*a - 6044/841,-209584/24389*a + 53634/24389]),E.point([-17/18*a - 1/9, -109/108*a - 277/108]) ]
            sage: E.lll_reduce(points)
            (
            [(-a + 4 : -3*a + 7 : 1), (-17/18*a - 1/9 : 109/108*a + 277/108 : 1)],
            [ 1  0]
            [ 1 -1]
            )
        """
        r = len(points)
        if height_matrix is None:
            height_matrix = self.height_pairing_matrix(points, precision)
        U = height_matrix.__pari__().lllgram().sage()
        new_points = [sum([U[j, i]*points[j] for j in range(r)])
                      for i in range(r)]
        return new_points, U

    def galois_representation(self):
        r"""
        The compatible family of the Galois representation
        attached to this elliptic curve.

        Given an elliptic curve `E` over a number field `K`
        and a rational prime number `p`, the `p^n`-torsion
        `E[p^n]` points of `E` is a representation of the
        absolute Galois group of `K`. As `n` varies
        we obtain the Tate module `T_p E` which is a
        a representation of `G_K` on a free `\ZZ_p`-module
        of rank `2`. As `p` varies the representations
        are compatible.

        EXAMPLES::

            sage: K = NumberField(x**2 + 1, 'a')
            sage: E = EllipticCurve('11a1').change_ring(K)
            sage: rho = E.galois_representation()
            sage: rho
            Compatible family of Galois representations associated to the Elliptic Curve defined by y^2 + y = x^3 + (-1)*x^2 + (-10)*x + (-20) over Number Field in a with defining polynomial x^2 + 1
            sage: rho.is_surjective(3)
            True
            sage: rho.is_surjective(5)  # long time (4s on sage.math, 2014)
            False
            sage: rho.non_surjective()
            [5]
        """
        from .gal_reps_number_field import GaloisRepresentation
        return GaloisRepresentation(self)

    @cached_method
    def cm_discriminant(self):
        """
        Returns the CM discriminant of the `j`-invariant of this curve, or 0.

        OUTPUT:

        An integer `D` which is either `0` if this curve `E` does not
        have Complex Multiplication) (CM), or an imaginary quadratic
        discriminant if `j(E)` is the `j`-invariant of the order with
        discriminant `D`.

        .. note::

           If `E` has CM but the discriminant `D` is not a square in
           the base field `K` then the extra endomorphisms will not be
           defined over `K`.  See also :meth:`has_rational_cm`.

        EXAMPLES::

            sage: EllipticCurve(j=0).cm_discriminant()
            -3
            sage: EllipticCurve(j=1).cm_discriminant()
            Traceback (most recent call last):
            ...
            ValueError: Elliptic Curve defined by y^2 + x*y = x^3 + 36*x + 3455 over Rational Field does not have CM
            sage: EllipticCurve(j=1728).cm_discriminant()
            -4
            sage: EllipticCurve(j=8000).cm_discriminant()
            -8
            sage: K.<a> = QuadraticField(5)
            sage: EllipticCurve(j=282880*a + 632000).cm_discriminant()
            -20
            sage: K.<a> = NumberField(x^3 - 2)
            sage: EllipticCurve(j=31710790944000*a^2 + 39953093016000*a + 50337742902000).cm_discriminant()
            -108
        """
        from sage.schemes.elliptic_curves.cm import is_cm_j_invariant
        flag, df =  is_cm_j_invariant(self.j_invariant())
        if flag:
            d, f = df
            return d*f**2
        else: # no CM
            return ZZ(0)

    @cached_method
    def has_cm(self):
        """
        Returns whether or not this curve has a CM `j`-invariant.

        OUTPUT:

        ``True`` if this curve has CM over the algebraic closure
        of the base field, otherwise ``False``.  See also
        :meth:`cm_discriminant` and :meth:`has_rational_cm`.

        .. note::

           Even if `E` has CM in this sense (that its `j`-invariant is
           a CM `j`-invariant), if the associated negative
           discriminant `D` is not a square in the base field `K`, the
           extra endomorphisms will not be defined over `K`.  See also
           the method :meth:`has_rational_cm` which tests whether `E`
           has extra endomorphisms defined over `K` or a given
           extension of `K`.

        EXAMPLES::

            sage: EllipticCurve(j=0).has_cm()
            True
            sage: EllipticCurve(j=1).has_cm()
            False
            sage: EllipticCurve(j=1728).has_cm()
            True
            sage: EllipticCurve(j=8000).has_cm()
            True
            sage: K.<a> = QuadraticField(5)
            sage: EllipticCurve(j=282880*a + 632000).has_cm()
            True
            sage: K.<a> = NumberField(x^3 - 2)
            sage: EllipticCurve(j=31710790944000*a^2 + 39953093016000*a + 50337742902000).has_cm()
            True
        """
        return not self.cm_discriminant().is_zero()

    @cached_method
    def has_rational_cm(self, field=None):
        r"""
        Return whether or not this curve has CM defined over its
        base field or a given extension.

        INPUT:

        - ``field`` -- a field, which should be an extension of the
          base field of the curve.  If ``field`` is ``None`` (the
          default), it is taken to be the base field of the curve.

        OUTPUT:

        ``True`` if the ring of endomorphisms of this curve over
        the given field is larger than `\ZZ`; otherwise ``False``.
        See also :meth:`cm_discriminant` and :meth:`has_cm`.

        .. note::

           If `E` has CM but the discriminant `D` is not a square in
           the given field `K` then the extra endomorphisms will not
           be defined over `K`, and this function will return
           ``False``.  See also :meth:`has_cm`.  To obtain the CM
           discriminant, use :meth:`cm_discriminant`.

        EXAMPLES::

            sage: E = EllipticCurve(j=0)
            sage: E.has_cm()
            True
            sage: E.has_rational_cm()
            False
            sage: D = E.cm_discriminant(); D
            -3
            sage: E.has_rational_cm(QuadraticField(D))
            True

            sage: E = EllipticCurve(j=1728)
            sage: E.has_cm()
            True
            sage: E.has_rational_cm()
            False
            sage: D = E.cm_discriminant(); D
            -4
            sage: E.has_rational_cm(QuadraticField(D))
            True

        Higher degree examples::

            sage: K.<a> = QuadraticField(5)
            sage: E = EllipticCurve(j=282880*a + 632000)
            sage: E.has_cm()
            True
            sage: E.has_rational_cm()
            False
            sage: E.cm_discriminant()
            -20
            sage: E.has_rational_cm(K.extension(x^2+5,'b'))
            True

        An error is raised if a field is given which is not an extension of the base field::

            sage: E.has_rational_cm(QuadraticField(-20))
            Traceback (most recent call last):
            ...
            ValueError: Error in has_rational_cm: Number Field in a with defining polynomial x^2 + 20 is not an extension field of Number Field in a with defining polynomial x^2 - 5

            sage: K.<a> = NumberField(x^3 - 2)
            sage: E = EllipticCurve(j=31710790944000*a^2 + 39953093016000*a + 50337742902000)
            sage: E.has_cm()
            True
            sage: E.has_rational_cm()
            False
            sage: D = E.cm_discriminant(); D
            -108
            sage: E.has_rational_cm(K.extension(x^2+108,'b'))
            True
        """
        D = self.cm_discriminant()
        if D.is_zero():
            return False
        if field is None:
            return self.base_field()(D).is_square()
        if self.base_field().embeddings(field):
            D = field(D)
            return D.is_square()
        raise ValueError("Error in has_rational_cm: %s is not an extension field of %s"
                         % (field,self.base_field()))


    def saturation(self, points, verbose=False,
                   max_prime=0, one_prime=0, odd_primes_only=False,
                   lower_ht_bound=None, reg=None, debug=False):
        r"""
        Given a list of rational points on `E` over `K`, compute the
        saturation in `E(K)` of the subgroup they generate.

        INPUT:

        - ``points (list)`` - list of points on E.  Points of finite
          order are ignored; the remaining points should be independent,
          or an error is raised.

        - ``verbose`` (bool) - (default: ``False``), if ``True``, give
          verbose output.

        - ``max_prime`` (int, default 0), saturation is performed
          for all primes up to ``max_prime``. If ``max_prime`` is 0,
          perform saturation at *all* primes, i.e., compute the true
          saturation.

        - ``odd_primes_only`` (bool, default ``False``) -- only do
          saturation at odd primes.

        - ``one_prime`` (int, default 0) -- if nonzero, only do
          saturation at this prime.

        The following two inputs are optional, and may be provided to speed
        up the computation.

        - ``lower_ht_bound`` (real, default ``None``) -- lower bound of
          the regulator `E(K)`, if known.

        - ``reg`` (real, default ``None``), regulator of the span of
          points, if known.

        - ``debug`` (int, default 0) -- , used for debugging and
          testing.

        OUTPUT:

        - ``saturation`` (list) - points that form a basis for the
          saturation.

        - ``index`` (int) - the index of the group generated by the
          input points in their saturation.

        - ``regulator`` (real with default precision, or ``None``) -
          regulator of saturated points.

        EXAMPLES::

            sage: K.<i> = QuadraticField(-1)
            sage: E = EllipticCurve('389a1')
            sage: EK = E.change_ring(K)
            sage: P = EK(-1,1); Q = EK(0,-1)

            sage: EK.saturation([2*P], max_prime=2)
            ([(-1 : 1 : 1)], 2, 0.686667083305587)
            sage: EK.saturation([12*P], max_prime=2)
            ([(26/361 : -5720/6859 : 1)], 4, 6.18000374975028)
            sage: EK.saturation([12*P], lower_ht_bound=0.1)
            ([(-1 : 1 : 1)], 12, 0.686667083305587)
            sage: EK.saturation([2*P, Q], max_prime=2)
            ([(-1 : 1 : 1), (0 : -1 : 1)], 2, 0.152460177943144)
            sage: EK.saturation([P+Q, P-Q], lower_ht_bound=.1, debug=2)
            ([(-1 : 1 : 1), (1 : 0 : 1)], 2, 0.152460177943144)
            sage: EK.saturation([P+Q, 17*Q], lower_ht_bound=0.1)  # long time
            ([(4 : 8 : 1), (0 : -1 : 1)], 17, 0.152460177943143)

            sage: R = EK(i-2,-i-3)
            sage: EK.saturation([P+R, P+Q, Q+R], lower_ht_bound=0.1)
            ([(841/1369*i - 171/1369 : 41334/50653*i - 74525/50653 : 1),
              (4 : 8 : 1),
              (-1/25*i + 18/25 : -69/125*i - 58/125 : 1)],
             2,
             0.103174443217351)
            sage: EK.saturation([26*Q], lower_ht_bound=0.1)
            ([(0 : -1 : 1)], 26, 0.327000773651605)

        Another number field::

            sage: E = EllipticCurve('389a1')
            sage: K.<a> = NumberField(x^3-x+1)
            sage: EK = E.change_ring(K)
            sage: P = EK(-1,1); Q = EK(0,-1)
            sage: EK.saturation([P+Q, P-Q], lower_ht_bound=0.1)
            ([(-1 : 1 : 1), (1 : 0 : 1)], 2, 0.152460177943144)
            sage: EK.saturation([3*P, P+5*Q], lower_ht_bound=0.1)
            ([(-185/2209 : -119510/103823 : 1), (80041/34225 : -26714961/6331625 : 1)],
             15,
             0.152460177943144)

        A different curve::

            sage: K.<a> = QuadraticField(3)
            sage: E = EllipticCurve('37a1')
            sage: EK = E.change_ring(K)
            sage: P = EK(0,0); Q = EK(2-a,2*a-4)
            sage: EK.saturation([3*P-Q, 3*P+Q], lower_ht_bound=.01)
            ([(0 : 0 : 1), (1/2*a : -1/4*a - 1/4 : 1)], 6, 0.0317814530725985)

        The points must be linearly independent::

            sage: EK.saturation([2*P, 3*Q, P-Q])
            Traceback (most recent call last):
            ...
            ValueError: points not linearly independent in saturation()

        Degenerate case::

            sage: EK.saturation([])
            ([], 1, 1.00000000000000)

        ALGORITHM:

        For rank 1 subgroups, simply do trial division up to the maximal
        prime divisor. For higher rank subgroups, perform trial division
        on all linear combinations for small primes, and look for
        projections `E(K) \rightarrow \oplus E(k) \otimes \mathbf{F}_p` which
        are either full rank or provide `p`-divisible linear combinations,
        where the `k` here are residue fields of `K`.

        TESTS::

            sage: K.<i> = QuadraticField(-1)
            sage: E = EllipticCurve('389a1')
            sage: EK = E.change_ring(K)
            sage: P = EK(-1,1); Q = EK(0,-1)

            sage: EK.saturation([P+Q, P-Q], lower_ht_bound=.1, debug=2)
            ([(-1 : 1 : 1), (1 : 0 : 1)], 2, 0.152460177943144)
            sage: EK.saturation([5*P+6*Q, 5*P-3*Q], lower_ht_bound=.1)
            ([(-3/4 : -15/8 : 1), (159965/16129 : -67536260/2048383 : 1)],
            45,
            0.152460177943144)
            sage: EK.saturation([5*P+6*Q, 5*P-3*Q], lower_ht_bound=.1, debug=2)
            ([(-3/4 : -15/8 : 1), (159965/16129 : -67536260/2048383 : 1)],
            45,
            0.152460177943144)
        """
        full_saturation = (max_prime == 0) and (one_prime == 0)
        Plist = [self(P) for P in points]
        Plist = [P for P in points if P.has_infinite_order()]
        n = len(Plist)
        index = ZZ(1)

        if n == 0:
            return Plist, index, RealField()(1)


        # compute the list of primes p at which p-saturation is
        # required.

        heights = [P.height() for P in Plist]
        if reg is None:
            reg = self.regulator_of_points(Plist)
        if reg / min(heights) < 1e-6:
            raise ValueError("points not linearly independent in saturation()")
        sat_reg = reg

        from sage.rings.all import prime_range
        if full_saturation:
            if lower_ht_bound is None:
                # TODO (robertb): verify this for rank > 1
                if verbose:
                    print("Computing lower height bound..")
                lower_ht_bound = self.height_function().min(.1, 5) ** n
                if verbose:
                    print("..done: %s" % lower_ht_bound)
            index_bound = (reg/lower_ht_bound).sqrt()
            prime_list = prime_range(index_bound.ceil() + 1)
            if verbose:
                print("Testing primes up to %s" % prime_list[-1])
        else:
            if one_prime:
                prime_list = [one_prime]
            else:
                prime_list = prime_range(max_prime+1)
        if odd_primes_only and 2 in prime_list:
            prime_list.remove(2)

        # Now saturate at each prime in prime_list.  The dict
        # lin_combs keeps the values of linear combinations of the
        # points, indexed by coefficient tuples, for efficiency; it is
        # rest whenever the point list changes.

        from sage.schemes.elliptic_curves.saturation import full_p_saturation
        lin_combs = dict()
        for p in prime_list:
            if full_saturation and (p > index_bound): break
            if verbose:
                print("Saturating at p=%s" % p)
            newPlist, expo = full_p_saturation(Plist, p, lin_combs, verbose)
            if expo:
                if verbose:
                    print(" --gaining index %s^%s" % (p,expo))
                pe = p**expo
                index *= pe
                if full_saturation: index_bound /= pe
                sat_reg /= pe**2
                Plist = newPlist
            else:
                if verbose:
                    print(" --already %s-saturated" % p)

        return Plist, index, sat_reg


    def gens_quadratic(self, **kwds):
        r"""
        Return generators for the Mordell-Weil group modulo torsion, for a
        curve which is a base change from `\QQ` to a quadratic field.

        EXAMPLES::

            sage: E = EllipticCurve([1,2,3,40,50])
            sage: E.conductor()
            2123582
            sage: E.gens()
            [(5 : 17 : 1)]
            sage: K.<i> = QuadraticField(-1)
            sage: EK = E.change_ring(K)
            sage: EK.gens_quadratic()
            [(5 : 17 : 1), (-13 : 48*i + 5 : 1)]

            sage: E.change_ring(QuadraticField(3, 'a')).gens_quadratic()
            [(5 : 17 : 1), (-1 : 2*a - 1 : 1), (11/4 : 33/4*a - 23/8 : 1)]

            sage: K.<a> = QuadraticField(-7)
            sage: E = EllipticCurve([0,0,0,197,0])
            sage: E.conductor()
            2483776
            sage: E.gens()
            [(47995604297578081/7389879786648100 : -25038161802544048018837479/635266655830129794121000 : 1)]
            sage: K.<a> = QuadraticField(7)
            sage: E.change_ring(K).gens_quadratic()
            [(-1209642055/59583566*a + 1639995844/29791783 : -377240626321899/1720892553212*a + 138577803462855/245841793316 : 1),
             (1/28 : 393/392*a : 1),
             (-61*a + 162 : 1098*a - 2916 : 1)]

            sage: E = EllipticCurve([1, a])
            sage: E.gens_quadratic()
            Traceback (most recent call last):
            ...
            ValueError: gens_quadratic() requires the elliptic curve to be a base change from Q
        """
        if not kwds:
            try:
                return list(self.__gens)
            except AttributeError:
                pass

        K = self.base_ring()
        if K.absolute_degree() != 2:
            raise ValueError("gens_quadratic() requires the base field to be quadratic")

        EE = self.descend_to(QQ)
        if not EE:
            raise ValueError("gens_quadratic() requires the elliptic curve to be a base change from Q")

        # In all cases there are exactly two distinct curves /Q whose
        # base-change to K is the original.  NB These need not be
        # quadratic twists of each other!  For example, '32a1' and
        # '32a2' are not quadratic twists of each other (each is its
        # own twist by -1) but they become isomorphic over
        # Q(sqrt(-1)).

        EQ1 = EE[0]
        EQ2 = EE[1]
        iso1 = EQ1.change_ring(K).isomorphism_to(self)
        iso2 = EQ2.change_ring(K).isomorphism_to(self)
        gens1 = [iso1(P) for P in EQ1.gens(**kwds)]
        gens2 = [iso2(P) for P in EQ2.gens(**kwds)]
        gens = self.saturation(gens1 + gens2, max_prime=2)[0]
        self.__gens = gens
        return gens<|MERGE_RESOLUTION|>--- conflicted
+++ resolved
@@ -3288,8 +3288,6 @@
         except ValueError:
             return ZZ(0)
 
-<<<<<<< HEAD
-=======
     def reducible_primes(self, algorithm='Billerey', max_l=None,
                          num_l=None, verbose=False):
         r"""
@@ -3363,7 +3361,6 @@
         from sage.schemes.elliptic_curves.isogeny_class import possible_isogeny_degrees
         return possible_isogeny_degrees(self, max_l=max_l, num_l=num_l, exact=True, verbose=verbose)
 
->>>>>>> 5089a18e
     def lll_reduce(self, points, height_matrix=None, precision=None):
         r"""
         Return an LLL-reduced basis from a given basis, with transform
