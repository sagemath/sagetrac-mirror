# -*- coding: utf-8 -*-
r"""
p-adic L-functions of elliptic curves

To an elliptic curve `E` over the rational numbers and a prime `p`, one
can associate a `p`-adic L-function; at least if `E` does not have additive
reduction at `p`. This function is defined by interpolation of L-values of `E`
at twists. Through the main conjecture of Iwasawa theory it should also be
equal to a characteristic series of a certain Selmer group.

If `E` is ordinary, then it is an element of the Iwasawa algebra
`\Lambda(\ZZ_p^\times) = \ZZ_p[\Delta][\![T]\!]`, where `\Delta` is the group
of `(p-1)`-st roots of unity in `\ZZ_p^\times`, and `T = [\gamma] - 1` where
`\gamma = 1 + p` is a generator of `1 + p\ZZ_p`. (There is a slightly different
description for `p = 2`.)

One can decompose this algebra as the direct product of the subalgebras
corresponding to the characters of `\Delta`, which are simply the powers
`\tau^\eta` (`0 \le \eta \le p-2`) of the Teichmueller character `\tau: \Delta
\to \ZZ_p^\times`. Projecting the L-function into these components gives `p-1`
power series in `T`, each with coefficients in `\ZZ_p`.

If `E` is supersingular, the series will have coefficients in a quadratic
extension of `\QQ_p`, and the coefficients will be unbounded. In this case we
have only implemented the series for `\eta = 0`. We have also implemented the
`p`-adic L-series as formulated by Perrin-Riou [BP], which has coefficients in
the Dieudonné module `D_pE = H^1_{dR}(E/\QQ_p)` of `E`. There is a different
description by Pollack [Po] which is not available here.

According to the `p`-adic version of the Birch and Swinnerton-Dyer conjecture
[MTT], the order of vanishing of the `L`-function at the trivial character
(i.e. of the series for `\eta = 0` at `T = 0`) is just the rank of `E(\QQ)`, or
this rank plus one if the reduction at `p` is split multiplicative.

See [SW] for more details.

REFERENCES:

- [MTT] B. Mazur, J. Tate, and J. Teitelbaum,
  On `p`-adic analogues of the conjectures of Birch and
  Swinnerton-Dyer, Inventiones mathematicae 84, (1986), 1-48.

- [BP] Dominique Bernardi and Bernadette Perrin-Riou,
  Variante `p`-adique de la conjecture de Birch et
  Swinnerton-Dyer (le cas supersingulier), C. R. Acad. Sci. Paris,
  Sér I. Math., 317 (1993), no. 3, 227-232.

- [Po] Robert Pollack, On the `p`-adic `L`-function of a modular form
  at a supersingular prime, Duke Math. J. 118 (2003), no. 3, 523-558.

- [SW] William Stein and Christian Wuthrich, Algorithms
  for the Arithmetic of Elliptic Curves using Iwasawa Theory,
  Mathematics of Computation 82 (2013), 1757-1792.

AUTHORS:

- William Stein (2007-01-01): first version

- Chris Wuthrich (22/05/2007): changed minor issues and added supersingular things

- Chris Wuthrich (11/2008): added quadratic_twists

- David Loeffler (01/2011): added nontrivial Teichmueller components

"""

######################################################################
#       Copyright (C) 2007 William Stein <wstein@gmail.com>
#
#  Distributed under the terms of the GNU General Public License (GPL)
#
#    This code is distributed in the hope that it will be useful,
#    but WITHOUT ANY WARRANTY; without even the implied warranty of
#    MERCHANTABILITY or FITNESS FOR A PARTICULAR PURPOSE.  See the GNU
#    General Public License for more details.
#
#  The full text of the GPL is available at:
#
#                  http://www.gnu.org/licenses/
######################################################################
from __future__ import print_function

from sage.rings.integer_ring import   ZZ
from sage.rings.rational_field import QQ
from sage.rings.padics.factory import Qp
from sage.rings.infinity import infinity
from sage.rings.all import LaurentSeriesRing, PowerSeriesRing, PolynomialRing, Integers

from sage.rings.integer import Integer
from sage.arith.all import valuation, binomial, kronecker_symbol, gcd, prime_divisors, valuation

from sage.structure.sage_object import SageObject
from sage.structure.richcmp import richcmp_method, richcmp

from sage.misc.all import verbose, denominator, get_verbose
import sage.arith.all as arith

from sage.modules.free_module_element import vector
import sage.matrix.all as matrix
import sage.schemes.hyperelliptic_curves.monsky_washnitzer
# from sage.interfaces.all import gp
from sage.functions.log import log

from sage.misc.decorators import rename_keyword
from sage.misc.cachefunc import cached_method


@richcmp_method
class pAdicLseries(SageObject):
    r"""
    The `p`-adic L-series of an elliptic curve.

    EXAMPLES:

    An ordinary example::

        sage: e = EllipticCurve('389a')
        sage: L = e.padic_lseries(5)
        sage: L.series(0)
        Traceback (most recent call last):
        ...
        ValueError: n (=0) must be a positive integer
        sage: L.series(1)
        O(T^1)
        sage: L.series(2)
        O(5^4) + O(5)*T + (4 + O(5))*T^2 + (2 + O(5))*T^3 + (3 + O(5))*T^4 + O(T^5)
        sage: L.series(3, prec=10)
        O(5^5) + O(5^2)*T + (4 + 4*5 + O(5^2))*T^2 + (2 + 4*5 + O(5^2))*T^3 + (3 + O(5^2))*T^4 + (1 + O(5))*T^5 + O(5)*T^6 + (4 + O(5))*T^7 + (2 + O(5))*T^8 + O(5)*T^9 + O(T^10)
        sage: L.series(2,quadratic_twist=-3)
        2 + 4*5 + 4*5^2 + O(5^4) + O(5)*T + (1 + O(5))*T^2 + (4 + O(5))*T^3 + O(5)*T^4 + O(T^5)

    A prime p such that E[p] is reducible::

        sage: L = EllipticCurve('11a').padic_lseries(5)
        sage: L.series(1)
        5 + O(5^2) + O(T)
        sage: L.series(2)
        5 + 4*5^2 + O(5^3) + O(5^0)*T + O(5^0)*T^2 + O(5^0)*T^3 + O(5^0)*T^4 + O(T^5)
        sage: L.series(3)
        5 + 4*5^2 + 4*5^3 + O(5^4) + O(5)*T + O(5)*T^2 + O(5)*T^3 + O(5)*T^4 + O(T^5)

    An example showing the calculation of nontrivial Teichmueller twists::

        sage: E=EllipticCurve('11a1')
        sage: lp=E.padic_lseries(7)
        sage: lp.series(4,eta=1)
        3 + 7^3 + 6*7^4 + 3*7^5 + O(7^6) + (2*7 + 7^2 + O(7^3))*T + (1 + 5*7^2 + O(7^3))*T^2 + (4 + 4*7 + 4*7^2 + O(7^3))*T^3 + (4 + 3*7 + 7^2 + O(7^3))*T^4 + O(T^5)
        sage: lp.series(4,eta=2)
        5 + 6*7 + 4*7^2 + 2*7^3 + 3*7^4 + 2*7^5 + O(7^6) + (6 + 4*7 + 7^2 + O(7^3))*T + (3 + 2*7^2 + O(7^3))*T^2 + (1 + 4*7 + 7^2 + O(7^3))*T^3 + (6 + 6*7 + 6*7^2 + O(7^3))*T^4 + O(T^5)
        sage: lp.series(4,eta=3)
        O(7^6) + (5 + 4*7 + 2*7^2 + O(7^3))*T + (6 + 5*7 + 2*7^2 + O(7^3))*T^2 + (5*7 + O(7^3))*T^3 + (7 + 4*7^2 + O(7^3))*T^4 + O(T^5)

    (Note that the last series vanishes at `T = 0`, which is consistent with ::

        sage: E.quadratic_twist(-7).rank()
        1

    This proves that `E` has rank 1 over `\QQ(\zeta_7)`.)

    the load-dumps test::

        sage: lp = EllipticCurve('11a').padic_lseries(5)
        sage: lp == loads(dumps(lp))
        True
    """

    def __init__(self, E, p, implementation='eclib', normalize='L_ratio'):
        r"""
        INPUT:

        -  ``E`` - an elliptic curve
        -  ``p`` - a prime of good reduction
        -  ``implementation`` - string (default:'eclib'); either 'eclib' to use
           John Cremona's ``eclib`` for the computation of modular
           symbols, 'num' to use numerical modular symbols
           or 'sage' to use Sage's own implementation
        -  ``normalize`` - ``'L_ratio'`` (default), ``'period'`` or ``'none'``;
           this is describes the way the modular symbols
           are normalized. See ``modular_symbol`` of
           an elliptic curve over Q for more details.

        EXAMPLES::

            sage: E = EllipticCurve('11a1')
            sage: Lp = E.padic_lseries(3)
            sage: Lp.series(2,prec=3)
            2 + 3 + 3^2 + 2*3^3 + O(3^4) + (1 + O(3))*T + (1 + O(3))*T^2 + O(T^3)
        """
        self._E = E
        self._p = ZZ(p)
        self._normalize = normalize
        if implementation not in ['eclib', 'sage', 'num']:
            raise ValueError("Implementation should be one of 'eclib', 'num' or 'sage'")
        self._implementation = implementation
        if not self._p.is_prime():
            raise ValueError("p (=%s) must be a prime"%p)
        if E.conductor() % (self._p)**2 == 0:
            raise NotImplementedError("p (=%s) must be a prime of semi-stable reduction"%p)

        try :
            crla = E.label()
        except RuntimeError :
            print("Warning : Curve outside Cremona's table. Computations of modular symbol space might take very long !")

        self._modular_symbol = E.modular_symbol(sign=+1, implementation=implementation, normalize=normalize)

    def _add_negative_space(self):
        r"""
        A helper function not designed for direct use.

        This function add the attribute ``_negative_modular_symbol`` to the class. This may take time
        and will only be needed when twisting with negative fundamental discriminants.

        EXAMPLES::

<<<<<<< HEAD
        sage: E = EllipticCurve('11a1')
        sage: lp = E.padic_lseries(5)
        sage: lp.modular_symbol(1/7,sign=-1)  #indirect doctest
        -1/2
=======
            sage: E = EllipticCurve('11a1')
            sage: lp = E.padic_lseries(5)
            sage: lp.modular_symbol(1/7,sign=-1)  #indirect doctest
            -1/2
>>>>>>> f46abe6c
        """
        self._negative_modular_symbol = self._E.modular_symbol(sign=-1, implementation="sage", normalize=self._normalize)

    def __richcmp__(self, other, op):
        r"""
        Compare self and other.

        TESTS::

            sage: lp1 = EllipticCurve('11a1').padic_lseries(5)
            sage: lp2 = EllipticCurve('11a1').padic_lseries(7)
            sage: lp3 = EllipticCurve('11a2').padic_lseries(5)
            sage: lp1 == lp1
            True
            sage: lp1 == lp2
            False
            sage: lp1 == lp3
            False
        """
        if type(self) != type(other):
            return NotImplemented
        return richcmp((self._E, self._p), (other._E, other._p), op)

    def elliptic_curve(self):
        r"""
        Return the elliptic curve to which this `p`-adic L-series is associated.

        EXAMPLES::

            sage: L = EllipticCurve('11a').padic_lseries(5)
            sage: L.elliptic_curve()
            Elliptic Curve defined by y^2 + y = x^3 - x^2 - 10*x - 20 over Rational Field
        """
        return self._E

    def prime(self):
        r"""
        Return the prime `p` as in 'p-adic L-function'.

        EXAMPLES::

            sage: L = EllipticCurve('11a').padic_lseries(5)
            sage: L.prime()
            5
        """
        return self._p

    def _repr_(self):
        r"""
        Return print representation.

        EXAMPLES::

            sage: e = EllipticCurve('37a')
            sage: e.padic_lseries(3)._repr_()
            '3-adic L-series of Elliptic Curve defined by y^2 + y = x^3 - x over Rational Field'
            sage: e.padic_lseries(3,normalize='none')
            3-adic L-series of Elliptic Curve defined by y^2 + y = x^3 - x over Rational Field (not normalized)
            sage: L = e.padic_lseries(3,normalize='none')
            sage: L.rename('(factor)*L_3(T)')
            sage: L
            (factor)*L_3(T)
        """
        s = "%s-adic L-series of %s"%(self._p, self._E)
        if not self._normalize == 'L_ratio':
            s += ' (not normalized)'
        return s

    def modular_symbol(self, r, sign=+1, quadratic_twist= +1):
        r"""
        Return the modular symbol evaluated at `r`.
        This is used to compute this `p`-adic
        L-series.

        Note that the normalization is not correct at this
        stage: use ``_quotient_of periods_to_twist`` to correct.

        Note also that this function does not check if the condition
        on the quadratic_twist=D is satisfied. So the result will only
        be correct if for each prime `\ell` dividing `D`, we have
        `ord_{\ell}(N)<= ord_{\ell}(D)`, where `N` is the conductor of the curve.

        INPUT:

        -  ``r`` - a cusp given as either a rational number or oo

        -  ``sign`` - +1 (default) or -1 (only implemented without twists)

        -  ``quadratic_twist`` - a fundamental discriminant of a quadratic field or +1 (default)

        EXAMPLES::

            sage: E = EllipticCurve('11a1')
            sage: lp = E.padic_lseries(5)
            sage: [lp.modular_symbol(r) for r in [0,1/5,oo,1/11]]
            [1/5, 6/5, 0, 0]
            sage: [lp.modular_symbol(r,sign=-1) for r in [0,1/3,oo,1/7]]
            [0, 1/2, 0, -1/2]
            sage: [lp.modular_symbol(r,quadratic_twist=-20) for r in [0,1/5,oo,1/11]]
            [1, 1, 0, 1/2]

            sage: E = EllipticCurve('20a1')
            sage: Et = E.quadratic_twist(-4)
            sage: lpt = Et.padic_lseries(5)
            sage: eta = lpt._quotient_of_periods_to_twist(-4)
            sage: lpt.modular_symbol(0) == lp.modular_symbol(0,quadratic_twist=-4) / eta
            True

        """
        if quadratic_twist == +1 :
            if sign == +1 :
                return self._modular_symbol(r)
            elif sign == -1:
                try:
                    m = self._negative_modular_symbol
                except (KeyError, AttributeError):
                    if not hasattr(self, '_modular_symbol_negative'):
                        self._add_negative_space()
                        m = self._negative_modular_symbol
                return m(r)
        else :
            D = quadratic_twist
            if sign == -1:
                raise NotImplementedError("Quadratic twists for negative modular symbols are not yet implemented.")
            if D > 0:
                m = self._modular_symbol
                return sum([ kronecker_symbol(D,u) * m(r+ZZ(u)/D) \
                             for u in range(1,D) ] )

            else:
                try:
                    m = self._negative_modular_symbol
                except (KeyError, AttributeError):
                    if not hasattr(self, '_modular_symbol_negative'):
                        self._add_negative_space()
                        m = self._negative_modular_symbol
                return -sum([ kronecker_symbol(D,u) * m(r+ZZ(u)/D) \
                             for u in range(1,-D) ] )


    def measure(self, a, n, prec, quadratic_twist=+1, sign = +1):
        r"""
        Return the measure on `\ZZ_p^{\times}` defined by

           `\mu_{E,\alpha}^+ ( a + p^n \ZZ_p  ) =
           \frac{1}{\alpha^n} \left [\frac{a}{p^n}\right]^{+} -
           \frac{1}{\alpha^{n+1}} \left[\frac{a}{p^{n-1}}\right]^{+}`

        where `[\cdot]^{+}` is the modular symbol. This is used to define
        this `p`-adic L-function (at least when the reduction is good).

        The optional argument ``sign`` allows the minus symbol `[\cdot]^{-}` to
        be substituted for the plus symbol.

        The optional argument ``quadratic_twist`` replaces `E` by the twist in
        the above formula, but the twisted modular symbol is computed using a
        sum over modular symbols of `E` rather then finding the modular symbols
        for the twist. Quadratic twists are only implemented if the sign is
        `+1`.

        Note that the normalization is not correct at this
        stage: use  ``_quotient_of periods`` and ``_quotient_of periods_to_twist``
        to correct.

        Note also that this function does not check if the condition
        on the ``quadratic_twist=D`` is satisfied. So the result will only
        be correct if for each prime `\ell` dividing `D`, we have
        `ord_{\ell}(N)<= ord_{\ell}(D)`, where `N` is the conductor of the curve.

        INPUT:

        -  ``a`` - an integer

        -  ``n`` - a non-negative integer

        -  ``prec`` - an integer

        -  ``quadratic_twist`` (default = 1) - a fundamental discriminant of a quadratic field,
           should be coprime to the conductor of `E`

        - ``sign`` (default = 1) - an integer, which should be `\pm 1`.

        EXAMPLES::

            sage: E = EllipticCurve('37a')
            sage: L = E.padic_lseries(5)
            sage: L.measure(1,2, prec=9)
            2 + 3*5 + 4*5^3 + 2*5^4 + 3*5^5 + 3*5^6 + 4*5^7 + 4*5^8 + O(5^9)
            sage: L.measure(1,2, quadratic_twist=8,prec=15)
            O(5^15)
            sage: L.measure(1,2, quadratic_twist=-4,prec=15)
            4 + 4*5 + 4*5^2 + 3*5^3 + 2*5^4 + 5^5 + 3*5^6 + 5^8 + 2*5^9 + 3*5^12 + 2*5^13 + 4*5^14 + O(5^15)

            sage: E = EllipticCurve('11a1')
            sage: a = E.quadratic_twist(-3).padic_lseries(5).measure(1,2,prec=15)
            sage: b = E.padic_lseries(5).measure(1,2, quadratic_twist=-3,prec=15)
            sage: a == b * E.padic_lseries(5)._quotient_of_periods_to_twist(-3)
            True

        """
        s = ZZ(sign)
        if s not in [1, -1]:
            raise ValueError("Sign must be +- 1")
        if quadratic_twist != 1 and s != 1:
            raise NotImplementedError("Quadratic twists not implemented for sign -1")

        if quadratic_twist < 0:
            s = ZZ(-1)

        try:
            p, alpha, z, w, f = self.__measure_data[(n,prec,s)]
        except (KeyError, AttributeError):
            if not hasattr(self, '__measure_data'):
                self.__measure_data = {}
            p = self._p
            alpha = self.alpha(prec=prec)
            z = 1/(alpha**n)
            w = p**(n-1)
            if s == +1 :
                f = self._modular_symbol
            else :
                try :
                    f = self._negative_modular_symbol
                except (KeyError, AttributeError):
                    if not hasattr(self, '_modular_symbol_negative'):
                        self._add_negative_space()
                        f = self._negative_modular_symbol
            self.__measure_data[(n,prec,s)] = (p,alpha,z,w,f)

        if quadratic_twist == 1:
            if self._E.conductor() % p == 0:
                return z * f(a/(p*w))
            return z * ( f(a/(p*w)) - f(a/w) / alpha)
        else:
            D = quadratic_twist
            if self.is_ordinary():
                chip = kronecker_symbol(D,p)
            else:
                chip = 1 # alpha is +- sqrt(-p) anyway
            if self._E.conductor() % p == 0:
                mu = chip**n * z * sum([kronecker_symbol(D,u) * f(a/(p*w)+ZZ(u)/D) for u in range(1,D.abs())])
            else:
                mu = chip**n * z * sum([kronecker_symbol(D,u) *( f(a/(p*w)+ZZ(u)/D) - chip /alpha * f(a/w+ZZ(u)/D) ) for u in range(1,D.abs())])
            return s*mu

    def alpha(self, prec=20):
        r"""
        Return a `p`-adic root `\alpha` of the polynomial `x^2 - a_p x
        + p` with `ord_p(\alpha) < 1`.  In the ordinary case this is
        just the unit root.

        INPUT:

        -  ``prec`` - positive integer, the `p`-adic precision of the root.

        EXAMPLES:

        Consider the elliptic curve 37a::

            sage: E = EllipticCurve('37a')

        An ordinary prime::

            sage: L = E.padic_lseries(5)
            sage: alpha = L.alpha(10); alpha
            3 + 2*5 + 4*5^2 + 2*5^3 + 5^4 + 4*5^5 + 2*5^7 + 5^8 + 5^9 + O(5^10)
            sage: alpha^2 - E.ap(5)*alpha + 5
            O(5^10)

        A supersingular prime::

            sage: L = E.padic_lseries(3)
            sage: alpha = L.alpha(10); alpha
            alpha + O(alpha^21)
            sage: alpha^2 - E.ap(3)*alpha + 3
            O(alpha^22)

        A reducible prime::

            sage: L = EllipticCurve('11a').padic_lseries(5)
            sage: L.alpha(5)
            1 + 4*5 + 3*5^2 + 2*5^3 + 4*5^4 + O(5^5)
        """
        try:
            return self._alpha[prec]
        except AttributeError:
            self._alpha = {}
        except KeyError:
            pass
        E = self._E
        p = self._p
        a_p = E.ap(p)
        K = Qp(p, prec, print_mode='series')

        if E.conductor() % p == 0:
            self._alpha[prec] = K(a_p)
            return K(a_p)

        R = ZZ['x']
        f = R([p, -a_p, 1])
        if E.is_ordinary(p):
            G = f.factor_padic(p, prec+5)
            for pr, e in G:
                a = -pr[0]
                if a.valuation() < 1:
                    self._alpha[prec] = K(a)
                    return K(a)
            raise RunTimeError("bug in p-adic L-function alpha")
        else: # supersingular case
            f = f.change_ring(K)
            A = K.extension(f, names="alpha")
            a = A.gen()
            self._alpha[prec] = a
            return a

    def order_of_vanishing(self):
        r"""
        Return the order of vanishing of this `p`-adic L-series.

        The output of this function is provably correct, due to a
        theorem of Kato [Ka].

        NOTE: currently `p` must be a prime of good ordinary reduction.

        REFERENCES:

        - [MTT] B. Mazur, J. Tate, and J. Teitelbaum,
          On `p`-adic analogues of the conjectures of Birch and
          Swinnerton-Dyer, Inventiones mathematicae 84, (1986), 1-48.

        - [Ka] Kayuza Kato, `p`-adic Hodge theory and values of zeta functions of modular
          forms, Cohomologies `p`-adiques et applications arithmétiques III,
          Astérisque vol 295, SMF, Paris, 2004.

        EXAMPLES::

            sage: L = EllipticCurve('11a').padic_lseries(3)
            sage: L.order_of_vanishing()
            0
            sage: L = EllipticCurve('11a').padic_lseries(5)
            sage: L.order_of_vanishing()
            0
            sage: L = EllipticCurve('37a').padic_lseries(5)
            sage: L.order_of_vanishing()
            1
            sage: L = EllipticCurve('43a').padic_lseries(3)
            sage: L.order_of_vanishing()
            1
            sage: L = EllipticCurve('37b').padic_lseries(3)
            sage: L.order_of_vanishing()
            0
            sage: L = EllipticCurve('389a').padic_lseries(3)
            sage: L.order_of_vanishing()
            2
            sage: L = EllipticCurve('389a').padic_lseries(5)
            sage: L.order_of_vanishing()
            2
            sage: L = EllipticCurve('5077a').padic_lseries(5, implementation = 'eclib')
            sage: L.order_of_vanishing()
            3
        """
        try:
            return self.__ord
        except AttributeError:
            pass

        if not self.is_ordinary():
            raise NotImplementedError
        E = self.elliptic_curve()
        if not E.is_good(self.prime()):
            raise ValueError("prime must be of good reduction")
        r = E.rank()
        n = 1
        while True:
            f = self.series(n)
            v = f.valuation()
            if v < n and v < r:
                raise RuntimeError("while computing p-adic order of vanishing, got a contradiction: the curve is %s, the curve has rank %s, but the p-adic L-series vanishes to order <= %s"%(E, r, v))
            if v == r:
                self.__ord = v
                return v
            n += 1

    def teichmuller(self, prec):
        r"""
        Return Teichmuller lifts to the given precision.

        INPUT:

        - ``prec`` - a positive integer.

        OUTPUT:

        - a list of `p`-adic numbers, the cached Teichmuller lifts

        EXAMPLES::

            sage: L = EllipticCurve('11a').padic_lseries(7)
            sage: L.teichmuller(1)
            [0, 1, 2, 3, 4, 5, 6]
            sage: L.teichmuller(2)
            [0, 1, 30, 31, 18, 19, 48]
        """
        p = self._p
        K = Qp(p, prec, print_mode='series')
        return [Integer(0)] + \
               [a.residue(prec).lift() for a in K.teichmuller_system()]

    def _e_bounds(self, n, prec):
        r"""
        A helper function not designed for direct use.

        It computes the valuations of the coefficients of `\omega_n = (1+T)^{p^n}-1`.

        EXAMPLES::

            sage: E = EllipticCurve('11a1')
            sage: Lp = E.padic_lseries(2)
            sage: Lp._e_bounds(1,10)
            [+Infinity, 1, 0, 0, 0, 0, 0, 0, 0, 0]
            sage: Lp._e_bounds(2,10)
            [+Infinity, 2, 1, 1, 0, 0, 0, 0, 0, 0]
            sage: Lp._e_bounds(3,10)
            [+Infinity, 3, 2, 2, 1, 1, 1, 1, 0, 0]
            sage: Lp._e_bounds(4,10)
            [+Infinity, 4, 3, 3, 2, 2, 2, 2, 1, 1]
        """
        # trac 10280: replace with new corrected code, note that the sequence has to be decreasing.
        pn = self._p**n
        enj = infinity
        res = [enj]
        for j in range(1,prec):
            bino = valuation(binomial(pn,j),self._p)
            if bino < enj:
                enj = bino
            res.append(enj)
        return res

    def _get_series_from_cache(self, n, prec, D, eta):
        r"""
        A helper function not designed for direct use.

        It picks up the series in the cache if it has been previously computed.

        EXAMPLES::

            sage: E = EllipticCurve('11a1')
            sage: Lp = E.padic_lseries(5)
            sage: Lp._pAdicLseries__series = {}  # clear cached series
            sage: Lp._get_series_from_cache(3,5,1,0)
            sage: Lp.series(3,prec=5)
            5 + 4*5^2 + 4*5^3 + O(5^4) + O(5)*T + O(5)*T^2 + O(5)*T^3 + O(5)*T^4 + O(T^5)
            sage: Lp._get_series_from_cache(3,5,1,0)
            5 + 4*5^2 + 4*5^3 + O(5^4) + O(5)*T + O(5)*T^2 + O(5)*T^3 + O(5)*T^4 + O(T^5)
        """
        try:
            return self.__series[(n,prec,D,eta)]
        except AttributeError:
            self.__series = {}
        except KeyError:
            for _n, _prec, _D, _eta in self.__series:
                if _n == n and _D == D and _eta == eta and _prec >= prec:
                    return self.__series[(_n,_prec,_D,_eta)].add_bigoh(prec)
        return None

    def _set_series_in_cache(self, n, prec, D, eta, f):
        r"""
        A helper function not designed for direct use.

        It picks up the series in the cache if it has been previously computed.

        EXAMPLES::

            sage: E = EllipticCurve('11a1')
            sage: Lp = E.padic_lseries(5)
            sage: Lp.series(3,prec=5)
            5 + 4*5^2 + 4*5^3 + O(5^4) + O(5)*T + O(5)*T^2 + O(5)*T^3 + O(5)*T^4 + O(T^5)
            sage: Lp._set_series_in_cache(3,5,1,0,0)
            sage: Lp.series(3,prec=5)
            0
        """
        self.__series[(n,prec,D, eta)] = f


    def _quotient_of_periods_to_twist(self,D):
        r"""
        For a fundamental discriminant `D` of a quadratic number field this
        computes the constant `\eta` such that
        `\sqrt{\vert D\vert }\cdot\Omega_{E_D}^{+} =\eta\cdot \Omega_E^{sign(D)}`.
        As in [MTT]_ page 40. This is either 1 or 2 unless the condition
        on the twist is not satisfied, e.g. if we are 'twisting back' to a
        semi-stable curve.

        REFERENCES:

        - [MTT] B. Mazur, J. Tate, and J. Teitelbaum,
          On `p`-adic analogues of the conjectures of Birch and
          Swinnerton-Dyer, Invertiones mathematicae 84, (1986), 1-48.

        .. note::

            No check on precision is made, so this may fail for huge `D`.

        EXAMPLES::

            sage: E = EllipticCurve('37b1')
            sage: lp = E.padic_lseries(3)
            sage: lp._quotient_of_periods_to_twist(-20)
            1
            sage: lp._quotient_of_periods_to_twist(-4)
            1
            sage: lp._quotient_of_periods_to_twist(-3)
            1
            sage: lp._quotient_of_periods_to_twist(-8)
            2
            sage: lp._quotient_of_periods_to_twist(8)
            2
            sage: lp._quotient_of_periods_to_twist(5)
            1
            sage: lp._quotient_of_periods_to_twist(12)
            1

            sage: E = EllipticCurve('11a1')
            sage: Et = E.quadratic_twist(-3)
            sage: lpt = Et.padic_lseries(5)
            sage: lpt._quotient_of_periods_to_twist(-3)
            3

        """
        from sage.functions.all import sqrt
        # This function does not depend on p and could be moved out of this file but it is needed only here

        # Note that the number of real components does not change by twisting.
        if D == 1:
            return 1
        Et = self._E.quadratic_twist(D)
        if D > 1:
            qt = Et.period_lattice().basis()[0]/self._E.period_lattice().basis()[0]
            qt *= sqrt(qt.parent()(D))
        else:
            qt = Et.period_lattice().basis()[1].imag()/self._E.period_lattice().basis()[0]
            if Et.real_components() == 1:
                qt *= 2
            qt *= sqrt(qt.parent()(-D))
        verbose('the real approximation is %s'%qt)
        # we know from MTT that the result has a denominator 1
        return QQ(int(round(8*qt)))/8


class pAdicLseriesOrdinary(pAdicLseries):

    def series(self, n=2, quadratic_twist=+1, prec=5, eta=0):
        r"""
        Return the `n`-th approximation to the `p`-adic L-series, in the
        component corresponding to the `\eta`-th power of the Teichmueller
        character, as a power series in `T` (corresponding to `\gamma-1` with
        `\gamma=1+p` as a generator of `1+p\ZZ_p`). Each coefficient is a
        `p`-adic number whose precision is provably correct.

        Here the normalization of the `p`-adic L-series is chosen
        such that `L_p(E,1) = (1-1/\alpha)^2 L(E,1)/\Omega_E`
        where `\alpha` is the unit root of the characteristic
        polynomial of Frobenius on `T_pE` and `\Omega_E` is the
        Néron period of `E`.

        INPUT:

        -  ``n`` - (default: 2) a positive integer
        -  ``quadratic_twist`` - (default: +1) a fundamental discriminant of a
           quadratic field, coprime to the conductor of the curve
        -  ``prec`` - (default: 5) maximal number of terms of the series to
           compute; to compute as many as possible just give a very large
           number for ``prec``; the result will still be correct.
        - ``eta`` (default: 0) an integer (specifying the power of the
          Teichmueller character on the group of roots of unity in
          `\ZZ_p^\times`)

        :meth:`power_series` is identical to ``series``.

        EXAMPLES:

        We compute some `p`-adic L-functions associated to the elliptic
        curve 11a::

            sage: E = EllipticCurve('11a')
            sage: p = 3
            sage: E.is_ordinary(p)
            True
            sage: L = E.padic_lseries(p)
            sage: L.series(3)
            2 + 3 + 3^2 + 2*3^3 + O(3^5) + (1 + 3 + O(3^2))*T + (1 + 2*3 + O(3^2))*T^2 + O(3)*T^3 + O(3)*T^4 + O(T^5)

        Another example at a prime of bad reduction, where the
        `p`-adic L-function has an extra 0 (compared to the non
        `p`-adic L-function)::

            sage: E = EllipticCurve('11a')
            sage: p = 11
            sage: E.is_ordinary(p)
            True
            sage: L = E.padic_lseries(p)
            sage: L.series(2)
            O(11^4) + (10 + O(11))*T + (6 + O(11))*T^2 + (2 + O(11))*T^3 + (5 + O(11))*T^4 + O(T^5)

        We compute a `p`-adic L-function that vanishes to order 2::

            sage: E = EllipticCurve('389a')
            sage: p = 3
            sage: E.is_ordinary(p)
            True
            sage: L = E.padic_lseries(p)
            sage: L.series(1)
            O(T^1)
            sage: L.series(2)
            O(3^4) + O(3)*T + (2 + O(3))*T^2 + O(T^3)
            sage: L.series(3)
            O(3^5) + O(3^2)*T + (2 + 2*3 + O(3^2))*T^2 + (2 + O(3))*T^3 + (1 + O(3))*T^4 + O(T^5)

        Checks if the precision can be changed (:trac:`5846`)::

            sage: L.series(3,prec=4)
            O(3^5) + O(3^2)*T + (2 + 2*3 + O(3^2))*T^2 + (2 + O(3))*T^3 + O(T^4)
            sage: L.series(3,prec=6)
            O(3^5) + O(3^2)*T + (2 + 2*3 + O(3^2))*T^2 + (2 + O(3))*T^3 + (1 + O(3))*T^4 + (1 + O(3))*T^5 + O(T^6)

        Rather than computing the `p`-adic L-function for the curve '15523a1', one can
        compute it as a quadratic_twist::

            sage: E = EllipticCurve('43a1')
            sage: lp = E.padic_lseries(3)
            sage: lp.series(2,quadratic_twist=-19)
            2 + 2*3 + 2*3^2 + O(3^4) + (1 + O(3))*T + (1 + O(3))*T^2 + O(T^3)
            sage: E.quadratic_twist(-19).label()    # optional -- database_cremona_ellcurve
            '15523a1'

        This proves that the rank of '15523a1' is zero, even if ``mwrank`` can not determine this.

        We calculate the `L`-series in the nontrivial Teichmueller components::

            sage: L = EllipticCurve('110a1').padic_lseries(5, implementation="sage")
            sage: for j in [0..3]: print(L.series(4, eta=j))
            O(5^6) + (2 + 2*5 + 2*5^2 + O(5^3))*T + (5 + 5^2 + O(5^3))*T^2 + (4 + 4*5 + 2*5^2 + O(5^3))*T^3 + (1 + 5 + 3*5^2 + O(5^3))*T^4 + O(T^5)
            4 + 3*5 + 2*5^2 + 3*5^3 + 5^4 + O(5^6) + (1 + 3*5 + 4*5^2 + O(5^3))*T + (3 + 4*5 + 3*5^2 + O(5^3))*T^2 + (3 + 3*5^2 + O(5^3))*T^3 + (1 + 2*5 + 2*5^2 + O(5^3))*T^4 + O(T^5)
            2 + O(5^6) + (1 + 5 + O(5^3))*T + (2 + 4*5 + 3*5^2 + O(5^3))*T^2 + (4 + 5 + 2*5^2 + O(5^3))*T^3 + (4 + O(5^3))*T^4 + O(T^5)
            3 + 5 + 2*5^2 + 5^3 + 3*5^4 + 4*5^5 + O(5^6) + (1 + 2*5 + 4*5^2 + O(5^3))*T + (1 + 4*5 + O(5^3))*T^2 + (3 + 2*5 + 2*5^2 + O(5^3))*T^3 + (5 + 5^2 + O(5^3))*T^4 + O(T^5)

        It should now also work with `p=2` (:trac:`20798`)::

            sage: E = EllipticCurve("53a1")
            sage: lp = E.padic_lseries(2)
            sage: lp.series(7)
            O(2^8) + (1 + 2^2 + 2^3 + O(2^5))*T + (1 + 2^3 + O(2^4))*T^2 + (2^2 + 2^3 + O(2^4))*T^3 + (2 + 2^2 + O(2^3))*T^4 + O(T^5)

            sage: E = EllipticCurve("109a1")
            sage: lp = E.padic_lseries(2)
            sage: lp.series(6)
            2^2 + 2^6 + O(2^7) + (2 + O(2^4))*T + O(2^3)*T^2 + (2^2 + O(2^3))*T^3 + (2 + O(2^2))*T^4 + O(T^5)
        """
        n = ZZ(n)
        if n < 1:
            raise ValueError("n (=%s) must be a positive integer"%n)
        if self._p == 2 and n == 1:
            raise ValueError("n (=%s) must be a at least 2 if p is 2"%n)
        if prec < 1:
            raise ValueError("Insufficient precision (%s)"%prec)

        # check if the conditions on quadratic_twist are satisfied
        eta = ZZ(eta) % (self._p - 1)
        D = ZZ(quadratic_twist)
        if D != 1:
            if eta != 0: raise NotImplementedError("quadratic twists only implemented for the 0th Teichmueller component")
            if D % 4 == 0:
                d = D//4
                if not d.is_squarefree() or d % 4 == 1:
                    raise ValueError("quadratic_twist (=%s) must be a fundamental discriminant of a quadratic field"%D)
            else:
                if not D.is_squarefree() or D % 4 != 1:
                    raise ValueError("quadratic_twist (=%s) must be a fundamental discriminant of a quadratic field"%D)
            if gcd(D,self._p) != 1:
                raise ValueError("quadratic twist (=%s) must be coprime to p (=%s) "%(D,self._p))
            if gcd(D,self._E.conductor())!= 1:
                for ell in prime_divisors(D):
                    if valuation(self._E.conductor(),ell) > valuation(D,ell) :
                        raise ValueError("can not twist a curve of conductor (=%s) by the quadratic twist (=%s)."%(self._E.conductor(),D))
        p = self._p

        #verbose("computing L-series for p=%s, n=%s, and prec=%s"%(p,n,prec))

        if prec == 1:
            if eta == 0:
                # trac 15737: if we only ask for the leading term we don't
                # need to do any sum as L_p(E,0) = (1-1/alpha)^2 * m(0) (good case)
                # set prec arbitrary to 20.
                K = Qp(p, 20, print_mode='series')
                R = PowerSeriesRing(K,'T',1)
                L = self.modular_symbol(0, sign=+1, quadratic_twist=D)
                chip = kronecker_symbol(D,p)
                if self._E.conductor() % p == 0:
                    L *= 1 - chip/self.alpha()
                else:
                    L *= (1-chip/self.alpha())**2
                L /= self._quotient_of_periods_to_twist(D)*self._E.real_components()
                L = R(L, 1)
                return L
            else:
                # here we need some sums anyway
                if eta % 2 == 1:
                    si = ZZ(-1)
                else:
                    si = ZZ(1)
                bounds = self._prec_bounds(n,prec,sign=si)
                padic_prec = 20
        else:
            if eta % 2 == 1:
                si = ZZ(-1)
            else:
                si = ZZ(1)
            bounds = self._prec_bounds(n,prec,sign=si)
            padic_prec = max(bounds[1:]) + 5

        verbose("using p-adic precision of %s"%padic_prec)

        if p == 2:
            res_series_prec = min(p**(n-2), prec)
        else:
            res_series_prec = min(p**(n-1), prec)
        verbose("using series precision of %s"%res_series_prec)

        ans = self._get_series_from_cache(n, res_series_prec,D,eta)
        if not ans is None:
            verbose("found series in cache")
            return ans

        K = QQ
        R = PowerSeriesRing(K,'T',res_series_prec)
        T = R(R.gen(),res_series_prec )
        L = R(0)
        one_plus_T_factor = R(1)
        gamma_power = K(1)
        teich = self.teichmuller(padic_prec)
        if p == 2:
            teich = [0, 1,-1]
            gamma = K(5)
            p_power = 2**(n-2)
            a_range = 3
        else:
            teich = self.teichmuller(padic_prec)
            gamma = K(1+ p)
            p_power = p**(n-1)
            a_range = p
        si = 1-2*(eta % 2)

        verbose("Now iterating over %s summands"%((p-1)*p_power))
        verbose_level = get_verbose()
        count_verb = 0
        for j in range(p_power):
            s = K(0)
            if verbose_level >= 2 and j/p_power*100 > count_verb + 3:
                verbose("%.2f percent done"%(float(j)/p_power*100))
                count_verb += 3
            for a in range(1,a_range):
                b = teich[a] * gamma_power
                s += teich[a]**eta * self.measure(b, n, padic_prec, quadratic_twist=D, sign=si).lift()
            L += s * one_plus_T_factor
            one_plus_T_factor *= 1+T
            gamma_power *= gamma

        verbose("the series before adjusting the precision is %s"%L)
        # Now create series but with each coefficient truncated
        # so it is proven correct:
        K = Qp(p, padic_prec, print_mode='series')
        R = PowerSeriesRing(K,'T',res_series_prec)
        L = R(L,res_series_prec)
        aj = L.list()
        if len(aj) > 0:
            aj = [aj[0].add_bigoh(padic_prec-2)] + \
                 [aj[j].add_bigoh(bounds[j]) for j in range(1,len(aj))]
        L = R(aj,res_series_prec )

        L /= self._quotient_of_periods_to_twist(D)*self._E.real_components()

        self._set_series_in_cache(n, res_series_prec, D, eta, L)

        return L

    power_series = series


    def is_ordinary(self):
        r"""
        Return True if the elliptic curve that this L-function is attached
        to is ordinary.

        EXAMPLES::

            sage: L = EllipticCurve('11a').padic_lseries(5)
            sage: L.is_ordinary()
            True
        """
        return True

    def is_supersingular(self):
        r"""
        Return True if the elliptic curve that this L function is attached
        to is supersingular.

        EXAMPLES::

            sage: L = EllipticCurve('11a').padic_lseries(5)
            sage: L.is_supersingular()
            False
        """
        return False

    @cached_method
    def _c_bound(self, sign=+1):
        r"""
        A helper function not designed for direct use.

        It returns an upper bound to the maximal `p`-adic valuation
        of the possible denominators  of the modular symbols appearing
        in the sum for the `p`-adic `L`-function with the given ``sign``.

        If the implementation of modular symbols used is 'sage', this is
        simply the maximum over all modular symbols. For others,
        we rely on the fact that the `p`-adic `L`-function is a sum of
        unitary modular symbols. These cusps are defined over `\QQ` and
        we know only need to find a torsion points on the `X_0`-optimal
        curve and compare the periods.

        EXAMPLES::

            sage: E = EllipticCurve('11a1')
            sage: Lp = E.padic_lseries(5)
            sage: Lp._c_bound()
            1
            sage: EllipticCurve('11a2').padic_lseries(5)._c_bound()
            0
            sage: EllipticCurve('11a3').padic_lseries(5)._c_bound()
            2
            sage: EllipticCurve('11a3').padic_lseries(5, implementation="sage")._c_bound()
            2
            sage: EllipticCurve('50b1').padic_lseries(3)._c_bound()
            0
            sage: EllipticCurve('50b1').padic_lseries(3, implementation="sage")._c_bound()
            1
            sage: l = EllipticCurve("11a1").padic_lseries(5)
            sage: ls = l.series(1,eta=1);
            sage: l._c_bound(sign=-1)
            0
        """
        E = self._E
        p = self._p
        N = self._E.conductor()
        if E.galois_representation().is_irreducible(p):
            return 0

        if self._implementation=="sage":
            m = E.modular_symbol_space(sign=1)
            b = m.boundary_map().codomain()
            C = b._known_cusps()  # all known, since computed the boundary map
            if sign == +1:
                return max([valuation(self.modular_symbol(a).denominator(), p) for a in C])
            else:
                try:
                    m = self._negative_modular_symbol
                except (KeyError, AttributeError):
                    if not hasattr(self, '_modular_symbol_negative'):
                        self._add_negative_space()
                        m = self._negative_modular_symbol
                return max([valuation(m(a).denominator(), p) for a in C])

        # else the same reasoning as in _set_denom in numerical
        # modular symbol. We rely on the fact that p is semistable
        from sage.databases.cremona import CremonaDatabase
        isog =  E.isogeny_class()
        t = 0
        if N <= CremonaDatabase().largest_conductor():
            E0 = E.optimal_curve()
        else:
            # we can't know which is the X_0-optimal curve
            # so we take one of the worst cases
            # if p=2 this may not be unique so we are cautious.
            ff = lambda C: C.period_lattice().complex_area()
            E0 = min(isog.curves, key=ff)
            if p == 2:
                t = 1
        # all modular symbols evaluated in a p-adic L-series
        # have denominator a power of p. Hence they come from
        # unitary cusps if p is semistable. Unitary cusps
        # are defined over Q, so they map to rational
        # torsion points on the X_0-optimal curve.
        if sign == 1:
            t += E.torsion_order().valuation(p)
        else:
            # no torsion point other than 2-torsion
            # can be non-real in the lattice
            if p == 2:
                t += 1
        if p == 2 and E0.real_components() == 1:
                t += 1 # slanted lattice

        # this was the bound for E0 now compare periods
        # to get the bound for E
        L0 = E0.period_lattice().basis()
        L = E.period_lattice().basis()
        if sign == 1:
            om = L[0]
            om0 = L0[0]
        else:
            om = L[1].imag()
            if E.real_components() == 1:
                om *= 2
            om0 = L[1].imag()
            if E0.real_components() == 1:
                om0 *= 2
        m = max(isog.matrix().list())
        q = (om/om0 *m).round()/m
        t += valuation(q,p)
        return max(t,0)

    def _prec_bounds(self, n, prec, sign=+1):
        r"""
        A helper function not designed for direct use.

        It returns the `p`-adic precisions of the approximation
        to the `p`-adic L-function.

        EXAMPLES::

            sage: E = EllipticCurve('11a1')
            sage: Lp = E.padic_lseries(5)
            sage: Lp._prec_bounds(3,10)
            [+Infinity, 1, 1, 1, 1, 0, 0, 0, 0, 0]
            sage: Lp._prec_bounds(3,12)
            [+Infinity, 1, 1, 1, 1, 0, 0, 0, 0, 0, 0, 0]
            sage: Lp._prec_bounds(4,5)
            [+Infinity, 2, 2, 2, 2]
            sage: Lp._prec_bounds(15,10)
            [+Infinity, 13, 13, 13, 13, 12, 12, 12, 12, 12]

            sage: Lp = E.padic_lseries(3)
            sage: Lp._prec_bounds(15,10)
            [+Infinity, 14, 14, 13, 13, 13, 13, 13, 13, 12]

        """
        if self._p == 2:
            e = self._e_bounds(n-2, prec)
        else:
            e = self._e_bounds(n-1, prec)
        c = self._c_bound(sign=sign)
        return [e[j] - c for j in range(len(e))]


class pAdicLseriesSupersingular(pAdicLseries):
    def series(self, n=3, quadratic_twist = +1, prec=5, eta = 0):
        r"""
        Return the `n`-th approximation to the `p`-adic L-series as a
        power series in `T` (corresponding to `\gamma-1` with
        `\gamma=1+p` as a generator of `1+p\ZZ_p`).  Each
        coefficient is an element of a quadratic extension of the `p`-adic
        number whose precision is probably correct.

        Here the normalization of the `p`-adic L-series is chosen
        such that `L_p(E,1) = (1-1/\alpha)^2 L(E,1)/\Omega_E`
        where `\alpha` is a root of the characteristic
        polynomial of Frobenius on `T_pE` and `\Omega_E` is the
        Néron period of `E`.

        INPUT:

        -  ``n`` - (default: 2) a positive integer
        -  ``quadratic_twist`` - (default: +1) a fundamental discriminant of a
           quadratic field, coprime to the conductor of the curve
        -  ``prec`` - (default: 5) maximal number of terms of the series to
           compute; to compute as many as possible just give a very large
           number for ``prec``; the result will still be correct.
        - ``eta`` (default: 0) an integer (specifying the power of the
          Teichmueller character on the group of roots of unity in
          `\ZZ_p^\times`)

        OUTPUT:

        a power series with coefficients in a quadratic ramified extension of
        the `p`-adic numbers generated by a root `alpha` of the characteristic
        polynomial of Frobenius on `T_pE`.

        ALIAS: power_series is identical to series.

        EXAMPLES:

        A supersingular example, where we must compute to higher precision to see anything::

            sage: e = EllipticCurve('37a')
            sage: L = e.padic_lseries(3); L
            3-adic L-series of Elliptic Curve defined by y^2 + y = x^3 - x over Rational Field
            sage: L.series(2)
            O(T^3)
            sage: L.series(4)         # takes a long time (several seconds)
            O(alpha) + (alpha^-2 + O(alpha^0))*T + (alpha^-2 + O(alpha^0))*T^2 + O(T^5)
            sage: L.alpha(2).parent()
            Eisenstein Extension in alpha defined by x^2 + 3*x + 3 with capped relative precision 4 over 3-adic Field

        An example where we only compute the leading term (:trac:`15737`)::

            sage: E = EllipticCurve("17a1")
            sage: L = E.padic_lseries(3)
            sage: L.series(4,prec=1)
            alpha^-2 + alpha^-1 + 2 + 2*alpha + ... + O(alpha^38) + O(T)

        It works also for `p=2`::

            sage: E = EllipticCurve("11a1")
            sage: lp = E.padic_lseries(2)
            sage: lp.series(10)
            O(alpha^-3) + (alpha^-4 + O(alpha^-3))*T + (alpha^-4 + O(alpha^-3))*T^2 + (alpha^-5 + alpha^-4 + O(alpha^-3))*T^3 + (alpha^-4 + O(alpha^-3))*T^4 + O(T^5)
        """
        n = ZZ(n)
        if n < 1:
            raise ValueError("n (=%s) must be a positive integer"%n)
        if self._p == 2 and n == 1:
            raise ValueError("n (=%s) must be at least 2 when p=2"%n)
        if prec < 1:
            raise ValueError("Insufficient precision (%s)"%prec)

        # check if the conditions on quadratic_twist are satisfied
        D = ZZ(quadratic_twist)
        if D != 1:
            if eta != 0: raise NotImplementedError("quadratic twists only implemented for the 0th Teichmueller component")
            if D % 4 == 0:
                d = D//4
                if not d.is_squarefree() or d % 4 == 1:
                    raise ValueError("quadratic_twist (=%s) must be a fundamental discriminant of a quadratic field"%D)
            else:
                if not D.is_squarefree() or D % 4 != 1:
                    raise ValueError("quadratic_twist (=%s) must be a fundamental discriminant of a quadratic field"%D)
            if gcd(D,self._E.conductor())!= 1:
                for ell in prime_divisors(D):
                    if valuation(self._E.conductor(),ell) > valuation(D,ell) :
                        raise ValueError("can not twist a curve of conductor (=%s) by the quadratic twist (=%s)."%(self._E.conductor(),D))

        p = self._p
        eta = ZZ(eta) % (p-1)
        #if p == 2 and self._normalize :
            #print('Warning : for p = 2 the normalization might not be correct !')

        if prec == 1:
            if eta == 0:
                # trac 15737: if we only ask for the leading term we don't
                # need to do any sum as L_p(E,0) = (1-1/alpha)^2 * m(0) (good case)
                # set prec arbitrary to 20.
                alpha = self.alpha(prec=20)
                K = alpha.parent()
                R = PowerSeriesRing(K,'T',1)
                L = self.modular_symbol(0, sign=+1, quadratic_twist=D)
                L *= (1-1/self.alpha())**2
                L /= self._quotient_of_periods_to_twist(D)*self._E.real_components()
                L = R(L, 1)
                return L
            else:
                # here we need some sums anyway
                bounds = self._prec_bounds(n,prec)
                alphaadic_prec = 20
        else:
            prec = min(p**(n-1), prec)
            bounds = self._prec_bounds(n,prec)
            alphaadic_prec = max(bounds[1:]) + 5

        padic_prec = alphaadic_prec//2+1
        verbose("using alpha-adic precision of %s"%padic_prec)
        ans = self._get_series_from_cache(n, prec, quadratic_twist,eta)
        if not ans is None:
            verbose("found series in cache")
            return ans

        alpha = self.alpha(prec=padic_prec)
        K = alpha.parent()
        R = PowerSeriesRing(K,'T',prec)
        T = R(R.gen(), prec)
        L = R(0)
        one_plus_T_factor = R(1)
        gamma_power = 1
        teich = self.teichmuller(padic_prec)
        if p == 2:
            teich = [0, 1,-1]
            gamma = 5
            p_power = 2**(n-2)
            a_range = 3
        else:
            teich = self.teichmuller(padic_prec)
            gamma = 1+ p
            p_power = p**(n-1)
            a_range = p
        si = 1-2*(eta % 2)

        verbose("Now iterating over %s summands"%((p-1)*p_power))
        verbose_level = get_verbose()
        count_verb = 0
        for j in range(p_power):
            s = K(0)
            if verbose_level >= 2 and j/p_power*100 > count_verb + 3:
                verbose("%.2f percent done"%(float(j)/p_power*100))
                count_verb += 3
            for a in range(1,a_range):
                b = teich[a] * gamma_power
                s += teich[a]**eta * self.measure(b, n, padic_prec, quadratic_twist=D, sign=si)
            L += s * one_plus_T_factor
            one_plus_T_factor *= 1+T
            gamma_power *= gamma

        # Now create series but with each coefficient truncated
        # so it is proven correct:
        # the coefficients are now treated as alpha-adic numbers (trac 20254)
        L = R(L,prec)
        aj = L.list()
        if len(aj) > 0:
            bj = [aj[0].add_bigoh(2*(padic_prec-2))]
            j = 1
            while j < len(aj):
                bj.append( aj[j].add_bigoh(bounds[j]) )
                j += 1
            L = R(bj, prec)
        L /= self._quotient_of_periods_to_twist(D)*self._E.real_components()
        self._set_series_in_cache(n, prec, quadratic_twist, eta, L)
        return L

    power_series = series

    def is_ordinary(self):
        r"""
        Return True if the elliptic curve that this L-function is attached
        to is ordinary.

        EXAMPLES::

            sage: L = EllipticCurve('11a').padic_lseries(19)
            sage: L.is_ordinary()
            False
        """
        return False

    def is_supersingular(self):
        r"""
        Return True if the elliptic curve that this L function is attached
        to is supersingular.

        EXAMPLES::

            sage: L = EllipticCurve('11a').padic_lseries(19)
            sage: L.is_supersingular()
            True
        """
        return True

    def _prec_bounds(self, n, prec):
        r"""
        A helper function not designed for direct use.

        It returns the `\alpha`-adic precisions of the approximation
        to the `p`-adic L-function.

        EXAMPLES::

            sage: E = EllipticCurve('11a1')
            sage: Lp = E.padic_lseries(19)
            sage: Lp._prec_bounds(3,5)
            [+Infinity, -1, -1, -1, -1]
            sage: Lp._prec_bounds(2,5)
            [+Infinity, -2, -2, -2, -2]
            sage: Lp._prec_bounds(10,5)
            [+Infinity, 6, 6, 6, 6]
        """
        if self._p == 2:
            e = self._e_bounds(n-2, prec)
        else:
            e = self._e_bounds(n-1, prec)
        c0 = ZZ(n+2)
        return [infinity] + [ 2* e[j] - c0 for j in range(1,len(e))]


    def _poly(self, a):
        """
        Given an element a in Qp[alpha] this returns the list
        containing the two coordinates in Qp.

        EXAMPLES::

            sage: E = EllipticCurve("14a1")
            sage: lp = E.padic_lseries(5)
            sage: K = lp.alpha().parent()
            sage: a = K(5)
            sage: a
            4*alpha^2 + alpha^4 + O(alpha^42)
            sage: lp._poly(a)
            [5 + O(5^21), O(5^21)]
        """
        # this should be implemented in elements of Eisenstein rings at some point trac 20248

        if a.is_zero():
            return [0,0]
        v, k = a._ntl_rep_abs()
        K = a.base_ring()
        pi = K.uniformiser()
        v0 =  K(v[0]._sage_()) * pi**k
        v1 =  K(v[1]._sage_()) * pi**k
        alpha = a.parent().gen()
        assert v0 + v1*alpha == a
        return [ v0, v1 ]

    def Dp_valued_series(self, n=3, quadratic_twist = +1, prec=5):
        r"""
        Return a vector of two components which are p-adic power series.
        The answer v is such that

            `(1-\varphi)^{-2}\cdot L_p(E,T) =` ``v[1]`` `\cdot \omega +` ``v[2]`` `\cdot \varphi(\omega)`

        as an element of the Dieudonné module `D_p(E) = H^1_{dR}(E/\QQ_p)` where
        `\omega` is the invariant differential and `\varphi` is the Frobenius on `D_p(E)`.
        According to the `p`-adic Birch and Swinnerton-Dyer
        conjecture [BP] this function has a zero of order
        rank of `E(\QQ)` and it's leading term is contains the order of
        the Tate-Shafarevich group, the Tamagawa numbers, the order of the
        torsion subgroup and the `D_p`-valued `p`-adic regulator.

        INPUT:

        -  ``n`` - (default: 3) a positive integer
        -  ``prec`` - (default: 5) a positive integer

        REFERENCE:

        - [BP] Dominique Bernardi and Bernadette Perrin-Riou,
          Variante `p`-adique de la conjecture de Birch et
          Swinnerton-Dyer (le cas supersingulier), C. R. Acad. Sci. Paris,
          Ser I. Math, 317 (1993), no 3, 227-232.

        EXAMPLES::

            sage: E = EllipticCurve('14a')
            sage: L = E.padic_lseries(5)
            sage: L.Dp_valued_series(4)  # long time (9s on sage.math, 2011)
            (1 + 4*5 + O(5^2) + (4 + O(5))*T + (1 + O(5))*T^2 + (4 + O(5))*T^3 + (2 + O(5))*T^4 + O(T^5), 5^2 + O(5^3) + O(5^2)*T + (4*5 + O(5^2))*T^2 + (2*5 + O(5^2))*T^3 + (2 + 2*5 + O(5^2))*T^4 + O(T^5))
        """
        E = self._E
        p = self._p
        lps = self.series(n, quadratic_twist=quadratic_twist, prec=prec)

        # now split up the series in two lps = G + H * alpha
        R = lps.base_ring().base_ring() # Qp
        QpT , T = PowerSeriesRing(R,'T',prec).objgen()
        Gli = []
        Hli = []
        for n in range(0,lps.prec()):
            v = self._poly(lps[n])
            Gli.append( v[0] )
            Hli.append( v[1] )
        G = QpT( Gli, prec )
        H = QpT( Hli, prec )

        # now compute phi
        phi = matrix.matrix([[0,-1/p],[1,E.ap(p)/p]])
        lpv = vector([G  + (E.ap(p))*H  , - R(p) * H ])  # this is L_p
        eps = (1-phi)**(-2)
        resu = lpv*eps.transpose()
        return resu


    @rename_keyword(deprecation=6094, method="algorithm")
    def frobenius(self, prec=20, algorithm = "mw"):
        r"""
        Return a geometric Frobenius `\varphi` on the Dieudonné module `D_p(E)`
        with respect to the basis `\omega`, the invariant differential, and `\eta=x\omega`.

        It satisfies  `\varphi^2 - a_p/p\, \varphi + 1/p = 0`.

        INPUT:

        - ``prec`` - (default: 20) a positive integer

        - ``algorithm`` - either 'mw' (default) for Monsky-Washnitzer
          or 'approx' for the algorithm described by Bernardi and Perrin-Riou
          (much slower and not fully tested)

        EXAMPLES::

            sage: E = EllipticCurve('14a')
            sage: L = E.padic_lseries(5)
            sage: phi = L.frobenius(5)
            sage: phi
            [                  2 + 5^2 + 5^4 + O(5^5)    3*5^-1 + 3 + 5 + 4*5^2 + 5^3 + O(5^4)]
            [      3 + 3*5^2 + 4*5^3 + 3*5^4 + O(5^5) 3 + 4*5 + 3*5^2 + 4*5^3 + 3*5^4 + O(5^5)]
            sage: -phi^2
            [5^-1 + O(5^4)        O(5^4)]
            [       O(5^5) 5^-1 + O(5^4)]
        """
        E = self._E
        p = self._p
        if algorithm != "mw" and algorithm !="approx":
            raise ValueError("Unknown algorithm %s."%algorithm)
        if algorithm == "approx":
            return self.__phi_bpr(prec=prec)
        if p < 4 and algorithm == "mw":
            print("Warning: If this fails try again using algorithm=\"approx\"")
        Ew = E.integral_short_weierstrass_model()
        adjusted_prec = sage.schemes.hyperelliptic_curves.monsky_washnitzer.adjusted_prec(p, prec)
        modprecring = Integers(p**adjusted_prec)
        output_ring = Qp(p, prec)
        R, x = PolynomialRing(modprecring, 'x').objgen()
        Q = x**3 + modprecring(Ew.a4()) * x + modprecring(Ew.a6())
        trace = Ew.ap(p)
        fr = sage.schemes.hyperelliptic_curves.monsky_washnitzer.matrix_of_frobenius(Q, p, adjusted_prec, trace)
        fr = matrix.matrix(output_ring,2,2,fr)

        # return a vector for PARI's ellchangecurve to pass from e1 to e2
        def isom(e1,e2):
            if not e1.is_isomorphic(e2):
                raise ValueError("Curves must be isomorphic.")
            usq = (e1.discriminant()/e2.discriminant()).nth_root(6)
            u = usq.sqrt()
            s = (u   *  e2.a1() - e1.a1() )/ZZ(2)
            r = (usq *  e2.a2() - e1.a2() + s**2 + e1.a1()*s)/ZZ(3)
            t = (u**3 * e2.a3() - e1.a3() - e1.a1()*r)/ZZ(2)
            return [u,r,s,t]

        v = isom(E,Ew)
        u = v[0]
        r = v[1]

        # change basis
        A = matrix.matrix([[u,-r/u],[0,1/u]])
        frn = A * fr * A**(-1)
        return 1/p*frn



    def __phi_bpr(self, prec=0):
        r"""
        This returns a geometric Frobenius `\varphi` on the Dieudonné module `D_p(E)`
        with respect to the basis `\omega`, the invariant differential, and `\eta=x\omega`.
        It satisfies  `\varphi^2 - a_p/p\, \varphi + 1/p = 0`.

        The algorithm used here is described in bernardi-perrin-riou on page 232.

        .. WARNING::

            This function has not been sufficiently tested. It is very slow.

        EXAMPLES::

            sage: E = EllipticCurve('11a1')
            sage: lp = E.padic_lseries(19)
            sage: lp.frobenius(prec=1,algorithm="approx")   #indirect doctest
            [          O(19^0) 4*19^-1 + O(19^0)]
            [       14 + O(19)           O(19^0)]

            sage: E = EllipticCurve('17a1')
            sage: lp = E.padic_lseries(3)
            sage: lp.frobenius(prec=3,algorithm="approx")
            [             O(3) 2*3^-1 + 2 + O(3)]
            [       1 + O(3^2)              O(3)]
            sage: lp.frobenius(prec=5,algorithm="approx")
            [             3 + O(3^2) 2*3^-1 + 2 + 3 + O(3^2)]
            [     1 + 2*3^2 + O(3^3)            2*3 + O(3^2)]


        """
        E = self._E
        p = self._p
        if prec > 10:
            print("Warning: Very large value for the precision.")
        if prec == 0:
            prec = floor((log(10000)/log(p)))
            verbose("prec set to %s"%prec)
        eh = E.formal()
        om = eh.differential(prec = p**prec+3)
        verbose("differential computed")
        xt = eh.x(prec=p**prec + 3)
        et = xt*om
        # c_(p^k) = cs[k] d...
        cs = [om[p**k-1] for k in range(0,prec+1)]
        ds = [et[p**k-1] for k in range(0,prec+1)]
        delta = 0
        dpr = 0
        gamma = 0
        dga = 0
        for k in range(1,prec+1):
            # this is the equation eq[0]*x+eq[1]*y+eq[2] == 0
            # such that delta_ = delta + d^dpr*x ...
            eq = [(p**dpr*cs[k]) % p**k,(-p**dga*ds[k]) % p**k , (delta*cs[k]-gamma*ds[k]-cs[k-1]) % p**k ]
            verbose("valuations : %s"%([x.valuation(p) for x in eq]))
            v = min([x.valuation(p) for x in eq])
            if v == infinity:
                verbose("no new information at step k=%s"%k)
            else:
                eq = [ZZ(x/p**v) for x in eq]
                verbose("renormalised eq mod p^%s is now %s"%(k-v,eq))
                if eq[0].valuation(p) == 0:
                    l = min(eq[1].valuation(p),k-v)
                    if l == 0:
                        verbose("not uniquely determined at step k=%s"%k)
                    else:
                        ainv = eq[0].inverse_mod(p**l)
                        delta = delta - eq[2]*ainv*p**dpr
                        dpr = dpr + l
                        delta = delta % p**dpr
                        verbose("delta_prec increased to %s\n delta is now %s"%(dpr,delta))
                elif eq[1].valuation(p) == 0:
                    l = min(eq[0].valuation(p),k-v)
                    ainv = eq[1].inverse_mod(p**l)
                    gamma = gamma - eq[2]*ainv*p**dga
                    dga = dga + l
                    gamma = gamma % p**dga
                    verbose("gamma_prec increased to %s\n gamma is now %s"%(dga,gamma))
                else:
                    raise RuntimeError("Bug: no delta or gamma can exist")

        # end of approximation of delta and gamma
        R = Qp(p,max(dpr,dga)+1)
        delta = R(delta,absprec=dpr)
        gamma = R(gamma,absprec=dga)
        verbose("result delta = %s\n      gamma = %s\n check : %s"%(delta,gamma, [Qp(p,k)(delta * cs[k] - gamma * ds[k] - cs[k-1]) for k in range(1,prec+1)] ))
        a = delta
        c = -gamma
        d = E.ap(p) - a
        b = (-1/p+a*d)/c
        phi = matrix.matrix([[a,b],[c,d]])
        return phi


    def bernardi_sigma_function(self, prec=20):
        r"""
        Return the  `p`-adic sigma function of Bernardi in terms of `z = log(t)`.
        This is the same as ``padic_sigma`` with ``E2 = 0``.

        EXAMPLES::

            sage: E = EllipticCurve('14a')
            sage: L = E.padic_lseries(5)
            sage: L.bernardi_sigma_function(prec=5) # Todo: some sort of consistency check!?
            z + 1/24*z^3 + 29/384*z^5 - 8399/322560*z^7 - 291743/92897280*z^9 + O(z^10)
        """
        E = self._E
        p = self._p

        Eh = E.formal()
        lo = Eh.log(prec + 5)
        F = lo.reverse()

        S = LaurentSeriesRing(QQ,'z')
        z = S.gen()
        F = F(z)
        xofF = Eh.x(prec + 2)(F)
        #r =  ( E.a1()**2 + 4*E.a2() ) / ZZ(12)
        g = (1/z**2 - xofF ).power_series()
        h = g.integral().integral()
        sigma_of_z = z.power_series() * h.exp()

        return sigma_of_z


    def Dp_valued_height(self,prec=20):
        r"""
        Return the canonical `p`-adic height with values in the Dieudonné module `D_p(E)`.
        It is defined to be

            `h_{\eta} \cdot \omega - h_{\omega} \cdot \eta`

        where `h_{\eta}` is made out of the sigma function of Bernardi and
        `h_{\omega}` is `log_E^2`.
        The answer ``v`` is given as ``v[1]*omega + v[2]*eta``.
        The coordinates of ``v`` are dependent of the
        Weierstrass equation.

        EXAMPLES::

            sage: E = EllipticCurve('53a')
            sage: L = E.padic_lseries(5)
            sage: h = L.Dp_valued_height(7)
            sage: h(E.gens()[0])
            (3*5 + 5^2 + 2*5^3 + 3*5^4 + 4*5^5 + 5^6 + 5^7 + O(5^8), 5^2 + 4*5^4 + 2*5^7 + 3*5^8 + O(5^9))
        """
        E = self._E
        p = self._p
        Ehat = E.formal()
        elog = Ehat.log(prec + Integer(3))

        # we will have to do it properly with David Harvey's _multiply_point()
        n = arith.LCM(E.tamagawa_numbers())
        n = arith.LCM(n, E.Np(p)) # allowed here because E has good reduction at p

        if p < 5:
            phi = self.frobenius(min(6,prec),algorithm="approx")
        else:
            phi = self.frobenius(prec+2,algorithm="mw")

        def height(P,check=True):
            if P.is_finite_order():
                return Qp(p,prec)(0)
            if check:
                assert P.curve() == E, 'the point P must lie on the curve from which the height function was created'

            Q = n * P
            tt = - Q[0]/Q[1]
            R = Qp(p,prec+5)
            tt = R(tt)
            zz = elog(tt)

            homega = -zz**2/n**2

            eQ = denominator(Q[1])/denominator(Q[0])
            si = self.bernardi_sigma_function(prec=prec+4)
            heta =  2 * log(si(zz)/eQ) / n**2

            R = Qp(p,prec)

            return vector([-R(heta),R(homega)])

        return height

    def Dp_valued_regulator(self,prec=20,v1=0,v2=0):
        r"""
        Return the canonical `p`-adic regulator with values in the Dieudonné module `D_p(E)`
        as defined by Perrin-Riou using the `p`-adic height with values in `D_p(E)`.
        The result is written in the basis `\omega`, `\varphi(\omega)`, and hence the
        coordinates of the result are independent of the chosen Weierstrass equation.

        NOTE: The definition here is corrected with respect to Perrin-Riou's article [PR]. See
        [SW].


        REFERENCES:

        - [PR] Perrin Riou, Arithmétique des courbes elliptiques à réduction supersingulière en `p`,
          Experiment. Math. 12 (2003), no. 2, 155-186.

        - [SW] William Stein and Christian Wuthrich, Computations About Tate-Shafarevich Groups
          using Iwasawa theory, preprint 2009.

        EXAMPLES::

            sage: E = EllipticCurve('43a')
            sage: L = E.padic_lseries(7)
            sage: L.Dp_valued_regulator(7)
            (5*7 + 6*7^2 + 4*7^3 + 4*7^4 + 7^5 + 4*7^7 + O(7^8), 4*7^2 + 2*7^3 + 3*7^4 + 7^5 + 6*7^6 + 4*7^7 + O(7^8))
        """

        p = self._p
        E = self._E

        h =  self.Dp_valued_height(prec=prec)

        # this is the height_{v} (P) for a v in D_p
        def hv(vec,P):
            hP = h(P)
            return - vec[0]*hP[1] +vec[1]*hP[0]

        #    def hvpairing(vec,P,Q):
        #        return (hv(vec,    P+Q) - hv(vec,P)-hv(vec,Q))/2
        K = Qp(p, prec)

        if v1 ==0 and v2 ==0 :
            v1 = vector([K(0),K(1)])  # that is eta
            v2 = vector([K(-1),K(1)])  # and this is eta-omega.
        #                      the rest should not depend on this choice
        #                      as long as it is outside Q_p * omega

        rk = E.rank()
        if rk == 0:
            return vector([K(1),K(0)])


        basis = E.gens()

        def regv(vec):
            M = matrix.matrix(K,rk,rk,0)
            point_height = [hv(vec,P) for P in basis]
            for i in range(rk):
                for j in range(i+1, rk):
                    M[i, j] = M[j, i] = (hv(vec,basis[i] + basis[j])- point_height[i] - point_height[j] )/2
            for i in range(rk):
                M[i,i] = point_height[i]

            return M.determinant()


        def Dp_pairing(vec1,vec2):
            return (vec1[0]*vec2[1]-vec1[1]*vec2[0])

        omega_vec = vector([K(1),K(0)])

        # note the correction here with respect to Perrin-Riou's definition.
        # only this way the result will be independent of the choice of v1 and v2.
        reg1 = regv(v1)/Dp_pairing(omega_vec,v1)**(rk-1)

        reg2 = regv(v2)/Dp_pairing(omega_vec,v2)**(rk-1)


        # the regulator in the basis omega,eta
        reg_oe = (reg1 * v2 - reg2 * v1 ) / Dp_pairing(v2,v1)

        if p < 5:
            phi = self.frobenius(min(6,prec),algorithm="approx")
        else:
            phi = self.frobenius(prec+2,algorithm="mw")

        c = phi[1,0]  # this is the 'period' [omega,phi(omega)]
        a = phi[0,0]

        return vector([reg_oe[0] - a/c*reg_oe[1],reg_oe[1]/c])<|MERGE_RESOLUTION|>--- conflicted
+++ resolved
@@ -213,17 +213,10 @@
 
         EXAMPLES::
 
-<<<<<<< HEAD
-        sage: E = EllipticCurve('11a1')
-        sage: lp = E.padic_lseries(5)
-        sage: lp.modular_symbol(1/7,sign=-1)  #indirect doctest
-        -1/2
-=======
             sage: E = EllipticCurve('11a1')
             sage: lp = E.padic_lseries(5)
             sage: lp.modular_symbol(1/7,sign=-1)  #indirect doctest
             -1/2
->>>>>>> f46abe6c
         """
         self._negative_modular_symbol = self._E.modular_symbol(sign=-1, implementation="sage", normalize=self._normalize)
 
