# -*- coding: utf-8 -*-
r"""
p-adic L-functions of elliptic curves

To an elliptic curve `E` over the rational numbers and a prime `p`, one
can associate a `p`-adic L-function; at least if `E` does not have additive
reduction at `p`. This function is defined by interpolation of L-values of `E`
at twists. Through the main conjecture of Iwasawa theory it should also be
equal to a characteristic series of a certain Selmer group.

If `E` is ordinary, then it is an element of the Iwasawa algebra
`\Lambda(\ZZ_p^\times) = \ZZ_p[\Delta][\![T]\!]`, where `\Delta` is the group
of `(p-1)`-st roots of unity in `\ZZ_p^\times`, and `T = [\gamma] - 1` where
`\gamma = 1 + p` is a generator of `1 + p\ZZ_p`. (There is a slightly different
description for `p = 2`.)

One can decompose this algebra as the direct product of the subalgebras
corresponding to the characters of `\Delta`, which are simply the powers
`\tau^\eta` (`0 \le \eta \le p-2`) of the Teichmueller character `\tau: \Delta
\to \ZZ_p^\times`. Projecting the L-function into these components gives `p-1`
power series in `T`, each with coefficients in `\ZZ_p`.

If `E` is supersingular, the series will have coefficients in a quadratic
extension of `\QQ_p`, and the coefficients will be unbounded. In this case we
have only implemented the series for `\eta = 0`. We have also implemented the
`p`-adic L-series as formulated by Perrin-Riou [BP], which has coefficients in
the Dieudonne module `D_pE = H^1_{dR}(E/\QQ_p)` of `E`. There is a different
description by Pollack [Po] which is not available here.

According to the `p`-adic version of the Birch and Swinnerton-Dyer conjecture
[MTT], the order of vanishing of the `L`-function at the trivial character
(i.e. of the series for `\eta = 0` at `T = 0`) is just the rank of `E(\QQ)`, or
this rank plus one if the reduction at `p` is split multiplicative.

See [SW] for more details.

REFERENCES:

- [MTT] B. Mazur, J. Tate, and J. Teitelbaum,
  On `p`-adic analogues of the conjectures of Birch and
  Swinnerton-Dyer, Inventiones mathematicae 84, (1986), 1-48.

- [BP] Dominique Bernardi and Bernadette Perrin-Riou,
  Variante `p`-adique de la conjecture de Birch et
  Swinnerton-Dyer (le cas supersingulier), C. R. Acad. Sci. Paris,
  Sér I. Math., 317 (1993), no. 3, 227-232.

- [Po] Robert Pollack, On the `p`-adic `L`-function of a modular form
  at a supersingular prime, Duke Math. J. 118 (2003), no. 3, 523-558.

- [SW] William Stein and Christian Wuthrich, Algorithms
  for the Arithmetic of Elliptic Curves using Iwasawa Theory,
  Mathematics of Computation 82 (2013), 1757-1792.

AUTHORS:

- William Stein (2007-01-01): first version

- Chris Wuthrich (22/05/2007): changed minor issues and added supersingular things

- Chris Wuthrich (11/2008): added quadratic_twists

- David Loeffler (01/2011): added nontrivial Teichmueller components

"""

######################################################################
#       Copyright (C) 2007 William Stein <wstein@gmail.com>
#
#  Distributed under the terms of the GNU General Public License (GPL)
#
#    This code is distributed in the hope that it will be useful,
#    but WITHOUT ANY WARRANTY; without even the implied warranty of
#    MERCHANTABILITY or FITNESS FOR A PARTICULAR PURPOSE.  See the GNU
#    General Public License for more details.
#
#  The full text of the GPL is available at:
#
#                  http://www.gnu.org/licenses/
######################################################################
from __future__ import print_function

from sage.rings.integer_ring import   ZZ
from sage.rings.rational_field import QQ
from sage.rings.padics.factory import Qp
from sage.rings.infinity import infinity
from sage.rings.all import LaurentSeriesRing, PowerSeriesRing, PolynomialRing, Integers

from sage.rings.integer import Integer
from sage.arith.all import valuation, binomial, kronecker_symbol, gcd, prime_divisors, valuation

from sage.structure.sage_object import SageObject

from sage.misc.all import verbose, denominator, get_verbose
import sage.arith.all as arith

from sage.modules.free_module_element import vector
import sage.matrix.all as matrix
import sage.schemes.hyperelliptic_curves.monsky_washnitzer
# from sage.interfaces.all import gp
from sage.misc.functional import log

from sage.misc.decorators import rename_keyword
from sage.misc.cachefunc import cached_method

class pAdicLseries(SageObject):
    r"""
    The `p`-adic L-series of an elliptic curve.

    EXAMPLES:
    An ordinary example::

        sage: e = EllipticCurve('389a')
        sage: L = e.padic_lseries(5)
        sage: L.series(0)
        Traceback (most recent call last):
        ...
        ValueError: n (=0) must be a positive integer
        sage: L.series(1)
        O(T^1)
        sage: L.series(2)
        O(5^4) + O(5)*T + (4 + O(5))*T^2 + (2 + O(5))*T^3 + (3 + O(5))*T^4 + O(T^5)
        sage: L.series(3, prec=10)
        O(5^5) + O(5^2)*T + (4 + 4*5 + O(5^2))*T^2 + (2 + 4*5 + O(5^2))*T^3 + (3 + O(5^2))*T^4 + (1 + O(5))*T^5 + O(5)*T^6 + (4 + O(5))*T^7 + (2 + O(5))*T^8 + O(5)*T^9 + O(T^10)
        sage: L.series(2,quadratic_twist=-3)
        2 + 4*5 + 4*5^2 + O(5^4) + O(5)*T + (1 + O(5))*T^2 + (4 + O(5))*T^3 + O(5)*T^4 + O(T^5)

    A prime p such that E[p] is reducible::

        sage: L = EllipticCurve('11a').padic_lseries(5)
        sage: L.series(1)
        5 + O(5^2) + O(T)
        sage: L.series(2)
        5 + 4*5^2 + O(5^3) + O(5^0)*T + O(5^0)*T^2 + O(5^0)*T^3 + O(5^0)*T^4 + O(T^5)
        sage: L.series(3)
        5 + 4*5^2 + 4*5^3 + O(5^4) + O(5)*T + O(5)*T^2 + O(5)*T^3 + O(5)*T^4 + O(T^5)

    An example showing the calculation of nontrivial Teichmueller twists::

        sage: E=EllipticCurve('11a1')
        sage: lp=E.padic_lseries(7)
        sage: lp.series(4,eta=1)
        3 + 7^3 + 6*7^4 + 3*7^5 + O(7^6) + (2*7 + 7^2 + O(7^3))*T + (1 + 5*7^2 + O(7^3))*T^2 + (4 + 4*7 + 4*7^2 + O(7^3))*T^3 + (4 + 3*7 + 7^2 + O(7^3))*T^4 + O(T^5)
        sage: lp.series(4,eta=2)
        5 + 6*7 + 4*7^2 + 2*7^3 + 3*7^4 + 2*7^5 + O(7^6) + (6 + 4*7 + 7^2 + O(7^3))*T + (3 + 2*7^2 + O(7^3))*T^2 + (1 + 4*7 + 7^2 + O(7^3))*T^3 + (6 + 6*7 + 6*7^2 + O(7^3))*T^4 + O(T^5)
        sage: lp.series(4,eta=3)
        O(7^6) + (5 + 4*7 + 2*7^2 + O(7^3))*T + (6 + 5*7 + 2*7^2 + O(7^3))*T^2 + (5*7 + O(7^3))*T^3 + (7 + 4*7^2 + O(7^3))*T^4 + O(T^5)

    (Note that the last series vanishes at `T = 0`, which is consistent with ::

        sage: E.quadratic_twist(-7).rank()
        1

    This proves that `E` has rank 1 over `\QQ(\zeta_7)`.)

    the load-dumps test::

        sage: lp = EllipticCurve('11a').padic_lseries(5)
        sage: lp == loads(dumps(lp))
        True
    """

    def __init__(self, E, p, implementation='eclib', normalize='L_ratio'):
        r"""
        INPUT:

        -  ``E`` - an elliptic curve
        -  ``p`` - a prime of good reduction
        -  ``implementation`` - string (default:'eclib'); either 'eclib' to use
           John Cremona's ``eclib`` for the computation of modular
           symbols, 'num' to use numerical modular symbols
           or 'sage' to use Sage's own implementation
        -  ``normalize`` - ``'L_ratio'`` (default), ``'period'`` or ``'none'``;
           this is describes the way the modular symbols
           are normalized. See ``modular_symbol`` of
           an elliptic curve over Q for more details.

        EXAMPLES::

            sage: E = EllipticCurve('11a1')
            sage: Lp = E.padic_lseries(3)
            sage: Lp.series(2,prec=3)
            2 + 3 + 3^2 + 2*3^3 + O(3^4) + (1 + O(3))*T + (1 + O(3))*T^2 + O(T^3)
        """
        self._E = E
        self._p = ZZ(p)
        self._normalize = normalize
        if implementation not in ['eclib', 'sage', 'num']:
            raise ValueError("Implementation should be one of 'eclib', 'num' or 'sage'")
        self._implementation = implementation
        if not self._p.is_prime():
            raise ValueError("p (=%s) must be a prime"%p)
        if E.conductor() % (self._p)**2 == 0:
            raise NotImplementedError("p (=%s) must be a prime of semi-stable reduction"%p)

        try :
            crla = E.label()
        except RuntimeError :
            print("Warning : Curve outside Cremona's table. Computations of modular symbol space might take very long !")

        self._modular_symbol = E.modular_symbol(sign=+1, implementation=implementation, normalize=normalize)

    def _add_negative_space(self):
        r"""
        A helper function not designed for direct use.

        This function add the attribute ``_negative_modular_symbol`` to the class. This may take time
        and will only be needed when twisting with negative fundamental discriminants.

        EXAMPLES::

        sage: E = EllipticCurve('11a1')
        sage: lp = E.padic_lseries(5)
        sage: lp.modular_symbol(1/7,sign=-1)  #indirect doctest
        -1/2
        """
<<<<<<< HEAD
        if self._implementation == 'eclib':
            verbose('Currently there is no negative modular symbols in eclib, so we have to fall back on the implementation of modular symbols in sage')
            # once there is a eclib implementation of -1, this should be changed. #10256
            self._negative_modular_symbol = self._E.modular_symbol(sign=-1, implementation="sage", normalize=self._normalize)
        else:
            self._negative_modular_symbol = self._E.modular_symbol(sign=-1, implementation=self._implementation, normalize=self._normalize)
=======
        self._negative_modular_symbol = self._E.modular_symbol(sign=-1, implementation="sage", normalize=self._normalize)
>>>>>>> 9f376a6e

    def __cmp__(self,other):
        r"""
        Compare self and other.

        TESTS::

            sage: lp1 = EllipticCurve('11a1').padic_lseries(5)
            sage: lp2 = EllipticCurve('11a1').padic_lseries(7)
            sage: lp3 = EllipticCurve('11a2').padic_lseries(5)
            sage: lp1 == lp1
            True
            sage: lp1 == lp2
            False
            sage: lp1 == lp3
            False
        """
        c = cmp(type(self), type(other))
        if c:
            return c
        return cmp((self._E, self._p), (other._E, other._p))


    def elliptic_curve(self):
        r"""
        Return the elliptic curve to which this `p`-adic L-series is associated.

        EXAMPLES::

            sage: L = EllipticCurve('11a').padic_lseries(5)
            sage: L.elliptic_curve()
            Elliptic Curve defined by y^2 + y = x^3 - x^2 - 10*x - 20 over Rational Field
        """
        return self._E

    def prime(self):
        r"""
        Return the prime `p` as in 'p-adic L-function'.

        EXAMPLES::

            sage: L = EllipticCurve('11a').padic_lseries(5)
            sage: L.prime()
            5
        """
        return self._p

    def _repr_(self):
        r"""
        Return print representation.

        EXAMPLES::

            sage: e = EllipticCurve('37a')
            sage: e.padic_lseries(3)._repr_()
            '3-adic L-series of Elliptic Curve defined by y^2 + y = x^3 - x over Rational Field'
            sage: e.padic_lseries(3,normalize='none')
            3-adic L-series of Elliptic Curve defined by y^2 + y = x^3 - x over Rational Field (not normalized)
            sage: L = e.padic_lseries(3,normalize='none')
            sage: L.rename('(factor)*L_3(T)')
            sage: L
            (factor)*L_3(T)
        """
        s = "%s-adic L-series of %s"%(self._p, self._E)
        if not self._normalize == 'L_ratio':
            s += ' (not normalized)'
        return s

    def modular_symbol(self, r, sign=+1, quadratic_twist= +1):
        r"""
        Return the modular symbol evaluated at `r`.
        This is used to compute this `p`-adic
        L-series.

        Note that the normalization is not correct at this
        stage: use ``_quotient_of periods_to_twist`` to correct.

        Note also that this function does not check if the condition
        on the quadratic_twist=D is satisfied. So the result will only
        be correct if for each prime `\ell` dividing `D`, we have
        `ord_{\ell}(N)<= ord_{\ell}(D)`, where `N` is the conductor of the curve.

        INPUT:

        -  ``r`` - a cusp given as either a rational number or oo

        -  ``sign`` - +1 (default) or -1 (only implemented without twists)

        -  ``quadratic_twist`` - a fundamental discriminant of a quadratic field or +1 (default)

        EXAMPLES::

            sage: E = EllipticCurve('11a1')
            sage: lp = E.padic_lseries(5)
            sage: [lp.modular_symbol(r) for r in [0,1/5,oo,1/11]]
            [1/5, 6/5, 0, 0]
            sage: [lp.modular_symbol(r,sign=-1) for r in [0,1/3,oo,1/7]]
            [0, 1/2, 0, -1/2]
            sage: [lp.modular_symbol(r,quadratic_twist=-20) for r in [0,1/5,oo,1/11]]
            [1, 1, 0, 1/2]

            sage: E = EllipticCurve('20a1')
            sage: Et = E.quadratic_twist(-4)
            sage: lpt = Et.padic_lseries(5)
            sage: eta = lpt._quotient_of_periods_to_twist(-4)
            sage: lpt.modular_symbol(0) == lp.modular_symbol(0,quadratic_twist=-4) / eta
            True

        """
        if quadratic_twist == +1 :
            if sign == +1 :
                return self._modular_symbol(r)
            elif sign == -1:
                try:
                    m = self._negative_modular_symbol
                except (KeyError, AttributeError):
                    if not hasattr(self, '_modular_symbol_negative'):
                        self._add_negative_space()
                        m = self._negative_modular_symbol
                return m(r)
        else :
            D = quadratic_twist
            if sign == -1:
                raise NotImplementedError("Quadratic twists for negative modular symbols are not yet implemented.")
            if D > 0:
                m = self._modular_symbol
                return sum([ kronecker_symbol(D,u) * m(r+ZZ(u)/D) \
                             for u in range(1,D) ] )

            else:
                try:
                    m = self._negative_modular_symbol
                except (KeyError, AttributeError):
                    if not hasattr(self, '_modular_symbol_negative'):
                        self._add_negative_space()
                        m = self._negative_modular_symbol
                return -sum([ kronecker_symbol(D,u) * m(r+ZZ(u)/D) \
                             for u in range(1,-D) ] )


    def measure(self, a, n, prec, quadratic_twist=+1, sign = +1):
        r"""
        Return the measure on `\ZZ_p^{\times}` defined by

           `\mu_{E,\alpha}^+ ( a + p^n \ZZ_p  ) =
           \frac{1}{\alpha^n} \left [\frac{a}{p^n}\right]^{+} -
           \frac{1}{\alpha^{n+1}} \left[\frac{a}{p^{n-1}}\right]^{+}`

        where `[\cdot]^{+}` is the modular symbol. This is used to define
        this `p`-adic L-function (at least when the reduction is good).

        The optional argument ``sign`` allows the minus symbol `[\cdot]^{-}` to
        be substituted for the plus symbol.

        The optional argument ``quadratic_twist`` replaces `E` by the twist in
        the above formula, but the twisted modular symbol is computed using a
        sum over modular symbols of `E` rather then finding the modular symbols
        for the twist. Quadratic twists are only implemented if the sign is
        `+1`.

        Note that the normalization is not correct at this
        stage: use  ``_quotient_of periods`` and ``_quotient_of periods_to_twist``
        to correct.

        Note also that this function does not check if the condition
        on the ``quadratic_twist=D`` is satisfied. So the result will only
        be correct if for each prime `\ell` dividing `D`, we have
        `ord_{\ell}(N)<= ord_{\ell}(D)`, where `N` is the conductor of the curve.

        INPUT:

        -  ``a`` - an integer

        -  ``n`` - a non-negative integer

        -  ``prec`` - an integer

        -  ``quadratic_twist`` (default = 1) - a fundamental discriminant of a quadratic field,
           should be coprime to the conductor of `E`

        - ``sign`` (default = 1) - an integer, which should be `\pm 1`.

        EXAMPLES::

            sage: E = EllipticCurve('37a')
            sage: L = E.padic_lseries(5)
            sage: L.measure(1,2, prec=9)
            2 + 3*5 + 4*5^3 + 2*5^4 + 3*5^5 + 3*5^6 + 4*5^7 + 4*5^8 + O(5^9)
            sage: L.measure(1,2, quadratic_twist=8,prec=15)
            O(5^15)
            sage: L.measure(1,2, quadratic_twist=-4,prec=15)
            4 + 4*5 + 4*5^2 + 3*5^3 + 2*5^4 + 5^5 + 3*5^6 + 5^8 + 2*5^9 + 3*5^12 + 2*5^13 + 4*5^14 + O(5^15)

            sage: E = EllipticCurve('11a1')
            sage: a = E.quadratic_twist(-3).padic_lseries(5).measure(1,2,prec=15)
            sage: b = E.padic_lseries(5).measure(1,2, quadratic_twist=-3,prec=15)
            sage: a == b * E.padic_lseries(5)._quotient_of_periods_to_twist(-3)
            True

        """
        s = ZZ(sign)
        if s not in [1, -1]:
            raise ValueError("Sign must be +- 1")
        if quadratic_twist != 1 and s != 1:
            raise NotImplementedError("Quadratic twists not implemented for sign -1")

        if quadratic_twist < 0:
            s = ZZ(-1)

        try:
            p, alpha, z, w, f = self.__measure_data[(n,prec,s)]
        except (KeyError, AttributeError):
            if not hasattr(self, '__measure_data'):
                self.__measure_data = {}
            p = self._p
            alpha = self.alpha(prec=prec)
            z = 1/(alpha**n)
            w = p**(n-1)
            if s == +1 :
                f = self._modular_symbol
            else :
                try :
                    f = self._negative_modular_symbol
                except (KeyError, AttributeError):
                    if not hasattr(self, '_modular_symbol_negative'):
                        self._add_negative_space()
                        f = self._negative_modular_symbol
            self.__measure_data[(n,prec,s)] = (p,alpha,z,w,f)

        if quadratic_twist == 1:
            if self._E.conductor() % p == 0:
                return z * f(a/(p*w))
            return z * ( f(a/(p*w)) - f(a/w) / alpha)
        else:
            D = quadratic_twist
            if self.is_ordinary():
                chip = kronecker_symbol(D,p)
            else:
                chip = 1 # alpha is +- sqrt(-p) anyway
            if self._E.conductor() % p == 0:
                mu = chip**n * z * sum([kronecker_symbol(D,u) * f(a/(p*w)+ZZ(u)/D) for u in range(1,D.abs())])
            else:
                mu = chip**n * z * sum([kronecker_symbol(D,u) *( f(a/(p*w)+ZZ(u)/D) - chip /alpha * f(a/w+ZZ(u)/D) ) for u in range(1,D.abs())])
            return s*mu

    def alpha(self, prec=20):
        r"""
        Return a `p`-adic root `\alpha` of the polynomial `x^2 - a_p x
        + p` with `ord_p(\alpha) < 1`.  In the ordinary case this is
        just the unit root.

        INPUT:
        -  ``prec`` - positive integer, the `p`-adic precision of the root.

        EXAMPLES:
        Consider the elliptic curve 37a::

            sage: E = EllipticCurve('37a')

        An ordinary prime::

            sage: L = E.padic_lseries(5)
            sage: alpha = L.alpha(10); alpha
            3 + 2*5 + 4*5^2 + 2*5^3 + 5^4 + 4*5^5 + 2*5^7 + 5^8 + 5^9 + O(5^10)
            sage: alpha^2 - E.ap(5)*alpha + 5
            O(5^10)

        A supersingular prime::

            sage: L = E.padic_lseries(3)
            sage: alpha = L.alpha(10); alpha
            alpha + O(alpha^21)
            sage: alpha^2 - E.ap(3)*alpha + 3
            O(alpha^22)

        A reducible prime::

            sage: L = EllipticCurve('11a').padic_lseries(5)
            sage: L.alpha(5)
            1 + 4*5 + 3*5^2 + 2*5^3 + 4*5^4 + O(5^5)
        """
        try:
            return self._alpha[prec]
        except AttributeError:
            self._alpha = {}
        except KeyError:
            pass
        E = self._E
        p = self._p
        a_p = E.ap(p)
        K = Qp(p, prec, print_mode='series')

        if E.conductor() % p == 0:
            self._alpha[prec] = K(a_p)
            return K(a_p)

        R = ZZ['x']
        f = R([p, -a_p, 1])
        if E.is_ordinary(p):
            G = f.factor_padic(p, prec+5)
            for pr, e in G:
                a = -pr[0]
                if a.valuation() < 1:
                    self._alpha[prec] = K(a)
                    return K(a)
            raise RunTimeError("bug in p-adic L-function alpha")
        else: # supersingular case
            f = f.change_ring(K)
            A = K.extension(f, names="alpha")
            a = A.gen()
            self._alpha[prec] = a
            return a

    def order_of_vanishing(self):
        r"""
        Return the order of vanishing of this `p`-adic L-series.

        The output of this function is provably correct, due to a
        theorem of Kato [Ka].

        NOTE: currently `p` must be a prime of good ordinary reduction.

        REFERENCES:

        - [MTT] B. Mazur, J. Tate, and J. Teitelbaum,
          On `p`-adic analogues of the conjectures of Birch and
          Swinnerton-Dyer, Inventiones mathematicae 84, (1986), 1-48.

        - [Ka] Kayuza Kato, `p`-adic Hodge theory and values of zeta functions of modular
          forms, Cohomologies `p`-adiques et applications arithmetiques III,
          Asterisque vol 295, SMF, Paris, 2004.

        EXAMPLES::

            sage: L = EllipticCurve('11a').padic_lseries(3)
            sage: L.order_of_vanishing()
            0
            sage: L = EllipticCurve('11a').padic_lseries(5)
            sage: L.order_of_vanishing()
            0
            sage: L = EllipticCurve('37a').padic_lseries(5)
            sage: L.order_of_vanishing()
            1
            sage: L = EllipticCurve('43a').padic_lseries(3)
            sage: L.order_of_vanishing()
            1
            sage: L = EllipticCurve('37b').padic_lseries(3)
            sage: L.order_of_vanishing()
            0
            sage: L = EllipticCurve('389a').padic_lseries(3)
            sage: L.order_of_vanishing()
            2
            sage: L = EllipticCurve('389a').padic_lseries(5)
            sage: L.order_of_vanishing()
            2
            sage: L = EllipticCurve('5077a').padic_lseries(5, implementation = 'eclib')
            sage: L.order_of_vanishing()
            3
        """
        try:
            return self.__ord
        except AttributeError:
            pass

        if not self.is_ordinary():
            raise NotImplementedError
        E = self.elliptic_curve()
        if not E.is_good(self.prime()):
            raise ValueError("prime must be of good reduction")
        r = E.rank()
        n = 1
        while True:
            f = self.series(n)
            v = f.valuation()
            if v < n and v < r:
                raise RuntimeError("while computing p-adic order of vanishing, got a contradiction: the curve is %s, the curve has rank %s, but the p-adic L-series vanishes to order <= %s"%(E, r, v))
            if v == r:
                self.__ord = v
                return v
            n += 1

    def teichmuller(self, prec):
        r"""
        Return Teichmuller lifts to the given precision.

        INPUT:

        - ``prec`` - a positive integer.

        OUTPUT:

        - a list of `p`-adic numbers, the cached Teichmuller lifts

        EXAMPLES::

            sage: L = EllipticCurve('11a').padic_lseries(7)
            sage: L.teichmuller(1)
            [0, 1, 2, 3, 4, 5, 6]
            sage: L.teichmuller(2)
            [0, 1, 30, 31, 18, 19, 48]
        """
        p = self._p
        K = Qp(p, prec, print_mode='series')
        return [Integer(0)] + \
               [a.residue(prec).lift() for a in K.teichmuller_system()]

    def _e_bounds(self, n, prec):
        r"""
        A helper function not designed for direct use.

        It computes the valuations of the coefficients of `\omega_n = (1+T)^{p^n}-1`.

        EXAMPLES::

            sage: E = EllipticCurve('11a1')
            sage: Lp = E.padic_lseries(2)
            sage: Lp._e_bounds(1,10)
            [+Infinity, 1, 0, 0, 0, 0, 0, 0, 0, 0]
            sage: Lp._e_bounds(2,10)
            [+Infinity, 2, 1, 1, 0, 0, 0, 0, 0, 0]
            sage: Lp._e_bounds(3,10)
            [+Infinity, 3, 2, 2, 1, 1, 1, 1, 0, 0]
            sage: Lp._e_bounds(4,10)
            [+Infinity, 4, 3, 3, 2, 2, 2, 2, 1, 1]
        """
        # trac 10280: replace with new corrected code, note that the sequence has to be decreasing.
        pn = self._p**n
        enj = infinity
        res = [enj]
        for j in range(1,prec):
            bino = valuation(binomial(pn,j),self._p)
            if bino < enj:
                enj = bino
            res.append(enj)
        return res

    def _get_series_from_cache(self, n, prec, D, eta):
        r"""
        A helper function not designed for direct use.

        It picks up the series in the cache if it has been previously computed.

        EXAMPLES::

            sage: E = EllipticCurve('11a1')
            sage: Lp = E.padic_lseries(5)
            sage: Lp._pAdicLseries__series = {}  # clear cached series
            sage: Lp._get_series_from_cache(3,5,1,0)
            sage: Lp.series(3,prec=5)
            5 + 4*5^2 + 4*5^3 + O(5^4) + O(5)*T + O(5)*T^2 + O(5)*T^3 + O(5)*T^4 + O(T^5)
            sage: Lp._get_series_from_cache(3,5,1,0)
            5 + 4*5^2 + 4*5^3 + O(5^4) + O(5)*T + O(5)*T^2 + O(5)*T^3 + O(5)*T^4 + O(T^5)
        """
        try:
            return self.__series[(n,prec,D,eta)]
        except AttributeError:
            self.__series = {}
        except KeyError:
            for _n, _prec, _D, _eta in self.__series:
                if _n == n and _D == D and _eta == eta and _prec >= prec:
                    return self.__series[(_n,_prec,_D,_eta)].add_bigoh(prec)
        return None

    def _set_series_in_cache(self, n, prec, D, eta, f):
        r"""
        A helper function not designed for direct use.

        It picks up the series in the cache if it has been previously computed.

        EXAMPLES::

            sage: E = EllipticCurve('11a1')
            sage: Lp = E.padic_lseries(5)
            sage: Lp.series(3,prec=5)
            5 + 4*5^2 + 4*5^3 + O(5^4) + O(5)*T + O(5)*T^2 + O(5)*T^3 + O(5)*T^4 + O(T^5)
            sage: Lp._set_series_in_cache(3,5,1,0,0)
            sage: Lp.series(3,prec=5)
            0
        """
        self.__series[(n,prec,D, eta)] = f


    def _quotient_of_periods_to_twist(self,D):
        r"""
        For a fundamental discriminant `D` of a quadratic number field this
        computes the constant `\eta` such that
        `\sqrt{\vert D\vert }\cdot\Omega_{E_D}^{+} =\eta\cdot \Omega_E^{sign(D)}`.
        As in [MTT]_ page 40. This is either 1 or 2 unless the condition
        on the twist is not satisfied, e.g. if we are 'twisting back' to a
        semi-stable curve.

        REFERENCES:

        - [MTT] B. Mazur, J. Tate, and J. Teitelbaum,
          On `p`-adic analogues of the conjectures of Birch and
          Swinnerton-Dyer, Invertiones mathematicae 84, (1986), 1-48.

        .. note: No check on precision is made, so this may fail for huge `D`.

        EXAMPLES::

            sage: E = EllipticCurve('37b1')
            sage: lp = E.padic_lseries(3)
            sage: lp._quotient_of_periods_to_twist(-20)
            1
            sage: lp._quotient_of_periods_to_twist(-4)
            1
            sage: lp._quotient_of_periods_to_twist(-3)
            1
            sage: lp._quotient_of_periods_to_twist(-8)
            2
            sage: lp._quotient_of_periods_to_twist(8)
            2
            sage: lp._quotient_of_periods_to_twist(5)
            1
            sage: lp._quotient_of_periods_to_twist(12)
            1

            sage: E = EllipticCurve('11a1')
            sage: Et = E.quadratic_twist(-3)
            sage: lpt = Et.padic_lseries(5)
            sage: lpt._quotient_of_periods_to_twist(-3)
            3

        """
        from sage.functions.all import sqrt
        # This function does not depend on p and could be moved out of this file but it is needed only here

        # Note that the number of real components does not change by twisting.
        if D == 1:
            return 1
        Et = self._E.quadratic_twist(D)
        if D > 1:
            qt = Et.period_lattice().basis()[0]/self._E.period_lattice().basis()[0]
            qt *= sqrt(qt.parent()(D))
        else:
            qt = Et.period_lattice().basis()[1].imag()/self._E.period_lattice().basis()[0]
            if Et.real_components() == 1:
                qt *= 2
            qt *= sqrt(qt.parent()(-D))
        verbose('the real approximation is %s'%qt)
        # we know from MTT that the result has a denominator 1
        return QQ(int(round(8*qt)))/8


class pAdicLseriesOrdinary(pAdicLseries):

    def series(self, n=2, quadratic_twist=+1, prec=5, eta=0):
        r"""
        Return the `n`-th approximation to the `p`-adic L-series, in the
        component corresponding to the `\eta`-th power of the Teichmueller
        character, as a power series in `T` (corresponding to `\gamma-1` with
        `\gamma=1+p` as a generator of `1+p\ZZ_p`). Each coefficient is a
        `p`-adic number whose precision is provably correct.

        Here the normalization of the `p`-adic L-series is chosen
        such that `L_p(E,1) = (1-1/\alpha)^2 L(E,1)/\Omega_E`
        where `\alpha` is the unit root of the characteristic
        polynomial of Frobenius on `T_pE` and `\Omega_E` is the
        Néron period of `E`.

        INPUT:

        -  ``n`` - (default: 2) a positive integer
        -  ``quadratic_twist`` - (default: +1) a fundamental discriminant of a
           quadratic field, coprime to the conductor of the curve
        -  ``prec`` - (default: 5) maximal number of terms of the series to
           compute; to compute as many as possible just give a very large
           number for ``prec``; the result will still be correct.
        - ``eta`` (default: 0) an integer (specifying the power of the
          Teichmueller character on the group of roots of unity in
          `\ZZ_p^\times`)

        ALIAS: power_series is identical to series.

        EXAMPLES:
        We compute some `p`-adic L-functions associated to the elliptic
        curve 11a::

            sage: E = EllipticCurve('11a')
            sage: p = 3
            sage: E.is_ordinary(p)
            True
            sage: L = E.padic_lseries(p)
            sage: L.series(3)
            2 + 3 + 3^2 + 2*3^3 + O(3^5) + (1 + 3 + O(3^2))*T + (1 + 2*3 + O(3^2))*T^2 + O(3)*T^3 + O(3)*T^4 + O(T^5)

        Another example at a prime of bad reduction, where the
        `p`-adic L-function has an extra 0 (compared to the non
        `p`-adic L-function)::

            sage: E = EllipticCurve('11a')
            sage: p = 11
            sage: E.is_ordinary(p)
            True
            sage: L = E.padic_lseries(p)
            sage: L.series(2)
            O(11^4) + (10 + O(11))*T + (6 + O(11))*T^2 + (2 + O(11))*T^3 + (5 + O(11))*T^4 + O(T^5)

        We compute a `p`-adic L-function that vanishes to order 2::

            sage: E = EllipticCurve('389a')
            sage: p = 3
            sage: E.is_ordinary(p)
            True
            sage: L = E.padic_lseries(p)
            sage: L.series(1)
            O(T^1)
            sage: L.series(2)
            O(3^4) + O(3)*T + (2 + O(3))*T^2 + O(T^3)
            sage: L.series(3)
            O(3^5) + O(3^2)*T + (2 + 2*3 + O(3^2))*T^2 + (2 + O(3))*T^3 + (1 + O(3))*T^4 + O(T^5)

        Checks if the precision can be changed (:trac:`5846`)::

            sage: L.series(3,prec=4)
            O(3^5) + O(3^2)*T + (2 + 2*3 + O(3^2))*T^2 + (2 + O(3))*T^3 + O(T^4)
            sage: L.series(3,prec=6)
            O(3^5) + O(3^2)*T + (2 + 2*3 + O(3^2))*T^2 + (2 + O(3))*T^3 + (1 + O(3))*T^4 + (1 + O(3))*T^5 + O(T^6)

        Rather than computing the `p`-adic L-function for the curve '15523a1', one can
        compute it as a quadratic_twist::

            sage: E = EllipticCurve('43a1')
            sage: lp = E.padic_lseries(3)
            sage: lp.series(2,quadratic_twist=-19)
            2 + 2*3 + 2*3^2 + O(3^4) + (1 + O(3))*T + (1 + O(3))*T^2 + O(T^3)
            sage: E.quadratic_twist(-19).label()    # optional -- database_cremona_ellcurve
            '15523a1'

        This proves that the rank of '15523a1' is zero, even if ``mwrank`` can not determine this.

        We calculate the `L`-series in the nontrivial Teichmueller components::

            sage: L = EllipticCurve('110a1').padic_lseries(5, implementation="sage")
            sage: for j in [0..3]: print(L.series(4, eta=j))
            O(5^6) + (2 + 2*5 + 2*5^2 + O(5^3))*T + (5 + 5^2 + O(5^3))*T^2 + (4 + 4*5 + 2*5^2 + O(5^3))*T^3 + (1 + 5 + 3*5^2 + O(5^3))*T^4 + O(T^5)
            4 + 3*5 + 2*5^2 + 3*5^3 + 5^4 + O(5^6) + (1 + 3*5 + 4*5^2 + O(5^3))*T + (3 + 4*5 + 3*5^2 + O(5^3))*T^2 + (3 + 3*5^2 + O(5^3))*T^3 + (1 + 2*5 + 2*5^2 + O(5^3))*T^4 + O(T^5)
            2 + O(5^6) + (1 + 5 + O(5^3))*T + (2 + 4*5 + 3*5^2 + O(5^3))*T^2 + (4 + 5 + 2*5^2 + O(5^3))*T^3 + (4 + O(5^3))*T^4 + O(T^5)
            3 + 5 + 2*5^2 + 5^3 + 3*5^4 + 4*5^5 + O(5^6) + (1 + 2*5 + 4*5^2 + O(5^3))*T + (1 + 4*5 + O(5^3))*T^2 + (3 + 2*5 + 2*5^2 + O(5^3))*T^3 + (5 + 5^2 + O(5^3))*T^4 + O(T^5)

        It should now also work with `p=2` (:trac:`20798`)::

            sage: E = EllipticCurve("53a1")
            sage: lp = E.padic_lseries(2)
            sage: lp.series(7)
            O(2^8) + (1 + 2^2 + 2^3 + O(2^5))*T + (1 + 2^3 + O(2^4))*T^2 + (2^2 + 2^3 + O(2^4))*T^3 + (2 + 2^2 + O(2^3))*T^4 + O(T^5)

            sage: E = EllipticCurve("109a1")
            sage: lp = E.padic_lseries(2)
            sage: lp.series(6)
            2^2 + 2^6 + O(2^7) + (2 + O(2^4))*T + O(2^3)*T^2 + (2^2 + O(2^3))*T^3 + (2 + O(2^2))*T^4 + O(T^5)
        """
        n = ZZ(n)
        if n < 1:
            raise ValueError("n (=%s) must be a positive integer"%n)
        if self._p == 2 and n == 1:
            raise ValueError("n (=%s) must be a at least 2 if p is 2"%n)
        if prec < 1:
            raise ValueError("Insufficient precision (%s)"%prec)

        # check if the conditions on quadratic_twist are satisfied
        eta = ZZ(eta) % (self._p - 1)
        D = ZZ(quadratic_twist)
        if D != 1:
            if eta != 0: raise NotImplementedError("quadratic twists only implemented for the 0th Teichmueller component")
            if D % 4 == 0:
                d = D//4
                if not d.is_squarefree() or d % 4 == 1:
                    raise ValueError("quadratic_twist (=%s) must be a fundamental discriminant of a quadratic field"%D)
            else:
                if not D.is_squarefree() or D % 4 != 1:
                    raise ValueError("quadratic_twist (=%s) must be a fundamental discriminant of a quadratic field"%D)
            if gcd(D,self._p) != 1:
                raise ValueError("quadratic twist (=%s) must be coprime to p (=%s) "%(D,self._p))
            if gcd(D,self._E.conductor())!= 1:
                for ell in prime_divisors(D):
                    if valuation(self._E.conductor(),ell) > valuation(D,ell) :
                        raise ValueError("can not twist a curve of conductor (=%s) by the quadratic twist (=%s)."%(self._E.conductor(),D))
        p = self._p

        #verbose("computing L-series for p=%s, n=%s, and prec=%s"%(p,n,prec))

        if prec == 1:
            if eta == 0:
                # trac 15737: if we only ask for the leading term we don't
                # need to do any sum as L_p(E,0) = (1-1/alpha)^2 * m(0) (good case)
                # set prec arbitrary to 20.
                K = Qp(p, 20, print_mode='series')
                R = PowerSeriesRing(K,'T',1)
                L = self.modular_symbol(0, sign=+1, quadratic_twist=D)
                chip = kronecker_symbol(D,p)
                if self._E.conductor() % p == 0:
                    L *= 1 - chip/self.alpha()
                else:
                    L *= (1-chip/self.alpha())**2
                L /= self._quotient_of_periods_to_twist(D)*self._E.real_components()
                L = R(L, 1)
                return L
            else:
                # here we need some sums anyway
                if eta % 2 == 1:
                    si = ZZ(-1)
                else:
                    si = ZZ(1)
                bounds = self._prec_bounds(n,prec,sign=si)
                padic_prec = 20
        else:
            if eta % 2 == 1:
                si = ZZ(-1)
            else:
                si = ZZ(1)
            bounds = self._prec_bounds(n,prec,sign=si)
            padic_prec = max(bounds[1:]) + 5

        verbose("using p-adic precision of %s"%padic_prec)

        if p == 2:
            res_series_prec = min(p**(n-2), prec)
        else:
            res_series_prec = min(p**(n-1), prec)
        verbose("using series precision of %s"%res_series_prec)

        ans = self._get_series_from_cache(n, res_series_prec,D,eta)
        if not ans is None:
            verbose("found series in cache")
            return ans

        K = QQ
        R = PowerSeriesRing(K,'T',res_series_prec)
        T = R(R.gen(),res_series_prec )
        L = R(0)
        one_plus_T_factor = R(1)
        gamma_power = K(1)
        teich = self.teichmuller(padic_prec)
        if p == 2:
            teich = [0, 1,-1]
            gamma = K(5)
            p_power = 2**(n-2)
            a_range = 3
        else:
            teich = self.teichmuller(padic_prec)
            gamma = K(1+ p)
            p_power = p**(n-1)
            a_range = p
        si = 1-2*(eta % 2)

        verbose("Now iterating over %s summands"%((p-1)*p_power))
        verbose_level = get_verbose()
        count_verb = 0
        for j in range(p_power):
            s = K(0)
            if verbose_level >= 2 and j/p_power*100 > count_verb + 3:
                verbose("%.2f percent done"%(float(j)/p_power*100))
                count_verb += 3
            for a in range(1,a_range):
                b = teich[a] * gamma_power
                s += teich[a]**eta * self.measure(b, n, padic_prec, quadratic_twist=D, sign=si).lift()
            L += s * one_plus_T_factor
            one_plus_T_factor *= 1+T
            gamma_power *= gamma

        verbose("the series before adjusting the precision is %s"%L)
        # Now create series but with each coefficient truncated
        # so it is proven correct:
        K = Qp(p, padic_prec, print_mode='series')
        R = PowerSeriesRing(K,'T',res_series_prec)
        L = R(L,res_series_prec)
        aj = L.list()
        if len(aj) > 0:
            aj = [aj[0].add_bigoh(padic_prec-2)] + \
                 [aj[j].add_bigoh(bounds[j]) for j in range(1,len(aj))]
        L = R(aj,res_series_prec )

        L /= self._quotient_of_periods_to_twist(D)*self._E.real_components()

        self._set_series_in_cache(n, res_series_prec, D, eta, L)

        return L

    power_series = series


    def is_ordinary(self):
        r"""
        Return True if the elliptic curve that this L-function is attached
        to is ordinary.

        EXAMPLES::

            sage: L = EllipticCurve('11a').padic_lseries(5)
            sage: L.is_ordinary()
            True
        """
        return True

    def is_supersingular(self):
        r"""
        Return True if the elliptic curve that this L function is attached
        to is supersingular.

        EXAMPLES::

            sage: L = EllipticCurve('11a').padic_lseries(5)
            sage: L.is_supersingular()
            False
        """
        return False

    @cached_method
    def _c_bound(self, sign=+1):
        r"""
        A helper function not designed for direct use.

        It returns an upper bound to the maximal `p`-adic valuation
        of the possible denominators  of the modular symbols appearing
        in the sum for the `p`-adic `L`-function with the given ``sign``.

        If the implementation of modular symbols used is 'sage', this is
        simply the maximum over all modular symbols. For others,
        we rely on the fact that the `p`-adic `L`-function is a sum of
        unitary modular symbols. These cusps are defined over `\QQ` and
        we know only need to find a torsion points on the `X_0`-optimal
        curve and compare the periods.

        EXAMPLES::

            sage: E = EllipticCurve('11a1')
            sage: Lp = E.padic_lseries(5)
            sage: Lp._c_bound()
            1
            sage: EllipticCurve('11a2').padic_lseries(5)._c_bound()
            0
            sage: EllipticCurve('11a3').padic_lseries(5)._c_bound()
            2
            sage: EllipticCurve('11a3').padic_lseries(5, implementation="sage")._c_bound()
            2
            sage: EllipticCurve('50b1').padic_lseries(3)._c_bound()
            0
            sage: EllipticCurve('50b1').padic_lseries(3, implementation="sage")._c_bound()
            1
            sage: l = EllipticCurve("11a1").padic_lseries(5)
            sage: ls = l.series(1,eta=1);
            sage: l._c_bound(sign=-1)
            0
        """
        E = self._E
        p = self._p
        N = self._E.conductor()
        if E.galois_representation().is_irreducible(p):
            return 0

        if self._implementation=="sage":
            m = E.modular_symbol_space(sign=1)
            b = m.boundary_map().codomain()
            C = b._known_cusps()  # all known, since computed the boundary map
            if sign == +1:
                return max([valuation(self.modular_symbol(a).denominator(), p) for a in C])
            else:
                try:
                    m = self._negative_modular_symbol
                except (KeyError, AttributeError):
                    if not hasattr(self, '_modular_symbol_negative'):
                        self._add_negative_space()
                        m = self._negative_modular_symbol
                return max([valuation(m(a).denominator(), p) for a in C])

        # else the same reasoning as in _set_denom in numerical
        # modular symbol. We rely on the fact that p is semistable
        from sage.databases.cremona import CremonaDatabase
        isog =  E.isogeny_class()
        t = 0
        if N <= CremonaDatabase().largest_conductor():
            E0 = E.optimal_curve()
        else:
            # we can't know which is the X_0-optimal curve
            # so we take one of the worst cases
            # if p=2 this may not be unique so we are cautious.
            ff = lambda C: C.period_lattice().complex_area()
            E0 = min(isog.curves, key=ff)
            if p == 2:
                t = 1
        # all modular symbols evaluated in a p-adic L-series
        # have denominator a power of p. Hence they come from
        # unitary cusps if p is semistable. Unitary cusps
        # are defined over Q, so they map to rational
        # torsion points on the X_0-optimal curve.
        if sign == 1:
            t += E.torsion_order().valuation(p)
        else:
            # no torsion point other than 2-torsion
            # can be non-real in the lattice
            if p == 2:
                t += 1
        if p == 2 and E0.real_components() == 1:
                t += 1 # slanted lattice

        # this was the bound for E0 now compare periods
        # to get the bound for E
        L0 = E0.period_lattice().basis()
        L = E.period_lattice().basis()
        if sign == 1:
            om = L[0]
            om0 = L0[0]
        else:
            om = L[1].imag()
            if E.real_components() == 1:
                om *= 2
            om0 = L[1].imag()
            if E0.real_components() == 1:
                om0 *= 2
        m = max(isog.matrix().list())
        q = (om/om0 *m).round()/m
        t += valuation(q,p)
        return max(t,0)

    def _prec_bounds(self, n, prec, sign=+1):
        r"""
        A helper function not designed for direct use.

        It returns the `p`-adic precisions of the approximation
        to the `p`-adic L-function.

        EXAMPLES::

            sage: E = EllipticCurve('11a1')
            sage: Lp = E.padic_lseries(5)
            sage: Lp._prec_bounds(3,10)
            [+Infinity, 1, 1, 1, 1, 0, 0, 0, 0, 0]
            sage: Lp._prec_bounds(3,12)
            [+Infinity, 1, 1, 1, 1, 0, 0, 0, 0, 0, 0, 0]
            sage: Lp._prec_bounds(4,5)
            [+Infinity, 2, 2, 2, 2]
            sage: Lp._prec_bounds(15,10)
            [+Infinity, 13, 13, 13, 13, 12, 12, 12, 12, 12]

            sage: Lp = E.padic_lseries(3)
            sage: Lp._prec_bounds(15,10)
            [+Infinity, 14, 14, 13, 13, 13, 13, 13, 13, 12]

        """
        if self._p == 2:
            e = self._e_bounds(n-2, prec)
        else:
            e = self._e_bounds(n-1, prec)
        c = self._c_bound(sign=sign)
        return [e[j] - c for j in range(len(e))]


class pAdicLseriesSupersingular(pAdicLseries):
    def series(self, n=3, quadratic_twist = +1, prec=5, eta = 0):
        r"""
        Return the `n`-th approximation to the `p`-adic L-series as a
        power series in `T` (corresponding to `\gamma-1` with
        `\gamma=1+p` as a generator of `1+p\ZZ_p`).  Each
        coefficient is an element of a quadratic extension of the `p`-adic
        number whose precision is probably correct.

        Here the normalization of the `p`-adic L-series is chosen
        such that `L_p(E,1) = (1-1/\alpha)^2 L(E,1)/\Omega_E`
        where `\alpha` is a root of the characteristic
        polynomial of Frobenius on `T_pE` and `\Omega_E` is the
        Néron period of `E`.

        INPUT:

        -  ``n`` - (default: 2) a positive integer
        -  ``quadratic_twist`` - (default: +1) a fundamental discriminant of a
           quadratic field, coprime to the conductor of the curve
        -  ``prec`` - (default: 5) maximal number of terms of the series to
           compute; to compute as many as possible just give a very large
           number for ``prec``; the result will still be correct.
        - ``eta`` (default: 0) an integer (specifying the power of the
          Teichmueller character on the group of roots of unity in
          `\ZZ_p^\times`)

        OUTPUT:

        a power series with coefficients in a quadratic ramified extension of
        the `p`-adic numbers generated by a root `alpha` of the characteristic
        polynomial of Frobenius on `T_pE`.

        ALIAS: power_series is identical to series.

        EXAMPLES:
        A superingular example, where we must compute to higher precision to see anything::

            sage: e = EllipticCurve('37a')
            sage: L = e.padic_lseries(3); L
            3-adic L-series of Elliptic Curve defined by y^2 + y = x^3 - x over Rational Field
            sage: L.series(2)
            O(T^3)
            sage: L.series(4)         # takes a long time (several seconds)
            O(alpha) + (alpha^-2 + O(alpha^0))*T + (alpha^-2 + O(alpha^0))*T^2 + O(T^5)
            sage: L.alpha(2).parent()
            Eisenstein Extension of 3-adic Field with capped relative precision 2 in alpha defined by (1 + O(3^2))*x^2 + (3 + O(3^3))*x + (3 + O(3^3))

        An example where we only compute the leading term (:trac:`15737`)::

            sage: E = EllipticCurve("17a1")
            sage: L = E.padic_lseries(3)
            sage: L.series(4,prec=1)
            alpha^-2 + alpha^-1 + 2 + 2*alpha + ... + O(alpha^38) + O(T)

        It works also for `p=2`::

            sage: E = EllipticCurve("11a1")
            sage: lp = E.padic_lseries(2)
            sage: lp.series(10)
            O(alpha^-3) + (alpha^-4 + O(alpha^-3))*T + (alpha^-4 + O(alpha^-3))*T^2 + (alpha^-5 + alpha^-4 + O(alpha^-3))*T^3 + (alpha^-4 + O(alpha^-3))*T^4 + O(T^5)
        """
        n = ZZ(n)
        if n < 1:
            raise ValueError("n (=%s) must be a positive integer"%n)
        if self._p == 2 and n == 1:
            raise ValueError("n (=%s) must be at least 2 when p=2"%n)
        if prec < 1:
            raise ValueError("Insufficient precision (%s)"%prec)

        # check if the conditions on quadratic_twist are satisfied
        D = ZZ(quadratic_twist)
        if D != 1:
            if eta != 0: raise NotImplementedError("quadratic twists only implemented for the 0th Teichmueller component")
            if D % 4 == 0:
                d = D//4
                if not d.is_squarefree() or d % 4 == 1:
                    raise ValueError("quadratic_twist (=%s) must be a fundamental discriminant of a quadratic field"%D)
            else:
                if not D.is_squarefree() or D % 4 != 1:
                    raise ValueError("quadratic_twist (=%s) must be a fundamental discriminant of a quadratic field"%D)
            if gcd(D,self._E.conductor())!= 1:
                for ell in prime_divisors(D):
                    if valuation(self._E.conductor(),ell) > valuation(D,ell) :
                        raise ValueError("can not twist a curve of conductor (=%s) by the quadratic twist (=%s)."%(self._E.conductor(),D))

        p = self._p
        eta = ZZ(eta) % (p-1)
        #if p == 2 and self._normalize :
            #print('Warning : for p = 2 the normalization might not be correct !')

        if prec == 1:
            if eta == 0:
                # trac 15737: if we only ask for the leading term we don't
                # need to do any sum as L_p(E,0) = (1-1/alpha)^2 * m(0) (good case)
                # set prec arbitrary to 20.
                alpha = self.alpha(prec=20)
                K = alpha.parent()
                R = PowerSeriesRing(K,'T',1)
                L = self.modular_symbol(0, sign=+1, quadratic_twist=D)
                L *= (1-1/self.alpha())**2
                L /= self._quotient_of_periods_to_twist(D)*self._E.real_components()
                L = R(L, 1)
                return L
            else:
                # here we need some sums anyway
                bounds = self._prec_bounds(n,prec)
                alphaadic_prec = 20
        else:
            prec = min(p**(n-1), prec)
            bounds = self._prec_bounds(n,prec)
            alphaadic_prec = max(bounds[1:]) + 5

        padic_prec = alphaadic_prec//2+1
        verbose("using alpha-adic precision of %s"%padic_prec)
        ans = self._get_series_from_cache(n, prec, quadratic_twist,eta)
        if not ans is None:
            verbose("found series in cache")
            return ans

        alpha = self.alpha(prec=padic_prec)
        K = alpha.parent()
        R = PowerSeriesRing(K,'T',prec)
        T = R(R.gen(), prec)
        L = R(0)
        one_plus_T_factor = R(1)
        gamma_power = 1
        teich = self.teichmuller(padic_prec)
        if p == 2:
            teich = [0, 1,-1]
            gamma = 5
            p_power = 2**(n-2)
            a_range = 3
        else:
            teich = self.teichmuller(padic_prec)
            gamma = 1+ p
            p_power = p**(n-1)
            a_range = p
        si = 1-2*(eta % 2)

        verbose("Now iterating over %s summands"%((p-1)*p_power))
        verbose_level = get_verbose()
        count_verb = 0
        for j in range(p_power):
            s = K(0)
            if verbose_level >= 2 and j/p_power*100 > count_verb + 3:
                verbose("%.2f percent done"%(float(j)/p_power*100))
                count_verb += 3
            for a in range(1,a_range):
                b = teich[a] * gamma_power
                s += teich[a]**eta * self.measure(b, n, padic_prec, quadratic_twist=D, sign=si)
            L += s * one_plus_T_factor
            one_plus_T_factor *= 1+T
            gamma_power *= gamma

        # Now create series but with each coefficient truncated
        # so it is proven correct:
        # the coefficients are now treated as alpha-adic numbers (trac 20254)
        L = R(L,prec)
        aj = L.list()
        if len(aj) > 0:
            bj = [aj[0].add_bigoh(2*(padic_prec-2))]
            j = 1
            while j < len(aj):
                bj.append( aj[j].add_bigoh(bounds[j]) )
                j += 1
            L = R(bj, prec)
        L /= self._quotient_of_periods_to_twist(D)*self._E.real_components()
        self._set_series_in_cache(n, prec, quadratic_twist, eta, L)
        return L

    power_series = series

    def is_ordinary(self):
        r"""
        Return True if the elliptic curve that this L-function is attached
        to is ordinary.

        EXAMPLES::

            sage: L = EllipticCurve('11a').padic_lseries(19)
            sage: L.is_ordinary()
            False
        """
        return False

    def is_supersingular(self):
        r"""
        Return True if the elliptic curve that this L function is attached
        to is supersingular.

        EXAMPLES::

            sage: L = EllipticCurve('11a').padic_lseries(19)
            sage: L.is_supersingular()
            True
        """
        return True

    def _prec_bounds(self, n, prec):
        r"""
        A helper function not designed for direct use.

        It returns the `\alpha`-adic precisions of the approximation
        to the `p`-adic L-function.

        EXAMPLES::

            sage: E = EllipticCurve('11a1')
            sage: Lp = E.padic_lseries(19)
            sage: Lp._prec_bounds(3,5)
            [+Infinity, -1, -1, -1, -1]
            sage: Lp._prec_bounds(2,5)
            [+Infinity, -2, -2, -2, -2]
            sage: Lp._prec_bounds(10,5)
            [+Infinity, 6, 6, 6, 6]
        """
        if self._p == 2:
            e = self._e_bounds(n-2, prec)
        else:
            e = self._e_bounds(n-1, prec)
        c0 = ZZ(n+2)
        return [infinity] + [ 2* e[j] - c0 for j in range(1,len(e))]


    def _poly(self, a):
        """
        Given an element a in Qp[alpha] this returns the list
        containing the two coordinates in Qp.

        EXAMPLES::

            sage: E = EllipticCurve("14a1")
            sage: lp = E.padic_lseries(5)
            sage: K = lp.alpha().parent()
            sage: a = K(5)
            sage: a
            4*alpha^2 + alpha^4 + O(alpha^42)
            sage: lp._poly(a)
            [5 + O(5^21), O(5^21)]
        """
        # this should be implemented in elements of Eisenstein rings at some point trac 20248

        if a.is_zero():
            return [0,0]
        v, k = a._ntl_rep_abs()
        K = a.base_ring()
        pi = K.uniformiser()
        v0 =  K(v[0]._sage_()) * pi**k
        v1 =  K(v[1]._sage_()) * pi**k
        alpha = a.parent().gen()
        assert v0 + v1*alpha == a
        return [ v0, v1 ]

    def Dp_valued_series(self, n=3, quadratic_twist = +1, prec=5):
        r"""
        Return a vector of two components which are p-adic power series.
        The answer v is such that

            `(1-\varphi)^{-2}\cdot L_p(E,T) =` ``v[1]`` `\cdot \omega +` ``v[2]`` `\cdot \varphi(\omega)`

        as an element of the Dieudonne module `D_p(E) = H^1_{dR}(E/\QQ_p)` where
        `\omega` is the invariant differential and `\varphi` is the Frobenius on `D_p(E)`.
        According to the `p`-adic Birch and Swinnerton-Dyer
        conjecture [BP] this function has a zero of order
        rank of `E(\QQ)` and it's leading term is contains the order of
        the Tate-Shafarevich group, the Tamagawa numbers, the order of the
        torsion subgroup and the `D_p`-valued `p`-adic regulator.

        INPUT:

        -  ``n`` - (default: 3) a positive integer
        -  ``prec`` - (default: 5) a positive integer

        REFERENCE:

        - [BP] Dominique Bernardi and Bernadette Perrin-Riou,
          Variante `p`-adique de la conjecture de Birch et
          Swinnerton-Dyer (le cas supersingulier), C. R. Acad. Sci. Paris,
          Ser I. Math, 317 (1993), no 3, 227-232.

        EXAMPLES::

            sage: E = EllipticCurve('14a')
            sage: L = E.padic_lseries(5)
            sage: L.Dp_valued_series(4)  # long time (9s on sage.math, 2011)
            (1 + 4*5 + O(5^2) + (4 + O(5))*T + (1 + O(5))*T^2 + (4 + O(5))*T^3 + (2 + O(5))*T^4 + O(T^5), 5^2 + O(5^3) + O(5^2)*T + (4*5 + O(5^2))*T^2 + (2*5 + O(5^2))*T^3 + (2 + 2*5 + O(5^2))*T^4 + O(T^5))
        """
        E = self._E
        p = self._p
        lps = self.series(n, quadratic_twist=quadratic_twist, prec=prec)

        # now split up the series in two lps = G + H * alpha
        R = lps.base_ring().base_ring() # Qp
        QpT , T = PowerSeriesRing(R,'T',prec).objgen()
        Gli = []
        Hli = []
        for n in range(0,lps.prec()):
            v = self._poly(lps[n])
            Gli.append( v[0] )
            Hli.append( v[1] )
        G = QpT( Gli, prec )
        H = QpT( Hli, prec )

        # now compute phi
        phi = matrix.matrix([[0,-1/p],[1,E.ap(p)/p]])
        lpv = vector([G  + (E.ap(p))*H  , - R(p) * H ])  # this is L_p
        eps = (1-phi)**(-2)
        resu = lpv*eps.transpose()
        return resu


    @rename_keyword(deprecation=6094, method="algorithm")
    def frobenius(self, prec=20, algorithm = "mw"):
        r"""
        This returns a geometric Frobenius `\varphi` on the Diedonne module `D_p(E)`
        with respect to the basis `\omega`, the invariant differential, and `\eta=x\omega`.
        It satisfies  `\varphi^2 - a_p/p\, \varphi + 1/p = 0`.

        INPUT:

        - ``prec`` - (default: 20) a positive integer

        - ``algorithm`` - either 'mw' (default) for Monsky-Washintzer
          or 'approx' for the algorithm described by Bernardi and Perrin-Riou
          (much slower and not fully tested)


        EXAMPLES::

            sage: E = EllipticCurve('14a')
            sage: L = E.padic_lseries(5)
            sage: phi = L.frobenius(5)
            sage: phi
            [                  2 + 5^2 + 5^4 + O(5^5)    3*5^-1 + 3 + 5 + 4*5^2 + 5^3 + O(5^4)]
            [      3 + 3*5^2 + 4*5^3 + 3*5^4 + O(5^5) 3 + 4*5 + 3*5^2 + 4*5^3 + 3*5^4 + O(5^5)]
            sage: -phi^2
            [5^-1 + O(5^4)        O(5^4)]
            [       O(5^5) 5^-1 + O(5^4)]
        """
        E = self._E
        p = self._p
        if algorithm != "mw" and algorithm !="approx":
            raise ValueError("Unknown algorithm %s."%algorithm)
        if algorithm == "approx":
            return self.__phi_bpr(prec=prec)
        if p < 4 and algorithm == "mw":
            print("Warning: If this fails try again using algorithm=\"approx\"")
        Ew = E.integral_short_weierstrass_model()
        adjusted_prec = sage.schemes.hyperelliptic_curves.monsky_washnitzer.adjusted_prec(p, prec)
        modprecring = Integers(p**adjusted_prec)
        output_ring = Qp(p, prec)
        R, x = PolynomialRing(modprecring, 'x').objgen()
        Q = x**3 + modprecring(Ew.a4()) * x + modprecring(Ew.a6())
        trace = Ew.ap(p)
        fr = sage.schemes.hyperelliptic_curves.monsky_washnitzer.matrix_of_frobenius(Q, p, adjusted_prec, trace)
        fr = matrix.matrix(output_ring,2,2,fr)

        # return a vector for PARI's ellchangecurve to pass from e1 to e2
        def isom(e1,e2):
            if not e1.is_isomorphic(e2):
                raise ValueError("Curves must be isomorphic.")
            usq = (e1.discriminant()/e2.discriminant()).nth_root(6)
            u = usq.sqrt()
            s = (u   *  e2.a1() - e1.a1() )/ZZ(2)
            r = (usq *  e2.a2() - e1.a2() + s**2 + e1.a1()*s)/ZZ(3)
            t = (u**3 * e2.a3() - e1.a3() - e1.a1()*r)/ZZ(2)
            return [u,r,s,t]

        v = isom(E,Ew)
        u = v[0]
        r = v[1]

        # change basis
        A = matrix.matrix([[u,-r/u],[0,1/u]])
        frn = A * fr * A**(-1)
        return 1/p*frn



    def __phi_bpr(self, prec=0):
        r"""
        This returns a geometric Frobenius `\varphi` on the Dieudonne module `D_p(E)`
        with respect to the basis `\omega`, the invariant differential, and `\eta=x\omega`.
        It satisfies  `\varphi^2 - a_p/p\, \varphi + 1/p = 0`.

        The algorithm used here is described in bernardi-perrin-riou on page 232.

        .. note: Warning. This function has not been sufficiently tested. It is very slow.

        EXAMPLES::

            sage: E = EllipticCurve('11a1')
            sage: lp = E.padic_lseries(19)
            sage: lp.frobenius(prec=1,algorithm="approx")   #indirect doctest
            [          O(19^0) 4*19^-1 + O(19^0)]
            [       14 + O(19)           O(19^0)]

            sage: E = EllipticCurve('17a1')
            sage: lp = E.padic_lseries(3)
            sage: lp.frobenius(prec=3,algorithm="approx")
            [             O(3) 2*3^-1 + 2 + O(3)]
            [       1 + O(3^2)              O(3)]
            sage: lp.frobenius(prec=5,algorithm="approx")
            [             3 + O(3^2) 2*3^-1 + 2 + 3 + O(3^2)]
            [     1 + 2*3^2 + O(3^3)            2*3 + O(3^2)]


        """
        E = self._E
        p = self._p
        if prec > 10:
            print("Warning: Very large value for the precision.")
        if prec == 0:
            prec = floor((log(10000)/log(p)))
            verbose("prec set to %s"%prec)
        eh = E.formal()
        om = eh.differential(prec = p**prec+3)
        verbose("differential computed")
        xt = eh.x(prec=p**prec + 3)
        et = xt*om
        # c_(p^k) = cs[k] d...
        cs = [om[p**k-1] for k in range(0,prec+1)]
        ds = [et[p**k-1] for k in range(0,prec+1)]
        delta = 0
        dpr = 0
        gamma = 0
        dga = 0
        for k in range(1,prec+1):
            # this is the equation eq[0]*x+eq[1]*y+eq[2] == 0
            # such that delta_ = delta + d^dpr*x ...
            eq = [(p**dpr*cs[k]) % p**k,(-p**dga*ds[k]) % p**k , (delta*cs[k]-gamma*ds[k]-cs[k-1]) % p**k ]
            verbose("valuations : %s"%([x.valuation(p) for x in eq]))
            v = min([x.valuation(p) for x in eq])
            if v == infinity:
                verbose("no new information at step k=%s"%k)
            else:
                eq = [ZZ(x/p**v) for x in eq]
                verbose("renormalised eq mod p^%s is now %s"%(k-v,eq))
                if eq[0].valuation(p) == 0:
                    l = min(eq[1].valuation(p),k-v)
                    if l == 0:
                        verbose("not uniquely determined at step k=%s"%k)
                    else:
                        ainv = eq[0].inverse_mod(p**l)
                        delta = delta - eq[2]*ainv*p**dpr
                        dpr = dpr + l
                        delta = delta % p**dpr
                        verbose("delta_prec increased to %s\n delta is now %s"%(dpr,delta))
                elif eq[1].valuation(p) == 0:
                    l = min(eq[0].valuation(p),k-v)
                    ainv = eq[1].inverse_mod(p**l)
                    gamma = gamma - eq[2]*ainv*p**dga
                    dga = dga + l
                    gamma = gamma % p**dga
                    verbose("gamma_prec increased to %s\n gamma is now %s"%(dga,gamma))
                else:
                    raise RuntimeError("Bug: no delta or gamma can exist")

        # end of approximation of delta and gamma
        R = Qp(p,max(dpr,dga)+1)
        delta = R(delta,absprec=dpr)
        gamma = R(gamma,absprec=dga)
        verbose("result delta = %s\n      gamma = %s\n check : %s"%(delta,gamma, [Qp(p,k)(delta * cs[k] - gamma * ds[k] - cs[k-1]) for k in range(1,prec+1)] ))
        a = delta
        c = -gamma
        d = E.ap(p) - a
        b = (-1/p+a*d)/c
        phi = matrix.matrix([[a,b],[c,d]])
        return phi


    def bernardi_sigma_function(self, prec=20):
        r"""
        Return the  `p`-adic sigma function of Bernardi in terms of `z = log(t)`.
        This is the same as ``padic_sigma`` with ``E2 = 0``.

        EXAMPLES::

            sage: E = EllipticCurve('14a')
            sage: L = E.padic_lseries(5)
            sage: L.bernardi_sigma_function(prec=5) # Todo: some sort of consistency check!?
            z + 1/24*z^3 + 29/384*z^5 - 8399/322560*z^7 - 291743/92897280*z^9 + O(z^10)
        """
        E = self._E
        p = self._p

        Eh = E.formal()
        lo = Eh.log(prec + 5)
        F = lo.reverse()

        S = LaurentSeriesRing(QQ,'z')
        z = S.gen()
        F = F(z)
        xofF = Eh.x(prec + 2)(F)
        #r =  ( E.a1()**2 + 4*E.a2() ) / ZZ(12)
        g = (1/z**2 - xofF ).power_series()
        h = g.integral().integral()
        sigma_of_z = z.power_series() * h.exp()

        return sigma_of_z


    def Dp_valued_height(self,prec=20):
        r"""
        Return the canonical `p`-adic height with values in the Dieudonne module `D_p(E)`.
        It is defined to be

            `h_{\eta} \cdot \omega - h_{\omega} \cdot \eta`

        where `h_{\eta}` is made out of the sigma function of Bernardi and
        `h_{\omega}` is `log_E^2`.
        The answer ``v`` is given as ``v[1]*omega + v[2]*eta``.
        The coordinates of ``v`` are dependent of the
        Weierstrass equation.

        EXAMPLES::

            sage: E = EllipticCurve('53a')
            sage: L = E.padic_lseries(5)
            sage: h = L.Dp_valued_height(7)
            sage: h(E.gens()[0])
            (3*5 + 5^2 + 2*5^3 + 3*5^4 + 4*5^5 + 5^6 + 5^7 + O(5^8), 5^2 + 4*5^4 + 2*5^7 + 3*5^8 + O(5^9))
        """
        E = self._E
        p = self._p
        Ehat = E.formal()
        elog = Ehat.log(prec + Integer(3))

        # we will have to do it properly with David Harvey's _multiply_point()
        n = arith.LCM(E.tamagawa_numbers())
        n = arith.LCM(n, E.Np(p)) # allowed here because E has good reduction at p

        if p < 5:
            phi = self.frobenius(min(6,prec),algorithm="approx")
        else:
            phi = self.frobenius(prec+2,algorithm="mw")

        def height(P,check=True):
            if P.is_finite_order():
                return Qp(p,prec)(0)
            if check:
                assert P.curve() == E, 'the point P must lie on the curve from which the height function was created'

            Q = n * P
            tt = - Q[0]/Q[1]
            R = Qp(p,prec+5)
            tt = R(tt)
            zz = elog(tt)

            homega = -zz**2/n**2

            eQ = denominator(Q[1])/denominator(Q[0])
            si = self.bernardi_sigma_function(prec=prec+4)
            heta =  2 * log(si(zz)/eQ) / n**2

            R = Qp(p,prec)

            return vector([-R(heta),R(homega)])

        return height



    def Dp_valued_regulator(self,prec=20,v1=0,v2=0):
        r"""
        Return the canonical `p`-adic regulator with values in the Dieudonne module `D_p(E)`
        as defined by Perrin-Riou using the `p`-adic height with values in `D_p(E)`.
        The result is written in the basis `\omega`, `\varphi(\omega)`, and hence the
        coordinates of the result are independent of the chosen Weierstrass equation.

        NOTE: The definition here is corrected with respect to Perrin-Riou's article [PR]. See
        [SW].


        REFERENCES:

        - [PR] Perrin Riou, Arithmetique des courbes elliptiques a reduction supersinguliere en `p`,
          Experiment. Math. 12 (2003), no. 2, 155-186.

        - [SW] William Stein and Christian Wuthrich, Computations About Tate-Shafarevich Groups
          using Iwasawa theory, preprint 2009.

        EXAMPLES::

            sage: E = EllipticCurve('43a')
            sage: L = E.padic_lseries(7)
            sage: L.Dp_valued_regulator(7)
            (5*7 + 6*7^2 + 4*7^3 + 4*7^4 + 7^5 + 4*7^7 + O(7^8), 4*7^2 + 2*7^3 + 3*7^4 + 7^5 + 6*7^6 + 4*7^7 + O(7^8))
        """

        p = self._p
        E = self._E

        h =  self.Dp_valued_height(prec=prec)

        # this is the height_{v} (P) for a v in D_p
        def hv(vec,P):
            hP = h(P)
            return - vec[0]*hP[1] +vec[1]*hP[0]

        #    def hvpairing(vec,P,Q):
        #        return (hv(vec,    P+Q) - hv(vec,P)-hv(vec,Q))/2
        K = Qp(p, prec)

        if v1 ==0 and v2 ==0 :
            v1 = vector([K(0),K(1)])  # that is eta
            v2 = vector([K(-1),K(1)])  # and this is eta-omega.
        #                      the rest should not depend on this choice
        #                      as long as it is outside Q_p * omega

        rk = E.rank()
        if rk == 0:
            return vector([K(1),K(0)])


        basis = E.gens()

        def regv(vec):
            M = matrix.matrix(K,rk,rk,0)
            point_height = [hv(vec,P) for P in basis]
            for i in range(rk):
                for j in range(i+1, rk):
                    M[i, j] = M[j, i] = (hv(vec,basis[i] + basis[j])- point_height[i] - point_height[j] )/2
            for i in range(rk):
                M[i,i] = point_height[i]

            return M.determinant()


        def Dp_pairing(vec1,vec2):
            return (vec1[0]*vec2[1]-vec1[1]*vec2[0])

        omega_vec = vector([K(1),K(0)])

        # note the correction here with respect to Perrin-Riou's definition.
        # only this way the result will be independent of the choice of v1 and v2.
        reg1 = regv(v1)/Dp_pairing(omega_vec,v1)**(rk-1)

        reg2 = regv(v2)/Dp_pairing(omega_vec,v2)**(rk-1)


        # the regulator in the basis omega,eta
        reg_oe = (reg1 * v2 - reg2 * v1 ) / Dp_pairing(v2,v1)

        if p < 5:
            phi = self.frobenius(min(6,prec),algorithm="approx")
        else:
            phi = self.frobenius(prec+2,algorithm="mw")

        c = phi[1,0]  # this is the 'period' [omega,phi(omega)]
        a = phi[0,0]

        return vector([reg_oe[0] - a/c*reg_oe[1],reg_oe[1]/c])<|MERGE_RESOLUTION|>--- conflicted
+++ resolved
@@ -214,16 +214,7 @@
         sage: lp.modular_symbol(1/7,sign=-1)  #indirect doctest
         -1/2
         """
-<<<<<<< HEAD
-        if self._implementation == 'eclib':
-            verbose('Currently there is no negative modular symbols in eclib, so we have to fall back on the implementation of modular symbols in sage')
-            # once there is a eclib implementation of -1, this should be changed. #10256
-            self._negative_modular_symbol = self._E.modular_symbol(sign=-1, implementation="sage", normalize=self._normalize)
-        else:
-            self._negative_modular_symbol = self._E.modular_symbol(sign=-1, implementation=self._implementation, normalize=self._normalize)
-=======
         self._negative_modular_symbol = self._E.modular_symbol(sign=-1, implementation="sage", normalize=self._normalize)
->>>>>>> 9f376a6e
 
     def __cmp__(self,other):
         r"""
