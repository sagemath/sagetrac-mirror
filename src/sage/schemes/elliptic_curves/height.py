--- conflicted
+++ resolved
@@ -26,10 +26,6 @@
 #
 #                  https://www.gnu.org/licenses/
 ##############################################################################
-<<<<<<< HEAD
-
-=======
->>>>>>> 11440c4b
 import numpy
 import math
 import bisect
