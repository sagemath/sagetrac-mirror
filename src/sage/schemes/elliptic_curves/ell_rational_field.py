--- conflicted
+++ resolved
@@ -4214,11 +4214,7 @@
 
         if l in [2, 3, 5, 7, 13]:
             return isogenies_prime_degree_genus_0(self, l)
-<<<<<<< HEAD
-        elif l != None and type(l) != list:
-=======
         elif l is not None and not isinstance(l, list):
->>>>>>> 12622621
             try:
                 if l.is_prime(proof=False):
                     return isogenies_sporadic_Q(self, l)
