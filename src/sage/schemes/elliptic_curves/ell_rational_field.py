# -*- coding: utf-8 -*-
"""
Elliptic curves over the rational numbers

AUTHORS:

- William Stein (2005): first version

- William Stein (2006-02-26): fixed Lseries_extended which didn't work
  because of changes elsewhere in Sage.

- David Harvey (2006-09): Added padic_E2, padic_sigma, padic_height,
  padic_regulator methods.

- David Harvey (2007-02): reworked padic-height related code

- Christian Wuthrich (2007): added padic sha computation

- David Roe (2007-09): moved sha, l-series and p-adic functionality to
  separate files.

- John Cremona (2008-01)

- Tobias Nagel and Michael Mardaus (2008-07): added integral_points

- John Cremona (2008-07): further work on integral_points

- Christian Wuthrich (2010-01): moved Galois reps and modular
  parametrization in a separate file
  

- Simon Spicer (2013-03): Added code for modular degrees and congruence
  numbers of higher level

- Simon Spicer (2014-08): Added new analytic rank computation functionality

"""

##############################################################################
#       Copyright (C) 2005,2006,2007 William Stein <wstein@gmail.com>
#
#  Distributed under the terms of the GNU General Public License (GPL)
#
#    This code is distributed in the hope that it will be useful,
#    but WITHOUT ANY WARRANTY; without even the implied warranty of
#    MERCHANTABILITY or FITNESS FOR A PARTICULAR PURPOSE.  See the GNU
#    General Public License for more details.
#
#  The full text of the GPL is available at:
#
#                  http://www.gnu.org/licenses/
##############################################################################
from __future__ import print_function, division, absolute_import
from six import integer_types, iteritems
from six.moves import range

from . import constructor
from . import BSD
from   .ell_generic import is_EllipticCurve
from . import ell_modular_symbols
from   .ell_number_field import EllipticCurve_number_field
from . import ell_point
from . import ell_tate_curve
from . import ell_torsion
from . import heegner
from . import mod5family
from   .modular_parametrization import ModularParameterization
from . import padics

from sage.modular.modsym.modsym import ModularSymbols
from sage.modular.pollack_stevens.space import ps_modsym_from_elliptic_curve

from sage.lfunctions.zero_sums import LFunctionZeroSum_EllipticCurve

import sage.modular.modform.constructor
import sage.modular.modform.element
import sage.libs.eclib.all as mwrank
import sage.databases.cremona

import sage.arith.all as arith
import sage.rings.all as rings
from sage.rings.all import (
    PowerSeriesRing,
    infinity as oo,
    ZZ, QQ,
    Integer,
    IntegerRing, RealField,
    ComplexField, RationalField)

import sage.misc.all as misc

from sage.functions.log import log

import sage.matrix.all as matrix
from sage.libs.pari.all import pari
from sage.functions.gamma import gamma_inc
from math import sqrt
from sage.interfaces.all import gp
from sage.misc.cachefunc import cached_method
from copy import copy

Q = RationalField()
C = ComplexField()
R = RealField()
Z = IntegerRing()
IR = rings.RealIntervalField(20)

_MAX_HEIGHT=21

# complex multiplication dictionary:
# CMJ is a dict of pairs (j,D) where j is a rational CM j-invariant
# and D is the corresponding quadratic discriminant

CMJ={ 0: -3, 54000: -12, -12288000: -27, 1728: -4, 287496: -16,
      -3375: -7, 16581375: -28, 8000: -8, -32768: -11, -884736: -19,
      -884736000: -43, -147197952000: -67, -262537412640768000: -163}


class EllipticCurve_rational_field(EllipticCurve_number_field):
    r"""
    Elliptic curve over the Rational Field.

    INPUT:

    - ``ainvs`` -- a list or tuple `[a_1, a_2, a_3, a_4, a_6]` of
      Weierstrass coefficients.

    .. note::

        This class should not be called directly; use
        :class:`sage.constructor.EllipticCurve` to construct
        elliptic curves.

    EXAMPLES:

    Construction from Weierstrass coefficients (`a`-invariants), long form::

        sage: E = EllipticCurve([1,2,3,4,5]); E
        Elliptic Curve defined by y^2 + x*y + 3*y = x^3 + 2*x^2 + 4*x + 5 over Rational Field

    Construction from Weierstrass coefficients (`a`-invariants),
    short form (sets `a_1 = a_2 = a_3 = 0`)::

        sage: EllipticCurve([4,5]).ainvs()
        (0, 0, 0, 4, 5)

    Constructor from a Cremona label::

        sage: EllipticCurve('389a1')
        Elliptic Curve defined by y^2 + y = x^3 + x^2 - 2*x over Rational Field

    Constructor from an LMFDB label::

        sage: EllipticCurve('462.f3')
        Elliptic Curve defined by y^2 + x*y = x^3 - 363*x + 1305 over Rational Field

    """
    def __init__(self, ainvs, **kwds):
        r"""
        Constructor for the EllipticCurve_rational_field class.

        TESTS:

        When constructing a curve from the large database using a
        label, we must be careful that the copied generators have the
        right curve (see :trac:`10999`: the following used not to work when
        the large database was installed)::

            sage: E = EllipticCurve('389a1')
            sage: [P.curve() is E for P in E.gens()]
            [True, True]

        """
        # Cached values for the generators, rank and regulator.
        # The format is a tuple (value, proven). "proven" is a boolean
        # which says whether or not the value was proven.
        self.__gens = None
        self.__rank = None
        self.__regulator = None

        # Other cached values
        self.__generalized_modular_degree = {}
        self.__generalized_congruence_number = {}
        self._isoclass = {}

        EllipticCurve_number_field.__init__(self, Q, ainvs)

        if 'conductor' in kwds:
            self._set_conductor(kwds['conductor'])
        if 'cremona_label' in kwds:
            self._set_cremona_label(kwds['cremona_label'])
        if 'gens' in kwds:
            self._set_gens(kwds['gens'])
        if 'lmfdb_label' in kwds:
            self._lmfdb_label = kwds['lmfdb_label']
        if 'modular_degree' in kwds:
            self._set_modular_degree(kwds['modular_degree'])
        if 'rank' in kwds:
            self._set_rank(kwds['rank'])
        if 'regulator' in kwds:
            self.__regulator = (kwds['regulator'], True)
        if 'torsion_order' in kwds:
            self._set_torsion_order(kwds['torsion_order'])

    def _set_rank(self, r):
        """
        Internal function to set the cached rank of this elliptic curve to
        r.

        .. warning::

           No checking is done! Not intended for use by users.

        EXAMPLES::

            sage: E = EllipticCurve('37a1')
            sage: E._set_rank(99)  # bogus value -- not checked
            sage: E.rank()         # returns bogus cached value
            99
            sage: E._EllipticCurve_rational_field__rank = None # undo the damage
            sage: E.rank()         # the correct rank
            1
        """
        self.__rank = (Integer(r), True)

    def _set_torsion_order(self, t):
        """
        Internal function to set the cached torsion order of this elliptic
        curve to t.

        .. warning::

           No checking is done! Not intended for use by users.

        EXAMPLES::

            sage: E = EllipticCurve('37a1')
            sage: E._set_torsion_order(99)  # bogus value -- not checked
            sage: E.torsion_order()         # returns bogus cached value
            99
            sage: T = E.torsion_subgroup()  # causes actual torsion to be computed
            sage: E.torsion_order()         # the correct value
            1
        """
        self.__torsion_order = Integer(t)

    def _set_cremona_label(self, L):
        """
        Internal function to set the cached label of this elliptic curve to
        L.

        .. warning::

           No checking is done! Not intended for use by users.

        EXAMPLES::

            sage: E = EllipticCurve('37a1')
            sage: E._set_cremona_label('bogus')
            sage: E.label()
            'bogus'
            sage: label = E.database_attributes()['cremona_label']; label
            '37a1'
            sage: E.label() # no change
            'bogus'
            sage: E._set_cremona_label(label)
            sage: E.label() # now it is correct
            '37a1'
        """
        self.__cremona_label = L

    def _set_conductor(self, N):
        """
        Internal function to set the cached conductor of this elliptic
        curve to N.

        .. warning::

           No checking is done! Not intended for use by users.
           Setting to the wrong value will cause strange problems (see
           examples).

        EXAMPLES::

            sage: E = EllipticCurve('37a1')
            sage: E._set_conductor(99)      # bogus value -- not checked
            sage: E.conductor()             # returns bogus cached value
            99
            sage: E._set_conductor(37)
        """
        self.__conductor_pari = Integer(N)

    def _set_modular_degree(self, deg):
        """
        Internal function to set the cached modular degree of this elliptic
        curve to deg.

        .. warning::

           No checking is done!

        EXAMPLES::

            sage: E = EllipticCurve('5077a1')
            sage: E.modular_degree()
            1984
            sage: E._set_modular_degree(123456789)
            sage: E.modular_degree()
            123456789
            sage: E._set_modular_degree(1984)
        """
        self.__modular_degree = Integer(deg)

    def _set_gens(self, gens):
        """
        Internal function to set the cached generators of this elliptic
        curve to gens.

        .. warning::

           No checking is done!

        EXAMPLES::

            sage: E = EllipticCurve('5077a1')
            sage: E.rank()
            3
            sage: E.gens() # random
            [(-2 : 3 : 1), (-7/4 : 25/8 : 1), (1 : -1 : 1)]
            sage: E._set_gens([]) # bogus list
            sage: E.rank()        # unchanged
            3
            sage: E._set_gens([E(-2,3), E(-1,3), E(0,2)])
            sage: E.gens()
            [(-2 : 3 : 1), (-1 : 3 : 1), (0 : 2 : 1)]
        """
        gens = sorted(self.point(x, check=True) for x in gens)
        self.__gens = (gens, True)

    def lmfdb_page(self):
        r"""
        Open the LMFDB web page of the elliptic curve in a browser.

        See http://www.lmfdb.org

        EXAMPLES::

            sage: E = EllipticCurve('5077a1')
            sage: E.lmfdb_page()  # optional -- webbrowser
        """
        import webbrowser
        lmfdb_url = 'http://www.lmfdb.org/EllipticCurve/Q/{}'
        if hasattr(self, "_lmfdb_label") and self._lmfdb_label:
            url = lmfdb_url.format(self._lmfdb_label)
        else:
            url = lmfdb_url.format(self.cremona_label())
        webbrowser.open(url)

    def is_p_integral(self, p):
        r"""
        Return ``True`` if this elliptic curve has `p`-integral
        coefficients.

        INPUT:

        -  ``p`` -- a prime integer

        EXAMPLES::

            sage: E = EllipticCurve(QQ,[1,1]); E
            Elliptic Curve defined by y^2 = x^3 + x + 1 over Rational Field
            sage: E.is_p_integral(2)
            True
            sage: E2=E.change_weierstrass_model(2,0,0,0); E2
            Elliptic Curve defined by y^2 = x^3 + 1/16*x + 1/64 over Rational Field
            sage: E2.is_p_integral(2)
            False
            sage: E2.is_p_integral(3)
            True
        """
        if not arith.is_prime(p):
            raise ArithmeticError("p must be prime")
        if self.is_integral():
            return True
        return bool(misc.mul([x.valuation(p) >= 0 for x in self.ainvs()]))

    def is_integral(self):
        """
        Return ``True`` if this elliptic curve has integral coefficients (in
        Z).

        EXAMPLES::

            sage: E = EllipticCurve(QQ,[1,1]); E
            Elliptic Curve defined by y^2 = x^3 + x + 1 over Rational Field
            sage: E.is_integral()
            True
            sage: E2=E.change_weierstrass_model(2,0,0,0); E2
            Elliptic Curve defined by y^2 = x^3 + 1/16*x + 1/64 over Rational Field
            sage: E2.is_integral()
            False
        """
        try:
            return self.__is_integral
        except AttributeError:
            self.__is_integral = bool(misc.mul([x.denominator() == 1 for x in self.ainvs()]))
            return self.__is_integral


    def mwrank(self, options=''):
        r"""
        Run Cremona's mwrank program on this elliptic curve and return the
        result as a string.

        INPUT:


        -  ``options`` (string) -- run-time options passed when starting mwrank.
           The format is as follows (see below for examples of usage):

           - ``-v n``    (verbosity level)       sets verbosity to n (default=1)
           - ``-o``      (PARI/GP style output flag)  turns ON extra PARI/GP short output (default is OFF)
           - ``-p n``    (precision)       sets precision to `n` decimals (default=15)
           - ``-b n``    (quartic bound)   bound on quartic point search (default=10)
           - ``-x n``    (n_aux)           number of aux primes used for sieving (default=6)
           - ``-l``      (generator list flag)            turns ON listing of points (default ON unless v=0)
           - ``-s``      (selmer_only flag)     if set, computes Selmer rank only (default: not set)
           - ``-d``      (skip_2nd_descent flag)        if set, skips the second descent for curves with 2-torsion (default: not set)
           - ``-S n``    (sat_bd)          upper bound on saturation primes (default=100, -1 for automatic)

        OUTPUT:

        -  ``string`` - output of mwrank on this curve


        .. note::

           The output is a raw string and completely illegible using
           automatic display, so it is recommended to use print for
           legible output.

        EXAMPLES::

            sage: E = EllipticCurve('37a1')
            sage: E.mwrank() #random
            ...
            sage: print(E.mwrank())
            Curve [0,0,1,-1,0] :        Basic pair: I=48, J=-432
            disc=255744
            ...
            Generator 1 is [0:-1:1]; height 0.05111...

            Regulator = 0.05111...

            The rank and full Mordell-Weil basis have been determined unconditionally.
            ...

        Options to mwrank can be passed::

            sage: E = EllipticCurve([0,0,0,877,0])

        Run mwrank with 'verbose' flag set to 0 but list generators if
        found

        ::

            sage: print(E.mwrank('-v0 -l'))
            Curve [0,0,0,877,0] :   0 <= rank <= 1
            Regulator = 1

        Run mwrank again, this time with a higher bound for point searching
        on homogeneous spaces::

            sage: print(E.mwrank('-v0 -l -b11'))
            Curve [0,0,0,877,0] :   Rank = 1
            Generator 1 is [29604565304828237474403861024284371796799791624792913256602210:-256256267988926809388776834045513089648669153204356603464786949:490078023219787588959802933995928925096061616470779979261000]; height 95.980371987964
            Regulator = 95.980371987964
        """
        if options == "":
            from sage.interfaces.all import mwrank
        else:
            from sage.interfaces.all import Mwrank
            mwrank = Mwrank(options=options)
        return mwrank(list(self.a_invariants()))

    def conductor(self, algorithm="pari"):
        """
        Return the conductor of the elliptic curve.

        INPUT:


        -  ``algorithm`` - str, (default: "pari")

           -  ``"pari"`` - use the PARI C-library ellglobalred
              implementation of Tate's algorithm

           -  ``"mwrank"`` - use Cremona's mwrank implementation
              of Tate's algorithm; can be faster if the curve has integer
              coefficients (TODO: limited to small conductor until mwrank gets
              integer factorization)

           -  ``"gp"`` - use the GP interpreter.

           -  ``"generic"`` - use the general number field
              implementation

           -  ``"all"`` - use all four implementations, verify
              that the results are the same (or raise an error), and output the
              common value.


        EXAMPLES::

            sage: E = EllipticCurve([1, -1, 1, -29372, -1932937])
            sage: E.conductor(algorithm="pari")
            3006
            sage: E.conductor(algorithm="mwrank")
            3006
            sage: E.conductor(algorithm="gp")
            3006
            sage: E.conductor(algorithm="generic")
            3006
            sage: E.conductor(algorithm="all")
            3006

        .. note::

           The conductor computed using each algorithm is cached
           separately. Thus calling ``E.conductor('pari')``, then
           ``E.conductor('mwrank')`` and getting the same result
           checks that both systems compute the same answer.

        TESTS::

            sage: E.conductor(algorithm="bogus")
            Traceback (most recent call last):
            ...
            ValueError: algorithm 'bogus' is not known
        """
        if algorithm == "pari":
            try:
                return self.__conductor_pari
            except AttributeError:
                self.__conductor_pari = Integer(self.pari_mincurve().ellglobalred()[0])
            return self.__conductor_pari

        elif algorithm == "gp":
            try:
                return self.__conductor_gp
            except AttributeError:
                self.__conductor_gp = Integer(gp.eval('ellglobalred(ellinit(%s,0))[1]'%list(self.a_invariants())))
                return self.__conductor_gp

        elif algorithm == "mwrank":
            try:
                return self.__conductor_mwrank
            except AttributeError:
                if self.is_integral():
                    self.__conductor_mwrank = Integer(self.mwrank_curve().conductor())
                else:
                    self.__conductor_mwrank = Integer(self.minimal_model().mwrank_curve().conductor())
            return self.__conductor_mwrank

        elif algorithm == "generic":
            try:
                return self.__conductor_generic
            except AttributeError:
                self.__conductor_generic = sage.schemes.elliptic_curves.ell_number_field.EllipticCurve_number_field.conductor(self).gen()
                return self.__conductor_generic

        elif algorithm == "all":
            N1 = self.conductor("pari")
            N2 = self.conductor("mwrank")
            N3 = self.conductor("gp")
            N4 = self.conductor("generic")
            if N1 != N2 or N2 != N3 or N2 != N4:
                raise ArithmeticError("PARI, mwrank, gp and Sage compute different conductors (%s,%s,%s,%s) for %s"%(
                    N1, N2, N3, N4, self))
            return N1
        else:
            raise ValueError("algorithm %r is not known"%algorithm)

    ####################################################################
    #  Access to PARI curves related to this curve.
    ####################################################################

    def pari_curve(self):
        """
        Return the PARI curve corresponding to this elliptic curve.

        INPUT:

        -  ``prec`` -- Deprecated

        -  ``factor`` -- Deprecated

        EXAMPLES::

            sage: E = EllipticCurve([0, 0, 1, -1, 0])
            sage: e = E.pari_curve()
            sage: type(e)
            <... 'cypari2.gen.Gen'>
            sage: e.type()
            't_VEC'
            sage: e.ellan(10)
            [1, -2, -3, 2, -2, 6, -1, 0, 6, 4]

        ::

            sage: E = EllipticCurve(RationalField(), ['1/3', '2/3'])
            sage: e = E.pari_curve()
            sage: e[:5]
            [0, 0, 0, 1/3, 2/3]

        When doing certain computations, PARI caches the results::

            sage: E = EllipticCurve('37a1')
            sage: _ = E.__dict__.pop('_pari_curve', None)  # clear cached data
            sage: Epari = E.pari_curve()
            sage: Epari
            [0, 0, 1, -1, 0, 0, -2, 1, -1, 48, -216, 37, 110592/37, Vecsmall([1]), [Vecsmall([64, 1])], [0, 0, 0, 0, 0, 0, 0, 0]]
            sage: Epari.omega()
            [2.99345864623196, -2.45138938198679*I]
            sage: Epari
            [0, 0, 1, -1, 0, 0, -2, 1, -1, 48, -216, 37, 110592/37, Vecsmall([1]), [Vecsmall([64, 1])], [[2.99345864623196, -2.45138938198679*I], 0, [0.837565435283323, 0.269594436405445, -1.10715987168877, 1.37675430809421, 1.94472530697209, 0.567970998877878]~, 0, 0, 0, 0, 0]]

        This shows that the bug uncovered by :trac:`4715` is fixed::

            sage: Ep = EllipticCurve('903b3').pari_curve()

        This still works, even when the curve coefficients are large
        (see :trac:`13163`)::

            sage: E = EllipticCurve([4382696457564794691603442338788106497, 28, 3992, 16777216, 298])
            sage: E.pari_curve()
            [4382696457564794691603442338788106497, 28, 3992, 16777216, 298, ...]
            sage: E.minimal_model()
            Elliptic Curve defined by y^2 + x*y + y = x^3 + x^2 - 7686423934083797390675981169229171907674183588326184511391146727143672423167091484392497987721106542488224058921302964259990799229848935835464702*x + 8202280443553761483773108648734271851215988504820214784899752662100459663011709992446860978259617135893103951840830254045837355547141096270521198994389833928471736723050112419004202643591202131091441454709193394358885 over Rational Field
        """
        try:
            return self._pari_curve
        except AttributeError:
            self._pari_curve = pari(self.a_invariants()).ellinit()
            return self._pari_curve

    def pari_mincurve(self):
        """
        Return the PARI curve corresponding to a minimal model for this
        elliptic curve.

        INPUT:

        -  ``prec`` -- Deprecated

        -  ``factor`` -- Deprecated

        EXAMPLES::

            sage: E = EllipticCurve(RationalField(), ['1/3', '2/3'])
            sage: e = E.pari_mincurve()
            sage: e[:5]
            [0, 0, 0, 27, 486]
            sage: E.conductor()
            47232
            sage: e.ellglobalred()
            [47232, [1, 0, 0, 0], 2, [2, 7; 3, 2; 41, 1], [[7, 2, 0, 1], [2, -3, 0, 2], [1, 5, 0, 1]]]
        """
        try:
            return self._pari_mincurve
        except AttributeError:
            mc, change = self.pari_curve().ellminimalmodel()
            self._pari_mincurve = mc
            return self._pari_mincurve

    @cached_method
    def database_attributes(self):
        """
        Return a dictionary containing information about ``self`` in
        the elliptic curve database.

        If there is no elliptic curve isomorphic to ``self`` in the
        database, a ``LookupError`` is raised.

        EXAMPLES::

            sage: E = EllipticCurve((0, 0, 1, -1, 0))
            sage: data = E.database_attributes()
            sage: data['conductor']
            37
            sage: data['cremona_label']
            '37a1'
            sage: data['rank']
            1
            sage: data['torsion_order']
            1

            sage: E = EllipticCurve((8, 13, 21, 34, 55))
            sage: E.database_attributes()
            Traceback (most recent call last):
            ...
            LookupError: Cremona database does not contain entry for Elliptic Curve defined by y^2 + 8*x*y + 21*y = x^3 + 13*x^2 + 34*x + 55 over Rational Field
        """
        from sage.databases.cremona import CremonaDatabase
        ainvs = self.minimal_model().ainvs()
        try:
            return CremonaDatabase().data_from_coefficients(ainvs)
        except RuntimeError:
            raise LookupError("Cremona database does not contain entry for " + repr(self))

    def database_curve(self):
        """
        Return the curve in the elliptic curve database isomorphic to this
        curve, if possible. Otherwise raise a ``LookupError`` exception.

        Since :trac:`11474`, this returns exactly the same curve as
        :meth:`minimal_model`; the only difference is the additional
        work of checking whether the curve is in the database.

        EXAMPLES::

            sage: E = EllipticCurve([0,1,2,3,4])
            sage: E.database_curve()
            Elliptic Curve defined by y^2  = x^3 + x^2 + 3*x + 5 over Rational Field

        .. note::

           The model of the curve in the database can be different
           from the Weierstrass model for this curve, e.g., database
           models are always minimal.
        """
        try:
            return self.__database_curve
        except AttributeError:
            misc.verbose("Looking up %s in the database."%self)
            D = sage.databases.cremona.CremonaDatabase()
            ainvs = list(self.minimal_model().ainvs())
            try:
                self.__database_curve = D.elliptic_curve_from_ainvs(ainvs)
            except RuntimeError:
                raise RuntimeError("Elliptic curve %s not in the database."%self)
            return self.__database_curve

    def Np(self, p):
        r"""
        The number of points on `E` modulo `p`.

        INPUT:

        - ``p`` (int) -- a prime, not necessarily of good reduction.


        OUTPUT:

        (int) The number ofpoints on the reduction of `E` modulo `p`
        (including the singular point when `p` is a prime of bad
        reduction).

        EXAMPLES::

            sage: E = EllipticCurve([0, -1, 1, -10, -20])
            sage: E.Np(2)
            5
            sage: E.Np(3)
            5
            sage: E.conductor()
            11
            sage: E.Np(11)
            11

        This even works when the prime is large::

            sage: E = EllipticCurve('37a')
            sage: E.Np(next_prime(10^30))
            1000000000000001426441464441649
        """
        if self.conductor() % p == 0:
            return p + 1 - self.ap(p)
        return p+1 - self.ap(p)

    ####################################################################
    #  Access to mwrank
    ####################################################################
    def mwrank_curve(self, verbose=False):
        """
        Construct an mwrank_EllipticCurve from this elliptic curve

        The resulting mwrank_EllipticCurve has available methods from John
        Cremona's eclib library.

        EXAMPLES::

            sage: E = EllipticCurve('11a1')
            sage: EE = E.mwrank_curve()
            sage: EE
            y^2+ y = x^3 - x^2 - 10*x - 20
            sage: type(EE)
            <class 'sage.libs.eclib.interface.mwrank_EllipticCurve'>
            sage: EE.isogeny_class()
            ([[0, -1, 1, -10, -20], [0, -1, 1, -7820, -263580], [0, -1, 1, 0, 0]],
            [[0, 5, 5], [5, 0, 0], [5, 0, 0]])
        """
        try:
            return self.__mwrank_curve
        except AttributeError:
            pass
        self.__mwrank_curve = mwrank.mwrank_EllipticCurve(
            list(self.ainvs()), verbose=verbose)
        return self.__mwrank_curve

    def two_descent(self, verbose=True,
                    selmer_only = False,
                    first_limit = 20,
                    second_limit = 8,
                    n_aux = -1,
                    second_descent = 1):
        """
        Compute 2-descent data for this curve.

        INPUT:


        -  ``verbose`` - (default: True) print what mwrank is
           doing. If False, **no output** is printed.

        -  ``selmer_only`` - (default: ``False``) selmer_only
           switch

        -  ``first_limit`` - (default: 20) firstlim is bound
           on x+z second_limit- (default: 8) secondlim is bound on log max
           x,z , i.e. logarithmic

        -  ``n_aux`` - (default: -1) n_aux only relevant for
           general 2-descent when 2-torsion trivial; n_aux=-1 causes default
           to be used (depends on method)

        -  ``second_descent`` - (default: True)
           second_descent only relevant for descent via 2-isogeny


        OUTPUT:

        Return ``True`` if the descent succeeded, i.e. if the lower bound and
        the upper bound for the rank are the same. In this case, generators and
        the rank are cached. A return value of ``False`` indicates that either
        rational points were not found, or that Sha[2] is nontrivial and mwrank
        was unable to determine this for sure.

        EXAMPLES::

            sage: E = EllipticCurve('37a1')
            sage: E.two_descent(verbose=False)
            True

        """
        misc.verbose("Calling mwrank C++ library.")
        C = self.mwrank_curve()
        C.two_descent(verbose, selmer_only,
                        first_limit, second_limit,
                        n_aux, second_descent)
        if C.certain():
            gens = sorted(self.point(x, check=True) for x in C.gens())
            self.__gens = (gens, True)
            self.__rank = (Integer(len(gens)), True)
        return C.certain()

    ####################################################################
    #  Etc.
    ####################################################################

    def aplist(self, n, python_ints=False):
        r"""
        The Fourier coefficients `a_p` of the modular form
        attached to this elliptic curve, for all primes `p\leq n`.

        INPUT:


        -  ``n`` - integer

        -  ``python_ints`` - bool (default: ``False``); if ``True``
           return a list of Python ints instead of Sage integers.


        OUTPUT: list of integers

        EXAMPLES::

            sage: e = EllipticCurve('37a')
            sage: e.aplist(1)
            []
            sage: e.aplist(2)
            [-2]
            sage: e.aplist(10)
            [-2, -3, -2, -1]
            sage: v = e.aplist(13); v
            [-2, -3, -2, -1, -5, -2]
            sage: type(v[0])
            <... 'sage.rings.integer.Integer'>
            sage: type(e.aplist(13, python_ints=True)[0])
            <... 'int'>
        """
        e = self.pari_mincurve()
        v = e.ellaplist(n, python_ints=True)
        if python_ints:
            return v
        else:
            return [Integer(a) for a in v]



    def anlist(self, n, python_ints=False):
        """
        The Fourier coefficients up to and including `a_n` of the
        modular form attached to this elliptic curve. The i-th element of
        the return list is a[i].

        INPUT:


        -  ``n`` - integer

        -  ``python_ints`` - bool (default: ``False``); if ``True``
           return a list of Python ints instead of Sage integers.


        OUTPUT: list of integers

        EXAMPLES::

            sage: E = EllipticCurve([0, -1, 1, -10, -20])
            sage: E.anlist(3)
            [0, 1, -2, -1]

        ::

            sage: E = EllipticCurve([0,1])
            sage: E.anlist(20)
            [0, 1, 0, 0, 0, 0, 0, -4, 0, 0, 0, 0, 0, 2, 0, 0, 0, 0, 0, 8, 0]
        """
        n = int(n)
        e = self.pari_mincurve()
        if n >= 2147483648:
            raise RuntimeError("anlist: n (=%s) must be < 2147483648."%n)

        v = [0] + e.ellan(n, python_ints=True)
        if not python_ints:
            v = [Integer(x) for x in v]
        return v


        # There is some overheard associated with coercing the PARI
        # list back to Python, but it's not bad.  It's better to do it
        # this way instead of trying to eval the whole list, since the
        # int conversion is done very sensibly.  NOTE: This would fail
        # if a_n won't fit in a C int, i.e., is bigger than
        # 2147483648; however, we wouldn't realistically compute
        # anlist for n that large anyway.
        #
        # Some relevant timings:
        #
        # E <--> [0, 1, 1, -2, 0]   389A
        #  E = EllipticCurve([0, 1, 1, -2, 0]);   // Sage or MAGMA
        #  e = E.pari_mincurve()
        #  f = ellinit([0,1,1,-2,0]);
        #
        #  Computation                                              Time (1.6Ghz Pentium-4m laptop)
        #  time v:=TracesOfFrobenius(E,10000);  // MAGMA            0.120
        #  gettime;v=ellan(f,10000);gettime/1000                    0.046
        #  time v=e.ellan (10000)                                   0.04
        #  time v=E.anlist(10000)                                   0.07

        #  time v:=TracesOfFrobenius(E,100000);  // MAGMA           1.620
        #  gettime;v=ellan(f,100000);gettime/1000                   0.676
        #  time v=e.ellan (100000)                                  0.7
        #  time v=E.anlist(100000)                                  0.83

        #  time v:=TracesOfFrobenius(E,1000000);  // MAGMA          20.850
        #  gettime;v=ellan(f,1000000);gettime/1000                  9.238
        #  time v=e.ellan (1000000)                                 9.61
        #  time v=E.anlist(1000000)                                 10.95  (13.171 in cygwin vmware)

        #  time v:=TracesOfFrobenius(E,10000000);  //MAGMA          257.850
        #  gettime;v=ellan(f,10000000);gettime/1000      FAILS no matter how many allocatemem()'s!!
        #  time v=e.ellan (10000000)                                139.37
        #  time v=E.anlist(10000000)                                136.32
        #
        #  The last Sage comp retries with stack size 40MB,
        #  80MB, 160MB, and succeeds last time.  It's very interesting that this
        #  last computation is *not* possible in GP, but works in py_pari!
        #

    def q_expansion(self, prec):
        r"""
        Return the `q`-expansion to precision prec of the newform
        attached to this elliptic curve.

        INPUT:


        -  ``prec`` - an integer


        OUTPUT:

        a power series (in the variable 'q')

        .. note::

           If you want the output to be a modular form and not just a
           `q`-expansion, use :meth:`.modular_form`.

        EXAMPLES::

            sage: E = EllipticCurve('37a1')
            sage: E.q_expansion(20)
            q - 2*q^2 - 3*q^3 + 2*q^4 - 2*q^5 + 6*q^6 - q^7 + 6*q^9 + 4*q^10 - 5*q^11 - 6*q^12 - 2*q^13 + 2*q^14 + 6*q^15 - 4*q^16 - 12*q^18 + O(q^20)
        """
        return PowerSeriesRing(Q, 'q')(self.anlist(prec), prec, check=True)

    def modular_form(self):
        r"""
        Return the cuspidal modular form associated to this elliptic
        curve.

        EXAMPLES::

            sage: E = EllipticCurve('37a')
            sage: f = E.modular_form()
            sage: f
            q - 2*q^2 - 3*q^3 + 2*q^4 - 2*q^5 + O(q^6)

        If you need to see more terms in the `q`-expansion::

            sage: f.q_expansion(20)
            q - 2*q^2 - 3*q^3 + 2*q^4 - 2*q^5 + 6*q^6 - q^7 + 6*q^9 + 4*q^10 - 5*q^11 - 6*q^12 - 2*q^13 + 2*q^14 + 6*q^15 - 4*q^16 - 12*q^18 + O(q^20)

        .. note::

           If you just want the `q`-expansion, use
           :meth:`.q_expansion`.
        """
        try:
            return self.__modular_form
        except AttributeError:
            M = sage.modular.modform.constructor.ModularForms(self.conductor(),weight=2)
            f = sage.modular.modform.element.ModularFormElement_elliptic_curve(M, self)
            self.__modular_form = f
            return f

    def modular_symbol_space(self, sign=1, base_ring=Q, bound=None):
        r"""
        Return the space of cuspidal modular symbols associated to this
        elliptic curve, with given sign and base ring.

        INPUT:


        -  ``sign`` - 0, -1, or 1

        -  ``base_ring`` - a ring


        EXAMPLES::

            sage: f = EllipticCurve('37b')
            sage: f.modular_symbol_space()
            Modular Symbols subspace of dimension 1 of Modular Symbols space of dimension 3 for Gamma_0(37) of weight 2 with sign 1 over Rational Field
            sage: f.modular_symbol_space(-1)
            Modular Symbols subspace of dimension 1 of Modular Symbols space of dimension 2 for Gamma_0(37) of weight 2 with sign -1 over Rational Field
            sage: f.modular_symbol_space(0, bound=3)
            Modular Symbols subspace of dimension 2 of Modular Symbols space of dimension 5 for Gamma_0(37) of weight 2 with sign 0 over Rational Field

        .. note::

           If you just want the `q`-expansion, use
           :meth:`.q_expansion`.
        """
        typ = (sign, base_ring)
        try:
            return self.__modular_symbol_space[typ]
        except AttributeError:
            self.__modular_symbol_space = {}
        except KeyError:
            pass
        M = ell_modular_symbols.modular_symbol_space(self, sign, base_ring, bound=bound)
        self.__modular_symbol_space[typ] = M
        return M

    def abelian_variety(self):
        r"""
        Return self as a modular abelian variety.

        OUTPUT:

        - a modular abelian variety

        EXAMPLES::

            sage: E = EllipticCurve('11a')
            sage: E.abelian_variety()
            Abelian variety J0(11) of dimension 1

            sage: E = EllipticCurve('33a')
            sage: E.abelian_variety()
            Abelian subvariety of dimension 1 of J0(33)
        """
        return self.modular_symbol_space(sign=0).abelian_variety()

    def _modular_symbol_normalize(self, sign, use_eclib, normalize, implementation):
        r"""
        Normalize parameters for :meth:`modular_symbol`.

        TESTS::

            sage: E = EllipticCurve('37a1')
            sage: E.modular_symbol(implementation = 'eclib') is E.modular_symbol(implementation = 'eclib', normalize = 'L_ratio')
            True
        """
        if use_eclib is not None:
            from sage.misc.superseded import deprecation
            deprecation(20864, "Use the option 'implementation' instead of 'use_eclib'")
            if use_eclib:
                implementation = 'eclib'
            else:
                implementation = 'sage'
        if sign not in [1,-1]:
            raise ValueError("The sign of a modular symbol must be 1 or -1")
        sign = ZZ(sign)
        if normalize is None:
            normalize = "L_ratio"
        if normalize not in ["L_ratio", "period", "none"]:
            raise ValueError("normalize should be one of 'L_ratio', 'period' or 'none'")
        if implementation not in ["sage", "eclib"]:
            raise ValueError("Implementation should be one of 'sage' or 'eclib'")
        return (sign, normalize, implementation)

    @cached_method(key = _modular_symbol_normalize)
    def modular_symbol(self, sign = +1, use_eclib = None, normalize = None, implementation = 'eclib'):
        r"""
        Return the modular symbol associated to this elliptic curve,
        with given sign.

        INPUT:

        -  ``sign`` - +1 (default) or -1.

        -  ``use_eclib`` - Deprecated. Use the ``implementation`` parameter instead.

        -  ``normalize`` - (default: None); either 'L_ratio', 'period',
           or 'none' when ``implementation`` is 'sage'; ignored if
           ``implementation`` is ``eclib``.  For 'L_ratio', the
           modular symbol tries to normalize correctly as explained
           below by comparing it to ``L_ratio`` for the curve and some
           small twists.  The normalization 'period' uses the
           ``integral_period_map`` for modular symbols which is known
           to be equal to the desired normalization, up to the sign
           and a possible power of 2.  With normalization 'none', the
           modular symbol is almost certainly not correctly
           normalized, i.e. all values will be a fixed scalar multiple
           of what they should be.  However, the initial computation
           of the modular symbol is much faster when implementation
           ``sage`` is chosen, though evaluation of it after computing
           it is no faster.

        -  ``implementation`` - either 'eclib' (default) or
           'sage'. Here 'eclib' uses John Cremona's implementation in
           the eclib library, while 'sage' uses an implementation
           in Sage which is often quite a bit slower.

        .. SEEALSO::

            :meth:`modular_symbol_numerical`

        .. note::

           The value at a rational number `r` is proportional to the
           real or imaginary part of the integral of `2 \pi i f(z) dz`
           from `\infty` to `r`, where `f` is the newform attached to
           `E`, suitably normalized so that all values of this map
           take values in `\QQ`.

           The normalization is such that for sign +1, the value at
           the cusp `r` is equal to the quotient of the real part of
           `\int_{\infty}^{r}2\pi i f(z)dz` by the least positive
           period of `E`, where `f` is the newform attached to the
           isogeny class of `E`.  This is in contrast to the method
           ``L_ratio`` of ``lseries()``, where the value is also
           divided by the number of connected components of
           `E(\RR)`). In particular the modular symbol depends on `E`
           and not only the isogeny class of `E`.  For negative
           modular symbols, the value is the quotient of the imaginary
           part of the above integral by the imaginary part of the
           smallest positive imaginary period.


        EXAMPLES::

            sage: E = EllipticCurve('37a1')
            sage: M = E.modular_symbol(); M
            Modular symbol with sign 1 over Rational Field attached to Elliptic Curve defined by y^2 + y = x^3 - x over Rational Field
            sage: M(1/2)
            0
            sage: M(1/5)
            1

        ::

            sage: E = EllipticCurve('121b1')
            sage: M = E.modular_symbol(implementation="sage")
            Warning : Could not normalize the modular symbols, maybe all further results will be multiplied by -1 and a power of 2
            sage: M(1/7)
            -1/2

        Different curves in an isogeny class have modular symbols
        which differ by a nonzero rational factor::

            sage: E1 = EllipticCurve('11a1')
            sage: M1 = E1.modular_symbol()
            sage: M1(0)
            1/5
            sage: E2 = EllipticCurve('11a2')
            sage: M2 = E2.modular_symbol()
            sage: M2(0)
            1
            sage: E3 = EllipticCurve('11a3')
            sage: M3 = E3.modular_symbol()
            sage: M3(0)
            1/25
            sage: all(5*M1(r)==M2(r)==25*M3(r) for r in QQ.range_by_height(10))
            True

        With the default implementation using ``eclib``, the symbols
        are correctly normalized automatically.  With the ``Sage``
        implementation we can choose to normalize using the L-ratio,
        unless that is 0 (for curves of positive rank) or using
        periods.  Here is an example where the symbol is already
        normalized::

            sage: E = EllipticCurve('11a2')
            sage: E.modular_symbol(implementation = 'eclib')(0)
            1
            sage: E.modular_symbol(implementation = 'sage', normalize='L_ratio')(0)
            1
            sage: E.modular_symbol(implementation = 'sage', normalize='none')(0)
            1
            sage: E.modular_symbol(implementation = 'sage', normalize='period')(0)
            1

        Here is an example where both normalization methods work,
        while the non-normalized symbol is incorrect::

            sage: E = EllipticCurve('11a3')
            sage: E.modular_symbol(implementation = 'eclib')(0)
            1/25
            sage: E.modular_symbol(implementation = 'sage', normalize='none')(0)
            1
            sage: E.modular_symbol(implementation = 'sage', normalize='L_ratio')(0)
            1/25
            sage: E.modular_symbol(implementation = 'sage', normalize='period')(0)
            1/25


        Since :trac:`10256`, the interface for negative modular symbols in eclib is available::

            sage: E = EllipticCurve('11a1')
            sage: Mplus = E.modular_symbol(+1); Mplus
            Modular symbol with sign 1 over Rational Field attached to Elliptic Curve defined by y^2 + y = x^3 - x^2 - 10*x - 20 over Rational Field
            sage: [Mplus(1/i) for i in [1..11]]
            [1/5, -4/5, -3/10, 7/10, 6/5, 6/5, 7/10, -3/10, -4/5, 1/5, 0]
            sage: Mminus = E.modular_symbol(-1); Mminus
            Modular symbol with sign -1 over Rational Field attached to Elliptic Curve defined by y^2 + y = x^3 - x^2 - 10*x - 20 over Rational Field
            sage: [Mminus(1/i) for i in [1..11]]
            [0, 0, 1/2, 1/2, 0, 0, -1/2, -1/2, 0, 0, 0]

        """
        sign, normalize, implementation = self._modular_symbol_normalize(sign, use_eclib, normalize, implementation)
        if implementation == 'eclib':
            M = ell_modular_symbols.ModularSymbolECLIB(self, sign)
        else: # implementation == 'sage':
            M = ell_modular_symbols.ModularSymbolSage(self, sign, normalize=normalize)
        return M

    def _modsym(self, tau, prec=53):
        r"""
        Compute the modular symbol `\{\infty, \tau\}` analytically.

        EXAMPLES::

            sage: E = EllipticCurve('11a1')
            sage: E._modsym(0)  # abs tol 1e-14
            0.253841860855911 - 2.86184184507043e-17*I
            sage: E = EllipticCurve('17a1')
            sage: E._modsym(0)  # abs tol 1e-14
            0.386769938387780 - 4.26353246509333e-17*I
        """
        from sage.modular.cusps import Cusps
        from sage.sets.all import Primes
        N = self.conductor()
        # Find a prime p that is suitable, along with matrices M[i].
        for p in Primes():
            if N % p == 0:
                continue
            # Are the cusps tau, p*tau, and (tau+j)/p for j = 0, ..., p-1
            # all equivalent?
            t = Cusps(tau)
            M = []
            b, m = t.is_gamma0_equiv(p * tau, N, transformation='matrix')
            if not b:
                continue
            M.append(m)
            good = True
            for j in range(p):
                b, m = t.is_gamma0_equiv((tau + j) / p, N,
                                         transformation='matrix')
                if not b:
                    good = False
                    break
                M.append(m)
            if good:
                # Found it!
                break
        f = self.newform()
        return -sum(f.period(m, prec) for m in M) / (1 + p - self.ap(p))

    def modular_symbol_numerical(self, sign=1, prec=53):
        """
        Return the modular symbol as a numerical function.

        .. NOTE::

            This method does not compute spaces of modular symbols, so
            it is suitable for curves of larger conductor than can be
            handled by :meth:`modular_symbol`.

        EXAMPLES::

            sage: E = EllipticCurve('19a1')
            sage: f = E.modular_symbol_numerical(1)
            sage: g = E.modular_symbol()
            sage: f(0), g(0)  # abs tol 1e-14
            (0.333333333333330, 1/3)
            sage: f(oo), g(oo)
            (-0.000000000000000, 0)

            sage: E = EllipticCurve('79a1')
            sage: f = E.modular_symbol_numerical(-1)
            sage: g = E.modular_symbol(-1, implementation="sage")
            sage: f(1/3), g(1/3)  # abs tol 1e-13
            (1.00000000000001, 1)
            sage: f(oo), g(oo)
            (0.000000000000000, 0)
        """
        lam = self.period_lattice().basis(prec=prec)
        if sign == 1:
            P = lam[0].real()
            return lambda a: self._modsym(a, prec).real() / P
        else:
            P = lam[1].imag()
            return lambda a: self._modsym(a, prec).imag() / P


    def pollack_stevens_modular_symbol(self, sign=0, implementation='eclib'):
        """
        Create the modular symbol attached to the elliptic curve,
        suitable for overconvergent calculations.

        INPUT:

        - ``sign`` -- +1 or -1 or 0 (default), in which case this it
          is the sum of the two

        - ``implementation`` -- either 'eclib' (default) or 'sage'.
          This determines classical modular symbols which implementation
          of the underlying classical  modular symbols is used

        EXAMPLES::

            sage: E = EllipticCurve('113a1')
            sage: symb = E.pollack_stevens_modular_symbol()
            sage: symb
            Modular symbol of level 113 with values in Sym^0 Q^2
            sage: symb.values()
            [-1/2, 1, -1, 0, 0, 1, 1, -1, 0, -1, 0, 0, 0, 1, -1, 0, 0, 0, 1, 0, 0]

            sage: E = EllipticCurve([0,1])
            sage: symb = E.pollack_stevens_modular_symbol(+1)
            sage: symb.values()
            [-1/6, 1/12, 0, 1/6, 1/12, 1/3, -1/12, 0, -1/6, -1/12, -1/4, -1/6, 1/12]
        """
        typ = (sign, implementation)
        try:
            return self.__modular_symbol[typ] # Doesn't collide with original implementation because tuple is length two here.
        except AttributeError:
            self.__modular_symbol = {}
        except KeyError:
            pass
        M = ps_modsym_from_elliptic_curve(self, sign, implementation=implementation)
        self.__modular_symbol[typ] = M
        return M

    _normalize_padic_lseries = padics._normalize_padic_lseries
    padic_lseries = padics.padic_lseries

    def newform(self):
        r"""
        Same as ``self.modular_form()``.

        EXAMPLES::

            sage: E = EllipticCurve('37a1')
            sage: E.newform()
            q - 2*q^2 - 3*q^3 + 2*q^4 - 2*q^5 + O(q^6)
            sage: E.newform() == E.modular_form()
            True
        """
        return self.modular_form()

    def q_eigenform(self, prec):
        r"""
        Synonym for ``self.q_expansion(prec)``.

        EXAMPLES::

            sage: E = EllipticCurve('37a1')
            sage: E.q_eigenform(10)
            q - 2*q^2 - 3*q^3 + 2*q^4 - 2*q^5 + 6*q^6 - q^7 + 6*q^9 + O(q^10)
            sage: E.q_eigenform(10) == E.q_expansion(10)
            True
        """
        return self.q_expansion(prec)

    def analytic_rank(self, algorithm="pari", leading_coefficient=False):
        r"""
        Return an integer that is *probably* the analytic rank of this
        elliptic curve.

        INPUT:

        - ``algorithm`` -- (default: 'pari'), String

          - ``'pari'`` -- use the PARI library function.
          - ``'sympow'`` -- use Watkins's program sympow
          - ``'rubinstein'`` -- use Rubinstein's L-function C++ program lcalc.
          - ``'magma'`` -- use MAGMA
          - ``'zero_sum'`` -- Use the rank bounding zero sum method implemented
            in self.analytic_rank_upper_bound()
          - ``'all'`` -- compute with PARI, sympow and lcalc, check that
            the answers agree, and return the common answer.

        - ``leading_coefficient`` -- (default: ``False``) Boolean; if set to
          True, return a tuple `(rank, lead)` where `lead` is the value of
          the first non-zero derivative of the L-function of the elliptic
          curve. Only implemented for algorithm='pari'.

        .. note::

           If the curve is loaded from the large Cremona database,
           then the modular degree is taken from the database.

        Of the first three algorithms above, probably Rubinstein's is the
        most efficient (in some limited testing done). The zero sum method
        is often *much* faster, but can return a value which is strictly
        larger than the analytic rank. For curves with conductor <=10^9
        using default parameters, testing indicates that for 99.75% of
        curves the returned rank bound is the true rank.

        .. note::

            If you use set_verbose(1), extra information about the computation
            will be printed when algorithm='zero_sum'.

        .. note::

            It is an open problem to *prove* that *any* particular
            elliptic curve has analytic rank `\geq 4`.

        EXAMPLES::

            sage: E = EllipticCurve('389a')
            sage: E.analytic_rank(algorithm='pari')
            2
            sage: E.analytic_rank(algorithm='rubinstein')
            2
            sage: E.analytic_rank(algorithm='sympow')
            2
            sage: E.analytic_rank(algorithm='magma')    # optional - magma
            2
            sage: E.analytic_rank(algorithm='zero_sum')
            2
            sage: E.analytic_rank(algorithm='all')
            2

        With the optional parameter leading_coefficient set to ``True``, a
        tuple of both the analytic rank and the leading term of the
        L-series at `s = 1` is returned. This only works for algorithm=='pari'::

            sage: EllipticCurve([0,-1,1,-10,-20]).analytic_rank(leading_coefficient=True)
            (0, 0.25384186085591068...)
            sage: EllipticCurve([0,0,1,-1,0]).analytic_rank(leading_coefficient=True)
            (1, 0.30599977383405230...)
            sage: EllipticCurve([0,1,1,-2,0]).analytic_rank(leading_coefficient=True)
            (2, 1.518633000576853...)
            sage: EllipticCurve([0,0,1,-7,6]).analytic_rank(leading_coefficient=True)
            (3, 10.39109940071580...)
            sage: EllipticCurve([0,0,1,-7,36]).analytic_rank(leading_coefficient=True)
            (4, 196.170903794579...)

        TESTS:

        When the input is horrendous, some of the algorithms just bomb out with a RuntimeError::

            sage: EllipticCurve([1234567,89101112]).analytic_rank(algorithm='rubinstein')
            Traceback (most recent call last):
            ...
            RuntimeError: unable to compute analytic rank using rubinstein algorithm (unable to convert ' 6.19283e+19 and is too large' to an integer)
            sage: EllipticCurve([1234567,89101112]).analytic_rank(algorithm='sympow')
            Traceback (most recent call last):
            ...
            RuntimeError: failed to compute analytic rank
        """
        if algorithm == 'pari':
            rank_lead = self.pari_curve().ellanalyticrank()
            if leading_coefficient:
                return (rings.Integer(rank_lead[0]), rank_lead[1].sage())
            else:
                return rings.Integer(self.pari_curve().ellanalyticrank()[0])
        elif algorithm == 'rubinstein':
            if leading_coefficient:
                raise NotImplementedError("Cannot compute leading coefficient using rubinstein algorithm")
            try:
                from sage.lfunctions.lcalc import lcalc
                return lcalc.analytic_rank(L=self)
            except TypeError as msg:
                raise RuntimeError("unable to compute analytic rank using rubinstein algorithm (%s)"%msg)
        elif algorithm == 'sympow':
            if leading_coefficient:
                raise NotImplementedError("Cannot compute leading coefficient using sympow")
            from sage.lfunctions.sympow import sympow
            return sympow.analytic_rank(self)[0]
        elif algorithm == 'magma':
            if leading_coefficient:
                raise NotImplementedError("Cannot compute leading coefficient using magma")
            from sage.interfaces.all import magma
            return rings.Integer(magma(self).AnalyticRank())
        elif algorithm == 'zero_sum':
            if leading_coefficient:
                s = "Cannot compute leading coefficient using the zero sum method"
                raise NotImplementedError(s)
            return self.analytic_rank_upper_bound()
        elif algorithm == 'all':
            if leading_coefficient:
                S = set([self.analytic_rank('pari', True)])
            else:
                S = set([self.analytic_rank('pari'),
                    self.analytic_rank('rubinstein'), self.analytic_rank('sympow')])
            if len(S) != 1:
                raise RuntimeError("Bug in analytic_rank; algorithms don't agree! (E=%s)"%self)
            return list(S)[0]
        else:
            raise ValueError("algorithm %s not defined"%algorithm)

    def analytic_rank_upper_bound(self,
                                  max_Delta=None,
                                  adaptive=True,
                                  N=None,
                                  root_number="compute",
                                  bad_primes=None,
                                  ncpus=None):
        r"""
        Return an upper bound for the analytic rank of self, conditional on
        the Generalized Riemann Hypothesis, via computing
        the zero sum `\sum_{\gamma} f(\Delta\gamma),` where `\gamma`
        ranges over the imaginary parts of the zeros of `L(E,s)`
        along the critical strip, `f(x) = (\sin(\pi x)/(\pi x))^2`,
        and `\Delta` is the tightness parameter whose maximum value is specified
        by ``max_Delta``. This computation can be run on curves with very large
        conductor (so long as the conductor is known or quickly computable)
        when `\Delta` is not too large (see below).
        Uses Bober's rank bounding method as described in [Bob13]_.

        INPUT:

        - ``max_Delta`` -- (default: None) If not None, a positive real value
          specifying the maximum Delta value used in the zero sum; larger
          values of Delta yield better bounds - but runtime is exponential in
          Delta. If left as None, Delta is set
          to `\min\{\frac{1}{\pi}(\log(N+1000)/2-\log(2\pi)-\eta), 2.5\}`,
          where `N` is the conductor of the curve attached to self, and `\eta`
          is the Euler-Mascheroni constant `= 0.5772...`; the crossover
          point is at conductor around `8.3 \cdot 10^8`. For the former value,
          empirical results show that for about 99.7% of all curves the returned
          value is the actual analytic rank.

        - ``adaptive`` -- (default: True) Boolean

          - ``True`` -- the computation is first run with small and then
            successively larger `\Delta` values up to max_Delta. If at any
            point the computed bound is 0 (or 1 when root_number is -1
            or True), the computation halts and that value is returned;
            otherwise the minimum of the computed bounds is returned.
          - ``False`` -- the computation is run a single time with `\Delta`
            equal to ``max_Delta``, and the resulting bound returned.

        - ``N`` -- (default: None) If not None, a positive integer equal to
          the conductor of self. This is passable so that rank estimation
          can be done for curves whose (large) conductor has been precomputed.

        - ``root_number`` -- (default: "compute") String or integer

          - ``"compute"`` -- the root number of self is computed and used to
            (possibly) lower ther analytic rank estimate by 1.
          - ``"ignore"`` -- the above step is omitted
          - ``1`` -- this value is assumed to be the root number of
            self. This is passable so that rank estimation can be done for
            curves whose root number has been precomputed.
          - ``-1`` -- this value is assumed to be the root number of
            self. This is passable so that rank estimation can be done for
            curves whose root number has been precomputed.

        - ``bad_primes`` -- (default: None) If not None, a list of the primes
          of bad reduction for the curve attached to self. This is passable
          so that rank estimation can be done for curves of large conductor
          whose bad primes have been precomputed.

        - ``ncpus`` - (default: None) If not None, a positive integer
          defining the maximum number of CPUs to be used for the computation.
          If left as None, the maximum available number of CPUs will be used.
          Note: Due to parallelization overhead, multiple processors will
          only be used for Delta values `\ge 1.75`.

        .. NOTE::

            Output will be incorrect if the incorrect conductor or root number
            is specified.

        .. WARNING::

            Zero sum computation time is exponential in the tightness
            parameter `\Delta`, roughly doubling for every increase of 0.1
            thereof. Using `\Delta=1` (and adaptive=False) will yield a runtime
            of a few milliseconds; `\Delta=2` takes a few seconds, and `\Delta=3`
            may take upwards of an hour. Increase beyond this at your own risk!

        OUTPUT:

        A non-negative integer greater than or equal to the analytic rank of
        self.

        .. NOTE::

            If you use set_verbose(1), extra information about the computation
            will be printed.

        .. SEEALSO::

            :func:`LFunctionZeroSum`
            :meth:`.root_number`
            :func:`set_verbose`

        EXAMPLES:

        For most elliptic curves with small conductor the central zero(s)
        of `L_E(s)` are fairly isolated, so small values of `\Delta`
        will yield tight rank estimates.

        ::

            sage: E = EllipticCurve("11a")
            sage: E.rank()
            0
            sage: E.analytic_rank_upper_bound(max_Delta=1,adaptive=False)
            0
            sage: E = EllipticCurve([-39,123])
            sage: E.rank()
            1
            sage: E.analytic_rank_upper_bound(max_Delta=1,adaptive=True)
            1

        This is especially true for elliptic curves with large rank.

        ::

            sage: for r in range(9):
            ....:     E = elliptic_curves.rank(r)[0]
            ....:     print((r, E.analytic_rank_upper_bound(max_Delta=1,
            ....:     adaptive=False,root_number="ignore")))
            (0, 0)
            (1, 1)
            (2, 2)
            (3, 3)
            (4, 4)
            (5, 5)
            (6, 6)
            (7, 7)
            (8, 8)

        However, some curves have `L`-functions with low-lying zeroes, and for these
        larger values of `\Delta` must be used to get tight estimates.

        ::

            sage: E = EllipticCurve("974b1")
            sage: r = E.rank(); r
            0
            sage: E.analytic_rank_upper_bound(max_Delta=1,root_number="ignore")
            1
            sage: E.analytic_rank_upper_bound(max_Delta=1.3,root_number="ignore")
            0

        Knowing the root number of `E` allows us to use smaller Delta values
        to get tight bounds, thus speeding up runtime considerably.

        ::

            sage: E.analytic_rank_upper_bound(max_Delta=0.6,root_number="compute")
            0

        There are a small number of curves which have pathologically low-lying
        zeroes. For these curves, this method will produce a bound that is
        strictly larger than the analytic rank, unless very large values of
        Delta are used. The following curve ("256944c1" in the Cremona tables)
        is a rank 0 curve with a zero at 0.0256...; the smallest Delta value
        for which the zero sum is strictly less than 2 is ~2.815.

        ::

            sage: E = EllipticCurve([0, -1, 0, -7460362000712, -7842981500851012704])
            sage: N,r = E.conductor(),E.analytic_rank(); N, r
            (256944, 0)
            sage: E.analytic_rank_upper_bound(max_Delta=1,adaptive=False)
            2
            sage: E.analytic_rank_upper_bound(max_Delta=2,adaptive=False)
            2

        This method is can be called on curves with large conductor.

        ::

            sage: E = EllipticCurve([-2934,19238])
            sage: E.analytic_rank_upper_bound()
            1

        And it can bound rank on curves with *very* large conductor, so long as
        you know beforehand/can easily compute the conductor and primes of bad
        reduction less than `e^{2\pi\Delta}`. The example below is of the rank
        28 curve discovered by Elkies that is the elliptic curve of (currently)
        largest known rank.

        ::

            sage: a4 = -20067762415575526585033208209338542750930230312178956502
            sage: a6 = 34481611795030556467032985690390720374855944359319180361266008296291939448732243429
            sage: E = EllipticCurve([1,-1,1,a4,a6])
            sage: bad_primes = [2,3,5,7,11,13,17,19,48463]
            sage: N = 3455601108357547341532253864901605231198511505793733138900595189472144724781456635380154149870961231592352897621963802238155192936274322687070
            sage: E.analytic_rank_upper_bound(max_Delta=2.37,adaptive=False, # long time
            ....: N=N,root_number=1,bad_primes=bad_primes,ncpus=2)           # long time
            32

        REFERENCES:

        .. [Bob13] \J.W. Bober. Conditionally bounding analytic ranks of elliptic curves.
           ANTS 10. http://msp.org/obs/2013/1-1/obs-v1-n1-p07-s.pdf

        """
        Z = LFunctionZeroSum_EllipticCurve(self, N)
        bound = Z.analytic_rank_upper_bound(max_Delta=max_Delta,
                                            adaptive=adaptive,
                                            root_number=root_number,
                                            bad_primes=bad_primes,
                                            ncpus=ncpus)
        return bound

    def simon_two_descent(self, verbose=0, lim1=5, lim3=50, limtriv=3,
                          maxprob=20, limbigprime=30, known_points=None):
        r"""
        Return lower and upper bounds on the rank of the Mordell-Weil
        group `E(\QQ)` and a list of points of infinite order.

        INPUT:

        - ``self`` -- an elliptic curve `E` over `\QQ`

        - ``verbose`` -- 0, 1, 2, or 3 (default: 0), the verbosity level

        - ``lim1`` -- (default: 5) limit on trivial points on quartics

        - ``lim3`` -- (default: 50) limit on points on ELS quartics

        - ``limtriv`` -- (default: 3) limit on trivial points on `E`

        - ``maxprob`` -- (default: 20)

        - ``limbigprime`` - (default: 30) to distinguish between small
           and large prime numbers. Use probabilistic tests for large
           primes. If 0, don't any probabilistic tests.

        - ``known_points`` -- (default: None) list of known points on
          the curve

        OUTPUT: a triple ``(lower, upper, list)`` consisting of

        - ``lower`` (integer) -- lower bound on the rank

        - ``upper`` (integer) -- upper bound on the rank

        - ``list`` -- list of points of infinite order in `E(\QQ)`

        The integer ``upper`` is in fact an upper bound on the
        dimension of the 2-Selmer group, hence on the dimension of
        `E(\QQ)/2E(\QQ)`.  It is equal to the dimension of the
        2-Selmer group except possibly if `E(\QQ)[2]` has dimension 1.
        In that case, ``upper`` may exceed the dimension of the
        2-Selmer group by an even number, due to the fact that the
        algorithm does not perform a second descent.

        To obtain a list of generators, use E.gens().

        IMPLEMENTATION: Uses Denis Simon's PARI/GP scripts from
        http://www.math.unicaen.fr/~simon/

        EXAMPLES:

        We compute the ranks of the curves of lowest known conductor up to
        rank `8`. Amazingly, each of these computations finishes
        almost instantly!

        ::

            sage: E = EllipticCurve('11a1')
            sage: E.simon_two_descent()
            (0, 0, [])
            sage: E = EllipticCurve('37a1')
            sage: E.simon_two_descent()
            (1, 1, [(0 : 0 : 1)])
            sage: E = EllipticCurve('389a1')
            sage: E._known_points = []  # clear cached points
            sage: E.simon_two_descent()
            (2, 2, [(1 : 0 : 1), (-11/9 : 28/27 : 1)])
            sage: E = EllipticCurve('5077a1')
            sage: E.simon_two_descent()
            (3, 3, [(1 : 0 : 1), (2 : 0 : 1), (0 : 2 : 1)])

        In this example Simon's program does not find any points, though it
        does correctly compute the rank of the 2-Selmer group.

        ::

            sage: E = EllipticCurve([1, -1, 0, -751055859, -7922219731979])
            sage: E.simon_two_descent()
            (1, 1, [])

        The rest of these entries were taken from Tom Womack's page
        http://tom.womack.net/maths/conductors.htm

        ::

            sage: E = EllipticCurve([1, -1, 0, -79, 289])
            sage: E.simon_two_descent()
            (4, 4, [(6 : -1 : 1), (4 : 3 : 1), (5 : -2 : 1), (8 : 7 : 1)])
            sage: E = EllipticCurve([0, 0, 1, -79, 342])
            sage: E.simon_two_descent()  # long time (9s on sage.math, 2011)
            (5, 5, [(5 : 8 : 1), (10 : 23 : 1), (3 : 11 : 1), (-3 : 23 : 1), (0 : 18 : 1)])
            sage: E = EllipticCurve([1, 1, 0, -2582, 48720])
            sage: r, s, G = E.simon_two_descent(); r,s
            (6, 6)
            sage: E = EllipticCurve([0, 0, 0, -10012, 346900])
            sage: r, s, G = E.simon_two_descent(); r,s
            (7, 7)
            sage: E = EllipticCurve([0, 0, 1, -23737, 960366])
            sage: r, s, G = E.simon_two_descent(); r,s
            (8, 8)

        Example from :trac:`10832`::

            sage: E = EllipticCurve([1,0,0,-6664,86543])
            sage: E.simon_two_descent()
            (2, 3, [(-1/4 : 2377/8 : 1), (323/4 : 1891/8 : 1)])
            sage: E.rank()
            2
            sage: E.gens()
            [(-1/4 : 2377/8 : 1), (323/4 : 1891/8 : 1)]

        Example where the lower bound is known to be 1
        despite that the algorithm has not found any
        points of infinite order ::

            sage: E = EllipticCurve([1, 1, 0, -23611790086, 1396491910863060])
            sage: E.simon_two_descent()
            (1, 2, [])
            sage: E.rank()
            1
            sage: E.gens()     # uses mwrank
            [(4311692542083/48594841 : -13035144436525227/338754636611 : 1)]

        Example for :trac:`5153`::

            sage: E = EllipticCurve([3,0])
            sage: E.simon_two_descent()
            (1, 2, [(1 : 2 : 1)])

        The upper bound on the 2-Selmer rank returned by this method
        need not be sharp.  In following example, the upper bound
        equals the actual 2-Selmer rank plus 2 (see :trac:`10735`)::

            sage: E = EllipticCurve('438e1')
            sage: E.simon_two_descent()
            (0, 3, [])
            sage: E.selmer_rank()  # uses mwrank
            1

        """
        t = EllipticCurve_number_field.simon_two_descent(self, verbose=verbose,
                                                         lim1=lim1, lim3=lim3, limtriv=limtriv,
                                                         maxprob=maxprob, limbigprime=limbigprime,
                                                         known_points=known_points)
        rank_low_bd = t[0]
        two_selmer_rank = t[1]
        pts = t[2]
        if rank_low_bd == two_selmer_rank - self.two_torsion_rank():
            if verbose>0:
                print("Rank determined successfully, saturating...")
            gens = self.saturation(pts)[0]
            if len(gens) == rank_low_bd:
                self.__gens = (gens, True)
            self.__rank = (Integer(rank_low_bd), True)

        return rank_low_bd, two_selmer_rank, pts

    two_descent_simon = simon_two_descent

    def three_selmer_rank(self, algorithm='UseSUnits'):
        r"""
        Return the 3-selmer rank of this elliptic curve, computed using
        Magma.

        INPUT:


        -  ``algorithm`` - 'Heuristic' (which is usually much
           faster in large examples), 'FindCubeRoots', or 'UseSUnits'
           (default)


        OUTPUT: nonnegative integer

        EXAMPLES: A rank 0 curve::

            sage: EllipticCurve('11a').three_selmer_rank()       # optional - magma
            0

        A rank 0 curve with rational 3-isogeny but no 3-torsion

        ::

            sage: EllipticCurve('14a3').three_selmer_rank()      # optional - magma
            0

        A rank 0 curve with rational 3-torsion::

            sage: EllipticCurve('14a1').three_selmer_rank()      # optional - magma
            1

        A rank 1 curve with rational 3-isogeny::

            sage: EllipticCurve('91b').three_selmer_rank()       # optional - magma
            2

        A rank 0 curve with nontrivial 3-Sha. The Heuristic option makes
        this about twice as fast as without it.

        ::

            sage: EllipticCurve('681b').three_selmer_rank(algorithm='Heuristic')   # long time (10 seconds); optional - magma
            2
        """
        from sage.interfaces.all import magma
        E = magma(self)
        return Integer(E.ThreeSelmerGroup(MethodForFinalStep = magma('"%s"'%algorithm)).Ngens())

    def rank(self, use_database=True, verbose=False,
             only_use_mwrank=True,
             algorithm='mwrank_lib',
             proof=None):
        """
        Return the rank of this elliptic curve, assuming no conjectures.

        If we fail to provably compute the rank, raises a RuntimeError
        exception.

        INPUT:

        -  ``use_database (bool)`` -- (default: ``True``), if
           ``True``, try to look up the rank in the Cremona database.

        -  ``verbose`` - (default: ``False``), if specified changes
           the verbosity of mwrank computations.

        -  ``algorithm`` - (default: 'mwrank_lib'), one of:

            -  ``'mwrank_shell'`` - call mwrank shell command

            -  ``'mwrank_lib'`` - call mwrank c library

        -  ``only_use_mwrank`` - (default: True) if False try
           using analytic rank methods first.

        -  ``proof`` - bool or None (default: None, see
           proof.elliptic_curve or sage.structure.proof). Note that results
           obtained from databases are considered proof = True

        OUTPUT: the rank of the elliptic curve as :class:`Integer`

        IMPLEMENTATION: Uses L-functions, mwrank, and databases.

        EXAMPLES::

            sage: EllipticCurve('11a').rank()
            0
            sage: EllipticCurve('37a').rank()
            1
            sage: EllipticCurve('389a').rank()
            2
            sage: EllipticCurve('5077a').rank()
            3
            sage: EllipticCurve([1, -1, 0, -79, 289]).rank()   # This will use the default proof behavior of True
            4
            sage: EllipticCurve([0, 0, 1, -79, 342]).rank(proof=False)
            5
            sage: EllipticCurve([0, 0, 1, -79, 342]).simon_two_descent()[0]  # long time (7s on sage.math, 2012)
            5

        Examples with denominators in defining equations::

            sage: E = EllipticCurve([0, 0, 0, 0, -675/4])
            sage: E.rank()
            0
            sage: E = EllipticCurve([0, 0, 1/2, 0, -1/5])
            sage: E.rank()
            1
            sage: E.minimal_model().rank()
            1

        A large example where mwrank doesn't determine the result with certainty::

            sage: EllipticCurve([1,0,0,0,37455]).rank(proof=False)
            0
            sage: EllipticCurve([1,0,0,0,37455]).rank(proof=True)
            Traceback (most recent call last):
            ...
            RuntimeError: rank not provably correct (lower bound: 0)

        TESTS::

            sage: EllipticCurve([1,10000]).rank(algorithm="garbage")
            Traceback (most recent call last):
            ...
            ValueError: unknown algorithm 'garbage'

        Since :trac:`23962`, the default is to use the Cremona
        database. We also check that the result is cached correctly::

            sage: E = EllipticCurve([-517, -4528])  # 1888b1
            sage: E.rank(use_database=False)
            Traceback (most recent call last):
            ...
            RuntimeError: rank not provably correct (lower bound: 0)
            sage: E._EllipticCurve_rational_field__rank
            (0, False)
            sage: E.rank()
            0
            sage: E._EllipticCurve_rational_field__rank
            (0, True)
        """
        if proof is None:
            from sage.structure.proof.proof import get_flag
            proof = get_flag(proof, "elliptic_curve")
        else:
            proof = bool(proof)

        if self.__rank:
            rank, proven = self.__rank
            if proven or not proof:
                return rank

        if use_database:
            try:
                rank = Integer(self.database_attributes()['rank'])
            except LookupError:
                # curve not in database, or rank not known
                pass
            else:
                self.__rank = (rank, True)
                return rank

        if not only_use_mwrank:
            # Try zero sum rank bound first; if this is 0 or 1 it's the
            # true rank
            rank_bound = self.analytic_rank_upper_bound()
            if rank_bound <= 1:
                misc.verbose("rank %s due to zero sum bound and parity"%rank_bound)
                rank = Integer(rank_bound)
                self.__rank = (rank, proof)
                return rank
            # Next try evaluate the L-function or its derivative at the
            # central point
            N = self.conductor()
            prec = int(4*float(sqrt(N))) + 10
            if self.root_number() == 1:
                L, err = self.lseries().at1(prec)
                if abs(L) > err + R(0.0001):  # definitely doesn't vanish
                    misc.verbose("rank 0 because L(E,1)=%s"%L)
                    rank = Integer(0)
                    self.__rank = (rank, proof)
                    return rank
            else:
                Lprime, err = self.lseries().deriv_at1(prec)
                if abs(Lprime) > err + R(0.0001):  # definitely doesn't vanish
                    misc.verbose("rank 1 because L'(E,1)=%s"%Lprime)
                    rank = Integer(1)
                    self.__rank = (rank, proof)
                    return rank

        if algorithm == 'mwrank_lib':
            misc.verbose("using mwrank lib")
            if self.is_integral(): E = self
            else: E = self.integral_model()
            C = E.mwrank_curve()
            C.set_verbose(verbose)
            rank = Integer(C.rank())
            proven = C.certain()
            self.__rank = (rank, proven)
            if not proven:
                if proof:
                    print("Unable to compute the rank with certainty (lower bound=%s)." % rank)
                    print("This could be because Sha(E/Q)[2] is nontrivial.")
                    print("Try calling something like two_descent(second_limit=13) on the")
                    print("curve then trying this command again.  You could also try rank")
                    print("with only_use_mwrank=False.")
                    del E.__mwrank_curve
                    raise RuntimeError('rank not provably correct (lower bound: {})'.format(rank))
                else:
                    misc.verbose("Warning -- rank not proven correct", level=1)
            return rank

        if algorithm == 'mwrank_shell':
            misc.verbose("using mwrank shell")
            X = self.mwrank()
            if 'determined unconditionally' not in X or 'only a lower bound of' in X:
                if proof:
                    X= "".join(X.split("\n")[-4:-2])
                    print(X)
                    raise RuntimeError('rank not provably correct')
                else:
                    misc.verbose("Warning -- rank not proven correct", level=1)

                s = "lower bound of"
                X = X[X.rfind(s)+len(s)+1:]
                rank = Integer(X.split()[0])
            else:
                if proof is False:
                    proof = True #since we actually provably found the rank
                match = 'Rank ='
                i = X.find(match)
                if i == -1:
                    match = 'found points of rank'
                    i = X.find(match)
                    if i == -1:
                        raise RuntimeError("%s\nbug -- tried to find 'Rank =' or 'found points of rank' in mwrank output but couldn't."%X)
                j = i + X[i:].find('\n')
                rank = Integer(X[i+len(match)+1:j])
            self.__rank = (rank, proof)
            return rank

        raise ValueError("unknown algorithm {!r}".format(algorithm))

    def gens(self, proof=None, **kwds):
        """
        Return generators for the Mordell-Weil group E(Q) *modulo*
        torsion.

        INPUT:

        - ``proof`` -- bool or None (default None), see
          ``proof.elliptic_curve`` or ``sage.structure.proof``

        - ``verbose`` - (default: None), if specified changes the
           verbosity of mwrank computations

        - ``rank1_search`` - (default: 10), if the curve has analytic
          rank 1, try to find a generator by a direct search up to
          this logarithmic height.  If this fails, the usual mwrank
          procedure is called.

        - algorithm -- one of the following:

          - ``'mwrank_shell'`` (default) -- call mwrank shell command

          - ``'mwrank_lib'`` -- call mwrank C library

        - ``only_use_mwrank`` -- bool (default True) if False, first
          attempts to use more naive, natively implemented methods

        - ``use_database`` -- bool (default True) if True, attempts to
          find curve and gens in the (optional) database

        - ``descent_second_limit`` -- (default: 12) used in 2-descent

        - ``sat_bound`` -- (default: 1000) bound on primes used in
          saturation.  If the computed bound on the index of the
          points found by two-descent in the Mordell-Weil group is
          greater than this, a warning message will be displayed.

        OUTPUT:

        - ``generators`` - list of generators for the Mordell-Weil
           group modulo torsion

        .. NOTE::

           If you call this with ``proof=False``, then you can use the
           :meth:`~gens_certain` method to find out afterwards
           whether the generators were proved.

        IMPLEMENTATION: Uses Cremona's mwrank C library.

        EXAMPLES::

            sage: E = EllipticCurve('389a')
            sage: E.gens()                 # random output
            [(-1 : 1 : 1), (0 : 0 : 1)]

        A non-integral example::

            sage: E = EllipticCurve([-3/8,-2/3])
            sage: E.gens() # random (up to sign)
            [(10/9 : 29/54 : 1)]

        A non-minimal example::

            sage: E = EllipticCurve('389a1')
            sage: E1 = E.change_weierstrass_model([1/20,0,0,0]); E1
            Elliptic Curve defined by y^2 + 8000*y = x^3 + 400*x^2 - 320000*x over Rational Field
            sage: E1.gens() # random (if database not used)
            [(-400 : 8000 : 1), (0 : -8000 : 1)]
        """
        if proof is None:
            from sage.structure.proof.proof import get_flag
            proof = get_flag(proof, "elliptic_curve")
        else:
            proof = bool(proof)

        # If the gens are already cached, return them:
        if self.__gens:
            gens, proven = self.__gens
            if proven or not proof:
                return list(gens)  # Return a copy

        gens, proved = self._compute_gens(proof, **kwds)
        self.__gens = (gens, proved)
        self.__rank = (Integer(len(gens)), proved)
        self._known_points = gens
        return list(gens)

    def _compute_gens(self, proof,
                      verbose=False,
                      rank1_search=10,
                      algorithm='mwrank_lib',
                      only_use_mwrank=True,
                      use_database=True,
                      descent_second_limit=12,
                      sat_bound=1000):
        """
        Return generators for the Mordell-Weil group E(Q) *modulo*
        torsion.

        INPUT:

        Same as for :meth:`~gens`, except ``proof`` must be either
        ``True`` or ``False`` (not ``None``).

        OUTPUT:

        A tuple ``(generators, proved)``, where ``generators`` is a
        probable list of generators for the Mordell-Weil group modulo
        torsion, and ``proved`` is ``True`` or ``False`` depending on
        whether the result is provably correct.

        EXAMPLES::

            sage: E = EllipticCurve([-3/8, -2/3])
            sage: gens, proved = E._compute_gens(proof=False)
            sage: proved
            True

        """
        # If the optional extended database is installed and an
        # isomorphic curve is in the database then its gens will be
        # known; if only the default database is installed, the rank
        # will be known but not the gens.

        if use_database:
            try:
                E = self.minimal_model()
                data = self.database_attributes()
                iso = E.isomorphism_to(self)
                return [iso(E(P)) for P in data['gens']], True
            except LookupError:
                # curve not in database, or generators not known
                pass

        if self.conductor() > 10**7:
            only_use_mwrank = True

        if not only_use_mwrank:
            try:
                misc.verbose("Trying to compute rank.")
                r = self.rank(only_use_mwrank = False)
                misc.verbose("Got r = %s."%r)
                if r == 0:
                    misc.verbose("Rank = 0, so done.")
                    return [], True
                if r == 1 and rank1_search:
                    misc.verbose("Rank = 1, so using direct search.")
                    h = 6
                    while h <= rank1_search:
                        misc.verbose("Trying direct search up to height %s"%h)
                        G = self.point_search(h, verbose)
                        G = [P for P in G if P.order() == oo]
                        if len(G) > 0:
                            misc.verbose("Direct search succeeded.")
                            G, _, _ = self.saturation(G, verbose=verbose)
                            misc.verbose("Computed saturation.")
                            return G, True
                        h += 2
                    misc.verbose("Direct search FAILED.")
            except RuntimeError:
                pass
        # end if (not_use_mwrank)
        if algorithm == "mwrank_lib":
            misc.verbose("Calling mwrank C++ library.")
            if not self.is_integral():
                xterm = 1; yterm = 1
                ai = self.a_invariants()
                for a in ai:
                    if not a.is_integral():
                       for p, _ in a.denom().factor():
                          e  = min([(ai[i].valuation(p)/[1,2,3,4,6][i]) for i in range(5)]).floor()
                          ai = [ai[i]/p**(e*[1,2,3,4,6][i]) for i in range(5)]
                          xterm *= p**(2*e)
                          yterm *= p**(3*e)
                E = constructor.EllipticCurve(list(ai))
            else:
                E = self; xterm = 1; yterm = 1
            C = E.mwrank_curve(verbose)
            if not (verbose is None):
                C.set_verbose(verbose)
            C.two_descent(verbose=verbose, second_limit=descent_second_limit)
            C.saturate(bound=sat_bound)
            G = C.gens()
            if proof is True and C.certain() is False:
                del self.__mwrank_curve
                raise RuntimeError("Unable to compute the rank, hence generators, with certainty (lower bound=%s, generators found=%s).  This could be because Sha(E/Q)[2] is nontrivial."%(C.rank(),G) + \
                      "\nTry increasing descent_second_limit then trying this command again.")
            proved = C.certain()
            G = [[x*xterm,y*yterm,z] for x,y,z in G]
        else:
            # when gens() calls mwrank it passes the command-line
            # parameter "-p 100" which helps curves with large
            # coefficients and 2-torsion and is otherwise harmless.
            # This is pending a more intelligent handling of mwrank
            # options in gens() (which is nontrivial since gens() needs
            # to parse the output from mwrank and this is seriously
            # affected by what parameters the user passes!).
            # In fact it would be much better to avoid the mwrank console at
            # all for gens() and just use the library. This is in
            # progress (see trac #1949).
            X = self.mwrank('-p 100 -S '+str(sat_bound))
            misc.verbose("Calling mwrank shell.")
            if not 'The rank and full Mordell-Weil basis have been determined unconditionally' in X:
                msg = 'Generators not provably computed.'
                if proof:
                    raise RuntimeError('%s\n%s'%(X,msg))
                else:
                    misc.verbose("Warning -- %s"%msg, level=1)
                proved = False
            else:
                proved = True
            G = []
            i = X.find('Generator ')
            while i != -1:
                j = i + X[i:].find(';')
                k = i + X[i:].find('[')
                G.append(eval(X[k:j].replace(':',',')))
                X = X[j:]
                i = X.find('Generator ')
        G = sorted([self.point(x, check=True) for x in G])
        return G, proved

    def gens_certain(self):
        """
        Return ``True`` if the generators have been proven correct.

        EXAMPLES::

            sage: E = EllipticCurve('37a1')
            sage: E.gens()                   # random (up to sign)
            [(0 : -1 : 1)]
            sage: E.gens_certain()
            True

        TESTS::

            sage: E = EllipticCurve([2, 4, 6, 8, 10])
            sage: E.gens_certain()
            Traceback (most recent call last):
            ...
            RuntimeError: no generators have been computed yet
        """
        if not self.__gens:
            raise RuntimeError("no generators have been computed yet")
        return self.__gens[1]

    def ngens(self, proof=None):
        """
        Return the number of generators of this elliptic curve.

        .. NOTE::

           See :meth:`gens` for further documentation. The function
           :meth:`ngens` calls :meth:`gens` if not already done, but
           only with default parameters.  Better results may be
           obtained by calling :meth:`mwrank` with carefully chosen
           parameters.

        EXAMPLES::

            sage: E = EllipticCurve('37a1')
            sage: E.ngens()
            1

            sage: E = EllipticCurve([0,0,0,877,0])
            sage: E.ngens()
            1

            sage: print(E.mwrank('-v0 -b12 -l'))
            Curve [0,0,0,877,0] :   Rank = 1
            Generator 1 is [29604565304828237474403861024284371796799791624792913256602210:-256256267988926809388776834045513089648669153204356603464786949:490078023219787588959802933995928925096061616470779979261000]; height 95.980371987964
            Regulator = 95.980...
        """
        return len(self.gens(proof = proof))

    def regulator(self, proof=None, precision=53, **kwds):
        r"""
        Return the regulator of this curve, which must be defined over `\QQ`.

        INPUT:

        -  ``proof`` -- bool or ``None`` (default: ``None``, see
           proof.[tab] or sage.structure.proof). Note that results from
           databases are considered proof = True

        -  ``precision`` -- (int, default 53): the precision in bits of
           the result

        -  ``**kwds`` -- passed to :meth:`gens()` method

        EXAMPLES::

            sage: E = EllipticCurve([0, 0, 1, -1, 0])
            sage: E.regulator()
            0.0511114082399688
            sage: EllipticCurve('11a').regulator()
            1.00000000000000
            sage: EllipticCurve('37a').regulator()
            0.0511114082399688
            sage: EllipticCurve('389a').regulator()
            0.152460177943144
            sage: EllipticCurve('5077a').regulator()
            0.41714355875838...
            sage: EllipticCurve([1, -1, 0, -79, 289]).regulator()
            1.50434488827528
            sage: EllipticCurve([0, 0, 1, -79, 342]).regulator(proof=False)  # long time (6s on sage.math, 2011)
            14.790527570131...
        """
        R = rings.RealField(precision)

        if proof is None:
            from sage.structure.proof.proof import get_flag
            proof = get_flag(proof, "elliptic_curve")
        else:
            proof = bool(proof)

        # We return a cached value if it exists and has sufficient precision:
        if self.__regulator:
            reg, proven = self.__regulator
            if proven or not proof:
                # Coerce to the target field R. This will fail if the
                # precision was too low.
                try:
                    return R.coerce(reg)
                except TypeError:
                    pass

        G = self.gens(proof=proof, **kwds)

        # Compute the regulator of the generators found:
        reg = self.regulator_of_points(G, precision=precision)
        self.__regulator = (reg, self.gens_certain())
        assert reg.parent() is R
        return reg

    def saturation(self, points, verbose=False, max_prime=0, odd_primes_only=False):
        """
        Given a list of rational points on E, compute the saturation in
        E(Q) of the subgroup they generate.

        INPUT:


        -  ``points (list)`` - list of points on E

        -  ``verbose (bool)`` - (default: ``False``), if ``True``, give
           verbose output

        -  ``max_prime (int)`` - (default: 0), saturation is
           performed for all primes up to max_prime. If max_prime==0,
           perform saturation at *all* primes, i.e., compute the true
           saturation.

        -  ``odd_primes_only (bool)`` - only do saturation at
           odd primes


        OUTPUT:


        -  ``saturation (list)`` - points that form a basis for
           the saturation

        -  ``index (int)`` - the index of the group generated
           by points in their saturation

        -  ``regulator (real with default precision)`` -
           regulator of saturated points.


        ALGORITHM: Uses Cremona's ``mwrank`` package. With ``max_prime=0``,
        we call ``mwrank`` with successively larger prime bounds until the full
        saturation is provably found. The results of saturation at the
        previous primes is stored in each case, so this should be
        reasonably fast.

        EXAMPLES::

            sage: E = EllipticCurve('37a1')
            sage: P=E(0,0)
            sage: Q=5*P; Q
            (1/4 : -5/8 : 1)
            sage: E.saturation([Q])
            ([(0 : 0 : 1)], 5, 0.0511114082399688)

        TESTS:

        See :trac:`10590`.  This example would loop forever at default precision::

            sage: E = EllipticCurve([1, 0, 1, -977842, -372252745])
            sage: P = E([-192128125858676194585718821667542660822323528626273/336995568430319276695106602174283479617040716649, 70208213492933395764907328787228427430477177498927549075405076353624188436/195630373799784831667835900062564586429333568841391304129067339731164107, 1])
            sage: P.height()
            113.302910926080
            sage: E.saturation([P])
            ([(-192128125858676194585718821667542660822323528626273/336995568430319276695106602174283479617040716649 : 70208213492933395764907328787228427430477177498927549075405076353624188436/195630373799784831667835900062564586429333568841391304129067339731164107 : 1)], 1, 113.302910926080)
            sage: (Q,), ind, reg = E.saturation([2*P])  # needs higher precision, handled by eclib
            sage: 2*Q == 2*P
            True
            sage: ind
            2
            sage: reg
            113.302910926080

        See :trac:`10840`.  This used to cause eclib to crash since the
        curve is non-minimal at 2::

            sage: E = EllipticCurve([0,0,0,-13711473216,0])
            sage: P = E([-19992,16313472])
            sage: Q = E([-24108,-17791704])
            sage: R = E([-97104,-20391840])
            sage: S = E([-113288,-9969344])
            sage: E.saturation([P,Q,R,S])
            ([(-19992 : 16313472 : 1), (-24108 : -17791704 : 1), (-97104 : -20391840 : 1), (-113288 : -9969344 : 1)], 1, 172.792031341679)

        """
        if not isinstance(points, list):
            raise TypeError("points (=%s) must be a list."%points)
        if len(points) == 0:
            return [], None, R(1)

        v = []
        for P in points:
            if not isinstance(P, ell_point.EllipticCurvePoint_field):
                P = self(P)
            elif P.curve() != self:
                raise ArithmeticError("point (=%s) must be %s."%(P,self))

        minimal = True
        if not self.is_minimal():
            minimal = False
            Emin = self.minimal_model()
            phi = self.isomorphism_to(Emin)
            points = [phi(_P) for _P in points]
        else:
            Emin = self

        for P in points:
            x, y = P.xy()
            d = x.denominator().lcm(y.denominator())
            v.append((x*d, y*d, d))

        c = Emin.mwrank_curve()
        mw = mwrank.mwrank_MordellWeil(c, verbose)
        mw.process(v)
        repeat_until_saturated = False
        if max_prime == 0:
            repeat_until_saturated = True
            max_prime = 9973
        from sage.libs.all import mwrank_get_precision, mwrank_set_precision
        prec0 = mwrank_get_precision()
        prec = 100
        if prec0<prec:
            mwrank_set_precision(prec)
        else:
            prec = prec0
        while True:
            ok, index, unsat = mw.saturate(max_prime=max_prime, odd_primes_only = odd_primes_only)
            reg = mw.regulator()
            if ok or not repeat_until_saturated: break
            max_prime = arith.next_prime(max_prime + 1000)
            prec += 50
            mwrank_set_precision(prec)
        if prec!=prec0: mwrank_set_precision(prec0)
        sat = mw.points()
        sat = [Emin(P) for P in sat]
        if not minimal:
            phi_inv = ~phi
            sat = [phi_inv(P) for P in sat]
        reg = self.regulator_of_points(sat)
        return sat, index, R(reg)


    def CPS_height_bound(self):
        r"""
        Return the Cremona-Prickett-Siksek height bound. This is a
        floating point number B such that if P is a rational point on
        the curve, then `h(P) \le \hat{h}(P) + B`, where `h(P)` is
        the naive logarithmic height of `P` and `\hat{h}(P)` is the
        canonical height.

        .. SEEALSO::

            :meth:`silverman_height_bound` for a bound that also works for
            points over number fields.

        EXAMPLES::

            sage: E = EllipticCurve("11a")
            sage: E.CPS_height_bound()
            2.8774743273580445
            sage: E = EllipticCurve("5077a")
            sage: E.CPS_height_bound()
            0.0
            sage: E = EllipticCurve([1,2,3,4,1])
            sage: E.CPS_height_bound()
            Traceback (most recent call last):
            ...
            RuntimeError: curve must be minimal.
            sage: F = E.quadratic_twist(-19)
            sage: F
            Elliptic Curve defined by y^2 + x*y + y = x^3 - x^2 + 1376*x - 130 over Rational Field
            sage: F.CPS_height_bound()
            0.6555158376972852

        IMPLEMENTATION:

        Call the corresponding mwrank C++ library function.  Note that
        the formula in the [CPS]_ paper is given for number fields.  It is
        only the implementation in Sage that restricts to the rational
        field.
        """
        if not self.is_minimal():
            raise RuntimeError("curve must be minimal.")
        return self.mwrank_curve().CPS_height_bound()


    def silverman_height_bound(self, algorithm='default'):
        r"""
        Return the Silverman height bound.  This is a positive real
        (floating point) number B such that for all points `P` on the
        curve over any number field, `|h(P) - \hat{h}(P)| \leq B`,
        where `h(P)` is the naive logarithmic height of `P` and
        `\hat{h}(P)` is the canonical height.

        INPUT:

            - ``algorithm`` --

                 - 'default' (default) -- compute using a Python
                   implementation in Sage

                 - 'mwrank' -- use a C++ implementation in the mwrank
                   library

        NOTES:

           - The CPS_height_bound is often better (i.e. smaller) than
             the Silverman bound, but it only applies for points over
             the base field, whereas the Silverman bound works over
             all number fields.

           - The Silverman bound is also fairly straightforward to
             compute over number fields, but isn't implemented here.

           - Silverman's paper is 'The Difference Between the Weil
             Height and the Canonical Height on Elliptic Curves',
             Math. Comp., Volume 55, Number 192, pages 723-743.  We
             use a correction by Bremner with 0.973 replaced by 0.961,
             as explained in the source code to mwrank (htconst.cc).

        EXAMPLES::

            sage: E = EllipticCurve('37a1')
            sage: E.silverman_height_bound()
            4.825400758180918
            sage: E.silverman_height_bound(algorithm='mwrank')
            4.825400758180918
            sage: E.CPS_height_bound()
            0.16397076103046915
        """
        if algorithm == 'default':
            Delta   = self.discriminant()
            j       = self.j_invariant()
            b2      = self.b2()
            twostar = 2 if b2 else 1
            from math import log
            def h(x):
                return log(max(abs(x.numerator()), abs(x.denominator())))
            def h_oo(x):
                return log(max(abs(x),1))
            mu    = h(Delta)/12 + h_oo(j)/12 + h_oo(b2/12)/2 + log(twostar)/2
            lower = 2*(-h(j)/24 - mu - 0.961)
            upper = 2*(mu + 1.07)
            return max(abs(lower), abs(upper))
        elif algorithm == 'mwrank':
            return self.mwrank_curve().silverman_bound()
        else:
            raise ValueError("unknown algorithm '%s'"%algorithm)

    def point_search(self, height_limit, verbose=False, rank_bound=None):
        """
        Search for points on a curve up to an input bound on the naive
        logarithmic height.

        INPUT:


        -  ``height_limit (float)`` - bound on naive height

        -  ``verbose (bool)`` - (default: ``False``)

           If ``True``, report on the saturation process.

           If ``False``, just return the result.

        -  ``rank_bound (bool)`` - (default: ``None``)

           If provided, stop saturating once we find this many
           independent nontorsion points.

        OUTPUT: points (list) - list of independent points which generate
        the subgroup of the Mordell-Weil group generated by the points
        found and then saturated.

        .. warning::

           height_limit is logarithmic, so increasing by 1 will cause
           the running time to increase by a factor of approximately
           4.5 (=exp(1.5)).

        IMPLEMENTATION: Uses Michael Stoll's ratpoints module in PARI/GP.

        EXAMPLES::

            sage: E = EllipticCurve('389a1')
            sage: E.point_search(5, verbose=False)
            [(-1 : 1 : 1), (0 : 0 : 1)]

        Increasing the height_limit takes longer, but finds no more
        points::

            sage: E.point_search(10, verbose=False)
            [(-1 : 1 : 1), (0 : 0 : 1)]

        In fact this curve has rank 2 so no more than 2 points will ever be
        output, but we are not using this fact.

        ::

            sage: E.saturation(_)
            ([(-1 : 1 : 1), (0 : 0 : 1)], 1, 0.152460177943144)

        What this shows is that if the rank is 2 then the points listed do
        generate the Mordell-Weil group (mod torsion). Finally,

        ::

            sage: E.rank()
            2

        If we only need one independent generator::

            sage: E.point_search(5, verbose=False, rank_bound=1)
            [(-2 : 0 : 1)]
        """
        # Convert logarithmic height to height
        # max(|p|,|q|) <= H, if x = p/q coprime
        H = pari.exp(height_limit).floor()

        points = []
        for x, y in self.pari_curve().ellratpoints(H):
            P = self((x, y, 1))
            points.append(P)
            if rank_bound is not None:
                points = self.saturation(points, verbose=verbose)[0]
                if len(points) >= rank_bound:
                    return points
        if rank_bound is None:
            points = self.saturation(points, verbose=verbose)[0]
        return points

    def selmer_rank(self):
        """
        The rank of the 2-Selmer group of the curve.

        EXAMPLES: The following is the curve 960D1, which has rank 0, but
        Sha of order 4.

        ::

            sage: E = EllipticCurve([0, -1, 0, -900, -10098])
            sage: E.selmer_rank()
            3

        Here the Selmer rank is equal to the 2-torsion rank (=1) plus
        the 2-rank of Sha (=2), and the rank itself is zero::

            sage: E.rank()
            0

        In contrast, for the curve 571A, also with rank 0 and Sha of
        order 4, we get a worse bound::

            sage: E = EllipticCurve([0, -1, 1, -929, -10595])
            sage: E.selmer_rank()
            2
            sage: E.rank_bound()
            2

        To establish that the rank is in fact 0 in this case, we would
        need to carry out a higher descent::

            sage: E.three_selmer_rank() # optional: magma
            0

        Or use the L-function to compute the analytic rank::

            sage: E.rank(only_use_mwrank=False)
            0

        """
        try:
            return self.__selmer_rank
        except AttributeError:
            C = self.mwrank_curve()
            self.__selmer_rank = C.selmer_rank()
            return self.__selmer_rank

    def rank_bound(self):
        """
        Upper bound on the rank of the curve, computed using
        2-descent.  In many cases, this is the actual rank of the
        curve.  If the curve has no 2-torsion it is the same as the
        2-selmer rank.

        EXAMPLES: The following is the curve 960D1, which has rank 0, but
        Sha of order 4.

        ::

            sage: E = EllipticCurve([0, -1, 0, -900, -10098])
            sage: E.rank_bound()
            0

        It gives 0 instead of 2, because it knows Sha is nontrivial. In
        contrast, for the curve 571A, also with rank 0 and Sha of order 4,
        we get a worse bound::

            sage: E = EllipticCurve([0, -1, 1, -929, -10595])
            sage: E.rank_bound()
            2
            sage: E.rank(only_use_mwrank=False)   # uses L-function
            0

        """
        try:
            return self.__rank_bound
        except AttributeError:
            C = self.mwrank_curve()
            self.__rank_bound = C.rank_bound()
            return self.__rank_bound

    def an(self, n):
        """
        The n-th Fourier coefficient of the modular form corresponding to
        this elliptic curve, where n is a positive integer.

        EXAMPLES::

            sage: E = EllipticCurve('37a1')
            sage: [E.an(n) for n in range(20) if n>0]
            [1, -2, -3, 2, -2, 6, -1, 0, 6, 4, -5, -6, -2, 2, 6, -4, 0, -12, 0]
        """
        return Integer(self.pari_mincurve().ellak(n))

    def ap(self, p):
        """
        The p-th Fourier coefficient of the modular form corresponding to
        this elliptic curve, where p is prime.

        EXAMPLES::

            sage: E = EllipticCurve('37a1')
            sage: [E.ap(p) for p in prime_range(50)]
            [-2, -3, -2, -1, -5, -2, 0, 0, 2, 6, -4, -1, -9, 2, -9]
        """
        if not arith.is_prime(p):
            raise ArithmeticError("p must be prime")
        return Integer(self.pari_mincurve().ellap(p))

    def minimal_model(self):
        r"""
        Return the unique minimal Weierstrass equation for this elliptic
        curve.

        This is the model with minimal discriminant and
        `a_1,a_2,a_3 \in \{0,\pm 1\}`.

        EXAMPLES::

            sage: E = EllipticCurve([10,100,1000,10000,1000000])
            sage: E.minimal_model()
            Elliptic Curve defined by y^2 + x*y + y = x^3 + x^2 + x + 1 over Rational Field
        """
        try:
            return self.__minimal_model
        except AttributeError:
            F = self.pari_mincurve()
            self.__minimal_model = constructor.EllipticCurve([Q(F[i]) for i in range(5)])
            return self.__minimal_model

    def is_minimal(self):
        r"""
        Return ``True`` iff this elliptic curve is a reduced minimal model.

        The unique minimal Weierstrass equation for this elliptic curve.
        This is the model with minimal discriminant and
        `a_1,a_2,a_3 \in \{0,\pm 1\}`.

        .. TODO::

            This is not very efficient since it just computes the
            minimal model and compares. A better implementation using the
            Kraus conditions would be preferable.

        EXAMPLES::

            sage: E = EllipticCurve([10,100,1000,10000,1000000])
            sage: E.is_minimal()
            False
            sage: E = E.minimal_model()
            sage: E.is_minimal()
            True
        """
        return self.ainvs() == self.minimal_model().ainvs()

    def is_p_minimal(self, p):
        """
        Tests if curve is p-minimal at a given prime p.

        INPUT: p - a prime

        OUTPUT: True - if curve is p-minimal


        -  ``False`` - if curve isn't p-minimal


        EXAMPLES::

            sage: E = EllipticCurve('441a2')
            sage: E.is_p_minimal(7)
            True

        ::

            sage: E = EllipticCurve([0,0,0,0,(2*5*11)**10])
            sage: [E.is_p_minimal(p) for p in prime_range(2,24)]
            [False, True, False, True, False, True, True, True, True]
        """
        if not p.is_prime():
            raise ValueError("p must be prime")
        if not self.is_p_integral(p):
            return False
        if p > 3:
            return ((self.discriminant().valuation(p) < 12) or (self.c4().valuation(p) < 4))
        # else p = 2,3
        Emin = self.minimal_model()
        return self.discriminant().valuation(p) == Emin.discriminant().valuation(p)

    def kodaira_type(self, p):
        """
        Local Kodaira type of the elliptic curve at `p`.

        INPUT:

        -  p -- an integral prime

        OUTPUT:

        - the Kodaira type of this elliptic curve at p,
          as a KodairaSymbol.

        EXAMPLES::

            sage: E = EllipticCurve('124a')
            sage: E.kodaira_type(2)
            IV
        """
        return self.local_data(p).kodaira_symbol()

    kodaira_symbol = kodaira_type

    def kodaira_type_old(self, p):
        """
        Local Kodaira type of the elliptic curve at `p`.

        INPUT:


        -   p, an integral prime


        OUTPUT:

        - the Kodaira type of this elliptic curve at p,
          as a KodairaSymbol.

        EXAMPLES::

            sage: E = EllipticCurve('124a')
            sage: E.kodaira_type_old(2)
            IV
        """
        if not arith.is_prime(p):
            raise ArithmeticError("p must be prime")
        try:
            self.__kodaira_type
        except AttributeError:
            self.__kodaira_type = {}
            self.__tamagawa_number = {}
        if p not in self.__kodaira_type:
            v = self.pari_mincurve().elllocalred(p)
            from .kodaira_symbol import KodairaSymbol
            self.__kodaira_type[p] = KodairaSymbol(v[1])
            self.__tamagawa_number[p] = Integer(v[3])
        return self.__kodaira_type[p]

    def tamagawa_number(self, p):
        r"""
        The Tamagawa number of the elliptic curve at `p`.

        This is the order of the component group
        `E(\QQ_p)/E^0(\QQ_p)`.

        EXAMPLES::

            sage: E = EllipticCurve('11a')
            sage: E.tamagawa_number(11)
            5
            sage: E = EllipticCurve('37b')
            sage: E.tamagawa_number(37)
            3
        """
        return self.local_data(p).tamagawa_number()

    def tamagawa_number_old(self, p):
        r"""
        The Tamagawa number of the elliptic curve at `p`.

        This is the order of the component group
        `E(\QQ_p)/E^0(\QQ_p)`.

        EXAMPLES::

            sage: E = EllipticCurve('11a')
            sage: E.tamagawa_number_old(11)
            5
            sage: E = EllipticCurve('37b')
            sage: E.tamagawa_number_old(37)
            3
        """
        if not arith.is_prime(p):
            raise ArithmeticError("p must be prime")
        try:
            return self.__tamagawa_number[p]
        except (AttributeError, KeyError):
            self.kodaira_type_old(p)
            return self.__tamagawa_number[p]

    def tamagawa_exponent(self, p):
        r"""
        The Tamagawa index of the elliptic curve at `p`.

        This is the index of the component group
        `E(\QQ_p)/E^0(\QQ_p)`. It equals the
        Tamagawa number (as the component group is cyclic) except for types
        `I_m^*` (`m` even) when the group can be
        `C_2 \times C_2`.

        EXAMPLES::

            sage: E = EllipticCurve('816a1')
            sage: E.tamagawa_number(2)
            4
            sage: E.tamagawa_exponent(2)
            2
            sage: E.kodaira_symbol(2)
            I2*

        ::

            sage: E = EllipticCurve('200c4')
            sage: E.kodaira_symbol(5)
            I4*
            sage: E.tamagawa_number(5)
            4
            sage: E.tamagawa_exponent(5)
            2

        See :trac:`4715`::

            sage: E = EllipticCurve('117a3')
            sage: E.tamagawa_exponent(13)
            4
        """
        if not arith.is_prime(p):
            raise ArithmeticError("p must be prime")
        cp = self.tamagawa_number(p)
        if not cp==4:
            return cp
        ks = self.kodaira_type(p)
        if ks._roman==1 and ks._n%2==0 and ks._starred:
            return 2
        return 4

    def tamagawa_product(self):
        """
        Return the product of the Tamagawa numbers.

        EXAMPLES::

            sage: E = EllipticCurve('54a')
            sage: E.tamagawa_product ()
            3
        """
        try:
            return self.__tamagawa_product
        except AttributeError:
            self.__tamagawa_product = Integer(self.pari_mincurve().ellglobalred()[2].sage())
            return self.__tamagawa_product

    def real_components(self):
        """
        Return 1 if there is 1 real component and 2 if there are 2.

        EXAMPLES::

            sage: E = EllipticCurve('37a')
            sage: E.real_components ()
            2
            sage: E = EllipticCurve('37b')
            sage: E.real_components ()
            2
            sage: E = EllipticCurve('11a')
            sage: E.real_components ()
            1
        """
        invs = self.short_weierstrass_model().ainvs()
        x = rings.polygen(self.base_ring())
        f = x**3 + invs[3]*x + invs[4]
        if f.discriminant() > 0:
            return 2
        else:
            return 1

    def has_good_reduction_outside_S(self, S=[]):
        r"""
        Test if this elliptic curve has good reduction outside `S`.

        INPUT:

        -  `S` -- list of primes (default: empty list).

        .. note::

            Primality of elements of S is not checked, and the output
            is undefined if S is not a list or contains non-primes.

            This only tests the given model, so should only be applied to
            minimal models.

        EXAMPLES::

            sage: EllipticCurve('11a1').has_good_reduction_outside_S([11])
            True
            sage: EllipticCurve('11a1').has_good_reduction_outside_S([2])
            False
            sage: EllipticCurve('2310a1').has_good_reduction_outside_S([2,3,5,7])
            False
            sage: EllipticCurve('2310a1').has_good_reduction_outside_S([2,3,5,7,11])
            True
        """
        return self.discriminant().is_S_unit(S)

    def period_lattice(self, embedding=None):
        r"""
        Return the period lattice of the elliptic curve with respect to
        the differential `dx/(2y + a_1x + a_3)`.

        INPUT:

        -  ``embedding`` - ignored (for compatibility with the
           period_lattice function for elliptic_curve_number_field)

        OUTPUT:

        (period lattice) The PeriodLattice_ell object associated to
        this elliptic curve (with respect to the natural embedding of
        `\QQ` into `\RR`).

        EXAMPLES::

            sage: E = EllipticCurve('37a')
            sage: E.period_lattice()
            Period lattice associated to Elliptic Curve defined by y^2 + y = x^3 - x over Rational Field
        """
        try:
            return self._period_lattice
        except AttributeError:
            from sage.schemes.elliptic_curves.period_lattice import PeriodLattice_ell
            self._period_lattice = PeriodLattice_ell(self)
            return self._period_lattice

    def elliptic_exponential(self, z, embedding=None):
        r"""
        Compute the elliptic exponential of a complex number with respect to the elliptic curve.

        INPUT:

        - ``z`` (complex) -- a complex number

        -  ``embedding`` - ignored (for compatibility with the
           period_lattice function for elliptic_curve_number_field)

        OUTPUT:

        The image of `z` modulo `L` under the Weierstrass parametrization
        `\CC/L \to E(\CC)`.

        .. note::

           The precision is that of the input ``z``, or the default
           precision of 53 bits if ``z`` is exact.

        EXAMPLES::

            sage: E = EllipticCurve([1,1,1,-8,6])
            sage: P = E([1,-2])
            sage: z = P.elliptic_logarithm() # default precision is 100 here
            sage: E.elliptic_exponential(z)
            (1.0000000000000000000000000000 : -2.0000000000000000000000000000 : 1.0000000000000000000000000000)
            sage: z = E([1,-2]).elliptic_logarithm(precision=201)
            sage: E.elliptic_exponential(z)
            (1.00000000000000000000000000000000000000000000000000000000000 : -2.00000000000000000000000000000000000000000000000000000000000 : 1.00000000000000000000000000000000000000000000000000000000000)

        ::

            sage: E = EllipticCurve('389a')
            sage: Q = E([3,5])
            sage: E.elliptic_exponential(Q.elliptic_logarithm())
            (3.0000000000000000000000000000 : 5.0000000000000000000000000000 : 1.0000000000000000000000000000)
            sage: P = E([-1,1])
            sage: P.elliptic_logarithm()
            0.47934825019021931612953301006 + 0.98586885077582410221120384908*I
            sage: E.elliptic_exponential(P.elliptic_logarithm())
            (-1.0000000000000000000000000000 : 1.0000000000000000000000000000 : 1.0000000000000000000000000000)


        Some torsion examples::

            sage: w1,w2 = E.period_lattice().basis()
            sage: E.two_division_polynomial().roots(CC,multiplicities=False)
            [-2.0403022002854..., 0.13540924022175..., 0.90489296006371...]
            sage: [E.elliptic_exponential((a*w1+b*w2)/2)[0] for a,b in [(0,1),(1,1),(1,0)]]
            [-2.0403022002854..., 0.13540924022175..., 0.90489296006371...]

            sage: E.division_polynomial(3).roots(CC,multiplicities=False)
            [-2.88288879135...,
            1.39292799513...,
            0.078313731444316... - 0.492840991709...*I,
            0.078313731444316... + 0.492840991709...*I]
            sage: [E.elliptic_exponential((a*w1+b*w2)/3)[0] for a,b in [(0,1),(1,0),(1,1),(2,1)]]
            [-2.8828887913533..., 1.39292799513138,
            0.0783137314443... - 0.492840991709...*I,
            0.0783137314443... + 0.492840991709...*I]

        Observe that this is a group homomorphism (modulo rounding error)::

            sage: z = CC.random_element()
            sage: 2 * E.elliptic_exponential(z)
            (-1.52184235874404 - 0.0581413944316544*I : 0.948655866506124 - 0.0381469928565030*I : 1.00000000000000)
            sage: E.elliptic_exponential(2 * z)
            (-1.52184235874404 - 0.0581413944316562*I : 0.948655866506128 - 0.0381469928565034*I : 1.00000000000000)
        """
        return self.period_lattice().elliptic_exponential(z)

    def lseries(self):
        """
        Return the L-series of this elliptic curve.

        Further documentation is available for the functions which apply to
        the L-series.

        EXAMPLES::

            sage: E = EllipticCurve('37a1')
            sage: E.lseries()
            Complex L-series of the Elliptic Curve defined by y^2 + y = x^3 - x over Rational Field
        """
        try:
            return self.__lseries
        except AttributeError:
            from .lseries_ell import Lseries_ell
            self.__lseries = Lseries_ell(self)
            return self.__lseries

    def lseries_gross_zagier(self, A):
        r"""
        Return the Gross-Zagier L-series attached to ``self``
        and an ideal class `A`.

        INPUT:

        - ``A`` -- an ideal class in an imaginary quadratic number field `K`

        This L-series `L(E,A,s)` is defined as the product of a shifted L-function of the
        quadratic character associated to `K` and the Dirichlet series whose `n`-th
        coefficient is the product of the `n`-th factor of the L-series of `E` and
        the number of integral ideal in `A` of norm `n`. For any character `\chi`
        on the class group of `K`, one gets `L_K(E,\chi,s) = \sum_{A} \chi(A) L(E,A,s)`
        where `A` runs through the class group of `K`.

        For the exact definition see section IV of [GrossZagier]_.

        EXAMPLES::

            sage: E = EllipticCurve('37a')
            sage: K.<a> = QuadraticField(-40)
            sage: A = K.class_group().gen(0); A
            Fractional ideal class (2, 1/2*a)
            sage: L = E.lseries_gross_zagier(A)  ; L
            Gross Zagier L-series attached to Elliptic Curve defined by y^2 + y = x^3 - x over Rational Field with ideal class Fractional ideal class (2, 1/2*a)
            sage: L(1)
            0.000000000000000
            sage: L.taylor_series(1, 5)
            0.000000000000000 - 5.51899839494458*z + 13.6297841350649*z^2 - 16.2292417817675*z^3 + 7.94788823722712*z^4 + O(z^5)

        These should be equal::

            sage: L(2) + E.lseries_gross_zagier(A^2)(2)
            0.502803417587467
            sage: E.lseries()(2) * E.quadratic_twist(-40).lseries()(2)
            0.502803417587467

        REFERENCES:

        .. [GrossZagier] \B. Gross and D. Zagier, *Heegner points and
           derivatives of L-series.* Invent. Math. 84 (1986), no. 2, 225-320.
        """
        try:
            return self.__lseries_gross_zagier[A]
        except AttributeError:
            self.__lseries_gross_zagier = {}
        except KeyError:
            pass

        from sage.modular.modform.l_series_gross_zagier import GrossZagierLseries
        self.__lseries_gross_zagier[A] = GrossZagierLseries(self, A)
        return self.__lseries_gross_zagier[A]

    def Lambda(self, s, prec):
        r"""
        Return the value of the Lambda-series of the elliptic curve E at
        s, where s can be any complex number.

        IMPLEMENTATION: Fairly *slow* computation using the definitions
        and implemented in Python.

        Uses prec terms of the power series.

        EXAMPLES::

            sage: E = EllipticCurve('389a')
            sage: E.Lambda(1.4+0.5*I, 50)
            -0.354172680517... + 0.874518681720...*I
        """
        from sage.all import pi

        s = C(s)
        N = self.conductor()
        pi = R(pi)
        a = self.anlist(prec)
        eps = self.root_number()
        sqrtN = float(N.sqrt())

        def _F(n, t):
            return gamma_inc(t+1, 2*pi*n/sqrtN) * C(sqrtN/(2*pi*n))**(t+1)
        return sum(a[n]*(_F(n,s-1) + eps*_F(n,1-s)) for n in range(1, prec+1))

    def is_local_integral_model(self,*p):
        r"""
        Tests if self is integral at the prime `p`, or at all the
        primes if `p` is a list or tuple of primes

        EXAMPLES::

            sage: E = EllipticCurve([1/2,1/5,1/5,1/5,1/5])
            sage: [E.is_local_integral_model(p) for p in (2,3,5)]
            [False, True, False]
            sage: E.is_local_integral_model(2,3,5)
            False
            sage: Eint2=E.local_integral_model(2)
            sage: Eint2.is_local_integral_model(2)
            True
        """
        if len(p) == 1:
            p = p[0]
        if isinstance(p, (tuple, list)):
            return all(self.is_local_integral_model(x) for x in p)
        assert p.is_prime(), "p must be prime in is_local_integral_model()"
        return all(x.valuation(p) >= 0 for x in self.ainvs())

    def local_integral_model(self,p):
        r"""
        Return a model of self which is integral at the prime `p`.

        EXAMPLES::

            sage: E = EllipticCurve([0, 0, 1/216, -7/1296, 1/7776])
            sage: E.local_integral_model(2)
            Elliptic Curve defined by y^2 + 1/27*y = x^3 - 7/81*x + 2/243 over Rational Field
            sage: E.local_integral_model(3)
            Elliptic Curve defined by y^2 + 1/8*y = x^3 - 7/16*x + 3/32 over Rational Field
            sage: E.local_integral_model(2).local_integral_model(3) == EllipticCurve('5077a1')
            True
        """
        assert p.is_prime(), "p must be prime in local_integral_model()"
        ai = self.a_invariants()
        e  = min([(ai[i].valuation(p)/[1,2,3,4,6][i]) for i in range(5)]).floor()
        return constructor.EllipticCurve([ai[i]/p**(e*[1,2,3,4,6][i]) for i in range(5)])

    def is_global_integral_model(self):
        r"""
        Return ``True`` iff ``self`` is integral at all primes.

        EXAMPLES::

            sage: E = EllipticCurve([1/2,1/5,1/5,1/5,1/5])
            sage: E.is_global_integral_model()
            False
            sage: Emin=E.global_integral_model()
            sage: Emin.is_global_integral_model()
            True
        """
        return self.is_integral()

    def global_integral_model(self):
        r"""
        Return a model of self which is integral at all primes.

        EXAMPLES::

            sage: E = EllipticCurve([0, 0, 1/216, -7/1296, 1/7776])
            sage: F = E.global_integral_model(); F
            Elliptic Curve defined by y^2 + y = x^3 - 7*x + 6 over Rational Field
            sage: F == EllipticCurve('5077a1')
            True
        """
        ai = self.a_invariants()
        for a in ai:
            if not a.is_integral():
               for p, _ in a.denom().factor():
                  e  = min([(ai[i].valuation(p)/[1,2,3,4,6][i]) for i in range(5)]).floor()
                  ai = [ai[i]/p**(e*[1,2,3,4,6][i]) for i in range(5)]
        for z in ai:
            assert z.denominator() == 1, "bug in global_integral_model: %s" % ai
        return constructor.EllipticCurve(list(ai))

    integral_model = global_integral_model

    def integral_short_weierstrass_model(self):
        r"""
        Return a model of the form `y^2 = x^3 + ax + b` for this
        curve with `a,b\in\ZZ`.

        EXAMPLES::

            sage: E = EllipticCurve('17a1')
            sage: E.integral_short_weierstrass_model()
            Elliptic Curve defined by y^2  = x^3 - 11*x - 890 over Rational Field
        """
        F = self.minimal_model().short_weierstrass_model()
        _,_,_,A,B = F.ainvs()
        for p in [2,3]:
            e=min(A.valuation(p)/4,B.valuation(p)/6).floor()
            A /= Integer(p**(4*e))
            B /= Integer(p**(6*e))
        return constructor.EllipticCurve([A,B])

    # deprecated function replaced by integral_short_weierstrass_model, see trac 3974.
    def integral_weierstrass_model(self):
        r"""
        Return a model of the form `y^2 = x^3 + ax + b` for this
        curve with `a,b\in\ZZ`.

        Note that this function is deprecated, and that you should use
        integral_short_weierstrass_model instead as this will be
        disappearing in the near future.

        EXAMPLES::

            sage: E = EllipticCurve('17a1')
            sage: E.integral_weierstrass_model() #random
            doctest:...: DeprecationWarning: integral_weierstrass_model is deprecated, use integral_short_weierstrass_model instead!
            Elliptic Curve defined by y^2  = x^3 - 11*x - 890 over Rational Field
        """
        from sage.misc.superseded import deprecation
        deprecation(3974, "integral_weierstrass_model is deprecated, use integral_short_weierstrass_model instead!")
        return self.integral_short_weierstrass_model()


    def _generalized_congmod_numbers(self, M, invariant="both"):
        """
        Internal method to compute the generalized modular degree and congruence number
        at level `MN`, where `N` is the conductor of `E`.
        Values obtained are cached.

        This function is called by self.modular_degree() and self.congruence_number() when
        `M>1`. Since so much of the computation of the two values is shared, this method
        by default computes and caches both.

        INPUT:

        - ``M`` - Non-negative integer; this function is only ever called on M>1, although
          the algorithm works fine for the case `M==1`

        - ``invariant`` - String; default "both". Options are:

          - "both" - Both modular degree and congruence number at level `MN` are computed

          - "moddeg" - Only modular degree is computed

          - "congnum" - Only congruence number is computed

        OUTPUT:

        - A dictionary containing either the modular degree (a positive integer) at index "moddeg",
          or the congruence number (a positive integer) at index "congnum", or both.

        As far as we know there is no other implementation for this algorithm, so as yet
        there is nothing to check the below examples against.

        EXAMPLES::

            sage: E = EllipticCurve('37a')
            sage: for M in range(2,8):  # long time (22s on 2009 MBP)
            ....:     print((M, E.modular_degree(M=M),E.congruence_number(M=M)))
            (2, 5, 20)
            (3, 7, 28)
            (4, 50, 400)
            (5, 32, 128)
            (6, 1225, 19600)
            (7, 63, 252)
        """
        # Check invariant specification before we get going
        if invariant not in ["moddeg", "congnum", "both"]:
            raise ValueError("Invalid invariant specification")

        # Cuspidal space at level MN
        N = self.conductor()
        S = ModularSymbols(N*M,sign=1).cuspidal_subspace()

        # Cut out the subspace by hitting it with T_p for enough p
        A = S
        d = self.dimension()*arith.sigma(M,0)
        p = 2
        while A.dimension() > d:
            while N*M % p == 0:
                p = arith.next_prime(p)
            Tp = A.hecke_operator(p)
            A = (Tp - self.ap(p)).kernel()
            p = arith.next_prime(p)
        B = A.complement().cuspidal_submodule()

        L = {}
        if invariant in ["moddeg", "both"]:
            V = A.integral_structure()
            W = B.integral_structure()
            moddeg  = (V + W).index_in(S.integral_structure())
            L["moddeg"] = moddeg
            self.__generalized_modular_degree[M] = moddeg

        if invariant in ["congnum", "both"]:
            congnum = A.congruence_number(B)
            L["congnum"] = congnum
            self.__generalized_congruence_number[M] = congnum

        return L


    def modular_degree(self, algorithm='sympow', M=1):
        r"""
        Return the modular degree at level `MN` of this elliptic curve. The case
        `M==1` corresponds to the classical definition of modular degree.

        When `M>1`, the function returns the degree of the map from `X_0(MN) \to A`, where
        A is the abelian variety generated by embeddings of `E` into `J_0(MN)`.

        The result is cached. Subsequent calls, even with a different
        algorithm, just returned the cached result. The algorithm argument is ignored
        when `M>1`.

        INPUT:

        -  ``algorithm`` - string:

        -  ``'sympow'`` - (default) use Mark Watkin's (newer) C
           program sympow

        -  ``'magma'`` - requires that MAGMA be installed (also
           implemented by Mark Watkins)

        -  ``M`` - Non-negative integer; the modular degree at level `MN` is returned
                   (see above)

        .. note::

            On 64-bit computers ec does not work, so Sage uses sympow
            even if ec is selected on a 64-bit computer.

        The correctness of this function when called with algorithm "sympow"
        is subject to the following three hypothesis:


        -  Manin's conjecture: the Manin constant is 1

        -  Steven's conjecture: the `X_1(N)`-optimal quotient is
           the curve with minimal Faltings height. (This is proved in most
           cases.)

        -  The modular degree fits in a machine double, so it better be
           less than about 50-some bits. (If you use sympow this constraint
           does not apply.)


        Moreover for all algorithms, computing a certain value of an
        `L`-function 'uses a heuristic method that discerns when
        the real-number approximation to the modular degree is within
        epsilon [=0.01 for algorithm='sympow'] of the same integer for 3
        consecutive trials (which occur maybe every 25000 coefficients or
        so). Probably it could just round at some point. For rigour, you
        would need to bound the tail by assuming (essentially) that all the
        `a_n` are as large as possible, but in practice they
        exhibit significant (square root) cancellation. One difficulty is
        that it doesn't do the sum in 1-2-3-4 order; it uses
        1-2-4-8--3-6-12-24-9-18- (Euler product style) instead, and so you
        have to guess ahead of time at what point to curtail this
        expansion.' (Quote from an email of Mark Watkins.)

        .. note::

            If the curve is loaded from the large Cremona database,
            then the modular degree is taken from the database.

        EXAMPLES::

            sage: E = EllipticCurve([0, -1, 1, -10, -20])
            sage: E
            Elliptic Curve defined by y^2 + y = x^3 - x^2 - 10*x - 20 over Rational Field
            sage: E.modular_degree()
            1
            sage: E = EllipticCurve('5077a')
            sage: E.modular_degree()
            1984
            sage: factor(1984)
            2^6 * 31

        ::

            sage: EllipticCurve([0, 0, 1, -7, 6]).modular_degree()
            1984
            sage: EllipticCurve([0, 0, 1, -7, 6]).modular_degree(algorithm='sympow')
            1984
            sage: EllipticCurve([0, 0, 1, -7, 6]).modular_degree(algorithm='magma')  # optional - magma
            1984

        We compute the modular degree of the curve with rank 4 having
        smallest (known) conductor::

            sage: E = EllipticCurve([1, -1, 0, -79, 289])
            sage: factor(E.conductor())  # conductor is 234446
            2 * 117223
            sage: factor(E.modular_degree())
            2^7 * 2617

        Higher level cases::

            sage: E = EllipticCurve('11a')
            sage: for M in range(1,11): print(E.modular_degree(M=M)) # long time (20s on 2009 MBP)
            1
            1
            3
            2
            7
            45
            12
            16
            54
            245
        """
        # Case 1: standard modular degree
        if M==1:
            try:
                return self.__modular_degree

            except AttributeError:
                if algorithm == 'sympow':
                    from sage.lfunctions.all import sympow
                    m = sympow.modular_degree(self)
                elif algorithm == 'magma':
                    from sage.interfaces.all import magma
                    m = rings.Integer(magma(self).ModularDegree())
                else:
                    raise ValueError("unknown algorithm %s"%algorithm)
                self.__modular_degree = m
                return m

        # Case 2: M > 1
        else:
            try:
                return self.__generalized_modular_degree[M]
            except KeyError:
                # self._generalized_congmod_numbers() also populates cache
                return self._generalized_congmod_numbers(M)["moddeg"]


    def modular_parametrization(self):
        r"""
        Return the modular parametrization of this elliptic curve, which is
        a map from `X_0(N)` to self, where `N` is the conductor of self.

        EXAMPLES::

            sage: E = EllipticCurve('15a')
            sage: phi = E.modular_parametrization(); phi
            Modular parameterization from the upper half plane to Elliptic Curve defined by y^2 + x*y + y = x^3 + x^2 - 10*x - 10 over Rational Field
            sage: z = 0.1 + 0.2j
            sage: phi(z)
            (8.20822465478531 - 13.1562816054682*I : -8.79855099049364 + 69.4006129342200*I : 1.00000000000000)

        This map is actually a map on `X_0(N)`, so equivalent representatives
        in the upper half plane map to the same point::

            sage: phi((-7*z-1)/(15*z+2))
            (8.20822465478524 - 13.1562816054681*I : -8.79855099049... + 69.4006129342...*I : 1.00000000000000)

        We can also get a series expansion of this modular parameterization::

            sage: E = EllipticCurve('389a1')
            sage: X,Y=E.modular_parametrization().power_series()
            sage: X
            q^-2 + 2*q^-1 + 4 + 7*q + 13*q^2 + 18*q^3 + 31*q^4 + 49*q^5 + 74*q^6 + 111*q^7 + 173*q^8 + 251*q^9 + 379*q^10 + 560*q^11 + 824*q^12 + 1199*q^13 + 1773*q^14 + 2548*q^15 + 3722*q^16 + 5374*q^17 + O(q^18)
            sage: Y
            -q^-3 - 3*q^-2 - 8*q^-1 - 17 - 33*q - 61*q^2 - 110*q^3 - 186*q^4 - 320*q^5 - 528*q^6 - 861*q^7 - 1383*q^8 - 2218*q^9 - 3472*q^10 - 5451*q^11 - 8447*q^12 - 13020*q^13 - 19923*q^14 - 30403*q^15 - 46003*q^16 + O(q^17)

        The following should give 0, but only approximately::

            sage: q = X.parent().gen()
            sage: E.defining_polynomial()(X,Y,1) + O(q^11) == 0
            True
        """
        return ModularParameterization(self)

    def congruence_number(self, M=1):
        r"""
        The case `M==1` corresponds to the classical definition of congruence number:
        Let `X` be the subspace of `S_2(\Gamma_0(N))` spanned by the newform
        associated with this elliptic curve, and `Y` be orthogonal compliment
        of `X` under the Petersson inner product. Let `S_X` and `S_Y` be the
        intersections of `X` and `Y` with `S_2(\Gamma_0(N), \ZZ)`. The congruence
        number is defined to be `[S_X \oplus S_Y : S_2(\Gamma_0(N),\ZZ)]`.
        It measures congruences between `f` and elements of `S_2(\Gamma_0(N),\ZZ)`
        orthogonal to `f`.

        The congruence number for higher levels, when M>1, is defined as above, but
        instead considers `X` to be the subspace of `S_2(\Gamma_0(MN))` spanned by
        embeddings into `S_2(\Gamma_0(MN))` of the newform associated with this
        elliptic curve; this subspace has dimension `\sigma_0(M)`, i.e. the number
        of divisors of `M`. Let `Y` be the orthogonal complement in `S_2(\Gamma_0(MN))`
        of `X` under the Petersson inner product, and `S_X` and `S_Y` the intersections
        of `X` and `Y` with `S_2(\Gamma_0(MN), \ZZ)` respectively. Then the congruence
        number at level `MN` is `[S_X \oplus S_Y : S_2(\Gamma_0(MN),\ZZ)]`.

        INPUT:

        - `M` -- Non-negative integer; congruence number is computed
          at level `MN`, where `N` is the conductor of ``self``.

        EXAMPLES::

            sage: E = EllipticCurve('37a')
            sage: E.congruence_number()
            2
            sage: E.congruence_number()
            2
            sage: E = EllipticCurve('54b')
            sage: E.congruence_number()
            6
            sage: E.modular_degree()
            2
            sage: E = EllipticCurve('242a1')
            sage: E.modular_degree()
            16
            sage: E.congruence_number()  # long time (4s on sage.math, 2011)
            176

        Higher level cases::

            sage: E = EllipticCurve('11a')
            sage: for M in range(1,11): print(E.congruence_number(M)) # long time (20s on 2009 MBP)
            1
            1
            3
            2
            7
            45
            12
            4
            18
            245

        It is a theorem of Ribet that the congruence number (at level `N`) is equal
        to the modular degree in the case of square free conductor. It is a conjecture
        of Agashe, Ribet, and Stein that `ord_p(c_f/m_f) \le ord_p(N)/2`.

        TESTS::

            sage: E = EllipticCurve('11a')
            sage: E.congruence_number()
            1
        """
        # Case 1: M==1
        if M==1:
            try:
                return self.__congruence_number
            except AttributeError:
                pass
            # Currently this is *much* faster to compute
            m = self.modular_degree()
            if self.conductor().is_squarefree():
                self.__congruence_number = m
            else:
                W = self.modular_symbol_space(sign=1)
                V = W.complement().cuspidal_subspace()
                self.__congruence_number = W.congruence_number(V)
                if not m.divides(self.__congruence_number):
                    # We should never get here
                    raise ValueError("BUG in modular degree or congruence number computation of: %s" % self)
            return self.__congruence_number

        # Case 2: M > 1
        else:
            try:
                return self.__generalized_congruence_number[M]
            except KeyError:
                # self._generalized_congmod_numbers() also populates cache
                return self._generalized_congmod_numbers(M)["congnum"]


    def cremona_label(self, space=False):
        """
        Return the Cremona label associated to (the minimal model) of this
        curve, if it is known. If not, raise a ``LookupError`` exception.

        EXAMPLES::

            sage: E = EllipticCurve('389a1')
            sage: E.cremona_label()
            '389a1'

        The default database only contains conductors up to 10000, so any
        curve with conductor greater than that will cause an error to be
        raised. The optional package ``database_cremona_ellcurve``
        contains many more curves.

        ::

            sage: E = EllipticCurve([1, -1, 0, -79, 289])
            sage: E.conductor()
            234446
            sage: E.cremona_label()  # optional - database_cremona_ellcurve
            '234446a1'
            sage: E = EllipticCurve((0, 0, 1, -79, 342))
            sage: E.conductor()
            19047851
            sage: E.cremona_label()
            Traceback (most recent call last):
            ...
            LookupError: Cremona database does not contain entry for Elliptic Curve defined by y^2 + y = x^3 - 79*x + 342 over Rational Field
        """
        try:
            label = self.__cremona_label
        except AttributeError:
            label = self.database_attributes()['cremona_label']
            self.__cremona_label = label
        if not space:
            return label.replace(' ', '')
        return label

    label = cremona_label

    def reduction(self,p):
       """
       Return the reduction of the elliptic curve at a prime of good
       reduction.

       .. note::

          The actual reduction is done in ``self.change_ring(GF(p))``;
          the reduction is performed after changing to a model which
          is minimal at p.

       INPUT:

       -  ``p`` - a (positive) prime number


       OUTPUT: an elliptic curve over the finite field GF(p)

       EXAMPLES::

           sage: E = EllipticCurve('389a1')
           sage: E.reduction(2)
           Elliptic Curve defined by y^2 + y = x^3 + x^2 over Finite Field of size 2
           sage: E.reduction(3)
           Elliptic Curve defined by y^2 + y = x^3 + x^2 + x over Finite Field of size 3
           sage: E.reduction(5)
           Elliptic Curve defined by y^2 + y = x^3 + x^2 + 3*x over Finite Field of size 5
           sage: E.reduction(38)
           Traceback (most recent call last):
           ...
           AttributeError: p must be prime.
           sage: E.reduction(389)
           Traceback (most recent call last):
           ...
           AttributeError: The curve must have good reduction at p.
           sage: E = EllipticCurve([5^4,5^6])
           sage: E.reduction(5)
           Elliptic Curve defined by y^2 = x^3 + x + 1 over Finite Field of size 5
       """
       p = rings.Integer(p)
       if not p.is_prime():
           raise AttributeError("p must be prime.")
       disc = self.discriminant()
       if not disc.valuation(p) == 0:
           local_data=self.local_data(p)
           if local_data.has_good_reduction():
               return local_data.minimal_model().change_ring(rings.GF(p))
           raise AttributeError("The curve must have good reduction at p.")
       return self.change_ring(rings.GF(p))

    def torsion_order(self):
        """
        Return the order of the torsion subgroup.

        EXAMPLES::

            sage: e = EllipticCurve('11a')
            sage: e.torsion_order()
            5
            sage: type(e.torsion_order())
            <... 'sage.rings.integer.Integer'>
            sage: e = EllipticCurve([1,2,3,4,5])
            sage: e.torsion_order()
            1
            sage: type(e.torsion_order())
            <... 'sage.rings.integer.Integer'>
        """
        try:
            return self.__torsion_order
        except AttributeError:
            self.__torsion_order = self.torsion_subgroup().order()
            return self.__torsion_order

    def _torsion_bound(self,number_of_places = 20):
        r"""
        Compute an upper bound on the order of the torsion group of the
        elliptic curve by counting points modulo several primes of good
        reduction.

        Note that the upper bound returned by this function is a
        multiple of the order of the torsion group.

        INPUT:

        -  ``number_of_places (default = 20)`` - the number
           of places that will be used to find the bound

        OUTPUT:

        -  ``integer`` - the upper bound

        EXAMPLES:
        """
        E = self
        bound = Integer(0)
        k = 0
        p = Integer(2)   # will run through odd primes
        while k < number_of_places :
            p = p.next_prime()
            # check if the formal group at the place is torsion-free
            # if so the torsion injects into the reduction
            while not E.is_local_integral_model(p) or not E.is_good(p): p = p.next_prime()
            bound = arith.gcd(bound,E.reduction(p).cardinality())
            if bound == 1:
                return bound
            k += 1
        return bound

    def torsion_subgroup(self, algorithm=None):
        """
        Return the torsion subgroup of this elliptic curve.

        OUTPUT: The EllipticCurveTorsionSubgroup instance associated to
        this elliptic curve.

        .. note::

           To see the torsion points as a list, use :meth:`.torsion_points`.

        EXAMPLES::

            sage: EllipticCurve('11a').torsion_subgroup()
            Torsion Subgroup isomorphic to Z/5 associated to the Elliptic Curve defined by y^2 + y = x^3 - x^2 - 10*x - 20 over Rational Field
            sage: EllipticCurve('37b').torsion_subgroup()
            Torsion Subgroup isomorphic to Z/3 associated to the Elliptic Curve defined by y^2 + y = x^3 + x^2 - 23*x - 50 over Rational Field

        ::

            sage: e = EllipticCurve([-1386747,368636886]);e
            Elliptic Curve defined by y^2  = x^3 - 1386747*x + 368636886 over Rational Field
            sage: G = e.torsion_subgroup(); G
            Torsion Subgroup isomorphic to Z/8 + Z/2 associated to the
             Elliptic Curve defined by y^2 = x^3 - 1386747*x + 368636886 over
             Rational Field
            sage: G.0*3 + G.1
            (1227 : 22680 : 1)
            sage: G.1
            (282 : 0 : 1)
            sage: list(G)
            [(0 : 1 : 0), (147 : 12960 : 1), (2307 : 97200 : 1), (-933 : 29160 : 1), (1011 : 0 : 1), (-933 : -29160 : 1), (2307 : -97200 : 1), (147 : -12960 : 1), (282 : 0 : 1), (8787 : 816480 : 1), (-285 : 27216 : 1), (1227 : 22680 : 1), (-1293 : 0 : 1), (1227 : -22680 : 1), (-285 : -27216 : 1), (8787 : -816480 : 1)]
        """
        try:
            return self.__torsion_subgroup
        except AttributeError:
            # algorithm is deprecated: if not None, this will give a warning.
            # deprecation(20219)
            self.__torsion_subgroup = ell_torsion.EllipticCurveTorsionSubgroup(self, algorithm)
            self.__torsion_order = self.__torsion_subgroup.order()
            return self.__torsion_subgroup

    def torsion_points(self, algorithm=None):
        """
        Return the torsion points of this elliptic curve as a sorted
        list.

        OUTPUT: A list of all the torsion points on this elliptic curve.

        EXAMPLES::

            sage: EllipticCurve('11a').torsion_points()
            [(0 : 1 : 0), (5 : -6 : 1), (5 : 5 : 1), (16 : -61 : 1), (16 : 60 : 1)]
            sage: EllipticCurve('37b').torsion_points()
            [(0 : 1 : 0), (8 : -19 : 1), (8 : 18 : 1)]

        Some curves with large torsion groups::

            sage: E = EllipticCurve([-1386747, 368636886])
            sage: T = E.torsion_subgroup(); T
            Torsion Subgroup isomorphic to Z/8 + Z/2 associated to the
             Elliptic Curve defined by y^2 = x^3 - 1386747*x + 368636886 over
             Rational Field
            sage: T == E.torsion_subgroup(algorithm="doud")
            True
            sage: T == E.torsion_subgroup(algorithm="lutz_nagell")
            True
            sage: E.torsion_points()
            [(-1293 : 0 : 1),
             (-933 : -29160 : 1),
             (-933 : 29160 : 1),
             (-285 : -27216 : 1),
             (-285 : 27216 : 1),
             (0 : 1 : 0),
             (147 : -12960 : 1),
             (147 : 12960 : 1),
             (282 : 0 : 1),
             (1011 : 0 : 1),
             (1227 : -22680 : 1),
             (1227 : 22680 : 1),
             (2307 : -97200 : 1),
             (2307 : 97200 : 1),
             (8787 : -816480 : 1),
             (8787 : 816480 : 1)]
            sage: EllipticCurve('210b5').torsion_points()
            [(-41/4 : 37/8 : 1),
             (-5 : -103 : 1),
             (-5 : 107 : 1),
             (0 : 1 : 0),
             (10 : -208 : 1),
             (10 : 197 : 1),
             (37 : -397 : 1),
             (37 : 359 : 1),
             (100 : -1153 : 1),
             (100 : 1052 : 1),
             (415 : -8713 : 1),
             (415 : 8297 : 1)]
            sage: EllipticCurve('210e2').torsion_points()
            [(-36 : 18 : 1),
             (-26 : -122 : 1),
             (-26 : 148 : 1),
             (-8 : -122 : 1),
             (-8 : 130 : 1),
             (0 : 1 : 0),
             (4 : -62 : 1),
             (4 : 58 : 1),
             (31/4 : -31/8 : 1),
             (28 : -14 : 1),
             (34 : -122 : 1),
             (34 : 88 : 1),
             (64 : -482 : 1),
             (64 : 418 : 1),
             (244 : -3902 : 1),
             (244 : 3658 : 1)]
        """
        # algorithm is deprecated: if not None, this will give a warning.
        # deprecation(20219)
        return sorted(self.torsion_subgroup(algorithm).points())

    @cached_method
    def root_number(self, p=None):
        """
        Return the root number of this elliptic curve.

        This is 1 if the order of vanishing of the L-function L(E,s) at 1
        is even, and -1 if it is odd.

        INPUT:

        - `p` -- optional, default (None); if given, return the local
          root number at `p`

        EXAMPLES::

            sage: EllipticCurve('11a1').root_number()
            1
            sage: EllipticCurve('37a1').root_number()
            -1
            sage: EllipticCurve('389a1').root_number()
            1
            sage: type(EllipticCurve('389a1').root_number())
            <... 'sage.rings.integer.Integer'>

            sage: E = EllipticCurve('100a1')
            sage: E.root_number(2)
            -1
            sage: E.root_number(5)
            1
            sage: E.root_number(7)
            1

        The root number is cached::

            sage: E.root_number(2) is E.root_number(2)
            True
            sage: E.root_number()
            1
        """
        e = self.pari_mincurve()
        if p is None:
            return Integer(e.ellrootno())
        else:
            return Integer(e.ellrootno(p))

    def has_cm(self):
        r"""
        Return whether or not this curve has a CM `j`-invariant.

        OUTPUT:

        ``True`` if the `j`-invariant of this curve is the
        `j`-invariant of an imaginary quadratic order, otherwise
        ``False``.

        .. SEEALSO::

            :meth:`cm_discriminant()` and :meth:`has_rational_cm`

        .. note::

           Even if `E` has CM in this sense (that its `j`-invariant is
           a CM `j`-invariant), since the associated negative
           discriminant `D` is not a square in `\QQ`, the extra
           endomorphisms will not be defined over `\QQ`.  See also the
           method :meth:`has_rational_cm` which tests whether `E` has
           extra endomorphisms defined over `\QQ` or a given extension
           of `\QQ`.

        EXAMPLES::

            sage: E = EllipticCurve('37a1')
            sage: E.has_cm()
            False
            sage: E = EllipticCurve('32a1')
            sage: E.has_cm()
            True
            sage: E.j_invariant()
            1728
        """
        return self.j_invariant() in CMJ

    def cm_discriminant(self):
        """
        Return the associated quadratic discriminant if this elliptic
        curve has Complex Multiplication over the algebraic closure.

        A ValueError is raised if the curve does not have CM (see the
        function :meth:`has_cm()`).

        EXAMPLES::

            sage: E = EllipticCurve('32a1')
            sage: E.cm_discriminant()
            -4
            sage: E = EllipticCurve('121b1')
            sage: E.cm_discriminant()
            -11
            sage: E = EllipticCurve('37a1')
            sage: E.cm_discriminant()
            Traceback (most recent call last):
            ...
            ValueError: Elliptic Curve defined by y^2 + y = x^3 - x over Rational Field does not have CM
        """

        try:
            return ZZ(CMJ[self.j_invariant()])
        except KeyError:
            raise ValueError("%s does not have CM"%self)

    def has_rational_cm(self, field=None):
        r"""
        Return whether or not this curve has CM defined over `\QQ`
        or the given field.

        INPUT:

        - ``field`` -- a field, which should be an extension of `\QQ`.
          If ``field`` is ``None`` (the default), it is taken to be
          `\QQ`.

        OUTPUT:

        ``True`` if the ring of endomorphisms of this curve over
        the given field is larger than `\ZZ`; otherwise ``False``.
        If ``field`` is ``None`` the output will always be ``False``.
        See also :meth:`cm_discriminant()` and :meth:`has_cm`.

        .. note::

           If `E` has CM but the discriminant `D` is not a square in
           the given field `K`, which will certainly be the case for
           `K=\QQ` since `D<0`, then the extra endomorphisms will not
           be defined over `K`, and this function will return
           ``False``.  See also :meth:`has_cm`.  To obtain the CM
           discriminant, use :meth:`cm_discriminant()`.

        EXAMPLES::

            sage: E = EllipticCurve(j=0)
            sage: E.has_cm()
            True
            sage: E.has_rational_cm()
            False
            sage: D = E.cm_discriminant(); D
            -3

        If we extend scalars to a field in which the discriminant is a
        square, the CM becomes rational::

            sage: E.has_rational_cm(QuadraticField(-3))
            True

            sage: E = EllipticCurve(j=8000)
            sage: E.has_cm()
            True
            sage: E.has_rational_cm()
            False
            sage: D = E.cm_discriminant(); D
            -8

        Again, we may extend scalars to a field in which the
        discriminant is a square, where the CM becomes rational::

            sage: E.has_rational_cm(QuadraticField(-2))
            True

        The field need not be a number field provided that it is an
        extension of `\QQ`::

            sage: E.has_rational_cm(RR)
            False
            sage: E.has_rational_cm(CC)
            True

        An error is raised if a field is given which is not an
        extension of `\QQ`, i.e., not of characteristic `0`::

            sage: E.has_rational_cm(GF(2))
            Traceback (most recent call last):
            ...
            ValueError: Error in has_rational_cm: Finite Field of size 2 is not an extension field of QQ
        """
        if field is None:
            return False
        try:
            D = self.cm_discriminant()
        except ValueError:
            return False
        try:
            if field.characteristic()==0:
                D = field(D)
                return D.is_square()
            raise ValueError("Error in has_rational_cm: %s is not an extension field of QQ" % field)
        except AttributeError:
            raise ValueError("Error in has_rational_cm: %s is not an extension field of QQ" % field)

    def quadratic_twist(self, D):
        """
        Return the global minimal model of the quadratic twist of this
        curve by D.

        EXAMPLES::

            sage: E = EllipticCurve('37a1')
            sage: E7=E.quadratic_twist(7); E7
            Elliptic Curve defined by y^2  = x^3 - 784*x + 5488 over Rational Field
            sage: E7.conductor()
            29008
            sage: E7.quadratic_twist(7) == E
            True
        """
        return EllipticCurve_number_field.quadratic_twist(self, D).minimal_model()

    def minimal_quadratic_twist(self):
        r"""
        Determine a quadratic twist with minimal conductor. Return a
        global minimal model of the twist and the fundamental
        discriminant of the quadratic field over which they are
        isomorphic.

        .. note::

           If there is more than one curve with minimal conductor, the
           one returned is the one with smallest label (if in the
           database), or the one with minimal `a`-invariant list
           (otherwise).

        .. note::

           For curves with `j`-invariant 0 or 1728 the curve returned
           is the minimal quadratic twist, not necessarily the minimal
           twist (which would have conductor 27 or 32 respectively).

        EXAMPLES::

            sage: E = EllipticCurve('121d1')
            sage: E.minimal_quadratic_twist()
            (Elliptic Curve defined by y^2 + y = x^3 - x^2 over Rational Field, -11)
            sage: Et, D = EllipticCurve('32a1').minimal_quadratic_twist()
            sage: D
            1

            sage: E = EllipticCurve('11a1')
            sage: Et, D = E.quadratic_twist(-24).minimal_quadratic_twist()
            sage: E == Et
            True
            sage: D
            -24

            sage: E = EllipticCurve([0,0,0,0,1000])
            sage: E.minimal_quadratic_twist()
            (Elliptic Curve defined by y^2 = x^3 + 1 over Rational Field, 40)
            sage: E = EllipticCurve([0,0,0,1600,0])
            sage: E.minimal_quadratic_twist()
            (Elliptic Curve defined by y^2 = x^3 + 4*x over Rational Field, 5)

        If the curve has square-free conductor then it is already minimal (see :trac:`14060`)::

            sage: E = next(cremona_optimal_curves([2*3*5*7*11]))
            sage: (E, 1) == E.minimal_quadratic_twist()
            True

        An example where the minimal quadratic twist is not the
        minimal twist (which has conductor 27)::

            sage: E = EllipticCurve([0,0,0,0,7])
            sage: E.j_invariant()
            0
            sage: E.minimal_quadratic_twist()[0].conductor()
            5292
        """
        if self.conductor().is_squarefree():
            return self, Integer(1)
        j = self.j_invariant()
        if j!=0 and j!=1728:
            # the constructor from j will give the minimal twist
            Et = constructor.EllipticCurve_from_j(j)
        else:
            if j==0:  # divide c6 by largest cube
                c = -2*self.c6()
                for p in c.support():
                    e = c.valuation(p)//3
                    c /= p**(3*e)
                E1 = constructor.EllipticCurve([0,0,0,0,c])
            elif j==1728: # divide c4 by largest square
                c = -3*self.c4()
                for p in c.support():
                    e = c.valuation(p)//2
                    c /= p**(2*e)
                E1 = constructor.EllipticCurve([0,0,0,c,0])
            tw = [-1,2,-2,3,-3,6,-6]
            Elist = [E1] + [E1.quadratic_twist(t) for t in tw]
            Elist.sort(key=lambda E: E.conductor())
            Et = Elist[0]

        Et = Et.minimal_model()

        D = self.is_quadratic_twist(Et) # 1 or square-free
        if D % 4 != 1:
            D *= 4

        return Et, D


    ##########################################################
    # Isogeny class
    ##########################################################
    def isogeny_class(self, algorithm="sage", order=None):
        r"""
        Return the `\QQ`-isogeny class of this elliptic curve.

        INPUT:

        -  ``algorithm`` - string: one of the following:

           - "database" - use the Cremona database (only works if
             curve is isomorphic to a curve in the database)

           - "sage" (default) - use the native Sage implementation.

        - ``order`` -- None, string, or list of curves (default:
          None): If not None then the curves in the class are
          reordered after being computed.  Note that if the order is
          None then the resulting order will depend on the algorithm.

          - if ``order`` is "database" or "sage", then the reordering
            is so that the order of curves matches the order produced
            by that algorithm.

          - if ``order`` is "lmfdb" then the curves are sorted
            lexicographically by a-invariants, in the LMFDB database.

          - if ``order`` is a list of curves, then the curves in the
            class are reordered to be isomorphic with the specified
            list of curves.

        OUTPUT:

        An instance of the class
        :class:`sage.schemes.elliptic_curves.isogeny_class.IsogenyClass_EC_Rational`.
        This object models a list of minimal models (with containment,
        index, etc based on isomorphism classes).  It also has methods
        for computing the isogeny matrix and the list of isogenies
        between curves in this class.

        .. note::

            The curves in the isogeny class will all be standard
            minimal models.

        EXAMPLES::

            sage: isocls = EllipticCurve('37b').isogeny_class(order="lmfdb")
            sage: isocls
            Elliptic curve isogeny class 37b
            sage: isocls.curves
            (Elliptic Curve defined by y^2 + y = x^3 + x^2 - 1873*x - 31833 over Rational Field,
             Elliptic Curve defined by y^2 + y = x^3 + x^2 - 23*x - 50 over Rational Field,
             Elliptic Curve defined by y^2 + y = x^3 + x^2 - 3*x + 1 over Rational Field)
            sage: isocls.matrix()
            [1 3 9]
            [3 1 3]
            [9 3 1]

        ::

            sage: isocls = EllipticCurve('37b').isogeny_class('database', order="lmfdb"); isocls.curves
            (Elliptic Curve defined by y^2 + y = x^3 + x^2 - 1873*x - 31833 over Rational Field,
             Elliptic Curve defined by y^2 + y = x^3 + x^2 - 23*x - 50 over Rational Field,
             Elliptic Curve defined by y^2 + y = x^3 + x^2 - 3*x + 1 over Rational Field)

        This is an example of a curve with a `37`-isogeny::

            sage: E = EllipticCurve([1,1,1,-8,6])
            sage: isocls = E.isogeny_class(); isocls
            Isogeny class of Elliptic Curve defined by y^2 + x*y + y = x^3 + x^2 - 8*x + 6 over Rational Field
            sage: isocls.matrix()
            [ 1 37]
            [37  1]
            sage: print("\n".join([repr(E) for E in isocls.curves]))
            Elliptic Curve defined by y^2 + x*y + y = x^3 + x^2 - 8*x + 6 over Rational Field
            Elliptic Curve defined by y^2 + x*y + y = x^3 + x^2 - 208083*x - 36621194 over Rational Field

        This curve had numerous `2`-isogenies::

            sage: e=EllipticCurve([1,0,0,-39,90])
            sage: isocls = e.isogeny_class(); isocls.matrix()
            [1 2 4 4 8 8]
            [2 1 2 2 4 4]
            [4 2 1 4 8 8]
            [4 2 4 1 2 2]
            [8 4 8 2 1 4]
            [8 4 8 2 4 1]

        See http://math.harvard.edu/~elkies/nature.html for more
        interesting examples of isogeny structures.

        ::

            sage: E = EllipticCurve(j = -262537412640768000)
            sage: isocls = E.isogeny_class(); isocls.matrix()
            [  1 163]
            [163   1]
            sage: print("\n".join([repr(C) for C in isocls.curves]))
            Elliptic Curve defined by y^2 + y = x^3 - 2174420*x + 1234136692 over Rational Field
            Elliptic Curve defined by y^2 + y = x^3 - 57772164980*x - 5344733777551611 over Rational Field


        The degrees of isogenies are invariant under twists::

            sage: E = EllipticCurve(j = -262537412640768000)
            sage: E1 = E.quadratic_twist(6584935282)
            sage: isocls = E1.isogeny_class(); isocls.matrix()
            [  1 163]
            [163   1]
            sage: E1.conductor()
            18433092966712063653330496

        ::

            sage: E = EllipticCurve('14a1')
            sage: isocls = E.isogeny_class(); isocls.matrix()
            [ 1  2  3  3  6  6]
            [ 2  1  6  6  3  3]
            [ 3  6  1  9  2 18]
            [ 3  6  9  1 18  2]
            [ 6  3  2 18  1  9]
            [ 6  3 18  2  9  1]
            sage: print("\n".join([repr(C) for C in isocls.curves]))
            Elliptic Curve defined by y^2 + x*y + y = x^3 + 4*x - 6 over Rational Field
            Elliptic Curve defined by y^2 + x*y + y = x^3 - 36*x - 70 over Rational Field
            Elliptic Curve defined by y^2 + x*y + y = x^3 - x over Rational Field
            Elliptic Curve defined by y^2 + x*y + y = x^3 - 171*x - 874 over Rational Field
            Elliptic Curve defined by y^2 + x*y + y = x^3 - 11*x + 12 over Rational Field
            Elliptic Curve defined by y^2 + x*y + y = x^3 - 2731*x - 55146 over Rational Field
            sage: isocls2 = isocls.reorder('lmfdb'); isocls2.matrix()
            [ 1  2  3  9 18  6]
            [ 2  1  6 18  9  3]
            [ 3  6  1  3  6  2]
            [ 9 18  3  1  2  6]
            [18  9  6  2  1  3]
            [ 6  3  2  6  3  1]
            sage: print("\n".join([repr(C) for C in isocls2.curves]))
            Elliptic Curve defined by y^2 + x*y + y = x^3 - 2731*x - 55146 over Rational Field
            Elliptic Curve defined by y^2 + x*y + y = x^3 - 171*x - 874 over Rational Field
            Elliptic Curve defined by y^2 + x*y + y = x^3 - 36*x - 70 over Rational Field
            Elliptic Curve defined by y^2 + x*y + y = x^3 - 11*x + 12 over Rational Field
            Elliptic Curve defined by y^2 + x*y + y = x^3 - x over Rational Field
            Elliptic Curve defined by y^2 + x*y + y = x^3 + 4*x - 6 over Rational Field

        ::

            sage: E = EllipticCurve('11a1')
            sage: isocls = E.isogeny_class(); isocls.matrix()
            [ 1  5  5]
            [ 5  1 25]
            [ 5 25  1]
            sage: f = isocls.isogenies()[0][1]; f.kernel_polynomial()
            x^2 + x - 29/5
        """
        try:
            isoclass = self._isoclass[algorithm]
        except KeyError:
            from sage.schemes.elliptic_curves.isogeny_class import IsogenyClass_EC_Rational
            if hasattr(self, "_lmfdb_label") and self._lmfdb_label:
                label = self._lmfdb_label[:-1]
            elif hasattr(self, "_EllipticCurve_rational_field__cremona_label") and self.__cremona_label:
                label = self.__cremona_label[:-1]
            else:
                label = None

            isoclass = IsogenyClass_EC_Rational(self, algorithm, label)
            self._isoclass[algorithm] = isoclass

        if order:
            isoclass = isoclass.reorder(order)

        return isoclass

    def isogenies_prime_degree(self, l=None):
        r"""
        Return a list of `\ell`-isogenies from self, where `\ell` is a
        prime.

        INPUT:

        - ``l`` -- either None or a prime or a list of primes.

        OUTPUT:

        (list) `\ell`-isogenies for the given `\ell` or if `\ell` is None, all
        `\ell`-isogenies.

        .. note::

           The codomains of the isogenies returned are standard
           minimal models.  This is because the functions
           :meth:`isogenies_prime_degree_genus_0()` and
           :meth:`isogenies_sporadic_Q()` are implemented that way for
           curves defined over `\QQ`.

        EXAMPLES::

            sage: E = EllipticCurve([45,32])
            sage: E.isogenies_prime_degree()
            []
            sage: E = EllipticCurve(j = -262537412640768000)
            sage: E.isogenies_prime_degree()
            [Isogeny of degree 163 from Elliptic Curve defined by y^2 + y = x^3 - 2174420*x + 1234136692 over Rational Field to Elliptic Curve defined by y^2 + y = x^3 - 57772164980*x - 5344733777551611 over Rational Field]
            sage: E1 = E.quadratic_twist(6584935282)
            sage: E1.isogenies_prime_degree()
            [Isogeny of degree 163 from Elliptic Curve defined by y^2 = x^3 - 94285835957031797981376080*x + 352385311612420041387338054224547830898 over Rational Field to Elliptic Curve defined by y^2 = x^3 - 2505080375542377840567181069520*x - 1526091631109553256978090116318797845018020806 over Rational Field]

            sage: E = EllipticCurve('14a1')
            sage: E.isogenies_prime_degree(2)
            [Isogeny of degree 2 from Elliptic Curve defined by y^2 + x*y + y = x^3 + 4*x - 6 over Rational Field to Elliptic Curve defined by y^2 + x*y + y = x^3 - 36*x - 70 over Rational Field]
            sage: E.isogenies_prime_degree(3)
            [Isogeny of degree 3 from Elliptic Curve defined by y^2 + x*y + y = x^3 + 4*x - 6 over Rational Field to Elliptic Curve defined by y^2 + x*y + y = x^3 - x over Rational Field, Isogeny of degree 3 from Elliptic Curve defined by y^2 + x*y + y = x^3 + 4*x - 6 over Rational Field to Elliptic Curve defined by y^2 + x*y + y = x^3 - 171*x - 874 over Rational Field]
            sage: E.isogenies_prime_degree(5)
            []
            sage: E.isogenies_prime_degree(11)
            []
            sage: E.isogenies_prime_degree(29)
            []
            sage: E.isogenies_prime_degree(4)
            Traceback (most recent call last):
            ...
            ValueError: 4 is not prime.

        """
        from .isogeny_small_degree import isogenies_prime_degree_genus_0, isogenies_sporadic_Q

        if l in [2, 3, 5, 7, 13]:
            return isogenies_prime_degree_genus_0(self, l)
        elif l is not None and not isinstance(l, list):
            try:
                if l.is_prime(proof=False):
                    return isogenies_sporadic_Q(self, l)
                else:
                    raise ValueError("%s is not prime."%l)
            except AttributeError:
                raise ValueError("%s is not prime."%l)
        if l is None:
            isogs = isogenies_prime_degree_genus_0(self)
            if isogs != []:
                return isogs
            else:
                return isogenies_sporadic_Q(self)
        if isinstance(l, list):
            isogs = []
            i = 0
            while i<len(l):
                isogenies = [f for f in self.isogenies_prime_degree(l[i]) if not f in isogs]
                isogs.extend(isogenies)
                i = i+1
            return isogs

    def is_isogenous(self, other, proof=True, maxp=200):
        """
        Return whether or not self is isogenous to other.

        INPUT:

        - ``other`` -- another elliptic curve.

        - ``proof`` (default True) -- If ``False``, the function will
          return ``True`` whenever the two curves have the same
          conductor and are isogenous modulo `p` for `p` up to ``maxp``.
          If ``True``, this test is followed by a rigorous test (which
          may be more time-consuming).

        - ``maxp`` (int, default 200) -- The maximum prime `p` for
          which isogeny modulo `p` will be checked.

        OUTPUT:

        (bool) True if there is an isogeny from curve ``self`` to
        curve ``other``.

        METHOD:

        First the conductors are compared as well as the Traces of
        Frobenius for good primes up to ``maxp``.  If any of these
        tests fail, ``False`` is returned.  If they all pass and
        ``proof`` is ``False`` then ``True`` is returned, otherwise a
        complete set of curves isogenous to ``self`` is computed and
        ``other`` is checked for isomorphism with any of these,

        EXAMPLES::

            sage: E1 = EllipticCurve('14a1')
            sage: E6 = EllipticCurve('14a6')
            sage: E1.is_isogenous(E6)
            True
            sage: E1.is_isogenous(EllipticCurve('11a1'))
            False

        ::

            sage: EllipticCurve('37a1').is_isogenous(EllipticCurve('37b1'))
            False

        ::

            sage: E = EllipticCurve([2, 16])
            sage: EE = EllipticCurve([87, 45])
            sage: E.is_isogenous(EE)
            False
        """
        if not is_EllipticCurve(other):
            raise ValueError("Second argument is not an Elliptic Curve.")
        if not other.base_field() is QQ:
            raise ValueError("If first argument is an elliptic curve over QQ then the second argument must be also.")

        if self.is_isomorphic(other):
            return True

        E1 = self.minimal_model()
        E2 = other.minimal_model()
        D1 = E1.discriminant()
        D2 = E2.discriminant()

        if any(E1.change_ring(rings.GF(p)).cardinality() != E2.change_ring(rings.GF(p)).cardinality()
               for p in rings.prime_range(2, maxp)
               if D1.valuation(p) == 0 and D2.valuation(p) == 0):
            return False

        if E1.conductor() != E2.conductor():
            return False

        if not proof:
            return True
        else:
            return  E2 in E1.isogeny_class().curves

    def isogeny_degree(self, other):
        """
        Return the minimal degree of an isogeny between self and
        other.

        INPUT:

        - ``other`` -- another elliptic curve.

        OUTPUT:

        (int) The minimal degree of an isogeny from ``self`` to
        ``other``, or 0 if the curves are not isogenous.

        EXAMPLES::

            sage: E = EllipticCurve([-1056, 13552])
            sage: E2 = EllipticCurve([-127776, -18037712])
            sage: E.isogeny_degree(E2)
            11

        ::

            sage: E1 = EllipticCurve('14a1')
            sage: E2 = EllipticCurve('14a2')
            sage: E3 = EllipticCurve('14a3')
            sage: E4 = EllipticCurve('14a4')
            sage: E5 = EllipticCurve('14a5')
            sage: E6 = EllipticCurve('14a6')
            sage: E3.isogeny_degree(E1)
            3
            sage: E3.isogeny_degree(E2)
            6
            sage: E3.isogeny_degree(E3)
            1
            sage: E3.isogeny_degree(E4)
            9
            sage: E3.isogeny_degree(E5)
            2
            sage: E3.isogeny_degree(E6)
            18

        ::

            sage: E1 = EllipticCurve('30a1')
            sage: E2 = EllipticCurve('30a2')
            sage: E3 = EllipticCurve('30a3')
            sage: E4 = EllipticCurve('30a4')
            sage: E5 = EllipticCurve('30a5')
            sage: E6 = EllipticCurve('30a6')
            sage: E7 = EllipticCurve('30a7')
            sage: E8 = EllipticCurve('30a8')
            sage: E1.isogeny_degree(E1)
            1
            sage: E1.isogeny_degree(E2)
            2
            sage: E1.isogeny_degree(E3)
            3
            sage: E1.isogeny_degree(E4)
            4
            sage: E1.isogeny_degree(E5)
            4
            sage: E1.isogeny_degree(E6)
            6
            sage: E1.isogeny_degree(E7)
            12
            sage: E1.isogeny_degree(E8)
            12

        ::

            sage: E1 = EllipticCurve('15a1')
            sage: E2 = EllipticCurve('15a2')
            sage: E3 = EllipticCurve('15a3')
            sage: E4 = EllipticCurve('15a4')
            sage: E5 = EllipticCurve('15a5')
            sage: E6 = EllipticCurve('15a6')
            sage: E7 = EllipticCurve('15a7')
            sage: E8 = EllipticCurve('15a8')
            sage: E1.isogeny_degree(E1)
            1
            sage: E7.isogeny_degree(E2)
            8
            sage: E7.isogeny_degree(E3)
            2
            sage: E7.isogeny_degree(E4)
            8
            sage: E7.isogeny_degree(E5)
            16
            sage: E7.isogeny_degree(E6)
            16
            sage: E7.isogeny_degree(E8)
            4

        0 is returned when the curves are not isogenous::

            sage: A = EllipticCurve('37a1')
            sage: B = EllipticCurve('37b1')
            sage: A.isogeny_degree(B)
            0
            sage: A.is_isogenous(B)
            False
        """
        E1 = self.minimal_model()
        E2 = other.minimal_model()

        if not E1.is_isogenous(E2, proof=False):
            return Integer(0)

        isocls = E1.isogeny_class()
        try:
            return isocls.matrix(fill=True)[0,isocls.index(E2)]
        except ValueError:
            return Integer(0)

#
#     The following function can be implemented once composition of
#     isogenies has been implemented.
#
#     def construct_isogeny(self, other):
#         """
#         Return an isogeny from self to other if the two curves are in
#         the same isogeny class.
#         """


    def optimal_curve(self):
        """
        Given an elliptic curve that is in the installed Cremona
        database, return the optimal curve isogenous to it.

        EXAMPLES:

        The following curve is not optimal::

            sage: E = EllipticCurve('11a2'); E
            Elliptic Curve defined by y^2 + y = x^3 - x^2 - 7820*x - 263580 over Rational Field
            sage: E.optimal_curve()
            Elliptic Curve defined by y^2 + y = x^3 - x^2 - 10*x - 20 over Rational Field
            sage: E.optimal_curve().cremona_label()
            '11a1'

        Note that 990h is the special case where the optimal curve
        isn't the first in the Cremona labeling::

            sage: E = EllipticCurve('990h4'); E
            Elliptic Curve defined by y^2 + x*y + y = x^3 - x^2 + 6112*x - 41533 over Rational Field
            sage: F = E.optimal_curve(); F
            Elliptic Curve defined by y^2 + x*y + y = x^3 - x^2 - 1568*x - 4669 over Rational Field
            sage: F.cremona_label()
            '990h3'
            sage: EllipticCurve('990a1').optimal_curve().cremona_label()   # a isn't h.
            '990a1'

        If the input curve is optimal, this function returns that
        curve (not just a copy of it or a curve isomorphic to it!)::

            sage: E = EllipticCurve('37a1')
            sage: E.optimal_curve() is E
            True

        Also, if this curve is optimal but not given by a minimal
        model, this curve will still be returned, so this function
        need not return a minimal model in general.

        ::

            sage: F = E.short_weierstrass_model(); F
            Elliptic Curve defined by y^2  = x^3 - 16*x + 16 over Rational Field
            sage: F.optimal_curve()
            Elliptic Curve defined by y^2  = x^3 - 16*x + 16 over Rational Field
        """
        label = self.cremona_label()
        N, isogeny, number = sage.databases.cremona.parse_cremona_label(label)
        if N == 990 and isogeny == 'h':
            optimal_label = '990h3'
        else:
            optimal_label = '%s%s1'%(N,isogeny)
        if optimal_label == label: return self
        return constructor.EllipticCurve(optimal_label)

    def isogeny_graph(self, order=None):
        r"""
        Return a graph representing the isogeny class of this elliptic
        curve, where the vertices are isogenous curves over
        `\QQ` and the edges are prime degree isogenies.

        .. note::

            The vertices are labeled 1 to n rather than 0 to n-1 to
            correspond to LMFDB and Cremona labels.

        EXAMPLES::

            sage: LL = []
            sage: for e in cremona_optimal_curves(range(1, 38)):  # long time
            ....:  G = e.isogeny_graph()
            ....:  already = False
            ....:  for H in LL:
            ....:      if G.is_isomorphic(H):
            ....:          already = True
            ....:          break
            ....:  if not already:
            ....:      LL.append(G)
            sage: graphs_list.show_graphs(LL)  # long time

        ::

            sage: E = EllipticCurve('195a')
            sage: G = E.isogeny_graph()
            sage: for v in G: print("{} {}".format(v, G.get_vertex(v)))
            ...
            1 Elliptic Curve defined by y^2 + x*y  = x^3 - 110*x + 435 over Rational Field
            2 Elliptic Curve defined by y^2 + x*y  = x^3 - 115*x + 392 over Rational Field
            3 Elliptic Curve defined by y^2 + x*y  = x^3 + 210*x + 2277 over Rational Field
            4 Elliptic Curve defined by y^2 + x*y  = x^3 - 520*x - 4225 over Rational Field
            5 Elliptic Curve defined by y^2 + x*y  = x^3 + 605*x - 19750 over Rational Field
            6 Elliptic Curve defined by y^2 + x*y  = x^3 - 8125*x - 282568 over Rational Field
            7 Elliptic Curve defined by y^2 + x*y  = x^3 - 7930*x - 296725 over Rational Field
            8 Elliptic Curve defined by y^2 + x*y  = x^3 - 130000*x - 18051943 over Rational Field
            sage: G.plot(edge_labels=True)
            Graphics object consisting of 23 graphics primitives
        """
        return self.isogeny_class(order=order).graph()

    def manin_constant(self):
        r"""
        Return the Manin constant of this elliptic curve.

        If `\phi: X_0(N) \to E` is the modular
        parametrization of minimal degree, then the Manin constant `c` is defined to be the rational
        number `c` such that `\phi^*(\omega_E) = c\cdot \omega_f` where `\omega_E` is a Néron differential and `\omega_f = f(q) dq/q` is the differential on `X_0(N)` corresponding to the
        newform `f` attached to the isogeny class of `E`.

        It is known that the Manin constant is an integer. It is conjectured that in each class there is at least one, more precisely the so-called strong Weil curve or `X_0(N)`-optimal curve, that has Manin constant `1`.

        OUTPUT:

        an integer

        This function only works if the curve is in the installed
        Cremona database.  Sage includes by default a small database;
        for the full database you have to install an optional package.

        EXAMPLES::

            sage: EllipticCurve('11a1').manin_constant()
            1
            sage: EllipticCurve('11a2').manin_constant()
            1
            sage: EllipticCurve('11a3').manin_constant()
            5

        Check that it works even if the curve is non-minimal::

            sage: EllipticCurve('11a3').change_weierstrass_model([1/35,0,0,0]).manin_constant()
            5

        Rather complicated examples (see :trac:`12080`) ::

            sage: [ EllipticCurve('27a%s'%i).manin_constant() for i in [1,2,3,4]]
            [1, 1, 3, 3]
            sage: [ EllipticCurve('80b%s'%i).manin_constant() for i in [1,2,3,4]]
            [1, 2, 1, 2]

        """
        from sage.databases.cremona import CremonaDatabase

        if self.conductor() > CremonaDatabase().largest_conductor():
            raise NotImplementedError("The Manin constant can only be evaluated for curves in Cremona's tables. If you have not done so, you may wish to install the optional large database.")

        E = self.minimal_model()
        C = self.optimal_curve()
        m = C.isogeny_class().matrix()
        ma = max(max(x) for x in m)
        OmC = C.period_lattice().basis()
        OmE = E.period_lattice().basis()
        q_plus = QQ(gp.bestappr(OmE[0]/OmC[0],ma+1) )
        n_plus = q_plus.numerator()

        cinf_E = E.real_components()
        cinf_C = C.real_components()
        OmC_minus = OmC[1].imag()
        if cinf_C == 1:
            OmC_minus *= 2
        OmE_minus = OmE[1].imag()
        if cinf_E == 1:
            OmE_minus *= 2
        q_minus = QQ(gp.bestappr(OmE_minus/OmC_minus, ma+1))
        n_minus = q_minus.numerator()
        n = ZZ(n_minus * n_plus)

        if cinf_C == cinf_E:
            return n
        # otherwise they have different number of connected component and we have to adjust for this
        elif cinf_C > cinf_E:
            if ZZ(n_plus) % 2 == 0 and ZZ(n_minus) % 2 == 0:
                return n // 2
            else:
                return n
        else: #if cinf_C < cinf_E:
            if q_plus.denominator() % 2 == 0 and q_minus.denominator() % 2 == 0:
                return n
            else:
                return n*2

    def _shortest_paths(self):
        r"""
        Technical internal function that returns the list of isogenies
        curves and corresponding dictionary of shortest isogeny paths
        from self to each other curve in the isogeny class.

        OUTPUT:

        list, dict

        EXAMPLES::

            sage: EllipticCurve('11a1')._shortest_paths()
            ((Elliptic Curve defined by y^2 + y = x^3 - x^2 - 10*x - 20 over Rational Field,
              Elliptic Curve defined by y^2 + y = x^3 - x^2 over Rational Field,
              Elliptic Curve defined by y^2 + y = x^3 - x^2 - 7820*x - 263580 over Rational Field),
             {0: 0, 1: 5, 2: 5})
            sage: EllipticCurve('11a2')._shortest_paths()
            ((Elliptic Curve defined by y^2 + y = x^3 - x^2 - 7820*x - 263580 over Rational Field,
              Elliptic Curve defined by y^2 + y = x^3 - x^2 - 10*x - 20 over Rational Field,
              Elliptic Curve defined by y^2 + y = x^3 - x^2 over Rational Field),
             {0: 0, 1: 5, 2: 25})
        """
        from sage.graphs.graph import Graph
        isocls = self.isogeny_class()
        M = isocls.matrix(fill=True).change_ring(rings.RR)
        # see trac #4889 for nebulous M.list() --> M.entries() change...
        # Take logs here since shortest path minimizes the *sum* of the weights -- not the product.
        M = M.parent()([a.log() if a else 0 for a in M.list()])
        G = Graph(M, format='weighted_adjacency_matrix')
        G.set_vertices(dict([(v,isocls[v]) for v in G.vertices()]))
        v = G.shortest_path_lengths(0, by_weight=True)
        # Now exponentiate and round to get degrees of isogenies
        v = dict([(i, j.exp().round() if j else 0) for i,j in iteritems(v)])
        return isocls.curves, v

    def _multiple_of_degree_of_isogeny_to_optimal_curve(self):
        r"""
        Internal function returning an integer m such that the degree of
        the isogeny between this curve and the optimal curve in its
        isogeny class is a divisor of m.

        .. warning::

           The result is *not* provably correct, in the
           sense that when the numbers are huge isogenies could be
           missed because of precision issues.

        EXAMPLES::

            sage: E = EllipticCurve('11a1')
            sage: E._multiple_of_degree_of_isogeny_to_optimal_curve()
            5
            sage: E = EllipticCurve('11a2')
            sage: E._multiple_of_degree_of_isogeny_to_optimal_curve()
            25
            sage: E = EllipticCurve('11a3')
            sage: E._multiple_of_degree_of_isogeny_to_optimal_curve()
            25
        """
        _, v = self._shortest_paths()
        # Compute the degree of an isogeny from self to anything else
        # in the isogeny class of self.  Assuming the isogeny
        # enumeration is complete (which need not be the case a priori!), the LCM
        # of these numbers is a multiple of the degree of the isogeny
        # to the optimal curve.
        v = [deg for num, deg in iteritems(v) if deg]  # get just the degrees
        return arith.LCM(v)

    ##########################################################
    # Galois Representations
    ##########################################################

    def galois_representation(self):
        r"""
        The compatible family of the Galois representation
        attached to this elliptic curve.

        Given an elliptic curve `E` over `\QQ`
        and a rational prime number `p`, the `p^n`-torsion
        `E[p^n]` points of `E` is a representation of the
        absolute Galois group of `\QQ`. As `n` varies
        we obtain the Tate module `T_p E` which is a
        a representation of `G_K` on a free `\ZZ_p`-module
        of rank `2`. As `p` varies the representations
        are compatible.

        EXAMPLES::

            sage: rho = EllipticCurve('11a1').galois_representation()
            sage: rho
            Compatible family of Galois representations associated to the Elliptic Curve defined by y^2 + y = x^3 - x^2 - 10*x - 20 over Rational Field
            sage: rho.is_irreducible(7)
            True
            sage: rho.is_irreducible(5)
            False
            sage: rho.is_surjective(11)
            True
            sage: rho.non_surjective()
            [5]
            sage: rho = EllipticCurve('37a1').galois_representation()
            sage: rho.non_surjective()
            []
            sage: rho = EllipticCurve('27a1').galois_representation()
            sage: rho.is_irreducible(7)
            True
            sage: rho.non_surjective()   # cm-curve
            [0]

       """
        try:
            return self.__rho
        except AttributeError:
            from .gal_reps import GaloisRepresentation
            self.__rho = GaloisRepresentation(self)
        return self.__rho

    def is_semistable(self):
        """
        Return ``True`` iff this elliptic curve is semi-stable at all primes.

        EXAMPLES::

            sage: E = EllipticCurve('37a1')
            sage: E.is_semistable()
            True
            sage: E = EllipticCurve('90a1')
            sage: E.is_semistable()
            False
        """
        return self.conductor().is_squarefree()

    def is_ordinary(self, p, ell=None):
        """
        Return ``True`` precisely when the mod-p representation attached to
        this elliptic curve is ordinary at ell.

        INPUT:

        -  ``p`` - a prime ell - a prime (default: p)

        OUTPUT: bool

        EXAMPLES::

            sage: E = EllipticCurve('37a1')
            sage: E.is_ordinary(37)
            True
            sage: E = EllipticCurve('32a1')
            sage: E.is_ordinary(2)
            False
            sage: [p for p in prime_range(50) if E.is_ordinary(p)]
            [5, 13, 17, 29, 37, 41]
        """
        if ell is None:
            ell = p
        return self.ap(ell) % p != 0

    def is_good(self, p, check=True):
        """
        Return ``True`` if `p` is a prime of good reduction for `E`.

        INPUT:

        -  ``p`` - a prime

        OUTPUT: bool

        EXAMPLES::

            sage: e = EllipticCurve('11a')
            sage: e.is_good(-8)
            Traceback (most recent call last):
            ...
            ValueError: p must be prime
            sage: e.is_good(-8, check=False)
            True

        """
        if check:
            if not arith.is_prime(p):
                raise ValueError("p must be prime")
        return self.conductor() % p != 0


    def is_supersingular(self, p, ell=None):
        """
        Return ``True`` precisely when p is a prime of good reduction and the
        mod-p representation attached to this elliptic curve is
        supersingular at ell.

        INPUT:

        -  ``p`` - a prime ell - a prime (default: p)

        OUTPUT: bool

        EXAMPLES::

            sage: E = EllipticCurve('37a1')
            sage: E.is_supersingular(37)
            False
            sage: E = EllipticCurve('32a1')
            sage: E.is_supersingular(2)
            False
            sage: E.is_supersingular(7)
            True
            sage: [p for p in prime_range(50) if E.is_supersingular(p)]
            [3, 7, 11, 19, 23, 31, 43, 47]

        """
        if ell is None:
            ell = p
        return self.is_good(p) and not self.is_ordinary(p, ell)

    def supersingular_primes(self, B):
        """
        Return a list of all supersingular primes for this elliptic curve
        up to and possibly including B.

        EXAMPLES::

            sage: e = EllipticCurve('11a')
            sage: e.aplist(20)
            [-2, -1, 1, -2, 1, 4, -2, 0]
            sage: e.supersingular_primes(1000)
            [2, 19, 29, 199, 569, 809]

        ::

            sage: e = EllipticCurve('27a')
            sage: e.aplist(20)
            [0, 0, 0, -1, 0, 5, 0, -7]
            sage: e.supersingular_primes(97)
            [2, 5, 11, 17, 23, 29, 41, 47, 53, 59, 71, 83, 89]
            sage: e.ordinary_primes(97)
            [7, 13, 19, 31, 37, 43, 61, 67, 73, 79, 97]
            sage: e.supersingular_primes(3)
            [2]
            sage: e.supersingular_primes(2)
            [2]
            sage: e.supersingular_primes(1)
            []
        """
        v = self.aplist(max(B, 3))
        P = rings.prime_range(max(B,3)+1)
        N = self.conductor()
        return [P[i] for i in [0,1] if P[i] <= B and v[i]%P[i]==0 and N%P[i] != 0] + \
                      [P[i] for i in range(2,len(v)) if v[i] == 0 and N%P[i] != 0]

    def ordinary_primes(self, B):
        """
        Return a list of all ordinary primes for this elliptic curve up to
        and possibly including B.

        EXAMPLES::

            sage: e = EllipticCurve('11a')
            sage: e.aplist(20)
            [-2, -1, 1, -2, 1, 4, -2, 0]
            sage: e.ordinary_primes(97)
            [3, 5, 7, 11, 13, 17, 23, 31, 37, 41, 43, 47, 53, 59, 61, 67, 71, 73, 79, 83, 89, 97]
            sage: e = EllipticCurve('49a')
            sage: e.aplist(20)
            [1, 0, 0, 0, 4, 0, 0, 0]
            sage: e.supersingular_primes(97)
            [3, 5, 13, 17, 19, 31, 41, 47, 59, 61, 73, 83, 89, 97]
            sage: e.ordinary_primes(97)
            [2, 11, 23, 29, 37, 43, 53, 67, 71, 79]
            sage: e.ordinary_primes(3)
            [2]
            sage: e.ordinary_primes(2)
            [2]
            sage: e.ordinary_primes(1)
            []
        """
        v = self.aplist(max(B, 3) )
        P = rings.prime_range(max(B,3) +1)
        return [P[i] for i in [0,1] if P[i] <= B and v[i]%P[i]!=0] +\
               [P[i] for i in range(2,len(v)) if v[i] != 0]

    def eval_modular_form(self, points, prec):
        r"""
        Evaluate the modular form of this elliptic curve at points in `\CC`.

        INPUT:


        -  ``points`` - a list of points in the half-plane of
           convergence

        -  ``prec`` - precision


        OUTPUT: A list of values L(E,s) for s in points

        .. note::

           Better examples are welcome.

        EXAMPLES::

            sage: E = EllipticCurve('37a1')
            sage: E.eval_modular_form([1.5+I,2.0+I,2.5+I],0.000001)
            [0, 0, 0]
        """
        if not isinstance(points, list):
            try:
                points = list(points)
            except TypeError:
                return self.eval_modular_form([points], prec)
        an = self.pari_mincurve().ellan(prec)
        s = 0
        c = pari('2 * Pi * I')
        ans = []
        for z in points:
            s = pari(0)
            r0 = (c*z).exp()
            r = r0
            for n in range(1, prec):
                s += an[n-1]*r
                r *= r0
            ans.append(s.sage())
        return ans


    ########################################################################
    # The Tate-Shafarevich group
    ########################################################################

    def sha(self):
        """
        Return an object of class
        'sage.schemes.elliptic_curves.sha_tate.Sha' attached to this
        elliptic curve.

        This can be used in functions related to bounding the order of Sha
        (The Tate-Shafarevich group of the curve).

        EXAMPLES::

            sage: E = EllipticCurve('37a1')
            sage: S=E.sha()
            sage: S
            Tate-Shafarevich group for the Elliptic Curve defined by y^2 + y = x^3 - x over Rational Field
            sage: S.bound_kolyvagin()
            ([2], 1)
        """
        try:
            return self.__sha
        except AttributeError:
            from .sha_tate import Sha
            self.__sha = Sha(self)
            return self.__sha

    #################################################################################
    # Functions related to Heegner points#################################################################################
    heegner_point = heegner.ell_heegner_point
    kolyvagin_point = heegner.kolyvagin_point

    heegner_discriminants = heegner.ell_heegner_discriminants
    heegner_discriminants_list = heegner.ell_heegner_discriminants_list
    satisfies_heegner_hypothesis = heegner.satisfies_heegner_hypothesis

    heegner_point_height = heegner.heegner_point_height

    heegner_index = heegner.heegner_index
    _adjust_heegner_index = heegner._adjust_heegner_index
    heegner_index_bound = heegner.heegner_index_bound
    _heegner_index_in_EK = heegner._heegner_index_in_EK

    heegner_sha_an = heegner.heegner_sha_an

    _heegner_forms_list = heegner._heegner_forms_list
    _heegner_best_tau = heegner._heegner_best_tau

    #################################################################################
    # p-adic functions
    #################################################################################

    padic_regulator = padics.padic_regulator

    padic_height_pairing_matrix = padics.padic_height_pairing_matrix

    padic_height = padics.padic_height
    padic_height_via_multiply = padics.padic_height_via_multiply

    padic_sigma = padics.padic_sigma
    padic_sigma_truncated = padics.padic_sigma_truncated

    padic_E2 = padics.padic_E2

    matrix_of_frobenius = padics.matrix_of_frobenius

    def mod5family(self):
        """
        Return the family of all elliptic curves with the same mod-5
        representation as self.

        EXAMPLES::

            sage: E = EllipticCurve('32a1')
            sage: E.mod5family()
            Elliptic Curve defined by y^2  = x^3 + 4*x over Fraction Field of Univariate Polynomial Ring in t over Rational Field
        """
        E = self.short_weierstrass_model()
        a = E.a4()
        b = E.a6()
        return mod5family.mod5family(a,b)

    def tate_curve(self, p):
        r"""
        Create the Tate curve over the `p`-adics associated to
        this elliptic curve.

        This Tate curve is a `p`-adic curve with split multiplicative
        reduction of the form `y^2+xy=x^3+s_4 x+s_6` which is
        isomorphic to the given curve over the algebraic closure of
        `\QQ_p`. Its points over `\QQ_p`
        are isomorphic to `\QQ_p^{\times}/q^{\ZZ}`
        for a certain parameter `q \in \ZZ_p`.

        INPUT:

        - `p` -- a prime where the curve has split multiplicative
          reduction

        EXAMPLES::

            sage: e = EllipticCurve('130a1')
            sage: e.tate_curve(2)
            2-adic Tate curve associated to the Elliptic Curve defined by y^2 + x*y + y = x^3 - 33*x + 68 over Rational Field

        The input curve must have multiplicative reduction at the prime.

        ::

            sage: e.tate_curve(3)
            Traceback (most recent call last):
            ...
            ValueError: The elliptic curve must have multiplicative reduction at 3

        We compute with `p=5`::

            sage: T = e.tate_curve(5); T
            5-adic Tate curve associated to the Elliptic Curve defined by y^2 + x*y + y = x^3 - 33*x + 68 over Rational Field

        We find the Tate parameter `q`::

            sage: T.parameter(prec=5)
            3*5^3 + 3*5^4 + 2*5^5 + 2*5^6 + 3*5^7 + O(5^8)

        We compute the `\mathcal{L}`-invariant of the curve::

            sage: T.L_invariant(prec=10)
            5^3 + 4*5^4 + 2*5^5 + 2*5^6 + 2*5^7 + 3*5^8 + 5^9 + O(5^10)
        """
        try:
            return self._tate_curve[p]
        except AttributeError:
            self._tate_curve = {}
        except KeyError:
            pass

        Eq = ell_tate_curve.TateCurve(self, p)
        self._tate_curve[p] = Eq
        return Eq

    def height(self, precision=None):
        """
        Return the real height of this elliptic curve.

        This is used in :meth:`_integral_points_old`.

        INPUT:

        -  ``precision`` - desired real precision of the result
           (default real precision if None)

        EXAMPLES::

            sage: E = EllipticCurve('5077a1')
            sage: E.height()
            17.4513334798896
            sage: E.height(100)
            17.451333479889612702508579399
            sage: E = EllipticCurve([0,0,0,0,1])
            sage: E.height()
            1.38629436111989
            sage: E = EllipticCurve([0,0,0,1,0])
            sage: E.height()
            7.45471994936400
        """
        if precision is None:
            precision = RealField().precision()
        R = RealField(precision)
        c4 = self.c4()
        c6 = self.c6()
        j = self.j_invariant()
        log_g2 = R((c4/12)).abs().log()
        log_g3 = R((c6/216)).abs().log()

        if j == 0:
            h_j = R(1)
        else:
            h_j = max(log(R(abs(j.numerator()))), log(R(abs(j.denominator()))))
        if (self.c4() != 0) and (self.c6() != 0):
            h_gs = max(1, log_g2, log_g3)
        elif c4 == 0:
            if c6 == 0:
                return max(1,h_j)
            h_gs = max(1, log_g3)
        else:
            h_gs = max(1, log_g2)
        return max(R(1),h_j, h_gs)

    def antilogarithm(self, z, max_denominator=None):
        r"""
        Return the rational point (if any) associated to this complex
        number; the inverse of the elliptic logarithm function.

        INPUT:

        -  ``z`` -- a complex number representing an element of
           `\CC/L` where `L` is the period lattice of the elliptic curve

        - ``max_denominator`` (int or None) -- parameter controlling
          the attempted conversion of real numbers to rationals.  If
          None, ``simplest_rational()`` will be used; otherwise,
          ``nearby_rational()`` will be used with this value of
          ``max_denominator``.

        OUTPUT:

        - point on the curve: the rational point which is the
          image of `z` under the Weierstrass parametrization, if it
          exists and can be determined from `z` and the given value
          of max_denominator (if any); otherwise a ValueError exception
          is raised.

        EXAMPLES::

            sage: E = EllipticCurve('389a')
            sage: P = E(-1,1)
            sage: z = P.elliptic_logarithm()
            sage: E.antilogarithm(z)
            (-1 : 1 : 1)
            sage: Q = E(0,-1)
            sage: z = Q.elliptic_logarithm()
            sage: E.antilogarithm(z)
            Traceback (most recent call last):
            ...
            ValueError: approximated point not on the curve
            sage: E.antilogarithm(z, max_denominator=10)
            (0 : -1 : 1)

            sage: E = EllipticCurve('11a1')
            sage: w1,w2 = E.period_lattice().basis()
            sage: [E.antilogarithm(a*w1/5,1) for a in range(5)]
            [(0 : 1 : 0), (16 : -61 : 1), (5 : -6 : 1), (5 : 5 : 1), (16 : 60 : 1)]
        """
        if z.is_zero():
            return self(0)
        expZ = self.elliptic_exponential(z)
        xy = [t.real() for t in expZ[:2]]
        if max_denominator is None:
            xy = [t.simplest_rational() for t in xy]
        else:
            xy = [t.nearby_rational(max_denominator=max_denominator) for t in xy]
        try:
            return self(xy)
        except TypeError:
            raise ValueError("approximated point not on the curve")

    def integral_x_coords_in_interval(self,xmin,xmax):
        r"""
        Return the set of integers `x` with `xmin\le x\le xmax` which are
        `x`-coordinates of rational points on this curve.

        INPUT:

        - ``xmin``, ``xmax`` (integers) -- two integers.

        OUTPUT:

        (set) The set of integers `x` with `xmin\le x\le xmax` which
        are `x`-coordinates of rational points on the elliptic curve.

        EXAMPLES::

            sage: E = EllipticCurve([0, 0, 1, -7, 6])
            sage: xset = E.integral_x_coords_in_interval(-100,100)
            sage: sorted(xset)
            [-3, -2, -1, 0, 1, 2, 3, 4, 8, 11, 14, 21, 37, 52, 93]
            sage: xset = E.integral_x_coords_in_interval(-100, 0)
            sage: sorted(xset)
            [-3, -2, -1, 0]

        TESTS:

        The bug reported on :trac:`22719` is now fixed::

            sage: E = EllipticCurve("141d1")
            sage: E.integral_points()
            [(0 : 0 : 1), (2 : 1 : 1)]
        """
        xmin = pari(xmin)
        xmax = pari(xmax)
        H = max(1, abs(xmin), abs(xmax))
        S = set()
        for pt in self.pari_curve().ellratpoints([H, 1]):
            x = pt[0]
            if xmin <= x <= xmax:
                S.add(ZZ(x))
        return S

    prove_BSD = BSD.prove_BSD
    
    def _integral_points_old(self, mw_base='auto', both_signs=False, verbose=False):
        """
        Compute all integral points (up to sign) on this elliptic curve.

        This has been replaced by a newer and more correct, but slower and more general implementation
        in ell_int_points.py.
        
        INPUT:


        -  ``mw_base`` - list of EllipticCurvePoint generating
           the Mordell-Weil group of E (default: 'auto' - calls self.gens())

        -  ``both_signs`` - True/False (default False): if
           True the output contains both P and -P, otherwise only one of each
           pair.

        -  ``verbose`` - True/False (default False): if True,
           some details of the computation are output


        OUTPUT: A sorted list of all the integral points on E (up to sign
        unless both_signs is True)

        .. note::

           The complexity increases exponentially in the rank of curve
           E. The computation time (but not the output!) depends on
           the Mordell-Weil basis. If mw_base is given but is not a
           basis for the Mordell-Weil group (modulo torsion), integral
           points which are not in the subgroup generated by the given
           points will almost certainly not be listed.

        EXAMPLES: A curve of rank 3 with no torsion points

        ::

            sage: E = EllipticCurve([0,0,1,-7,6])
            sage: P1=E.point((2,0)); P2=E.point((-1,3)); P3=E.point((4,6))
            sage: a=E._integral_points_old([P1,P2,P3]); a  
            [(-3 : 0 : 1), (-2 : 3 : 1), (-1 : 3 : 1), (0 : 2 : 1), (1 : 0 : 1), (2 : 0 : 1), (3 : 3 : 1), (4 : 6 : 1), (8 : 21 : 1), (11 : 35 : 1), (14 : 51 : 1), (21 : 95 : 1), (37 : 224 : 1), (52 : 374 : 1), (93 : 896 : 1), (342 : 6324 : 1), (406 : 8180 : 1), (816 : 23309 : 1)]

        ::

            sage: a = E._integral_points_old([P1,P2,P3], verbose=True) 
            Using mw_basis  [(2 : 0 : 1), (3 : -4 : 1), (8 : -22 : 1)]
            e1,e2,e3:  -3.0124303725933... 1.0658205476962... 1.94660982489710
            Minimal and maximal eigenvalues of height pairing matrix: 0.637920814585005,2.31982967525725
            x-coords of points on compact component with  -3 <=x<= 1
            [-3, -2, -1, 0, 1]
            x-coords of points on non-compact component with  2 <=x<= 6
            [2, 3, 4]
            starting search of remaining points using coefficient bound 5 and |x| bound 1.53897183921009e25
            x-coords of extra integral points:
            [2, 3, 4, 8, 11, 14, 21, 37, 52, 93, 342, 406, 816]
            Total number of integral points: 18

        It is not necessary to specify mw_base. If it is not provided,
        then the Mordell-Weil basis must be computed, which may take
        much longer. ::

            sage: E = EllipticCurve([0,0,1,-7,6])
            sage: a = E._integral_points_old(both_signs=True); a
            [(-3 : -1 : 1), (-3 : 0 : 1), (-2 : -4 : 1), (-2 : 3 : 1), (-1 : -4 : 1), (-1 : 3 : 1), (0 : -3 : 1), (0 : 2 : 1), (1 : -1 : 1), (1 : 0 : 1), (2 : -1 : 1), (2 : 0 : 1), (3 : -4 : 1), (3 : 3 : 1), (4 : -7 : 1), (4 : 6 : 1), (8 : -22 : 1), (8 : 21 : 1), (11 : -36 : 1), (11 : 35 : 1), (14 : -52 : 1), (14 : 51 : 1), (21 : -96 : 1), (21 : 95 : 1), (37 : -225 : 1), (37 : 224 : 1), (52 : -375 : 1), (52 : 374 : 1), (93 : -897 : 1), (93 : 896 : 1), (342 : -6325 : 1), (342 : 6324 : 1), (406 : -8181 : 1), (406 : 8180 : 1), (816 : -23310 : 1), (816 : 23309 : 1)]

        An example with negative discriminant::

            sage: EllipticCurve('900d1')._integral_points_old() 
            [(-11 : 27 : 1), (-4 : 34 : 1), (4 : 18 : 1), (16 : 54 : 1)]

        Another example with rank 5 and no torsion points::

            sage: E = EllipticCurve([-879984,319138704])
            sage: P1=E.point((540,1188)); P2=E.point((576,1836))
            sage: P3=E.point((468,3132)); P4=E.point((612,3132))
            sage: P5=E.point((432,4428))
            sage: a=E._integral_points_old([P1,P2,P3,P4,P5]); len(a)  # long time (18s on sage.math, 2011)
             54

        TESTS:

        The bug reported on :trac:`4525` is now fixed::

            sage: EllipticCurve('91b1')._integral_points_old()
            [(-1 : 3 : 1), (1 : 0 : 1), (3 : 4 : 1)]

        ::

            sage: [len(e._integral_points_old(both_signs=False)) for e in cremona_curves([11..100])]  # long time (15s on sage.math, 2011)
            [2, 0, 2, 3, 2, 1, 3, 0, 2, 4, 2, 4, 3, 0, 0, 1, 2, 1, 2, 0, 2, 1, 0, 1, 3, 3, 1, 1, 4, 2, 3, 2, 0, 0, 5, 3, 2, 2, 1, 1, 1, 0, 1, 3, 0, 1, 0, 1, 1, 3, 6, 1, 2, 2, 2, 0, 0, 2, 3, 1, 2, 2, 1, 1, 0, 3, 2, 1, 0, 1, 0, 1, 3, 3, 1, 1, 5, 1, 0, 1, 1, 0, 1, 2, 0, 2, 0, 1, 1, 3, 1, 2, 2, 4, 4, 2, 1, 0, 0, 5, 1, 0, 1, 2, 0, 2, 2, 0, 0, 0, 1, 0, 3, 1, 5, 1, 2, 4, 1, 0, 1, 0, 1, 0, 1, 0, 2, 2, 0, 0, 1, 0, 1, 1, 4, 1, 0, 1, 1, 0, 4, 2, 0, 1, 1, 2, 3, 1, 1, 1, 1, 6, 2, 1, 1, 0, 2, 0, 6, 2, 0, 4, 2, 2, 0, 0, 1, 2, 0, 2, 1, 0, 3, 1, 2, 1, 4, 6, 3, 2, 1, 0, 2, 2, 0, 0, 5, 4, 1, 0, 0, 1, 0, 2, 2, 0, 0, 2, 3, 1, 3, 1, 1, 0, 1, 0, 0, 1, 2, 2, 0, 2, 0, 0, 1, 2, 0, 0, 4, 1, 0, 1, 1, 0, 1, 2, 0, 1, 4, 3, 1, 2, 2, 1, 1, 1, 1, 6, 3, 3, 3, 3, 1, 1, 1, 1, 1, 0, 7, 3, 0, 1, 3, 2, 1, 0, 3, 2, 1, 0, 2, 2, 6, 0, 0, 6, 2, 2, 3, 3, 5, 5, 1, 0, 6, 1, 0, 3, 1, 1, 2, 3, 1, 2, 1, 1, 0, 1, 0, 1, 0, 5, 5, 2, 2, 0, 0, 1, 0, 0, 0, 0, 1, 1, 1, 1]

        The bug reported at :trac:`4897` is now fixed::

            sage: [P[0] for P in EllipticCurve([0,0,0,-468,2592])._integral_points_old()]
            [-24, -18, -14, -6, -3, 4, 6, 18, 21, 24, 36, 46, 102, 168, 186, 381, 1476, 2034, 67246]


        See :trac:`22063`::

            sage: for n in [67,71,74,91]:
            ....:     assert 4*n^6+4*n^2 in [P[0] for P in EllipticCurve([0,0,0,2,n^2]).integral_points()]


        .. NOTE::

           This function uses the algorithm given in [Coh2007I]_.

        AUTHORS:

        - Michael Mardaus (2008-07)

        - Tobias Nagel (2008-07)

        - John Cremona (2008-07)
        """
        #####################################################################
        # INPUT CHECK #######################################################
        if not self.is_integral():
            raise ValueError("integral_points() can only be called on an integral model")

        if mw_base=='auto':
            try:
                mw_base = self.gens()
            except RuntimeError:
                raise RuntimeError("Unable to compute Mordell-Weil basis of {}, hence unable to compute integral points.".format(self))
            r = len(mw_base)
        else:
            try:
                r = len(mw_base)
            except TypeError:
                raise TypeError('mw_base must be a list')
            if not all(P.curve() is self for P in mw_base):
                raise ValueError("points are not on the correct curve")

        tors_points = self.torsion_points()

        # END INPUT-CHECK####################################################
        #####################################################################

        #####################################################################
        # INTERNAL FUNCTIONS ################################################

        ############################## begin ################################
        def point_preprocessing(free,tor):
            r"""
            Transforms the mw_basis ``free`` into a `\ZZ`-basis for
            `E(\QQ)\cap E^0(`\RR)`. If there is a torsion point on the
            "egg" we add it to any of the gens on the egg; otherwise
            we replace the free generators with generators of a
            subgroup of index 2.
            """
            r = len(free)
            newfree = [Q for Q in free] # copy
            tor_egg = [T for T in tor if not T.is_on_identity_component()]
            free_id = [P.is_on_identity_component() for P in free]
            if any(tor_egg):
                T = tor_egg[0]
                for i in range(r):
                    if not free_id[i]:
                        newfree[i] += T
            else:
                if not all(free_id):
                    i0 = free_id.index(False)
                    P = free[i0]
                    for i in range(r):
                        if not free_id[i]:
                            if i==i0:
                                newfree[i] = 2*newfree[i]
                            else:
                                newfree[i] += P
            return newfree
        ##############################  end  ################################

        # END Internal functions #############################################
        ######################################################################

        if (r == 0):
            int_points = [P for P in tors_points if not P.is_zero()]
            int_points = [P for P in int_points if P[0].is_integral()]
            if not both_signs:
                xlist = set([P[0] for P in int_points])
                int_points = [self.lift_x(x) for x in xlist]
            int_points.sort()
            if verbose:
                print('Total number of integral points:', len(int_points))
            return int_points

        if verbose:
            import sys  # so we can flush stdout for debugging

        disc = self.discriminant()
        j = self.j_invariant()
        b2 = self.b2()

        Qx = rings.PolynomialRing(RationalField(),'x')
        pol = Qx([-self.c6()/216,-self.c4()/12,0,4])
        if disc > 0: # two real component -> 3 roots in RR
            #on curve 897e4, only one root is found with default precision!
            RR = R
            prec = RR.precision()
            ei = pol.roots(RR,multiplicities=False)
            while len(ei)<3:
                prec*=2
                RR=RealField(prec)
                ei = pol.roots(RR,multiplicities=False)
            e1,e2,e3 = ei
            if r >= 1: #preprocessing of mw_base only necessary if rank > 0
                mw_base = point_preprocessing(mw_base, tors_points)
                  #at most one point in E^{egg}

        elif disc < 0: # one real component => 1 root in RR (=: e3),
                       # 2 roots in C (e1,e2)
            roots = pol.roots(C,multiplicities=False)
            e3 = pol.roots(R,multiplicities=False)[0]
            roots.remove(e3)
            e1,e2 = roots

        from sage.all import pi
        e = R(1).exp()
        pi = R(pi)

        M = self.height_pairing_matrix(mw_base)
        mw_base, U = self.lll_reduce(mw_base,M)
        M = U.transpose()*M*U

        if verbose:
            print("Using mw_basis ", mw_base)
            print("e1,e2,e3: ", e1, e2, e3)
            sys.stdout.flush()

        # Algorithm presented in [Coh2007I]
        h_E = self.height()
        w1, w2 = self.period_lattice().basis()
        mu = R(disc).abs().log() / 6
        if j!=0:
            mu += max(R(1),R(j).abs().log()) / 6
        if b2!=0:
            mu += max(R(1),R(b2).abs().log())
            mu += log(R(2))
        else:
            mu += 1

        c1 = (mu + 2.14).exp()
        height_pairing_eigs = M.charpoly ().roots(multiplicities=False)
        c2 = min(height_pairing_eigs)
        max_eig = max(height_pairing_eigs)
        if verbose:
            print("Minimal and maximal eigenvalues of height pairing matrix: {},{}".format(c2,max_eig))
            sys.stdout.flush()

        c3 = (w1**2)*R(b2).abs()/48 + 8
        c5 = (c1*c3).sqrt()
        c7 = abs((3*pi)/((w1**2) * (w1/w2).imag()))

        mw_base_log = [] #contains \Phi(Q_i)
        mod_h_list = []  #contains h_m(Q_i)
        c9_help_list = []
        for i in range(r):
            mw_base_log.append(mw_base[i].elliptic_logarithm().abs())
            mod_h_list.append(max(mw_base[i].height(),h_E,c7*mw_base_log[i]**2))
            c9_help_list.append((mod_h_list[i]).sqrt()/mw_base_log[i])
        c9 = e/c7.sqrt() * min(c9_help_list)
        n=r+1
        c10 = R(2 * 10**(8+7*n) * R((2/e)**(2 * n**2)) * (n+1)**(4 * n**2 + 10 * n) * log(c9)**(-2*n - 1) * misc.prod(mod_h_list))

        top = Z(128) #arbitrary first upper bound
        bottom = Z(0)
        log_c9=log(c9); log_c5=log(c5)
        log_r_top = log(R(r*(10**top)))

        while R(c10*(log_r_top+log_c9)*(log(log_r_top)+h_E+log_c9)**(n+1)) > R(c2/2 * (10**top)**2 - log_c5):
            #initial bound 'top' too small, upshift of search interval
            bottom = top
            top = 2*top
        while top >= bottom: #binary-search like search for fitting exponent (bound)
            bound = (bottom + (top - bottom)/2).floor()
            log_r_bound = log(R(r*(10**bound)))
            if R(c10*(log_r_bound+log_c9)*(log(log_r_bound)+h_E+log_c9)**(n+1)) > R(c2/2 * (10**bound)**2 - log_c5):
                bottom = bound + 1
            else:
                top = bound - 1

        H_q = R(10)**bound
        break_cond = 0 #at least one reduction step
        #reduction via LLL
        M = matrix.MatrixSpace(Z,n)
        while break_cond < 0.9: #as long as the improvement of the new bound in comparison to the old is greater than 10%
            c = R((H_q**n)*10)  #c has to be greater than H_q^n
            m = copy(M.identity_matrix())
            for i in range(r):
                m[i, r] = R(c*mw_base_log[i]).round()
            m[r,r] = max(Z(1),R(c*w1).round()) #ensures that m isn't singular

            #LLL - implemented in sage - operates on rows not on columns
            m_LLL = m.LLL()
            m_gram = m_LLL.gram_schmidt()[0]
            b1_norm = R(m_LLL.row(0).norm())

            #compute constant c1 ~ c1_LLL of Corollary 2.3.17 and hence d(L,0)^2 ~ d_L_0
            c1_LLL = -R.one()
            for i in range(n):
                tmp = R(b1_norm/(m_gram.row(i).norm()))
                if tmp > c1_LLL:
                    c1_LLL = tmp

            if c1_LLL < 0:
                raise RuntimeError('Unexpected intermediate result. Please try another Mordell-Weil base')

            d_L_0 = R(b1_norm**2 / c1_LLL)

            #Reducing of upper bound
            Q = r * H_q**2
            T = (1 + (Z(3)/2*r*H_q))/2
            if d_L_0 < R(T**2+Q):
                d_L_0 = 10*(T**2*Q)
            low_bound = (R(d_L_0 - Q).sqrt() - T) / c

            #new bound according to low_bound and upper bound
            #[c_5 exp((-c_2*H_q^2)/2)] provided by Corollary 8.7.3
            if low_bound != 0:
                H_q_new = R((log(low_bound/c5)/(-c2/2))).sqrt()
                H_q_new = H_q_new.ceil()
                if H_q_new == 1:
                    break_cond = 1 # stops reduction
                else:
                    break_cond = R(H_q_new/H_q)
                H_q = H_q_new
            else:
                break_cond = 1 # stops reduction, so using last H_q > 0
            #END LLL-Reduction loop

        b2_12 = b2/12
        if disc > 0:
            ##Points in egg have X(P) between e1 and e2 [X(P)=x(P)+b2/12]:
            x_int_points = self.integral_x_coords_in_interval((e1-b2_12).ceil(), (e2-b2_12).floor())
            if verbose:
                print('x-coords of points on compact component with ',(e1-b2_12).ceil(),'<=x<=',(e2-b2_12).floor())
                L = sorted(x_int_points) # to have the order
                print(L)
                sys.stdout.flush()
        else:
            x_int_points = set()

        ##Points in noncompact component with X(P)< 2*max(|e1|,|e2|,|e3|) , espec. X(P)>=e3
        x0 = (e3-b2_12).ceil()
        x1 = (2*max(abs(e1),abs(e2),abs(e3)) - b2_12).ceil()
        x_int_points2 = self.integral_x_coords_in_interval(x0, x1)
        x_int_points = x_int_points.union(x_int_points2)
        if verbose:
            print('x-coords of points on non-compact component with ',x0,'<=x<=',x1-1)
            L = sorted(x_int_points2)
            print(L)
            sys.stdout.flush()

        # The CPS bound is better but only implemented for minimal models:
        try:
            ht_diff_bnd = self.CPS_height_bound()
        except RuntimeError:
            ht_diff_bnd = self.silverman_height_bound()
        x_bound = (ht_diff_bnd+max_eig*H_q**2).exp()
        if verbose:
            print('starting search of remaining points using coefficient bound {} and |x| bound {}'.format(H_q,x_bound))
            sys.stdout.flush()
        x_int_points3 = integral_points_with_bounded_mw_coeffs(self,mw_base,H_q,x_bound)
        x_int_points = x_int_points.union(x_int_points3)
        if verbose:
            print('x-coords of extra integral points:')
            L = sorted(x_int_points3)
            print(L)
            sys.stdout.flush()

        if len(tors_points)>1:
            x_int_points_t = set()
            for x in x_int_points:
                P = self.lift_x(x)
                for T in tors_points:
                    Q = P+T
                    if not Q.is_zero() and Q[0].is_integral():
                        x_int_points_t = x_int_points_t.union([Q[0]])
            x_int_points = x_int_points.union(x_int_points_t)

        # Now we have all the x-coordinates of integral points, and we
        # construct the points, depending on the parameter both_signs:
        if both_signs:
            int_points = sum([self.lift_x(x,all=True) for x in x_int_points],[])
        else:
            int_points = [self.lift_x(x) for x in x_int_points]
        int_points.sort()
        if verbose:
            print('Total number of integral points:',len(int_points))
        return int_points

    def S_integral_points(self, S, mw_base='auto', both_signs=False, verbose=False, proof=None):
        """
        Compute all S-integral points (up to sign) on this elliptic curve.

        INPUT:

        - ``S`` -  list of primes

        - ``mw_base`` - list of EllipticCurvePoint generating the
          Mordell-Weil group of E (default: 'auto' - calls
          :meth:`.gens`)

        - ``both_signs`` - True/False (default False): if True the
          output contains both P and -P, otherwise only one of each
          pair.

        - ``verbose`` - True/False (default False): if True, some
          details of the computation are output.

        - ``proof`` - True/False (default True): if True ALL
          S-integral points will be returned.  If False, the MW basis
          will be computed with the proof=False flag, and also the
          time-consuming final call to
          S_integral_x_coords_with_abs_bounded_by(abs_bound) is
          omitted.  Use this only if the computation takes too long,
          but be warned that then it cannot be guaranteed that all
          S-integral points will be found.

        OUTPUT:

        A sorted list of all the S-integral points on E (up to sign
        unless both_signs is True)

        .. note::

           The complexity increases exponentially in the rank of curve
           E and in the length of S.  The computation time (but not
           the output!) depends on the Mordell-Weil basis.  If mw_base
           is given but is not a basis for the Mordell-Weil group
           (modulo torsion), S-integral points which are not in the
           subgroup generated by the given points will almost
           certainly not be listed.

        EXAMPLES:

        A curve of rank 3 with no torsion points::

            sage: E = EllipticCurve([0,0,1,-7,6])
            sage: P1=E.point((2,0)); P2=E.point((-1,3)); P3=E.point((4,6))
            sage: a=E.S_integral_points(S=[2,3], mw_base=[P1,P2,P3], verbose=True);a
            max_S: 3 len_S: 3 len_tors: 1
            lambda 0.485997517468...
            k1,k2,k3,k4 7.65200453902598e234 1.31952866480763 3.54035317966420e9 2.42767548272846e17
            p= 2 : trying with p_prec =  30
            mw_base_p_log_val =  [2, 2, 1]
            min_psi =  2 + 2^3 + 2^6 + 2^7 + 2^8 + 2^9 + 2^11 + 2^12 + 2^13 + 2^16 + 2^17 + 2^19 + 2^20 + 2^21 + 2^23 + 2^24 + 2^28 + O(2^30)
            p= 3 : trying with p_prec =  30
            mw_base_p_log_val =  [1, 2, 1]
            min_psi =  3 + 3^2 + 2*3^3 + 3^6 + 2*3^7 + 2*3^8 + 3^9 + 2*3^11 + 2*3^12 + 2*3^13 + 3^15 + 2*3^16 + 3^18 + 2*3^19 + 2*3^22 + 2*3^23 + 2*3^24 + 2*3^27 + 3^28 + 3^29 + O(3^30)
            mw_base [(1 : -1 : 1), (2 : 0 : 1), (0 : -3 : 1)]
            mw_base_log [0.667789378224099, 0.552642660712417, 0.818477222895703]
            mp [5, 7]
            mw_base_p_log [[2^2 + 2^3 + 2^6 + 2^7 + 2^8 + 2^9 + 2^14 + 2^15 + 2^18 + 2^19 + 2^24 + 2^29 + O(2^30), 2^2 + 2^3 + 2^5 + 2^6 + 2^9 + 2^11 + 2^12 + 2^14 + 2^15 + 2^16 + 2^18 + 2^20 + 2^22 + 2^23 + 2^26 + 2^27 + 2^29 + O(2^30), 2 + 2^3 + 2^6 + 2^7 + 2^8 + 2^9 + 2^11 + 2^12 + 2^13 + 2^16 + 2^17 + 2^19 + 2^20 + 2^21 + 2^23 + 2^24 + 2^28 + O(2^30)], [2*3^2 + 2*3^5 + 2*3^6 + 2*3^7 + 3^8 + 3^9 + 2*3^10 + 3^12 + 2*3^14 + 3^15 + 3^17 + 2*3^19 + 2*3^23 + 3^25 + 3^28 + O(3^30), 2*3 + 2*3^2 + 2*3^3 + 2*3^4 + 2*3^6 + 2*3^7 + 2*3^8 + 3^10 + 2*3^12 + 3^13 + 2*3^14 + 3^15 + 3^18 + 3^22 + 3^25 + 2*3^26 + 3^27 + 3^28 + O(3^30), 3 + 3^2 + 2*3^3 + 3^6 + 2*3^7 + 2*3^8 + 3^9 + 2*3^11 + 2*3^12 + 2*3^13 + 3^15 + 2*3^16 + 3^18 + 2*3^19 + 2*3^22 + 2*3^23 + 2*3^24 + 2*3^27 + 3^28 + 3^29 + O(3^30)]]
            k5,k6,k7 0.321154513240... 1.55246328915... 0.161999172489...
            initial bound 2.8057927340...e117
            bound_list [58, 58, 58]
            bound_list [8, 9, 9]
            bound_list [9, 7, 7]
            starting search of points using coefficient bound  9
            x-coords of S-integral points via linear combination of mw_base and torsion:
            [-3, -26/9, -8159/2916, -2759/1024, -151/64, -1343/576, -2, -7/4, -1, -47/256, 0, 1/4, 4/9, 9/16, 58/81, 7/9, 6169/6561, 1, 17/16, 2, 33/16, 172/81, 9/4, 25/9, 3, 31/9, 4, 25/4, 1793/256, 8, 625/64, 11, 14, 21, 37, 52, 6142/81, 93, 4537/36, 342, 406, 816, 207331217/4096]
            starting search of extra S-integer points with absolute value bounded by 3.89321964979420
            x-coords of points with bounded absolute value
            [-3, -2, -1, 0, 1, 2]
            Total number of S-integral points: 43
            [(-3 : 0 : 1), (-26/9 : 28/27 : 1), (-8159/2916 : 233461/157464 : 1), (-2759/1024 : 60819/32768 : 1), (-151/64 : 1333/512 : 1), (-1343/576 : 36575/13824 : 1), (-2 : 3 : 1), (-7/4 : 25/8 : 1), (-1 : 3 : 1), (-47/256 : 9191/4096 : 1), (0 : 2 : 1), (1/4 : 13/8 : 1), (4/9 : 35/27 : 1), (9/16 : 69/64 : 1), (58/81 : 559/729 : 1), (7/9 : 17/27 : 1), (6169/6561 : 109871/531441 : 1), (1 : 0 : 1), (17/16 : -25/64 : 1), (2 : 0 : 1), (33/16 : 17/64 : 1), (172/81 : 350/729 : 1), (9/4 : 7/8 : 1), (25/9 : 64/27 : 1), (3 : 3 : 1), (31/9 : 116/27 : 1), (4 : 6 : 1), (25/4 : 111/8 : 1), (1793/256 : 68991/4096 : 1), (8 : 21 : 1), (625/64 : 14839/512 : 1), (11 : 35 : 1), (14 : 51 : 1), (21 : 95 : 1), (37 : 224 : 1), (52 : 374 : 1), (6142/81 : 480700/729 : 1), (93 : 896 : 1), (4537/36 : 305425/216 : 1), (342 : 6324 : 1), (406 : 8180 : 1), (816 : 23309 : 1), (207331217/4096 : 2985362173625/262144 : 1)]

        It is not necessary to specify mw_base; if it is not provided,
        then the Mordell-Weil basis must be computed, which may take
        much longer.

        ::

            sage: a = E.S_integral_points([2,3])
            sage: len(a)
            43

        An example with negative discriminant::

            sage: EllipticCurve('900d1').S_integral_points([17], both_signs=True)
            [(-11 : -27 : 1), (-11 : 27 : 1), (-4 : -34 : 1), (-4 : 34 : 1), (4 : -18 : 1), (4 : 18 : 1), (2636/289 : -98786/4913 : 1), (2636/289 : 98786/4913 : 1), (16 : -54 : 1), (16 : 54 : 1)]

        Output checked with Magma (corrected in 3 cases)::

            sage: [len(e.S_integral_points([2], both_signs=False)) for e in cremona_curves([11..100])] # long time (17s on sage.math, 2011)
            [2, 0, 2, 3, 3, 1, 3, 1, 3, 5, 3, 5, 4, 1, 1, 2, 2, 2, 3, 1, 2, 1, 0, 1, 3, 3, 1, 1, 5, 3, 4, 2, 1, 1, 5, 3, 2, 2, 1, 1, 1, 0, 1, 3, 0, 1, 0, 1, 1, 3, 7, 1, 3, 3, 3, 1, 1, 2, 3, 1, 2, 3, 1, 2, 1, 3, 3, 1, 1, 1, 0, 1, 3, 3, 1, 1, 7, 1, 0, 1, 1, 0, 1, 2, 0, 3, 1, 2, 1, 3, 1, 2, 2, 4, 5, 3, 2, 1, 1, 6, 1, 0, 1, 3, 1, 3, 3, 1, 1, 1, 1, 1, 3, 1, 5, 1, 2, 4, 1, 1, 1, 1, 1, 0, 1, 0, 2, 2, 0, 0, 1, 0, 1, 1, 6, 1, 0, 1, 1, 0, 4, 3, 1, 2, 1, 2, 3, 1, 1, 1, 1, 8, 3, 1, 2, 1, 2, 0, 8, 2, 0, 6, 2, 3, 1, 1, 1, 3, 1, 3, 2, 1, 3, 1, 2, 1, 6, 9, 3, 3, 1, 1, 2, 3, 1, 1, 5, 5, 1, 1, 0, 1, 1, 2, 3, 1, 1, 2, 3, 1, 3, 1, 1, 1, 1, 0, 0, 1, 3, 3, 1, 3, 1, 1, 2, 2, 0, 0, 6, 1, 0, 1, 1, 1, 1, 3, 1, 2, 6, 3, 1, 2, 2, 1, 1, 1, 1, 7, 5, 4, 3, 3, 1, 1, 1, 1, 1, 1, 8, 5, 1, 1, 3, 3, 1, 1, 3, 3, 1, 1, 2, 3, 6, 1, 1, 7, 3, 3, 4, 5, 9, 6, 1, 0, 7, 1, 1, 3, 1, 1, 2, 3, 1, 2, 1, 1, 1, 1, 1, 1, 1, 7, 8, 2, 3, 1, 1, 1, 1, 0, 0, 0, 1, 1, 1, 1]

        An example from [PZGH]_::

            sage: E = EllipticCurve([0,0,0,-172,505])
            sage: E.rank(), len(E.S_integral_points([3,5,7]))  # long time (5s on sage.math, 2011)
            (4, 72)

        This is curve "7690e1" which failed until :trac:`4805` was fixed::

            sage: EllipticCurve([1,1,1,-301,-1821]).S_integral_points([13,2])
            [(-13 : 16 : 1),
            (-9 : 20 : 1),
            (-7 : 4 : 1),
            (21 : 30 : 1),
            (23 : 52 : 1),
            (63 : 452 : 1),
            (71 : 548 : 1),
            (87 : 756 : 1),
            (2711 : 139828 : 1),
            (7323 : 623052 : 1),
            (17687 : 2343476 : 1)]

        REFERENCES:

        .. [PZGH] Petho A., Zimmer H.G., Gebel J. and Herrmann E.,
           Computing all S-integral points on elliptic curves
           Math. Proc. Camb. Phil. Soc. (1999), 127, 383-402

        - Some parts of this implementation are partially based on the
          function integral_points()

        AUTHORS:

        - Tobias Nagel (2008-12)

        - Michael Mardaus (2008-12)

        - John Cremona (2008-12)
        """
        # INPUT CHECK #######################################################

        if proof is None:
            from sage.structure.proof.proof import get_flag
            proof = get_flag(proof, "elliptic_curve")
        else:
            proof = bool(proof)


        if not self.is_integral():
            raise ValueError("S_integral_points() can only be called on an integral model")
        if not all(self.is_p_minimal(s) for s in S):
            raise ValueError("%s must be p-minimal for all primes in S"%self)

        try:
            len_S = len(S)
            if len_S == 0:
<<<<<<< HEAD
                return self.integral_points(mw_base, both_signs, verbose)
            if not all(s.is_prime() for s in S):
=======
                return self.integral_points(L = mw_base,both_signs = both_signs)
            if not all([s.is_prime() for s in S]):
>>>>>>> 871adda0
                raise ValueError("All elements of S must be prime")
            S.sort()
        except TypeError:
            raise TypeError('S must be a list of primes')
        except AttributeError:#catches: <tuple>.sort(), <!ZZ>.is_prime()
            raise AttributeError('S must be a list of primes')

        if mw_base=='auto':
            if verbose:
                print("Starting computation of MW basis")
            try:
                mw_base = self.gens(proof=proof)
            except RuntimeError:
                raise RuntimeError("Unable to compute Mordell-Weil basis of {}, hence unable to compute integral points.".format(self))
            r = len(mw_base)
            if verbose:
                print("Finished computation of MW basis; rank is ", r)
        else:
            try:
                r = len(mw_base)
            except TypeError:
                raise TypeError('mw_base must be a list')
            if not all(P.curve() is self for P in mw_base):
                raise ValueError("mw_base-points are not on the correct curve")

        #End Input-Check ######################################################

        #Internal functions ###################################################
        def reduction_at(p):
            r"""
            Reducing the bound `H_q` at the finite place p in S via LLL
            """
            indexp = S.index(p)
            pc = Z(p**(R(c.log()/log(p,e)).ceil()))
            m = copy(M.identity_matrix())
            for i in range(r):
                try:
                    m[i, r] = Z((beta[indexp][i])%pc)
                except ZeroDivisionError:  #If Inverse doesn't exist, change denominator (which is only approx)
                    val_nu = (beta[indexp][i]).numerator()
                    val_de = (beta[indexp][i]).denominator()
                    m[i, r] = Z((val_nu/(val_de+1))%pc)
            m[r,r] = max(Z(1), pc)

            #LLL - implemented in sage - operates on rows not on columns
            m_LLL = m.LLL()
            m_gram = m_LLL.gram_schmidt()[0]
            b1_norm = R(m_LLL.row(0).norm())

            c1_LLL = -R.one()
            for i in range(n):
                tmp = R(b1_norm/(m_gram.row(i).norm()))
                if tmp > c1_LLL:
                    c1_LLL = tmp
            if c1_LLL < 0:
                raise RuntimeError('Unexpected intermediate result. Please try another Mordell-Weil base')
            d_L_0 = R(b1_norm**2 / c1_LLL)

            #Reducing of upper bound
            Q = r * H_q**2
            T = (1 + (Z(3)/2*r*H_q))/2
            if d_L_0 < R(T**2+Q):
                d_L_0 = 10*(T**2*Q)
            low_bound = (R(d_L_0 - Q).sqrt() - T) / c

            ##new bound according to low_bound and upper bound
            ##[k5*k6 exp(-k7**H_q^2)]
            if low_bound != 0:
                H_q_infinity = R(((low_bound/(k6)).log()/(-k7)).sqrt())
                return (H_q_infinity.ceil())
            else:
                return (H_q)
    #<-------------------------------------------------------------------------
    #>-------------------------------------------------------------------------
        def S_integral_points_with_bounded_mw_coeffs():
            r"""
            Return the set of S-integers x which are x-coordinates of
            points on the curve which are linear combinations of the
            generators (basis and torsion points) with coefficients
            bounded by `H_q`.  The bound `H_q` will be computed at
            runtime.
            (Modified version of integral_points_with_bounded_mw_coeffs() in
             integral_points() )

            TODO: Make this more efficient.  In the case ``S=[]`` we
            worked over the reals and only computed a combination
            exactly if the real coordinates were approximately
            integral.  We need a version of this which works for
            S-integral points, probably by finding a bound on the
            denominator.
            """
            from sage.groups.generic import multiples
            xs=set()
            N=H_q

            def test(P):
                """
                Record x-coord of a point if S-integral.
                """
                if not P.is_zero():
                    xP = P[0]
                    if xP.is_S_integral(S):
                        xs.add(xP)

            def test_with_T(R):
                """
                Record x-coords of a 'point+torsion' if S-integral.
                """
                for T in tors_points:
                    test(R+T)

         # For small rank and small H_q perform simple search
            if r==1 and N<=10:
                for P in multiples(mw_base[0],N+1):
                    test_with_T(P)
                return xs

         # explicit computation and testing linear combinations
         # ni loops through all tuples (n_1,...,n_r) with |n_i| <= N
         # stops when (0,0,...,0) is reached because after that, only inverse points of
         # previously tested points would be tested

            E0=E(0)
            ni = [-N for i in range(r)]
            mw_baseN = [-N*P for P in mw_base]
            Pi = [0 for j in range(r)]
            Pi[0] = mw_baseN[0]
            for i in range(1,r):
                Pi[i] = Pi[i-1] + mw_baseN[i]

            while True:
                if all(n==0 for n in ni):
                    test_with_T(E0)
                    break

                # test the ni-combination which is Pi[r-1]
                test_with_T(Pi[r-1])

                # increment indices and stored points
                i0 = r-1
                while ni[i0]==N:
                    ni[i0] = -N
                    i0 -= 1
                ni[i0] += 1
                if all(n==0 for n in ni[0:i0+1]):
                    Pi[i0] = E0
                else:
                    Pi[i0] += mw_base[i0]
                for i in range(i0+1,r):
                    Pi[i] = Pi[i-1] + mw_baseN[i]

            return xs
    #<-------------------------------------------------------------------------
    #>-------------------------------------------------------------------------
        def S_integral_x_coords_with_abs_bounded_by(abs_bound):
            r"""
            Extra search of points with `|x|< ` abs_bound, assuming
            that `x` is `S`-integral and `|x|\ge|x|_q` for all primes
            `q` in `S`. (Such points are not covered by the main part
            of the code).  We know

            .. MATH::

               x=\frac{\xi}{\p_1^{\alpha_1} \cdot \dots \cdot \p_s^{\alpha_s}},\ (gcd(\xi,\p_i)=1),\ p_i \in S

            so a bound of `\alpha_i` can be found in terms of
            abs_bound. Additionally each `\alpha` must be even, giving
            another restriction.  This gives a finite list of
            denominators to test, and for each, a range of numerators.
            All candidates for `x` resulting from this theory are then
            tested, and a list of the ones which are `x`-coordinates
            of (`S`-integral) points is returned.

            TODO: Make this more efficient.  If we had an efficient
            function for searching for integral points (for example,
            by wrapping Stoll's ratpoint program) then it should be
            better to scale the equation by the maximum denominator
            and search for integral points on the scaled model.

            """
            x_min = min(self.two_division_polynomial().roots(R,multiplicities=False))
            x_min_neg = bool(x_min<0)
            x_min_pos = not x_min_neg
            log_ab = R(abs_bound.log())
            alpha = [(log_ab/R(log(p,e))).floor() for p in S]
            if all(alpha_i <= 1 for alpha_i in alpha): # so alpha_i must be 0 to satisfy that denominator is a square
                int_abs_bound = abs_bound.floor()
                return set([x for x  in range(-int_abs_bound, int_abs_bound) if E.is_x_coord(x)])
            else:
                xs = []
                alpha_max_even = [y-y%2 for y in alpha]
                p_pow_alpha = []
                list_alpha = []
                for i in range(len_S-1):
                    list_alpha.append(range(0,alpha_max_even[i]+2,2))
                    p_pow_alpha.append([S[i]**list_alpha[i][j] for j in range(len(list_alpha[i]))])
                if verbose:
                    print(list_alpha, p_pow_alpha)
                # denom_maxpa is a list of pairs (d,q) where d runs
                # through possible denominators, and q=p^a is the
                # maximum prime power divisor of d:
                denom_maxpa = [(misc.prod(tmp),max(tmp)) for tmp in cartesian_product_iterator(p_pow_alpha)]
#               The maximum denominator is this (not used):
#                denom = [misc.prod([pp[-1] for pp in p_pow_alpha],1)]
                for de,maxpa in denom_maxpa:
                    n_max = (abs_bound*de).ceil()
                    n_min = maxpa*de
                    if x_min_pos:
                        pos_n_only = True
                        if x_min > maxpa:
                            n_min = (x_min*de).floor()
                    else:
                        pos_n_only = False
                        neg_n_max = (x_min.abs()*de).ceil()

                    for n in arith.xsrange(n_min,n_max+1):
                        tmp = n/de  # to save time, do not check de is the exact denominator
                        if E.is_x_coord(tmp):
                            xs+=[tmp]
                        if not pos_n_only:
                            if n <= neg_n_max:
                                if E.is_x_coord(-tmp):
                                    xs+=[-tmp]

                return set(xs)
    #<-------------------------------------------------------------------------
        #End internal functions ###############################################
        from sage.misc.all import cartesian_product_iterator

        E = self
        tors_points = E.torsion_points()

        if (r==0):#only Torsionpoints to consider
            int_points = [P for P in tors_points if not P.is_zero()]
            int_points = [P for P in int_points if P[0].is_S_integral(S)]
            if not both_signs:
                xlist = set([P[0] for P in int_points])
                int_points = [E.lift_x(x) for x in xlist]
            int_points.sort()
            if verbose:
                print('Total number of S-integral points:', len(int_points))
            return int_points

        if verbose:
            import sys  # so we can flush stdout for debugging

        e = R(1).exp()
        a1, a2, a3, a4, a6 = E.a_invariants()
        b2, b4, b6, b8 = E.b_invariants()
        c4, c6 = E.c_invariants()
        disc = E.discriminant()
        #internal function is doing only a comparison of E and E.short_weierstass_model() so the following is easier
        if a1 == a2 == a3 == 0:
            is_short = True
        else:
            is_short = False

        w1, w2 = E.period_lattice().basis()

        Qx = rings.PolynomialRing(RationalField(),'x')
        pol = Qx([-54*c6,-27*c4,0,1])
        if disc > 0: # two real component -> 3 roots in RR
            # it is possible that only one root is found with default precision! (see _integral_points_old())
            RR = R
            prec = RR.precision()
            ei = pol.roots(RR,multiplicities=False)
            while len(ei)<3:
                prec*=2
                RR=RealField(prec)
                ei = pol.roots(RR,multiplicities=False)
            e1,e2,e3 = ei
        elif disc < 0: # one real component => 1 root in RR (=: e3),
                       # 2 roots in C (e1,e2)
            roots = pol.roots(C,multiplicities=False)
            e3 = pol.roots(R,multiplicities=False)[0]
            roots.remove(e3)
            e1,e2 = roots

        len_tors = len(tors_points)
        n = r + 1

        M = E.height_pairing_matrix(mw_base)
        mw_base, U = E.lll_reduce(mw_base,M)
        M = U.transpose()*M*U

        # NB "lambda" is a reserved word in Python!
        lamda = min(M.charpoly(algorithm="hessenberg").roots(multiplicities = False))
        max_S = max(S)
        len_S += 1 #Counting infinity (always "included" in S)
        if verbose:
            print('max_S:',max_S,'len_S:',len_S,'len_tors:',len_tors)
            print('lambda', lamda)
            sys.stdout.flush()

        if is_short:
            disc_0_abs = R((4*a4**3 + 27*a6**2).abs())
            k4 = R(10**4 * max(16*a4**2, 256*disc_0_abs.sqrt()**3))
            k3 = R(32/3 * disc_0_abs.sqrt() * (8 + 0.5*disc_0_abs.log())**4)
        else:
            disc_sh = R(E.short_weierstrass_model().discriminant()) #computes y^2=x^3 -27c4x -54c6
            k4 = R(20**4 * max(3**6 * c4**2, 16*(disc_sh.abs().sqrt())**3))
            k3 = R(32/3 * disc_sh.abs().sqrt() * (8 + 0.5*disc_sh.abs().log())**4)


        k2 = max(R(b2.abs()), R(b4.abs().sqrt()), R(b6.abs()**(1/3)), R(b8.abs()**(1/4))).log()
        k1 = R(7 * 10**(38*len_S+49)) * R(len_S**(20*len_S+15)) * max_S**24 * R(max(1,log(max_S, e))**(4*len_S - 2)) * k3 * k3.log()**2 * ((20*len_S - 19)*k3 + (e*k4).log()) + 2*R(2*b2.abs()+6).log()

        if verbose:
            print('k1,k2,k3,k4', k1, k2, k3, k4)
            sys.stdout.flush()
        #H_q -> [PZGH]:N_0 (due to consistency to _integral_points_old())
        H_q = R(((k1/2+k2)/lamda).sqrt())

        #computation of logs
        mw_base_log = [(pts.elliptic_logarithm().abs())*(len_tors/w1) for pts in mw_base]
        mw_base_p_log = []
        beta = []
        mp=[]
        tmp = 0
        for p in S:
            Np = E.Np(p)
            cp = E.tamagawa_exponent(p)
            mp_temp = Z(len_tors).lcm(cp*Np)
            mp.append(mp_temp) #only necessary because of verbose below
            p_prec=30+E.discriminant().valuation(p)
            p_prec_ok=False
            while not p_prec_ok:
                if verbose:
                    print("p=", p, ": trying with p_prec = ", p_prec)
                try:
                    mw_base_p_log.append([mp_temp*(pts.padic_elliptic_logarithm(p,absprec=p_prec)) for pts in mw_base])
                    p_prec_ok=True
                except ValueError:
                    p_prec *= 2
            #reorder mw_base_p: last value has minimal valuation at p
            mw_base_p_log_val = [mw_base_p_log[tmp][i].valuation() for i in range(r)]
            if verbose:
                print("mw_base_p_log_val = ",mw_base_p_log_val)
            min_index = mw_base_p_log_val.index(min(mw_base_p_log_val))
            min_psi = mw_base_p_log[tmp][min_index]
            if verbose:
                print("min_psi = ", min_psi)
            mw_base_p_log[tmp].remove(min_psi)
            mw_base_p_log[tmp].append(min_psi)
            #beta needed for reduction at p later on
            try:
                beta.append([-mw_base_p_log[tmp][j]/min_psi for j in range(r)])
            except ValueError:
                # e.g. mw_base_p_log[tmp]==[0]:  can occur e.g. [?]'172c6, S=[2]
                beta.append([0] for j in range(r))
            tmp +=1

        if verbose:
            print('mw_base', mw_base)
            print('mw_base_log', mw_base_log)
            print('mp', mp)
            print('mw_base_p_log', mw_base_p_log)
            sys.stdout.flush()

        #constants in reduction (not needed to be computed every reduction step)
        k5 = R((2*len_tors)/(3*w1))
        k6 = R((k2/len_S).exp())
        k7 = R(lamda/len_S)

        if verbose:
            print('k5,k6,k7', k5, k6, k7)
            sys.stdout.flush()

        break_cond = 0
        M = matrix.MatrixSpace(Z,n)
   #Reduction of initial bound
        if verbose:
            print('initial bound', H_q)
            sys.stdout.flush()

        while break_cond < 0.9:
         #reduction at infinity
            bound_list=[]
            c = R((H_q**n)*100)
            m = copy(M.identity_matrix())
            for i in range(r):
                m[i, r] = R(c*mw_base_log[i]).round()
            m[r,r] = max(Z(1), R(c*w1).round())
            #LLL - implemented in sage - operates on rows not on columns
            m_LLL = m.LLL()
            m_gram = m_LLL.gram_schmidt()[0]
            b1_norm = R(m_LLL.row(0).norm())

            #compute constant c1_LLL (cf. _integral_points_old())
            c1_LLL = -R.one()

            for i in range(n):
                tmp = R(b1_norm/(m_gram.row(i).norm()))
                if tmp > c1_LLL:
                    c1_LLL = tmp
            if c1_LLL < 0:
                raise RuntimeError('Unexpected intermediate result. Please try another Mordell-Weil base')
            d_L_0 = R(b1_norm**2 / c1_LLL)

            #Reducing of upper bound
            Q = r * H_q**2
            T = (1 + (Z(3)/2*r*H_q))/2
            if d_L_0 < R(T**2+Q):
                d_L_0 = 10*(T**2*Q)
            low_bound = (R(d_L_0 - Q).sqrt() - T) / c

            ##new bound according to low_bound and upper bound
            ##[k5*k6 exp(-k7**H_q^2)]
            if low_bound != 0:
                H_q_infinity = R(((low_bound/(k5*k6)).log()/(-k7)).abs().sqrt())
                bound_list.append(H_q_infinity.ceil())
            else:
                bound_list.append(H_q)

         ##reduction for finite places in S
            for p in S:
                bound_list.append(reduction_at(p))

            if verbose:
                print('bound_list', bound_list)
                sys.stdout.flush()

            H_q_new = max(bound_list)
            if (H_q_new > H_q): #no improvement
                break_cond = 1 #stop reduction
            elif (H_q_new == 1): #best possible H_q
                H_q = H_q_new
                break_cond = 1 #stop
            else:
                break_cond = R(H_q_new/H_q)
                H_q = H_q_new
    #end of reductions

    #search of S-integral points
        #step1: via linear combination and H_q
        x_S_int_points = set()
        if verbose:
            print('starting search of points using coefficient bound ', H_q)
            sys.stdout.flush()
        x_S_int_points1 = S_integral_points_with_bounded_mw_coeffs()
        x_S_int_points = x_S_int_points.union(x_S_int_points1)
        if verbose:
            print('x-coords of S-integral points via linear combination of mw_base and torsion:')
            L = sorted(x_S_int_points1)
            print(L)
            sys.stdout.flush()

        #step 2: Extra search
        if e3 < 0:
            M = R( max((27*c4).abs().sqrt(), R((54*c6).abs()**(1/3)) / R(2**(1/3))-1) )
        else:
            M = R(0)
        e0 = max(e1+e2, 2*e3) + M
        abs_bound = R((max(0,e0)+6*b2.abs())/36)

        if proof:
            if verbose:
                print('starting search of extra S-integer points with absolute value bounded by', abs_bound)
                sys.stdout.flush()
            if abs_bound != 0:
                x_S_int_points2 = S_integral_x_coords_with_abs_bounded_by(abs_bound)
                x_S_int_points = x_S_int_points.union(x_S_int_points2)
                if verbose:
                    print('x-coords of points with bounded absolute value')
                    L = sorted(x_S_int_points2)
                    print(L)
                    sys.stdout.flush()

        if len(tors_points)>1:
            x_S_int_points_t = set()
            for x in x_S_int_points:
                P = E.lift_x(x)
                for T in tors_points:
                    Q = P+T
                    if not Q.is_zero() and Q[0].is_S_integral(S):
                        x_S_int_points_t = x_S_int_points_t.union([Q[0]])
            x_S_int_points = x_S_int_points.union(x_S_int_points_t)

        # All x values collected, now considering "both_signs"
        if both_signs:
            S_int_points = sum([self.lift_x(x,all=True) for x in x_S_int_points],[])
        else:
            S_int_points = [self.lift_x(x) for x in x_S_int_points]
        S_int_points.sort()
        if verbose:
            print('Total number of S-integral points:', len(S_int_points))
        return S_int_points


def cremona_curves(conductors):
    """
    Return iterator over all known curves (in database) with conductor
    in the list of conductors.

    EXAMPLES::

        sage: [(E.label(), E.rank()) for E in cremona_curves(srange(35,40))]
        [('35a1', 0),
        ('35a2', 0),
        ('35a3', 0),
        ('36a1', 0),
        ('36a2', 0),
        ('36a3', 0),
        ('36a4', 0),
        ('37a1', 1),
        ('37b1', 0),
        ('37b2', 0),
        ('37b3', 0),
        ('38a1', 0),
        ('38a2', 0),
        ('38a3', 0),
        ('38b1', 0),
        ('38b2', 0),
        ('39a1', 0),
        ('39a2', 0),
        ('39a3', 0),
        ('39a4', 0)]
    """
    if isinstance(conductors, integer_types + (rings.RingElement,)):
        conductors = [conductors]
    return sage.databases.cremona.CremonaDatabase().iter(conductors)

def cremona_optimal_curves(conductors):
    """
    Return iterator over all known optimal curves (in database) with
    conductor in the list of conductors.

    EXAMPLES::

        sage: [(E.label(), E.rank()) for E in cremona_optimal_curves(srange(35,40))]
        [('35a1', 0),
        ('36a1', 0),
        ('37a1', 1),
        ('37b1', 0),
        ('38a1', 0),
        ('38b1', 0),
        ('39a1', 0)]

    There is one case -- 990h3 -- when the optimal curve isn't labeled with a 1::

        sage: [e.cremona_label() for e in cremona_optimal_curves([990])]
        ['990a1', '990b1', '990c1', '990d1', '990e1', '990f1', '990g1', '990h3', '990i1', '990j1', '990k1', '990l1']

    """
    if isinstance(conductors, integer_types + (rings.RingElement,)):
        conductors = [conductors]
    return sage.databases.cremona.CremonaDatabase().iter_optimal(conductors)

def integral_points_with_bounded_mw_coeffs(E, mw_base, N, x_bound):
    r"""
    Return the set of integers `x` which are
    `x`-coordinates of points on the curve `E` which
    are linear combinations of the generators (basis and torsion
    points) with coefficients bounded by `N`.

    INPUT:

    - ``E`` -  an elliptic curve
    - ``mw_base`` - a list of points on `E` (generators)
    - ``N`` - a positive integer (bound on coefficients)
    - ``x_bound`` - a positive real number (upper bound on size of x-coordinates)

    OUTPUT:

    (list) list of integral points on `E` which are linear combinations
    of the given points with coefficients bounded by `N` in absolute
    value.

    TESTS:

    We check that some large integral points in a paper of Zagier are found::

        sage: def t(a,b,x): # indirect doctest
        ....:       E = EllipticCurve([0,0,0,a,b])
        ....:       xs = [P[0] for P in E.integral_points()]
        ....:       return x in xs
        sage: all(t(a,b,x) for a,b,x in [ (-2,5, 1318), (4,-1, 4321),
        ....: (0,17, 5234), (11,4, 16833), (-13,37, 60721), (-12,-10, 80327),
        ....: (-7,22, 484961), (-9,28, 764396), (-13,4, 1056517), (-19,-51,
        ....: 2955980), (-24,124, 4435710), (-30,133, 5143326), (-37,60,
        ....: 11975623), (-23,-33, 17454557), (-16,49, 19103002), (27,-62,
        ....: 28844402), (37,18, 64039202), (2,97, 90086608), (49,-64,
        ....: 482042404), (-59,74, 7257247018), (94,689, 30841587841),
        ....: (469,1594, 6327540232326), (1785,0, 275702503440)])
        True
    """
    from sage.groups.generic import multiples
    xs=set()
    tors_points = E.torsion_points()
    r = len(mw_base)

    def use(P):
        """
        Helper function to record x-coord of a point if integral.
        """
        if P:
            xP = P[0]
            if xP.is_integral():
                xs.add(xP)

    def use_t(R):
        """
        Helper function to record x-coords of a point +torsion if
        integral.
        """
        for T in tors_points:
            use(R+T)

    # We use a naive method when the number of possibilities is small:

    if r==1 and N<=10:
        for P in multiples(mw_base[0],N+1):
            use_t(P)
        return xs

    # Otherwise it is very very much faster to first compute the
    # linear combinations over RR, and only compute them as rational
    # points if they are approximately integral.  We will use a bit
    # precision prec such that 2**prec is greater than the upper bound
    # on the x- and y-coordinates.

    def is_approx_integral(rx):
        r""" Local function. Return P if the real number `rx` is approximately
        integral and rounds to a valid integral x-coordinate of an
        integral point P on E, else 0.
        """
        try:
            return E.lift_x(rx.round())
        except ValueError:
            return 0

    prec = (2 * RealField()(x_bound).log(2)).ceil()
    #print("coeff bound={}, x_bound = {}, using {} bits precision".format(N,x_bound,prec))
    RR = RealField(prec)
    ER = E.change_ring(RR)
    ER0 = ER(0)

    # Note: doing [ER(P) for P in mw_base] sometimes fails.  The
    # following way is harder, since we have to make sure we don't use
    # -P instead of P, but is safer.

    Rgens = [ER.lift_x(P[0]) for P in mw_base]
    for i in range(r):
        if abs(Rgens[i][1]-mw_base[i][1])>abs((-Rgens[i])[1]-mw_base[i][1]):
            Rgens[i] = -Rgens[i]

    # the ni loop through all tuples (a1,a2,...,ar) with
    # |ai|<=N, but we stop immediately after using the tuple
    # (0,0,...,0).

    # Initialization:
    ni = [-N for i in range(r)]
    RgensN = [-N*P for P in Rgens]
    # RPi[i] = -N*(Rgens[0]+...+Rgens[i])
    RPi = [0 for j in range(r)]
    RPi[0] = RgensN[0]
    for i in range(1,r):
        RPi[i] = RPi[i-1] + RgensN[i]

    tors_points_R = [ER(_) for _ in tors_points]
    while True:
        if all(n==0 for n in ni):
             use_t(E(0))
             break

        # test the ni-combination which is RPi[r-1]
        RP = RPi[r-1]

        for T, TR in zip(tors_points, tors_points_R):
            use(is_approx_integral((RP + TR)[0]))

        # increment indices and stored points
        i0 = r-1
        while ni[i0]==N:
            ni[i0] = -N
            i0 -= 1
        ni[i0] += 1
        # The next lines are to prevent rounding error: (-P)+P behaves
        # badly for real points!
        if all(n==0 for n in ni[0:i0+1]):
            RPi[i0] = ER0
        else:
            RPi[i0] += Rgens[i0]
        for i in range(i0+1,r):
            RPi[i] = RPi[i-1] + RgensN[i]

    return xs


def elliptic_curve_congruence_graph(curves):
    r"""
    Return the congruence graph for this set of elliptic curves.

    INPUT:

    - ``curves`` -- a list of elliptic curves

    OUTPUT:

    The graph with each curve as a vertex (labelled by its Cremona
    label) and an edge from `E` to `F` labelled `p` if and only if `E` is
    congruent to `F` mod `p`

    EXAMPLES::

        sage: from sage.schemes.elliptic_curves.ell_rational_field import elliptic_curve_congruence_graph
        sage: curves = list(cremona_optimal_curves([11..30]))
        sage: G = elliptic_curve_congruence_graph(curves)
        sage: G
        Graph on 12 vertices
    """
    from sage.graphs.graph import Graph
    from sage.arith.all import lcm
    from sage.rings.fast_arith import prime_range
    from sage.misc.all import prod
    G = Graph()
    G.add_vertices([curve.cremona_label() for curve in curves])
    n = len(curves)
    for i in range(n):
        E = curves[i]
        M = E.conductor()
        for j in range(i):
            F = curves[j]
            N = F.conductor()
            MN = lcm(M, N)
            lim = prod([(p - 1) * p ** (e - 1) for p, e in MN.factor()])
            a_E = E.anlist(lim)
            a_F = F.anlist(lim)
            l_list = [p for p in prime_range(lim) if not p.divides(MN)]
            p_edges = l_list
            for l in l_list:
                n = a_E[l] - a_F[l]
                if n != 0:
                    p_edges = [p for p in p_edges if p.divides(n)]
            if len(p_edges):
                G.add_edge(E.cremona_label(), F.cremona_label(),
                           p_edges)
    return G<|MERGE_RESOLUTION|>--- conflicted
+++ resolved
@@ -6289,13 +6289,8 @@
         try:
             len_S = len(S)
             if len_S == 0:
-<<<<<<< HEAD
                 return self.integral_points(mw_base, both_signs, verbose)
             if not all(s.is_prime() for s in S):
-=======
-                return self.integral_points(L = mw_base,both_signs = both_signs)
-            if not all([s.is_prime() for s in S]):
->>>>>>> 871adda0
                 raise ValueError("All elements of S must be prime")
             S.sort()
         except TypeError:
