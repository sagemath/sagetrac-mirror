--- conflicted
+++ resolved
@@ -1546,15 +1546,8 @@
             raise NotImplementedError("Cannot compute leading coefficient using algorithm: %s"%algorithm)
         if algorithm == 'pari':
             rank_lead = self.pari_curve().ellanalyticrank()
-<<<<<<< HEAD
             rank = rings.Integer(rank_lead[0])
             lead = rank_lead[1].python()
-=======
-            if leading_coefficient:
-                return (rings.Integer(rank_lead[0]), rank_lead[1].sage())
-            else:
-                return rings.Integer(self.pari_curve().ellanalyticrank()[0])
->>>>>>> 26f694d3
         elif algorithm == 'rubinstein':
             try:
                 from sage.lfunctions.lcalc import lcalc
@@ -1576,13 +1569,8 @@
                 S = set([self.analytic_rank('pari'),
                     self.analytic_rank('rubinstein'), self.analytic_rank('sympow')])
             if len(S) != 1:
-<<<<<<< HEAD
                 raise RuntimeError("Bug in analytic_rank; algorithms don't agree! (E=%s)"%self)
             rank = list(S)[0]
-=======
-                raise RuntimeError("Bug in analytic_rank; algorithms don't agree! (E=%s)" % self)
-            return list(S)[0]
->>>>>>> 26f694d3
         else:
             raise ValueError("algorithm %s not defined"%algorithm)
 
