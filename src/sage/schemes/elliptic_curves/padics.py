# -*- coding: utf-8 -*-
"""
Miscellaneous `p`-adic functions

`p`-adic functions from ell_rational_field.py, moved here to reduce
crowding in that file.
"""

######################################################################
#       Copyright (C) 2007 William Stein <wstein@gmail.com>
#
#  Distributed under the terms of the GNU General Public License (GPL)
#
#    This code is distributed in the hope that it will be useful,
#    but WITHOUT ANY WARRANTY; without even the implied warranty of
#    MERCHANTABILITY or FITNESS FOR A PARTICULAR PURPOSE.  See the GNU
#    General Public License for more details.
#
#  The full text of the GPL is available at:
#
#                  http://www.gnu.org/licenses/
######################################################################
from __future__ import absolute_import


import sage.rings.all as rings
from . import padic_lseries as plseries
import sage.arith.all as arith
from sage.rings.all import (
    Qp, Zp,
    Integers,
    Integer,
    O,
    PowerSeriesRing,
    LaurentSeriesRing,
    RationalField)
import math
import sage.misc.misc as misc
import sage.matrix.all as matrix
sqrt = math.sqrt
import sage.schemes.hyperelliptic_curves.monsky_washnitzer
import sage.schemes.hyperelliptic_curves.hypellfrob
from sage.misc.all import cached_method

def __check_padic_hypotheses(self, p):
    r"""
    Helper function that determines if `p`
    is an odd prime of good ordinary reduction.

    EXAMPLES::

        sage: E = EllipticCurve('11a1')
        sage: from sage.schemes.elliptic_curves.padics import __check_padic_hypotheses
        sage: __check_padic_hypotheses(E,5)
        5
        sage: __check_padic_hypotheses(E,29)
        Traceback (most recent call last):
        ...
        ArithmeticError: p must be a good ordinary prime

    """
    p = rings.Integer(p)
    if not p.is_prime():
        raise ValueError("p = (%s) must be prime"%p)
    if p == 2:
        raise ValueError("p must be odd")
    if self.conductor() % p == 0 or self.ap(p) % p == 0:
        raise ArithmeticError("p must be a good ordinary prime")
    return p


def _normalize_padic_lseries(self, p, normalize, use_eclib, implementation, precision):
    r"""
    Normalize parameters for :meth:`padic_lseries`.

    TESTS::

        sage: from sage.schemes.elliptic_curves.padics import _normalize_padic_lseries
        sage: u = _normalize_padic_lseries(None, 5, None, None, 'sage', 10)
        sage: v = _normalize_padic_lseries(None, 5, "L_ratio", None, 'sage', 10)
        sage: u == v
        True
     """
    if use_eclib is not None:
        from sage.misc.superseded import deprecation
        deprecation(812,"Use the option 'implementation' instead of 'use_eclib'")
        if implementation == 'pollackstevens':
            raise ValueError
        if use_eclib:
            implementation = 'eclib'
        else:
            implementation = 'sage'
    if implementation == 'eclib':
        if normalize is None:
            normalize = "L_ratio"
    elif implementation == 'sage':
        if normalize is None:
            normalize = "L_ratio"
    elif implementation == 'pollackstevens':
        if precision is None:
            raise ValueError("Must specify precision when using 'pollackstevens'")
        if normalize is not None:
            raise ValueError("The 'normalize' parameter is not used for Pollack-Stevens' overconvergent modular symbols")
    if not implementation in ['sage', 'eclib', 'num', 'pollackstevens'] :
        raise ValueError("Implementation should be one of  'sage', 'eclib', 'num' or 'pollackstevens'")
    return (p, normalize, implementation, precision)

@cached_method(key=_normalize_padic_lseries)
def padic_lseries(self, p, normalize = None, use_eclib = None, implementation = 'eclib', precision = None):
    r"""
    Return the `p`-adic `L`-series of self at
    `p`, which is an object whose approx method computes
    approximation to the true `p`-adic `L`-series to
    any desired precision.

    INPUT:


    -  ``p`` - prime

    -  ``normalize`` -  'L_ratio' (default), 'period' or 'none';
       this is describes the way the modular symbols
       are normalized. See modular_symbol for
       more details.

    -  ``use_eclib`` - deprecated, use ``implementation`` instead

<<<<<<< HEAD
    -  ``implementation`` - 'eclib' (default), 'sage', 'pollackstevens';
=======
    -  ``implementation`` - 'eclib' (default), 'sage', 'num' or 'pollackstevens';
>>>>>>> 4de004a5
       Whether to use John Cremona's eclib, the Sage implementation,
       numerical modular symbols
       or Pollack-Stevens' implementation of overconvergent
       modular symbols.

    EXAMPLES::

        sage: E = EllipticCurve('37a')
        sage: L = E.padic_lseries(5); L
        5-adic L-series of Elliptic Curve defined by y^2 + y = x^3 - x over Rational Field
        sage: type(L)
        <class 'sage.schemes.elliptic_curves.padic_lseries.pAdicLseriesOrdinary'>

    We compute the `3`-adic `L`-series of two curves of
    rank `0` and in each case verify the interpolation property
    for their leading coefficient (i.e., value at 0)::

        sage: e = EllipticCurve('11a')
        sage: ms = e.modular_symbol()
        sage: [ms(1/11), ms(1/3), ms(0), ms(oo)]
        [0, -3/10, 1/5, 0]
        sage: ms(0)
        1/5
        sage: L = e.padic_lseries(3)
        sage: P = L.series(5)
        sage: P(0)
        2 + 3 + 3^2 + 2*3^3 + 2*3^5 + 3^6 + O(3^7)
        sage: alpha = L.alpha(9); alpha
        2 + 3^2 + 2*3^3 + 2*3^4 + 2*3^6 + 3^8 + O(3^9)
        sage: R.<x> = QQ[]
        sage: f = x^2 - e.ap(3)*x + 3
        sage: f(alpha)
        O(3^9)
        sage: r = e.lseries().L_ratio(); r
        1/5
        sage: (1 - alpha^(-1))^2 * r
        2 + 3 + 3^2 + 2*3^3 + 2*3^5 + 3^6 + 3^7 + O(3^9)
        sage: P(0)
        2 + 3 + 3^2 + 2*3^3 + 2*3^5 + 3^6 + O(3^7)

    Next consider the curve 37b::

        sage: e = EllipticCurve('37b')
        sage: L = e.padic_lseries(3)
        sage: P = L.series(5)
        sage: alpha = L.alpha(9); alpha
        1 + 2*3 + 3^2 + 2*3^5 + 2*3^7 + 3^8 + O(3^9)
        sage: r = e.lseries().L_ratio(); r
        1/3
        sage: (1 - alpha^(-1))^2 * r
        3 + 3^2 + 2*3^4 + 2*3^5 + 2*3^6 + 3^7 + O(3^9)
        sage: P(0)
        3 + 3^2 + 2*3^4 + 2*3^5 + O(3^6)

    We can use Sage modular symbols instead to compute the `L`-series::

        sage: e = EllipticCurve('11a')
        sage: L = e.padic_lseries(3, implementation = 'sage')
        sage: L.series(5,prec=10)
        2 + 3 + 3^2 + 2*3^3 + 2*3^5 + 3^6 + O(3^7) + (1 + 3 + 2*3^2 + 3^3 + O(3^4))*T + (1 + 2*3 + O(3^4))*T^2 + (3 + 2*3^2 + O(3^3))*T^3 + (2*3 + 3^2 + O(3^3))*T^4 + (2 + 2*3 + 2*3^2 + O(3^3))*T^5 + (1 + 3^2 + O(3^3))*T^6 + (2 + 3^2 + O(3^3))*T^7 + (2 + 2*3 + 2*3^2 + O(3^3))*T^8 + (2 + O(3^2))*T^9 + O(T^10)

    Finally, we can use the overconvergent method of Pollack-Stevens.::

        sage: e = EllipticCurve('11a')
        sage: L = e.padic_lseries(3, implementation = 'pollackstevens', precision = 6)
        sage: L.series(5)
        2 + 3 + 3^2 + 2*3^3 + 2*3^5 + O(3^6) + (1 + 3 + 2*3^2 + 3^3 + O(3^4))*T + (1 + 2*3 + O(3^2))*T^2 + (3 + O(3^2))*T^3 + O(3^0)*T^4 + O(T^5)
        sage: L[3]
        3 + O(3^2)

    Another example with a semistable prime.::

        sage: E = EllipticCurve("11a1")
        sage: L = E.padic_lseries(11, implementation = 'pollackstevens', precision=3)
        sage: L[1]
        10 + 3*11 + O(11^2)
        sage: L[3]
        O(11^0)
    """
    p, normalize, implementation, precision = self._normalize_padic_lseries(p,\
                             normalize, use_eclib, implementation, precision)

    if implementation in ['sage', 'eclib', 'num']:
        if self.ap(p) % p != 0:
            Lp = plseries.pAdicLseriesOrdinary(self, p,
                                  normalize = normalize, implementation = implementation)
        else:
            Lp = plseries.pAdicLseriesSupersingular(self, p,
                                  normalize = normalize, implementation = implementation)
    else:
        phi = self.pollack_stevens_modular_symbol(sign=0)
        if phi.parent().level() % p == 0:
            Phi = phi.lift(p, precision, eigensymbol = True)
        else:
            Phi = phi.p_stabilize_and_lift(p, precision, eigensymbol = True)
        Lp = Phi.padic_lseries()  #mm TODO should this pass precision on too ?
        Lp._cinf = self.real_components()
    return Lp


def padic_regulator(self, p, prec=20, height=None, check_hypotheses=True):
    r"""
    Computes the cyclotomic `p`-adic regulator of this curve.


    INPUT:


    -  ``p`` - prime = 5

    -  ``prec`` - answer will be returned modulo
       `p^{\mathrm{prec}}`

    -  ``height`` - precomputed height function. If not
       supplied, this function will call padic_height to compute it.

    -  ``check_hypotheses`` - boolean, whether to check
       that this is a curve for which the p-adic height makes sense


    OUTPUT: The p-adic cyclotomic regulator of this curve, to the
    requested precision.

    If the rank is 0, we output 1.

    .. TODO::

        Remove restriction that curve must be in minimal
        Weierstrass form. This is currently required for E.gens().

    AUTHORS:

    - Liang Xiao: original implementation at the 2006 MSRI
      graduate workshop on modular forms

    - David Harvey (2006-09-13): cleaned up and integrated into Sage,
      removed some redundant height computations

    - Chris Wuthrich (2007-05-22): added multiplicative and
      supersingular cases

    - David Harvey (2007-09-20): fixed some precision loss that was
      occurring

    EXAMPLES::

        sage: E = EllipticCurve("37a")
        sage: E.padic_regulator(5, 10)
        5 + 5^2 + 5^3 + 3*5^6 + 4*5^7 + 5^9 + O(5^10)

    An anomalous case::

        sage: E.padic_regulator(53, 10)
        26*53^-1 + 30 + 20*53 + 47*53^2 + 10*53^3 + 32*53^4 + 9*53^5 + 22*53^6 + 35*53^7 + 30*53^8 + O(53^9)

    An anomalous case where the precision drops some::

        sage: E = EllipticCurve("5077a")
        sage: E.padic_regulator(5, 10)
        5 + 5^2 + 4*5^3 + 2*5^4 + 2*5^5 + 2*5^6 + 4*5^7 + 2*5^8 + 5^9 + O(5^10)

    Check that answers agree over a range of precisions::

        sage: max_prec = 30    # make sure we get past p^2    # long time
        sage: full = E.padic_regulator(5, max_prec)           # long time
        sage: for prec in range(1, max_prec):                 # long time
        ....:     assert E.padic_regulator(5, prec) == full   # long time

    A case where the generator belongs to the formal group already
    (:trac:`3632`)::

        sage: E = EllipticCurve([37,0])
        sage: E.padic_regulator(5,10)
        2*5^2 + 2*5^3 + 5^4 + 5^5 + 4*5^6 + 3*5^8 + 4*5^9 + O(5^10)

    The result is not dependent on the model for the curve::

        sage: E = EllipticCurve([0,0,0,0,2^12*17])
        sage: Em = E.minimal_model()
        sage: E.padic_regulator(7) == Em.padic_regulator(7)
        True

    Allow a Python int as input::

        sage: E = EllipticCurve('37a')
        sage: E.padic_regulator(int(5))
        5 + 5^2 + 5^3 + 3*5^6 + 4*5^7 + 5^9 + 5^10 + 3*5^11 + 3*5^12 + 5^13 + 4*5^14 + 5^15 + 2*5^16 + 5^17 + 2*5^18 + 4*5^19 + O(5^20)
    """
    p = Integer(p)  # this is assumed in code below
    if check_hypotheses:
        if not p.is_prime():
            raise ValueError("p = (%s) must be prime"%p)
        if p == 2:
            raise ValueError("p must be odd")   # todo
        if self.conductor() % (p**2) == 0:
            raise ArithmeticError("p must be a semi-stable prime")

    if self.conductor() % p == 0:
        Eq = self.tate_curve(p)
        reg = Eq.padic_regulator(prec=prec)
        return reg
    elif self.ap(p) % p == 0:
        lp = self.padic_lseries(p)
        reg = lp.Dp_valued_regulator(prec=prec)
        return reg
    else:
        if self.rank() == 0:
            return Qp(p,prec)(1)
        if height is None:
            height = self.padic_height(p, prec, check_hypotheses=False)
        d = self.padic_height_pairing_matrix(p=p, prec=prec, height=height, check_hypotheses=False)
        return d.determinant()


def padic_height_pairing_matrix(self, p, prec=20, height=None, check_hypotheses=True):
    r"""
    Computes the cyclotomic `p`-adic height pairing matrix of
    this curve with respect to the basis self.gens() for the
    Mordell-Weil group for a given odd prime p of good ordinary
    reduction.

    INPUT:


    -  ``p`` - prime = 5

    -  ``prec`` - answer will be returned modulo
       `p^{\mathrm{prec}}`

    -  ``height`` - precomputed height function. If not
       supplied, this function will call padic_height to compute it.

    -  ``check_hypotheses`` - boolean, whether to check
       that this is a curve for which the p-adic height makes sense


    OUTPUT: The p-adic cyclotomic height pairing matrix of this curve
    to the given precision.

    .. TODO::

        remove restriction that curve must be in minimal
        Weierstrass form. This is currently required for E.gens().

    AUTHORS:

    - David Harvey, Liang Xiao, Robert Bradshaw, Jennifer
      Balakrishnan: original implementation at the 2006 MSRI graduate
      workshop on modular forms

    - David Harvey (2006-09-13): cleaned up and integrated into Sage,
      removed some redundant height computations

    EXAMPLES::

        sage: E = EllipticCurve("37a")
        sage: E.padic_height_pairing_matrix(5, 10)
        [5 + 5^2 + 5^3 + 3*5^6 + 4*5^7 + 5^9 + O(5^10)]

    A rank two example::

        sage: e =EllipticCurve('389a')
        sage: e._set_gens([e(-1, 1), e(1,0)])  # avoid platform dependent gens
        sage: e.padic_height_pairing_matrix(5,10)
        [                      3*5 + 2*5^2 + 5^4 + 5^5 + 5^7 + 4*5^9 + O(5^10) 5 + 4*5^2 + 5^3 + 2*5^4 + 3*5^5 + 4*5^6 + 5^7 + 5^8 + 2*5^9 + O(5^10)]
        [5 + 4*5^2 + 5^3 + 2*5^4 + 3*5^5 + 4*5^6 + 5^7 + 5^8 + 2*5^9 + O(5^10)                         4*5 + 2*5^4 + 3*5^6 + 4*5^7 + 4*5^8 + O(5^10)]

    An anomalous rank 3 example::

        sage: e = EllipticCurve("5077a")
        sage: e._set_gens([e(-1,3), e(2,0), e(4,6)])
        sage: e.padic_height_pairing_matrix(5,4)
        [4 + 3*5 + 4*5^2 + 4*5^3 + O(5^4)       4 + 4*5^2 + 2*5^3 + O(5^4)       3*5 + 4*5^2 + 5^3 + O(5^4)]
        [      4 + 4*5^2 + 2*5^3 + O(5^4)   3 + 4*5 + 3*5^2 + 5^3 + O(5^4)                 2 + 4*5 + O(5^4)]
        [      3*5 + 4*5^2 + 5^3 + O(5^4)                 2 + 4*5 + O(5^4)     1 + 3*5 + 5^2 + 5^3 + O(5^4)]

    """
    if check_hypotheses:
        p = __check_padic_hypotheses(self, p)

    K = Qp(p, prec=prec)

    rank = self.rank()
    M = matrix.matrix(K, rank, rank, 0)
    if rank == 0:
        return M

    basis = self.gens()

    if height is None:
        height = self.padic_height(p, prec, check_hypotheses=False)

    # Use <P, Q> =1/2*( h(P + Q) - h(P) - h(Q) )

    for i in range(rank):
        M[i,i] = height(basis[i])
    for i in range(rank):
        for j in range(i+1, rank):
            M[i, j] = ( height(basis[i] + basis[j]) - M[i,i] - M[j,j] ) / 2
            M[j, i] = M[i, j]

    return M

def _multiply_point(E, R, P, m):
    r"""
    Computes coordinates of a multiple of P with entries in a ring.

    INPUT:


    -  ``E`` - elliptic curve over Q with integer
       coefficients

    -  ``P`` - a rational point on P that reduces to a
       non-singular point at all primes

    -  ``R`` - a ring in which 2 is invertible (typically
       `\ZZ/L\ZZ` for some positive odd integer
       `L`).

    -  ``m`` - an integer, = 1


    OUTPUT: A triple `(a', b', d')` such that if the point
    `mP` has coordinates `(a/d^2, b/d^3)`, then we have
    `a' \equiv a`, `b' \equiv \pm b`,
    `d' \equiv \pm d` all in `R` (i.e. modulo
    `L`).

    Note the ambiguity of signs for `b'` and `d'`.
    There's not much one can do about this, but at least one can say
    that the sign for `b'` will match the sign for
    `d'`.

    ALGORITHM: Proposition 9 of "Efficient Computation of p-adic
    Heights" (David Harvey, to appear in LMS JCM).

    Complexity is soft-`O(\log L \log m + \log^2 m)`.

    AUTHORS:

    - David Harvey (2008-01): replaced _DivPolyContext with
      _multiply_point

    EXAMPLES:

    37a has trivial Tamagawa numbers so all points have nonsingular
    reduction at all primes::

        sage: E = EllipticCurve("37a")
        sage: P = E([0, -1]); P
        (0 : -1 : 1)
        sage: 19*P
        (-59997896/67387681 : 88075171080/553185473329 : 1)
        sage: R = Integers(625)
        sage: from sage.schemes.elliptic_curves.padics import _multiply_point
        sage: _multiply_point(E, R, P, 19)
        (229, 170, 541)
        sage: -59997896 % 625
        229
        sage: -88075171080 % 625         # note sign is flipped
        170
        sage: -67387681.sqrt() % 625     # sign is flipped here too
        541

    Trivial cases (:trac:`3632`)::

        sage: _multiply_point(E, R, P, 1)
        (0, 624, 1)
        sage: _multiply_point(E, R, 19*P, 1)
        (229, 455, 84)
        sage: (170 + 455) % 625       # note the sign did not flip here
        0
        sage: (541 + 84) % 625
        0

    Test over a range of `n` for a single curve with fairly
    random coefficients::

        sage: R = Integers(625)
        sage: E = EllipticCurve([4, -11, 17, -8, -10])
        sage: P = E.gens()[0] * LCM(E.tamagawa_numbers())
        sage: from sage.schemes.elliptic_curves.padics import _multiply_point
        sage: Q = P
        sage: for n in range(1, 25):
        ....:      naive = R(Q[0].numerator()), \
        ....:              R(Q[1].numerator()), \
        ....:              R(Q[0].denominator().sqrt())
        ....:      triple = _multiply_point(E, R, P, n)
        ....:      assert (triple[0] == naive[0]) and ( \
        ....:        (triple[1] == naive[1] and triple[2] == naive[2]) or \
        ....:        (triple[1] == -naive[1] and triple[2] == -naive[2])), \
        ....:           "_multiply_point() gave an incorrect answer"
        ....:      Q = Q + P
    """
    assert m >= 1

    alpha = R(P[0].numerator())
    beta = R(P[1].numerator())
    d = R(P[0].denominator().sqrt())
    if m == 1:
        return alpha, beta, d

    a1 = R(E.a1()) * d
    a3 = R(E.a3()) * d**3

    b2 = R(E.b2()) * d**2
    b4 = R(E.b4()) * d**4
    b6 = R(E.b6()) * d**6
    b8 = R(E.b8()) * d**8

    B4 = 6*alpha**2 + b2*alpha + b4
    B6 = 4*alpha**3 + b2*alpha**2 + 2*b4*alpha + b6
    B6_sqr = B6*B6
    B8 = 3*alpha**4 + b2*alpha**3 + 3*b4*alpha**2 + 3*b6*alpha + b8

    T = 2*beta + a1*alpha + a3

    # make a list of disjoint intervals [a[i], b[i]) such that we need to
    # compute g(k) for all a[i] <= k <= b[i] for each i
    intervals = []
    interval = (m - 2, m + 3)
    while interval[0] < interval[1]:
        intervals.append(interval)
        interval = max((interval[0] - 3) >> 1, 0), \
                   min((interval[1] + 5) >> 1, interval[0])

    # now walk through list and compute g(k)
    g = {0 : R(0), 1 : R(1), 2 : R(-1), 3 : B8, 4 : B6**2 - B4*B8}
    last = [0, 1, 2, 3, 4]     # last few k
    for i in reversed(intervals):
        k = i[0]
        while k < i[1]:
            if k > 4:
                j = k >> 1
                if k & 1:
                    t1 = g[j]
                    t2 = g[j+1]
                    prod1 = g[j+2] * t1*t1*t1
                    prod2 = g[j-1] * t2*t2*t2
                    g[k] = prod1 - B6_sqr * prod2 if j & 1 else B6_sqr * prod1 - prod2
                else:
                    t1 = g[j-1]
                    t2 = g[j+1]
                    g[k] = g[j] * (g[j-2] * t2*t2 - g[j+2] * t1*t1)
            k = k + 1

    if m & 1:
        psi_m = g[m]
        psi_m_m1 = g[m-1] * T
        psi_m_p1 = g[m+1] * T
    else:
        psi_m = g[m] * T
        psi_m_m1 = g[m-1]
        psi_m_p1 = g[m+1]

    theta = alpha * psi_m * psi_m - psi_m_m1 * psi_m_p1
    t1 = g[m-2] * g[m+1] * g[m+1] - g[m+2] * g[m-1] * g[m-1]
    if m & 1:
        t1 = t1 * T
    omega = (t1 + (a1 * theta + a3 * psi_m * psi_m) * psi_m) / -2

    return theta, omega, psi_m * d



def padic_height(self, p, prec=20, sigma=None, check_hypotheses=True):
    r"""
    Compute the cyclotomic p-adic height.

    The equation of the curve must be minimal at `p`.

    INPUT:

    -  ``p`` - prime = 5 for which the curve has
       semi-stable reduction

    -  ``prec`` - integer = 1, desired precision of result

    -  ``sigma`` - precomputed value of sigma. If not
       supplied, this function will call padic_sigma to compute it.

    -  ``check_hypotheses`` - boolean, whether to check
       that this is a curve for which the p-adic height makes sense


    OUTPUT: A function that accepts two parameters:

    - a Q-rational point on the curve whose height should be computed

    - optional boolean flag 'check': if False, it skips some input
      checking, and returns the p-adic height of that point to the
      desired precision.

    - The normalization (sign and a factor 1/2 with respect to some other
      normalizations that appear in the literature) is chosen in such a way
      as to make the p-adic Birch Swinnerton-Dyer conjecture hold as stated
      in [Mazur-Tate-Teitelbaum].

    AUTHORS:

    - Jennifer Balakrishnan: original code developed at the 2006 MSRI
      graduate workshop on modular forms

    - David Harvey (2006-09-13): integrated into Sage, optimised to
      speed up repeated evaluations of the returned height function,
      addressed some thorny precision questions

    - David Harvey (2006-09-30): rewrote to use division polynomials
      for computing denominator of `nP`.

    - David Harvey (2007-02): cleaned up according to algorithms in
      "Efficient Computation of p-adic Heights"

    - Chris Wuthrich (2007-05): added supersingular and multiplicative heights

    EXAMPLES::

        sage: E = EllipticCurve("37a")
        sage: P = E.gens()[0]
        sage: h = E.padic_height(5, 10)
        sage: h(P)
        5 + 5^2 + 5^3 + 3*5^6 + 4*5^7 + 5^9 + O(5^10)

    An anomalous case::

        sage: h = E.padic_height(53, 10)
        sage: h(P)
        26*53^-1 + 30 + 20*53 + 47*53^2 + 10*53^3 + 32*53^4 + 9*53^5 + 22*53^6 + 35*53^7 + 30*53^8 + 17*53^9 + O(53^10)

    Boundary case::

        sage: E.padic_height(5, 3)(P)
        5 + 5^2 + O(5^3)

    A case that works the division polynomial code a little harder::

        sage: E.padic_height(5, 10)(5*P)
        5^3 + 5^4 + 5^5 + 3*5^8 + 4*5^9 + O(5^10)

    Check that answers agree over a range of precisions::

        sage: max_prec = 30    # make sure we get past p^2    # long time
        sage: full = E.padic_height(5, max_prec)(P)           # long time
        sage: for prec in range(1, max_prec):                 # long time
        ....:     assert E.padic_height(5, prec)(P) == full   # long time

    A supersingular prime for a curve::

        sage: E = EllipticCurve('37a')
        sage: E.is_supersingular(3)
        True
        sage: h = E.padic_height(3, 5)
        sage: h(E.gens()[0])
        (3 + 3^3 + O(3^6), 2*3^2 + 3^3 + 3^4 + 3^5 + 2*3^6 + O(3^7))
        sage: E.padic_regulator(5)
        5 + 5^2 + 5^3 + 3*5^6 + 4*5^7 + 5^9 + 5^10 + 3*5^11 + 3*5^12 + 5^13 + 4*5^14 + 5^15 + 2*5^16 + 5^17 + 2*5^18 + 4*5^19 + O(5^20)
        sage: E.padic_regulator(3, 5)
        (3 + 2*3^2 + 3^3 + O(3^4), 3^2 + 2*3^3 + 3^4 + O(3^5))

    A torsion point in both the good and supersingular cases::

        sage: E = EllipticCurve('11a')
        sage: P = E.torsion_subgroup().gen(0).element(); P
        (5 : 5 : 1)
        sage: h = E.padic_height(19, 5)
        sage: h(P)
        0
        sage: h = E.padic_height(5, 5)
        sage: h(P)
        0

    The result is not dependent on the model for the curve::

        sage: E = EllipticCurve([0,0,0,0,2^12*17])
        sage: Em = E.minimal_model()
        sage: P = E.gens()[0]
        sage: Pm = Em.gens()[0]
        sage: h = E.padic_height(7)
        sage: hm = Em.padic_height(7)
        sage: h(P) == hm(Pm)
        True

    TESTS:

    Check that ticket :trac:`20798` is solved::

        sage: E = EllipticCurve("91b")
        sage: h = E.padic_height(7,10)
        sage: P = E.gen(0)
        sage: h(P)
        2*7 + 7^2 + 5*7^3 + 6*7^4 + 2*7^5 + 3*7^6 + 7^7 + O(7^9)
        sage: h(P+P)
        7 + 5*7^2 + 6*7^3 + 5*7^4 + 4*7^5 + 6*7^6 + 5*7^7 + O(7^9)
    """
    if check_hypotheses:
        if not p.is_prime():
            raise ValueError("p = (%s) must be prime"%p)
        if p == 2:
            raise ValueError("p must be odd")   # todo
        if self.conductor() % (p**2) == 0:
            raise ArithmeticError("p must be a semi-stable prime")

    prec = int(prec)
    if prec < 1:
        raise ValueError("prec (=%s) must be at least 1" % prec)

    if self.conductor() % p == 0:
        Eq = self.tate_curve(p)
        return Eq.padic_height(prec=prec)
    elif self.ap(p) % p == 0:
        lp = self.padic_lseries(p)
        return lp.Dp_valued_height(prec=prec)

    # else good ordinary case

    # For notation and definitions, see "Efficient Computation of
    # p-adic Heights", David Harvey (unpublished)

    n1 = self.change_ring(rings.GF(p)).cardinality()
    n2 = arith.LCM(self.tamagawa_numbers())
    n = arith.LCM(n1, n2)
    m = int(n / n2)

    adjusted_prec = prec + 2 * arith.valuation(n, p)   # this is M'
    R = rings.Integers(p ** adjusted_prec)

    if sigma is None:
        sigma = self.padic_sigma(p, adjusted_prec, check_hypotheses=False)

    # K is the field for the final result
    K = Qp(p, prec=adjusted_prec-1)
    E = self

    def height(P, check=True):
        if P.is_finite_order():
            return K(0)

        if check:
            assert P.curve() == E, "the point P must lie on the curve " \
                   "from which the height function was created"

        Q = n2 * P
        alpha, beta, d = _multiply_point(E, R, Q, m)

        assert beta.lift() % p != 0, "beta should be a unit!"
        assert d.lift() % p == 0, "d should not be a unit!"

        t = -d * alpha / beta

        total = R(1)
        t_power = t
        for k in range(2, adjusted_prec + 1):
            total = total + t_power * sigma[k].lift()
            t_power = t_power * t
        total = (-alpha / beta) * total

        L = Qp(p, prec=adjusted_prec)
        total = L(total.lift(), adjusted_prec)   # yuck... get rid of this lift!

        # changed sign to make it correct for p-adic bsd
        answer = -total.log() * 2 / n**2

        if check:
            assert answer.precision_absolute() >= prec, "we should have got an " \
                   "answer with precision at least prec, but we didn't."
        return K(answer)


    # (man... I love python's local function definitions...)
    return height



def padic_height_via_multiply(self, p, prec=20, E2=None, check_hypotheses=True):
    r"""
    Computes the cyclotomic p-adic height.

    The equation of the curve must be minimal at `p`.

    INPUT:


    -  ``p`` - prime = 5 for which the curve has good
       ordinary reduction

    -  ``prec`` - integer = 2, desired precision of result

    -  ``E2`` - precomputed value of E2. If not supplied,
       this function will call padic_E2 to compute it. The value supplied
       must be correct mod `p^(prec-2)` (or slightly higher in the
       anomalous case; see the code for details).

    -  ``check_hypotheses`` - boolean, whether to check
       that this is a curve for which the p-adic height makes sense


    OUTPUT: A function that accepts two parameters:

    - a Q-rational point on the curve whose height should be computed

    - optional boolean flag 'check': if False, it skips some input
      checking, and returns the p-adic height of that point to the
      desired precision.

    - The normalization (sign and a factor 1/2 with respect to some other
      normalizations that appear in the literature) is chosen in such a way
      as to make the p-adic Birch Swinnerton-Dyer conjecture hold as stated
      in [Mazur-Tate-Teitelbaum].

    AUTHORS:

    - David Harvey (2008-01): based on the padic_height() function,
      using the algorithm of"Computing p-adic heights via
      point multiplication"

    EXAMPLES::

        sage: E = EllipticCurve("37a")
        sage: P = E.gens()[0]
        sage: h = E.padic_height_via_multiply(5, 10)
        sage: h(P)
        5 + 5^2 + 5^3 + 3*5^6 + 4*5^7 + 5^9 + O(5^10)

    An anomalous case::

        sage: h = E.padic_height_via_multiply(53, 10)
        sage: h(P)
        26*53^-1 + 30 + 20*53 + 47*53^2 + 10*53^3 + 32*53^4 + 9*53^5 + 22*53^6 + 35*53^7 + 30*53^8 + 17*53^9 + O(53^10)

    Supply the value of E2 manually::

        sage: E2 = E.padic_E2(5, 8)
        sage: E2
        2 + 4*5 + 2*5^3 + 5^4 + 3*5^5 + 2*5^6 + O(5^8)
        sage: h = E.padic_height_via_multiply(5, 10, E2=E2)
        sage: h(P)
        5 + 5^2 + 5^3 + 3*5^6 + 4*5^7 + 5^9 + O(5^10)

    Boundary case::

        sage: E.padic_height_via_multiply(5, 3)(P)
        5 + 5^2 + O(5^3)

    Check that answers agree over a range of precisions::

        sage: max_prec = 30    # make sure we get past p^2    # long time
        sage: full = E.padic_height(5, max_prec)(P)           # long time
        sage: for prec in range(2, max_prec):                 # long time
        ....:     assert E.padic_height_via_multiply(5, prec)(P) == full   # long time
    """
    if check_hypotheses:
        if not p.is_prime():
            raise ValueError("p = (%s) must be prime"%p)
        if p == 2:
            raise ValueError("p must be odd")   # todo
        if self.conductor() % p == 0:
            raise ArithmeticError("must have good reduction at p")
        if self.ap(p) % p == 0:
            raise ArithmeticError("must be ordinary at p")

    prec = int(prec)
    if prec < 1:
        raise ValueError("prec (=%s) must be at least 1" % prec)

    # For notation and definitions, see ``Computing p-adic heights via point
    # multiplication'' (David Harvey, still in draft form)

    n1 = self.change_ring(rings.GF(p)).cardinality()
    n2 = arith.LCM(self.tamagawa_numbers())
    n = arith.LCM(n1, n2)
    m = int(n / n2)

    lamb = int(math.floor(math.sqrt(prec)))

    adjusted_prec = prec + 2 * arith.valuation(n, p)   # this is M'
    R = rings.Integers(p ** (adjusted_prec + 2*lamb))

    sigma = self.padic_sigma_truncated(p, N=adjusted_prec, E2=E2, lamb=lamb)

    # K is the field for the final result
    K = Qp(p, prec=adjusted_prec-1)
    E = self

    def height(P, check=True):
        if P.is_finite_order():
            return K(0)

        if check:
            assert P.curve() == E, "the point P must lie on the curve " \
                   "from which the height function was created"

        Q = n2 * P
        alpha, beta, d = _multiply_point(E, R, Q, m * p**lamb)

        assert beta.lift() % p != 0, "beta should be a unit!"
        assert d.lift() % p == 0, "d should not be a unit!"

        t = -d * alpha / beta

        total = R(1)
        t_power = t
        for k in range(2, sigma.prec()):
            total = total + t_power * sigma[k].lift()
            t_power = t_power * t
        total = (-alpha / beta) * total

        L = Qp(p, prec=adjusted_prec + 2*lamb)
        total = L(total.lift(), adjusted_prec + 2*lamb)

        # changed sign to make it correct for p-adic bsd
        answer = -total.log() * 2 / (n * p**lamb)**2

        if check:
            assert answer.precision_absolute() >= prec, "we should have got an " \
                   "answer with precision at least prec, but we didn't."
        return K(answer)


    # (man... I love python's local function definitions...)
    return height


def padic_sigma(self, p, N=20, E2=None, check=False, check_hypotheses=True):
    r"""
    Computes the p-adic sigma function with respect to the standard
    invariant differential `dx/(2y + a_1 x + a_3)`, as
    defined by Mazur and Tate, as a power series in the usual
    uniformiser `t` at the origin.

    The equation of the curve must be minimal at `p`.

    INPUT:


    -  ``p`` - prime = 5 for which the curve has good
       ordinary reduction

    -  ``N`` - integer = 1, indicates precision of result;
       see OUTPUT section for description

    -  ``E2`` - precomputed value of E2. If not supplied,
       this function will call padic_E2 to compute it. The value supplied
       must be correct mod `p^{N-2}`.

    -  ``check`` - boolean, whether to perform a
       consistency check (i.e. verify that the computed sigma satisfies
       the defining

    -  ``differential equation`` - note that this does NOT
       guarantee correctness of all the returned digits, but it comes
       pretty close :-))

    -  ``check_hypotheses`` - boolean, whether to check
       that this is a curve for which the p-adic sigma function makes
       sense


    OUTPUT: A power series `t + \cdots` with coefficients in
    `\ZZ_p`.

    The output series will be truncated at `O(t^{N+1})`, and
    the coefficient of `t^n` for `n \geq 1` will be
    correct to precision `O(p^{N-n+1})`.

    In practice this means the following. If `t_0 = p^k u`,
    where `u` is a `p`-adic unit with at least
    `N` digits of precision, and `k \geq 1`, then the
    returned series may be used to compute `\sigma(t_0)`
    correctly modulo `p^{N+k}` (i.e. with `N` correct
    `p`-adic digits).

    ALGORITHM: Described in "Efficient Computation of p-adic Heights"
    (David Harvey), which is basically an optimised version of the
    algorithm from "p-adic Heights and Log Convergence" (Mazur, Stein,
    Tate).

    Running time is soft-`O(N^2 \log p)`, plus whatever time is
    necessary to compute `E_2`.

    AUTHORS:

    - David Harvey (2006-09-12)

    - David Harvey (2007-02): rewrote

    EXAMPLES::

        sage: EllipticCurve([-1, 1/4]).padic_sigma(5, 10)
        O(5^11) + (1 + O(5^10))*t + O(5^9)*t^2 + (3 + 2*5^2 + 3*5^3 + 3*5^6 + 4*5^7 + O(5^8))*t^3 + O(5^7)*t^4 + (2 + 4*5^2 + 4*5^3 + 5^4 + 5^5 + O(5^6))*t^5 + O(5^5)*t^6 + (2 + 2*5 + 5^2 + 4*5^3 + O(5^4))*t^7 + O(5^3)*t^8 + (1 + 2*5 + O(5^2))*t^9 + O(5)*t^10 + O(t^11)

    Run it with a consistency check::

        sage: EllipticCurve("37a").padic_sigma(5, 10, check=True)
        O(5^11) + (1 + O(5^10))*t + O(5^9)*t^2 + (3 + 2*5^2 + 3*5^3 + 3*5^6 + 4*5^7 + O(5^8))*t^3 + (3 + 2*5 + 2*5^2 + 2*5^3 + 2*5^4 + 2*5^5 + 2*5^6 + O(5^7))*t^4 + (2 + 4*5^2 + 4*5^3 + 5^4 + 5^5 + O(5^6))*t^5 + (2 + 3*5 + 5^4 + O(5^5))*t^6 + (4 + 3*5 + 2*5^2 + O(5^4))*t^7 + (2 + 3*5 + 2*5^2 + O(5^3))*t^8 + (4*5 + O(5^2))*t^9 + (1 + O(5))*t^10 + O(t^11)

    Boundary cases::

        sage: EllipticCurve([1, 1, 1, 1, 1]).padic_sigma(5, 1)
         (1 + O(5))*t + O(t^2)
        sage: EllipticCurve([1, 1, 1, 1, 1]).padic_sigma(5, 2)
         (1 + O(5^2))*t + (3 + O(5))*t^2 + O(t^3)

    Supply your very own value of E2::

        sage: X = EllipticCurve("37a")
        sage: my_E2 = X.padic_E2(5, 8)
        sage: my_E2 = my_E2 + 5**5    # oops!!!
        sage: X.padic_sigma(5, 10, E2=my_E2)
        O(5^11) + (1 + O(5^10))*t + O(5^9)*t^2 + (3 + 2*5^2 + 3*5^3 + 4*5^5 + 2*5^6 + 3*5^7 + O(5^8))*t^3 + (3 + 2*5 + 2*5^2 + 2*5^3 + 2*5^4 + 2*5^5 + 2*5^6 + O(5^7))*t^4 + (2 + 4*5^2 + 4*5^3 + 5^4 + 3*5^5 + O(5^6))*t^5 + (2 + 3*5 + 5^4 + O(5^5))*t^6 + (4 + 3*5 + 2*5^2 + O(5^4))*t^7 + (2 + 3*5 + 2*5^2 + O(5^3))*t^8 + (4*5 + O(5^2))*t^9 + (1 + O(5))*t^10 + O(t^11)

    Check that sigma is "weight 1".

    ::

        sage: f = EllipticCurve([-1, 3]).padic_sigma(5, 10)
        sage: g = EllipticCurve([-1*(2**4), 3*(2**6)]).padic_sigma(5, 10)
        sage: t = f.parent().gen()
        sage: f(2*t)/2
        (1 + O(5^10))*t + (4 + 3*5 + 3*5^2 + 3*5^3 + 4*5^4 + 4*5^5 + 3*5^6 + 5^7 + O(5^8))*t^3 + (3 + 3*5^2 + 5^4 + 2*5^5 + O(5^6))*t^5 + (4 + 5 + 3*5^3 + O(5^4))*t^7 + (4 + 2*5 + O(5^2))*t^9 + O(5)*t^10 + O(t^11)
        sage: g
        O(5^11) + (1 + O(5^10))*t + O(5^9)*t^2 + (4 + 3*5 + 3*5^2 + 3*5^3 + 4*5^4 + 4*5^5 + 3*5^6 + 5^7 + O(5^8))*t^3 + O(5^7)*t^4 + (3 + 3*5^2 + 5^4 + 2*5^5 + O(5^6))*t^5 + O(5^5)*t^6 + (4 + 5 + 3*5^3 + O(5^4))*t^7 + O(5^3)*t^8 + (4 + 2*5 + O(5^2))*t^9 + O(5)*t^10 + O(t^11)
        sage: f(2*t)/2 -g
        O(t^11)

    Test that it returns consistent results over a range of precision::

        sage: max_N = 30   # get up to at least p^2         # long time
        sage: E = EllipticCurve([1, 1, 1, 1, 1])            # long time
        sage: p = 5                                         # long time
        sage: E2 = E.padic_E2(5, max_N)                     # long time
        sage: max_sigma = E.padic_sigma(p, max_N, E2=E2)    # long time
        sage: for N in range(3, max_N):                     # long time
        ....:    sigma = E.padic_sigma(p, N, E2=E2)         # long time
        ....:    assert sigma == max_sigma
    """
    if check_hypotheses:
        p = __check_padic_hypotheses(self, p)

    # todo: implement the p == 3 case
    # NOTE: If we ever implement p == 3, it's necessary to check over
    # the precision loss estimates (below) very carefully; I think it
    # may become necessary to compute E2 to an even higher precision.
    if p < 5:
        raise NotImplementedError("p (=%s) must be at least 5" % p)

    N = int(N)
    if N <= 2:
        # a few special cases for small N
        if N < 1:
            raise ValueError("N (=%s) must be at least 1" % prec)

        if N == 1:
            # return simply t + O(t^2)
            K = Qp(p, 2)
            return PowerSeriesRing(K, "t")([K(0), K(1, 1)], prec=2)


        if N == 2:
            # return t + a_1/2 t^2 + O(t^3)
            K = Qp(p, 3)
            return PowerSeriesRing(K, "t")([K(0), K(1, 2),
                                            K(self.a1()/2, 1)], prec=3)

    if self.discriminant().valuation(p) != 0:
        raise NotImplementedError("equation of curve must be minimal at p")

    if E2 is None:
        E2 = self.padic_E2(p, N-2, check_hypotheses=False)
    elif E2.precision_absolute() < N-2:
        raise ValueError("supplied E2 has insufficient precision")

    QQt = LaurentSeriesRing(RationalField(), "x")

    R = rings.Integers(p**(N-2))
    X = self.change_ring(R)
    c = (X.a1()**2 + 4*X.a2() - R(E2)) / 12

    f = X.formal_group().differential(N+2)   # f = 1 + ... + O(t^{N+2})
    x = X.formal_group().x(N)                # x = t^{-2} + ... + O(t^N)

    Rt = x.parent()

    A  = (x + c) * f
    # do integral over QQ, to avoid divisions by p
    A = Rt(QQt(A).integral())
    A = (-X.a1()/2 - A) * f

    # Convert to a power series and remove the -1/x term.
    # Also we artificially bump up the accuracy from N-2 to N-1 digits;
    # the constant term needs to be known to N-1 digits, so we compute
    # it directly
    assert A.valuation() == -1 and A[-1] == 1
    A = A - A.parent().gen() ** (-1)
    A = A.power_series().list()
    R = rings.Integers(p**(N-1))
    A = [R(u) for u in A]
    A[0] = self.change_ring(R).a1()/2     # fix constant term
    A = PowerSeriesRing(R, "x")(A, len(A))

    theta = _brent(A, p, N)
    sigma = theta * theta.parent().gen()

    # Convert the answer to power series over p-adics; drop the precision
    # of the $t^k$ coefficient to $p^(N-k+1)$.
    # [Note: there are actually more digits available, but it's a bit
    # tricky to figure out exactly how many, and we only need $p^(N-k+1)$
    # for p-adic height purposes anyway]
    K = rings.pAdicField(p, N + 1)

    sigma = sigma.padded_list(N+1)

    sigma[0] = K(0, N +1)
    sigma[1] = K(1, N)
    for n in range(2, N+1):
        sigma[n] = K(sigma[n].lift(), N - n + 1)

    S = rings.PowerSeriesRing(K, "t", N+1)
    sigma = S(sigma, N+1)

    # if requested, check that sigma satisfies the appropriate
    # differential equation
    if check:
        R = rings.Integers(p**N)
        X = self.change_ring(R)
        x = X.formal_group().x(N+5)       # few extra terms for safety
        f = X.formal_group().differential(N+5)
        c = (X.a1()**2 + 4*X.a2() - R(E2)) / 12

        # convert sigma to be over Z/p^N
        s = f.parent()(sigma)
        sinv = s**(-1)
        finv = f**(-1)

        # apply differential equation
        temp = (s.derivative() * sinv * finv).derivative() * finv + c + x

        # coefficient of t^k in the result should be zero mod p^(N-k-2)
        for k in range(N-2):
            assert temp[k].lift().valuation(p) >= N - k - 2, \
                        "sigma correctness check failed!"

    return sigma




def padic_sigma_truncated(self, p, N=20, lamb=0, E2=None, check_hypotheses=True):
    r"""
    Computes the p-adic sigma function with respect to the standard
    invariant differential `dx/(2y + a_1 x + a_3)`, as
    defined by Mazur and Tate, as a power series in the usual
    uniformiser `t` at the origin.

    The equation of the curve must be minimal at `p`.

    This function differs from padic_sigma() in the precision profile
    of the returned power series; see OUTPUT below.

    INPUT:


    -  ``p`` - prime = 5 for which the curve has good
       ordinary reduction

    -  ``N`` - integer = 2, indicates precision of result;
       see OUTPUT section for description

    -  ``lamb`` - integer = 0, see OUTPUT section for
       description

    -  ``E2`` - precomputed value of E2. If not supplied,
       this function will call padic_E2 to compute it. The value supplied
       must be correct mod `p^{N-2}`.

    -  ``check_hypotheses`` - boolean, whether to check
       that this is a curve for which the p-adic sigma function makes
       sense


    OUTPUT: A power series `t + \cdots` with coefficients in
    `\ZZ_p`.

    The coefficient of `t^j` for `j \geq 1` will be
    correct to precision `O(p^{N - 2 + (3 - j)(lamb + 1)})`.

    ALGORITHM: Described in "Efficient Computation of p-adic Heights"
    (David Harvey, to appear in LMS JCM), which is basically an
    optimised version of the algorithm from "p-adic Heights and Log
    Convergence" (Mazur, Stein, Tate), and "Computing p-adic heights
    via point multiplication" (David Harvey, still draft form).

    Running time is soft-`O(N^2 \lambda^{-1} \log p)`, plus
    whatever time is necessary to compute `E_2`.

    AUTHOR:

    - David Harvey (2008-01): wrote based on previous
      padic_sigma function

    EXAMPLES::

        sage: E = EllipticCurve([-1, 1/4])
        sage: E.padic_sigma_truncated(5, 10)
        O(5^11) + (1 + O(5^10))*t + O(5^9)*t^2 + (3 + 2*5^2 + 3*5^3 + 3*5^6 + 4*5^7 + O(5^8))*t^3 + O(5^7)*t^4 + (2 + 4*5^2 + 4*5^3 + 5^4 + 5^5 + O(5^6))*t^5 + O(5^5)*t^6 + (2 + 2*5 + 5^2 + 4*5^3 + O(5^4))*t^7 + O(5^3)*t^8 + (1 + 2*5 + O(5^2))*t^9 + O(5)*t^10 + O(t^11)

    Note the precision of the `t^3` coefficient depends only on
    `N`, not on lamb::

        sage: E.padic_sigma_truncated(5, 10, lamb=2)
        O(5^17) + (1 + O(5^14))*t + O(5^11)*t^2 + (3 + 2*5^2 + 3*5^3 + 3*5^6 + 4*5^7 + O(5^8))*t^3 + O(5^5)*t^4 + (2 + O(5^2))*t^5 + O(t^6)

    Compare against plain padic_sigma() function over a dense range of
    N and lamb

    ::

        sage: E = EllipticCurve([1, 2, 3, 4, 7])                            # long time
        sage: E2 = E.padic_E2(5, 50)                                        # long time
        sage: for N in range(2, 10):                                        # long time
        ....:    for lamb in range(10):                                     # long time
        ....:       correct = E.padic_sigma(5, N + 3*lamb, E2=E2)           # long time
        ....:       compare = E.padic_sigma_truncated(5, N=N, lamb=lamb, E2=E2)    # long time
        ....:       assert compare == correct                               # long time
    """
    if check_hypotheses:
        p = __check_padic_hypotheses(self, p)

    # todo: implement the p == 3 case
    # NOTE: If we ever implement p == 3, it's necessary to check over
    # the precision loss estimates (below) very carefully; I think it
    # may become necessary to compute E2 to an even higher precision.
    if p < 5:
        raise NotImplementedError("p (=%s) must be at least 5" % p)

    N = int(N)
    lamb = int(lamb)

    if lamb < 0:
        raise ValueError("lamb (=%s) must be at least 0" % lamb)

    # a few special cases for small N
    if N <= 1:
        raise ValueError("N (=%s) must be at least 2" % N)

    if N == 2:
        # return t + a_1/2 t^2 + O(t^3)
        K = Qp(p, 3*(lamb+1))
        return PowerSeriesRing(K, "t")([K(0), K(1, 2*(lamb+1)),
                                        K(self.a1()/2, lamb+1)], prec=3)

    if self.discriminant().valuation(p) != 0:
        raise NotImplementedError("equation of curve must be minimal at p")

    if E2 is None:
        E2 = self.padic_E2(p, N-2, check_hypotheses=False)
    elif E2.precision_absolute() < N-2:
        raise ValueError("supplied E2 has insufficient precision")

    # The main part of the algorithm is exactly the same as
    # for padic_sigma(), but we truncate all the series earlier.
    # Want the answer O(t^(trunc+1)) instead of O(t^(N+1)) like in padic_sigma().
    trunc = (Integer(N-2) / (lamb + 1)).ceil() + 2

    QQt = LaurentSeriesRing(RationalField(), "x")

    R = rings.Integers(p**(N-2))
    X = self.change_ring(R)
    c = (X.a1()**2 + 4*X.a2() - R(E2)) / 12

    f = X.formal_group().differential(trunc+2)   # f = 1 + ... + O(t^{trunc+2})
    x = X.formal_group().x(trunc)                # x = t^{-2} + ... + O(t^trunc)

    Rt = x.parent()

    A  = (x + c) * f
    # do integral over QQ, to avoid divisions by p
    A = Rt(QQt(A).integral())
    A = (-X.a1()/2 - A) * f

    # Convert to a power series and remove the -1/x term.
    # Also we artificially bump up the accuracy from N-2 to N-1+lamb digits;
    # the constant term needs to be known to N-1+lamb digits, so we compute
    # it directly
    assert A.valuation() == -1 and A[-1] == 1
    A = A - A.parent().gen() ** (-1)
    A = A.power_series().list()
    R = rings.Integers(p**(N-1+lamb))
    A = [R(u) for u in A]
    A[0] = self.change_ring(R).a1()/2     # fix constant term
    A = PowerSeriesRing(R, "x")(A, len(A))

    theta = _brent(A, p, trunc)
    sigma = theta * theta.parent().gen()

    # Convert the answer to power series over p-adics; drop the precision
    # of the $t^j$ coefficient to $p^{N - 2 + (3 - j)(lamb + 1)})$.
    K = rings.pAdicField(p, N - 2 + 3*(lamb+1))

    sigma = sigma.padded_list(trunc+1)

    sigma[0] = K(0, N - 2 + 3*(lamb+1))
    sigma[1] = K(1, N - 2 + 2*(lamb+1))
    for j in range(2, trunc+1):
        sigma[j] = K(sigma[j].lift(), N - 2 + (3 - j)*(lamb+1))

    S = rings.PowerSeriesRing(K, "t", trunc + 1)
    sigma = S(sigma, trunc+1)

    return sigma


def padic_E2(self, p, prec=20, check=False, check_hypotheses=True, algorithm="auto"):
    r"""
    Returns the value of the `p`-adic modular form `E2`
    for `(E, \omega)` where `\omega` is the usual
    invariant differential `dx/(2y + a_1 x + a_3)`.

    INPUT:


    -  ``p`` - prime (= 5) for which `E` is good
       and ordinary

    -  ``prec`` - (relative) p-adic precision (= 1) for
       result

    -  ``check`` - boolean, whether to perform a
       consistency check. This will slow down the computation by a
       constant factor 2. (The consistency check is to compute the whole
       matrix of frobenius on Monsky-Washnitzer cohomology, and verify
       that its trace is correct to the specified precision. Otherwise,
       the trace is used to compute one column from the other one
       (possibly after a change of basis).)

    -  ``check_hypotheses`` - boolean, whether to check
       that this is a curve for which the p-adic sigma function makes
       sense

    -  ``algorithm`` - one of "standard", "sqrtp", or
       "auto". This selects which version of Kedlaya's algorithm is used.
       The "standard" one is the one described in Kedlaya's paper. The
       "sqrtp" one has better performance for large `p`, but only
       works when `p > 6N` (`N=` prec). The "auto" option
       selects "sqrtp" whenever possible.

       Note that if the "sqrtp" algorithm is used, a consistency check
       will automatically be applied, regardless of the setting of the
       "check" flag.


    OUTPUT: p-adic number to precision prec

    .. note::

       If the discriminant of the curve has nonzero valuation at p,
       then the result will not be returned mod `p^\text{prec}`,
       but it still *will* have prec *digits* of precision.

    .. TODO::

        Once we have a better implementation of the "standard"
        algorithm, the algorithm selection strategy for "auto" needs to be
        revisited.

    AUTHORS:

    - David Harvey (2006-09-01): partly based on code written
      by Robert Bradshaw at the MSRI 2006 modular forms workshop

    ACKNOWLEDGMENT: - discussion with Eyal Goren that led to the trace
    trick.

    EXAMPLES: Here is the example discussed in the paper "Computation
    of p-adic Heights and Log Convergence" (Mazur, Stein, Tate)::

        sage: EllipticCurve([-1, 1/4]).padic_E2(5)
        2 + 4*5 + 2*5^3 + 5^4 + 3*5^5 + 2*5^6 + 5^8 + 3*5^9 + 4*5^10 + 2*5^11 + 2*5^12 + 2*5^14 + 3*5^15 + 3*5^16 + 3*5^17 + 4*5^18 + 2*5^19 + O(5^20)

    Let's try to higher precision (this is the same answer the MAGMA
    implementation gives)::

        sage: EllipticCurve([-1, 1/4]).padic_E2(5, 100)
        2 + 4*5 + 2*5^3 + 5^4 + 3*5^5 + 2*5^6 + 5^8 + 3*5^9 + 4*5^10 + 2*5^11 + 2*5^12 + 2*5^14 + 3*5^15 + 3*5^16 + 3*5^17 + 4*5^18 + 2*5^19 + 4*5^20 + 5^21 + 4*5^22 + 2*5^23 + 3*5^24 + 3*5^26 + 2*5^27 + 3*5^28 + 2*5^30 + 5^31 + 4*5^33 + 3*5^34 + 4*5^35 + 5^36 + 4*5^37 + 4*5^38 + 3*5^39 + 4*5^41 + 2*5^42 + 3*5^43 + 2*5^44 + 2*5^48 + 3*5^49 + 4*5^50 + 2*5^51 + 5^52 + 4*5^53 + 4*5^54 + 3*5^55 + 2*5^56 + 3*5^57 + 4*5^58 + 4*5^59 + 5^60 + 3*5^61 + 5^62 + 4*5^63 + 5^65 + 3*5^66 + 2*5^67 + 5^69 + 2*5^70 + 3*5^71 + 3*5^72 + 5^74 + 5^75 + 5^76 + 3*5^77 + 4*5^78 + 4*5^79 + 2*5^80 + 3*5^81 + 5^82 + 5^83 + 4*5^84 + 3*5^85 + 2*5^86 + 3*5^87 + 5^88 + 2*5^89 + 4*5^90 + 4*5^92 + 3*5^93 + 4*5^94 + 3*5^95 + 2*5^96 + 4*5^97 + 4*5^98 + 2*5^99 + O(5^100)

    Check it works at low precision too::

        sage: EllipticCurve([-1, 1/4]).padic_E2(5, 1)
        2 + O(5)
        sage: EllipticCurve([-1, 1/4]).padic_E2(5, 2)
        2 + 4*5 + O(5^2)
        sage: EllipticCurve([-1, 1/4]).padic_E2(5, 3)
        2 + 4*5 + O(5^3)

    TODO: With the old(-er), i.e., = sage-2.4 p-adics we got
    `5 + O(5^2)` as output, i.e., relative precision 1, but
    with the newer p-adics we get relative precision 0 and absolute
    precision 1.

    ::

        sage: EllipticCurve([1, 1, 1, 1, 1]).padic_E2(5, 1)
        O(5)

    Check it works for different models of the same curve (37a), even
    when the discriminant changes by a power of p (note that E2 depends
    on the differential too, which is why it gets scaled in some of the
    examples below)::

        sage: X1 = EllipticCurve([-1, 1/4])
        sage: X1.j_invariant(), X1.discriminant()
         (110592/37, 37)
        sage: X1.padic_E2(5, 10)
         2 + 4*5 + 2*5^3 + 5^4 + 3*5^5 + 2*5^6 + 5^8 + 3*5^9 + O(5^10)

    ::

        sage: X2 = EllipticCurve([0, 0, 1, -1, 0])
        sage: X2.j_invariant(), X2.discriminant()
         (110592/37, 37)
        sage: X2.padic_E2(5, 10)
         2 + 4*5 + 2*5^3 + 5^4 + 3*5^5 + 2*5^6 + 5^8 + 3*5^9 + O(5^10)

    ::

        sage: X3 = EllipticCurve([-1*(2**4), 1/4*(2**6)])
        sage: X3.j_invariant(), X3.discriminant() / 2**12
         (110592/37, 37)
        sage: 2**(-2) * X3.padic_E2(5, 10)
         2 + 4*5 + 2*5^3 + 5^4 + 3*5^5 + 2*5^6 + 5^8 + 3*5^9 + O(5^10)

    ::

        sage: X4 = EllipticCurve([-1*(7**4), 1/4*(7**6)])
        sage: X4.j_invariant(), X4.discriminant() / 7**12
         (110592/37, 37)
        sage: 7**(-2) * X4.padic_E2(5, 10)
         2 + 4*5 + 2*5^3 + 5^4 + 3*5^5 + 2*5^6 + 5^8 + 3*5^9 + O(5^10)

    ::

        sage: X5 = EllipticCurve([-1*(5**4), 1/4*(5**6)])
        sage: X5.j_invariant(), X5.discriminant() / 5**12
         (110592/37, 37)
        sage: 5**(-2) * X5.padic_E2(5, 10)
         2 + 4*5 + 2*5^3 + 5^4 + 3*5^5 + 2*5^6 + 5^8 + 3*5^9 + O(5^10)

    ::

        sage: X6 = EllipticCurve([-1/(5**4), 1/4/(5**6)])
        sage: X6.j_invariant(), X6.discriminant() * 5**12
         (110592/37, 37)
        sage: 5**2 * X6.padic_E2(5, 10)
         2 + 4*5 + 2*5^3 + 5^4 + 3*5^5 + 2*5^6 + 5^8 + 3*5^9 + O(5^10)

    Test check=True vs check=False::

        sage: EllipticCurve([-1, 1/4]).padic_E2(5, 1, check=False)
        2 + O(5)
        sage: EllipticCurve([-1, 1/4]).padic_E2(5, 1, check=True)
        2 + O(5)
        sage: EllipticCurve([-1, 1/4]).padic_E2(5, 30, check=False)
        2 + 4*5 + 2*5^3 + 5^4 + 3*5^5 + 2*5^6 + 5^8 + 3*5^9 + 4*5^10 + 2*5^11 + 2*5^12 + 2*5^14 + 3*5^15 + 3*5^16 + 3*5^17 + 4*5^18 + 2*5^19 + 4*5^20 + 5^21 + 4*5^22 + 2*5^23 + 3*5^24 + 3*5^26 + 2*5^27 + 3*5^28 + O(5^30)
        sage: EllipticCurve([-1, 1/4]).padic_E2(5, 30, check=True)
        2 + 4*5 + 2*5^3 + 5^4 + 3*5^5 + 2*5^6 + 5^8 + 3*5^9 + 4*5^10 + 2*5^11 + 2*5^12 + 2*5^14 + 3*5^15 + 3*5^16 + 3*5^17 + 4*5^18 + 2*5^19 + 4*5^20 + 5^21 + 4*5^22 + 2*5^23 + 3*5^24 + 3*5^26 + 2*5^27 + 3*5^28 + O(5^30)

    Here's one using the `p^{1/2}` algorithm::

        sage: EllipticCurve([-1, 1/4]).padic_E2(3001, 3, algorithm="sqrtp")
        1907 + 2819*3001 + 1124*3001^2 + O(3001^3)
    """
    if self.conductor() % p == 0:
        if not self.conductor() % (p**2) == 0:
            eq = self.tate_curve(p)
            return  eq.E2(prec=prec)

    frob_p = self.matrix_of_frobenius(p, prec, check, check_hypotheses, algorithm).change_ring(Integers(p**prec))

    frob_p_n = frob_p**prec

    # todo: think about the sign of this. Is it correct?
    output_ring = rings.pAdicField(p, prec)

    E2_of_X = output_ring( (-12 * frob_p_n[0,1] / frob_p_n[1,1]).lift() ) \
              + O(p**prec)

    # Take into account the coordinate change.
    X = self.minimal_model().short_weierstrass_model()
    fudge_factor = (X.discriminant() / self.discriminant()).nth_root(6)
    # todo: here I should be able to write:
    #  return E2_of_X / fudge_factor
    # However, there is a bug in Sage (#51 on trac) which makes this
    # crash sometimes when prec == 1. For example,
    #    EllipticCurve([1, 1, 1, 1, 1]).padic_E2(5, 1)
    # makes it crash. I haven't figured out exactly what the bug
    # is yet, but for now I use the following workaround:
    fudge_factor_inverse = Qp(p, prec=(E2_of_X.precision_absolute() + 1))(1 / fudge_factor)
    return output_ring(E2_of_X * fudge_factor_inverse)

def matrix_of_frobenius(self, p, prec=20, check=False, check_hypotheses=True, algorithm="auto"):
    r"""
    Returns the matrix of Frobenius on the Monsky Washnitzer cohomology of the elliptic curve.

    INPUT:

    -  ``p`` - prime (>= 3) for which `E` is good
       and ordinary

    -  ``prec`` - (relative) `p`-adic precision for
       result  (default 20)

    -  ``check`` - boolean (default: False), whether to perform a
       consistency check. This will slow down the computation by a
       constant factor 2. (The consistency check is to verify
       that its trace is correct to the specified precision. Otherwise,
       the trace is used to compute one column from the other one
       (possibly after a change of basis).)

    -  ``check_hypotheses`` - boolean, whether to check
       that this is a curve for which the `p`-adic sigma function makes
       sense

    -  ``algorithm`` - one of "standard", "sqrtp", or
       "auto". This selects which version of Kedlaya's algorithm is used.
       The "standard" one is the one described in Kedlaya's paper. The
       "sqrtp" one has better performance for large `p`, but only
       works when `p > 6N` (`N=` prec). The "auto" option
       selects "sqrtp" whenever possible.

       Note that if the "sqrtp" algorithm is used, a consistency check
       will automatically be applied, regardless of the setting of the
       "check" flag.

    OUTPUT: a matrix of `p`-adic number to precision ``prec``

    See also the documentation of padic_E2.

    EXAMPLES::

        sage: E = EllipticCurve('37a1')
        sage: E.matrix_of_frobenius(7)
        [             2*7 + 4*7^2 + 5*7^4 + 6*7^5 + 6*7^6 + 7^8 + 4*7^9 + 3*7^10 + 2*7^11 + 5*7^12 + 4*7^14 + 7^16 + 2*7^17 + 3*7^18 + 4*7^19 + 3*7^20 + O(7^21)                                   2 + 3*7 + 6*7^2 + 7^3 + 3*7^4 + 5*7^5 + 3*7^7 + 7^8 + 3*7^9 + 6*7^13 + 7^14 + 7^16 + 5*7^17 + 4*7^18 + 7^19 + O(7^20)]
        [    2*7 + 3*7^2 + 7^3 + 3*7^4 + 6*7^5 + 2*7^6 + 3*7^7 + 5*7^8 + 3*7^9 + 2*7^11 + 6*7^12 + 5*7^13 + 4*7^16 + 4*7^17 + 6*7^18 + 6*7^19 + 4*7^20 + O(7^21) 6 + 4*7 + 2*7^2 + 6*7^3 + 7^4 + 6*7^7 + 5*7^8 + 2*7^9 + 3*7^10 + 4*7^11 + 7^12 + 6*7^13 + 2*7^14 + 6*7^15 + 5*7^16 + 4*7^17 + 3*7^18 + 2*7^19 + O(7^20)]
        sage: M = E.matrix_of_frobenius(11,prec=3); M
        [   9*11 + 9*11^3 + O(11^4)          10 + 11 + O(11^3)]
        [     2*11 + 11^2 + O(11^4) 6 + 11 + 10*11^2 + O(11^3)]
        sage: M.det()
        11 + O(11^4)
        sage: M.trace()
        6 + 10*11 + 10*11^2 + O(11^3)
        sage: E.ap(11)
        -5
        sage: E = EllipticCurve('83a1')
        sage: E.matrix_of_frobenius(3,6)
        [                      2*3 + 3^5 + O(3^6)             2*3 + 2*3^2 + 2*3^3 + O(3^6)]
        [              2*3 + 3^2 + 2*3^5 + O(3^6) 2 + 2*3^2 + 2*3^3 + 2*3^4 + 3^5 + O(3^6)]

    """
    # TODO change the basis back to the original equation.
    # TODO, add lots of comments like the above
    if check_hypotheses:
        p = __check_padic_hypotheses(self, p)

    if algorithm == "auto":
        algorithm = "standard" if p < 6*prec else "sqrtp"
    elif algorithm == "sqrtp" and p < 6*prec:
        raise ValueError("sqrtp algorithm is only available when p > 6*prec")

    if algorithm not in ["standard", "sqrtp"]:
        raise ValueError("unknown algorithm '%s'" % algorithm)

    # todo: maybe it would be good if default prec was None, and then
    # it selects an appropriate precision based on how large the prime
    # is

    # for p = 3, we create the corresponding hyperelliptic curve
    # and call matrix of frobenius on it

    if p == 3:
        from sage.schemes.hyperelliptic_curves.constructor import HyperellipticCurve
        f,g = self.hyperelliptic_polynomials()
        return HyperellipticCurve(f + (g/2)**2).matrix_of_frobenius(p,prec)

    if p < 3:
        raise NotImplementedError("p (=%s) must be at least 3" % p)

    prec = int(prec)
    if prec < 1:
        raise ValueError("prec (=%s) must be at least 1" % prec)

    # To run matrix_of_frobenius(), we need to have the equation in the
    # form y^2 = x^3 + ax + b, whose discriminant is invertible mod p.
    # When we change coordinates like this, we might scale the invariant
    # differential, so we need to account for this. We do this by
    # comparing discriminants: if the discriminants differ by u^12,
    # then the differentials differ by u. There's a sign ambiguity here,
    # but it doesn't matter because E2 changes by u^2 :-)

    # todo: In fact, there should be available a function that returns
    # exactly *which* coordinate change was used. If I had that I could
    # avoid the discriminant circus at the end.

    # todo: The following strategy won't work at all for p = 2, 3.

    X=self.minimal_model().short_weierstrass_model()

    assert X.discriminant().valuation(p) == 0, "Something's gone wrong. " \
           "The discriminant of the Weierstrass model should be a unit " \
           " at p."

    if algorithm == "standard":
        # Need to increase precision a little to compensate for precision
        # losses during the computation. (See monsky_washnitzer.py
        # for more details.)
        adjusted_prec = sage.schemes.hyperelliptic_curves.monsky_washnitzer.adjusted_prec(p, prec)

        if check:
            trace = None
        else:
            trace = self.ap(p)

        base_ring = rings.Integers(p**adjusted_prec)
        output_ring = rings.pAdicField(p, prec)

        R, x = rings.PolynomialRing(base_ring, 'x').objgen()
        Q = x**3 + base_ring(X.a4()) * x + base_ring(X.a6())
        frob_p = sage.schemes.hyperelliptic_curves.monsky_washnitzer.matrix_of_frobenius(
                         Q, p, adjusted_prec, trace)


    else:   # algorithm == "sqrtp"
        p_to_prec = p**prec
        R = rings.PolynomialRing(Integers(), "x")
        Q = R([X.a6() % p_to_prec, X.a4() % p_to_prec, 0, 1])
        frob_p = sage.schemes.hyperelliptic_curves.hypellfrob.hypellfrob(p, prec, Q)

        # let's force a trace-check since this algorithm is fairly new
        # and we don't want to get caught with our pants down...
        trace = self.ap(p)
        check = True


    # return frob_p ## why was this here ?

    if check:
        trace_of_frobenius = frob_p.trace().lift() % p**prec
        correct_trace = self.ap(p) % p**prec
        assert trace_of_frobenius == correct_trace, \
                "Consistency check failed! (correct = %s, actual = %s)" % \
                (correct_trace, trace_of_frobenius)

    return frob_p.change_ring(Zp(p, prec))

def _brent(F, p, N):
    r"""
    This is an internal function; it is used by padic_sigma().

    `F` is a assumed to be a power series over
    `R = \ZZ/p^{N-1}\ZZ`.

    It solves the differential equation `G'(t)/G(t) = F(t)`
    using Brent's algorithm, with initial condition `G(0) = 1`.
    It is assumed that the solution `G` has
    `p`-integral coefficients.

    More precisely, suppose that `f(t)` is a power series with
    genuine `p`-adic coefficients, and suppose that
    `g(t)` is an exact solution to `g'(t)/g(t) = f(t)`.
    Let `I` be the ideal
    `(p^N, p^{N-1} t, \ldots,
        p t^{N-1}, t^N)`. The input
    `F(t)` should be a finite-precision approximation to
    `f(t)`, in the sense that `\int (F - f) dt` should
    lie in `I`. Then the function returns a series
    `G(t)` such that `(G - g)(t)` lies in `I`.

    Complexity should be about `O(N^2 \log^2 N \log p)`, plus
    some log-log factors.

    For more information, and a proof of the precision guarantees, see
    Lemma 4 in "Efficient Computation of p-adic Heights" (David
    Harvey).

    AUTHORS:

    - David Harvey (2007-02)

    EXAMPLES: Carefully test the precision guarantees::

        sage: brent = sage.schemes.elliptic_curves.padics._brent
        sage: for p in [2, 3, 5]:
        ....:   for N in [2, 3, 10, 50]:
        ....:     R = Integers(p**(N-1))
        ....:     Rx.<x> = PowerSeriesRing(R, "x")
        ....:     for _ in range(5):
        ....:       g = [R.random_element() for i in range(N)]
        ....:       g[0] = R(1)
        ....:       g = Rx(g, len(g))
        ....:       f = g.derivative() / g
        ....:       # perturb f by something whose integral is in I
        ....:       err = [R.random_element() * p**(N-i) for i in range(N+1)]
        ....:       err = Rx(err, len(err))
        ....:       err = err.derivative()
        ....:       F = f + err
        ....:       # run brent() and compare output modulo I
        ....:       G = brent(F, p, N)
        ....:       assert G.prec() >= N, "not enough output terms"
        ....:       err = (G - g).list()
        ....:       for i in range(len(err)):
        ....:         assert err[i].lift().valuation(p) >= (N - i), \
        ....:                "incorrect precision output"
    """
    Rx = F.parent()           # Rx = power series ring over Z/p^{N-1} Z
    R = Rx.base_ring()        # R = Z/p^{N-1} Z
    Qx = PowerSeriesRing(RationalField(), "x")

    # initial approximation:
    G = Rx(1)

    # loop over an appropriate increasing sequence of lengths s
    for s in misc.newton_method_sizes(N):
        # zero-extend to s terms
        # todo: there has to be a better way in Sage to do this...
        G = Rx(G.list(), s)

        # extend current approximation to be correct to s terms
        H = G.derivative() / G - F
        # Do the integral of H over QQ[x] to avoid division by p problems
        H = Rx(Qx(H).integral())
        G = G * (1 - H)

    return G<|MERGE_RESOLUTION|>--- conflicted
+++ resolved
@@ -125,11 +125,7 @@
 
     -  ``use_eclib`` - deprecated, use ``implementation`` instead
 
-<<<<<<< HEAD
-    -  ``implementation`` - 'eclib' (default), 'sage', 'pollackstevens';
-=======
     -  ``implementation`` - 'eclib' (default), 'sage', 'num' or 'pollackstevens';
->>>>>>> 4de004a5
        Whether to use John Cremona's eclib, the Sage implementation,
        numerical modular symbols
        or Pollack-Stevens' implementation of overconvergent
