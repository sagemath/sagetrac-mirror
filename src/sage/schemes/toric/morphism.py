--- conflicted
+++ resolved
@@ -169,13 +169,8 @@
     False
 
     sage: fiber = single_chart.fiber_generic();  fiber
-<<<<<<< HEAD
-    0-d affine toric variety with embedding
-    sage: fiber.embedding_morphism().as_polynomial_map()
-=======
-    (0-d affine toric variety, 1)
+    (0-d affine toric variety with embedding, 1)
     sage: fiber[0].embedding_morphism().as_polynomial_map()
->>>>>>> e79e8405
     Scheme morphism:
       From: 0-d affine toric variety with embedding
       To:   2-d affine toric variety
@@ -1540,23 +1535,19 @@
         morphisms. Use :meth:`fiber_component` for the latter
         (non-generic) fibers.
 
+
         EXAMPLES::
 
             sage: P1xP1 = toric_varieties.P1xP1()
             sage: P1 = toric_varieties.P1()
             sage: fiber = P1xP1.hom(matrix([[1],[0]]), P1).fiber_generic()
             sage: fiber
-<<<<<<< HEAD
-            1-d toric variety with embedding covered by 2 affine patches
-            sage: f = fiber.embedding_morphism();  f
-=======
-            (1-d toric variety covered by 2 affine patches, 1)
+            (1-d toric variety with embedding covered by 2 affine patches, 1)
             sage: f = fiber[0].embedding_morphism();  f
->>>>>>> e79e8405
             Scheme morphism:
               From: 1-d toric variety with embedding covered by 2 affine patches
               To:   2-d CPR-Fano toric variety covered by 4 affine patches
-              Defn: Defined by sending Rational polyhedral fan in Sublattice <N(0, 1)> to
+              Defn: Defined by sending Rational polyhedral fan in 1-d lattice N to
                     Rational polyhedral fan in 2-d lattice N.
             sage: f.as_polynomial_map()
             Scheme morphism:
@@ -1570,47 +1561,13 @@
             sage: fan = fan.subdivide(new_rays=[(1,0,0)])
             sage: f = ToricVariety(fan).hom(matrix([[1],[0],[0]]), A1)
             sage: f.fiber_generic()
-<<<<<<< HEAD
-            2-d affine toric variety with embedding
-            sage: _.fan().cones()
-            ((0-d cone of Rational polyhedral fan in 2-d lattice N,),)
-=======
-            (2-d affine toric variety, 1)
+            (2-d affine toric variety with embedding, 1)
             sage: _[0].fan().generating_cones()
             (0-d cone of Rational polyhedral fan in Sublattice <N(0, 1, 0), N(0, 0, 1)>,)
->>>>>>> e79e8405
 
         """
         from sage.schemes.toric.variety import ToricVariety
         fm = self.fan_morphism()
-<<<<<<< HEAD
-
-        # The ker_fan is in a sublattice which does not work yet;
-        # rewrite the fan to use a generic lattice
-        ker_fan = fm.kernel_fan()
-        K = ker_fan.lattice()
-        rays = []
-        N = ToricLattice(K.dimension())
-        for r in ker_fan.rays():
-            ray = N(K.echelon_coordinates(r))
-            ray.set_immutable()
-            rays.append(ray)
-        cones = []
-        for c in ker_fan.generating_cones():
-            cones.append([ker_fan.rays().index(r) for r in c.rays()])
-        fiber_fan = Fan(cones, rays, lattice=N)
-        fiber = ToricVariety(fiber_fan)
-
-        from sage.geometry.fan_morphism import FanMorphism
-        fan_embedding = FanMorphism(K.echelonized_basis_matrix(), fiber_fan,
-                                    self.domain().fan())
-        fiber = ToricVariety(fiber_fan, embedding_codomain=self.domain(),
-                             embedding_fan_morphism=fan_embedding)
-        return fiber
-        return embedding.domain()
-
-    def fiber_component(self, domain_cone):
-=======
         X = ToricVariety(fm.kernel_fan())
         m = X.fan().lattice().echelonized_basis_matrix()
         N = fm.domain()     # May be a sublattice as well
@@ -1619,7 +1576,6 @@
         return X, fm.index()
 
     def fiber_component(self, domain_cone, multiplicity=False):
->>>>>>> e79e8405
         r"""
         Return a fiber component corresponding to ``domain_cone``.
 
@@ -1662,13 +1618,9 @@
             sage: primitive_cones = fibration.fan_morphism().primitive_preimage_cones(P2.fan(1)[0])
             sage: primitive_cone = primitive_cones[0]
             sage: fibration.fiber_component(primitive_cone)
-<<<<<<< HEAD
             2-d toric variety with embedding covered by 4 affine patches
-=======
-            2-d toric variety covered by 4 affine patches
             sage: fibration.fiber_component(primitive_cone, True)
-            (2-d toric variety covered by 4 affine patches, 1)
->>>>>>> e79e8405
+            (2-d toric variety with embedding covered by 4 affine patches, 1)
 
             sage: for primitive_cone in primitive_cones:
             ...       print fibration.fiber_component(primitive_cone)
@@ -1734,11 +1686,7 @@
         This corresponds to the three different fibers::
 
             sage: blowup.fiber_generic()
-<<<<<<< HEAD
-            0-d affine toric variety with embedding
-=======
-            (0-d affine toric variety, 1)
->>>>>>> e79e8405
+            (0-d affine toric variety with embedding, 1)
             sage: blowup.fiber_component(Cone([(1,0)]))
             0-d affine toric variety with embedding
             sage: blowup.fiber_component(Cone([(1,1)]))
@@ -1867,13 +1815,13 @@
         2-d toric variety with embedding covered by 4 affine patches
         sage: fiber_component.embedding_morphism()
         Scheme morphism:
-          From: 2-d toric variety with embedding covered by 4 affine patches
+          From: 2-d toric variety covered by 4 affine patches
           To:   4-d toric variety covered by 23 affine patches
           Defn: Defined by embedding a fiber component corresponding to
                 1-d cone of Rational polyhedral fan in 4-d lattice N.
         sage: fiber_component.embedding_morphism().as_polynomial_map()
         Scheme morphism:
-          From: 2-d toric variety with embedding covered by 4 affine patches
+          From: 2-d toric variety covered by 4 affine patches
           To:   4-d toric variety covered by 23 affine patches
           Defn: Defined on coordinates by sending [z0 : z1 : z2 : z3] to
                 [1 : 1 : 1 : 1 : z1 : 0 : 1 : z0 : 1 : 1 : 1 : 1 : 1 : z3 : z2]
@@ -1896,22 +1844,9 @@
             sage: fm = FanMorphism(proj24, coarse_fan, P2.fan(), subdivide=True)
             sage: fibration = ToricVariety(fm.domain_fan()).hom(fm, P2)
             sage: primitive_cone = Cone([(-1, 2, -1, 0)])
-<<<<<<< HEAD
-            sage: fibration.fiber_component(primitive_cone)
-            2-d toric variety with embedding covered by 3 affine patches
-        """
-        if check and toric_variety.fan()!=fan_morphism.domain_fan():
-            raise ValueError('The total space toric variety must be the fan morphism codomain.')
-        self._fan_morphism = fan_morphism
-        self._defining_cone = fan_morphism.domain_fan().embed(defining_cone)
-        self._base_cone = fan_morphism.image_cone(defining_cone)
-        fiber = self._make_fiber()
-        #fiber._embedding_morphism = self
-        parent = fiber.Hom(toric_variety)
-=======
             sage: fibration.fiber_component(primitive_cone).embedding_morphism()
             Scheme morphism:
-              From: 2-d toric variety covered by 3 affine patches
+              From: 2-d toric variety with embedding covered by 3 affine patches
               To:   4-d toric variety covered by 23 affine patches
               Defn: Defined by embedding a fiber component corresponding to
                     1-d cone of Rational polyhedral fan in 4-d lattice N.
@@ -1922,9 +1857,8 @@
         self._defining_cone = defining_cone
         self._base_cone = fm.image_cone(defining_cone)
         fc = self._make_fiber_component()
-        fc._embedding_morphism = self
+        #fc._embedding_morphism = self
         parent = fc.Hom(toric_morphism.domain())
->>>>>>> e79e8405
         SchemeMorphism.__init__(self, parent)
 
     def __cmp__(self, right):
@@ -2028,28 +1962,20 @@
             sage: O2_P1 = A2_Z2.resolve(new_rays=[(1,1)])
             sage: blowup = O2_P1.hom(identity_matrix(2), A2_Z2)
             sage: blowup.fiber_generic()
-<<<<<<< HEAD
-            0-d affine toric variety with embedding
-=======
-            (0-d affine toric variety, 1)
->>>>>>> e79e8405
+            (0-d affine toric variety with embedding, 1)
             sage: blowup.fiber_component(Cone([(1,0)]))
             0-d affine toric variety with embedding
             sage: blowup.fiber_component(Cone([(1,1)]))
-<<<<<<< HEAD
             1-d toric variety with embedding covered by 2 affine patches
-=======
-            1-d toric variety covered by 2 affine patches
             
             sage: P1 = toric_varieties.P1()
             sage: f = P1.hom(matrix([2]), P1)
             sage: f.fiber_component(P1.fan(1)[0])
-            0-d affine toric variety
+            0-d affine toric variety with embedding
             sage: f.fan_morphism().index(P1.fan(1)[0])
             1
             sage: f.fiber_generic()
-            (0-d affine toric variety, 2)
->>>>>>> e79e8405
+            (0-d affine toric variety with embedding, 2)
         """
         fm = self._fan_morphism
         defining_cone = self._defining_cone
