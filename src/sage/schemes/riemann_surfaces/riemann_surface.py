--- conflicted
+++ resolved
@@ -1640,15 +1640,11 @@
             sage: f = w^2 - z^4 + 1
             sage: S = RiemannSurface(f)
             sage: _ = S.homology_basis()
-<<<<<<< HEAD
             sage: u_edge = [(0, 0), (1, 0)]
             sage: d_edge = tuple(u[0] for u in u_edge)
             sage: u_edge = [(S._vertices[i], j) for i, j in u_edge]
             sage: initial_continuation = S._L[d_edge] 
-            sage: g, d = S.make_zw_interpolator(u_edge, initial_continuation);
-=======
-            sage: g,d = S.make_zw_interpolator([(0,0),(1,0)]);
->>>>>>> 57fd20c3
+            sage: g, d = S.make_zw_interpolator(u_edge, initial_continuation)
             sage: all(f(*g(i*0.1)).abs() < 1e-13 for i in range(10))
             True
             sage: abs((g(1)[0]-g(0)[0]) - d) < 1e-13
