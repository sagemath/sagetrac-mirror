--- conflicted
+++ resolved
@@ -713,8 +713,6 @@
         self.__jacobian = jacobian(list(self),self.domain().ambient_space().gens())
         return self.__jacobian
 
-<<<<<<< HEAD
-=======
     def multiplier(self, P, n, check=True):
         """
         Return the multiplier of the point.
@@ -828,7 +826,6 @@
         f = self.homogenize(d)*mat
         return f.dehomogenize(d)
 
->>>>>>> 6d2c4522
 class SchemeMorphism_polynomial_affine_space_field(SchemeMorphism_polynomial_affine_space):
 
     @cached_method
