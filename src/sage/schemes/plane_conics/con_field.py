--- conflicted
+++ resolved
@@ -118,15 +118,9 @@
             if B == S:
                 return self
             if not S.has_coerce_map_from(B):
-<<<<<<< HEAD
-                raise ValueError, "No natural map from the base ring of self " \
-                                  "(= %s) to S (= %s)" % (self, S)
-            from .constructor import Conic
-=======
                 raise ValueError("No natural map from the base ring of self " \
                                   "(= %s) to S (= %s)" % (self, S))
-            from constructor import Conic
->>>>>>> 3279bdc8
+            from .constructor import Conic
             con = Conic([S(c) for c in self.coefficients()], \
                         self.variable_names())
             if self._rational_point != None:
