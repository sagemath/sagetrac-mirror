r"""
Projective `n` space over a ring

EXAMPLES:

We construct projective space over various rings of various dimensions.

The simplest projective space::

    sage: ProjectiveSpace(0)
    Projective Space of dimension 0 over Integer Ring

A slightly bigger projective space over `\QQ`::

    sage: X = ProjectiveSpace(1000, QQ); X
    Projective Space of dimension 1000 over Rational Field
    sage: X.dimension()
    1000

We can use "over" notation to create projective spaces over various
base rings.

::

    sage: X = ProjectiveSpace(5)/QQ; X
    Projective Space of dimension 5 over Rational Field
    sage: X/CC
    Projective Space of dimension 5 over Complex Field with 53 bits of precision

The third argument specifies the printing names of the generators of the
homogeneous coordinate ring. Using the method `.objgens()` you can obtain both
the space and the generators as ready to use variables. ::

    sage: P2, vars = ProjectiveSpace(10, QQ, 't').objgens()
    sage: vars
    (t0, t1, t2, t3, t4, t5, t6, t7, t8, t9, t10)

You can alternatively use the special syntax with ``<`` and ``>``.

::

    sage: P2.<x,y,z> = ProjectiveSpace(2, QQ)
    sage: P2
    Projective Space of dimension 2 over Rational Field
    sage: P2.coordinate_ring()
    Multivariate Polynomial Ring in x, y, z over Rational Field

The first of the three lines above is just equivalent to the two lines::

    sage: P2 = ProjectiveSpace(2, QQ, 'xyz')
    sage: x,y,z = P2.gens()

For example, we use `x,y,z` to define the intersection of
two lines.

::

    sage: V = P2.subscheme([x+y+z, x+y-z]); V
    Closed subscheme of Projective Space of dimension 2 over Rational Field defined by:
     x + y + z,
     x + y - z
    sage: V.dimension()
    0

AUTHORS:

- Ben Hutz: (June 2012): support for rings

- Ben Hutz (9/2014): added support for Cartesian products

- Rebecca Lauren Miller (March 2016) : added point_transformation_matrix
"""

# ****************************************************************************
#       Copyright (C) 2006 William Stein <wstein@gmail.com>
#
#  Distributed under the terms of the GNU General Public License (GPL)
#
#                  http://www.gnu.org/licenses/
# ****************************************************************************

from sage.arith.all import gcd, binomial, srange
from sage.rings.all import (PolynomialRing,
                            Integer,
                            ZZ)

from sage.rings.ring import CommutativeRing
from sage.rings.rational_field import is_RationalField
from sage.rings.polynomial.multi_polynomial_ring import is_MPolynomialRing
from sage.rings.polynomial.polynomial_ring import is_PolynomialRing
from sage.rings.finite_rings.finite_field_constructor import is_FiniteField

from sage.categories.fields import Fields
from sage.categories.number_fields import NumberFields
from sage.categories.homset import Hom
from sage.categories.map import Map
from sage.misc.all import (latex,
                           prod)
from sage.misc.all import cartesian_product_iterator
from sage.misc.persist import register_unpickle_override

from sage.structure.category_object import normalize_names
from sage.structure.unique_representation import UniqueRepresentation
from sage.combinat.integer_vector import IntegerVectors
from sage.combinat.integer_vector_weighted import WeightedIntegerVectors
from sage.combinat.permutation import Permutation
from sage.combinat.tuple import Tuples
from sage.combinat.tuple import UnorderedTuples
from sage.matrix.constructor import matrix
from sage.modules.free_module_element import prepare
from sage.schemes.generic.ambient_space import AmbientSpace
from sage.schemes.projective.projective_homset import (SchemeHomset_points_projective_ring,
                                                       SchemeHomset_points_projective_field)
from sage.schemes.projective.projective_point import (SchemeMorphism_point_projective_ring,
                                                      SchemeMorphism_point_projective_field,
                                                      SchemeMorphism_point_projective_finite_field)
from sage.schemes.projective.projective_morphism import (SchemeMorphism_polynomial_projective_space,
                                                         SchemeMorphism_polynomial_projective_space_field,
                                                         SchemeMorphism_polynomial_projective_space_finite_field)


# for better efficiency
_Fields = Fields()


def is_ProjectiveSpace(x):
    r"""
    Return True if ``x`` is a projective space.

    In other words, if ``x`` is an ambient space `\mathbb{P}^n_R`,
    where `R` is a ring and `n\geq 0` is an integer.

    EXAMPLES::

        sage: from sage.schemes.projective.projective_space import is_ProjectiveSpace
        sage: is_ProjectiveSpace(ProjectiveSpace(5, names='x'))
        True
        sage: is_ProjectiveSpace(ProjectiveSpace(5, GF(9,'alpha'), names='x'))
        True
        sage: is_ProjectiveSpace(Spec(ZZ))
        False
    """
    return isinstance(x, ProjectiveSpace_ring)


def ProjectiveSpace(n, R=None, names=None):
    r"""
    Return projective space of dimension ``n`` over the ring ``R``.

    EXAMPLES: The dimension and ring can be given in either order.

    ::

        sage: ProjectiveSpace(3, QQ)
        Projective Space of dimension 3 over Rational Field
        sage: ProjectiveSpace(5, QQ)
        Projective Space of dimension 5 over Rational Field
        sage: P = ProjectiveSpace(2, QQ, names='XYZ'); P
        Projective Space of dimension 2 over Rational Field
        sage: P.coordinate_ring()
        Multivariate Polynomial Ring in X, Y, Z over Rational Field

    The divide operator does base extension.

    ::

        sage: ProjectiveSpace(5)/GF(17)
        Projective Space of dimension 5 over Finite Field of size 17

    The default base ring is `\ZZ`.

    ::

        sage: ProjectiveSpace(5)
        Projective Space of dimension 5 over Integer Ring

    There is also an projective space associated each polynomial ring.

    ::

        sage: R = GF(7)['x,y,z']
        sage: P = ProjectiveSpace(R); P
        Projective Space of dimension 2 over Finite Field of size 7
        sage: P.coordinate_ring()
        Multivariate Polynomial Ring in x, y, z over Finite Field of size 7
        sage: P.coordinate_ring() is R
        True

    ::

        sage: ProjectiveSpace(3, Zp(5), 'y')
        Projective Space of dimension 3 over 5-adic Ring with capped relative precision 20

    ::

        sage: ProjectiveSpace(2,QQ,'x,y,z')
        Projective Space of dimension 2 over Rational Field

    ::

        sage: PS.<x,y>=ProjectiveSpace(1,CC)
        sage: PS
        Projective Space of dimension 1 over Complex Field with 53 bits of precision

    ::

        sage: R.<x,y,z> = QQ[]
        sage: ProjectiveSpace(R).variable_names()
        ('x', 'y', 'z')

    Projective spaces are not cached, i.e., there can be several with
    the same base ring and dimension (to facilitate gluing
    constructions).

    ::

        sage: R.<x> = QQ[]
        sage: ProjectiveSpace(R)
        Projective Space of dimension 0 over Rational Field

    TESTS::

        sage: R.<x,y>=QQ[]
        sage: P.<z,w> = ProjectiveSpace(R)
        Traceback (most recent call last):
        ...
        NameError: variable names passed to ProjectiveSpace conflict with names in ring

    ::

        sage: R.<x,y>=QQ[]
        sage: P.<x,y> = ProjectiveSpace(R)
        sage: P.gens() == R.gens()
        True
    """
    if (is_MPolynomialRing(n) or is_PolynomialRing(n)) and R is None:
        if names is not None:
            # Check for the case that the user provided a variable name
            # That does not match what we wanted to use from R
            names = normalize_names(n.ngens(), names)
            if n.variable_names() != names:
                # The provided name doesn't match the name of R's variables
                raise NameError("variable names passed to ProjectiveSpace conflict with names in ring")
        A = ProjectiveSpace(n.ngens() - 1, n.base_ring(),
                            names=n.variable_names())
        A._coordinate_ring = n
        return A
    if names is None:
        names = 'x'
    if isinstance(R, (Integer, int)):
        n, R = R, n
    if R is None:
        R = ZZ  # default is the integers
    if R in _Fields:
        if is_FiniteField(R):
            return ProjectiveSpace_finite_field(n, R, names)
        if is_RationalField(R):
            return ProjectiveSpace_rational_field(n, R, names)
        else:
            return ProjectiveSpace_field(n, R, names)
    elif isinstance(R, CommutativeRing):
        return ProjectiveSpace_ring(n, R, names)
    else:
        raise TypeError("R (=%s) must be a commutative ring" % R)


class ProjectiveSpace_ring(UniqueRepresentation, AmbientSpace):
    """
    Projective space of dimension `n` over the ring
    `R`.

    EXAMPLES::

        sage: X.<x,y,z,w> = ProjectiveSpace(3, QQ)
        sage: X.base_scheme()
        Spectrum of Rational Field
        sage: X.base_ring()
        Rational Field
        sage: X.structure_morphism()
        Scheme morphism:
          From: Projective Space of dimension 3 over Rational Field
          To:   Spectrum of Rational Field
          Defn: Structure map
        sage: X.coordinate_ring()
        Multivariate Polynomial Ring in x, y, z, w over Rational Field

    Loading and saving::

        sage: loads(X.dumps()) == X
        True
        sage: P = ProjectiveSpace(ZZ, 1, 'x')
        sage: loads(P.dumps()) is P
        True

    Equality and hashing::

        sage: ProjectiveSpace(QQ, 3, 'a') == ProjectiveSpace(ZZ, 3, 'a')
        False
        sage: ProjectiveSpace(ZZ, 1, 'a') == ProjectiveSpace(ZZ, 0, 'a')
        False
        sage: ProjectiveSpace(ZZ, 2, 'a') == AffineSpace(ZZ, 2, 'a')
        False

        sage: ProjectiveSpace(QQ, 3, 'a') != ProjectiveSpace(ZZ, 3, 'a')
        True
        sage: ProjectiveSpace(ZZ, 1, 'a') != ProjectiveSpace(ZZ, 0, 'a')
        True
        sage: ProjectiveSpace(ZZ, 2, 'a') != AffineSpace(ZZ, 2, 'a')
        True

        sage: hash(ProjectiveSpace(QQ, 3, 'a')) == hash(ProjectiveSpace(ZZ, 3, 'a'))
        False
        sage: hash(ProjectiveSpace(ZZ, 1, 'a')) == hash(ProjectiveSpace(ZZ, 0, 'a'))
        False
        sage: hash(ProjectiveSpace(ZZ, 2, 'a')) == hash(AffineSpace(ZZ, 2, 'a'))
        False
    """
    @staticmethod
    def __classcall__(cls, n, R=ZZ, names=None):
        """
        EXAMPLES::

            sage: ProjectiveSpace(QQ, 2, names='XYZ') is ProjectiveSpace(QQ, 2, names='XYZ')
            True
        """
        normalized_names = normalize_names(n + 1, names)
        return super(ProjectiveSpace_ring, cls).__classcall__(cls, n, R, normalized_names)

    def __init__(self, n, R=ZZ, names=None):
        """
        Initialization function.

        EXAMPLES::

            sage: ProjectiveSpace(3, Zp(5), 'y')
            Projective Space of dimension 3 over 5-adic Ring with capped relative precision 20
        """
        AmbientSpace.__init__(self, n, R)
        self._assign_names(names)

    def ngens(self):
        """
        Return the number of generators of this projective space.

        This is the number of variables in the coordinate ring of self.

        EXAMPLES::

            sage: ProjectiveSpace(3, QQ).ngens()
            4
            sage: ProjectiveSpace(7, ZZ).ngens()
            8
        """
        return self.dimension_relative() + 1

    def _check_satisfies_equations(self, v):
        """
        Return True if ``v`` defines a point on the scheme; raise a
        TypeError otherwise.

        EXAMPLES::

            sage: P = ProjectiveSpace(2, ZZ)
            sage: P._check_satisfies_equations([1, 1, 0])
            True

        ::

            sage: P = ProjectiveSpace(1, QQ)
            sage: P._check_satisfies_equations((1/2, 0))
            True

        ::

            sage: P = ProjectiveSpace(2, ZZ)
            sage: P._check_satisfies_equations([0, 0, 0])
            Traceback (most recent call last):
            ...
            TypeError: the zero vector is not a point in projective space

        ::

            sage: P = ProjectiveSpace(2, ZZ)
            sage: P._check_satisfies_equations((1, 0))
            Traceback (most recent call last):
            ...
            TypeError: the list v=(1, 0) must have 3 components

        ::

            sage: P = ProjectiveSpace(2, ZZ)
            sage: P._check_satisfies_equations([1/2, 0, 1])
            Traceback (most recent call last):
            ...
            TypeError: the components of v=[1/2, 0, 1] must be elements of Integer Ring
        """
        if not isinstance(v, (list, tuple)):
            raise TypeError('the argument v=%s must be a list or tuple' % v)
        n = self.ngens()
        if not len(v) == n:
            raise TypeError('the list v=%s must have %s components' % (v, n))
        R = self.base_ring()
        for coord in v:
            if coord not in R:
                raise TypeError('the components of v=%s must be elements of %s' % (v, R))
        zero = [R(0)] * n
        if v == zero:
            raise TypeError('the zero vector is not a point in projective space')
        return True

    def coordinate_ring(self):
        """
        Return the coordinate ring of this scheme.

        EXAMPLES::

            sage: ProjectiveSpace(3, GF(19^2,'alpha'), 'abcd').coordinate_ring()
            Multivariate Polynomial Ring in a, b, c, d over Finite Field in alpha of size 19^2

        ::

            sage: ProjectiveSpace(3).coordinate_ring()
            Multivariate Polynomial Ring in x0, x1, x2, x3 over Integer Ring

        ::

            sage: ProjectiveSpace(2, QQ, ['alpha', 'beta', 'gamma']).coordinate_ring()
            Multivariate Polynomial Ring in alpha, beta, gamma over Rational Field
        """
        try:
            return self._coordinate_ring
        except AttributeError:
            self._coordinate_ring = PolynomialRing(self.base_ring(),
                                        self.variable_names(),
                                        self.dimension_relative() + 1)
            return self._coordinate_ring

    def _validate(self, polynomials):
        """
        If ``polynomials`` is a tuple of valid polynomial functions on self,
        return ``polynomials``, otherwise raise TypeError.

        Since this is a projective space, polynomials must be homogeneous.

        INPUT:

        - ``polynomials`` -- tuple of polynomials in the coordinate ring of
            this space.

        OUTPUT:

        - tuple of polynomials in the coordinate ring of this space.

        EXAMPLES::

            sage: P.<x, y, z> = ProjectiveSpace(2, ZZ)
            sage: P._validate([x*y - z^2, x])
            [x*y - z^2, x]

       ::

            sage: P.<x, y, z> = ProjectiveSpace(2, ZZ)
            sage: P._validate((x*y - z, x))
            Traceback (most recent call last):
            ...
            TypeError: x*y - z is not a homogeneous polynomial

      ::

            sage: P.<x, y, z> = ProjectiveSpace(2, ZZ)
            sage: P._validate(x*y - z)
            Traceback (most recent call last):
            ...
            TypeError: the argument polynomials=x*y - z must be a list or tuple
        """
        if not isinstance(polynomials, (list, tuple)):
            raise TypeError('the argument polynomials=%s must be a list or tuple' % polynomials)
        for f in polynomials:
            if not f.is_homogeneous():
                raise TypeError("%s is not a homogeneous polynomial" % f)
        return polynomials

    def __pow__(self, m):
        """
        Return the Cartesian power of this space.

        INPUT: ``m`` -- integer.

        OUTPUT: product of projective spaces.

        EXAMPLES::

            sage: P = ProjectiveSpace(1, QQ, 'x')
            sage: P3 = P^3; P3
            Product of projective spaces P^1 x P^1 x P^1 over Rational Field
            sage: P3.variable_names()
            ('x0', 'x1', 'x2', 'x3', 'x4', 'x5')

        As you see, custom variable names are not preserved by power operator,
        since there is no natural way to make new ones in general.
        """
        mm = int(m)
        if mm != m:
            raise ValueError("m must be an integer")
        from sage.schemes.product_projective.space import ProductProjectiveSpaces
        return ProductProjectiveSpaces([self.dimension_relative()] * mm, self.base_ring())

    def __mul__(self, right):
        r"""
        Create the product of projective spaces.

        INPUT:

        - ``right`` - a projective space, product of projective spaces, or subscheme.

        OUTPUT: a product of projective spaces or subscheme.

        EXAMPLES::

            sage: P1 = ProjectiveSpace(QQ, 1, 'x')
            sage: P2 = ProjectiveSpace(QQ, 2, 'y')
            sage: P1*P2
            Product of projective spaces P^1 x P^2 over Rational Field

            ::

            sage: S.<t,x,y,z,u,v,w> = ProductProjectiveSpaces([3, 2], QQ)
            sage: T.<a,b> = ProjectiveSpace(QQ, 1)
            sage: T*S
            Product of projective spaces P^1 x P^3 x P^2 over Rational Field

        ::

            sage: S = ProjectiveSpace(ZZ, 2, 't')
            sage: T = ProjectiveSpace(ZZ, 3, 'x')
            sage: T.inject_variables()
            Defining x0, x1, x2, x3
            sage: X = T.subscheme([x0*x2 - x1*x3])
            sage: S*X
            Closed subscheme of Product of projective spaces P^2 x P^3 over Integer Ring defined by:
              x0*x2 - x1*x3

        ::

            sage: S = ProjectiveSpace(QQ, 3, 'x')
            sage: T = AffineSpace(2, QQ, 'y')
            sage: S*T
            Traceback (most recent call last):
            ...
            TypeError: Affine Space of dimension 2 over Rational Field must be a
            projective space, product of projective spaces, or subscheme
        """
        if self.base_ring() != right.base_ring():
            raise ValueError('Must have the same base ring')

        from sage.schemes.product_projective.space import ProductProjectiveSpaces_ring
        from sage.schemes.product_projective.space import ProductProjectiveSpaces
        from sage.schemes.generic.algebraic_scheme import AlgebraicScheme_subscheme

        if isinstance(right, (ProductProjectiveSpaces_ring)):
            return ProductProjectiveSpaces([self] + right.components())
        elif isinstance(right, ProjectiveSpace_ring):
            if self is right:
                return self.__pow__(2)
            return ProductProjectiveSpaces([self, right])
        elif isinstance(right, AlgebraicScheme_subscheme):
            AS = self * right.ambient_space()
            CR = AS.coordinate_ring()
            n = self.ambient_space().coordinate_ring().ngens()

            phi = self.ambient_space().coordinate_ring().hom(list(CR.gens()[:n]), CR)
            psi = right.ambient_space().coordinate_ring().hom(list(CR.gens()[n:]), CR)
            return AS.subscheme([phi(t) for t in self.defining_polynomials()] + [psi(t) for t in right.defining_polynomials()])
        else:
            raise TypeError('%s must be a projective space, product of projective spaces, or subscheme' % right)

    def _latex_(self):
        r"""
        Return a LaTeX representation of this projective space.

        EXAMPLES::

            sage: print(latex(ProjectiveSpace(1, ZZ, 'x')))
            {\mathbf P}_{\Bold{Z}}^1

        TESTS::

            sage: ProjectiveSpace(3, Zp(5), 'y')._latex_()
            '{\\mathbf P}_{\\Bold{Z}_{5}}^3'
        """
        return "{\\mathbf P}_{%s}^%s" % (latex(self.base_ring()),
                                         self.dimension_relative())

    def _linear_system_as_kernel(self, d, pt, m):
        """
        Return a matrix whose kernel consists of the coefficient vectors
        of the degree ``d`` hypersurfaces (wrt lexicographic ordering of its
        monomials) with multiplicity at least ``m`` at ``pt``.

        INPUT:

        -  ``d`` -- a nonnegative integer.

        -  ``pt`` -- a point of self (possibly represented by a list with at \
                     least one component equal to 1).

        -  ``m`` -- a nonnegative integer.

        OUTPUT:

        A matrix of size `\binom{m-1+n}{n}` x `\binom{d+n}{n}` where n is the
        relative dimension of self. The base ring of the matrix is a ring that
        contains the base ring of self and the coefficients of the given point.

        EXAMPLES:

        If the degree `d` is 0, then a matrix consisting of the first unit vector
        is returned::

            sage: P = ProjectiveSpace(GF(5), 2, names='x')
            sage: pt = P([1, 1, 1])
            sage: P._linear_system_as_kernel(0, pt, 3)
            [1]
            [0]
            [0]
            [0]
            [0]
            [0]

        If the multiplicity `m` is 0, then a matrix with zero rows
        is returned::

            sage: P = ProjectiveSpace(GF(5), 2, names='x')
            sage: pt = P([1, 1, 1])
            sage: M = P._linear_system_as_kernel(2, pt, 0)
            sage: [M.nrows(), M.ncols()]
            [0, 6]

        The base ring does not need to be a field or even an integral domain.
        In this case, the point can be given by a list::

            sage: R = Zmod(4)
            sage: P = ProjectiveSpace(R, 2, names='x')
            sage: pt = [R(1), R(3), R(0)]
            sage: P._linear_system_as_kernel(3, pt, 2)
            [1 3 0 1 0 0 3 0 0 0]
            [0 1 0 2 0 0 3 0 0 0]
            [0 0 1 0 3 0 0 1 0 0]

        When representing a point by a list at least one component must be 1
        (even when the base ring is a field and the list gives a well-defined
        point in projective space)::

            sage: R = GF(5)
            sage: P = ProjectiveSpace(R, 2, names='x')
            sage: pt = [R(3), R(3), R(0)]
            sage: P._linear_system_as_kernel(3, pt, 2)
            Traceback (most recent call last):
            ...
            TypeError: at least one component of pt=[3, 3, 0] must be equal
                          to 1

        The components of the list do not have to be elements of the base ring
        of the projective space. It suffices if there exists a common parent.
        For example, the kernel of the following matrix corresponds to
        hypersurfaces of degree 2 in 3-space with multiplicity at least 2 at a
        general point in the third affine patch::

            sage: P = ProjectiveSpace(QQ,3,names='x')
            sage: RPol.<t0,t1,t2,t3> = PolynomialRing(QQ,4)
            sage: pt = [t0,t1,1,t3]
            sage: P._linear_system_as_kernel(2,pt,2)
            [ 2*t0    t1     1    t3     0     0     0     0     0     0]
            [    0    t0     0     0  2*t1     1    t3     0     0     0]
            [ t0^2 t0*t1    t0 t0*t3  t1^2    t1 t1*t3     1    t3  t3^2]
            [    0     0     0    t0     0     0    t1     0     1  2*t3]

        .. TODO::

            Use this method as starting point to implement a class
            LinearSystem for linear systems of hypersurfaces.

        """
        if not isinstance(d, (int, Integer)):
            raise TypeError('the argument d=%s must be an integer' % d)
        if d < 0:
            raise ValueError('the integer d=%s must be nonnegative' % d)
        if not isinstance(pt, (list, tuple,
                               SchemeMorphism_point_projective_ring)):
            raise TypeError('the argument pt=%s must be a list, tuple, or '
                            'point on a projective space' % pt)
        pt, R = prepare(pt, None)
        n = self.dimension_relative()
        if not len(pt) == n + 1:
            raise TypeError('the sequence pt=%s must have %s '
                            'components' % (pt, n + 1))
        if not R.has_coerce_map_from(self.base_ring()):
            raise TypeError('unable to find a common ring for all elements')
        try:
            i = pt.index(1)
        except Exception:
            raise TypeError('at least one component of pt=%s must be equal '
                            'to 1' % pt)
        pt = pt[:i] + pt[i + 1:]
        if not isinstance(m, (int, Integer)):
            raise TypeError('the argument m=%s must be an integer' % m)
        if m < 0:
            raise ValueError('the integer m=%s must be nonnegative' % m)
        # the components of partials correspond to partial derivatives
        # of order at most m-1 with respect to n variables
        partials = IntegerVectors(m - 1, n + 1).list()
        # the components of monoms correspond to monomials of degree
        # at most d in n variables
        monoms = IntegerVectors(d, n + 1).list()
        M = matrix(R, len(partials), len(monoms))
        for row in range(M.nrows()):
            e = partials[row][:i] + partials[row][i + 1:]
            for col in range(M.ncols()):
                f = monoms[col][:i] + monoms[col][i + 1:]
                if all(f[j] >= e[j] for j in range(n)):
                    M[row, col] = prod(binomial(fj, ej) * ptj**(fj - ej)
                                       for ptj, fj, ej in zip(pt, f, e)
                                       if fj > ej)
        return M

    def _morphism(self, *args, **kwds):
        """
        Construct a morphism.

        For internal use only. See :mod:`morphism` for details.

        TESTS::

            sage: P2.<x,y,z> = ProjectiveSpace(2, GF(3))
            sage: P2._morphism(P2.Hom(P2), [x,y,z])
            Scheme endomorphism of Projective Space of dimension 2 over Finite Field of size 3
              Defn: Defined on coordinates by sending (x : y : z) to
                    (x : y : z)
        """
        return SchemeMorphism_polynomial_projective_space(*args, **kwds)

    def _point_homset(self, *args, **kwds):
        """
        Construct a point Hom-set.

        For internal use only. See :mod:`morphism` for details.

        TESTS::

            sage: P2.<x,y,z> = ProjectiveSpace(2, GF(3))
            sage: P2._point_homset(Spec(GF(3)), P2)
            Set of rational points of Projective Space of dimension 2 over Finite Field of size 3
        """
        return SchemeHomset_points_projective_ring(*args, **kwds)

    def point(self, v, check=True):
        """
        Create a point on this projective space.

        INPUT:

        - ``v`` -- anything that defines a point

        - ``check`` -- boolean (optional, default: ``True``); whether
          to check the defining data for consistency

        OUTPUT: A point of this projective space.

        EXAMPLES::

            sage: P2 = ProjectiveSpace(QQ, 2)
            sage: P2.point([4,5])
            (4 : 5 : 1)

        ::

            sage: P = ProjectiveSpace(QQ, 1)
            sage: P.point(infinity)
            (1 : 0)

        ::

            sage: P = ProjectiveSpace(QQ, 2)
            sage: P.point(infinity)
            Traceback (most recent call last):
            ...
            ValueError: +Infinity not well defined in dimension > 1

        ::

            sage: P = ProjectiveSpace(ZZ, 2)
            sage: P.point([infinity])
            Traceback (most recent call last):
             ...
            ValueError: [+Infinity] not well defined in dimension > 1
        """
        from sage.rings.infinity import infinity
        if v is infinity or (isinstance(v, (list, tuple)) and
                             len(v) == 1 and v[0] is infinity):
            if self.dimension_relative() > 1:
                raise ValueError("%s not well defined in dimension > 1" % v)
            v = [1, 0]

        return self.point_homset()(v, check=check)

    def _point(self, *args, **kwds):
        """
        Construct a point.

        For internal use only. See :mod:`morphism` for details.

        TESTS::

            sage: P2.<x,y,z> = ProjectiveSpace(2, GF(3))
            sage: point_homset = P2._point_homset(Spec(GF(3)), P2)
            sage: P2._point(point_homset, [1,2,3])
            (2 : 1 : 0)
        """
        return SchemeMorphism_point_projective_ring(*args, **kwds)

    def _repr_(self):
        """
        Return a string representation of this projective space.

        EXAMPLES::

            sage: ProjectiveSpace(1, ZZ, 'x')
            Projective Space of dimension 1 over Integer Ring

        TESTS::

            sage: ProjectiveSpace(3, Zp(5), 'y')._repr_()
            'Projective Space of dimension 3 over 5-adic Ring with capped relative precision 20'
        """
        return "Projective Space of dimension %s over %s" % (self.dimension_relative(), self.base_ring())

    def _repr_generic_point(self, v=None):
        """
        Return a string representation of the generic point
        corresponding to the list of polys ``v`` on this projective space.

        If ``v`` is None, the representation of the generic point of
        the projective space is returned.

        EXAMPLES::

            sage: P.<x, y, z> = ProjectiveSpace(2, ZZ)
            sage: P._repr_generic_point([z*y-x^2])
            '(-x^2 + y*z)'
            sage: P._repr_generic_point()
            '(x : y : z)'
        """
        if v is None:
            v = self.gens()
        return '(%s)' % (" : ".join([repr(f) for f in v]))

    def _latex_generic_point(self, v=None):
        """
        Return a LaTeX representation of the generic point
        corresponding to the list of polys ``v`` on this projective space.

        If ``v`` is None, the representation of the generic point of
        the projective space is returned.

        EXAMPLES::

            sage: P.<x, y, z> = ProjectiveSpace(2, ZZ)
            sage: P._latex_generic_point([z*y-x^2])
            '\\left(-x^{2} + y z\\right)'
            sage: P._latex_generic_point()
            '\\left(x : y : z\\right)'
        """
        if v is None:
            v = self.gens()
        return '\\left(%s\\right)' % (" : ".join(str(latex(f)) for f in v))

    def change_ring(self, R):
        r"""
        Return a projective space over ring ``R``.

        INPUT:

        - ``R`` -- commutative ring or morphism.

        OUTPUT:

        - projective space over ``R``.

        .. NOTE::

            There is no need to have any relation between ``R`` and the base ring
            of this space, if you want to have such a relation, use
            ``self.base_extend(R)`` instead.

        EXAMPLES::

            sage: P.<x, y, z> = ProjectiveSpace(2, ZZ)
            sage: PQ = P.change_ring(QQ); PQ
            Projective Space of dimension 2 over Rational Field
            sage: PQ.change_ring(GF(5))
            Projective Space of dimension 2 over Finite Field of size 5

        ::

            sage: K.<w> = QuadraticField(2)
            sage: P = ProjectiveSpace(K,2,'t')
            sage: P.change_ring(K.embeddings(QQbar)[0])
            Projective Space of dimension 2 over Algebraic Field
        """
        if isinstance(R, Map):
            return ProjectiveSpace(self.dimension_relative(), R.codomain(),
                               self.variable_names())
        else:
            return ProjectiveSpace(self.dimension_relative(), R,
                               self.variable_names())

    def is_projective(self):
        """
        Return that this ambient space is projective `n`-space.

        EXAMPLES::

            sage: ProjectiveSpace(3,QQ).is_projective()
            True
        """
        return True

    def subscheme(self, X):
        """
        Return the closed subscheme defined by ``X``.

        INPUT:

        -  ``X`` - a list or tuple of equations.

        EXAMPLES::

            sage: A.<x,y,z> = ProjectiveSpace(2, QQ)
            sage: X = A.subscheme([x*z^2, y^2*z, x*y^2]); X
            Closed subscheme of Projective Space of dimension 2 over Rational Field defined by:
              x*z^2,
              y^2*z,
              x*y^2
            sage: X.defining_polynomials ()
            (x*z^2, y^2*z, x*y^2)
            sage: I = X.defining_ideal(); I
            Ideal (x*z^2, y^2*z, x*y^2) of Multivariate Polynomial Ring in x, y, z over Rational Field
            sage: I.groebner_basis()
            [x*y^2, y^2*z,  x*z^2]
            sage: X.dimension()
            0
            sage: X.base_ring()
            Rational Field
            sage: X.base_scheme()
            Spectrum of Rational Field
            sage: X.structure_morphism()
            Scheme morphism:
              From: Closed subscheme of Projective Space of dimension 2 over Rational Field defined by:
              x*z^2,
              y^2*z,
              x*y^2
              To:   Spectrum of Rational Field
              Defn: Structure map

            sage: TestSuite(X).run(skip=["_test_an_element", "_test_elements",\
            "_test_elements_eq", "_test_some_elements", "_test_elements_eq_reflexive",\
            "_test_elements_eq_symmetric", "_test_elements_eq_transitive",\
            "_test_elements_neq"])
        """
        from sage.schemes.projective.projective_subscheme import (AlgebraicScheme_subscheme_projective,
                                                                  AlgebraicScheme_subscheme_projective_field)
        R = self.base_ring()
        if R.is_field() and R.is_exact():
            return AlgebraicScheme_subscheme_projective_field(self, X)

        return AlgebraicScheme_subscheme_projective(self, X)

    def affine_patch(self, i, AA=None):
        r"""
        Return the `i^{th}` affine patch of this projective space.

        This is an ambient affine space `\mathbb{A}^n_R,` where
        `R` is the base ring of self, whose "projective embedding"
        map is `1` in the `i^{th}` factor.

        INPUT:

        - ``i`` -- integer between 0 and dimension of self, inclusive.

        - ``AA`` -- (default: None) ambient affine space, this is constructed
                if it is not given.

        OUTPUT:

        - An ambient affine space with fixed projective_embedding map.

        EXAMPLES::

            sage: PP = ProjectiveSpace(5) / QQ
            sage: AA = PP.affine_patch(2)
            sage: AA
            Affine Space of dimension 5 over Rational Field
            sage: AA.projective_embedding()
            Scheme morphism:
              From: Affine Space of dimension 5 over Rational Field
              To:   Projective Space of dimension 5 over Rational Field
              Defn: Defined on coordinates by sending (x0, x1, x3, x4, x5) to
                    (x0 : x1 : 1 : x3 : x4 : x5)
            sage: AA.projective_embedding(0)
            Scheme morphism:
              From: Affine Space of dimension 5 over Rational Field
              To:   Projective Space of dimension 5 over Rational Field
              Defn: Defined on coordinates by sending (x0, x1, x3, x4, x5) to
                    (1 : x0 : x1 : x3 : x4 : x5)

        ::

            sage: P.<x,y> = ProjectiveSpace(QQ,1)
            sage: P.affine_patch(0).projective_embedding(0).codomain() == P
            True
        """
        i = int(i)   # implicit type checking
        n = self.dimension_relative()
        if i < 0 or i > n:
            raise ValueError("argument i (= %s) must be between 0 and %s" % (i, n))
        try:
            A = self.__affine_patches[i]
            # assume that if you've passed in a new affine space you
            # want to override the existing patch
            if AA is None or A == AA:
                return A
        except AttributeError:
            self.__affine_patches = {}
        except KeyError:
            pass
        # if no ith patch exists, we may still be here with AA==None
        if AA is None:
            from sage.schemes.affine.affine_space import AffineSpace
            g = self.gens()
            gens = g[:i] + g[i + 1:]
            AA = AffineSpace(n, self.base_ring(), names=gens,
                             ambient_projective_space=self,
                             default_embedding_index=i)
        elif AA.dimension_relative() != n:
            raise ValueError("affine space must be of the dimension %s" % (n))
        self.__affine_patches[i] = AA
        return AA

    def _an_element_(self):
        r"""
        Returns a (preferably typical) element of this space.

        This is used both for illustration and testing purposes.

        OUTPUT: a point in this projective space.

        EXAMPLES::

            sage: ProjectiveSpace(ZZ, 3, 'x').an_element()
            (7 : 6 : 5 : 1)

            sage: ProjectiveSpace(PolynomialRing(ZZ,'y'), 3, 'x').an_element()
            (7*y : 6*y : 5*y : 1)
        """
        n = self.dimension_relative()
        R = self.base_ring()
        return self([(7 - i) * R.an_element() for i in range(n)] + [R.one()])

    def Lattes_map(self, E, m):
        r"""
        Given an elliptic curve ``E`` and an integer ``m`` return
        the Lattes map associated to multiplication by `m`.

        In other words, the rational map on the quotient
        `E/\{\pm 1\} \cong \mathbb{P}^1` associated to `[m]:E \to E`.

        INPUT:

        - ``E`` -- an elliptic curve.

        - ``m`` -- an integer.

        OUTPUT: a dynamical system on this projective space.

        EXAMPLES::

            sage: P.<x,y> = ProjectiveSpace(QQ,1)
            sage: E = EllipticCurve(QQ,[-1, 0])
            sage: P.Lattes_map(E, 2)
            Dynamical System of Projective Space of dimension 1 over Rational Field
              Defn: Defined on coordinates by sending (x : y) to
                    (1/4*x^4 + 1/2*x^2*y^2 + 1/4*y^4 : x^3*y - x*y^3)

        TESTS::

            sage: P.<x,y> = ProjectiveSpace(GF(37), 1)
            sage: E = EllipticCurve([1, 1])
            sage: f = P.Lattes_map(E, 2); f
            Dynamical System of Projective Space of dimension 1 over Finite Field of size 37
              Defn: Defined on coordinates by sending (x : y) to
                    (-9*x^4 + 18*x^2*y^2 - 2*x*y^3 - 9*y^4 : x^3*y + x*y^3 + y^4)
        """
        if self.dimension_relative() != 1:
            raise TypeError("must be dimension 1")
        if self.base_ring() != E.base_ring():
            E = E.change_ring(self.base_ring())

        L = E.multiplication_by_m(m, x_only=True)
        F = [L.numerator(), L.denominator()]
        R = self.coordinate_ring()
        x, y = R.gens()
        phi = F[0].parent().hom([x], R)
        F = [phi(F[0]).homogenize(y), phi(F[1]).homogenize(y) * y]
        from sage.dynamics.arithmetic_dynamics.projective_ds import DynamicalSystem_projective
        return DynamicalSystem_projective(F, domain=self)

    def cartesian_product(self, other):
        r"""
        Return the Cartesian product of this projective space and
        ``other``.

        INPUT:

        - ``other`` - A projective space with the same base ring as this space.

        OUTPUT:

        - A Cartesian product of projective spaces.

        EXAMPLES::

            sage: P1 = ProjectiveSpace(QQ, 1, 'x')
            sage: P2 = ProjectiveSpace(QQ, 2, 'y')
            sage: PP = P1.cartesian_product(P2); PP
            Product of projective spaces P^1 x P^2 over Rational Field
            sage: PP.gens()
            (x0, x1, y0, y1, y2)
        """
        from sage.schemes.product_projective.space import ProductProjectiveSpaces
        return ProductProjectiveSpaces([self, other])

    def chebyshev_polynomial(self, n, kind='first', monic=False):
        """
        Generates an endomorphism of this projective line by a Chebyshev polynomial.

        Chebyshev polynomials are a sequence of recursively defined orthogonal
        polynomials. Chebyshev of the first kind are defined as `T_0(x) = 1`,
        `T_1(x) = x`, and `T_{n+1}(x) = 2xT_n(x) - T_{n-1}(x)`. Chebyshev of
        the second kind are defined as `U_0(x) = 1`,
        `U_1(x) = 2x`, and `U_{n+1}(x) = 2xU_n(x) - U_{n-1}(x)`.

        INPUT:

        - ``n`` -- a non-negative integer.

        - ``kind`` -- ``first`` or ``second`` specifying which kind of chebyshev the user would like
          to generate. Defaults to ``first``.

        - ``monic`` -- ``True`` or ``False`` specifying if the polynomial defining the system
          should be monic or not. Defaults to ``False``.

        OUTPUT: :class:`DynamicalSystem_projective`

        EXAMPLES::

            sage: P.<x,y> = ProjectiveSpace(QQ, 1)
            sage: P.chebyshev_polynomial(5, 'first')
            Dynamical System of Projective Space of dimension 1 over Rational Field
            Defn: Defined on coordinates by sending (x : y) to
            (16*x^5 - 20*x^3*y^2 + 5*x*y^4 : y^5)

        ::

            sage: P.<x,y> = ProjectiveSpace(QQ, 1)
            sage: P.chebyshev_polynomial(3, 'second')
            Dynamical System of Projective Space of dimension 1 over Rational Field
            Defn: Defined on coordinates by sending (x : y) to
            (8*x^3 - 4*x*y^2 : y^3)

        ::

            sage: P.<x,y> = ProjectiveSpace(QQ, 1)
            sage: P.chebyshev_polynomial(3, 2)
            Traceback (most recent call last):
            ...
            ValueError: keyword 'kind' must have a value of either 'first' or 'second'

        ::

            sage: P.<x,y> = ProjectiveSpace(QQ, 1)
            sage: P.chebyshev_polynomial(-4, 'second')
            Traceback (most recent call last):
            ...
            ValueError: first parameter 'n' must be a non-negative integer

        ::

            sage: P = ProjectiveSpace(QQ, 2, 'x')
            sage: P.chebyshev_polynomial(2)
            Traceback (most recent call last):
            ...
            TypeError: projective space must be of dimension 1

        ::

            sage: P.<x,y> = ProjectiveSpace(QQ,1)
            sage: P.chebyshev_polynomial(3, monic=True)
            Dynamical System of Projective Space of dimension 1 over Rational Field
              Defn: Defined on coordinates by sending (x : y) to
                    (x^3 - 3*x*y^2 : y^3)

        ::

            sage: F.<t> = FunctionField(QQ)
            sage: P.<y,z> = ProjectiveSpace(F,1)
            sage: P.chebyshev_polynomial(4,monic=True)
            Dynamical System of Projective Space of dimension 1 over Rational function field in t over Rational Field
              Defn: Defined on coordinates by sending (y : z) to
                    (y^4 + (-4)*y^2*z^2 + 2*z^4 : z^4)
        """
        if self.dimension_relative() != 1:
            raise TypeError("projective space must be of dimension 1")
        n = ZZ(n)
        if (n < 0):
            raise ValueError("first parameter 'n' must be a non-negative integer")
        # use the affine version and then homogenize.
        A = self.affine_patch(1)
        f = A.chebyshev_polynomial(n, kind)
        if monic and self.base().characteristic() != 2:
            f = f.homogenize(1)
            return f.conjugate(matrix([[~ZZ(2), 0], [0, 1]]))
        return f.homogenize(1)

    def veronese_embedding(self, d, CS=None, order='lex'):
        r"""
        Return the degree ``d`` Veronese embedding from this projective space.

        INPUT:

        - ``d`` -- a positive integer.

        - ``CS`` -- a projective ambient space to embed into. If this projective space has dimension `N`, the
          dimension of ``CS`` must be `\binom{N + d}{d} - 1`. This is constructed if not specified. Default:
          ``None``.

        - ``order`` -- a monomial order to use to arrange the monomials defining the embedding. The monomials
          will be arranged from greatest to least with respect to this order. Default: ``'lex'``.

        OUTPUT:

        - a scheme morphism from this projective space to ``CS``.

        EXAMPLES::

            sage: P.<x,y> = ProjectiveSpace(QQ, 1)
            sage: vd = P.veronese_embedding(4, order='invlex')
            sage: vd
            Scheme morphism:
              From: Projective Space of dimension 1 over Rational Field
              To:   Projective Space of dimension 4 over Rational Field
              Defn: Defined on coordinates by sending (x : y) to
                    (y^4 : x*y^3 : x^2*y^2 : x^3*y : x^4)

        Veronese surface::

            sage: P.<x,y,z> = ProjectiveSpace(QQ, 2)
            sage: Q.<q,r,s,t,u,v> = ProjectiveSpace(QQ, 5)
            sage: vd = P.veronese_embedding(2, Q)
            sage: vd
            Scheme morphism:
              From: Projective Space of dimension 2 over Rational Field
              To:   Projective Space of dimension 5 over Rational Field
              Defn: Defined on coordinates by sending (x : y : z) to
                    (x^2 : x*y : x*z : y^2 : y*z : z^2)
            sage: vd(P.subscheme([]))
            Closed subscheme of Projective Space of dimension 5 over Rational Field
            defined by:
              -u^2 + t*v,
              -s*u + r*v,
              -s*t + r*u,
              -s^2 + q*v,
              -r*s + q*u,
              -r^2 + q*t
        """
        d = ZZ(d)
        if d <= 0:
            raise ValueError("(=%s) must be a positive integer" % d)
        N = self.dimension()
        # construct codomain space if not given
        if CS is None:
            CS = ProjectiveSpace(self.base_ring(), binomial(N + d, d) - 1)
        else:
            if not is_ProjectiveSpace(CS):
                raise TypeError("(=%s) must be a projective space" % CS)
            if CS.dimension() != binomial(N + d, d) - 1:
                raise TypeError("(=%s) has the wrong dimension to serve as the codomain space" % CS)

        R = self.coordinate_ring().change_ring(order=order)
        monomials = sorted([R({tuple(v): 1}) for v in WeightedIntegerVectors(d, [1] * (N + 1))])
        monomials.reverse()  # order the monomials greatest to least via the given monomial order
        return Hom(self, CS)(monomials)


class ProjectiveSpace_field(ProjectiveSpace_ring):
    def _point_homset(self, *args, **kwds):
        """
        Construct a point Hom-set.

        For internal use only. See :mod:`morphism` for details.

        TESTS::

            sage: P2.<x,y,z> = ProjectiveSpace(2, GF(3))
            sage: P2._point_homset(Spec(GF(3)), P2)
            Set of rational points of Projective Space of dimension 2 over Finite Field of size 3
        """
        return SchemeHomset_points_projective_field(*args, **kwds)

    def _point(self, *args, **kwds):
        """
        Construct a point.

        For internal use only. See :mod:`morphism` for details.

        TESTS::

            sage: P2.<x,y,z> = ProjectiveSpace(2, GF(3))
            sage: point_homset = P2._point_homset(Spec(GF(3)), P2)
            sage: P2._point(point_homset, [1,2,3])
            (2 : 1 : 0)
        """
        return SchemeMorphism_point_projective_field(*args, **kwds)

    def _morphism(self, *args, **kwds):
        """
        Construct a morphism.

        For internal use only. See :mod:`morphism` for details.

        TESTS::

            sage: P2.<x,y,z> = ProjectiveSpace(2, GF(3))
            sage: P2._morphism(P2.Hom(P2), [x,y,z])
            Scheme endomorphism of Projective Space of dimension 2 over Finite Field of size 3
              Defn: Defined on coordinates by sending (x : y : z) to
                    (x : y : z)
        """
        return SchemeMorphism_polynomial_projective_space_field(*args, **kwds)

    def points_of_bounded_height(self, **kwds):
        r"""
        Returns an iterator of the points in self of absolute height of at most the given bound.

        Bound check is strict for the rational field. Requires self to be projective space
        over a number field. Uses the
        Doyle-Krumm algorithm 4 (algorithm 5 for imaginary quadratic) for
        computing algebraic numbers up to a given height [DK2013]_.

        The algorithm requires floating point arithmetic, so the user is
        allowed to specify the precision for such calculations.
        Additionally, due to floating point issues, points
        slightly larger than the bound may be returned. This can be controlled
        by lowering the tolerance.

        INPUT:

        kwds:

        - ``bound`` - a real number

        - ``tolerance`` - a rational number in (0,1] used in doyle-krumm algorithm-4

        - ``precision`` - the precision to use for computing the elements of bounded height of number fields.

        OUTPUT:

        - an iterator of points in this space

        EXAMPLES::

            sage: P.<x,y> = ProjectiveSpace(QQ, 1)
            sage: sorted(list(P.points_of_bounded_height(bound=5)))
            [(0 : 1), (1 : -5), (1 : -4), (1 : -3), (1 : -2), (1 : -1), (1 : 0),
             (1 : 1), (1 : 2), (1 : 3), (1 : 4), (1 : 5), (2 : -5), (2 : -3),
             (2 : -1), (2 : 1), (2 : 3), (2 : 5), (3 : -5), (3 : -4), (3 : -2),
             (3 : -1), (3 : 1), (3 : 2), (3 : 4), (3 : 5), (4 : -5), (4 : -3),
             (4 : -1), (4 : 1), (4 : 3), (4 : 5), (5 : -4), (5 : -3), (5 : -2),
             (5 : -1), (5 : 1), (5 : 2), (5 : 3), (5 : 4)]

        ::

            sage: u = QQ['u'].0
            sage: P.<x,y,z> = ProjectiveSpace(NumberField(u^2 - 2, 'v'), 2)
            sage: len(list(P.points_of_bounded_height(bound=1.5, tolerance=0.1)))
            57
        """
        if is_RationalField(self.base_ring()):
            ftype = False  # stores whether the field is a number field or the rational field
        elif self.base_ring() in NumberFields():  # true for rational field as well, so check is_RationalField first
            ftype = True
        else:
            raise NotImplementedError("self must be projective space over a number field")

        bound = kwds.pop('bound')
        B = bound**(self.base_ring().absolute_degree())  # convert to relative height

        n = self.dimension_relative()
        R = self.base_ring()
        if ftype:
            zero = R.zero()
            i = n
            while not i < 0:
                P = [zero for _ in range(i)] + [R.one()]
                P += [zero for _ in range(n - i)]
                yield self(P)
                tol = kwds.pop('tolerance', 1e-2)
                prec = kwds.pop('precision', 53)
                iters = [R.elements_of_bounded_height(bound=B, tolerance=tol, precision=prec) for _ in range(i)]
                for x in iters:
                    next(x)  # put at zero
                j = 0
                while j < i:
                    try:
                        P[j] = next(iters[j])
                        yield self(P)
                        j = 0
                    except StopIteration:
                        iters[j] = R.elements_of_bounded_height(bound=B, tolerance=tol, precision=prec)  # reset
                        next(iters[j])  # put at zero
                        P[j] = zero
                        j += 1
                i -= 1
        else:  # base ring QQ
            zero = (0,) * (n + 1)
            for c in cartesian_product_iterator([srange(-B, B + 1)
                                                 for _ in range(n + 1)]):
                if gcd(c) == 1 and c > zero:
                    yield self.point(c, check=False)

    def subscheme_from_Chow_form(self, Ch, dim):
        r"""
        Returns the subscheme defined by the Chow equations associated to the Chow form ``Ch``.

        These equations define the subscheme set-theoretically, but only for smooth
        subschemes and hypersurfaces do they define the subscheme as a scheme.

        ALGORITHM:

        The Chow form is a polynomial in the Plucker coordinates. The Plucker coordinates
        are the bracket polynomials. We first re-write the Chow form in terms of the dual
        Plucker coordinates. Then we expand `Ch(span(p,L)` for a generic point `p` and a
        generic linear subspace `L`. The coefficients as polynomials in the coordinates
        of `p` are the equations defining the subscheme. [DalbecSturmfels].

        INPUT:

        - ``Ch`` - a homogeneous polynomial.

        - ``dim`` - the dimension of the associated scheme.

        OUTPUT: a projective subscheme.

        EXAMPLES::

            sage: P = ProjectiveSpace(QQ, 4, 'z')
            sage: R.<x0,x1,x2,x3,x4> = PolynomialRing(QQ)
            sage: H = x1^2 + x2^2 + 5*x3*x4
            sage: P.subscheme_from_Chow_form(H,3)
            Closed subscheme of Projective Space of dimension 4 over Rational Field defined by:
              -5*z0*z1 + z2^2 + z3^2

        ::

            sage: P = ProjectiveSpace(QQ, 3, 'z')
            sage: R.<x0,x1,x2,x3,x4,x5> = PolynomialRing(QQ)
            sage: H = x1-x2-x3+x5+2*x0
            sage: P.subscheme_from_Chow_form(H, 1)
            Closed subscheme of Projective Space of dimension 3 over Rational Field
            defined by:
              -z1 + z3,
              z0 + z2 + z3,
              -z1 - 2*z3,
              -z0 - z1 + 2*z2

        ::

            sage: P.<x0,x1,x2,x3> = ProjectiveSpace(GF(7), 3)
            sage: X = P.subscheme([x3^2+x1*x2,x2-x0])
            sage: Ch = X.Chow_form();Ch
            t0^2 - 2*t0*t3 + t3^2 - t2*t4 - t4*t5
            sage: Y = P.subscheme_from_Chow_form(Ch, 1); Y
            Closed subscheme of Projective Space of dimension 3 over Finite Field of
            size 7 defined by:
              x1*x2 + x3^2,
              -x0*x2 + x2^2,
              -x0*x1 - x1*x2 - 2*x3^2,
              x0^2 - x0*x2,
              x0*x1 + x3^2,
              -2*x0*x3 + 2*x2*x3,
              2*x0*x3 - 2*x2*x3,
              x0^2 - 2*x0*x2 + x2^2
            sage: I = Y.defining_ideal()
            sage: I.saturation(I.ring().ideal(list(I.ring().gens())))[0]
            Ideal (x0 - x2, x1*x2 + x3^2) of Multivariate Polynomial Ring in x0, x1,
            x2, x3 over Finite Field of size 7
        """
        if not Ch.is_homogeneous():
            raise ValueError("Chow form must be a homogeneous polynomial")
        n = self.dimension_relative()
        R = Ch.parent()
        if binomial(n + 1, n - dim) != R.ngens():
            raise ValueError("for given dimension, there should be %d variables in the Chow form" % binomial(n + 1, n - dim))
        # create the brackets associated to variables
        L1 = []
        for t in UnorderedTuples(list(range(n + 1)), dim + 1):
            if all(t[i] < t[i + 1] for i in range(dim)):
                L1.append(t)
        # create the dual brackets
        L2 = []
        signs = []
        for l in L1:
            s = []
            for v in range(n + 1):
                if v not in l:
                    s.append(v)
            t1 = [b + 1 for b in l]
            t2 = [b + 1 for b in s]
            perm = Permutation(t1 + t2)
            signs.append(perm.sign())
            L2.append(s)
        # create the polys associated to dual brackets
        if n - dim - 1 > 0:
            S = PolynomialRing(R.base_ring(), n + 1, 'z')
            T = PolynomialRing(S, (n + 1) * (n - dim - 1), 's')
            M = matrix(T, n - dim, n + 1, list(S.gens()) + list(T.gens()))
        else:
            T = PolynomialRing(R.base_ring(), n + 1, 'z')
            M = matrix(T, n - dim, n + 1, list(T.gens()))
        coords = []
        for i in range(len(L2)):
            coords.append(signs[i] * M.matrix_from_columns(L2[i]).det())
        # substitute in dual brackets to chow form
        phi = R.hom(coords, T)
        ch = phi(Ch)
        # coefficients are polys in zs which are the chow equations for the chow form
        if n - dim - 1 > 0:
            return self.subscheme(ch.coefficients())
        else:
            return self.subscheme(ch)

    def point_transformation_matrix(self, points_source, points_target):
        r"""

        Returns a unique element of PGL that transforms one set of points to another.

        Given a projective space of degree n and a set of n+2 source points and a set of n+2 target
        points in the same projective space, such that no n+1 points of each set are linearly dependent
        finds the unique element of PGL that translates the source points to the target points.


        Warning :: will not work over precision fields

        INPUT:

            - ``points_source`` - points in source projective space.

            - ``points_target`` - points in target projective space.

        OUTPUT: Transformation matrix - element of PGL.

        EXAMPLES::

            sage: P1.<a,b,c>=ProjectiveSpace(QQ, 2)
            sage: points_source=[P1([1,4,1]),P1([1,2,2]),P1([3,5,1]),P1([1,-1,1])]
            sage: points_target=[P1([5,-2,7]),P1([3,-2,3]),P1([6,-5,9]), P1([3,6,7])]
            sage: m = P1.point_transformation_matrix(points_source, points_target); m
            [ -13/59 -128/59  -25/59]
            [538/177    8/59  26/177]
            [ -45/59 -196/59       1]
            sage: [P1(list(m*vector(list(points_source[i])))) == points_target[i] for i in range(4)]
            [True, True, True, True]

        ::

            sage: P.<a,b> = ProjectiveSpace(GF(13),1)
            sage: points_source = [P([-6,7]), P([1,4]), P([3,2])]
            sage: points_target = [P([-1,2]), P([0,2]), P([-1,6])]
            sage: P.point_transformation_matrix(points_source, points_target)
            [10  4]
            [10  1]

        ::

            sage: P.<a,b> = ProjectiveSpace(QQ,1)
            sage: points_source = [P([-6,-4]), P([1,4]), P([3,2])]
            sage: points_target = [P([-1,2]), P([0,2]), P([-7,-3])]
            sage: P.point_transformation_matrix(points_source, points_target)
            Traceback (most recent call last):
            ...
            ValueError: source points not independent

        ::

            sage: P.<a,b> = ProjectiveSpace(QQ,1)
            sage: points_source = [P([-6,-1]), P([1,4]), P([3,2])]
            sage: points_target = [P([-1,2]), P([0,2]), P([-2,4])]
            sage: P.point_transformation_matrix(points_source, points_target)
            Traceback (most recent call last):
            ...
            ValueError: target points not independent

        ::

            sage: P.<a,b,c>=ProjectiveSpace(QQ, 2)
            sage: points_source=[P([1,4,1]),P([2,-7,9]),P([3,5,1])]
            sage: points_target=[P([5,-2,7]),P([3,-2,3]),P([6,-5,9]),P([6,-1,1])]
            sage: P.point_transformation_matrix(points_source, points_target)
            Traceback (most recent call last):
            ...
            ValueError: incorrect number of points in source, need 4 points

        ::

            sage: P.<a,b,c>=ProjectiveSpace(QQ, 2)
            sage: points_source=[P([1,4,1]),P([2,-7,9]),P([3,5,1]),P([1,-1,1])]
            sage: points_target=[P([5,-2,7]),P([3,-2,3]),P([6,-5,9]),P([6,-1,1]),P([7,8,-9])]
            sage: P.point_transformation_matrix(points_source, points_target)
            Traceback (most recent call last):
            ...
            ValueError: incorrect number of points in target, need 4 points

        ::

            sage: P.<a,b,c>=ProjectiveSpace(QQ, 2)
            sage: P1.<x,y,z>=ProjectiveSpace(QQ, 2)
            sage: points_source=[P([1,4,1]),P([2,-7,9]),P([3,5,1]),P1([1,-1,1])]
            sage: points_target=[P([5,-2,7]),P([3,-2,3]),P([6,-5,9]),P([6,-1,1])]
            sage: P.point_transformation_matrix(points_source, points_target)
            Traceback (most recent call last):
            ...
            ValueError: source points not in self

        ::

            sage: P.<a,b,c>=ProjectiveSpace(QQ, 2)
            sage: P1.<x,y,z>=ProjectiveSpace(QQ, 2)
            sage: points_source=[P([1,4,1]),P([2,-7,9]),P([3,5,1]),P([1,-1,1])]
            sage: points_target=[P([5,-2,7]),P([3,-2,3]),P([6,-5,9]),P1([6,-1,1])]
            sage: P.point_transformation_matrix(points_source, points_target)
            Traceback (most recent call last):
            ...
            ValueError: target points not in self
        """
        r = self.base_ring()
        n = self.dimension_relative()
        P = ProjectiveSpace(r, n * (n + 2), 'p')
        # makes sure there aren't to few or two many points
        if len(points_source) != n + 2:
            raise ValueError("incorrect number of points in source, need %d points" % (n + 2))
        if len(points_target) != n + 2:
            raise ValueError("incorrect number of points in target, need %d points" % (n + 2))
        if any(x.codomain() != self for x in points_source):
            raise ValueError("source points not in self")
        if any(x.codomain() != self for x in points_target):
            raise ValueError("target points not in self")
        # putting points as the rows of the matrix
        Ms = matrix(r, [list(s) for s in points_source])
        if any(m == 0 for m in Ms.minors(n + 1)):
            raise ValueError("source points not independent")
        Mt = matrix(r, [list(t) for t in points_target])
        if any(l == 0 for l in Mt.minors(n + 1)):
            raise ValueError("target points not independent")
        A = matrix(P.coordinate_ring(), n + 1, n + 1, P.gens())
        # transpose to get image points and then get the list of image points with columns
        funct = (A * Ms.transpose()).columns()
        eq = []
        for fk, ptk in zip(funct, points_target):
            # n+2 num f point and n is size of pts
            eq += [fk[i] * ptk[j] - fk[j] * ptk[i]
                   for i in range(n + 1) for j in range(i + 1, n + 1)]
        v = P.subscheme(eq)
        w = v.rational_points()
        return matrix(r, n + 1, n + 1, list(w[0]))

    def curve(self, F):
        r"""
        Return a curve defined by ``F`` in this projective space.

        INPUT:

        - ``F`` -- a polynomial, or a list or tuple of polynomials in
          the coordinate ring of this projective space

        EXAMPLES::

            sage: P.<x,y,z> = ProjectiveSpace(QQ, 2)
            sage: P.curve([y^2 - x*z])
            Projective Plane Curve over Rational Field defined by y^2 - x*z
        """
        from sage.schemes.curves.constructor import Curve
        return Curve(F, self)

    def line_through(self, p, q):
        """
        Return the line through ``p`` and ``q``.

        INPUT:

        - ``p``, ``q`` -- distinct rational points of the projective space

        EXAMPLES::

            sage: P3.<x0,x1,x2,x3> = ProjectiveSpace(3, QQ)
            sage: p1 = P3(1, 2, 3, 4)
            sage: p2 = P3(4, 3, 2, 1)
            sage: P3.line_through(p1, p2)
            Projective Curve over Rational Field defined by -5/4*x0 + 5/2*x1 - 5/4*x2,
            -5/2*x0 + 15/4*x1 - 5/4*x3, -5/4*x0 + 15/4*x2 - 5/2*x3, -5/4*x1 + 5/2*x2 - 5/4*x3
            sage: p3 = P3(2,4,6,8)
            sage: P3.line_through(p1, p3)
            Traceback (most recent call last):
            ...
            ValueError: not distinct points

        """
        if p == q:
            raise ValueError("not distinct points")

        from sage.schemes.curves.constructor import Curve

        m = matrix(3, list(self.gens()) + list(p) + list(q))
        return Curve([f for f in m.minors(3) if f])


class ProjectiveSpace_finite_field(ProjectiveSpace_field):
    def _point(self, *args, **kwds):
        """
        Construct a point.

        For internal use only. See :mod:`morphism` for details.

        TESTS::

            sage: P2.<x,y,z> = ProjectiveSpace(2, GF(3))
            sage: point_homset = P2._point_homset(Spec(GF(3)), P2)
            sage: P2._point(point_homset, [1,2,3])
            (2 : 1 : 0)
        """
        return SchemeMorphism_point_projective_finite_field(*args, **kwds)

    def _morphism(self, *args, **kwds):
        """
        Construct a morphism.

        For internal use only. See :mod:`morphism` for details.

        TESTS::

            sage: P2.<x,y,z> = ProjectiveSpace(2, GF(3))
            sage: P2._morphism(P2.Hom(P2), [x,y,z])
            Scheme endomorphism of Projective Space of dimension 2 over Finite Field of size 3
              Defn: Defined on coordinates by sending (x : y : z) to
                    (x : y : z)
        """
        return SchemeMorphism_polynomial_projective_space_finite_field(*args, **kwds)

    def __iter__(self):
        r"""
        Return iterator over the elements of this projective space.

        Note that iteration is over the decomposition
        `\mathbb{P}^n = \mathbb{A}^n \cup \mathbb{P}^n-1`, where
        `\mathbb{A}^n` is the `n`-th affine patch and
        `\mathbb{P}^n-1` is the hyperplane at infinity
        `x_n = 0`.

        EXAMPLES::

            sage: FF = FiniteField(3)
            sage: PP = ProjectiveSpace(0,FF)
            sage: [ x for x in PP ]
            [(1)]
            sage: PP = ProjectiveSpace(1,FF)
            sage: [ x for x in PP ]
            [(0 : 1), (1 : 1), (2 : 1), (1 : 0)]
            sage: PP = ProjectiveSpace(2,FF)
            sage: [ x for x in PP ]
            [(0 : 0 : 1),
<<<<<<< HEAD
            (0 : 1 : 1),
            (0 : 2 : 1),
            (1 : 0 : 1),
            (1 : 1 : 1),
            (1 : 2 : 1),
            (2 : 0 : 1),
            (2 : 1 : 1),
            (2 : 2 : 1),
            (0 : 1 : 0),
            (1 : 1 : 0),
            (2 : 1 : 0),
            (1 : 0 : 0)]
=======
             (0 : 1 : 1),
             (0 : 2 : 1),
             (1 : 0 : 1),
             (1 : 1 : 1),
             (1 : 2 : 1),
             (2 : 0 : 1),
             (2 : 1 : 1),
             (2 : 2 : 1),
             (0 : 1 : 0),
             (1 : 1 : 0),
             (2 : 1 : 0),
             (1 : 0 : 0)]
>>>>>>> 04f29f3a

        AUTHORS:

        - David Kohel, John Cremona

        .. TODO::

            Iteration for point sets over finite fields, and return of
            iter of point set over base field. Note that the point set does not
            know whether this is a projective space or subscheme.
        """
        n = self.dimension_relative()
        R = self.base_ring()
<<<<<<< HEAD
        zero = (R.zero(), )
        one = (R.one(), )
        PHom = self.point_homset()
        C = PHom.codomain()

        for k in range(n + 1): # position of last 1 before the 0's
            for v in cartesian_product_iterator([R for _ in range(n - k)]):
                yield C._point(PHom, v + one + zero * k, check=False)
=======
        zero = R.zero()
        one = R.one()
        listR = list(R)
        for i in range(n + 1):
            tail = [one] + [zero] * i
            if i == n:
                yield self(tail)
                return
            for v in cartesian_product_iterator([listR] * (n - i)):
                yield self(list(v) + tail)
>>>>>>> 04f29f3a

    def rational_points(self, F=None):
        """
        Return the list of ``F``-rational points on this projective space,
        where ``F`` is a given finite field, or the base ring of this space.

        EXAMPLES::

            sage: P = ProjectiveSpace(1, GF(3))
            sage: P.rational_points()
            [(0 : 1), (1 : 1), (2 : 1), (1 : 0)]
            sage: P.rational_points(GF(3^2, 'b'))
            [(0 : 1), (b : 1), (b + 1 : 1), (2*b + 1 : 1), (2 : 1), (2*b : 1), (2*b + 2 : 1), (b + 2 : 1), (1 : 1), (1 : 0)]
        """
        if F is None:
            return [P for P in self]
        elif not is_FiniteField(F):
            raise TypeError("second argument (= %s) must be a finite field" % F)
        return [P for P in self.base_extend(F)]

    def rational_points_dictionary(self):
        r"""
        Return dictionary of points.

        OUTPUT:

        - dictionary

        EXAMPLES::

            sage: P1 = ProjectiveSpace(GF(7),1,'x')
            sage: P1.rational_points_dictionary()
            {(0 : 1): 0,
             (1 : 0): 7,
             (1 : 1): 1,
             (2 : 1): 2,
             (3 : 1): 3,
             (4 : 1): 4,
             (5 : 1): 5,
             (6 : 1): 6}
        """
        n = self.dimension_relative()
        R = self.base_ring()
        D = {}
        zero = R.zero()
        i = n
        index = 0
        while not i < 0:
            P = [zero for _ in range(i)] + [R.one()]
            P += [zero for _ in range(n - i)]
            D.update({self(P): index})
            index += 1
            iters = [iter(R) for _ in range(i)]
            for x in iters:
                next(x)  # put at zero
            j = 0
            while j < i:
                try:
                    P[j] = next(iters[j])
                    D.update({self(P): index})
                    index += 1
                    j = 0
                except StopIteration:
                    iters[j] = iter(R)  # reset
                    next(iters[j])  # put at zero
                    P[j] = zero
                    j += 1
            i -= 1
        return D


class ProjectiveSpace_rational_field(ProjectiveSpace_field):
    def rational_points(self, bound=0):
        r"""
        Returns the projective points `(x_0:\cdots:x_n)` over
        `\QQ` with `|x_i| \leq` bound.

       ALGORITHM:

       The very simple algorithm works as follows: every point
       `(x_0:\cdots:x_n)` in projective space has a unique
       largest index `i` for which `x_i` is not
       zero. The algorithm then iterates downward on this
       index. We normalize by choosing `x_i` positive. Then,
       the points `x_0,\ldots,x_{i-1}` are the points of
       affine `i`-space that are relatively prime to
       `x_i`. We access these by using the Tuples method.

        INPUT:

        -  ``bound`` - integer.

        EXAMPLES::

            sage: PP = ProjectiveSpace(0, QQ)
            sage: PP.rational_points(1)
            [(1)]
            sage: PP = ProjectiveSpace(1, QQ)
            sage: PP.rational_points(2)
            [(-2 : 1), (-1 : 1), (0 : 1), (1 : 1), (2 : 1), (-1/2 : 1), (1/2 : 1), (1 : 0)]
            sage: PP = ProjectiveSpace(2, QQ)
            sage: PP.rational_points(2)
            [(-2 : -2 : 1), (-1 : -2 : 1), (0 : -2 : 1), (1 : -2 : 1), (2 : -2 : 1),
            (-2 : -1 : 1), (-1 : -1 : 1), (0 : -1 : 1), (1 : -1 : 1), (2 : -1 : 1),
            (-2 : 0 : 1), (-1 : 0 : 1), (0 : 0 : 1), (1 : 0 : 1), (2 : 0 : 1), (-2 :
            1 : 1), (-1 : 1 : 1), (0 : 1 : 1), (1 : 1 : 1), (2 : 1 : 1), (-2 : 2 :
            1), (-1 : 2 : 1), (0 : 2 : 1), (1 : 2 : 1), (2 : 2 : 1), (-1/2 : -1 :
            1), (1/2 : -1 : 1), (-1 : -1/2 : 1), (-1/2 : -1/2 : 1), (0 : -1/2 : 1),
            (1/2 : -1/2 : 1), (1 : -1/2 : 1), (-1/2 : 0 : 1), (1/2 : 0 : 1), (-1 :
            1/2 : 1), (-1/2 : 1/2 : 1), (0 : 1/2 : 1), (1/2 : 1/2 : 1), (1 : 1/2 :
            1), (-1/2 : 1 : 1), (1/2 : 1 : 1), (-2 : 1 : 0), (-1 : 1 : 0), (0 : 1 :
            0), (1 : 1 : 0), (2 : 1 : 0), (-1/2 : 1 : 0), (1/2 : 1 : 0), (1 : 0 :
            0)]

        AUTHORS:

        - Benjamin Antieau (2008-01-12)
        """
        if not bound > 0:
            raise ValueError("argument bound (= %s) must be a positive integer")

        n = self.dimension_relative()

        Q = [k - bound for k in range(2 * bound + 1)]  # the affine coordinates
        R = [(k + 1) for k in range(bound)]         # the projective coordinate
        S = [Tuples(Q, (k + 1)) for k in range(n)]
        pts = []

        i = n
        while i > 0:
            P = [0 for _ in range(n + 1)]
            for ai in R:
                P[i] = ai
                for tup in S[i - 1]:
                    if gcd([ai] + tup) == 1:
                        for j in range(i):
                            P[j] = tup[j]
                        pts.append(self(P))
            i -= 1

        # now do i=0; this is treated as a special case so that
        # we don't have all points (1:0),(2,0),(3,0),etc.
        P = [0 for _ in range(n + 1)]
        P[0] = 1
        pts.append(self(P))
        return pts


# fix the pickles from moving projective_space.py
register_unpickle_override('sage.schemes.generic.projective_space',
                           'ProjectiveSpace_field',
                           ProjectiveSpace_field)

register_unpickle_override('sage.schemes.generic.projective_space',
                           'ProjectiveSpace_rational_field',
                           ProjectiveSpace_rational_field)<|MERGE_RESOLUTION|>--- conflicted
+++ resolved
@@ -1786,7 +1786,6 @@
             sage: PP = ProjectiveSpace(2,FF)
             sage: [ x for x in PP ]
             [(0 : 0 : 1),
-<<<<<<< HEAD
             (0 : 1 : 1),
             (0 : 2 : 1),
             (1 : 0 : 1),
@@ -1799,20 +1798,6 @@
             (1 : 1 : 0),
             (2 : 1 : 0),
             (1 : 0 : 0)]
-=======
-             (0 : 1 : 1),
-             (0 : 2 : 1),
-             (1 : 0 : 1),
-             (1 : 1 : 1),
-             (1 : 2 : 1),
-             (2 : 0 : 1),
-             (2 : 1 : 1),
-             (2 : 2 : 1),
-             (0 : 1 : 0),
-             (1 : 1 : 0),
-             (2 : 1 : 0),
-             (1 : 0 : 0)]
->>>>>>> 04f29f3a
 
         AUTHORS:
 
@@ -1826,7 +1811,6 @@
         """
         n = self.dimension_relative()
         R = self.base_ring()
-<<<<<<< HEAD
         zero = (R.zero(), )
         one = (R.one(), )
         PHom = self.point_homset()
@@ -1835,18 +1819,6 @@
         for k in range(n + 1): # position of last 1 before the 0's
             for v in cartesian_product_iterator([R for _ in range(n - k)]):
                 yield C._point(PHom, v + one + zero * k, check=False)
-=======
-        zero = R.zero()
-        one = R.one()
-        listR = list(R)
-        for i in range(n + 1):
-            tail = [one] + [zero] * i
-            if i == n:
-                yield self(tail)
-                return
-            for v in cartesian_product_iterator([listR] * (n - i)):
-                yield self(list(v) + tail)
->>>>>>> 04f29f3a
 
     def rational_points(self, F=None):
         """
