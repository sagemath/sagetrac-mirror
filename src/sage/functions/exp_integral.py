--- conflicted
+++ resolved
@@ -49,17 +49,11 @@
 #                  http://www.gnu.org/licenses/
 #*****************************************************************************
 
-<<<<<<< HEAD
-from sage.symbolic.function import BuiltinFunction
-from sage.symbolic.expression import Expression
-from sage.structure.coerce import parent
-=======
 from __future__ import division
 
 from sage.symbolic.function import BuiltinFunction
 from sage.symbolic.expression import Expression
 from sage.structure.all import parent
->>>>>>> d27f8497
 from sage.libs.mpmath import utils as mpmath_utils
 mpmath_utils_call = mpmath_utils.call # eliminate some overhead in _evalf_
 
@@ -181,15 +175,12 @@
             sage: exp_integral_e(3, 0)
             1/2
 
-<<<<<<< HEAD
-=======
         TESTS:
 
         Check that Python ints work (:trac:`14766`)::
 
             sage: exp_integral_e(int(3), 0)
             0.5
->>>>>>> d27f8497
         """
         z_zero = False
         # special case: z == 0 and n > 1
