"""
Other functions
"""
from __future__ import print_function
from six.moves import range
from six import integer_types

from sage.symbolic.function import GinacFunction, BuiltinFunction
from sage.symbolic.expression import Expression
from sage.libs.pynac.pynac import (register_symbol, symbol_table,
        py_factorial_py, I)
from sage.symbolic.all import SR
from sage.rings.all import Integer, Rational, RealField, ZZ, ComplexField
from sage.rings.complex_number import is_ComplexNumber
from sage.misc.latex import latex
from sage.misc.decorators import rename_keyword
import math

from sage.structure.element import coercion_model

# avoid name conflicts with `parent` as a function parameter
from sage.structure.all import parent as s_parent

from sage.symbolic.constants import pi
from sage.functions.log import exp
from sage.functions.trig import arctan2
from sage.functions.exp_integral import Ei
from sage.libs.mpmath import utils as mpmath_utils
from sage.arith.all import binomial as arith_binomial

one_half = SR.one() / SR(2)


class Function_abs(GinacFunction):
    def __init__(self):
        r"""
        The absolute value function.

        EXAMPLES::

            sage: var('x y')
            (x, y)
            sage: abs(x)
            abs(x)
            sage: abs(x^2 + y^2)
            abs(x^2 + y^2)
            sage: abs(-2)
            2
            sage: sqrt(x^2)
            sqrt(x^2)
            sage: abs(sqrt(x))
            sqrt(abs(x))
            sage: complex(abs(3*I))
            (3+0j)

            sage: f = sage.functions.other.Function_abs()
            sage: latex(f)
            \mathrm{abs}
            sage: latex(abs(x))
            {\left| x \right|}
            sage: abs(x)._sympy_()
            Abs(x)

        Test pickling::

            sage: loads(dumps(abs(x)))
            abs(x)

        TESTS:

        Check that :trac:`12588` is fixed::

            sage: abs(pi*I)
            pi
            sage: abs(pi*I*catalan)
            catalan*pi
            sage: abs(pi*catalan*x)
            catalan*pi*abs(x)
            sage: abs(pi*I*catalan*x)
            catalan*pi*abs(x)
            sage: abs(1.0j*pi)
            1.00000000000000*pi
            sage: abs(I*x)
            abs(x)
            sage: abs(I*pi)
            pi
            sage: abs(I*log(2))
            log(2)
            sage: abs(I*e^5)
            e^5
            sage: abs(log(1/2))
            -log(1/2)
            sage: abs(log(3/2))
            log(3/2)
            sage: abs(log(1/2)*log(1/3))
            log(1/2)*log(1/3)
            sage: abs(log(1/2)*log(1/3)*log(1/4))
            -log(1/2)*log(1/3)*log(1/4)
            sage: abs(log(1/2)*log(1/3)*log(1/4)*i)
            -log(1/2)*log(1/3)*log(1/4)
            sage: abs(log(x))
            abs(log(x))
            sage: abs(zeta(I))
            abs(zeta(I))
            sage: abs(e^2*x)
            abs(x)*e^2
            sage: abs((pi+e)*x)
            (pi + e)*abs(x)
        """
        GinacFunction.__init__(self, "abs", latex_name=r"\mathrm{abs}",
                               conversions=dict(sympy='Abs',
                                                mathematica='Abs',
                                                giac='abs'))

abs = abs_symbolic = Function_abs()


@rename_keyword(deprecation=22079, maximum_bits="bits")
def _eval_floor_ceil(self, x, method, bits=0, **kwds):
    """
    Helper function to compute ``floor(x)`` or ``ceil(x)``.

    INPUT:

    - ``x`` -- a number

    - ``method`` -- should be either ``"floor"`` or ``"ceil"``

    - ``bits`` -- how many bits to use before giving up

    See :class:`Function_floor` and :class:`Function_ceil` for examples
    and tests.

    TESTS::

        sage: numbers = [SR(10^100 + exp(-100)), SR(10^100 - exp(-100)), SR(10^100)]
        sage: numbers += [-n for n in numbers]
        sage: for n in numbers:
        ....:     f = floor(n)
        ....:     c = ceil(n)
        ....:     if f == c:
        ....:         assert n in ZZ
        ....:     else:
        ....:         assert f + 1 == c

    A test from :trac:`12121`::

        sage: e1 = pi - continued_fraction(pi).convergent(2785)
        sage: e2 = e - continued_fraction(e).convergent(1500)
        sage: f = e1/e2
        sage: f = 1 / (f - continued_fraction(f).convergent(1000))
        sage: f = f - continued_fraction(f).convergent(1)
        sage: floor(f, bits=10000)
        -1
        sage: ceil(f, bits=10000)
        0

    These don't work but fail gracefully::

        sage: ceil(Infinity)
        Traceback (most recent call last):
        ...
        ValueError: Calling ceil() on infinity or NaN
        sage: ceil(NaN)
        Traceback (most recent call last):
        ...
        ValueError: Calling ceil() on infinity or NaN

    TESTS::

        sage: floor(pi, maximum_bits=0)
        doctest:...: DeprecationWarning: use the option 'bits' instead of 'maximum_bits'
        See http://trac.sagemath.org/22079 for details.
        3
    """
    # First, some obvious things...
    try:
        m = getattr(x, method)
    except AttributeError:
        pass
    else:
        return m()

    if isinstance(x, integer_types):
        return Integer(x)
    if isinstance(x, (float, complex)):
        m = getattr(math, method)
        return Integer(m(x))
    if type(x).__module__ == 'numpy':
        import numpy
        m = getattr(numpy, method)
        return m(x)

    # The strategy is to convert the number to an interval field and
    # hope that this interval will have a unique floor/ceiling.
    #
    # There are 2 reasons why this could fail:
    # (A) The expression is very complicated and we simply require
    #     more bits.
    # (B) The expression is a non-obvious exact integer. In this
    #     case, adding bits will not help since an interval around
    #     an integer will not have a unique floor/ceiling, no matter
    #     how many bits are used.
    #
    # The strategy is to first reduce the absolute diameter of the
    # interval until its size is at most 10^(-6). Then we check for
    # (B) by simplifying the expression.
    from sage.rings.all import RealIntervalField

    # Might it be needed to simplify x? This only applies for
    # elements of SR.
    need_to_simplify = (s_parent(x) is SR)

    # An integer which is close to x. We use this to increase precision
    # by subtracting this guess before converting to an interval field.
    # This mostly helps with the case that x is close to, but not equal
    # to, an exact integer.
    guess = Integer(0)

    # We do not use the target number of bits immediately, we just use
    # it as indication of when to stop.
    target_bits = bits
    bits = 32
    attempts = 5
    while attempts:
        attempts -= 1
        if not attempts and bits < target_bits:
            # Add one more attempt as long as the precision is less
            # than requested
            attempts = 1

        RIF = RealIntervalField(bits)
        if guess:
            y = x - guess
        else:
            y = x
        try:
            y_interval = RIF(y)
        except TypeError:
            # If we cannot compute a numerical enclosure, leave the
            # expression unevaluated.
            return BuiltinFunction.__call__(self, SR(x))
        diam = y_interval.absolute_diameter()
        if diam.is_infinity():
            # We have a very bad approximation => increase the number
            # of bits a lot
            bits *= 4
            continue
        fdiam = float(diam)
        if fdiam >= 1.0:
            # Increase number of bits to get to a diameter less than
            # 2^(-32), assuming that the diameter scales as 2^(-bits)
            bits += 32 + int(diam.log2())
            continue

        # Compute ceil/floor of both ends of the interval:
        # if these match, we are done!
        a = getattr(y_interval.lower(), method)()
        b = getattr(y_interval.upper(), method)()
        if a == b:
            return a + guess

        # Compute a better guess for the next attempt. Since diam < 1,
        # there is a unique integer in our interval. This integer equals
        # the ceil of the lower bound and the floor of the upper bound.
        if self is floor:
            guess += b
        else:
            assert self is ceil
            guess += a

        if need_to_simplify and fdiam <= 1e-6:
            x = x.full_simplify().canonicalize_radical()
            need_to_simplify = False
            continue

        bits *= 2

    raise ValueError("cannot compute {}({!r}) using {} bits of precision".format(method, x, RIF.precision()))


class Function_ceil(BuiltinFunction):
    def __init__(self):
        r"""
        The ceiling function.

        The ceiling of `x` is computed in the following manner.


        #. The ``x.ceil()`` method is called and returned if it
           is there. If it is not, then Sage checks if `x` is one of
           Python's native numeric data types. If so, then it calls and
           returns ``Integer(math.ceil(x))``.

        #. Sage tries to convert `x` into a
           ``RealIntervalField`` with 53 bits of precision. Next,
           the ceilings of the endpoints are computed. If they are the same,
           then that value is returned. Otherwise, the precision of the
           ``RealIntervalField`` is increased until they do match
           up or it reaches ``bits`` of precision.

        #. If none of the above work, Sage returns a
           ``Expression`` object.


        EXAMPLES::

            sage: a = ceil(2/5 + x)
            sage: a
            ceil(x + 2/5)
            sage: a(x=4)
            5
            sage: a(x=4.0)
            5
            sage: ZZ(a(x=3))
            4
            sage: a = ceil(x^3 + x + 5/2); a
            ceil(x^3 + x + 5/2)
            sage: a.simplify()
            ceil(x^3 + x + 1/2) + 2
            sage: a(x=2)
            13

        ::

            sage: ceil(sin(8)/sin(2))
            2

        ::

            sage: ceil(5.4)
            6
            sage: type(ceil(5.4))
            <type 'sage.rings.integer.Integer'>

        ::

            sage: ceil(factorial(50)/exp(1))
            11188719610782480504630258070757734324011354208865721592720336801
            sage: ceil(SR(10^50 + 10^(-50)))
            100000000000000000000000000000000000000000000000001
            sage: ceil(SR(10^50 - 10^(-50)))
            100000000000000000000000000000000000000000000000000

        Small numbers which are extremely close to an integer are hard to
        deal with::

            sage: ceil((33^100 + 1)^(1/100))
            Traceback (most recent call last):
            ...
            ValueError: cannot compute ceil(...) using 256 bits of precision

        This can be fixed by giving a sufficiently large ``bits`` argument::

            sage: ceil((33^100 + 1)^(1/100), bits=500)
            Traceback (most recent call last):
            ...
            ValueError: cannot compute ceil(...) using 512 bits of precision
            sage: ceil((33^100 + 1)^(1/100), bits=1000)
            34

        ::

            sage: ceil(sec(e))
            -1

            sage: latex(ceil(x))
            \left \lceil x \right \rceil
            sage: ceil(x)._sympy_()
            ceiling(x)

        ::

            sage: import numpy
            sage: a = numpy.linspace(0,2,6)
            sage: ceil(a)
            array([ 0.,  1.,  1.,  2.,  2.,  2.])

        Test pickling::

            sage: loads(dumps(ceil))
            ceil
        """
        BuiltinFunction.__init__(self, "ceil",
                                   conversions=dict(maxima='ceiling',
                                                    sympy='ceiling',
                                                    giac='ceil'))

    def _print_latex_(self, x):
        r"""
        EXAMPLES::

            sage: latex(ceil(x)) # indirect doctest
            \left \lceil x \right \rceil
        """
        return r"\left \lceil %s \right \rceil"%latex(x)

    #FIXME: this should be moved to _eval_
    def __call__(self, x, **kwds):
        """
        Allows an object of this class to behave like a function. If
        ``ceil`` is an instance of this class, we can do ``ceil(n)`` to get
        the ceiling of ``n``.

        TESTS::

            sage: ceil(SR(10^50 + 10^(-50)))
            100000000000000000000000000000000000000000000000001
            sage: ceil(SR(10^50 - 10^(-50)))
            100000000000000000000000000000000000000000000000000
            sage: ceil(int(10^50))
            100000000000000000000000000000000000000000000000000
            sage: ceil((1725033*pi - 5419351)/(25510582*pi - 80143857))
            -2
        """
        return _eval_floor_ceil(self, x, "ceil", **kwds)

    def _eval_(self, x):
        """
        EXAMPLES::

            sage: ceil(x).subs(x==7.5)
            8
            sage: ceil(x)
            ceil(x)
        """
        try:
            return x.ceil()
        except AttributeError:
            if isinstance(x, integer_types):
                return Integer(x)
            elif isinstance(x, (float, complex)):
                return Integer(math.ceil(x))
        return None

ceil = Function_ceil()


class Function_floor(BuiltinFunction):
    def __init__(self):
        r"""
        The floor function.

        The floor of `x` is computed in the following manner.


        #. The ``x.floor()`` method is called and returned if
           it is there. If it is not, then Sage checks if `x` is one
           of Python's native numeric data types. If so, then it calls and
           returns ``Integer(math.floor(x))``.

        #. Sage tries to convert `x` into a
           ``RealIntervalField`` with 53 bits of precision. Next,
           the floors of the endpoints are computed. If they are the same,
           then that value is returned. Otherwise, the precision of the
           ``RealIntervalField`` is increased until they do match
           up or it reaches ``bits`` of precision.

        #. If none of the above work, Sage returns a
           symbolic ``Expression`` object.


        EXAMPLES::

            sage: floor(5.4)
            5
            sage: type(floor(5.4))
            <type 'sage.rings.integer.Integer'>
            sage: var('x')
            x
            sage: a = floor(5.4 + x); a
            floor(x + 5.40000000000000)
            sage: a.simplify()
            floor(x + 0.4000000000000004) + 5
            sage: a(x=2)
            7

        ::

            sage: floor(cos(8) / cos(2))
            0
            sage: floor(log(4) / log(2))
            2
            sage: a = floor(5.4 + x); a
            floor(x + 5.40000000000000)
            sage: a.subs(x==2)
            7
            sage: floor(log(2^(3/2)) / log(2) + 1/2)
            2
            sage: floor(log(2^(-3/2)) / log(2) + 1/2)
            -1

        ::

            sage: floor(factorial(50)/exp(1))
            11188719610782480504630258070757734324011354208865721592720336800
            sage: floor(SR(10^50 + 10^(-50)))
            100000000000000000000000000000000000000000000000000
            sage: floor(SR(10^50 - 10^(-50)))
            99999999999999999999999999999999999999999999999999
            sage: floor(int(10^50))
            100000000000000000000000000000000000000000000000000

        Small numbers which are extremely close to an integer are hard to
        deal with::

            sage: floor((33^100 + 1)^(1/100))
            Traceback (most recent call last):
            ...
            ValueError: cannot compute floor(...) using 256 bits of precision

        This can be fixed by giving a sufficiently large ``bits`` argument::

            sage: floor((33^100 + 1)^(1/100), bits=500)
            Traceback (most recent call last):
            ...
            ValueError: cannot compute floor(...) using 512 bits of precision
            sage: floor((33^100 + 1)^(1/100), bits=1000)
            33

        ::

            sage: import numpy
            sage: a = numpy.linspace(0,2,6)
            sage: floor(a)
            array([ 0.,  0.,  0.,  1.,  1.,  2.])
            sage: floor(x)._sympy_()
            floor(x)

        Test pickling::

            sage: loads(dumps(floor))
            floor
        """
        BuiltinFunction.__init__(self, "floor",
                                 conversions=dict(sympy='floor', giac='floor'))

    def _print_latex_(self, x):
        r"""
        EXAMPLES::

            sage: latex(floor(x))
            \left \lfloor x \right \rfloor
        """
        return r"\left \lfloor %s \right \rfloor"%latex(x)

    #FIXME: this should be moved to _eval_
    def __call__(self, x, **kwds):
        """
        Allows an object of this class to behave like a function. If
        ``floor`` is an instance of this class, we can do ``floor(n)`` to
        obtain the floor of ``n``.

        TESTS::

            sage: floor(SR(10^50 + 10^(-50)))
            100000000000000000000000000000000000000000000000000
            sage: floor(SR(10^50 - 10^(-50)))
            99999999999999999999999999999999999999999999999999
            sage: floor(int(10^50))
            100000000000000000000000000000000000000000000000000
            sage: floor((1725033*pi - 5419351)/(25510582*pi - 80143857))
            -3
        """
        return _eval_floor_ceil(self, x, "floor", **kwds)

    def _eval_(self, x):
        """
        EXAMPLES::

            sage: floor(x).subs(x==7.5)
            7
            sage: floor(x)
            floor(x)
        """
        try:
            return x.floor()
        except AttributeError:
            if isinstance(x, integer_types):
                return Integer(x)
            elif isinstance(x, (float, complex)):
                return Integer(math.floor(x))
        return None

floor = Function_floor()

class Function_Order(GinacFunction):
    def __init__(self):
        r"""
        The order function.

        This function gives the order of magnitude of some expression,
        similar to `O`-terms.

        .. SEEALSO::

            :meth:`~sage.symbolic.expression.Expression.Order`,
            :mod:`~sage.rings.big_oh`

        EXAMPLES::

            sage: x = SR('x')
            sage: x.Order()
            Order(x)
            sage: (x^2 + x).Order()
            Order(x^2 + x)
            sage: x.Order()._sympy_()
            O(x)

        TESTS:

        Check that :trac:`19425` is resolved::

            sage: x.Order().operator()
            Order
        """
        GinacFunction.__init__(self, "Order",
                conversions=dict(sympy='O'),
                latex_name=r"\mathcal{O}")

Order = Function_Order()

class Function_frac(BuiltinFunction):
    def __init__(self):
        r"""
        The fractional part function `\{x\}`.

        ``frac(x)`` is defined as `\{x\} = x - \lfloor x\rfloor`.

        EXAMPLES::

            sage: frac(5.4)
            0.400000000000000
            sage: type(frac(5.4))
            <type 'sage.rings.real_mpfr.RealNumber'>
            sage: frac(456/123)
            29/41
            sage: var('x')
            x
            sage: a = frac(5.4 + x); a
            frac(x + 5.40000000000000)
            sage: frac(cos(8)/cos(2))
            cos(8)/cos(2)
            sage: latex(frac(x))
            \operatorname{frac}\left(x\right)
            sage: frac(x)._sympy_()
            frac(x)

        Test pickling::

            sage: loads(dumps(floor))
            floor
        """
        BuiltinFunction.__init__(self, "frac",
                                 conversions=dict(sympy='frac'),
                                 latex_name=r"\operatorname{frac}")

    def _evalf_(self, x, **kwds):
        """
        EXAMPLES::

            sage: frac(pi).n()
            0.141592653589793
            sage: frac(pi).n(200)
            0.14159265358979323846264338327950288419716939937510582097494
        """
        return x - floor(x)

    def _eval_(self, x):
        """
        EXAMPLES::

            sage: frac(x).subs(x==7.5)
            0.500000000000000
            sage: frac(x)
            frac(x)
        """
        try:
            return x - x.floor()
        except AttributeError:
            if isinstance(x, integer_types):
                return Integer(0)
            elif isinstance(x, (float, complex)):
                return x - Integer(math.floor(x))
            elif isinstance(x, Expression):
                ret = floor(x)
                if not hasattr(ret, "operator") or not ret.operator() == floor:
                    return x - ret
        return None

frac = Function_frac()


class Function_gamma(GinacFunction):
    def __init__(self):
        r"""
        The Gamma function.  This is defined by

        .. MATH::

            \Gamma(z) = \int_0^\infty t^{z-1}e^{-t} dt

        for complex input `z` with real part greater than zero, and by
        analytic continuation on the rest of the complex plane (except
        for negative integers, which are poles).

        It is computed by various libraries within Sage, depending on
        the input type.

        EXAMPLES::

            sage: from sage.functions.other import gamma1
            sage: gamma1(CDF(0.5,14))
            -4.0537030780372815e-10 - 5.773299834553605e-10*I
            sage: gamma1(CDF(I))
            -0.15494982830181067 - 0.49801566811835607*I

        Recall that `\Gamma(n)` is `n-1` factorial::

            sage: gamma1(11) == factorial(10)
            True
            sage: gamma1(6)
            120
            sage: gamma1(1/2)
            sqrt(pi)
            sage: gamma1(-1)
            Infinity
            sage: gamma1(I)
            gamma(I)
            sage: gamma1(x/2)(x=5)
            3/4*sqrt(pi)

            sage: gamma1(float(6))  # For ARM: rel tol 3e-16
            120.0
            sage: gamma(6.)
            120.000000000000
            sage: gamma1(x)
            gamma(x)

        ::

            sage: gamma1(pi)
            gamma(pi)
            sage: gamma1(i)
            gamma(I)
            sage: gamma1(i).n()
            -0.154949828301811 - 0.498015668118356*I
            sage: gamma1(int(5))
            24

        ::

            sage: conjugate(gamma(x))
            gamma(conjugate(x))

        ::

            sage: plot(gamma1(x),(x,1,5))
            Graphics object consisting of 1 graphics primitive

        To prevent automatic evaluation use the ``hold`` argument::

            sage: gamma1(1/2,hold=True)
            gamma(1/2)

        To then evaluate again, we currently must use Maxima via
        :meth:`sage.symbolic.expression.Expression.simplify`::

            sage: gamma1(1/2,hold=True).simplify()
            sqrt(pi)

        TESTS:

            sage: gamma(x)._sympy_()
            gamma(x)

        We verify that we can convert this function to Maxima and
        convert back to Sage::

            sage: z = var('z')
            sage: maxima(gamma1(z)).sage()
            gamma(z)
            sage: latex(gamma1(z))
            \Gamma\left(z\right)

        Test that :trac:`5556` is fixed::

            sage: gamma1(3/4)
            gamma(3/4)

            sage: gamma1(3/4).n(100)
            1.2254167024651776451290983034

        Check that negative integer input works::

            sage: (-1).gamma()
            Infinity
            sage: (-1.).gamma()
            NaN
            sage: CC(-1).gamma()
            Infinity
            sage: RDF(-1).gamma()
            NaN
            sage: CDF(-1).gamma()
            Infinity

        Check if :trac:`8297` is fixed::

            sage: latex(gamma(1/4))
            \Gamma\left(\frac{1}{4}\right)

        Test pickling::

            sage: loads(dumps(gamma(x)))
            gamma(x)

        Check that the implementations roughly agrees (note there might be
        difference of several ulp on more complicated entries)::

            sage: import mpmath
            sage: float(gamma(10.)) == gamma(10.r) == float(gamma(mpmath.mpf(10)))
            True
            sage: float(gamma(8.5)) == gamma(8.5r) == float(gamma(mpmath.mpf(8.5)))
            True

        Check that ``QQbar`` half integers work with the ``pi`` formula::

            sage: gamma(QQbar(1/2))
            sqrt(pi)
            sage: gamma(QQbar(-9/2))
            -32/945*sqrt(pi)

        .. SEEALSO::

            :meth:`sage.functions.other.gamma`
        """
        GinacFunction.__init__(self, 'gamma', latex_name=r"\Gamma",
                               ginac_name='tgamma',
                               conversions={'mathematica':'Gamma',
                                            'maple':'GAMMA',
                                            'sympy':'gamma',
                                            'fricas':'Gamma',
                                            'giac':'Gamma'})

gamma1 = Function_gamma()

class Function_log_gamma(GinacFunction):
    def __init__(self):
        r"""
        The principal branch of the log gamma function. Note that for
        `x < 0`, ``log(gamma(x))`` is not, in general, equal to
        ``log_gamma(x)``.

        It is computed by the ``log_gamma`` function for the number type,
        or by ``lgamma`` in Ginac, failing that.

        Gamma is defined for complex input `z` with real part greater
        than zero, and by analytic continuation on the rest of the
        complex plane (except for negative integers, which are poles).

        EXAMPLES:

        Numerical evaluation happens when appropriate, to the
        appropriate accuracy (see :trac:`10072`)::

            sage: log_gamma(6)
            log(120)
            sage: log_gamma(6.)
            4.78749174278205
            sage: log_gamma(6).n()
            4.78749174278205
            sage: log_gamma(RealField(100)(6))
            4.7874917427820459942477009345
            sage: log_gamma(2.4 + I)
            -0.0308566579348816 + 0.693427705955790*I
            sage: log_gamma(-3.1)
            0.400311696703985 - 12.5663706143592*I
            sage: log_gamma(-1.1) == log(gamma(-1.1))
            False

        Symbolic input works (see :trac:`10075`)::

            sage: log_gamma(3*x)
            log_gamma(3*x)
            sage: log_gamma(3 + I)
            log_gamma(I + 3)
            sage: log_gamma(3 + I + x)
            log_gamma(x + I + 3)

        Check that :trac:`12521` is fixed::

            sage: log_gamma(-2.1)
            1.53171380819509 - 9.42477796076938*I
            sage: log_gamma(CC(-2.1))
            1.53171380819509 - 9.42477796076938*I
            sage: log_gamma(-21/10).n()
            1.53171380819509 - 9.42477796076938*I
            sage: exp(log_gamma(-1.3) + log_gamma(-0.4) -
            ....:     log_gamma(-1.3 - 0.4)).real_part()  # beta(-1.3, -0.4)
            -4.92909641669610

        In order to prevent evaluation, use the ``hold`` argument;
        to evaluate a held expression, use the ``n()`` numerical
        evaluation method::

            sage: log_gamma(SR(5), hold=True)
            log_gamma(5)
            sage: log_gamma(SR(5), hold=True).n()
            3.17805383034795

        TESTS::

            sage: log_gamma(-2.1 + I)
            -1.90373724496982 - 7.18482377077183*I
            sage: log_gamma(pari(6))
            4.78749174278205
            sage: log_gamma(x)._sympy_()
            loggamma(x)
            sage: log_gamma(CC(6))
            4.78749174278205
            sage: log_gamma(CC(-2.5))
            -0.0562437164976741 - 9.42477796076938*I
            sage: log_gamma(RDF(-2.5))
            -0.056243716497674054 - 9.42477796076938*I
            sage: log_gamma(CDF(-2.5))
            -0.056243716497674054 - 9.42477796076938*I
            sage: log_gamma(float(-2.5))
            (-0.056243716497674054-9.42477796076938j)
            sage: log_gamma(complex(-2.5))
            (-0.056243716497674054-9.42477796076938j)

        ``conjugate(log_gamma(x)) == log_gamma(conjugate(x))`` unless on the
        branch cut, which runs along the negative real axis.::

            sage: conjugate(log_gamma(x))
            conjugate(log_gamma(x))
            sage: var('y', domain='positive')
            y
            sage: conjugate(log_gamma(y))
            log_gamma(y)
            sage: conjugate(log_gamma(y + I))
            conjugate(log_gamma(y + I))
            sage: log_gamma(-2)
            +Infinity
            sage: conjugate(log_gamma(-2))
            +Infinity
        """
        GinacFunction.__init__(self, "log_gamma", latex_name=r'\log\Gamma',
                               conversions=dict(mathematica='LogGamma',
                                                maxima='log_gamma',
                                                sympy='loggamma',
                                                fricas='logGamma'))

log_gamma = Function_log_gamma()

class Function_gamma_inc(BuiltinFunction):
    def __init__(self):
        r"""
        The upper incomplete gamma function.

        It is defined by the integral

        .. MATH::

            \Gamma(a,z)=\int_z^\infty t^{a-1}e^{-t}\,\mathrm{d}t

        EXAMPLES::

            sage: gamma_inc(CDF(0,1), 3)
            0.0032085749933691158 + 0.012406185811871568*I
            sage: gamma_inc(RDF(1), 3)
            0.049787068367863944
            sage: gamma_inc(3,2)
            gamma(3, 2)
            sage: gamma_inc(x,0)
            gamma(x)
            sage: latex(gamma_inc(3,2))
            \Gamma\left(3, 2\right)
            sage: loads(dumps((gamma_inc(3,2))))
            gamma(3, 2)
            sage: i = ComplexField(30).0; gamma_inc(2, 1 + i)
            0.70709210 - 0.42035364*I
            sage: gamma_inc(2., 5)
            0.0404276819945128
            sage: x,y=var('x,y')
            sage: gamma_inc(x,y).diff(x)
            diff(gamma(x, y), x)
            sage: (gamma_inc(x,x+1).diff(x)).simplify()
            -(x + 1)^(x - 1)*e^(-x - 1) + D[0](gamma)(x, x + 1)

        TESTS:

        Check that :trac:`21407` is fixed::

            sage: gamma(-1,5)._sympy_()
            expint(2, 5)/5
            sage: gamma(-3/2,5)._sympy_()
            -6*sqrt(5)*exp(-5)/25 + 4*sqrt(pi)*erfc(sqrt(5))/3

    .. SEEALSO::

        :meth:`sage.functions.other.gamma`
        """
        BuiltinFunction.__init__(self, "gamma", nargs=2, latex_name=r"\Gamma",
                conversions={'maxima':'gamma_incomplete', 'mathematica':'Gamma',
                    'maple':'GAMMA', 'sympy':'uppergamma', 'giac':'ugamma'})

    def _eval_(self, x, y):
        """
        EXAMPLES::

            sage: gamma_inc(2.,0)
            1.00000000000000
            sage: gamma_inc(2,0)
            1
            sage: gamma_inc(1/2,2)
            -sqrt(pi)*(erf(sqrt(2)) - 1)
            sage: gamma_inc(1/2,1)
            -sqrt(pi)*(erf(1) - 1)
            sage: gamma_inc(1/2,0)
            sqrt(pi)
            sage: gamma_inc(x,0)
            gamma(x)
            sage: gamma_inc(1,2)
            e^(-2)
            sage: gamma_inc(0,2)
            -Ei(-2)
        """
        if y == 0:
            return gamma(x)
        if x == 1:
            return exp(-y)
        if x == 0:
            return -Ei(-y)
        if x == Rational(1)/2: #only for x>0
            from sage.functions.error import erf
            return sqrt(pi)*(1-erf(sqrt(y)))
        return None

    def _evalf_(self, x, y, parent=None, algorithm='pari'):
        """
        EXAMPLES::

            sage: gamma_inc(0,2)
            -Ei(-2)
            sage: gamma_inc(0,2.)
            0.0489005107080611
            sage: gamma_inc(0,2).n(algorithm='pari')
            0.0489005107080611
            sage: gamma_inc(0,2).n(200)
            0.048900510708061119567239835228...
            sage: gamma_inc(3,2).n()
            1.35335283236613

        TESTS:

        Check that :trac:`7099` is fixed::

            sage: R = RealField(1024)
            sage: gamma(R(9), R(10^-3))  # rel tol 1e-308
            40319.99999999999999999999999999988898884344822911869926361916294165058203634104838326009191542490601781777105678829520585311300510347676330951251563007679436243294653538925717144381702105700908686088851362675381239820118402497959018315224423868693918493033078310647199219674433536605771315869983788442389633
            sage: numerical_approx(gamma(9, 10^(-3)) - gamma(9), digits=40)  # abs tol 1e-36
            -1.110111598370794007949063502542063148294e-28

        Check that :trac:`17328` is fixed::

            sage: gamma_inc(float(-1), float(-1))
            (-0.8231640121031085+3.141592653589793j)
            sage: gamma_inc(RR(-1), RR(-1))
            -0.823164012103109 + 3.14159265358979*I
            sage: gamma_inc(-1, float(-log(3))) - gamma_inc(-1, float(-log(2)))  # abs tol 1e-15
            (1.2730972164471142+0j)

        Check that :trac:`17130` is fixed::

            sage: r = gamma_inc(float(0), float(1)); r
            0.21938393439552029
            sage: type(r)
            <... 'float'>
        """
        R = parent or s_parent(x)
        # C is the complex version of R
        # prec is the precision of R
        if R is float:
            prec = 53
            C = complex
        else:
            try:
                prec = R.precision()
            except AttributeError:
                prec = 53
            try:
                C = R.complex_field()
            except AttributeError:
                C = R

        if algorithm == 'pari':
            v = ComplexField(prec)(x).gamma_inc(y)
        else:
            import mpmath
            v = ComplexField(prec)(mpmath_utils.call(mpmath.gammainc, x, y, parent=R))
        if v.is_real():
            return R(v)
        else:
            return C(v)

# synonym.
gamma_inc = Function_gamma_inc()

class Function_gamma_inc_lower(BuiltinFunction):
    def __init__(self):
        r"""
        The lower incomplete gamma function.

        It is defined by the integral

        .. MATH::

            \Gamma(a,z)=\int_0^z t^{a-1}e^{-t}\,\mathrm{d}t

        EXAMPLES::

            sage: gamma_inc_lower(CDF(0,1), 3)
            -0.1581584032951798 - 0.5104218539302277*I
            sage: gamma_inc_lower(RDF(1), 3)
            0.950212931632136
            sage: gamma_inc_lower(3, 2, hold=True)
            gamma_inc_lower(3, 2)
            sage: gamma_inc_lower(3, 2)
            -10*e^(-2) + 2
            sage: gamma_inc_lower(x, 0)
            0
            sage: latex(gamma_inc_lower(x, x))
            \gamma\left(x, x\right)
            sage: loads(dumps((gamma_inc_lower(x, x))))
            gamma_inc_lower(x, x)
            sage: i = ComplexField(30).0; gamma_inc_lower(2, 1 + i)
            0.29290790 + 0.42035364*I
            sage: gamma_inc_lower(2., 5)
            0.959572318005487

        Interfaces to other software::

            sage: gamma_inc_lower(x,x)._sympy_()
            lowergamma(x, x)
            sage: maxima(gamma_inc_lower(x,x))
            gamma_greek(_SAGE_VAR_x,_SAGE_VAR_x)

    .. SEEALSO::

        :meth:`sage.functions.other.Function_gamma_inc`
        """
        BuiltinFunction.__init__(self, "gamma_inc_lower", nargs=2, latex_name=r"\gamma",
                conversions={'maxima':'gamma_greek', 'mathematica':'Gamma',
                    'maple':'GAMMA', 'sympy':'lowergamma', 'giac':'igamma'})

    def _eval_(self, x, y):
        """
        EXAMPLES::

            sage: gamma_inc_lower(2.,0)
            0.000000000000000
            sage: gamma_inc_lower(2,0)
            0
            sage: gamma_inc_lower(1/2,2)
            sqrt(pi)*erf(sqrt(2))
            sage: gamma_inc_lower(1/2,1)
            sqrt(pi)*erf(1)
            sage: gamma_inc_lower(1/2,0)
            0
            sage: gamma_inc_lower(x,0)
            0
            sage: gamma_inc_lower(1,2)
            -e^(-2) + 1
            sage: gamma_inc_lower(0,2)
            +Infinity
            sage: gamma_inc_lower(2,377/79)
            -456/79*e^(-377/79) + 1
            sage: gamma_inc_lower(3,x)
            -x^2*e^(-x) - 2*x*e^(-x) - 2*e^(-x) + 2
            sage: gamma_inc_lower(9/2,37/7)
            105/16*sqrt(pi)*erf(1/7*sqrt(259)) - 836473/19208*sqrt(259)*e^(-37/7)
        """
        if y == 0:
            return 0
        if x == 0:
            from sage.rings.infinity import Infinity
            return Infinity
        elif x == 1:
            return 1-exp(-y)
        elif (2*x).is_integer():
            return self(x,y,hold=True)._sympy_()
        else:
            return None

    def _evalf_(self, x, y, parent=None, algorithm='mpmath'):
        """
        EXAMPLES::

            sage: gamma_inc_lower(3,2.)
            0.646647167633873
            sage: gamma_inc_lower(3,2).n(200)
            0.646647167633873081060005050275155...
            sage: gamma_inc_lower(0,2.)
            +infinity
        """
        R = parent or s_parent(x)
        # C is the complex version of R
        # prec is the precision of R
        if R is float:
            prec = 53
            C = complex
        else:
            try:
                prec = R.precision()
            except AttributeError:
                prec = 53
            try:
                C = R.complex_field()
            except AttributeError:
                C = R
        if algorithm == 'pari':
            try:
                v = ComplexField(prec)(x).gamma() - ComplexField(prec)(x).gamma_inc(y)
            except AttributeError:
                if not (is_ComplexNumber(x)):
                    if is_ComplexNumber(y):
                        C = y.parent()
                    else:
                        C = ComplexField()
                        x = C(x)
            v = ComplexField(prec)(x).gamma() - ComplexField(prec)(x).gamma_inc(y)
        else:
            import mpmath
            v = ComplexField(prec)(mpmath_utils.call(mpmath.gammainc, x, 0, y, parent=R))
        if v.is_real():
            return R(v)
        else:
            return C(v)

    def _derivative_(self, x, y, diff_param=None):
        """
        EXAMPLES::

            sage: x,y = var('x,y')
            sage: gamma_inc_lower(x,y).diff(y)
            y^(x - 1)*e^(-y)
            sage: gamma_inc_lower(x,y).diff(x)
            Traceback (most recent call last):
            ...
            NotImplementedError: cannot differentiate gamma_inc_lower in the first parameter
        """
        if diff_param == 0:
            raise NotImplementedError("cannot differentiate gamma_inc_lower in the"
                                      " first parameter")
        else:
            return exp(-y)*y**(x - 1)

# synonym.
gamma_inc_lower = Function_gamma_inc_lower()

def gamma(a, *args, **kwds):
    r"""
    Gamma and upper incomplete gamma functions in one symbol.

    Recall that `\Gamma(n)` is `n-1` factorial::

        sage: gamma(11) == factorial(10)
        True
        sage: gamma(6)
        120
        sage: gamma(1/2)
        sqrt(pi)
        sage: gamma(-4/3)
        gamma(-4/3)
        sage: gamma(-1)
        Infinity
        sage: gamma(0)
        Infinity

    ::

        sage: gamma_inc(3,2)
        gamma(3, 2)
        sage: gamma_inc(x,0)
        gamma(x)

    ::

        sage: gamma(5, hold=True)
        gamma(5)
        sage: gamma(x, 0, hold=True)
        gamma(x, 0)

    ::

        sage: gamma(CDF(I))
        -0.15494982830181067 - 0.49801566811835607*I
        sage: gamma(CDF(0.5,14))
        -4.0537030780372815e-10 - 5.773299834553605e-10*I

    Use ``numerical_approx`` to get higher precision from
    symbolic expressions::

        sage: gamma(pi).n(100)
        2.2880377953400324179595889091
        sage: gamma(3/4).n(100)
        1.2254167024651776451290983034

    The precision for the result is also deduced from the precision of the
    input. Convert the input to a higher precision explicitly if a result
    with higher precision is desired.::

        sage: t = gamma(RealField(100)(2.5)); t
        1.3293403881791370204736256125
        sage: t.prec()
        100

    The gamma function only works with input that can be coerced to the
    Symbolic Ring::

        sage: Q.<i> = NumberField(x^2+1)
        sage: gamma(i)
        Traceback (most recent call last):
        ...
        TypeError: cannot coerce arguments: no canonical coercion from Number Field in i with defining polynomial x^2 + 1 to Symbolic Ring

    .. SEEALSO::

        :meth:`sage.functions.other.Function_gamma`
        """
    if not args:
        return gamma1(a, **kwds)
    if len(args) > 1:
        raise TypeError("Symbolic function gamma takes at most 2 arguments (%s given)"%(len(args)+1))
    return gamma_inc(a,args[0],**kwds)

def incomplete_gamma(*args, **kwds):
    """
        Deprecated name for :meth:`sage.functions.other.Function_gamma_inc`.

    TESTS::

        sage: incomplete_gamma(1,1)
        doctest:...: DeprecationWarning: Please use gamma_inc().
        See http://trac.sagemath.org/16697 for details.
        e^(-1)
    """
    from sage.misc.superseded import deprecation
    deprecation(16697, 'Please use gamma_inc().')
    return gamma_inc(*args, **kwds)

# We have to add the wrapper function manually to the symbol_table when we have
# two functions with different number of arguments and the same name
symbol_table['functions']['gamma'] = gamma

class Function_psi1(GinacFunction):
    def __init__(self):
        r"""
        The digamma function, `\psi(x)`, is the logarithmic derivative of the
        gamma function.

        .. MATH::

            \psi(x) = \frac{d}{dx} \log(\Gamma(x)) = \frac{\Gamma'(x)}{\Gamma(x)}

        EXAMPLES::

            sage: from sage.functions.other import psi1
            sage: psi1(x)
            psi(x)
            sage: psi1(x).derivative(x)
            psi(1, x)

        ::

            sage: psi1(3)
            -euler_gamma + 3/2

        ::

            sage: psi(.5)
            -1.96351002602142
            sage: psi(RealField(100)(.5))
            -1.9635100260214234794409763330

        TESTS::

            sage: latex(psi1(x))
            \psi\left(x\right)
            sage: loads(dumps(psi1(x)+1))
            psi(x) + 1

            sage: t = psi1(x); t
            psi(x)
            sage: t.subs(x=.2)
            -5.28903989659219
            sage: psi(x)._sympy_()
            polygamma(0, x)
        """
        GinacFunction.__init__(self, "psi", nargs=1, latex_name='\psi',
                               conversions=dict(mathematica='PolyGamma',
                                                maxima='psi[0]',
                                                sympy='digamma'))

class Function_psi2(GinacFunction):
    def __init__(self):
        r"""
        Derivatives of the digamma function `\psi(x)`. T

        EXAMPLES::

            sage: from sage.functions.other import psi2
            sage: psi2(2, x)
            psi(2, x)
            sage: psi2(2, x).derivative(x)
            psi(3, x)
            sage: n = var('n')
            sage: psi2(n, x).derivative(x)
            psi(n + 1, x)

        ::

            sage: psi2(0, x)
            psi(x)
            sage: psi2(-1, x)
            log(gamma(x))
            sage: psi2(3, 1)
            1/15*pi^4

        ::

            sage: psi2(2, .5).n()
            -16.8287966442343
            sage: psi2(2, .5).n(100)
            -16.828796644234319995596334261

        TESTS::

            sage: psi2(n, x).derivative(n)
            Traceback (most recent call last):
            ...
            RuntimeError: cannot diff psi(n,x) with respect to n

            sage: latex(psi2(2,x))
            \psi\left(2, x\right)
            sage: loads(dumps(psi2(2,x)+1))
            psi(2, x) + 1
            sage: psi(2, x)._sympy_()
            polygamma(2, x)
        """
        GinacFunction.__init__(self, "psi", nargs=2, latex_name='\psi',
                               conversions=dict(mathematica='PolyGamma',
                                                sympy='polygamma',
                                                giac='Psi'))

    def _maxima_init_evaled_(self, *args):
        """
        EXAMPLES:

        These are indirect doctests for this function.::

            sage: from sage.functions.other import psi2
            sage: psi2(2, x)._maxima_()
            psi[2](_SAGE_VAR_x)
            sage: psi2(4, x)._maxima_()
            psi[4](_SAGE_VAR_x)
        """
        args_maxima = []
        for a in args:
            if isinstance(a, str):
                args_maxima.append(a)
            elif hasattr(a, '_maxima_init_'):
                args_maxima.append(a._maxima_init_())
            else:
                args_maxima.append(str(a))
        n, x = args_maxima
        return "psi[%s](%s)"%(n, x)

psi1 = Function_psi1()
psi2 = Function_psi2()

def psi(x, *args, **kwds):
    r"""
    The digamma function, `\psi(x)`, is the logarithmic derivative of the
    gamma function.

    .. MATH::

        \psi(x) = \frac{d}{dx} \log(\Gamma(x)) = \frac{\Gamma'(x)}{\Gamma(x)}

    We represent the `n`-th derivative of the digamma function with
    `\psi(n, x)` or `psi(n, x)`.

    EXAMPLES::

        sage: psi(x)
        psi(x)
        sage: psi(.5)
        -1.96351002602142
        sage: psi(3)
        -euler_gamma + 3/2
        sage: psi(1, 5)
        1/6*pi^2 - 205/144
        sage: psi(1, x)
        psi(1, x)
        sage: psi(1, x).derivative(x)
        psi(2, x)

    ::

        sage: psi(3, hold=True)
        psi(3)
        sage: psi(1, 5, hold=True)
        psi(1, 5)

    TESTS::

        sage: psi(2, x, 3)
        Traceback (most recent call last):
        ...
        TypeError: Symbolic function psi takes at most 2 arguments (3 given)
    """
    if not args:
        return psi1(x, **kwds)
    if len(args) > 1:
        raise TypeError("Symbolic function psi takes at most 2 arguments (%s given)"%(len(args)+1))
    return psi2(x,args[0],**kwds)

# We have to add the wrapper function manually to the symbol_table when we have
# two functions with different number of arguments and the same name
symbol_table['functions']['psi'] = psi

def _swap_psi(a, b): return psi(b, a)
register_symbol(_swap_psi, {'giac':'Psi'})

class Function_factorial(GinacFunction):
    def __init__(self):
        r"""
        Returns the factorial of `n`.

        INPUT:

        -  ``n`` - any complex argument (except negative
           integers) or any symbolic expression


        OUTPUT: an integer or symbolic expression

        EXAMPLES::

            sage: x = var('x')
            sage: factorial(0)
            1
            sage: factorial(4)
            24
            sage: factorial(10)
            3628800
            sage: factorial(6) == 6*5*4*3*2
            True
            sage: f = factorial(x + factorial(x)); f
            factorial(x + factorial(x))
            sage: f(x=3)
            362880
            sage: factorial(x)^2
            factorial(x)^2

        To prevent automatic evaluation use the ``hold`` argument::

            sage: factorial(5,hold=True)
            factorial(5)

        To then evaluate again, we currently must use Maxima via
        :meth:`sage.symbolic.expression.Expression.simplify`::

            sage: factorial(5,hold=True).simplify()
            120

        We can also give input other than nonnegative integers.  For
        other nonnegative numbers, the :func:`gamma` function is used::

            sage: factorial(1/2)
            1/2*sqrt(pi)
            sage: factorial(3/4)
            gamma(7/4)
            sage: factorial(2.3)
            2.68343738195577

        But negative input always fails::

            sage: factorial(-32)
            Traceback (most recent call last):
            ...
            ValueError: factorial -- self = (-32) must be nonnegative

        TESTS:

        We verify that we can convert this function to Maxima and
        bring it back into Sage.::

            sage: z = var('z')
            sage: factorial._maxima_init_()
            'factorial'
            sage: maxima(factorial(z))
            factorial(_SAGE_VAR_z)
            sage: _.sage()
            factorial(z)
            sage: _._sympy_()
            factorial(z)
            sage: k = var('k')
            sage: factorial(k)
            factorial(k)

            sage: factorial(3.14)
            7.173269190187...

        Test latex typesetting::

            sage: latex(factorial(x))
            x!
            sage: latex(factorial(2*x))
            \left(2 \, x\right)!
            sage: latex(factorial(sin(x)))
            \sin\left(x\right)!
            sage: latex(factorial(sqrt(x+1)))
            \left(\sqrt{x + 1}\right)!
            sage: latex(factorial(sqrt(x)))
            \sqrt{x}!
            sage: latex(factorial(x^(2/3)))
            \left(x^{\frac{2}{3}}\right)!

            sage: latex(factorial)
            {\rm factorial}

        Check that :trac:`11539` is fixed::

            sage: (factorial(x) == 0).simplify()
            factorial(x) == 0
            sage: maxima(factorial(x) == 0).sage()
            factorial(x) == 0
            sage: y = var('y')
            sage: (factorial(x) == y).solve(x)
            [factorial(x) == y]

        Check that :trac:`16166` is fixed::

            sage: RBF=RealBallField(53)
            sage: factorial(RBF(4.2))
            [32.5780960503313 +/- 6.72e-14]

        Test pickling::

            sage: loads(dumps(factorial))
            factorial
        """
        GinacFunction.__init__(self, "factorial", latex_name='{\\rm factorial}',
                conversions=dict(maxima='factorial',
                                 mathematica='Factorial',
                                 sympy='factorial',
                                 fricas='factorial',
                                 giac='factorial'))

    def _eval_(self, x):
        """
        Evaluate the factorial function.

        Note that this method overrides the eval method defined in GiNaC
        which calls numeric evaluation on all numeric input. We preserve
        exact results if the input is a rational number.

        EXAMPLES::

            sage: k = var('k')
            sage: k.factorial()
            factorial(k)
            sage: SR(1/2).factorial()
            1/2*sqrt(pi)
            sage: SR(3/4).factorial()
            gamma(7/4)
            sage: SR(5).factorial()
            120
            sage: SR(3245908723049857203948572398475r).factorial()
            factorial(3245908723049857203948572398475L)
            sage: SR(3245908723049857203948572398475).factorial()
            factorial(3245908723049857203948572398475)
        """
        if isinstance(x, Rational):
            return gamma(x+1)
        elif isinstance(x, (Integer, int)) or self._is_numerical(x):
            return py_factorial_py(x)

        return None

factorial = Function_factorial()

class Function_binomial(GinacFunction):
    def __init__(self):
        r"""
        Return the binomial coefficient

        .. MATH::

            \binom{x}{m} = x (x-1) \cdots (x-m+1) / m!


        which is defined for `m \in \ZZ` and any
        `x`. We extend this definition to include cases when
        `x-m` is an integer but `m` is not by

        .. MATH::

            \binom{x}{m}= \binom{x}{x-m}

        If `m < 0`, return `0`.

        INPUT:

        -  ``x``, ``m`` - numbers or symbolic expressions. Either ``m``
           or ``x-m`` must be an integer, else the output is symbolic.

        OUTPUT: number or symbolic expression (if input is symbolic)

        EXAMPLES::

            sage: binomial(5,2)
            10
            sage: binomial(2,0)
            1
            sage: binomial(1/2, 0)
            1
            sage: binomial(3,-1)
            0
            sage: binomial(20,10)
            184756
            sage: binomial(-2, 5)
            -6
            sage: binomial(RealField()('2.5'), 2)
            1.87500000000000
            sage: n=var('n'); binomial(n,2)
            1/2*(n - 1)*n
            sage: n=var('n'); binomial(n,n)
            1
            sage: n=var('n'); binomial(n,n-1)
            n
            sage: binomial(2^100, 2^100)
            1

        ::

            sage: k, i = var('k,i')
            sage: binomial(k,i)
            binomial(k, i)

        We can use a ``hold`` parameter to prevent automatic evaluation::

            sage: SR(5).binomial(3, hold=True)
            binomial(5, 3)
            sage: SR(5).binomial(3, hold=True).simplify()
            10

        TESTS:

        We verify that we can convert this function to Maxima and
        bring it back into Sage.

        ::

            sage: n,k = var('n,k')
            sage: maxima(binomial(n,k))
            binomial(_SAGE_VAR_n,_SAGE_VAR_k)
            sage: _.sage()
            binomial(n, k)
            sage: _._sympy_()
            binomial(n, k)
            sage: binomial._maxima_init_()
            'binomial'

        For polynomials::

            sage: y = polygen(QQ, 'y')
            sage: binomial(y, 2).parent()
            Univariate Polynomial Ring in y over Rational Field

        Test pickling::

            sage: loads(dumps(binomial(n,k)))
            binomial(n, k)
        """
        GinacFunction.__init__(self, "binomial", nargs=2, preserved_arg=1,
                conversions=dict(maxima='binomial',
                                 mathematica='Binomial',
                                 sympy='binomial',
                                 fricas='binomial',
                                 giac='comb'))

    def _binomial_sym(self, n, k):
        """
        Expand the binomial formula symbolically when the second argument
        is an integer.

        EXAMPLES::

            sage: binomial._binomial_sym(x, 3)
            1/6*(x - 1)*(x - 2)*x
            sage: binomial._binomial_sym(x, x)
            Traceback (most recent call last):
            ...
            ValueError: second argument must be an integer
            sage: binomial._binomial_sym(x, SR(3))
            1/6*(x - 1)*(x - 2)*x

            sage: binomial._binomial_sym(x, 0r)
            1
            sage: binomial._binomial_sym(x, -1)
            0

            sage: y = polygen(QQ, 'y')
            sage: binomial._binomial_sym(y, 2).parent()
            Univariate Polynomial Ring in y over Rational Field
        """
        if isinstance(k, Expression):
            if k.is_integer():
                k = k.pyobject()
            else:
                raise ValueError("second argument must be an integer")

        if k < 0:
            return s_parent(k)(0)
        if k == 0:
            return s_parent(k)(1)
        if k == 1:
            return n

        from sage.misc.all import prod
        return prod(n - i for i in range(k)) / factorial(k)

    def _eval_(self, n, k):
        """
        EXAMPLES::

            sage: binomial._eval_(5, 3)
            10
            sage: type(binomial._eval_(5, 3))
            <type 'sage.rings.integer.Integer'>
            sage: type(binomial._eval_(5., 3))
            <type 'sage.rings.real_mpfr.RealNumber'>
            sage: binomial._eval_(x, 3)
            1/6*(x - 1)*(x - 2)*x
            sage: binomial._eval_(x, x-2)
            1/2*(x - 1)*x
            sage: n = var('n')
            sage: binomial._eval_(x, n) is None
            True

        TESTS::

            sage: y = polygen(QQ, 'y')
            sage: binomial._eval_(y, 2).parent()
            Univariate Polynomial Ring in y over Rational Field
        """
        if not isinstance(k, Expression):
            if not isinstance(n, Expression):
                n, k = coercion_model.canonical_coercion(n, k)
                return self._evalf_(n, k)
        if k in ZZ:
            return self._binomial_sym(n, k)
        if (n - k) in ZZ:
            return self._binomial_sym(n, n - k)

        return None

    def _evalf_(self, n, k, parent=None, algorithm=None):
        """
        EXAMPLES::

            sage: binomial._evalf_(5.r, 3)
            10.0
            sage: type(binomial._evalf_(5.r, 3))
            <... 'float'>
            sage: binomial._evalf_(1/2,1/1)
            1/2
            sage: binomial._evalf_(10^20+1/1,10^20)
            100000000000000000001
            sage: binomial._evalf_(SR(10**7),10**7)
            1
            sage: binomial._evalf_(3/2,SR(1/1))
            3/2
        """
        return arith_binomial(n, k)

binomial = Function_binomial()

class Function_beta(GinacFunction):
    def __init__(self):
        r"""
        Return the beta function.  This is defined by

        .. MATH::

            \operatorname{B}(p,q) = \int_0^1 t^{p-1}(1-t)^{q-1} dt

        for complex or symbolic input `p` and `q`.
        Note that the order of inputs does not matter:
        `\operatorname{B}(p,q)=\operatorname{B}(q,p)`.

        GiNaC is used to compute `\operatorname{B}(p,q)`.  However, complex inputs
        are not yet handled in general.  When GiNaC raises an error on
        such inputs, we raise a NotImplementedError.

        If either input is 1, GiNaC returns the reciprocal of the
        other.  In other cases, GiNaC uses one of the following
        formulas:

        .. MATH::

            \operatorname{B}(p,q) = \frac{\Gamma(p)\Gamma(q)}{\Gamma(p+q)}

        or

        .. MATH::

            \operatorname{B}(p,q) = (-1)^q \operatorname{B}(1-p-q, q).


        For numerical inputs, GiNaC uses the formula

        .. MATH::

            \operatorname{B}(p,q) =  \exp[\log\Gamma(p)+\log\Gamma(q)-\log\Gamma(p+q)]


        INPUT:

        -  ``p`` - number or symbolic expression

        -  ``q`` - number or symbolic expression


        OUTPUT: number or symbolic expression (if input is symbolic)

        EXAMPLES::

            sage: beta(3,2)
            1/12
            sage: beta(3,1)
            1/3
            sage: beta(1/2,1/2)
            beta(1/2, 1/2)
            sage: beta(-1,1)
            -1
            sage: beta(-1/2,-1/2)
            0
            sage: ex = beta(x/2,3)
            sage: set(ex.operands()) == set([1/2*x, 3])
            True
            sage: beta(.5,.5)
            3.14159265358979
            sage: beta(1,2.0+I)
            0.400000000000000 - 0.200000000000000*I
            sage: ex = beta(3,x+I)
            sage: set(ex.operands()) == set([x+I, 3])
            True

        The result is symbolic if exact input is given::

            sage: ex = beta(2,1+5*I); ex
            beta(...
            sage: set(ex.operands()) == set([1+5*I, 2])
            True
            sage: beta(2, 2.)
            0.166666666666667
            sage: beta(I, 2.)
            -0.500000000000000 - 0.500000000000000*I
            sage: beta(2., 2)
            0.166666666666667
            sage: beta(2., I)
            -0.500000000000000 - 0.500000000000000*I

            sage: beta(x, x)._sympy_()
            beta(x, x)

        Test pickling::

            sage: loads(dumps(beta))
            beta

        Check that :trac:`15196` is fixed::

            sage: beta(-1.3,-0.4)
            -4.92909641669610
        """
        GinacFunction.__init__(self, 'beta', nargs=2,
                               latex_name=r"\operatorname{B}",
                               conversions=dict(maxima='beta',
                                                mathematica='Beta',
                                                sympy='beta',
                                                fricas='Beta',
                                                giac='Beta'))

beta = Function_beta()

def _do_sqrt(x, prec=None, extend=True, all=False):
        r"""
        Used internally to compute the square root of x.

        INPUT:

        -  ``x`` - a number

        -  ``prec`` - None (default) or a positive integer
           (bits of precision) If not None, then compute the square root
           numerically to prec bits of precision.

        -  ``extend`` - bool (default: True); this is a place
           holder, and is always ignored since in the symbolic ring everything
           has a square root.

        -  ``extend`` - bool (default: True); whether to extend
           the base ring to find roots. The extend parameter is ignored if
           prec is a positive integer.

        -  ``all`` - bool (default: False); whether to return
           a list of all the square roots of x.


        EXAMPLES::

            sage: from sage.functions.other import _do_sqrt
            sage: _do_sqrt(3)
            sqrt(3)
            sage: _do_sqrt(3,prec=10)
            1.7
            sage: _do_sqrt(3,prec=100)
            1.7320508075688772935274463415
            sage: _do_sqrt(3,all=True)
            [sqrt(3), -sqrt(3)]

        Note that the extend parameter is ignored in the symbolic ring::

            sage: _do_sqrt(3,extend=False)
            sqrt(3)
        """
        if prec:
            if x >= 0:
                 return RealField(prec)(x).sqrt(all=all)
            else:
                 return ComplexField(prec)(x).sqrt(all=all)
        if x == -1:
            z = I
        else:
            z = SR(x) ** one_half

        if all:
            if z:
                return [z, -z]
            else:
                return [z]
        return z

def sqrt(x, *args, **kwds):
        r"""
        INPUT:

        -  ``x`` - a number

        -  ``prec`` - integer (default: None): if None, returns
           an exact square root; otherwise returns a numerical square root if
           necessary, to the given bits of precision.

        -  ``extend`` - bool (default: True); this is a place
           holder, and is always ignored or passed to the sqrt function for x,
           since in the symbolic ring everything has a square root.

        -  ``all`` - bool (default: False); if True, return all
           square roots of self, instead of just one.

        EXAMPLES::

            sage: sqrt(-1)
            I
            sage: sqrt(2)
            sqrt(2)
            sage: sqrt(2)^2
            2
            sage: sqrt(4)
            2
            sage: sqrt(4,all=True)
            [2, -2]
            sage: sqrt(x^2)
            sqrt(x^2)

        For a non-symbolic square root, there are a few options.
        The best is to numerically approximate afterward::

            sage: sqrt(2).n()
            1.41421356237310
            sage: sqrt(2).n(prec=100)
            1.4142135623730950488016887242

        Or one can input a numerical type.

            sage: sqrt(2.)
            1.41421356237310
            sage: sqrt(2.000000000000000000000000)
            1.41421356237309504880169
            sage: sqrt(4.0)
            2.00000000000000

        To prevent automatic evaluation, one can use the ``hold`` parameter
        after coercing to the symbolic ring::

            sage: sqrt(SR(4),hold=True)
            sqrt(4)
            sage: sqrt(4,hold=True)
            Traceback (most recent call last):
            ...
            TypeError: _do_sqrt() got an unexpected keyword argument 'hold'

        This illustrates that the bug reported in :trac:`6171` has been fixed::

            sage: a = 1.1
            sage: a.sqrt(prec=100)  # this is supposed to fail
            Traceback (most recent call last):
            ...
            TypeError: sqrt() got an unexpected keyword argument 'prec'
            sage: sqrt(a, prec=100)
            1.0488088481701515469914535137
            sage: sqrt(4.00, prec=250)
            2.0000000000000000000000000000000000000000000000000000000000000000000000000

        One can use numpy input as well::

            sage: import numpy
            sage: a = numpy.arange(2,5)
            sage: sqrt(a)
            array([ 1.41421356,  1.73205081,  2.        ])
        """
        if isinstance(x, float):
            return math.sqrt(x)
        elif type(x).__module__ == 'numpy':
            from numpy import sqrt
            return sqrt(x)
        try:
            return x.sqrt(*args, **kwds)
        # The following includes TypeError to catch cases where sqrt
        # is called with a "prec" keyword, for example, but the sqrt
        # method for x doesn't accept such a keyword.
        except (AttributeError, TypeError):
            pass
        return _do_sqrt(x, *args, **kwds)

# register sqrt in pynac symbol_table for conversion back from other systems
register_symbol(sqrt, dict(mathematica='Sqrt'))
symbol_table['functions']['sqrt'] = sqrt

Function_sqrt = type('deprecated_sqrt', (),
        {'__call__': staticmethod(sqrt),
            '__setstate__': lambda x, y: None})

class Function_arg(BuiltinFunction):
    def __init__(self):
        r"""
        The argument function for complex numbers.

        EXAMPLES::

            sage: arg(3+i)
            arctan(1/3)
            sage: arg(-1+i)
            3/4*pi
            sage: arg(2+2*i)
            1/4*pi
            sage: arg(2+x)
            arg(x + 2)
            sage: arg(2.0+i+x)
            arg(x + 2.00000000000000 + 1.00000000000000*I)
            sage: arg(-3)
            pi
            sage: arg(3)
            0
            sage: arg(0)
            0

            sage: latex(arg(x))
            {\rm arg}\left(x\right)
            sage: maxima(arg(x))
            atan2(0,_SAGE_VAR_x)
            sage: maxima(arg(2+i))
            atan(1/2)
            sage: maxima(arg(sqrt(2)+i))
            atan(1/sqrt(2))
            sage: arg(x)._sympy_()
            arg(x)

            sage: arg(2+i)
            arctan(1/2)
            sage: arg(sqrt(2)+i)
            arg(sqrt(2) + I)
            sage: arg(sqrt(2)+i).simplify()
            arctan(1/2*sqrt(2))

        TESTS::

            sage: arg(0.0)
            0.000000000000000
            sage: arg(3.0)
            0.000000000000000
            sage: arg(-2.5)
            3.14159265358979
            sage: arg(2.0+3*i)
            0.982793723247329
        """
        BuiltinFunction.__init__(self, "arg",
                conversions=dict(maxima='carg',
                                 mathematica='Arg',
                                 sympy='arg',
                                 giac='arg'))

    def _eval_(self, x):
        """
        EXAMPLES::

            sage: arg(3+i)
            arctan(1/3)
            sage: arg(-1+i)
            3/4*pi
            sage: arg(2+2*i)
            1/4*pi
            sage: arg(2+x)
            arg(x + 2)
            sage: arg(2.0+i+x)
            arg(x + 2.00000000000000 + 1.00000000000000*I)
            sage: arg(-3)
            pi
            sage: arg(3)
            0
            sage: arg(0)
            0
            sage: arg(sqrt(2)+i)
            arg(sqrt(2) + I)

        """
        if isinstance(x,Expression):
            if x.is_trivial_zero():
                return x
        else:
            if not x:
                return x
            else:
                return arctan2(imag_part(x),real_part(x))

    def _evalf_(self, x, parent=None, algorithm=None):
        """
        EXAMPLES::

            sage: arg(0.0)
            0.000000000000000
            sage: arg(3.0)
            0.000000000000000
            sage: arg(3.00000000000000000000000000)
            0.00000000000000000000000000
            sage: arg(3.00000000000000000000000000).prec()
            90
            sage: arg(ComplexIntervalField(90)(3)).prec()
            90
            sage: arg(ComplexIntervalField(90)(3)).parent()
            Real Interval Field with 90 bits of precision
            sage: arg(3.0r)
            0.0
            sage: arg(RDF(3))
            0.0
            sage: arg(RDF(3)).parent()
            Real Double Field
            sage: arg(-2.5)
            3.14159265358979
            sage: arg(2.0+3*i)
            0.982793723247329

        TESTS:

        Make sure that the ``_evalf_`` method works when it receives a
        keyword argument ``parent`` :trac:`12289`::

            sage: arg(5+I, hold=True).n()
            0.197395559849881
        """
        try:
            return x.arg()
        except AttributeError:
            pass
        # try to find a parent that support .arg()
        if parent is None:
            parent = s_parent(x)
        try:
            parent = parent.complex_field()
        except AttributeError:
            try:
                parent = ComplexField(x.prec())
            except AttributeError:
                parent = ComplexField()

        return parent(x).arg()

arg=Function_arg()


############################
# Real and Imaginary Parts #
############################
class Function_real_part(GinacFunction):
    def __init__(self):
        r"""
        Returns the real part of the (possibly complex) input.

        It is possible to prevent automatic evaluation using the
        ``hold`` parameter::

            sage: real_part(I,hold=True)
            real_part(I)

        To then evaluate again, we currently must use Maxima via
        :meth:`sage.symbolic.expression.Expression.simplify`::

            sage: real_part(I,hold=True).simplify()
            0

        EXAMPLES::

            sage: z = 1+2*I
            sage: real(z)
            1
            sage: real(5/3)
            5/3
            sage: a = 2.5
            sage: real(a)
            2.50000000000000
            sage: type(real(a))
            <type 'sage.rings.real_mpfr.RealLiteral'>
            sage: real(1.0r)
            1.0
            sage: real(complex(3, 4))
            3.0

        Sage can recognize some expressions as real and accordingly
        return the identical argument::

            sage: SR.var('x', domain='integer').real_part()
            x
            sage: SR.var('x', domain='integer').imag_part()
            0
            sage: real_part(sin(x)+x)
            x + sin(x)
            sage: real_part(x*exp(x))
            x*e^x
            sage: imag_part(sin(x)+x)
            0
            sage: real_part(real_part(x))
            x
            sage: forget()

        TESTS::

            sage: loads(dumps(real_part))
            real_part
            sage: real_part(x)._sympy_()
            re(x)

        Check if :trac:`6401` is fixed::

            sage: latex(x.real())
            \Re \left( x \right)

            sage: f(x) = function('f')(x)
            sage: latex( f(x).real())
            \Re \left( f\left(x\right) \right)

        Check that some real part expansions evaluate correctly
        (:trac:`21614`)::

            sage: real(sqrt(sin(x))).subs(x==0)
            0
        """
        GinacFunction.__init__(self, "real_part",
                               conversions=dict(maxima='realpart',
                                                sympy='re',
                                                giac='re'),
                               alt_name="real")

    def __call__(self, x, **kwargs):
        r"""
        TESTS::

            sage: type(real(complex(3, 4)))
            <... 'float'>
        """
        if isinstance(x, complex):
            return x.real
        else:
            return GinacFunction.__call__(self, x, **kwargs)

real = real_part = Function_real_part()

class Function_imag_part(GinacFunction):
    def __init__(self):
        r"""
        Returns the imaginary part of the (possibly complex) input.

        It is possible to prevent automatic evaluation using the
        ``hold`` parameter::

            sage: imag_part(I,hold=True)
            imag_part(I)

        To then evaluate again, we currently must use Maxima via
        :meth:`sage.symbolic.expression.Expression.simplify`::

            sage: imag_part(I,hold=True).simplify()
            1

        TESTS::

            sage: z = 1+2*I
            sage: imaginary(z)
            2
            sage: imag(z)
            2
            sage: imag(complex(3, 4))
            4.0
            sage: loads(dumps(imag_part))
            imag_part
            sage: imag_part(x)._sympy_()
            im(x)

        Check if :trac:`6401` is fixed::

            sage: latex(x.imag())
            \Im \left( x \right)

            sage: f(x) = function('f')(x)
            sage: latex( f(x).imag())
            \Im \left( f\left(x\right) \right)
        """
        GinacFunction.__init__(self, "imag_part",
                               conversions=dict(maxima='imagpart',
                                                sympy='im',
                                                giac='im'),
                               alt_name="imag")

    def __call__(self, x, **kwargs):
        r"""
        TESTS::

            sage: type(imag(complex(3, 4)))
            <... 'float'>
        """
        if isinstance(x, complex):
            return x.imag
        else:
            return GinacFunction.__call__(self, x, **kwargs)

imag = imag_part = imaginary = Function_imag_part()


############################
# Complex Conjugate        #
############################
class Function_conjugate(GinacFunction):
    def __init__(self):
        r"""
        Returns the complex conjugate of the input.

        It is possible to prevent automatic evaluation using the
        ``hold`` parameter::

            sage: conjugate(I,hold=True)
            conjugate(I)

        To then evaluate again, we currently must use Maxima via
        :meth:`sage.symbolic.expression.Expression.simplify`::

            sage: conjugate(I,hold=True).simplify()
            -I

        TESTS::

            sage: x,y = var('x,y')
            sage: x.conjugate()
            conjugate(x)
            sage: _._sympy_()
            conjugate(x)
            sage: latex(conjugate(x))
            \overline{x}
            sage: f = function('f')
            sage: latex(f(x).conjugate())
            \overline{f\left(x\right)}
            sage: f = function('psi')(x,y)
            sage: latex(f.conjugate())
            \overline{\psi\left(x, y\right)}
            sage: x.conjugate().conjugate()
            x
            sage: x.conjugate().operator()
            conjugate
            sage: x.conjugate().operator() == conjugate
            True

        Check if :trac:`8755` is fixed::

            sage: conjugate(sqrt(-3))
            conjugate(sqrt(-3))
            sage: conjugate(sqrt(3))
            sqrt(3)
            sage: conjugate(sqrt(x))
            conjugate(sqrt(x))
            sage: conjugate(x^2)
            conjugate(x)^2
            sage: var('y',domain='positive')
            y
            sage: conjugate(sqrt(y))
            sqrt(y)

        Check if :trac:`10964` is fixed::

            sage: z= I*sqrt(-3); z
            I*sqrt(-3)
            sage: conjugate(z)
            -I*conjugate(sqrt(-3))
            sage: var('a')
            a
            sage: conjugate(a*sqrt(-2)*sqrt(-3))
            conjugate(sqrt(-2))*conjugate(sqrt(-3))*conjugate(a)

        Check that sums are handled correctly::

            sage: y = var('y', domain='real')
            sage: conjugate(y + I)
            y - I

        Test pickling::

            sage: loads(dumps(conjugate))
            conjugate
        """
        GinacFunction.__init__(self, "conjugate",
                               conversions=dict(sympy='conjugate',
                                                giac='conj'))

conjugate = Function_conjugate()


class Function_sum(BuiltinFunction):
    """
    Placeholder symbolic sum function that is only accessible internally.

    EXAMPLES::

        sage: from sage.functions.other import symbolic_sum as ssum
        sage: r = ssum(x, x, 1, 10); r
        sum(x, x, 1, 10)
        sage: r.unhold()
        55
    """
    def __init__(self):
        """
        EXAMPLES::

            sage: from sage.functions.other import symbolic_sum as ssum
            sage: maxima(ssum(x, x, 1, 10))
            55
        """
        BuiltinFunction.__init__(self, "sum", nargs=4,
                               conversions=dict(maxima='sum'))

    def _print_latex_(self, x, var, a, b):
        r"""
        EXAMPLES::

            sage: from sage.functions.other import symbolic_sum as ssum
            sage: latex(ssum(x^2, x, 1, 10))
            {\sum_{x=1}^{10} x^{2}}
        """
        return r"{{\sum_{{{}={}}}^{{{}}} {}}}".format(latex(var), latex(a),
                                                      latex(b), latex(x))

symbolic_sum = Function_sum()


class Function_prod(BuiltinFunction):
    """
    Placeholder symbolic product function that is only accessible internally.

    EXAMPLES::

        sage: from sage.functions.other import symbolic_product as sprod
        sage: r = sprod(x, x, 1, 10); r
        product(x, x, 1, 10)
        sage: r.unhold()
        3628800
    """
    def __init__(self):
        """
        EXAMPLES::

            sage: from sage.functions.other import symbolic_product as sprod
            sage: _ = var('m n', domain='integer')
            sage: r = maxima(sprod(sin(m), m, 1, n)).sage(); r
            product(sin(m), m, 1, n)
            sage: isinstance(r.operator(), sage.functions.other.Function_prod)
            True
            sage: r = sympy(sprod(sin(m), m, 1, n)).sage(); r # known bug
            product(sin(m), m, 1, n)
            sage: isinstance(r.operator(),
            ....:     sage.functions.other.Function_prod) # known bug
            True
            sage: giac(sprod(m, m, 1, n))
            n!
        """
        BuiltinFunction.__init__(self, "product", nargs=4,
                               conversions=dict(maxima='product',
                                   sympy='Product', giac='product'))

    def _print_latex_(self, x, var, a, b):
        r"""
        EXAMPLES::

            sage: from sage.functions.other import symbolic_product as sprod
            sage: latex(sprod(x^2, x, 1, 10))
            {\prod_{x=1}^{10} x^{2}}
        """
        return r"{{\prod_{{{}={}}}^{{{}}} {}}}".format(latex(var), latex(a),
                                                       latex(b), latex(x))

symbolic_product = Function_prod()


class Function_limit(BuiltinFunction):
    """
    Placeholder symbolic limit function that is only accessible internally.

    This function is called to create formal wrappers of limits that
    Maxima can't compute::

        sage: a = lim(exp(x^2)*(1-erf(x)), x=infinity); a
        -limit((erf(x) - 1)*e^(x^2), x, +Infinity)

    EXAMPLES::

        sage: from sage.functions.other import symbolic_limit as slimit
        sage: slimit(1/x, x, +oo)
        limit(1/x, x, +Infinity)
        sage: var('minus,plus')
        (minus, plus)
        sage: slimit(1/x, x, +oo)
        limit(1/x, x, +Infinity)
        sage: slimit(1/x, x, 0, plus)
        limit(1/x, x, 0, plus)
        sage: slimit(1/x, x, 0, minus)
        limit(1/x, x, 0, minus)
    """
    def __init__(self):
        """
        EXAMPLES::

            sage: from sage.functions.other import symbolic_limit as slimit
            sage: maxima(slimit(1/x, x, +oo))
            0
        """
        BuiltinFunction.__init__(self, "limit", nargs=0,
                               conversions=dict(maxima='limit'))

    def _latex_(self):
        r"""
        EXAMPLES::

            sage: from sage.functions.other import symbolic_limit as slimit
            sage: latex(slimit)
            \lim
        """
        return r'\lim'

    def _print_latex_(self, ex, var, to, direction=''):
        r"""
        EXAMPLES::

            sage: from sage.functions.other import symbolic_limit as slimit
            sage: var('x,a')
            (x, a)
            sage: f = function('f')
            sage: latex(slimit(f(x), x, a))
            \lim_{x \to a}\, f\left(x\right)
            sage: latex(limit(f(x), x=oo))
            \lim_{x \to +\infty}\, f\left(x\right)

        TESTS:

        When one-sided limits are converted back from maxima, the direction
        argument becomes a symbolic variable. We check if typesetting these works::

            sage: from sage.functions.other import symbolic_limit as slimit
            sage: var('minus,plus')
            (minus, plus)
            sage: latex(slimit(f(x), x, a, minus))
            \lim_{x \to a^-}\, f\left(x\right)
            sage: latex(slimit(f(x), x, a, plus))
            \lim_{x \to a^+}\, f\left(x\right)
            sage: latex(limit(f(x),x=a,dir='+'))
            \lim_{x \to a^+}\, f\left(x\right)
            sage: latex(limit(f(x),x=a,dir='right'))
            \lim_{x \to a^+}\, f\left(x\right)
            sage: latex(limit(f(x),x=a,dir='-'))
            \lim_{x \to a^-}\, f\left(x\right)
            sage: latex(limit(f(x),x=a,dir='left'))
            \lim_{x \to a^-}\, f\left(x\right)

        Check if :trac:`13181` is fixed::

            sage: t = var('t')
            sage: latex(limit(exp_integral_e(1/2, I*t - I*x)*sqrt(-t + x),t=x,dir='-'))
            \lim_{t \to x^-}\, \sqrt{-t + x} exp_integral_e\left(\frac{1}{2}, i \, t - i \, x\right)
            sage: latex(limit(exp_integral_e(1/2, I*t - I*x)*sqrt(-t + x),t=x,dir='+'))
            \lim_{t \to x^+}\, \sqrt{-t + x} exp_integral_e\left(\frac{1}{2}, i \, t - i \, x\right)
            sage: latex(limit(exp_integral_e(1/2, I*t - I*x)*sqrt(-t + x),t=x))
            \lim_{t \to x}\, \sqrt{-t + x} exp_integral_e\left(\frac{1}{2}, i \, t - i \, x\right)
        """
        if repr(direction) == 'minus':
            dir_str = '^-'
        elif repr(direction) == 'plus':
            dir_str = '^+'
        else:
            dir_str = ''
        return r"\lim_{{{} \to {}{}}}\, {}".format(latex(var),
                latex(to), dir_str, latex(ex))

symbolic_limit = Function_limit()


class Function_cases(GinacFunction):
    """
    Formal function holding ``(condition, expression)`` pairs.

    Numbers are considered conditions with zero being ``False``.
    A true condition marks a default value. The function is not
    evaluated as long as it contains a relation that cannot be
    decided by Pynac.

    EXAMPLES::

        sage: ex = cases([(x==0, pi), (True, 0)]); ex
        cases(((x == 0, pi), (1, 0)))
        sage: ex.subs(x==0)
        pi
        sage: ex.subs(x==2)
        0
        sage: ex + 1
        cases(((x == 0, pi), (1, 0))) + 1
        sage: _.subs(x==0)
        pi + 1

    The first encountered default is used, as well as the first relation
    that can be trivially decided::

        sage: cases(((True, pi), (True, 0)))
        pi

        sage: _ = var('y')
        sage: ex = cases(((x==0, pi), (y==1, 0))); ex
        cases(((x == 0, pi), (y == 1, 0)))
        sage: ex.subs(x==0)
        pi
        sage: ex.subs(x==0, y==1)
        pi
    """
    def __init__(self):
        """
        EXAMPLES::

            sage: loads(dumps(cases))
            cases
        """
        GinacFunction.__init__(self, "cases")

    def __call__(self, l, **kwargs):
        """
        EXAMPLES::

            sage: ex = cases([(x==0, pi), (True, 0)]); ex
            cases(((x == 0, pi), (1, 0)))

        TESTS::

            sage: cases()
            Traceback (most recent call last):
            ...
            TypeError: __call__() takes exactly 2 arguments (1 given)
            
            sage: cases(x)
            Traceback (most recent call last):
            ...
            RuntimeError: cases argument not a sequence
        """
        return GinacFunction.__call__(self,
                SR._force_pyobject(l), **kwargs)

    def _print_latex_(self, l, **kwargs):
        r"""
        EXAMPLES::

            sage: ex = cases([(x==0, pi), (True, 0)]); ex
            cases(((x == 0, pi), (1, 0)))
            sage: latex(ex)
            \begin{cases}{\pi} & {x = 0}\\{0} & {1}\end{cases}
        """
        if not isinstance(l, (list, tuple)):
            raise ValueError("cases() argument must be a list")
        str = r"\begin{cases}"
        for pair in l:
            left = None
            if (isinstance(pair, tuple)):
                right,left = pair
            else:
                right = pair
            str += r"{%s} & {%s}\\" % (latex(left), latex(right))
        print(str[:-2] + r"\end{cases}")

    def _sympy_(self, l):
        """
        Convert this cases expression to its SymPy equivalent.

        EXAMPLES::

            sage: ex = cases(((x<0, pi), (x==1, 1), (True, 0)))
            sage: assert ex == ex._sympy_()._sage_()
        """
        from sage.symbolic.ring import SR
        from sympy import Piecewise as pw
        args = []
        for tup in l.operands():
            cond,expr = tup.operands()
            if SR(cond).is_numeric():
                args.append((SR(expr)._sympy_(), bool(SR(cond)._sympy_())))
            else:
                args.append((SR(expr)._sympy_(), SR(cond)._sympy_()))
        return pw(*args)

cases = Function_cases()

<<<<<<< HEAD
class Function_elementof(BuiltinFunction):
    """
    Formal set membership function that is only accessible internally.

    This function is called to express a set membership statement,
    usually as part of a solution set returned by ``solve()``.
    See :class:`sage.sets.set.Set` and :class:`sage.sets.real_set.RealSet`
    for possible set arguments.

    EXAMPLES::

        sage: from sage.functions.other import element_of
        sage: element_of(x, SR(Set(ZZ)))
        element_of(x, Set of elements of Integer Ring)
        sage: element_of(sin(x), SR(Set(QQ)))
        element_of(sin(x), Set of elements of Rational Field)
        sage: element_of(x, SR(RealSet.open_closed(0,1)))
        element_of(x, (0, 1])
        sage: element_of(x, SR(Set([4,6,8]).union(Primes())))
        element_of(x, Set-theoretic union of {8, 4, 6} and Set of all prime...
=======

class Function_crootof(BuiltinFunction):
    """
    Formal function holding ``(polynomial, index)`` pairs.

    The expression evaluates to a floating point value that is an
    approximation to a specific complex root of the polynomial. The
    ordering is fixed so you always get the same root.

    The functionality is imported from SymPy, see
    http://docs.sympy.org/latest/_modules/sympy/polys/rootoftools.html

    EXAMPLES::

        sage: c = complex_root_of(x^6 + x + 1, 1); c
        complex_root_of(x^6 + x + 1, 1)
        sage: c.n()
        -0.790667188814418 + 0.300506920309552*I
        sage: c.n(100)
        -0.79066718881441764449859281847 + 0.30050692030955162512001002521*I
        sage: (c^6 + c + 1).n(100) < 1e-25
        True
>>>>>>> 8d9c008a
    """
    def __init__(self):
        """
        EXAMPLES::

<<<<<<< HEAD
            sage: from sage.functions.other import element_of
            sage: loads(dumps(element_of))
            element_of
        """
        BuiltinFunction.__init__(self, "element_of", nargs=2)

    def _latex_(self):
        r"""
        EXAMPLES::

            sage: from sage.functions.other import element_of
            sage: latex(element_of)
            \in
        """
        return r'\in'

    def _print_latex_(self, ex, s):
        r"""
        EXAMPLES::

            sage: from sage.functions.other import element_of
            sage: latex(element_of(x, SR(Set(ZZ))))
            x \in \Bold{Z}
            sage: latex(element_of(x, SR(Set([4,6,8]))))
            x \in \left\{8, 4, 6\right\}
        """
        return r"{} \in {}".format(latex(ex), latex(s))

element_of = Function_elementof()
=======
            sage: loads(dumps(complex_root_of))
            complex_root_of
        """
        BuiltinFunction.__init__(self, "complex_root_of", nargs=2,
                                   conversions=dict(sympy='CRootOf'))

    def _eval_(self, poly, index):
        """
        TESTS::

            sage: _ = var('y')
            sage: complex_root_of(1, 1)
            Traceback (most recent call last):
            ...
            ValueError: polynomial in one variable required
            sage: complex_root_of(x+y, 1)
            Traceback (most recent call last):
            ...
            ValueError: polynomial in one variable required
            sage: complex_root_of(sin(x), 1)
            Traceback (most recent call last):
            ...
            ValueError: polynomial in one variable required
        """
        try:
            vars = poly.variables()
        except AttributeError:
            raise ValueError('polynomial in one variable required')
        if len(vars) != 1 or not poly.is_polynomial(vars[0]):
            raise ValueError('polynomial in one variable required')

    def _evalf_(self, poly, index, parent=None, algorithm=None):
        """
        EXAMPLES::

            sage: complex_root_of(x^2-2, 1).n()
            1.41421356237310
            sage: complex_root_of(x^2-2, 3).n()
            Traceback (most recent call last):
            ...
            IndexError: root index out of [-2, 1] range, got 3
        """
        from sympy.polys import CRootOf, Poly
        try:
            prec = parent.precision()
        except AttributeError:
            prec = 53
        sobj = CRootOf(Poly(poly._sympy_()), int(index))
        return sobj.n(ceil(prec*3/10))._sage_()

complex_root_of = Function_crootof()
>>>>>>> 8d9c008a
<|MERGE_RESOLUTION|>--- conflicted
+++ resolved
@@ -2843,28 +2843,6 @@
 
 cases = Function_cases()
 
-<<<<<<< HEAD
-class Function_elementof(BuiltinFunction):
-    """
-    Formal set membership function that is only accessible internally.
-
-    This function is called to express a set membership statement,
-    usually as part of a solution set returned by ``solve()``.
-    See :class:`sage.sets.set.Set` and :class:`sage.sets.real_set.RealSet`
-    for possible set arguments.
-
-    EXAMPLES::
-
-        sage: from sage.functions.other import element_of
-        sage: element_of(x, SR(Set(ZZ)))
-        element_of(x, Set of elements of Integer Ring)
-        sage: element_of(sin(x), SR(Set(QQ)))
-        element_of(sin(x), Set of elements of Rational Field)
-        sage: element_of(x, SR(RealSet.open_closed(0,1)))
-        element_of(x, (0, 1])
-        sage: element_of(x, SR(Set([4,6,8]).union(Primes())))
-        element_of(x, Set-theoretic union of {8, 4, 6} and Set of all prime...
-=======
 
 class Function_crootof(BuiltinFunction):
     """
@@ -2887,43 +2865,11 @@
         -0.79066718881441764449859281847 + 0.30050692030955162512001002521*I
         sage: (c^6 + c + 1).n(100) < 1e-25
         True
->>>>>>> 8d9c008a
     """
     def __init__(self):
         """
         EXAMPLES::
 
-<<<<<<< HEAD
-            sage: from sage.functions.other import element_of
-            sage: loads(dumps(element_of))
-            element_of
-        """
-        BuiltinFunction.__init__(self, "element_of", nargs=2)
-
-    def _latex_(self):
-        r"""
-        EXAMPLES::
-
-            sage: from sage.functions.other import element_of
-            sage: latex(element_of)
-            \in
-        """
-        return r'\in'
-
-    def _print_latex_(self, ex, s):
-        r"""
-        EXAMPLES::
-
-            sage: from sage.functions.other import element_of
-            sage: latex(element_of(x, SR(Set(ZZ))))
-            x \in \Bold{Z}
-            sage: latex(element_of(x, SR(Set([4,6,8]))))
-            x \in \left\{8, 4, 6\right\}
-        """
-        return r"{} \in {}".format(latex(ex), latex(s))
-
-element_of = Function_elementof()
-=======
             sage: loads(dumps(complex_root_of))
             complex_root_of
         """
@@ -2975,4 +2921,59 @@
         return sobj.n(ceil(prec*3/10))._sage_()
 
 complex_root_of = Function_crootof()
->>>>>>> 8d9c008a
+
+
+class Function_elementof(BuiltinFunction):
+    """
+    Formal set membership function that is only accessible internally.
+
+    This function is called to express a set membership statement,
+    usually as part of a solution set returned by ``solve()``.
+    See :class:`sage.sets.set.Set` and :class:`sage.sets.real_set.RealSet`
+    for possible set arguments.
+
+    EXAMPLES::
+
+        sage: from sage.functions.other import element_of
+        sage: element_of(x, SR(Set(ZZ)))
+        element_of(x, Set of elements of Integer Ring)
+        sage: element_of(sin(x), SR(Set(QQ)))
+        element_of(sin(x), Set of elements of Rational Field)
+        sage: element_of(x, SR(RealSet.open_closed(0,1)))
+        element_of(x, (0, 1])
+        sage: element_of(x, SR(Set([4,6,8]).union(Primes())))
+        element_of(x, Set-theoretic union of {8, 4, 6} and Set of all prime...
+    """
+    def __init__(self):
+        """
+        EXAMPLES::
+
+            sage: from sage.functions.other import element_of
+            sage: loads(dumps(element_of))
+            element_of
+        """
+        BuiltinFunction.__init__(self, "element_of", nargs=2)
+
+    def _latex_(self):
+        r"""
+        EXAMPLES::
+
+            sage: from sage.functions.other import element_of
+            sage: latex(element_of)
+            \in
+        """
+        return r'\in'
+
+    def _print_latex_(self, ex, s):
+        r"""
+        EXAMPLES::
+
+            sage: from sage.functions.other import element_of
+            sage: latex(element_of(x, SR(Set(ZZ))))
+            x \in \Bold{Z}
+            sage: latex(element_of(x, SR(Set([4,6,8]))))
+            x \in \left\{8, 4, 6\right\}
+        """
+        return r"{} \in {}".format(latex(ex), latex(s))
+
+element_of = Function_elementof()