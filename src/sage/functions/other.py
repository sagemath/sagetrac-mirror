--- conflicted
+++ resolved
@@ -731,7 +731,6 @@
             sage: _do_sqrt(3,extend=False)
             sqrt(3)
         """
-<<<<<<< HEAD
         if prec:
             if x >= 0:
                  return RealField(prec)(x).sqrt(all=all)
@@ -741,14 +740,6 @@
             z = I
         else:
             z = SR(x) ** one_half
-=======
-        GinacFunction.__init__(self, 'gamma', latex_name=r"\Gamma",
-                               conversions={'mathematica':'Gamma',
-                                            'maple':'GAMMA',
-                                            'sympy':'gamma',
-                                            'fricas':'Gamma',
-                                            'giac':'Gamma'})
->>>>>>> 6ecebac2
 
         if all:
             if z:
