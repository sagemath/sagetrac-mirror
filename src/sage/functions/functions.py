--- conflicted
+++ resolved
@@ -445,14 +445,6 @@
         return self.__op(self.__x._maxima_(maxima), self.__y._maxima_(maxima))
 
     def _axiom_(self, axiom):
-<<<<<<< HEAD
-        """
-        EXAMPLES:
-            sage: axiom(e + pi)                      # optional
-            %e + %pi
-        """
-=======
->>>>>>> 9486c2c2
         return self.__op(self.__x._axiom_(axiom), self.__y._axiom_(axiom))
 
     def _octave_(self, octave):
