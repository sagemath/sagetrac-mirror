--- conflicted
+++ resolved
@@ -67,566 +67,7 @@
 #                  http://www.gnu.org/licenses/
 #*****************************************************************************
 
-<<<<<<< HEAD
-from sage.rings.polynomial.polynomial_ring_constructor import PolynomialRing
-from sage.misc.sage_eval import sage_eval
-from sage.rings.all import QQ, RR, Integer, Rational, infinity
-from sage.calculus.functional import derivative
-from sage.symbolic.expression import is_Expression
-from sage.symbolic.assumptions import assume, forget
-
-from sage.calculus.calculus import SR, maxima
-from sage.calculus.all import var
-
-def piecewise(list_of_pairs, var=None):
-    """
-    Returns a piecewise function from a list of (interval, function)
-    pairs.
-
-    ``list_of_pairs`` is a list of pairs (I, fcn), where
-    fcn is a Sage function (such as a polynomial over RR, or functions
-    using the lambda notation), and I is an interval such as I = (1,3).
-    Two consecutive intervals must share a common endpoint.
-
-    If the optional ``var`` is specified, then any symbolic expressions
-    in the list will be converted to symbolic functions using
-    ``fcn.function(var)``.  (This says which variable is considered to
-    be "piecewise".)
-
-    We assume that these definitions are consistent (ie, no checking is
-    done).
-
-    EXAMPLES::
-
-        sage: f1(x) = -1
-        sage: f2(x) = 2
-        sage: f = Piecewise([[(0,pi/2),f1],[(pi/2,pi),f2]])
-        sage: f(1)
-        -1
-        sage: f(3)
-        2
-        sage: f = Piecewise([[(0,1),x], [(1,2),x^2]], x); f
-        Piecewise defined function with 2 parts, [[(0, 1), x |--> x], [(1, 2), x |--> x^2]]
-        sage: f(0.9)
-        0.900000000000000
-        sage: f(1.1)
-        1.21000000000000
-    """
-    return PiecewisePolynomial(list_of_pairs, var=var)
-
-Piecewise = piecewise
-
-class PiecewisePolynomial:
-    """
-    Returns a piecewise function from a list of (interval, function)
-    pairs.
-
-    EXAMPLES::
-
-        sage: f1(x) = -1
-        sage: f2(x) = 2
-        sage: f = Piecewise([[(0,pi/2),f1],[(pi/2,pi),f2]])
-        sage: f(1)
-        -1
-        sage: f(3)
-        2
-    """
-    def __init__(self, list_of_pairs, var=None):
-        r"""
-        ``list_of_pairs`` is a list of pairs (I, fcn), where
-        fcn is a Sage function (such as a polynomial over RR, or functions
-        using the lambda notation), and I is an interval such as I = (1,3).
-        Two consecutive intervals must share a common endpoint.
-
-        If the optional ``var`` is specified, then any symbolic
-        expressions in the list will be converted to symbolic
-        functions using ``fcn.function(var)``.  (This says which
-        variable is considered to be "piecewise".)
-
-        We assume that these definitions are consistent (ie, no checking is
-        done).
-
-        EXAMPLES::
-
-            sage: f1(x) = 1
-            sage: f2(x) = 1 - x
-            sage: f = Piecewise([[(0,1),f1],[(1,2),f2]])
-            sage: f.list()
-            [[(0, 1), x |--> 1], [(1, 2), x |--> -x + 1]]
-            sage: f.length()
-            2
-        """
-        self._length = len(list_of_pairs)
-        self._intervals = [x[0] for x in list_of_pairs]
-        functions = [x[1] for x in list_of_pairs]
-        if var is not None:
-            for i in range(len(functions)):
-                if is_Expression(functions[i]):
-                    functions[i] = functions[i].function(var)
-        self._functions = functions
-        # We regenerate self._list in case self._functions was modified
-        # above.  This also protects us in case somebody mutates a list
-        # after they use it as an argument to piecewise().
-        self._list = [[self._intervals[i], self._functions[i]] for i in range(self._length)]
-
-    def list(self):
-        """
-        Returns the pieces of this function as a list of functions.
-
-        EXAMPLES::
-
-            sage: f1(x) = 1
-            sage: f2(x) = 1 - x
-            sage: f = Piecewise([[(0,1),f1],[(1,2),f2]])
-            sage: f.list()
-            [[(0, 1), x |--> 1], [(1, 2), x |--> -x + 1]]
-        """
-        return self._list
-
-    def length(self):
-        """
-        Returns the number of pieces of this function.
-
-        EXAMPLES::
-
-            sage: f1(x) = 1
-            sage: f2(x) = 1 - x
-            sage: f = Piecewise([[(0,1),f1],[(1,2),f2]])
-            sage: f.length()
-            2
-        """
-        return self._length
-
-    def __repr__(self):
-        """
-        EXAMPLES::
-
-            sage: f1(x) = 1
-            sage: f2(x) = 1 - x
-            sage: f = Piecewise([[(0,1),f1],[(1,2),f2]]); f
-            Piecewise defined function with 2 parts, [[(0, 1), x |--> 1], [(1, 2), x |--> -x + 1]]
-        """
-        return 'Piecewise defined function with %s parts, %s'%(
-            self.length(),self.list())
-
-    def _latex_(self):
-        r"""
-        EXAMPLES::
-
-            sage: f1(x) = 1
-            sage: f2(x) = 1 - x
-            sage: f = Piecewise([[(0,1),f1],[(1,2),f2]])
-            sage: latex(f)
-            \begin{cases}
-            x \ {\mapsto}\ 1 &\text{on $(0, 1)$}\cr
-            x \ {\mapsto}\ -x + 1 &\text{on $(1, 2)$}\cr
-            \end{cases}
-
-        ::
-
-            sage: f(x) = sin(x*pi/2)
-            sage: g(x) = 1-(x-1)^2
-            sage: h(x) = -x
-            sage: P = Piecewise([[(0,1), f], [(1,3),g], [(3,5), h]])
-            sage: latex(P)
-            \begin{cases}
-            x \ {\mapsto}\ \sin\left(\frac{1}{2} \, \pi x\right) &\text{on $(0, 1)$}\cr
-            x \ {\mapsto}\ -{\left(x - 1\right)}^{2} + 1 &\text{on $(1, 3)$}\cr
-            x \ {\mapsto}\ -x &\text{on $(3, 5)$}\cr
-            \end{cases}
-        """
-        from sage.misc.latex import latex
-        tex = ['\\begin{cases}\n']
-        for (left, right), f in self.list():
-            tex.append('%s &\\text{on $(%s, %s)$}\\cr\n' % (latex(f), left, right))
-        tex.append(r'\end{cases}')
-        return ''.join(tex)
-
-    def intervals(self):
-        """
-        A piecewise non-polynomial example.
-
-        EXAMPLES::
-
-            sage: f1(x) = 1
-            sage: f2(x) = 1-x
-            sage: f3(x) = exp(x)
-            sage: f4(x) = sin(2*x)
-            sage: f = Piecewise([[(0,1),f1],[(1,2),f2],[(2,3),f3],[(3,10),f4]])
-            sage: f.intervals()
-            [(0, 1), (1, 2), (2, 3), (3, 10)]
-        """
-        return self._intervals
-
-    def domain(self):
-        """
-        Returns the domain of the function.
-
-        EXAMPLES::
-
-            sage: f1(x) = 1
-            sage: f2(x) = 1-x
-            sage: f3(x) = exp(x)
-            sage: f4(x) = sin(2*x)
-            sage: f = Piecewise([[(0,1),f1],[(1,2),f2],[(2,3),f3],[(3,10),f4]])
-            sage: f.domain()
-            (0, 10)
-        """
-        endpoints = sum(self.intervals(), ())
-        return (min(endpoints), max(endpoints))
-
-    def functions(self):
-        """
-        Returns the list of functions (the "pieces").
-
-        EXAMPLES::
-
-            sage: f1(x) = 1
-            sage: f2(x) = 1-x
-            sage: f3(x) = exp(x)
-            sage: f4(x) = sin(2*x)
-            sage: f = Piecewise([[(0,1),f1],[(1,2),f2],[(2,3),f3],[(3,10),f4]])
-            sage: f.functions()
-            [x |--> 1, x |--> -x + 1, x |--> e^x, x |--> sin(2*x)]
-        """
-        return self._functions
-
-    def extend_by_zero_to(self,xmin=-1000,xmax=1000):
-        """
-        This function simply returns the piecewise defined function which
-        is extended by 0 so it is defined on all of (xmin,xmax). This is
-        needed to add two piecewise functions in a reasonable way.
-
-        EXAMPLES::
-
-            sage: f1(x) = 1
-            sage: f2(x) = 1 - x
-            sage: f = Piecewise([[(0,1),f1],[(1,2),f2]])
-            sage: f.extend_by_zero_to(-1, 3)
-            Piecewise defined function with 4 parts, [[(-1, 0), 0], [(0, 1), x |--> 1], [(1, 2), x |--> -x + 1], [(2, 3), 0]]
-        """
-        zero = QQ['x'](0)
-        list_of_pairs = self.list()
-        a, b = self.domain()
-        if xmin < a:
-            list_of_pairs = [[(xmin, a), zero]] + list_of_pairs
-        if xmax > b:
-            list_of_pairs = list_of_pairs + [[(b, xmax), zero]]
-        return Piecewise(list_of_pairs)
-
-    def unextend(self):
-        """
-        This removes any parts in the front or back of the function which
-        is zero (the inverse to extend_by_zero_to).
-
-        EXAMPLES::
-
-            sage: R.<x> = QQ[]
-            sage: f = Piecewise([[(-3,-1),1+2+x],[(-1,1),1-x^2]])
-            sage: e = f.extend_by_zero_to(-10,10); e
-            Piecewise defined function with 4 parts, [[(-10, -3), 0], [(-3, -1), x + 3], [(-1, 1), -x^2 + 1], [(1, 10), 0]]
-            sage: d = e.unextend(); d
-            Piecewise defined function with 2 parts, [[(-3, -1), x + 3], [(-1, 1), -x^2 + 1]]
-            sage: d==f
-            True
-        """
-        list_of_pairs = self.list()
-        funcs = self.functions()
-        if funcs[0] == 0:
-            list_of_pairs = list_of_pairs[1:]
-        if funcs[-1] == 0:
-            list_of_pairs = list_of_pairs[:-1]
-        return Piecewise(list_of_pairs)
-
-    def _riemann_sum_helper(self, N, func, initial=0):
-        """
-        A helper function for computing Riemann sums.
-
-        INPUT:
-
-
-        -  ``N`` - the number of subdivisions
-
-        -  ``func`` - a function to apply to the endpoints of
-           each subdivision
-
-        -  ``initial`` - the starting value
-
-
-        EXAMPLES::
-
-            sage: f1(x) = x^2                   ## example 1
-            sage: f2(x) = 5-x^2
-            sage: f = Piecewise([[(0,1),f1],[(1,2),f2]])
-            sage: f._riemann_sum_helper(6, lambda x0, x1: (x1-x0)*f(x1))
-            19/6
-        """
-        a,b = self.domain()
-        rsum = initial
-        h = (b-a)/N
-        for i in range(N):
-            x0 = a+i*h
-            x1 = a+(i+1)*h
-            rsum += func(x0, x1)
-        return rsum
-
-    def riemann_sum_integral_approximation(self,N,mode=None):
-        """
-        Returns the piecewise line function defined by the Riemann sums in
-        numerical integration based on a subdivision into N subintervals.
-
-        Set mode="midpoint" for the height of the rectangles to be
-        determined by the midpoint of the subinterval; set mode="right" for
-        the height of the rectangles to be determined by the right-hand
-        endpoint of the subinterval; the default is mode="left" (the height
-        of the rectangles to be determined by the left-hand endpoint of
-        the subinterval).
-
-        EXAMPLES::
-
-            sage: f1(x) = x^2                   ## example 1
-            sage: f2(x) = 5-x^2
-            sage: f = Piecewise([[(0,1),f1],[(1,2),f2]])
-            sage: f.riemann_sum_integral_approximation(6)
-            17/6
-            sage: f.riemann_sum_integral_approximation(6,mode="right")
-            19/6
-            sage: f.riemann_sum_integral_approximation(6,mode="midpoint")
-            3
-            sage: f.integral(definite=True)
-            3
-        """
-        if mode is None:
-            return self._riemann_sum_helper(N, lambda x0, x1: (x1-x0)*self(x0))
-        elif mode == "right":
-            return self._riemann_sum_helper(N, lambda x0, x1: (x1-x0)*self(x1))
-        elif mode == "midpoint":
-            return self._riemann_sum_helper(N, lambda x0, x1: (x1-x0)*self((x0+x1)/2))
-        else:
-            raise ValueError("invalid mode")
-
-    def riemann_sum(self,N,mode=None):
-        """
-        Returns the piecewise line function defined by the Riemann sums in
-        numerical integration based on a subdivision into N subintervals.
-        Set mode="midpoint" for the height of the rectangles to be
-        determined by the midpoint of the subinterval; set mode="right" for
-        the height of the rectangles to be determined by the right-hand
-        endpoint of the subinterval; the default is mode="left" (the height
-        of the rectangles to be determined by the left-hand endpoint of
-        the subinterval).
-
-        EXAMPLES::
-
-            sage: f1(x) = x^2
-            sage: f2(x) = 5-x^2
-            sage: f = Piecewise([[(0,1),f1],[(1,2),f2]])
-            sage: f.riemann_sum(6,mode="midpoint")
-            Piecewise defined function with 6 parts, [[(0, 1/3), 1/36], [(1/3, 2/3), 1/4], [(2/3, 1), 25/36], [(1, 4/3), 131/36], [(4/3, 5/3), 11/4], [(5/3, 2), 59/36]]
-
-        ::
-
-            sage: f = Piecewise([[(-1,1),(1-x^2).function(x)]])
-            sage: rsf = f.riemann_sum(7)
-            sage: P = f.plot(rgbcolor=(0.7,0.1,0.5), plot_points=40)
-            sage: Q = rsf.plot(rgbcolor=(0.7,0.6,0.6), plot_points=40)
-            sage: L = add([line([[a,0],[a,f(x=a)]],rgbcolor=(0.7,0.6,0.6)) for (a,b),f in rsf.list()])
-            sage: P + Q + L
-            Graphics object consisting of 15 graphics primitives
-
-        ::
-
-            sage: f = Piecewise([[(-1,1),(1/2+x-x^3)]], x) ## example 3
-            sage: rsf = f.riemann_sum(8)
-            sage: P = f.plot(rgbcolor=(0.7,0.1,0.5), plot_points=40)
-            sage: Q = rsf.plot(rgbcolor=(0.7,0.6,0.6), plot_points=40)
-            sage: L = add([line([[a,0],[a,f(x=a)]],rgbcolor=(0.7,0.6,0.6)) for (a,b),f in rsf.list()])
-            sage: P + Q + L
-            Graphics object consisting of 17 graphics primitives
-        """
-        if mode is None:
-            rsum = self._riemann_sum_helper(N, lambda x0,x1: [[(x0,x1),SR(self(x0))]],
-                                            initial=[])
-        elif mode == "right":
-            rsum = self._riemann_sum_helper(N, lambda x0,x1: [[(x0,x1),SR(self(x1))]],
-                                            initial=[])
-        elif mode == "midpoint":
-            rsum = self._riemann_sum_helper(N, lambda x0,x1: [[(x0,x1),SR(self((x0+x1)/2))]],
-                                            initial=[])
-        else:
-            raise ValueError("invalid mode")
-        return Piecewise(rsum)
-
-    def trapezoid(self,N):
-        """
-        Returns the piecewise line function defined by the trapezoid rule
-        for numerical integration based on a subdivision into N
-        subintervals.
-
-        EXAMPLES::
-
-            sage: R.<x> = QQ[]
-            sage: f1 = x^2
-            sage: f2 = 5-x^2
-            sage: f = Piecewise([[(0,1),f1],[(1,2),f2]])
-            sage: f.trapezoid(4)
-            Piecewise defined function with 4 parts, [[(0, 1/2), 1/2*x], [(1/2, 1), 9/2*x - 2], [(1, 3/2), 1/2*x + 2], [(3/2, 2), -7/2*x + 8]]
-
-        ::
-
-            sage: R.<x> = QQ[]
-            sage: f = Piecewise([[(-1,1),1-x^2]])
-            sage: tf = f.trapezoid(4)
-            sage: P = f.plot(rgbcolor=(0.7,0.1,0.5), plot_points=40)
-            sage: Q = tf.plot(rgbcolor=(0.7,0.6,0.6), plot_points=40)
-            sage: L = add([line([[a,0],[a,f(a)]],rgbcolor=(0.7,0.6,0.6)) for (a,b),f in tf.list()])
-            sage: P+Q+L
-            Graphics object consisting of 9 graphics primitives
-
-        ::
-
-            sage: R.<x> = QQ[]
-            sage: f = Piecewise([[(-1,1),1/2+x-x^3]]) ## example 3
-            sage: tf = f.trapezoid(6)
-            sage: P = f.plot(rgbcolor=(0.7,0.1,0.5), plot_points=40)
-            sage: Q = tf.plot(rgbcolor=(0.7,0.6,0.6), plot_points=40)
-            sage: L = add([line([[a,0],[a,f(a)]],rgbcolor=(0.7,0.6,0.6)) for (a,b),f in tf.list()])
-            sage: P+Q+L
-            Graphics object consisting of 14 graphics primitives
-
-        TESTS:
-
-        Use variables other than x (:trac:`13836`)::
-
-            sage: R.<y> = QQ[]
-            sage: f1 = y^2
-            sage: f2 = 5-y^2
-            sage: f = Piecewise([[(0,1),f1],[(1,2),f2]])
-            sage: f.trapezoid(4)
-            Piecewise defined function with 4 parts, [[(0, 1/2), 1/2*y], [(1/2, 1), 9/2*y - 2], [(1, 3/2), 1/2*y + 2], [(3/2, 2), -7/2*y + 8]]
-
-        """
-        x = QQ[str(self.default_variable())].gen()
-        def f(x0, x1):
-            f0, f1 = self(x0), self(x1)
-            return [[(x0,x1),f0+(f1-f0)*(x1-x0)**(-1)*(x-x0)]]
-        rsum = self._riemann_sum_helper(N, f, initial=[])
-        return Piecewise(rsum)
-
-    def trapezoid_integral_approximation(self,N):
-        """
-        Returns the approximation given by the trapezoid rule for numerical
-        integration based on a subdivision into N subintervals.
-
-        EXAMPLES::
-
-            sage: f1(x) = x^2                      ## example 1
-            sage: f2(x) = 1-(1-x)^2
-            sage: f = Piecewise([[(0,1),f1],[(1,2),f2]])
-            sage: P = f.plot(rgbcolor=(0.7,0.1,0.5), plot_points=40)
-            sage: tf = f.trapezoid(6)
-            sage: Q = tf.plot(rgbcolor=(0.7,0.6,0.6), plot_points=40)
-            sage: ta = f.trapezoid_integral_approximation(6)
-            sage: t = text('trapezoid approximation = %s'%ta, (1.5, 0.25))
-            sage: a = f.integral(definite=True)
-            sage: tt = text('area under curve = %s'%a, (1.5, -0.5))
-            sage: P + Q + t + tt
-            Graphics object consisting of 10 graphics primitives
-
-        ::
-
-            sage: f = Piecewise([[(0,1),f1],[(1,2),f2]])  ## example 2
-            sage: tf = f.trapezoid(4)
-            sage: ta = f.trapezoid_integral_approximation(4)
-            sage: Q = tf.plot(rgbcolor=(0.7,0.6,0.6), plot_points=40)
-            sage: t = text('trapezoid approximation = %s'%ta, (1.5, 0.25))
-            sage: a = f.integral(definite=True)
-            sage: tt = text('area under curve = %s'%a, (1.5, -0.5))
-            sage: P+Q+t+tt
-            Graphics object consisting of 8 graphics primitives
-        """
-        def f(x0, x1):
-            f0, f1 = self(x0), self(x1)
-            return ((f1+f0)/2)*(x1-x0)
-        return self._riemann_sum_helper(N, f)
-
-    def critical_points(self):
-        """
-        Return the critical points of this piecewise function.
-
-        .. warning::
-
-           Uses maxima, which prints the warning to use results with
-           caution. Only works for piecewise functions whose parts are
-           polynomials with real critical not occurring on the
-           interval endpoints.
-
-        EXAMPLES::
-
-            sage: R.<x> = QQ[]
-            sage: f1 = x^0
-            sage: f2 = 10*x - x^2
-            sage: f3 = 3*x^4 - 156*x^3 + 3036*x^2 - 26208*x
-            sage: f = Piecewise([[(0,3),f1],[(3,10),f2],[(10,20),f3]])
-            sage: expected = [5, 12, 13, 14]
-            sage: all(abs(e-a) < 0.001 for e,a in zip(expected, f.critical_points()))
-            True
-
-        TESTS:
-
-        Use variables other than x (:trac:`13836`)::
-
-            sage: R.<y> = QQ[]
-            sage: f1 = y^0
-            sage: f2 = 10*y - y^2
-            sage: f3 = 3*y^4 - 156*y^3 + 3036*y^2 - 26208*y
-            sage: f = Piecewise([[(0,3),f1],[(3,10),f2],[(10,20),f3]])
-            sage: expected = [5, 12, 13, 14]
-            sage: all(abs(e-a) < 0.001 for e,a in zip(expected, f.critical_points()))
-            True
-        """
-        from sage.calculus.calculus import maxima
-        x = QQ[str(self.default_variable())].gen()
-        crit_pts = []
-        for (a,b), f in self.list():
-            for root in maxima.allroots(SR(f).diff(x)==0):
-                root = float(root.rhs())
-                if a < root < b:
-                    crit_pts.append(root)
-        return crit_pts
-
-    def base_ring(self):
-        """
-        Returns the base ring of the function pieces.   This
-        is useful when this class is extended.
-
-        EXAMPLES::
-
-            sage: f1(x) = 1
-            sage: f2(x) = 1-x
-            sage: f3(x) = x^2-5
-            sage: f = Piecewise([[(0,1),f1],[(1,2),f2],[(2,3),f3]])
-            sage: base_ring(f)
-            Symbolic Ring
-
-        ::
-
-            sage: R.<x> = QQ[]
-            sage: f1 = x^0
-            sage: f2 = 10*x - x^2
-            sage: f3 = 3*x^4 - 156*x^3 + 3036*x^2 - 26208*x
-            sage: f = Piecewise([[(0,3),f1],[(3,10),f2],[(10,20),f3]])
-            sage: f.base_ring()
-            Rational Field
-        """
-        return (self.functions()[0]).base_ring()
-
-    def end_points(self):
-        """
-        Returns a list of all interval endpoints for this function.
-=======
 from __future__ import absolute_import, division, print_function
->>>>>>> a0ef507c
 
 from sage.symbolic.function import BuiltinFunction
 from sage.sets.real_set import RealSet, InternalRealInterval
@@ -637,29 +78,8 @@
 from six import get_function_code
 
 
-<<<<<<< HEAD
-            sage: f1(x) = x^2
-            sage: f2(x) = 5-x^3+x
-            sage: f = Piecewise([[(0,1),f1],[(1,2),f2]])
-            sage: tf = f.tangent_line(0.9) ## tangent line at x=0.9
-            sage: P = f.plot(rgbcolor=(0.7,0.1,0.5), plot_points=40)
-            sage: Q = tf.plot(rgbcolor=(0.7,0.2,0.2), plot_points=40)
-            sage: P + Q
-            Graphics object consisting of 4 graphics primitives
-        """
-        pt = QQ(pt)
-        R = QQ[str(self.default_variable())]
-        x = R.gen()
-        der = self.derivative()
-        tanline = (x-pt)*der(pt)+self(pt)
-        dlist = [[(a, b), tanline] for (a,b),f in self.list()]
-        return Piecewise(dlist)
-
-    def plot(self, *args, **kwds):
-=======
 class PiecewiseFunction(BuiltinFunction):
     def __init__(self):
->>>>>>> a0ef507c
         """
         Piecewise function
 
@@ -1453,7 +873,7 @@
                 True
             """
             from sage.calculus.calculus import maxima
-            x = QQ[self.default_variable()].gen()
+            x = QQ[str(self.default_variable())].gen()
             crit_pts = []
             for domain, f in parameters:
                 for interval in domain:
@@ -1576,7 +996,7 @@
                 sage: f.trapezoid(2)
                 piecewise(y|-->1/2*y on (0, 1/2), y|-->3/2*y - 1/2 on (1/2, 1), y|-->7/2*y - 5/2 on (1, 3/2), y|-->-7/2*y + 8 on (3/2, 2); y)
             """
-            x = QQ[self.default_variable()].gen()
+            x = QQ[str(self.default_variable())].gen()
             def func(x0, x1):
                 f0, f1 = self(x0), self(x1)
                 return [[(x0,x1),f0+(f1-f0)*(x1-x0)**(-1)*(x-x0)]]
