--- conflicted
+++ resolved
@@ -1,14 +1,8 @@
 r"""
 Hypergeometric Functions
 
-<<<<<<< HEAD
-This module implements manipulation of generalized hypergeometric series
-represented in standard parametric form (as $\,_pF_q$ functions), as well as
-the confluent hypergeometric functions of the first and second kind.
-=======
 This module implements manipulation of infinite hypergeometric series
 represented in standard parametric form (as `\,_pF_q` functions).
->>>>>>> 0ce5b99c
 
 AUTHORS:
 
