--- conflicted
+++ resolved
@@ -275,11 +275,7 @@
 
     def _evalf_try_(self, a, b, z):
         """
-<<<<<<< HEAD
-        Call :meth:`_evalf_` if one the arguments is numerical and none
-=======
         Call :meth:`_evalf_` if one of the arguments is numerical and none
->>>>>>> d27f8497
         of the arguments are symbolic.
 
         OUTPUT:
