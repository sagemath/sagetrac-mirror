<<<<<<< HEAD
from __future__ import absolute_import
from .wav import Wave as wave
=======
from wav import Wave as wave
from pil import *
>>>>>>> 1348bb6f
<|MERGE_RESOLUTION|>--- conflicted
+++ resolved
@@ -1,7 +1,3 @@
-<<<<<<< HEAD
 from __future__ import absolute_import
 from .wav import Wave as wave
-=======
-from wav import Wave as wave
-from pil import *
->>>>>>> 1348bb6f
+from .pil import *
