r"""
Components as indexed sets of ring elements

The class :class:`Components` is a technical class to take in charge the
storage and manipulation of **indexed elements of a commutative ring** that
represent the components of some "mathematical entity" with respect to some
"frame". Examples of *entity/frame* are *vector/vector-space basis* or
*vector field/vector frame on some manifold*. More generally, the components
can be those of a tensor on a free module or those of a tensor field on a
manifold. They can also be non-tensorial quantities, like connection
coefficients or structure coefficients of a vector frame.

The individual components are assumed to belong to a given commutative ring
and are labelled by *indices*, which are *tuples of integers*.
The following operations are implemented on components with respect
to a given frame:

* arithmetics (addition, subtraction, multiplication by a ring element)
* handling of symmetries or antisymmetries on the indices
* symmetrization and antisymmetrization
* tensor product
* contraction

Various subclasses of class :class:`Components` are

* :class:`CompWithSym` for components with symmetries or antisymmetries w.r.t.
  index permutations

  * :class:`CompFullySym` for fully symmetric components w.r.t. index
    permutations

    * :class:`KroneckerDelta` for the Kronecker delta symbol

  * :class:`CompFullyAntiSym` for fully antisymmetric components w.r.t. index
    permutations

AUTHORS:

- Eric Gourgoulhon, Michal Bejger (2014-2015): initial version
- Joris Vankerschaver (2010): for the idea of storing only the non-zero
  components as dictionaries, whose keys are the component indices (see
  class :class:`~sage.tensor.differential_form_element.DifferentialForm`)
- Marco Mancini (2015) : parallelization of some computations

EXAMPLES:

Set of components with 2 indices on a 3-dimensional vector space, the frame
being some basis of the vector space::

    sage: from sage.tensor.modules.comp import Components
    sage: V = VectorSpace(QQ,3)
    sage: basis = V.basis() ; basis
    [
    (1, 0, 0),
    (0, 1, 0),
    (0, 0, 1)
    ]
    sage: c = Components(QQ, basis, 2) ; c
    2-indices components w.r.t. [
    (1, 0, 0),
    (0, 1, 0),
    (0, 0, 1)
    ]

Actually, the frame can be any object that has some length, i.e. on which
the function :func:`len()` can be called::

    sage: basis1 = V.gens() ; basis1
    ((1, 0, 0), (0, 1, 0), (0, 0, 1))
    sage: c1 = Components(QQ, basis1, 2) ; c1
    2-indices components w.r.t. ((1, 0, 0), (0, 1, 0), (0, 0, 1))
    sage: basis2 = ['a', 'b' , 'c']
    sage: c2 = Components(QQ, basis2, 2) ; c2
    2-indices components w.r.t. ['a', 'b', 'c']

A just created set of components is initialized to zero::

    sage: c.is_zero()
    True
    sage: c == 0
    True

This can also be checked on the list of components, which is returned by
the operator ``[:]``::

    sage: c[:]
    [0 0 0]
    [0 0 0]
    [0 0 0]

Individual components are accessed by providing their indices inside
square brackets::

    sage: c[1,2] = -3
    sage: c[:]
    [ 0  0  0]
    [ 0  0 -3]
    [ 0  0  0]
    sage: v = Components(QQ, basis, 1)
    sage: v[:]
    [0, 0, 0]
    sage: v[0]
    0
    sage: v[:] = (-1,3,2)
    sage: v[:]
    [-1, 3, 2]
    sage: v[0]
    -1

Sets of components with 2 indices can be converted into a matrix::

    sage: matrix(c)
    [ 0  0  0]
    [ 0  0 -3]
    [ 0  0  0]
    sage: matrix(c).parent()
    Full MatrixSpace of 3 by 3 dense matrices over Rational Field

By default, the indices range from `0` to `n-1`, where `n` is the length
of the frame. This can be changed via the argument ``start_index`` in
the :class:`Components` constructor::

    sage: v1 = Components(QQ, basis, 1, start_index=1)
    sage: v1[:]
    [0, 0, 0]
    sage: v1[0]
    Traceback (most recent call last):
    ...
    IndexError: index out of range: 0 not in [1, 3]
    sage: v1[1]
    0
    sage: v1[:] = v[:]  # list copy of all components
    sage: v1[:]
    [-1, 3, 2]
    sage: v1[1], v1[2], v1[3]
    (-1, 3, 2)
    sage: v[0], v[1], v[2]
    (-1, 3, 2)

If some formatter function or unbound method is provided via the argument
``output_formatter`` in the :class:`Components` constructor, it is used to
change the ouput of the access operator ``[...]``::

    sage: a = Components(QQ, basis, 2, output_formatter=Rational.numerical_approx)
    sage: a[1,2] = 1/3
    sage: a[1,2]
    0.333333333333333

The format can be passed to the formatter as the last argument of the
access operator ``[...]``::

    sage: a[1,2,10] # here the format is 10, for 10 bits of precision
    0.33
    sage: a[1,2,100]
    0.33333333333333333333333333333

The raw (unformatted) components are then accessed by the double bracket
operator::

    sage: a[[1,2]]
    1/3

For sets of components declared without any output formatter, there is no
difference between ``[...]`` and ``[[...]]``::

    sage: c[1,2] = 1/3
    sage: c[1,2], c[[1,2]]
    (1/3, 1/3)

The formatter is also used for the complete list of components::

    sage: a[:]
    [0.000000000000000 0.000000000000000 0.000000000000000]
    [0.000000000000000 0.000000000000000 0.333333333333333]
    [0.000000000000000 0.000000000000000 0.000000000000000]
    sage: a[:,10] # with a format different from the default one (53 bits)
    [0.00 0.00 0.00]
    [0.00 0.00 0.33]
    [0.00 0.00 0.00]

The complete list of components in raw form can be recovered by the double
bracket operator, replacing ``:`` by ``slice(None)`` (since ``a[[:]]``
generates a Python syntax error)::

    sage: a[[slice(None)]]
    [  0   0   0]
    [  0   0 1/3]
    [  0   0   0]

Another example of formatter: the Python built-in function :func:`str`
to generate string outputs::

    sage: b = Components(QQ, V.basis(), 1, output_formatter=str)
    sage: b[:] = (1, 0, -4)
    sage: b[:]
    ['1', '0', '-4']

For such a formatter, 2-indices components are no longer displayed as a
matrix::

    sage: b = Components(QQ, basis, 2, output_formatter=str)
    sage: b[0,1] = 1/3
    sage: b[:]
    [['0', '1/3', '0'], ['0', '0', '0'], ['0', '0', '0']]

But unformatted outputs still are::

    sage: b[[slice(None)]]
    [  0 1/3   0]
    [  0   0   0]
    [  0   0   0]

Internally, the components are stored as a dictionary (:attr:`_comp`) whose
keys are the indices; only the non-zero components are stored::

    sage: a[:]
    [0.000000000000000 0.000000000000000 0.000000000000000]
    [0.000000000000000 0.000000000000000 0.333333333333333]
    [0.000000000000000 0.000000000000000 0.000000000000000]
    sage: a._comp
    {(1, 2): 1/3}
    sage: v[:] = (-1, 0, 3)
    sage: v._comp  # random output order of the component dictionary
    {(0,): -1, (2,): 3}

In case of symmetries, only non-redundant components are stored::

    sage: from sage.tensor.modules.comp import CompFullyAntiSym
    sage: c = CompFullyAntiSym(QQ, basis, 2)
    sage: c[0,1] = 3
    sage: c[:]
    [ 0  3  0]
    [-3  0  0]
    [ 0  0  0]
    sage: c._comp
    {(0, 1): 3}

"""

#******************************************************************************
#       Copyright (C) 2015 Eric Gourgoulhon <eric.gourgoulhon@obspm.fr>
#       Copyright (C) 2015 Michal Bejger <bejger@camk.edu.pl>
#       Copyright (C) 2015 Marco Mancini <marco.mancini@obspm.fr>
#
#  Distributed under the terms of the GNU General Public License (GPL)
#  as published by the Free Software Foundation; either version 2 of
#  the License, or (at your option) any later version.
#                  http://www.gnu.org/licenses/
#******************************************************************************

from sage.structure.sage_object import SageObject
from sage.rings.integer import Integer
from sage.parallel.decorate import parallel
from sage.parallel.parallelism import Parallelism
from operator import itemgetter
<<<<<<< HEAD
import time
=======
>>>>>>> fb92309a

class Components(SageObject):
    r"""
    Indexed set of ring elements forming some components with respect
    to a given "frame".

    The "frame" can be a basis of some vector space or a vector frame on some
    manifold (i.e. a field of bases).
    The stored quantities can be tensor components or non-tensorial quantities,
    such as connection coefficients or structure coefficents. The symmetries
    over some indices are dealt by subclasses of the class :class:`Components`.

    INPUT:

    - ``ring`` -- commutative ring in which each component takes its value
    - ``frame`` -- frame with respect to which the components are defined;
      whatever type ``frame`` is, it should have a method ``__len__()``
      implemented, so that ``len(frame)`` returns the dimension, i.e. the size
      of a single index range
    - ``nb_indices`` -- number of integer indices labeling the components
    - ``start_index`` -- (default: 0) first value of a single index;
      accordingly a component index i must obey
      ``start_index <= i <= start_index + dim - 1``, where ``dim = len(frame)``.
    - ``output_formatter`` -- (default: ``None``) function or unbound
      method called to format the output of the component access
      operator ``[...]`` (method __getitem__); ``output_formatter`` must take
      1 or 2 arguments: the 1st argument must be an element of ``ring`` and
      the second one, if any, some format specification.

    EXAMPLES:

    Set of components with 2 indices on a 3-dimensional vector space, the frame
    being some basis of the vector space::

        sage: from sage.tensor.modules.comp import Components
        sage: V = VectorSpace(QQ,3)
        sage: basis = V.basis() ; basis
        [
        (1, 0, 0),
        (0, 1, 0),
        (0, 0, 1)
        ]
        sage: c = Components(QQ, basis, 2) ; c
        2-indices components w.r.t. [
        (1, 0, 0),
        (0, 1, 0),
        (0, 0, 1)
        ]

    Actually, the frame can be any object that has some length, i.e. on which
    the function :func:`len()` can be called::

        sage: basis1 = V.gens() ; basis1
        ((1, 0, 0), (0, 1, 0), (0, 0, 1))
        sage: c1 = Components(QQ, basis1, 2) ; c1
        2-indices components w.r.t. ((1, 0, 0), (0, 1, 0), (0, 0, 1))
        sage: basis2 = ['a', 'b' , 'c']
        sage: c2 = Components(QQ, basis2, 2) ; c2
        2-indices components w.r.t. ['a', 'b', 'c']

    By default, the indices range from `0` to `n-1`, where `n` is the length
    of the frame. This can be changed via the argument ``start_index``::

        sage: c1 = Components(QQ, basis, 2, start_index=1)
        sage: c1[0,1]
        Traceback (most recent call last):
        ...
        IndexError: index out of range: 0 not in [1, 3]
        sage: c[0,1]  # for c, the index 0 is OK
        0
        sage: c[0,1] = -3
        sage: c1[:] = c[:] # list copy of all components
        sage: c1[1,2]  # (1,2) = (0,1) shifted by 1
        -3

    If some formatter function or unbound method is provided via the argument
    ``output_formatter``, it is used to change the ouput of the access
    operator ``[...]``::

        sage: a = Components(QQ, basis, 2, output_formatter=Rational.numerical_approx)
        sage: a[1,2] = 1/3
        sage: a[1,2]
        0.333333333333333

    The format can be passed to the formatter as the last argument of the
    access operator ``[...]``::

        sage: a[1,2,10] # here the format is 10, for 10 bits of precision
        0.33
        sage: a[1,2,100]
        0.33333333333333333333333333333

    The raw (unformatted) components are then accessed by the double bracket
    operator::

        sage: a[[1,2]]
        1/3

    For sets of components declared without any output formatter, there is no
    difference between ``[...]`` and ``[[...]]``::

        sage: c[1,2] = 1/3
        sage: c[1,2], c[[1,2]]
        (1/3, 1/3)

    The formatter is also used for the complete list of components::

        sage: a[:]
        [0.000000000000000 0.000000000000000 0.000000000000000]
        [0.000000000000000 0.000000000000000 0.333333333333333]
        [0.000000000000000 0.000000000000000 0.000000000000000]
        sage: a[:,10] # with a format different from the default one (53 bits)
        [0.00 0.00 0.00]
        [0.00 0.00 0.33]
        [0.00 0.00 0.00]

    The complete list of components in raw form can be recovered by the double
    bracket operator, replacing ``:`` by ``slice(None)`` (since ``a[[:]]``
    generates a Python syntax error)::

        sage: a[[slice(None)]]
        [  0   0   0]
        [  0   0 1/3]
        [  0   0   0]

    Another example of formatter: the Python built-in function :func:`str`
    to generate string outputs::

        sage: b = Components(QQ, V.basis(), 1, output_formatter=str)
        sage: b[:] = (1, 0, -4)
        sage: b[:]
        ['1', '0', '-4']

    For such a formatter, 2-indices components are no longer displayed as a
    matrix::

        sage: b = Components(QQ, basis, 2, output_formatter=str)
        sage: b[0,1] = 1/3
        sage: b[:]
        [['0', '1/3', '0'], ['0', '0', '0'], ['0', '0', '0']]

    But unformatted outputs still are::

        sage: b[[slice(None)]]
        [  0 1/3   0]
        [  0   0   0]
        [  0   0   0]

    Internally, the components are stored as a dictionary (:attr:`_comp`) whose
    keys are the indices; only the non-zero components are stored::

        sage: a[:]
        [0.000000000000000 0.000000000000000 0.000000000000000]
        [0.000000000000000 0.000000000000000 0.333333333333333]
        [0.000000000000000 0.000000000000000 0.000000000000000]
        sage: a._comp
        {(1, 2): 1/3}
        sage: v = Components(QQ, basis, 1)
        sage: v[:] = (-1, 0, 3)
        sage: v._comp  # random output order of the component dictionary
        {(0,): -1, (2,): 3}


    .. RUBRIC:: ARITHMETIC EXAMPLES:

    Unary plus operator::

        sage: a = Components(QQ, basis, 1)
        sage: a[:] = (-1, 0, 3)
        sage: s = +a ; s[:]
        [-1, 0, 3]
        sage: +a == a
        True

    Unary minus operator::

        sage: s = -a ; s[:]
        [1, 0, -3]

    Addition::

        sage: b = Components(QQ, basis, 1)
        sage: b[:] = (2, 1, 4)
        sage: s = a + b ; s[:]
        [1, 1, 7]
        sage: a + b == b + a
        True
        sage: a + (-a) == 0
        True

    Subtraction::

        sage: s = a - b ; s[:]
        [-3, -1, -1]
        sage: s + b == a
        True
        sage: a - b == - (b - a)
        True

    Multiplication by a scalar::

        sage: s = 2*a ; s[:]
        [-2, 0, 6]

    Division by a scalar::

        sage: s = a/2 ; s[:]
        [-1/2, 0, 3/2]
        sage: 2*(a/2) == a
        True

    Tensor product (by means of the operator ``*``)::

        sage: c = a*b ; c
        2-indices components w.r.t. [
        (1, 0, 0),
        (0, 1, 0),
        (0, 0, 1)
        ]
        sage: a[:], b[:]
        ([-1, 0, 3], [2, 1, 4])
        sage: c[:]
        [-2 -1 -4]
        [ 0  0  0]
        [ 6  3 12]
        sage: d = c*a ; d
        3-indices components w.r.t. [
        (1, 0, 0),
        (0, 1, 0),
        (0, 0, 1)
        ]
        sage: d[:]
        [[[2, 0, -6], [1, 0, -3], [4, 0, -12]],
         [[0, 0, 0], [0, 0, 0], [0, 0, 0]],
         [[-6, 0, 18], [-3, 0, 9], [-12, 0, 36]]]
        sage: d[0,1,2] == a[0]*b[1]*a[2]
        True

    """
    def __init__(self, ring, frame, nb_indices, start_index=0,
                 output_formatter=None):
        r"""
        TEST::

            sage: from sage.tensor.modules.comp import Components
            sage: Components(ZZ, [1,2,3], 2)
            2-indices components w.r.t. [1, 2, 3]

        """
        # For efficiency, no test is performed regarding the type and range of
        # the arguments:
        self._ring = ring
        self._frame = frame
        self._nid = nb_indices
        self._dim = len(frame)
        self._sindex = start_index
        self._output_formatter = output_formatter
        self._comp = {} # the dictionary of components, with the index tuples
                        # as keys

    def _repr_(self):
        r"""
        Return a string representation of ``self``.

        EXAMPLE::

            sage: from sage.tensor.modules.comp import Components
            sage: c = Components(ZZ, [1,2,3], 2)
            sage: c._repr_()
            '2-indices components w.r.t. [1, 2, 3]'

        """
        description = str(self._nid)
        if self._nid == 1:
            description += "-index"
        else:
            description += "-indices"
        description += " components w.r.t. " + str(self._frame)
        return description

    def _new_instance(self):
        r"""
        Creates a :class:`Components` instance of the same number of indices
        and w.r.t. the same frame.

        This method must be redefined by derived classes of
        :class:`Components`.

        EXAMPLE::

            sage: from sage.tensor.modules.comp import Components
            sage: c = Components(ZZ, [1,2,3], 2)
            sage: c._new_instance()
            2-indices components w.r.t. [1, 2, 3]

        """
        return Components(self._ring, self._frame, self._nid, self._sindex,
                          self._output_formatter)

    def copy(self):
        r"""
        Return an exact copy of ``self``.

        EXAMPLES:

        Copy of a set of components with a single index::

            sage: from sage.tensor.modules.comp import Components
            sage: V = VectorSpace(QQ,3)
            sage: a = Components(QQ, V.basis(), 1)
            sage: a[:] = -2, 1, 5
            sage: b = a.copy() ; b
            1-index components w.r.t. [
            (1, 0, 0),
            (0, 1, 0),
            (0, 0, 1)
            ]
            sage: b[:]
            [-2, 1, 5]
            sage: b == a
            True
            sage: b is a  # b is a distinct object
            False

        """
        result = self._new_instance()
        for ind, val in self._comp.iteritems():
            if hasattr(val, 'copy'):
                result._comp[ind] = val.copy()
            else:
                result._comp[ind] = val
        return result

    def _del_zeros(self):
        r"""
        Deletes all the zeros in the dictionary :attr:`_comp`

        NB: The use case of this method must be rare because zeros are not
            stored in :attr:`_comp`.

        EXAMPLE::

            sage: from sage.tensor.modules.comp import Components
            sage: c = Components(ZZ, [1,2,3], 2)
            sage: c._comp = {(0,1): 3, (0,2): 0, (1,2): -5, (2,2): 0}  # enforcing zero storage
            sage: c._del_zeros()
            sage: c._comp
            {(0, 1): 3, (1, 2): -5}

        """
        # The zeros are first searched; they are deleted in a second stage, to
        # avoid changing the dictionary while it is read
        zeros = []
        for ind, value in self._comp.iteritems():
            if value == 0:
                zeros.append(ind)
        for ind in zeros:
            del self._comp[ind]

    def _check_indices(self, indices):
        r"""
        Check the validity of a list of indices and returns a tuple from it

        INPUT:

        - ``indices`` -- list of indices (possibly a single integer if
          self is a 1-index object)

        OUTPUT:

        - a tuple containing valid indices

        EXAMPLES::

            sage: from sage.tensor.modules.comp import Components
            sage: c = Components(ZZ, [1,2,3], 2)
            sage: c._check_indices((0,1))
            (0, 1)
            sage: c._check_indices([0,1])
            (0, 1)
            sage: c._check_indices([2,1])
            (2, 1)
            sage: c._check_indices([2,3])
            Traceback (most recent call last):
            ...
            IndexError: index out of range: 3 not in [0, 2]
            sage: c._check_indices(1)
            Traceback (most recent call last):
            ...
            ValueError: wrong number of indices: 2 expected, while 1 are provided
            sage: c._check_indices([1,2,3])
            Traceback (most recent call last):
            ...
            ValueError: wrong number of indices: 2 expected, while 3 are provided

        """
        if isinstance(indices, (int, Integer)):
            ind = (indices,)
        else:
            ind = tuple(indices)
        if len(ind) != self._nid:
            raise ValueError(("wrong number of indices: {} expected,"
                             " while {} are provided").format(self._nid, len(ind)))
        si = self._sindex
        imax = self._dim - 1 + si
        for k in range(self._nid):
            i = ind[k]
            if i < si or i > imax:
                raise IndexError("index out of range: " +
                                 "{} not in [{}, {}]".format(i, si, imax))
        return ind

    def __getitem__(self, args):
        r"""
        Returns the component corresponding to the given indices.

        INPUT:

        - ``args`` -- list of indices (possibly a single integer if
          self is a 1-index object) or the character ``:`` for the full list
          of components

        OUTPUT:

        - the component corresponding to ``args`` or, if ``args`` = ``:``,
          the full list of components, in the form ``T[i][j]...`` for the
          components `T_{ij...}` (for a 2-indices object, a matrix is returned)

        EXAMPLES::

            sage: from sage.tensor.modules.comp import Components
            sage: c = Components(ZZ, [1,2,3], 2)
            sage: c[1,2]    # unset components are zero
            0
            sage: c.__getitem__((1,2))
            0
            sage: c.__getitem__([1,2])
            0
            sage: c[1,2] = -4
            sage: c[1,2]
            -4
            sage: c.__getitem__((1,2))
            -4
            sage: c[:]
            [ 0  0  0]
            [ 0  0 -4]
            [ 0  0  0]
            sage: c.__getitem__(slice(None))
            [ 0  0  0]
            [ 0  0 -4]
            [ 0  0  0]

        """
        no_format = self._output_formatter is None
        format_type = None # default value, possibly redefined below
        if isinstance(args, list):  # case of [[...]] syntax
            no_format = True
            if isinstance(args[0], slice):
                indices = args[0]
            elif isinstance(args[0], (tuple, list)): # to ensure equivalence between
                indices = args[0]           # [[(i,j,...)]] or [[[i,j,...]]] and [[i,j,...]]
            else:
                indices = tuple(args)
        else:
            # Determining from the input the list of indices and the format
            if isinstance(args, (int, Integer, slice)):
                indices = args
            elif isinstance(args[0], slice):
                indices = args[0]
                if len(args) == 2:
                    format_type = args[1]
            elif len(args) == self._nid:
                indices = args
            else:
                format_type = args[-1]
                indices = args[:-1]
        if isinstance(indices, slice):
            return self._get_list(indices, no_format, format_type)
        else:
            ind = self._check_indices(indices)
            if ind in self._comp:
                if no_format:
                    return self._comp[ind]
                elif format_type is None:
                    return self._output_formatter(self._comp[ind])
                else:
                    return self._output_formatter(self._comp[ind], format_type)
            else:  # if the value is not stored in self._comp, it is zero:
                if no_format:
                    return self._ring.zero()
                elif format_type is None:
                    return self._output_formatter(self._ring.zero())
                else:
                    return self._output_formatter(self._ring.zero(),
                                                 format_type)

    def _get_list(self, ind_slice, no_format=True, format_type=None):
        r"""
        Return the list of components.

        INPUT:

        - ``ind_slice`` --  a slice object

        OUTPUT:

        - the full list of components if  ``ind_slice = [:]``, or a slice
          of it if ``ind_slice = [a:b]`` (1-D case), in the form
          ``T[i][j]...`` for the components `T_{ij...}` (for a 2-indices
          object, a matrix is returned).

        EXAMPLES::

            sage: from sage.tensor.modules.comp import Components
            sage: c = Components(ZZ, [1,2,3], 2)
            sage: c[0,1], c[1,2] = 5, -4
            sage: c._get_list(slice(None))
            [ 0  5  0]
            [ 0  0 -4]
            [ 0  0  0]
            sage: v = Components(ZZ, [1,2,3], 1)
            sage: v[:] = 4, 5, 6
            sage: v._get_list(slice(None))
            [4, 5, 6]
            sage: v._get_list(slice(0,1))
            [4]
            sage: v._get_list(slice(0,2))
            [4, 5]
            sage: v._get_list(slice(2,3))
            [6]

        """
        from sage.matrix.constructor import matrix
        si = self._sindex
        nsi = si + self._dim
        if self._nid == 1:
            if ind_slice.start is None:
                start = si
            else:
                start = ind_slice.start
            if ind_slice.stop is None:
                stop = nsi
            else:
                stop = ind_slice.stop
            if ind_slice.step is not None:
                raise NotImplementedError("function [start:stop:step] not implemented")
            if no_format:
                return [self[[i]] for i in range(start, stop)]
            else:
                return [self[i, format_type] for i in range(start, stop)]
        if ind_slice.start is not None or ind_slice.stop is not None:
            raise NotImplementedError("function [start:stop] not " +
                      "implemented for components with {} indices".format(self._nid))
        resu = [self._gen_list([i], no_format, format_type)
                for i in range(si, nsi)]
        if self._nid == 2:
            try:
                for i in range(self._dim):
                    for j in range(self._dim):
                        a = resu[i][j]
                        if hasattr(a, '_express'):
                            resu[i][j] = a._express
                resu = matrix(resu)  # for a nicer output
            except TypeError:
                pass
        return resu

    def _gen_list(self, ind, no_format=True, format_type=None):
        r"""
        Recursive function to generate the list of values.

        EXAMPLES::

            sage: from sage.tensor.modules.comp import Components
            sage: c = Components(ZZ, [1,2,3], 2)
            sage: c[0,1], c[1,2] = 5, -4
            sage: c._gen_list([])
            [[0, 5, 0], [0, 0, -4], [0, 0, 0]]
            sage: c._gen_list([0])
            [0, 5, 0]
            sage: c._gen_list([1])
            [0, 0, -4]
            sage: c._gen_list([2])
            [0, 0, 0]
            sage: c._gen_list([0,1])
            5

        """
        if len(ind) == self._nid:
            if no_format:
                return self[ind]
            else:
                args = tuple(ind + [format_type])
                return self.__getitem__(args)
        else:
            si = self._sindex
            nsi = si + self._dim
            return [self._gen_list(ind + [i], no_format, format_type)
                                                       for i in range(si, nsi)]

    def __setitem__(self, args, value):
        r"""
        Sets the component corresponding to the given indices.

        INPUT:

        - ``args`` -- list of indices (possibly a single integer if
          self is a 1-index object); if ``[:]`` is provided, all the
          components are set
        - ``value`` -- the value to be set or a list of values if
          ``args = [:]`` (``slice(None)``)

        EXAMPLES::

            sage: from sage.tensor.modules.comp import Components
            sage: c = Components(ZZ, [1,2,3], 2)
            sage: c.__setitem__((0,1), -4)
            sage: c[:]
            [ 0 -4  0]
            [ 0  0  0]
            [ 0  0  0]
            sage: c[0,1] = -4
            sage: c[:]
            [ 0 -4  0]
            [ 0  0  0]
            [ 0  0  0]
            sage: c.__setitem__(slice(None), [[0, 1, 2], [3, 4, 5], [6, 7, 8]])
            sage: c[:]
            [0 1 2]
            [3 4 5]
            [6 7 8]

        """
        format_type = None # default value, possibly redefined below
        if isinstance(args, list):  # case of [[...]] syntax
            if isinstance(args[0], slice):
                indices = args[0]
            elif isinstance(args[0], (tuple, list)): # to ensure equivalence between
                indices = args[0]           # [[(i,j,...)]] or [[[i,j,...]]] and [[i,j,...]]
            else:
                indices = tuple(args)
        else:
            # Determining from the input the list of indices and the format
            if isinstance(args, (int, Integer, slice)):
                indices = args
            elif isinstance(args[0], slice):
                indices = args[0]
                if len(args) == 2:
                    format_type = args[1]
            elif len(args) == self._nid:
                indices = args
            else:
                format_type = args[-1]
                indices = args[:-1]
        if isinstance(indices, slice):
            self._set_list(indices, format_type, value)
        else:
            ind = self._check_indices(indices)
            if value == 0:
                # if the component has been set previously, it is deleted,
                # otherwise nothing is done:
                if ind in self._comp:
                    del self._comp[ind]
            else:
                if format_type is None:
                    self._comp[ind] = self._ring(value)
                else:
                    self._comp[ind] = self._ring({format_type: value})
                    # NB: the writing
                    #   self._comp[ind] = self._ring(value, format_type)
                    # is not allowed when ring is an algebra and value some
                    # element of the algebra's base ring, cf. the discussion at
                    # http://trac.sagemath.org/ticket/16054

    def _set_list(self, ind_slice, format_type, values):
        r"""
        Set the components from a list.

        INPUT:

        - ``ind_slice`` --  a slice object
        - ``format_type`` -- format possibly used to construct a ring element
        - ``values`` -- list of values for the components : the full list if
          ``ind_slice = [:]``, in the form ``T[i][j]...`` for the
          component `T_{ij...}`; in the 1-D case, ``ind_slice`` can be
          a slice of the full list, in the form  ``[a:b]``

        EXAMPLE::

            sage: from sage.tensor.modules.comp import Components
            sage: c = Components(ZZ, [1,2,3], 2)
            sage: c._set_list(slice(None), None, [[0, 1, 2], [3, 4, 5], [6, 7, 8]])
            sage: c[:]
            [0 1 2]
            [3 4 5]
            [6 7 8]

        """
        si = self._sindex
        nsi = si + self._dim
        if self._nid == 1:
            if ind_slice.start is None:
                start = si
            else:
                start = ind_slice.start
            if ind_slice.stop is None:
                stop = nsi
            else:
                stop = ind_slice.stop
            if ind_slice.step is not None:
                raise NotImplementedError("function [start:stop:step] not implemented")
            for i in range(start, stop):
                self[i, format_type] = values[i-start]
        else:
            if ind_slice.start is not None or ind_slice.stop is not None:
                raise NotImplementedError("function [start:stop] not " +
                      "implemented for components with {} indices".format(self._nid))
            for i in range(si, nsi):
                self._set_value_list([i], format_type, values[i-si])

    def _set_value_list(self, ind, format_type, val):
        r"""
        Recursive function to set a list of values to ``self``.

        EXAMPLE::

            sage: from sage.tensor.modules.comp import Components
            sage: c = Components(ZZ, [1,2,3], 2)
            sage: c._set_value_list([], None, [[1,2,3], [4,5,6], [7,8,9]])
            sage: c[:]
            [1 2 3]
            [4 5 6]
            [7 8 9]
            sage: c._set_value_list([0], None, [-1,-2,-3])
            sage: c[:]
            [-1 -2 -3]
            [ 4  5  6]
            [ 7  8  9]
            sage: c._set_value_list([2,1], None, -8)
            sage: c[:]
            [-1 -2 -3]
            [ 4  5  6]
            [ 7 -8  9]

        """
        if len(ind) == self._nid:
            if format_type is not None:
                ind = tuple(ind + [format_type])
            self[ind] = val
        else:
            si = self._sindex
            nsi = si + self._dim
            for i in range(si, nsi):
                self._set_value_list(ind + [i], format_type, val[i-si])

    def display(self, symbol, latex_symbol=None, index_positions=None,
                index_labels=None, index_latex_labels=None,
                format_spec=None, only_nonzero=True, only_nonredundant=False):
        r"""
        Display all the components, one per line.

        The output is either text-formatted (console mode) or LaTeX-formatted
        (notebook mode).

        INPUT:

        - ``symbol`` -- string (typically a single letter) specifying the
          symbol for the components
        - ``latex_symbol`` -- (default: ``None``) string specifying the LaTeX
          symbol for the components; if ``None``, ``symbol`` is used
        - ``index_positions`` -- (default: ``None``) string of length the
          number of indices of the components and composed of characters 'd'
          (for "down") or 'u' (for "up") to specify the position of each index:
          'd' corresponds to a subscript and 'u' to a superscript. If
          ``index_positions`` is ``None``, all indices are printed as
          subscripts
        - ``index_labels`` -- (default: ``None``) list of strings representing
          the labels of each of the individual indices within the index range
          defined at the construction of the object; if ``None``, integer
          labels are used
        - ``index_latex_labels`` -- (default: ``None``) list of strings
          representing the LaTeX labels of each of the individual indices
          within the index range defined at the construction of the object; if
          ``None``, integers labels are used
        - ``format_spec`` -- (default: ``None``) format specification passed
          to the output formatter declared at the construction of the object
        - ``only_nonzero`` -- (default: ``True``) boolean; if ``True``, only
          nonzero components are displayed
        - ``only_nonredundant`` -- (default: ``False``) boolean; if ``True``,
          only nonredundant components are displayed in case of symmetries

        EXAMPLES:

        Display of 3-indices components w.r.t. to the canonical basis of the
        free module `\ZZ^2` over the integer ring::

            sage: from sage.tensor.modules.comp import Components
            sage: c = Components(ZZ, (ZZ^2).basis(), 3)
            sage: c[0,1,0], c[1,0,1], c[1,1,1] = -2, 5, 3
            sage: c.display('c')
            c_010 = -2
            c_101 = 5
            c_111 = 3

        By default, only nonzero components are shown; to display all the
        components, it suffices to set the parameter ``only_nonzero`` to
        ``False``::

            sage: c.display('c', only_nonzero=False)
            c_000 = 0
            c_001 = 0
            c_010 = -2
            c_011 = 0
            c_100 = 0
            c_101 = 5
            c_110 = 0
            c_111 = 3

        By default, all indices are printed as subscripts, but any index
        position can be specifed::

            sage: c.display('c', index_positions='udd')
            c^0_10 = -2
            c^1_01 = 5
            c^1_11 = 3
            sage: c.display('c', index_positions='udu')
            c^0_1^0 = -2
            c^1_0^1 = 5
            c^1_1^1 = 3
            sage: c.display('c', index_positions='ddu')
            c_01^0 = -2
            c_10^1 = 5
            c_11^1 = 3

        The LaTeX output is performed as an array, with the symbol adjustable
        if it differs from the text symbol::

            sage: latex(c.display('c', latex_symbol=r'\Gamma', index_positions='udd'))
            \begin{array}{lcl} \Gamma_{\phantom{\, 0}\,1\,0}^{\,0\phantom{\, 1}\phantom{\, 0}} & = & -2 \\ \Gamma_{\phantom{\, 1}\,0\,1}^{\,1\phantom{\, 0}\phantom{\, 1}} & = & 5 \\ \Gamma_{\phantom{\, 1}\,1\,1}^{\,1\phantom{\, 1}\phantom{\, 1}} & = & 3 \end{array}

        The index labels can differ from integers::

            sage: c.display('c', index_labels=['x','y'])
            c_xyx = -2
            c_yxy = 5
            c_yyy = 3

        If the index labels are longer than a single character, they are
        separated by a comma::

            sage: c.display('c', index_labels=['r', 'th'])
            c_r,th,r = -2
            c_th,r,th = 5
            c_th,th,th = 3

        The LaTeX labels for the indices can be specified if they differ
        from the text ones::

            sage: c.display('c', index_labels=['r', 'th'],
            ....:           index_latex_labels=['r', r'\theta'])
            c_r,th,r = -2
            c_th,r,th = 5
            c_th,th,th = 3

        The display of components with symmetries is governed by the parameter
        ``only_nonredundant``::

            sage: from sage.tensor.modules.comp import CompWithSym
            sage: c = CompWithSym(ZZ, (ZZ^2).basis(), 3, sym=(1,2)) ; c
            3-indices components w.r.t. [
            (1, 0),
            (0, 1)
            ], with symmetry on the index positions (1, 2)
            sage: c[0,0,1] = 2
            sage: c.display('c')
            c_001 = 2
            c_010 = 2
            sage: c.display('c', only_nonredundant=True)
            c_001 = 2

        If some nontrivial output formatter has been set, the format can be
        specified by means of the argument ``format_spec``::

            sage: c = Components(QQ, (QQ^3).basis(), 2,
            ....:                output_formatter=Rational.numerical_approx)
            sage: c[0,1] = 1/3
            sage: c[2,1] = 2/7
            sage: c.display('C')  # default format (53 bits of precision)
            C_01 = 0.333333333333333
            C_21 = 0.285714285714286
            sage: c.display('C', format_spec=10)  # 10 bits of precision
            C_01 = 0.33
            C_21 = 0.29

        """
        from sage.misc.latex import latex
        from sage.tensor.modules.format_utilities import FormattedExpansion
        si = self._sindex
        nsi = si + self._dim
        if latex_symbol is None:
            latex_symbol = symbol
        if index_positions is None:
            index_positions = self._nid * 'd'
        elif len(index_positions) != self._nid:
            raise ValueError("the argument 'index_positions' must contain " +
                             "{} characters".format(self._nid))
        if index_labels is None:
            index_labels = [str(i) for i in range(si, nsi)]
        elif len(index_labels) != self._dim:
            raise ValueError("the argument 'index_labels' must contain " +
                             "{} items".format(self._dim))
        # Index separator:
        max_len_symbols = max([len(s) for s in index_labels])
        if max_len_symbols==1:
            sep = ''
        else:
            sep = ','
        if index_latex_labels is None:
            index_latex_labels = index_labels
        elif len(index_latex_labels) != self._dim:
            raise ValueError("the argument 'index_latex_labels' must " +
                             "contain {} items".format(self._dim))
        if only_nonredundant:
            generator = self.non_redundant_index_generator()
        else:
            generator = self.index_generator()
        rtxt = ''
        rlatex = r'\begin{array}{lcl}'
        for ind in generator:
            ind_arg = ind + (format_spec,)
            val = self[ind_arg]
            if val != 0 or not only_nonzero:
                indices = ''  # text indices
                d_indices = '' # LaTeX down indices
                u_indices = '' # LaTeX up indices
                previous = None  # position of previous index
                for k in range(self._nid):
                    i = ind[k] - si
                    if index_positions[k]=='d':
                        if previous == 'd':
                            indices += sep + index_labels[i]
                        else:
                            indices += '_' + index_labels[i]
                        d_indices += r'\,' + index_latex_labels[i]
                        u_indices += r'\phantom{\, ' + index_latex_labels[i] + \
                                     r'}'
                        previous = 'd'
                    else:
                        if previous == 'u':
                            indices += sep + index_labels[i]
                        else:
                            indices += '^' + index_labels[i]
                        d_indices += r'\phantom{\, ' + index_latex_labels[i] + \
                                     r'}'
                        u_indices += r'\,' + index_latex_labels[i]
                        previous = 'u'
                rtxt += symbol + indices + ' = {} \n'.format(val)
                rlatex += latex_symbol + r'_{' + d_indices + r'}^{' + \
                              u_indices + r'} & = & ' + latex(val) + r'\\'
        if rtxt == '':
            # no component has been displayed
            rlatex = ''
        else:
            # closing the display
            rtxt = rtxt[:-1]  # remove the last new line
            rlatex = rlatex[:-2] + r'\end{array}'
        return FormattedExpansion(rtxt, rlatex)

    def swap_adjacent_indices(self, pos1, pos2, pos3):
        r"""
        Swap two adjacent sets of indices.

        This method is essentially required to reorder the covariant and
        contravariant indices in the computation of a tensor product.

        INPUT:

        - ``pos1`` -- position of the first index of set 1 (with the convention
          ``position=0`` for the first slot)
        - ``pos2`` -- position of the first index of set 2 equals 1 plus the
          position of the last index of set 1 (since the two sets are adjacent)
        - ``pos3`` -- 1 plus position of the last index of set 2

        OUTPUT:

        - Components with index set 1 permuted with index set 2.

        EXAMPLES:

        Swap of the two indices of a 2-indices set of components::

            sage: from sage.tensor.modules.comp import Components
            sage: V = VectorSpace(QQ, 3)
            sage: c = Components(QQ, V.basis(), 2)
            sage: c[:] = [[1,2,3], [4,5,6], [7,8,9]]
            sage: c1 = c.swap_adjacent_indices(0,1,2)
            sage: c[:], c1[:]
            (
            [1 2 3]  [1 4 7]
            [4 5 6]  [2 5 8]
            [7 8 9], [3 6 9]
            )

        Swap of two pairs of indices on a 4-indices set of components::

            sage: d = c*c1 ; d
            4-indices components w.r.t. [
            (1, 0, 0),
            (0, 1, 0),
            (0, 0, 1)
            ]
            sage: d1 = d.swap_adjacent_indices(0,2,4)
            sage: d[0,1,1,2]
            16
            sage: d1[1,2,0,1]
            16
            sage: d1[0,1,1,2]
            24
            sage: d[1,2,0,1]
            24

        """
        result = self._new_instance()
        for ind, val in self._comp.iteritems():
            new_ind = ind[:pos1] + ind[pos2:pos3] + ind[pos1:pos2] + ind[pos3:]
            result._comp[new_ind] = val
            # the above writing is more efficient than result[new_ind] = val
            # it does not work for the derived class CompWithSym, but for the
            # latter, the function CompWithSym.swap_adjacent_indices will be
            # called and not the present function.
        return result

    def is_zero(self):
        r"""
        Return ``True`` if all the components are zero and ``False`` otherwise.

        EXAMPLES:

        A just-created set of components is initialized to zero::

            sage: from sage.tensor.modules.comp import Components
            sage: V = VectorSpace(QQ,3)
            sage: c = Components(QQ, V.basis(), 1)
            sage: c.is_zero()
            True
            sage: c[:]
            [0, 0, 0]
            sage: c[0] = 1 ; c[:]
            [1, 0, 0]
            sage: c.is_zero()
            False
            sage: c[0] = 0 ; c[:]
            [0, 0, 0]
            sage: c.is_zero()
            True

        It is equivalent to use the operator == to compare to zero::

            sage: c == 0
            True
            sage: c != 0
            False

        Comparing to a nonzero number is meaningless::

            sage: c == 1
            Traceback (most recent call last):
            ...
            TypeError: cannot compare a set of components to a number

        """
        if not self._comp:
            return True

        #!# What follows could be skipped since _comp should not contain
        # any zero value
        # In other words, the full method should be
        #   return self.comp == {}
        for val in self._comp.itervalues():
            if val != 0:
                return False
        return True

    def __eq__(self, other):
        r"""
        Comparison (equality) operator.

        INPUT:

        - ``other`` -- a set of components or 0

        OUTPUT:

        - ``True`` if ``self`` is equal to ``other``,  or ``False`` otherwise

        EXAMPLES::

            sage: from sage.tensor.modules.comp import Components
            sage: c = Components(ZZ, [1,2,3], 2)
            sage: c.__eq__(0)  # uninitialized components are zero
            True
            sage: c[0,1], c[1,2] = 5, -4
            sage: c.__eq__(0)
            False
            sage: c1 = Components(ZZ, [1,2,3], 2)
            sage: c1[0,1] = 5
            sage: c.__eq__(c1)
            False
            sage: c1[1,2] = -4
            sage: c.__eq__(c1)
            True
            sage: v = Components(ZZ, [1,2,3], 1)
            sage: c.__eq__(v)
            False

        """
        if isinstance(other, (int, Integer)): # other is 0
            if other == 0:
                return self.is_zero()
            else:
                raise TypeError("cannot compare a set of components to a number")
        else: # other is another Components
            if not isinstance(other, Components):
                raise TypeError("an instance of Components is expected")
            if other._frame != self._frame:
                return False
            if other._nid != self._nid:
                return False
            if other._sindex != self._sindex:
                return False
            if other._output_formatter != self._output_formatter:
                return False
            return (self - other).is_zero()

    def __ne__(self, other):
        r"""
        Non-equality operator.

        INPUT:

        - ``other`` -- a set of components or 0

        OUTPUT:

        - True if ``self`` is different from ``other``,  or False otherwise

        EXAMPLES::

            sage: from sage.tensor.modules.comp import Components
            sage: c = Components(ZZ, [1,2,3], 1)
            sage: c.__ne__(0)  # uninitialized components are zero
            False
            sage: c1 = Components(ZZ, [1,2,3], 1)
            sage: c.__ne__(c1)  # c and c1 are both zero
            False
            sage: c[0] = 4
            sage: c.__ne__(0)
            True
            sage: c.__ne__(c1)
            True

        """
        return not self.__eq__(other)

    def __pos__(self):
        r"""
        Unary plus operator.

        OUTPUT:

        - an exact copy of ``self``

        EXAMPLE::

            sage: from sage.tensor.modules.comp import Components
            sage: c = Components(ZZ, [1,2,3], 1)
            sage: c[:] = 5, 0, -4
            sage: a = c.__pos__() ; a
            1-index components w.r.t. [1, 2, 3]
            sage: a[:]
            [5, 0, -4]
            sage: a == +c
            True
            sage: a == c
            True

        """
        return self.copy()

    def __neg__(self):
        r"""
        Unary minus operator.

        OUTPUT:

        - the opposite of the components represented by ``self``

        EXAMPLE::

            sage: from sage.tensor.modules.comp import Components
            sage: c = Components(ZZ, [1,2,3], 1)
            sage: c[:] = 5, 0, -4
            sage: a = c.__neg__() ; a
            1-index components w.r.t. [1, 2, 3]
            sage: a[:]
            [-5, 0, 4]
            sage: a == -c
            True

        """
        result = self._new_instance()
        for ind, val in self._comp.iteritems():
             result._comp[ind] = - val
        return result

    def __add__(self, other):
        r"""
        Component addition.

        INPUT:

        - ``other`` -- components of the same number of indices and defined
          on the same frame as ``self``

        OUTPUT:

        - components resulting from the addition of ``self`` and ``other``

        EXAMPLE::

            sage: from sage.tensor.modules.comp import Components
            sage: a = Components(ZZ, [1,2,3], 1)
            sage: a[:] = 1, 0, -3
            sage: b = Components(ZZ, [1,2,3], 1)
            sage: b[:] = 4, 5, 6
            sage: s = a.__add__(b) ; s
            1-index components w.r.t. [1, 2, 3]
            sage: s[:]
            [5, 5, 3]
            sage: s == a+b
            True

        Parallel computation::

            sage: Parallelism().set('tensor', nproc=2)
            sage: Parallelism().get('tensor')
            2
            sage: s_par = a.__add__(b) ; s_par
            1-index components w.r.t. [1, 2, 3]
            sage: s_par[:]
            [5, 5, 3]
            sage: s_par == s
            True
            sage: Parallelism().set('tensor', nproc=1)  # switch off parallelization

        """
        if other == 0:
            return +self
        if not isinstance(other, Components):
            raise TypeError("the second argument for the addition must be " +
                            "an instance of Components")
        if isinstance(other, CompWithSym):
            return other + self     # to deal properly with symmetries
        if other._frame != self._frame:
            raise ValueError("the two sets of components are not defined on " +
                             "the same frame")
        if other._nid != self._nid:
            raise ValueError("the two sets of components do not have the " +
                             "same number of indices")
        if other._sindex != self._sindex:
            raise ValueError("the two sets of components do not have the " +
                             "same starting index")


        if Parallelism().get('tensor') != 1 :
            # parallel sum
            result = self._new_instance()
            nproc = Parallelism().get('tensor')
            lol = lambda lst, sz: [lst[i:i+sz] for i in range(0, len(lst), sz)]

            ind_list = [ ind for ind, ocomp  in other._comp.iteritems()]
            ind_step = max(1,int(len(ind_list)/nproc/2))
            local_list = lol(ind_list,ind_step)

            # definition of the list of input parameters
            listParalInput = [(self,other,ind_part) for ind_part in local_list]

            @parallel(p_iter='multiprocessing',ncpus=nproc)
            def paral_sum(a,b,local_list_ind):
                partial = []
                for ind in local_list_ind:
                    partial.append([ind,a[[ind]]+b[[ind]]])
                return partial

            for ii,val in paral_sum(listParalInput):
                for jj in val:
                    result[[jj[0]]] = jj[1]

        else:
            # sequential
            result = self.copy()

            for ind, val in other._comp.iteritems():
                result[[ind]] += val

        return result

    def __radd__(self, other):
        r"""
        Reflected addition (addition on the right to `other``)

        EXAMPLE::

            sage: from sage.tensor.modules.comp import Components
            sage: a = Components(ZZ, [1,2,3], 1)
            sage: a[:] = 1, 0, -3
            sage: b = Components(ZZ, [1,2,3], 1)
            sage: b[:] = 4, 5, 6
            sage: s = a.__radd__(b) ; s
            1-index components w.r.t. [1, 2, 3]
            sage: s[:]
            [5, 5, 3]
            sage: s == a+b
            True
            sage: s = 0 + a ; s
            1-index components w.r.t. [1, 2, 3]
            sage: s == a
            True

        """
        return self.__add__(other)


    def __sub__(self, other):
        r"""
        Component subtraction.

        INPUT:

        - ``other`` -- components, of the same type as ``self``

        OUTPUT:

        - components resulting from the subtraction of ``other`` from ``self``

        EXAMPLE::

            sage: from sage.tensor.modules.comp import Components
            sage: a = Components(ZZ, [1,2,3], 1)
            sage: a[:] = 1, 0, -3
            sage: b = Components(ZZ, [1,2,3], 1)
            sage: b[:] = 4, 5, 6
            sage: s = a.__sub__(b) ; s
            1-index components w.r.t. [1, 2, 3]
            sage: s[:]
            [-3, -5, -9]
            sage: s == a - b
            True

        Parallel computation::

            sage: Parallelism().set('tensor', nproc=2)
            sage: Parallelism().get('tensor')
            2
            sage: s_par = a.__sub__(b) ; s_par
            1-index components w.r.t. [1, 2, 3]
            sage: s_par[:]
            [-3, -5, -9]
            sage: s_par == s
            True
            sage: Parallelism().set('tensor', nproc=1)  # switch off parallelization

        """
        if other == 0:
            return +self
        return self.__add__(-other)  #!# correct, deals properly with
                                     # symmetries, but is probably not optimal

    def __rsub__(self, other):
        r"""
        Reflected subtraction (subtraction from ``other``).

        EXAMPLES::

            sage: from sage.tensor.modules.comp import Components
            sage: a = Components(ZZ, [1,2,3], 1)
            sage: a[:] = 1, 0, -3
            sage: b = Components(ZZ, [1,2,3], 1)
            sage: b[:] = 4, 5, 6
            sage: s = a.__rsub__(b) ; s
            1-index components w.r.t. [1, 2, 3]
            sage: s[:]
            [3, 5, 9]
            sage: s == b - a
            True
            sage: s = 0 - a ; s
            1-index components w.r.t. [1, 2, 3]
            sage: s[:]
            [-1, 0, 3]
            sage: s == -a
            True

        """
        return (-self).__add__(other)


    def __mul__(self, other):
        r"""
        Component tensor product.

        INPUT:

        - ``other`` -- components, on the same frame as ``self``

        OUTPUT:

        - the tensor product of ``self`` by ``other``

        EXAMPLES::

            sage: from sage.tensor.modules.comp import Components
            sage: a = Components(ZZ, [1,2,3], 1)
            sage: a[:] = 1, 0, -3
            sage: b = Components(ZZ, [1,2,3], 1)
            sage: b[:] = 4, 5, 6
            sage: s = a.__mul__(b) ; s
            2-indices components w.r.t. [1, 2, 3]
            sage: s[:]
            [  4   5   6]
            [  0   0   0]
            [-12 -15 -18]
            sage: s == a*b
            True

        Parallel computation::

            sage: Parallelism().set('tensor', nproc=2)
            sage: Parallelism().get('tensor')
            2
            sage: s_par = a.__mul__(b) ; s_par
            2-indices components w.r.t. [1, 2, 3]
            sage: s_par[:]
            [  4   5   6]
            [  0   0   0]
            [-12 -15 -18]
            sage: s_par == s
            True
            sage: Parallelism().set('tensor', nproc=1)  # switch off parallelization

        """
        if not isinstance(other, Components):
            raise TypeError("the second argument for the tensor product " +
                            "must be an instance of Components")
        if other._frame != self._frame:
            raise ValueError("the two sets of components are not defined on " +
                             "the same frame")
        if other._sindex != self._sindex:
            raise ValueError("the two sets of components do not have the " +
                             "same starting index")
        if isinstance(other, CompWithSym):
            sym = []
            if other._sym != []:
                for s in other._sym:
                    ns = tuple(s[i]+self._nid for i in range(len(s)))
                    sym.append(ns)
            antisym = []
            if other._antisym != []:
                for s in other._antisym:
                    ns = tuple(s[i]+self._nid for i in range(len(s)))
                    antisym.append(ns)
            result = CompWithSym(self._ring, self._frame, self._nid + other._nid,
                                 self._sindex, self._output_formatter, sym,
                                 antisym)
        elif self._nid == 1 and other._nid == 1:
            if self is other:  # == would be dangerous here
                # The result is symmetric:
                result = CompFullySym(self._ring, self._frame, 2, self._sindex,
                                      self._output_formatter)
                # The loop below on self._comp.iteritems() and
                # other._comp.iteritems() cannot be used in the present case
                # (it would not deal correctly with redundant indices)
                # So we use a loop specific to the current case and return the
                # result:

                if Parallelism().get('tensor') != 1 :
                    nproc = Parallelism().get('tensor')
                    lol = lambda lst, sz: [lst[i:i+sz] for i in range(0, len(lst), sz)]

                    ind_list = [ ind for ind  in result.non_redundant_index_generator()]
                    ind_step = max(1,int(len(ind_list)/nproc))
                    local_list = lol(ind_list,ind_step)

                    # definition of the list of input parameters
                    listParalInput = [(self,ind_part) for ind_part in local_list]

                    @parallel(p_iter='multiprocessing',ncpus=nproc)
                    def paral_mul(a,local_list_ind):
                        return [[ind,a[[ind[0]]]*a[[ind[1]]]] for ind in local_list_ind]

                    for ii,val in paral_mul(listParalInput):
                        for jj in val:
                            result[[jj[0]]] = jj[1]
                else:

                    for ind in result.non_redundant_index_generator():
                        result[[ind]] = self[[ind[0]]] * self[[ind[1]]]
                    return result
            else:
                result = Components(self._ring, self._frame, 2, self._sindex,
                                    self._output_formatter)
        else:
            result = Components(self._ring, self._frame, self._nid + other._nid,
                                self._sindex, self._output_formatter)

        if Parallelism().get('tensor') != 1 :
            nproc = Parallelism().get('tensor')
            lol = lambda lst, sz: [lst[i:i+sz] for i in range(0, len(lst), sz)]

            ind_list = [ ind for ind, ocomp  in self._comp.iteritems()]
            ind_step = max(1,int(len(ind_list)/nproc))
            local_list = lol(ind_list,ind_step)

            # definition of the list of input parameters
            listParalInput = [(self,other,ind_part) for ind_part in local_list]

            @parallel(p_iter='multiprocessing',ncpus=nproc)
            def paral_mul(a,b,local_list_ind):
                partial = []
                for ind in local_list_ind:
                    for ind_o, val_o in b._comp.iteritems():
                        partial.append([ind + ind_o,a._comp[ind]*val_o])
                return partial

            for ii,val in paral_mul(listParalInput):
                for jj in val:
                    result._comp[jj[0]] = jj[1]
        else:
            for ind_s, val_s in self._comp.iteritems():
                for ind_o, val_o in other._comp.iteritems():
                    result._comp[ind_s + ind_o] = val_s * val_o

        return result


    def __rmul__(self, other):
        r"""
        Reflected multiplication (multiplication on the left by ``other``).

        EXAMPLES::

            sage: from sage.tensor.modules.comp import Components
            sage: a = Components(ZZ, [1,2,3], 1)
            sage: a[:] = 1, 0, -3
            sage: s = a.__rmul__(2) ; s
            1-index components w.r.t. [1, 2, 3]
            sage: s[:]
            [2, 0, -6]
            sage: s == 2*a
            True
            sage: a.__rmul__(0) == 0
            True

        """
        if isinstance(other, Components):
            raise NotImplementedError("left tensor product not implemented")
        # Left multiplication by a "scalar":
        result = self._new_instance()
        if other == 0:
            return result   # because a just created Components is zero
        for ind, val in self._comp.iteritems():
            result._comp[ind] = other * val
        return result


    def __div__(self, other):
        r"""
        Division (by a scalar).

        EXAMPLES::

            sage: from sage.tensor.modules.comp import Components
            sage: a = Components(QQ, [1,2,3], 1)
            sage: a[:] = 1, 0, -3
            sage: s = a.__div__(3) ; s
            1-index components w.r.t. [1, 2, 3]
            sage: s[:]
            [1/3, 0, -1]
            sage: s == a/3
            True
            sage: 3*s == a
            True

        """
        if isinstance(other, Components):
            raise NotImplementedError("division by an object of type " +
                                      "Components not implemented")
        result = self._new_instance()
        for ind, val in self._comp.iteritems():
            result._comp[ind] = val / other
        return result

    def trace(self, pos1, pos2):
        r"""
        Index contraction.

        INPUT:

        - ``pos1`` -- position of the first index for the contraction (with the
          convention position=0 for the first slot)
        - ``pos2`` -- position of the second index for the contraction

        OUTPUT:

        - set of components resulting from the (pos1, pos2) contraction

        EXAMPLES:

        Self-contraction of a set of components with 2 indices::

            sage: from sage.tensor.modules.comp import Components
            sage: V = VectorSpace(QQ, 3)
            sage: c = Components(QQ, V.basis(), 2)
            sage: c[:] = [[1,2,3], [4,5,6], [7,8,9]]
            sage: c.trace(0,1)
            15
            sage: c[0,0] + c[1,1] + c[2,2]  # check
            15

        Three self-contractions of a set of components with 3 indices::

            sage: v = Components(QQ, V.basis(), 1)
            sage: v[:] = (-1,2,3)
            sage: a = c*v ; a
            3-indices components w.r.t. [
            (1, 0, 0),
            (0, 1, 0),
            (0, 0, 1)
            ]
            sage: s = a.trace(0,1) ; s  # contraction on the first two indices
            1-index components w.r.t. [
            (1, 0, 0),
            (0, 1, 0),
            (0, 0, 1)
            ]
            sage: s[:]
            [-15, 30, 45]
            sage: [sum(a[j,j,i] for j in range(3)) for i in range(3)]  # check
            [-15, 30, 45]
            sage: s = a.trace(0,2) ; s[:]  # contraction on the first and last indices
            [28, 32, 36]
            sage: [sum(a[j,i,j] for j in range(3)) for i in range(3)]  # check
            [28, 32, 36]
            sage: s = a.trace(1,2) ; s[:] # contraction on the last two indices
            [12, 24, 36]
            sage: [sum(a[i,j,j] for j in range(3)) for i in range(3)]  # check
            [12, 24, 36]

        """
        if self._nid < 2:
            raise ValueError("contraction can be perfomed only on " +
                             "components with at least 2 indices")
        if pos1 < 0 or pos1 > self._nid - 1:
            raise IndexError("pos1 out of range")
        if pos2 < 0 or pos2 > self._nid - 1:
            raise IndexError("pos2 out of range")
        if pos1 == pos2:
            raise IndexError("the two positions must differ for the " +
                             "contraction to be meaningful")
        si = self._sindex
        nsi = si + self._dim
        if self._nid == 2:
            res = 0
            for i in range(si, nsi):
                res += self[[i,i]]
            return res
        else:
            # More than 2 indices
            result = Components(self._ring, self._frame, self._nid - 2,
                                self._sindex, self._output_formatter)
            if pos1 > pos2:
                pos1, pos2 = (pos2, pos1)
            for ind, val in self._comp.iteritems():
                if ind[pos1] == ind[pos2]:
                    # there is a contribution to the contraction
                    ind_res = ind[:pos1] + ind[pos1+1:pos2] + ind[pos2+1:]
                    result[[ind_res]] += val
            return result

    def contract(self, *args):
        r"""
        Contraction on one or many indices with another instance of
        :class:`Components`.

        INPUT:

        - ``pos1`` -- positions of the indices in ``self`` involved in the
          contraction; ``pos1`` must be a sequence of integers, with 0 standing
          for the first index position, 1 for the second one, etc. If ``pos1``
          is not provided, a single contraction on the last index position of
          ``self`` is assumed
        - ``other`` -- the set of components to contract with
        - ``pos2`` -- positions of the indices in ``other`` involved in the
          contraction, with the same conventions as for ``pos1``. If ``pos2``
          is not provided, a single contraction on the first index position of
          ``other`` is assumed

        OUTPUT:

        - set of components resulting from the contraction

        EXAMPLES:

        Contraction of a 1-index set of components with a 2-index one::

            sage: from sage.tensor.modules.comp import Components
            sage: V = VectorSpace(QQ, 3)
            sage: a = Components(QQ, V.basis(), 1)
            sage: a[:] = (-1, 2, 3)
            sage: b = Components(QQ, V.basis(), 2)
            sage: b[:] = [[1,2,3], [4,5,6], [7,8,9]]
            sage: s0 = a.contract(0, b, 0) ; s0
            1-index components w.r.t. [
            (1, 0, 0),
            (0, 1, 0),
            (0, 0, 1)
            ]
            sage: s0[:]
            [28, 32, 36]
            sage: s0[:] == [sum(a[j]*b[j,i] for j in range(3)) for i in range(3)]  # check
            True
            sage: s1 = a.contract(0, b, 1) ; s1[:]
            [12, 24, 36]
            sage: s1[:] == [sum(a[j]*b[i,j] for j in range(3)) for i in range(3)]  # check
            True

        Parallel computations (see
        :class:`~sage.parallel.parallelism.Parallelism`)::

            sage: Parallelism().set('tensor', nproc=2)
            sage: Parallelism().get('tensor')
            2
            sage: s0_par = a.contract(0, b, 0) ; s0_par
            1-index components w.r.t. [
            (1, 0, 0),
            (0, 1, 0),
            (0, 0, 1)
            ]
            sage: s0_par[:]
            [28, 32, 36]
            sage: s0_par == s0
            True
            sage: s1_par = a.contract(0, b, 1) ; s1_par[:]
            [12, 24, 36]
            sage: s1_par == s1
            True
            sage: Parallelism().set('tensor', nproc = 1)  # switch off parallelization

        Contraction on 2 indices::

            sage: c = a*b ; c
            3-indices components w.r.t. [
            (1, 0, 0),
            (0, 1, 0),
            (0, 0, 1)
            ]
            sage: s = c.contract(1,2, b, 0,1) ; s
            1-index components w.r.t. [
            (1, 0, 0),
            (0, 1, 0),
            (0, 0, 1)
            ]
            sage: s[:]
            [-285, 570, 855]
            sage: [sum(sum(c[i,j,k]*b[j,k] for k in range(3)) # check
            ....:      for j in range(3)) for i in range(3)]
            [-285, 570, 855]

        Parallel computation::

            sage: Parallelism().set('tensor', nproc=2)
            sage: c_par = a*b ; c_par
            3-indices components w.r.t. [
            (1, 0, 0),
            (0, 1, 0),
            (0, 0, 1)
            ]
            sage: c_par == c
            True
            sage: s_par = c_par.contract(1,2, b, 0,1) ; s_par
            1-index components w.r.t. [
            (1, 0, 0),
            (0, 1, 0),
            (0, 0, 1)
            ]
            sage: s_par[:]
            [-285, 570, 855]
            sage: s_par == s
            True
            sage: Parallelism().set('tensor', nproc=1)  # switch off parallelization

        Consistency check with :meth:`trace`::

            sage: b = a*a ; b   # the tensor product of a with itself
            Fully symmetric 2-indices components w.r.t. [
            (1, 0, 0),
            (0, 1, 0),
            (0, 0, 1)
            ]
            sage: b[:]
            [ 1 -2 -3]
            [-2  4  6]
            [-3  6  9]
            sage: b.trace(0,1)
            14
            sage: a.contract(0, a, 0) == b.trace(0,1)
            True

        """
        #
        # Treatment of the input
        #
        nargs = len(args)
        for i, arg in enumerate(args):
            if isinstance(arg, Components):
                other = arg
                it = i
                break
        else:
            raise ValueError("a set of components must be provided in the " +
                             "argument list")
        if it == 0:
            pos1 = (self._nid - 1,)
        else:
            pos1 = args[:it]
        if it == nargs-1:
            pos2 = (0,)
        else:
            pos2 = args[it+1:]
        ncontr = len(pos1) # number of contractions
        if len(pos2) != ncontr:
            raise TypeError("Different number of indices for the contraction.")
        if other._frame != self._frame:
            raise TypeError("The two sets of components are not defined on " +
                            "the same frame.")
        if other._sindex != self._sindex:
            raise TypeError("The two sets of components do not have the " +
                            "same starting index.")
        contractions = [(pos1[i], pos2[i]) for i in range(ncontr)]
        res_nid = self._nid + other._nid - 2*ncontr
        #
        # Special case of a scalar result
        #
        if res_nid == 0:
            # To generate the indices tuples (of size ncontr) involved in the
            # the contraction, we create an empty instance of Components with
            # ncontr indices and call the method index_generator() on it:
            comp_for_contr = Components(self._ring, self._frame, ncontr,
                                        start_index=self._sindex)
            res = 0


            if Parallelism().get('tensor') != 1:
                # parallel contraction to scalar

                # parallel multiplication
                @parallel(p_iter='multiprocessing',ncpus=Parallelism().get('tensor'))
                def compprod(a,b):
                    return a*b

                # parallel list of inputs
                partial = list(compprod([(other[[ind]],self[[ind]]) for ind in
                                     comp_for_contr.index_generator()
                    ]))
                res = sum(map(itemgetter(1),partial))
            else:
                # sequential
                res = 0
                for ind in comp_for_contr.index_generator():
                    res += self[[ind]] * other[[ind]]

            return res


        #
        # Positions of self and other indices in the result
        #  (None = the position is involved in a contraction and therefore
        #   does not appear in the final result)
        #
        pos_s = [None for i in range(self._nid)]  # initialization
        pos_o = [None for i in range(other._nid)] # initialization
        shift = 0
        for pos in range(self._nid):
            for contract_pair in contractions:
                if pos == contract_pair[0]:
                    shift += 1
                    break
            else:
                pos_s[pos] = pos - shift
        for pos in range(other._nid):
            for contract_pair in contractions:
                if pos == contract_pair[1]:
                    shift += 1
                    break
            else:
                pos_o[pos] = self._nid + pos - shift
        rev_s = [pos_s.index(i) for i in range(self._nid-ncontr)]
        rev_o = [pos_o.index(i) for i in range(self._nid-ncontr, res_nid)]
        #
        # Determination of the symmetries of the result
        #
        max_len_sym = 0 # maximum length of symmetries in the result
        max_len_antisym = 0 # maximum length of antisymmetries in the result
        if res_nid > 1:  # no need to search for symmetries if res_nid == 1
            if isinstance(self, CompWithSym):
                s_sym = self._sym
                s_antisym = self._antisym
            else:
                s_sym = []
                s_antisym = []
            if isinstance(other, CompWithSym):
                o_sym = other._sym
                o_antisym = other._antisym
            else:
                o_sym = []
                o_antisym = []
            # print "s_sym, s_antisym: ", s_sym, s_antisym
            # print "o_sym, o_antisym: ", o_sym, o_antisym
            res_sym = []
            res_antisym = []
            for isym in s_sym:
                r_isym = []
                for pos in isym:
                    if pos_s[pos] is not None:
                        r_isym.append(pos_s[pos])
                if len(r_isym) > 1:
                    res_sym.append(r_isym)
                    max_len_sym = max(max_len_sym, len(r_isym))
            for isym in s_antisym:
                r_isym = []
                for pos in isym:
                    if pos_s[pos] is not None:
                        r_isym.append(pos_s[pos])
                if len(r_isym) > 1:
                    res_antisym.append(r_isym)
                    max_len_antisym = max(max_len_antisym, len(r_isym))
            for isym in o_sym:
                r_isym = []
                for pos in isym:
                    if pos_o[pos] is not None:
                        r_isym.append(pos_o[pos])
                if len(r_isym) > 1:
                    res_sym.append(r_isym)
                    max_len_sym = max(max_len_sym, len(r_isym))
            for isym in o_antisym:
                r_isym = []
                for pos in isym:
                    if pos_o[pos] is not None:
                        r_isym.append(pos_o[pos])
                if len(r_isym) > 1:
                    res_antisym.append(r_isym)
                    max_len_antisym = max(max_len_antisym, len(r_isym))
            # print "res_sym: ", res_sym
            # print "res_antisym: ", res_antisym
            # print "max_len_sym: ", max_len_sym
            # print "max_len_antisym: ", max_len_antisym
        #
        # Construction of the result object in view of the remaining symmetries:
        #
        if max_len_sym == 0 and max_len_antisym == 0:
            res = Components(self._ring, self._frame, res_nid,
                             start_index=self._sindex,
                             output_formatter=self._output_formatter)
        elif max_len_sym == res_nid:
            res = CompFullySym(self._ring, self._frame, res_nid,
                               start_index=self._sindex,
                               output_formatter=self._output_formatter)
        elif max_len_antisym == res_nid:
            res = CompFullyAntiSym(self._ring, self._frame, res_nid,
                                   start_index=self._sindex,
                                   output_formatter=self._output_formatter)
        else:
            res = CompWithSym(self._ring, self._frame, res_nid,
                              start_index=self._sindex,
                              output_formatter=self._output_formatter,
                              sym=res_sym, antisym=res_antisym)
        #
        # Performing the contraction
        #
        # To generate the indices tuples (of size ncontr) involved in the
        # the contraction, we create an empty instance of Components with
        # ncontr indices and call the method index_generator() on it:
        comp_for_contr = Components(self._ring, self._frame, ncontr,
                                    start_index=self._sindex)
        shift_o = self._nid - ncontr

        if Parallelism().get('tensor') != 1:
            # parallel computation
            nproc = Parallelism().get('tensor')
            lol = lambda lst, sz: [lst[i:i+sz] for i in range(0, len(lst), sz)]
            ind_list = [ind for ind in res.non_redundant_index_generator()]
            ind_step = max(1,int(len(ind_list)/nproc/2))
            local_list = lol(ind_list,ind_step)

            listParalInput = []
            for ind_part in local_list:
                listParalInput.append((self,other,ind_part,rev_s,rev_o,shift_o,contractions,comp_for_contr))

            # definition of the parallel function
            @parallel(p_iter='multiprocessing',ncpus=nproc)
            def make_Contraction(this,other,local_list,rev_s,rev_o,shift_o,contractions,comp_for_contr):
                local_res = []
                for ind in local_list:
                    ind_s = [None for i in range(this._nid)]  # initialization
                    ind_o = [None for i in range(other._nid)] # initialization
                    for i, pos in enumerate(rev_s):
                        ind_s[pos] = ind[i]
                    for i, pos in enumerate(rev_o):
                        ind_o[pos] = ind[shift_o+i]
                    sm = 0
                    for ind_c in comp_for_contr.index_generator():
                        ic = 0
                        for pos_s, pos_o in contractions:
                            k = ind_c[ic]
                            ind_s[pos_s] = k
                            ind_o[pos_o] = k
                            ic += 1
                        sm += this[[ind_s]] * other[[ind_o]]
                    local_res.append([ind,sm])
                return local_res

            for ii, val in make_Contraction(listParalInput):
                for jj in val :
                      res[[jj[0]]] = jj[1]
        else:
            # sequential
            for ind in res.non_redundant_index_generator():
                ind_s = [None for i in range(self._nid)]  # initialization
                ind_o = [None for i in range(other._nid)] # initialization
                for i, pos in enumerate(rev_s):
                    ind_s[pos] = ind[i]
                for i, pos in enumerate(rev_o):
                    ind_o[pos] = ind[shift_o+i]
                sm = 0
                for ind_c in comp_for_contr.index_generator():
                    ic = 0
                    for pos_s, pos_o in contractions:
                        k = ind_c[ic]
                        ind_s[pos_s] = k
                        ind_o[pos_o] = k
                        ic += 1
                    sm += self[[ind_s]] * other[[ind_o]]
                res[[ind]] = sm

        return res


    def index_generator(self):
        r"""
        Generator of indices.

        OUTPUT:

        - an iterable index

        EXAMPLES:

        Indices on a 3-dimensional vector space::

            sage: from sage.tensor.modules.comp import Components
            sage: V = VectorSpace(QQ,3)
            sage: c = Components(QQ, V.basis(), 1)
            sage: for ind in c.index_generator(): print ind,
            (0,) (1,) (2,)
            sage: c = Components(QQ, V.basis(), 1, start_index=1)
            sage: for ind in c.index_generator(): print ind,
            (1,) (2,) (3,)
            sage: c = Components(QQ, V.basis(), 2)
            sage: for ind in c.index_generator(): print ind,
            (0, 0) (0, 1) (0, 2) (1, 0) (1, 1) (1, 2) (2, 0) (2, 1) (2, 2)

        """
        si = self._sindex
        imax = self._dim - 1 + si
        ind = [si for k in range(self._nid)]
        ind_end = [si for k in range(self._nid)]
        ind_end[0] = imax+1
        while ind != ind_end:
            yield tuple(ind)
            ret = 1
            for pos in range(self._nid-1,-1,-1):
                if ind[pos] != imax:
                    ind[pos] += ret
                    ret = 0
                elif ret == 1:
                    if pos == 0:
                        ind[pos] = imax + 1 # end point reached
                    else:
                        ind[pos] = si
                        ret = 1

    def non_redundant_index_generator(self):
        r"""
        Generator of non redundant indices.

        In the absence of declared symmetries, all possible indices are
        generated. So this method is equivalent to :meth:`index_generator`.
        Only versions for derived classes with symmetries or antisymmetries
        are not trivial.

        OUTPUT:

        - an iterable index

        EXAMPLES:

        Indices on a 3-dimensional vector space::

            sage: from sage.tensor.modules.comp import Components
            sage: V = VectorSpace(QQ,3)
            sage: c = Components(QQ, V.basis(), 2)
            sage: for ind in c.non_redundant_index_generator(): print ind,
            (0, 0) (0, 1) (0, 2) (1, 0) (1, 1) (1, 2) (2, 0) (2, 1) (2, 2)
            sage: c = Components(QQ, V.basis(), 2, start_index=1)
            sage: for ind in c.non_redundant_index_generator(): print ind,
            (1, 1) (1, 2) (1, 3) (2, 1) (2, 2) (2, 3) (3, 1) (3, 2) (3, 3)

        """
        for ind in self.index_generator():
            yield ind


    def symmetrize(self, *pos):
        r"""
        Symmetrization over the given index positions.

        INPUT:

        - ``pos`` -- list of index positions involved in the
          symmetrization (with the convention position=0 for the first slot);
          if none, the symmetrization is performed over all the indices

        OUTPUT:

        - an instance of :class:`CompWithSym` describing the symmetrized
          components

        EXAMPLES:

        Symmetrization of 2-indices components::

            sage: from sage.tensor.modules.comp import Components
            sage: V = VectorSpace(QQ, 3)
            sage: c = Components(QQ, V.basis(), 2)
            sage: c[:] = [[1,2,3], [4,5,6], [7,8,9]]
            sage: s = c.symmetrize() ; s
            Fully symmetric 2-indices components w.r.t. [
            (1, 0, 0),
            (0, 1, 0),
            (0, 0, 1)
            ]
            sage: c[:], s[:]
            (
            [1 2 3]  [1 3 5]
            [4 5 6]  [3 5 7]
            [7 8 9], [5 7 9]
            )
            sage: c.symmetrize() == c.symmetrize(0,1)
            True

        Full symmetrization of 3-indices components::

            sage: c = Components(QQ, V.basis(), 3)
            sage: c[:] = [[[1,2,3], [4,5,6], [7,8,9]], [[10,11,12], [13,14,15], [16,17,18]], [[19,20,21], [22,23,24], [25,26,27]]]
            sage: s = c.symmetrize() ; s
            Fully symmetric 3-indices components w.r.t. [
            (1, 0, 0),
            (0, 1, 0),
            (0, 0, 1)
            ]
            sage: c[:], s[:]
            ([[[1, 2, 3], [4, 5, 6], [7, 8, 9]],
              [[10, 11, 12], [13, 14, 15], [16, 17, 18]],
              [[19, 20, 21], [22, 23, 24], [25, 26, 27]]],
             [[[1, 16/3, 29/3], [16/3, 29/3, 14], [29/3, 14, 55/3]],
              [[16/3, 29/3, 14], [29/3, 14, 55/3], [14, 55/3, 68/3]],
              [[29/3, 14, 55/3], [14, 55/3, 68/3], [55/3, 68/3, 27]]])
            sage: all(s[i,j,k] == (c[i,j,k]+c[i,k,j]+c[j,k,i]+c[j,i,k]+c[k,i,j]+c[k,j,i])/6  # Check of the result:
            ....:     for i in range(3) for j in range(3) for k in range(3))
            True
            sage: c.symmetrize() == c.symmetrize(0,1,2)
            True

        Partial symmetrization of 3-indices components::

            sage: s = c.symmetrize(0,1) ; s   # symmetrization on the first two indices
            3-indices components w.r.t. [
            (1, 0, 0),
            (0, 1, 0),
            (0, 0, 1)
            ], with symmetry on the index positions (0, 1)
            sage: c[:], s[:]
            ([[[1, 2, 3], [4, 5, 6], [7, 8, 9]],
              [[10, 11, 12], [13, 14, 15], [16, 17, 18]],
              [[19, 20, 21], [22, 23, 24], [25, 26, 27]]],
             [[[1, 2, 3], [7, 8, 9], [13, 14, 15]],
              [[7, 8, 9], [13, 14, 15], [19, 20, 21]],
              [[13, 14, 15], [19, 20, 21], [25, 26, 27]]])
            sage: all(s[i,j,k] == (c[i,j,k]+c[j,i,k])/2   # Check of the result:
            ....:     for i in range(3) for j in range(3) for k in range(3))
            True
            sage: s = c.symmetrize(1,2) ; s   # symmetrization on the last two indices
            3-indices components w.r.t. [
            (1, 0, 0),
            (0, 1, 0),
            (0, 0, 1)
            ], with symmetry on the index positions (1, 2)
            sage: c[:], s[:]
            ([[[1, 2, 3], [4, 5, 6], [7, 8, 9]],
              [[10, 11, 12], [13, 14, 15], [16, 17, 18]],
              [[19, 20, 21], [22, 23, 24], [25, 26, 27]]],
             [[[1, 3, 5], [3, 5, 7], [5, 7, 9]],
              [[10, 12, 14], [12, 14, 16], [14, 16, 18]],
              [[19, 21, 23], [21, 23, 25], [23, 25, 27]]])
            sage: all(s[i,j,k] == (c[i,j,k]+c[i,k,j])/2   # Check of the result:
            ....:     for i in range(3) for j in range(3) for k in range(3))
            True
            sage: s = c.symmetrize(0,2) ; s   # symmetrization on the first and last indices
            3-indices components w.r.t. [
            (1, 0, 0),
            (0, 1, 0),
            (0, 0, 1)
            ], with symmetry on the index positions (0, 2)
            sage: c[:], s[:]
            ([[[1, 2, 3], [4, 5, 6], [7, 8, 9]],
              [[10, 11, 12], [13, 14, 15], [16, 17, 18]],
              [[19, 20, 21], [22, 23, 24], [25, 26, 27]]],
             [[[1, 6, 11], [4, 9, 14], [7, 12, 17]],
              [[6, 11, 16], [9, 14, 19], [12, 17, 22]],
              [[11, 16, 21], [14, 19, 24], [17, 22, 27]]])
            sage: all(s[i,j,k] == (c[i,j,k]+c[k,j,i])/2   # Check of the result:
            ....:     for i in range(3) for j in range(3) for k in range(3))
            True

        """
        from sage.groups.perm_gps.permgroup_named import SymmetricGroup
        if not pos:
            pos = range(self._nid)
        else:
            if len(pos) < 2:
                raise ValueError("at least two index positions must be given")
            if len(pos) > self._nid:
                raise ValueError("number of index positions larger than the "
                                 "total number of indices")
        n_sym = len(pos) # number of indices involved in the symmetry
        if n_sym == self._nid:
            result = CompFullySym(self._ring, self._frame, self._nid, self._sindex,
                                  self._output_formatter)
        else:
            result = CompWithSym(self._ring, self._frame, self._nid, self._sindex,
                                 self._output_formatter, sym=pos)
        sym_group = SymmetricGroup(n_sym)
        for ind in result.non_redundant_index_generator():
            sum = 0
            for perm in sym_group.list():
                # action of the permutation on [0,1,...,n_sym-1]:
                perm_action = map(lambda x: x-1, perm.domain())
                ind_perm = list(ind)
                for k in range(n_sym):
                    ind_perm[pos[perm_action[k]]] = ind[pos[k]]
                sum += self[[ind_perm]]
            result[[ind]] = sum / sym_group.order()
        return result

    def antisymmetrize(self, *pos):
        r"""
        Antisymmetrization over the given index positions

        INPUT:

        - ``pos`` -- list of index positions involved in the antisymmetrization
          (with the convention position=0 for the first slot); if none, the
          antisymmetrization is performed over all the indices

        OUTPUT:

        - an instance of :class:`CompWithSym` describing the antisymmetrized
          components.

        EXAMPLES:

        Antisymmetrization of 2-indices components::

            sage: from sage.tensor.modules.comp import Components
            sage: V = VectorSpace(QQ, 3)
            sage: c = Components(QQ, V.basis(), 2)
            sage: c[:] = [[1,2,3], [4,5,6], [7,8,9]]
            sage: s = c.antisymmetrize() ; s
            Fully antisymmetric 2-indices components w.r.t. [
            (1, 0, 0),
            (0, 1, 0),
            (0, 0, 1)
            ]
            sage: c[:], s[:]
            (
            [1 2 3]  [ 0 -1 -2]
            [4 5 6]  [ 1  0 -1]
            [7 8 9], [ 2  1  0]
            )
            sage: c.antisymmetrize() == c.antisymmetrize(0,1)
            True

        Full antisymmetrization of 3-indices components::

            sage: c = Components(QQ, V.basis(), 3)
            sage: c[:] = [[[-1,-2,3], [4,-5,4], [-7,8,9]], [[10,10,12], [13,-14,15], [-16,17,19]], [[-19,20,21], [1,2,3], [-25,26,27]]]
            sage: s = c.antisymmetrize() ; s
            Fully antisymmetric 3-indices components w.r.t. [
            (1, 0, 0),
            (0, 1, 0),
            (0, 0, 1)
            ]
            sage: c[:], s[:]
            ([[[-1, -2, 3], [4, -5, 4], [-7, 8, 9]],
              [[10, 10, 12], [13, -14, 15], [-16, 17, 19]],
              [[-19, 20, 21], [1, 2, 3], [-25, 26, 27]]],
             [[[0, 0, 0], [0, 0, -13/6], [0, 13/6, 0]],
              [[0, 0, 13/6], [0, 0, 0], [-13/6, 0, 0]],
              [[0, -13/6, 0], [13/6, 0, 0], [0, 0, 0]]])
            sage: all(s[i,j,k] == (c[i,j,k]-c[i,k,j]+c[j,k,i]-c[j,i,k]+c[k,i,j]-c[k,j,i])/6  # Check of the result:
            ....:     for i in range(3) for j in range(3) for k in range(3))
            True
            sage: c.symmetrize() == c.symmetrize(0,1,2)
            True

        Partial antisymmetrization of 3-indices components::

            sage: s = c.antisymmetrize(0,1) ; s  # antisymmetrization on the first two indices
            3-indices components w.r.t. [
            (1, 0, 0),
            (0, 1, 0),
            (0, 0, 1)
            ], with antisymmetry on the index positions (0, 1)
            sage: c[:], s[:]
            ([[[-1, -2, 3], [4, -5, 4], [-7, 8, 9]],
              [[10, 10, 12], [13, -14, 15], [-16, 17, 19]],
              [[-19, 20, 21], [1, 2, 3], [-25, 26, 27]]],
             [[[0, 0, 0], [-3, -15/2, -4], [6, -6, -6]],
              [[3, 15/2, 4], [0, 0, 0], [-17/2, 15/2, 8]],
              [[-6, 6, 6], [17/2, -15/2, -8], [0, 0, 0]]])
            sage: all(s[i,j,k] == (c[i,j,k]-c[j,i,k])/2  # Check of the result:
            ....:     for i in range(3) for j in range(3) for k in range(3))
            True
            sage: s = c.antisymmetrize(1,2) ; s  # antisymmetrization on the last two indices
            3-indices components w.r.t. [
            (1, 0, 0),
            (0, 1, 0),
            (0, 0, 1)
            ], with antisymmetry on the index positions (1, 2)
            sage: c[:], s[:]
            ([[[-1, -2, 3], [4, -5, 4], [-7, 8, 9]],
              [[10, 10, 12], [13, -14, 15], [-16, 17, 19]],
              [[-19, 20, 21], [1, 2, 3], [-25, 26, 27]]],
             [[[0, -3, 5], [3, 0, -2], [-5, 2, 0]],
              [[0, -3/2, 14], [3/2, 0, -1], [-14, 1, 0]],
              [[0, 19/2, 23], [-19/2, 0, -23/2], [-23, 23/2, 0]]])
            sage: all(s[i,j,k] == (c[i,j,k]-c[i,k,j])/2  # Check of the result:
            ....:     for i in range(3) for j in range(3) for k in range(3))
            True
            sage: s = c.antisymmetrize(0,2) ; s  # antisymmetrization on the first and last indices
            3-indices components w.r.t. [
            (1, 0, 0),
            (0, 1, 0),
            (0, 0, 1)
            ], with antisymmetry on the index positions (0, 2)
            sage: c[:], s[:]
            ([[[-1, -2, 3], [4, -5, 4], [-7, 8, 9]],
              [[10, 10, 12], [13, -14, 15], [-16, 17, 19]],
              [[-19, 20, 21], [1, 2, 3], [-25, 26, 27]]],
             [[[0, -6, 11], [0, -9, 3/2], [0, 12, 17]],
              [[6, 0, -4], [9, 0, 13/2], [-12, 0, -7/2]],
              [[-11, 4, 0], [-3/2, -13/2, 0], [-17, 7/2, 0]]])
            sage: all(s[i,j,k] == (c[i,j,k]-c[k,j,i])/2  # Check of the result:
            ....:     for i in range(3) for j in range(3) for k in range(3))
            True

        The order of index positions in the argument does not matter::

            sage: c.antisymmetrize(1,0) == c.antisymmetrize(0,1)
            True
            sage: c.antisymmetrize(2,1) == c.antisymmetrize(1,2)
            True
            sage: c.antisymmetrize(2,0) == c.antisymmetrize(0,2)
            True

        """
        from sage.groups.perm_gps.permgroup_named import SymmetricGroup
        if not pos:
            pos = range(self._nid)
        else:
            if len(pos) < 2:
                raise ValueError("at least two index positions must be given")
            if len(pos) > self._nid:
                raise ValueError("number of index positions larger than the "
                                 "total number of indices")
        n_sym = len(pos) # number of indices involved in the antisymmetry
        if n_sym == self._nid:
            result = CompFullyAntiSym(self._ring, self._frame, self._nid,
                                      self._sindex, self._output_formatter)
        else:
            result = CompWithSym(self._ring, self._frame, self._nid, self._sindex,
                                 self._output_formatter, antisym=pos)
        sym_group = SymmetricGroup(n_sym)
        for ind in result.non_redundant_index_generator():
            sum = 0
            for perm in sym_group.list():
                # action of the permutation on [0,1,...,n_sym-1]:
                perm_action = map(lambda x: x-1, perm.domain())
                ind_perm = list(ind)
                for k in range(n_sym):
                    ind_perm[pos[perm_action[k]]] = ind[pos[k]]
                if perm.sign() == 1:
                    sum += self[[ind_perm]]
                else:
                    sum -= self[[ind_perm]]
            result[[ind]] = sum / sym_group.order()
        return result

    def _matrix_(self):
        r"""
        Convert a set of ring components with 2 indices into a matrix.

        EXAMPLE::

            sage: from sage.tensor.modules.comp import Components
            sage: V = VectorSpace(QQ, 3)
            sage: c = Components(QQ, V.basis(), 2, start_index=1)
            sage: c[:] = [[-1,2,3], [4,-5,6], [7,8,-9]]
            sage: c._matrix_()
            [-1  2  3]
            [ 4 -5  6]
            [ 7  8 -9]

            sage: matrix(c) == c._matrix_()
            True

        """
        from sage.matrix.constructor import matrix
        if self._nid != 2:
            raise ValueError("the set of components must have 2 indices")
        si = self._sindex
        nsi = self._dim + si
        tab = [[self[[i,j]] for j in range(si, nsi)] for i in range(si, nsi)]
        return matrix(tab)


#******************************************************************************

class CompWithSym(Components):
    r"""
    Indexed set of ring elements forming some components with respect to a
    given "frame", with symmetries or antisymmetries regarding permutations
    of the indices.

    The "frame" can be a basis of some vector space or a vector frame on some
    manifold (i.e. a field of bases).
    The stored quantities can be tensor components or non-tensorial quantities,
    such as connection coefficients or structure coefficents.

    Subclasses of :class:`CompWithSym` are

    * :class:`CompFullySym` for fully symmetric components.
    * :class:`CompFullyAntiSym` for fully antisymmetric components.

    INPUT:

    - ``ring`` -- commutative ring in which each component takes its value
    - ``frame`` -- frame with respect to which the components are defined;
      whatever type ``frame`` is, it should have some method ``__len__()``
      implemented, so that ``len(frame)`` returns the dimension, i.e. the size
      of a single index range
    - ``nb_indices`` -- number of indices labeling the components
    - ``start_index`` -- (default: 0) first value of a single index;
      accordingly a component index i must obey
      ``start_index <= i <= start_index + dim - 1``, where ``dim = len(frame)``.
    - ``output_formatter`` -- (default: ``None``) function or unbound
      method called to format the output of the component access
      operator ``[...]`` (method __getitem__); ``output_formatter`` must take
      1 or 2 arguments: the 1st argument must be an instance of ``ring`` and
      the second one, if any, some format specification.
    - ``sym`` -- (default: ``None``) a symmetry or a list of symmetries among
      the indices: each symmetry is described by a tuple containing the
      positions of the involved indices, with the convention ``position=0``
      for the first slot; for instance:

        * ``sym = (0, 1)`` for a symmetry between the 1st and 2nd indices
        * ``sym = [(0,2), (1,3,4)]`` for a symmetry between the 1st and 3rd
          indices and a symmetry between the 2nd, 4th and 5th indices.

    - ``antisym`` -- (default: ``None``) antisymmetry or list of antisymmetries
      among the indices, with the same convention as for ``sym``

    EXAMPLES:

    Symmetric components with 2 indices::

        sage: from sage.tensor.modules.comp import Components, CompWithSym
        sage: V = VectorSpace(QQ,3)
        sage: c = CompWithSym(QQ, V.basis(), 2, sym=(0,1))  # for demonstration only: it is preferable to use CompFullySym in this case
        sage: c[0,1] = 3
        sage: c[:]  # note that c[1,0] has been set automatically
        [0 3 0]
        [3 0 0]
        [0 0 0]

    Antisymmetric components with 2 indices::

        sage: c = CompWithSym(QQ, V.basis(), 2, antisym=(0,1))  # for demonstration only: it is preferable to use CompFullyAntiSym in this case
        sage: c[0,1] = 3
        sage: c[:]  # note that c[1,0] has been set automatically
        [ 0  3  0]
        [-3  0  0]
        [ 0  0  0]

    Internally, only non-redundant components are stored::

        sage: c._comp
        {(0, 1): 3}

    Components with 6 indices, symmetric among 3 indices (at position
    `(0, 1, 5)`) and antisymmetric among 2 indices (at position `(2, 4)`)::

        sage: c = CompWithSym(QQ, V.basis(), 6, sym=(0,1,5), antisym=(2,4))
        sage: c[0,1,2,0,1,2] = 3
        sage: c[1,0,2,0,1,2]  # symmetry between indices in position 0 and 1
        3
        sage: c[2,1,2,0,1,0]  # symmetry between indices in position 0 and 5
        3
        sage: c[0,2,2,0,1,1]  # symmetry between indices in position 1 and 5
        3
        sage: c[0,1,1,0,2,2]  # antisymmetry between indices in position 2 and 4
        -3

    Components with 4 indices, antisymmetric with respect to the first pair of
    indices as well as with the second pair of indices::

        sage: c = CompWithSym(QQ, V.basis(), 4, antisym=[(0,1),(2,3)])
        sage: c[0,1,0,1] = 3
        sage: c[1,0,0,1]  # antisymmetry on the first pair of indices
        -3
        sage: c[0,1,1,0]  # antisymmetry on the second pair of indices
        -3
        sage: c[1,0,1,0]  # consequence of the above
        3

    .. RUBRIC:: ARITHMETIC EXAMPLES

    Addition of a symmetric set of components with a non-symmetric one: the
    symmetry is lost::

        sage: V = VectorSpace(QQ, 3)
        sage: a = Components(QQ, V.basis(), 2)
        sage: a[:] = [[1,-2,3], [4,5,-6], [-7,8,9]]
        sage: b = CompWithSym(QQ, V.basis(), 2, sym=(0,1))  # for demonstration only: it is preferable to declare b = CompFullySym(QQ, V.basis(), 2)
        sage: b[0,0], b[0,1], b[0,2] = 1, 2, 3
        sage: b[1,1], b[1,2] = 5, 7
        sage: b[2,2] = 11
        sage: s = a + b ; s
        2-indices components w.r.t. [
        (1, 0, 0),
        (0, 1, 0),
        (0, 0, 1)
        ]
        sage: a[:], b[:], s[:]
        (
        [ 1 -2  3]  [ 1  2  3]  [ 2  0  6]
        [ 4  5 -6]  [ 2  5  7]  [ 6 10  1]
        [-7  8  9], [ 3  7 11], [-4 15 20]
        )
        sage: a + b == b + a
        True

    Addition of two symmetric set of components: the symmetry is preserved::

        sage: c = CompWithSym(QQ, V.basis(), 2, sym=(0,1)) # for demonstration only: it is preferable to declare c = CompFullySym(QQ, V.basis(), 2)
        sage: c[0,0], c[0,1], c[0,2] = -4, 7, -8
        sage: c[1,1], c[1,2] = 2, -4
        sage: c[2,2] = 2
        sage: s = b + c ; s
        2-indices components w.r.t. [
        (1, 0, 0),
        (0, 1, 0),
        (0, 0, 1)
        ], with symmetry on the index positions (0, 1)
        sage: b[:], c[:], s[:]
        (
        [ 1  2  3]  [-4  7 -8]  [-3  9 -5]
        [ 2  5  7]  [ 7  2 -4]  [ 9  7  3]
        [ 3  7 11], [-8 -4  2], [-5  3 13]
        )
        sage: b + c == c + b
        True

    Check of the addition with counterparts not declared symmetric::

        sage: bn = Components(QQ, V.basis(), 2)
        sage: bn[:] = b[:]
        sage: bn == b
        True
        sage: cn = Components(QQ, V.basis(), 2)
        sage: cn[:] = c[:]
        sage: cn == c
        True
        sage: bn + cn == b + c
        True

    Addition of an antisymmetric set of components with a non-symmetric one:
    the antisymmetry is lost::

        sage: d = CompWithSym(QQ, V.basis(), 2, antisym=(0,1))  # for demonstration only: it is preferable to declare d = CompFullyAntiSym(QQ, V.basis(), 2)
        sage: d[0,1], d[0,2], d[1,2] = 4, -1, 3
        sage: s = a + d ; s
        2-indices components w.r.t. [
        (1, 0, 0),
        (0, 1, 0),
        (0, 0, 1)
        ]
        sage: a[:], d[:], s[:]
        (
        [ 1 -2  3]  [ 0  4 -1]  [ 1  2  2]
        [ 4  5 -6]  [-4  0  3]  [ 0  5 -3]
        [-7  8  9], [ 1 -3  0], [-6  5  9]
        )
        sage: d + a == a + d
        True

    Addition of two antisymmetric set of components: the antisymmetry is preserved::

        sage: e = CompWithSym(QQ, V.basis(), 2, antisym=(0,1))  # for demonstration only: it is preferable to declare e = CompFullyAntiSym(QQ, V.basis(), 2)
        sage: e[0,1], e[0,2], e[1,2] = 2, 3, -1
        sage: s = d + e ; s
        2-indices components w.r.t. [
        (1, 0, 0),
        (0, 1, 0),
        (0, 0, 1)
        ], with antisymmetry on the index positions (0, 1)
        sage: d[:], e[:], s[:]
        (
        [ 0  4 -1]  [ 0  2  3]  [ 0  6  2]
        [-4  0  3]  [-2  0 -1]  [-6  0  2]
        [ 1 -3  0], [-3  1  0], [-2 -2  0]
        )
        sage: e + d == d + e
        True

    """
    def __init__(self, ring, frame, nb_indices, start_index=0,
                 output_formatter=None, sym=None, antisym=None):
        r"""
        TEST::

            sage: from sage.tensor.modules.comp import CompWithSym
            sage: C = CompWithSym(ZZ, [1,2,3], 4, sym=(0,1), antisym=(2,3))
            sage: TestSuite(C).run()

        """
        Components.__init__(self, ring, frame, nb_indices, start_index,
                            output_formatter)
        self._sym = []
        if sym is not None and sym != []:
            if isinstance(sym[0], (int, Integer)):
                # a single symmetry is provided as a tuple -> 1-item list:
                sym = [tuple(sym)]
            for isym in sym:
                if len(isym) < 2:
                    raise IndexError("at least two index positions must be " +
                                     "provided to define a symmetry")
                for i in isym:
                    if i<0 or i>self._nid-1:
                        raise IndexError("invalid index position: " + str(i) +
                                         " not in [0," + str(self._nid-1) + "]")
                self._sym.append(tuple(isym))
        self._antisym = []
        if antisym is not None and antisym != []:
            if isinstance(antisym[0], (int, Integer)):
                # a single antisymmetry is provided as a tuple -> 1-item list:
                antisym = [tuple(antisym)]
            for isym in antisym:
                if len(isym) < 2:
                    raise IndexError("at least two index positions must be " +
                                     "provided to define an antisymmetry")
                for i in isym:
                    if i<0 or i>self._nid-1:
                        raise IndexError("invalid index position: " + str(i) +
                                         " not in [0," + str(self._nid-1) + "]")
                self._antisym.append(tuple(isym))
        # Final consistency check:
        index_list = []
        for isym in self._sym:
            index_list += isym
        for isym in self._antisym:
            index_list += isym
        if len(index_list) != len(set(index_list)):
            # There is a repeated index position:
            raise IndexError("incompatible lists of symmetries: the same " +
                             "index position appears more then once")

    def _repr_(self):
        r"""
        Return a string representation of ``self``.

        EXAMPLES::

            sage: from sage.tensor.modules.comp import CompWithSym
            sage: CompWithSym(ZZ, [1,2,3], 4, sym=(0,1))
            4-indices components w.r.t. [1, 2, 3],
             with symmetry on the index positions (0, 1)
            sage: CompWithSym(ZZ, [1,2,3], 4, sym=(0,1), antisym=(2,3))
            4-indices components w.r.t. [1, 2, 3],
             with symmetry on the index positions (0, 1),
             with antisymmetry on the index positions (2, 3)

        """
        description = str(self._nid)
        if self._nid == 1:
            description += "-index"
        else:
            description += "-indices"
        description += " components w.r.t. " + str(self._frame)
        for isym in self._sym:
            description += ", with symmetry on the index positions " + \
                           str(tuple(isym))
        for isym in self._antisym:
            description += ", with antisymmetry on the index positions " + \
                           str(tuple(isym))
        return description

    def _new_instance(self):
        r"""
        Create a :class:`CompWithSym` instance w.r.t. the same frame,
        and with the same number of indices and the same symmetries.

        EXAMPLES::

            sage: from sage.tensor.modules.comp import CompWithSym
            sage: c = CompWithSym(ZZ, [1,2,3], 4, sym=(0,1))
            sage: a = c._new_instance() ; a
            4-indices components w.r.t. [1, 2, 3], with symmetry on the index positions (0, 1)

        """
        return CompWithSym(self._ring, self._frame, self._nid, self._sindex,
                          self._output_formatter, self._sym, self._antisym)

    def _ordered_indices(self, indices):
        r"""
        Given a set of indices, return a set of indices with the indices
        at the positions of symmetries or antisymmetries being ordered,
        as well as some antisymmetry indicator.

        INPUT:

        - ``indices`` -- list of indices (possibly a single integer if
          self is a 1-index object)

        OUTPUT:

        - a pair ``(s,ind)`` where ``ind`` is a tuple that differs from the
          original list of indices by a reordering at the positions of
          symmetries and antisymmetries and

          * ``s = 0`` if the value corresponding to ``indices`` vanishes by
            antisymmetry (repeated indices); `ind` is then set to ``None``
          * ``s = 1`` if the value corresponding to ``indices`` is the same as
            that corresponding to ``ind``
          * ``s = -1`` if the value corresponding to ``indices`` is the
            opposite of that corresponding to ``ind``

        EXAMPLES::

            sage: from sage.tensor.modules.comp import CompWithSym
            sage: c = CompWithSym(ZZ, [1,2,3], 4, sym=(0,1), antisym=(2,3))
            sage: c._ordered_indices([0,1,1,2])
            (1, (0, 1, 1, 2))
            sage: c._ordered_indices([1,0,1,2])
            (1, (0, 1, 1, 2))
            sage: c._ordered_indices([0,1,2,1])
            (-1, (0, 1, 1, 2))
            sage: c._ordered_indices([0,1,2,2])
            (0, None)

        """
        from sage.combinat.permutation import Permutation
        ind = list(self._check_indices(indices))
        for isym in self._sym:
            indsym = []
            for pos in isym:
                indsym.append(ind[pos])
            indsym_ordered = sorted(indsym)
            for k, pos in enumerate(isym):
                ind[pos] = indsym_ordered[k]
        sign = 1
        for isym in self._antisym:
            indsym = []
            for pos in isym:
                indsym.append(ind[pos])
            # Returns zero if some index appears twice:
            if len(indsym) != len(set(indsym)):
                return (0, None)
            # From here, all the indices in indsym are distinct and we need
            # to determine whether they form an even permutation of their
            # ordered series
            indsym_ordered = sorted(indsym)
            for k, pos in enumerate(isym):
                ind[pos] = indsym_ordered[k]
            if indsym_ordered != indsym:
                # Permutation linking indsym_ordered to indsym:
                #  (the +1 is required to fulfill the convention of Permutation)
                perm = [indsym.index(i) +1 for i in indsym_ordered]
                #c# print "indsym_ordered, indsym: ", indsym_ordered, indsym
                #c# print "Permutation: ", Permutation(perm), " signature = ",  \
                #c#     Permutation(perm).signature()
                sign *= Permutation(perm).signature()
        ind = tuple(ind)
        return (sign, ind)

    def __getitem__(self, args):
        r"""
        Return the component corresponding to the given indices.

        INPUT:

        - ``args`` -- list of indices (possibly a single integer if
          self is a 1-index object) or the character ``:`` for the full list
          of components

        OUTPUT:

        - the component corresponding to ``args`` or, if ``args`` = ``:``,
          the full list of components, in the form ``T[i][j]...`` for the components
          `T_{ij...}` (for a 2-indices object, a matrix is returned).

        EXAMPLES::

            sage: from sage.tensor.modules.comp import CompWithSym
            sage: c = CompWithSym(ZZ, [1,2,3], 4, sym=(0,1), antisym=(2,3))
            sage: c.__getitem__((0,1,1,2)) # uninitialized components are zero
            0
            sage: c[0,1,1,2] = 5
            sage: c.__getitem__((0,1,1,2))
            5
            sage: c.__getitem__((1,0,1,2))
            5
            sage: c.__getitem__((0,1,2,1))
            -5
            sage: c[0,1,2,1]
            -5

        """
        no_format = self._output_formatter is None
        format_type = None # default value, possibly redefined below
        if isinstance(args, list):  # case of [[...]] syntax
            no_format = True
            if isinstance(args[0], slice):
                indices = args[0]
            elif isinstance(args[0], (tuple, list)): # to ensure equivalence between
                indices = args[0]           # [[(i,j,...)]] or [[[i,j,...]]] and [[i,j,...]]
            else:
                indices = tuple(args)
        else:
            # Determining from the input the list of indices and the format
            if isinstance(args, (int, Integer, slice)):
                indices = args
            elif isinstance(args[0], slice):
                indices = args[0]
                if len(args) == 2:
                    format_type = args[1]
            elif len(args) == self._nid:
                indices = args
            else:
                format_type = args[-1]
                indices = args[:-1]
        if isinstance(indices, slice):
            return self._get_list(indices, no_format, format_type)
        else:
            sign, ind = self._ordered_indices(indices)
            if (sign == 0) or (ind not in self._comp): # the value is zero:
                if no_format:
                    return self._ring.zero()
                elif format_type is None:
                    return self._output_formatter(self._ring.zero())
                else:
                    return self._output_formatter(self._ring.zero(),
                                                 format_type)
            else: # non zero value
                if no_format:
                    if sign == 1:
                        return self._comp[ind]
                    else: # sign = -1
                        return -self._comp[ind]
                elif format_type is None:
                    if sign == 1:
                        return self._output_formatter(self._comp[ind])
                    else: # sign = -1
                        return self._output_formatter(-self._comp[ind])
                else:
                    if sign == 1:
                        return self._output_formatter(
                                                 self._comp[ind], format_type)
                    else: # sign = -1
                        return self._output_formatter(
                                                -self._comp[ind], format_type)

    def __setitem__(self, args, value):
        r"""
        Sets the component corresponding to the given indices.

        INPUT:

        - ``args`` -- list of indices (possibly a single integer if
          self is a 1-index object) ; if ``[:]`` is provided, all the
          components are set
        - ``value`` -- the value to be set or a list of values if
          ``args = [:]``

        EXAMPLES::

            sage: from sage.tensor.modules.comp import CompWithSym
            sage: c = CompWithSym(ZZ, [1,2,3], 2, sym=(0,1))
            sage: c.__setitem__((1,2), 5)
            sage: c[:]
            [0 0 0]
            [0 0 5]
            [0 5 0]
            sage: c = CompWithSym(ZZ, [1,2,3], 2, antisym=(0,1))
            sage: c.__setitem__((1,2), 5)
            sage: c[:]
            [ 0  0  0]
            [ 0  0  5]
            [ 0 -5  0]
            sage: c.__setitem__((2,2), 5)
            Traceback (most recent call last):
            ...
            ValueError: by antisymmetry, the component cannot have a nonzero value for the indices (2, 2)

        """
        format_type = None # default value, possibly redefined below
        if isinstance(args, list):  # case of [[...]] syntax
            if isinstance(args[0], slice):
                indices = args[0]
            elif isinstance(args[0], (tuple, list)): # to ensure equivalence between
                indices = args[0]           # [[(i,j,...)]] or [[[i,j,...]]] and [[i,j,...]]
            else:
                indices = tuple(args)
        else:
            # Determining from the input the list of indices and the format
            if isinstance(args, (int, Integer, slice)):
                indices = args
            elif isinstance(args[0], slice):
                indices = args[0]
                if len(args) == 2:
                    format_type = args[1]
            elif len(args) == self._nid:
                indices = args
            else:
                format_type = args[-1]
                indices = args[:-1]
        if isinstance(indices, slice):
            self._set_list(indices, format_type, value)
        else:
            sign, ind = self._ordered_indices(indices)
            if sign == 0:
                if value != 0:
                    raise ValueError("by antisymmetry, the component cannot " +
                                     "have a nonzero value for the indices " +
                                     str(indices))
                if ind in self._comp:
                    del self._comp[ind]  # zero values are not stored
            elif value == 0:
                if ind in self._comp:
                    del self._comp[ind]  # zero values are not stored
            else:
                if format_type is None:
                    if sign == 1:
                        self._comp[ind] = self._ring(value)
                    else:   # sign = -1
                        self._comp[ind] = -self._ring(value)
                else:
                    if sign == 1:
                        self._comp[ind] = self._ring({format_type: value})
                    else:   # sign = -1
                        self._comp[ind] = -self._ring({format_type: value})

    def swap_adjacent_indices(self, pos1, pos2, pos3):
        r"""
        Swap two adjacent sets of indices.

        This method is essentially required to reorder the covariant and
        contravariant indices in the computation of a tensor product.

        The symmetries are preserved and the corresponding indices are adjusted
        consequently.

        INPUT:

        - ``pos1`` -- position of the first index of set 1 (with the convention
          position=0 for the first slot)
        - ``pos2`` -- position of the first index of set 2 = 1 + position of
          the last index of set 1 (since the two sets are adjacent)
        - ``pos3`` -- 1 + position of the last index of set 2

        OUTPUT:

        - Components with index set 1 permuted with index set 2.

        EXAMPLES:

        Swap of the index in position 0 with the pair of indices in position
        (1,2) in a set of components antisymmetric with respect to the indices
        in position (1,2)::

            sage: from sage.tensor.modules.comp import CompWithSym
            sage: V = VectorSpace(QQ, 3)
            sage: c = CompWithSym(QQ, V.basis(), 3, antisym=(1,2))
            sage: c[0,0,1], c[0,0,2], c[0,1,2] = (1,2,3)
            sage: c[1,0,1], c[1,0,2], c[1,1,2] = (4,5,6)
            sage: c[2,0,1], c[2,0,2], c[2,1,2] = (7,8,9)
            sage: c[:]
            [[[0, 1, 2], [-1, 0, 3], [-2, -3, 0]],
             [[0, 4, 5], [-4, 0, 6], [-5, -6, 0]],
             [[0, 7, 8], [-7, 0, 9], [-8, -9, 0]]]
            sage: c1 = c.swap_adjacent_indices(0,1,3)
            sage: c._antisym   # c is antisymmetric with respect to the last pair of indices...
            [(1, 2)]
            sage: c1._antisym  #...while c1 is antisymmetric with respect to the first pair of indices
            [(0, 1)]
            sage: c[0,1,2]
            3
            sage: c1[1,2,0]
            3
            sage: c1[2,1,0]
            -3

        """
        result = self._new_instance()
        # The symmetries:
        lpos = range(self._nid)
        new_lpos = lpos[:pos1] + lpos[pos2:pos3] + lpos[pos1:pos2] + lpos[pos3:]
        result._sym = []
        for s in self._sym:
            new_s = [new_lpos.index(pos) for pos in s]
            result._sym.append(tuple(sorted(new_s)))
        result._antisym = []
        for s in self._antisym:
            new_s = [new_lpos.index(pos) for pos in s]
            result._antisym.append(tuple(sorted(new_s)))
        # The values:
        for ind, val in self._comp.iteritems():
            new_ind = ind[:pos1] + ind[pos2:pos3] + ind[pos1:pos2] + ind[pos3:]
            result[new_ind] = val
        return result

    def __add__(self, other):
        r"""
        Component addition.

        INPUT:

        - ``other`` -- components of the same number of indices and defined
          on the same frame as ``self``

        OUTPUT:

        - components resulting from the addition of ``self`` and ``other``

        EXAMPLES::

            sage: from sage.tensor.modules.comp import CompWithSym
            sage: a = CompWithSym(ZZ, [1,2,3], 2, sym=(0,1))
            sage: a[0,1], a[1,2] = 4, 5
            sage: b = CompWithSym(ZZ, [1,2,3], 2, sym=(0,1))
            sage: b[0,1], b[2,2] = 2, -3
            sage: s = a.__add__(b) ; s  # the symmetry is kept
            2-indices components w.r.t. [1, 2, 3], with symmetry on the index positions (0, 1)
            sage: s[:]
            [ 0  6  0]
            [ 6  0  5]
            [ 0  5 -3]
            sage: s == a + b
            True
            sage: c = CompWithSym(ZZ, [1,2,3], 2, antisym=(0,1))
            sage: c[0,1], c[0,2] = 3, 7
            sage: s = a.__add__(c) ; s  # the symmetry is lost
            2-indices components w.r.t. [1, 2, 3]
            sage: s[:]
            [ 0  7  7]
            [ 1  0  5]
            [-7  5  0]

        """
        if other == 0:
            return +self
        if not isinstance(other, Components):
            raise TypeError("the second argument for the addition must be a " +
                            "an instance of Components")
        if other._frame != self._frame:
            raise ValueError("the two sets of components are not defined on " +
                             "the same frame")
        if other._nid != self._nid:
            raise ValueError("the two sets of components do not have the " +
                             "same number of indices")
        if other._sindex != self._sindex:
            raise ValueError("the two sets of components do not have the " +
                             "same starting index")
        if isinstance(other, CompWithSym):
            # Are the symmetries of the same type ?
            diff_sym = set(self._sym).symmetric_difference(set(other._sym))
            diff_antisym = \
                set(self._antisym).symmetric_difference(set(other._antisym))
            if diff_sym == set() and diff_antisym == set():
                # The symmetries/antisymmetries are identical:
                result = self.copy()
                for ind, val in other._comp.iteritems():
                    result[[ind]] += val
                return result
            else:
                # The symmetries/antisymmetries are different: only the
                # common ones are kept
                common_sym = []
                for isym in self._sym:
                    for osym in other._sym:
                        com = tuple(set(isym).intersection(set(osym)))
                        if len(com) > 1:
                            common_sym.append(com)
                common_antisym = []
                for isym in self._antisym:
                    for osym in other._antisym:
                        com = tuple(set(isym).intersection(set(osym)))
                        if len(com) > 1:
                            common_antisym.append(com)
                if common_sym != [] or common_antisym != []:
                    result = CompWithSym(self._ring, self._frame, self._nid,
                                         self._sindex, self._output_formatter,
                                         common_sym, common_antisym)
                else:
                    # no common symmetry -> the result is a generic Components:
                    result = Components(self._ring, self._frame, self._nid,
                                        self._sindex, self._output_formatter)
        else:
            # other has no symmetry at all:
            result = Components(self._ring, self._frame, self._nid,
                                self._sindex, self._output_formatter)
        for ind in result.non_redundant_index_generator():
            result[[ind]] = self[[ind]] + other[[ind]]
        return result


    def __mul__(self, other):
        r"""
        Component tensor product.

        INPUT:

        - ``other`` -- components, on the same frame as ``self``

        OUTPUT:

        - the tensor product of ``self`` by ``other``

        EXAMPLES::

            sage: from sage.tensor.modules.comp import CompWithSym
            sage: a = CompWithSym(ZZ, [1,2,3], 2, sym=(0,1))
            sage: a[0,1], a[1,2] = 4, 5
            sage: b = CompWithSym(ZZ, [1,2,3], 2, sym=(0,1))
            sage: b[0,1], b[2,2] = 2, -3
            sage: s1 = a.__mul__(b) ; s1
            4-indices components w.r.t. [1, 2, 3], with symmetry on the index positions (0, 1), with symmetry on the index positions (2, 3)
            sage: s1[1,0,0,1]
            8
            sage: s1[1,0,0,1] == a[1,0] * b[0,1]
            True
            sage: s1 == a*b
            True
            sage: c = CompWithSym(ZZ, [1,2,3], 2, antisym=(0,1))
            sage: c[0,1], c[0,2] = 3, 7
            sage: s2 = a.__mul__(c) ; s2
            4-indices components w.r.t. [1, 2, 3], with symmetry on the index positions (0, 1), with antisymmetry on the index positions (2, 3)
            sage: s2[1,0,2,0]
            -28
            sage: s2[1,0,2,0] == a[1,0] * c[2,0]
            True
            sage: s2 == a*c
            True

        Parallel computation::

            sage: Parallelism().set('tensor', nproc=2)
            sage: Parallelism().get('tensor')
            2
            sage: s1_par = a.__mul__(b) ; s1_par
            4-indices components w.r.t. [1, 2, 3], with symmetry on the index positions (0, 1), with symmetry on the index positions (2, 3)
            sage: s1_par[1,0,0,1]
            8
            sage: s1_par == s1
            True
            sage: s2_par = a.__mul__(c) ; s2_par
            4-indices components w.r.t. [1, 2, 3], with symmetry on the index positions (0, 1), with antisymmetry on the index positions (2, 3)
            sage: s2_par[1,0,2,0]
            -28
            sage: s2_par == s2
            True
            sage: Parallelism().set('tensor', nproc=1)  # switch off parallelization

        """
        if not isinstance(other, Components):
            raise TypeError("the second argument for the tensor product " +
                            "be an instance of Components")
        if other._frame != self._frame:
            raise ValueError("the two sets of components are not defined on " +
                             "the same frame")
        if other._sindex != self._sindex:
            raise ValueError("the two sets of components do not have the " +
                             "same starting index")
        sym = list(self._sym)
        antisym = list(self._antisym)
        if isinstance(other, CompWithSym):
            if other._sym != []:
                for s in other._sym:
                    ns = tuple(s[i]+self._nid for i in range(len(s)))
                    sym.append(ns)
            if other._antisym != []:
                for s in other._antisym:
                    ns = tuple(s[i]+self._nid for i in range(len(s)))
                    antisym.append(ns)
        result = CompWithSym(self._ring, self._frame, self._nid + other._nid,
                             self._sindex, self._output_formatter, sym, antisym)


        if Parallelism().get('tensor') != 1 :
            nproc = Parallelism().get('tensor')
            lol = lambda lst, sz: [lst[i:i+sz] for i in range(0, len(lst), sz)]

            ind_list = [ ind for ind, ocomp  in self._comp.iteritems()]
            ind_step = max(1,int(len(ind_list)/nproc))
            local_list = lol(ind_list,ind_step)

            # definition of the list of input parameters
            listParalInput = [(self,other,ind_part) for ind_part in local_list]

            @parallel(p_iter='multiprocessing',ncpus=nproc)
            def paral_mul(a,b,local_list_ind):
                partial = []
                for ind in local_list_ind:
                    for ind_o, val_o in b._comp.iteritems():
                        partial.append([ind + ind_o,a._comp[ind]*val_o])
                return partial

            for ii,val in paral_mul(listParalInput):
                for jj in val:
                    result._comp[jj[0]] = jj[1]
        else:
            for ind_s, val_s in self._comp.iteritems():
                for ind_o, val_o in other._comp.iteritems():
                    result._comp[ind_s + ind_o] = val_s * val_o

        return result


    def trace(self, pos1, pos2):
        r"""
        Index contraction, taking care of the symmetries.

        INPUT:

        - ``pos1`` -- position of the first index for the contraction (with
          the convention position=0 for the first slot)
        - ``pos2`` -- position of the second index for the contraction

        OUTPUT:

        - set of components resulting from the (pos1, pos2) contraction

        EXAMPLES:

        Self-contraction of symmetric 2-indices components::

            sage: from sage.tensor.modules.comp import Components, CompWithSym, \
            ....:   CompFullySym, CompFullyAntiSym
            sage: V = VectorSpace(QQ, 3)
            sage: a = CompFullySym(QQ, V.basis(), 2)
            sage: a[:] = [[1,2,3],[2,4,5],[3,5,6]]
            sage: a.trace(0,1)
            11
            sage: a[0,0] + a[1,1] + a[2,2]
            11

        Self-contraction of antisymmetric 2-indices components::

            sage: b = CompFullyAntiSym(QQ, V.basis(), 2)
            sage: b[0,1], b[0,2], b[1,2] = (3, -2, 1)
            sage: b.trace(0,1)  # must be zero by antisymmetry
            0

        Self-contraction of 3-indices components with one symmetry::

            sage: v = Components(QQ, V.basis(), 1)
            sage: v[:] = (-2, 4, -8)
            sage: c = v*b ; c
            3-indices components w.r.t. [
            (1, 0, 0),
            (0, 1, 0),
            (0, 0, 1)
            ], with antisymmetry on the index positions (1, 2)
            sage: s = c.trace(0,1) ; s
            1-index components w.r.t. [
            (1, 0, 0),
            (0, 1, 0),
            (0, 0, 1)
            ]
            sage: s[:]
            [-28, 2, 8]
            sage: [sum(v[k]*b[k,i] for k in range(3)) for i in range(3)] # check
            [-28, 2, 8]
            sage: s = c.trace(1,2) ; s
            1-index components w.r.t. [
            (1, 0, 0),
            (0, 1, 0),
            (0, 0, 1)
            ]
            sage: s[:] # is zero by antisymmetry
            [0, 0, 0]
            sage: c = b*v ; c
            3-indices components w.r.t. [
            (1, 0, 0),
            (0, 1, 0),
            (0, 0, 1)
            ], with antisymmetry on the index positions (0, 1)
            sage: s = c.trace(0,1)
            sage: s[:]  # is zero by antisymmetry
            [0, 0, 0]
            sage: s = c.trace(1,2) ; s[:]
            [28, -2, -8]
            sage: [sum(b[i,k]*v[k] for k in range(3)) for i in range(3)]  # check
            [28, -2, -8]

        Self-contraction of 4-indices components with two symmetries::

            sage: c = a*b ; c
            4-indices components w.r.t. [
            (1, 0, 0),
            (0, 1, 0),
            (0, 0, 1)
            ], with symmetry on the index positions (0, 1), with antisymmetry on the index positions (2, 3)
            sage: s = c.trace(0,1) ; s  # the symmetry on (0,1) is lost:
            Fully antisymmetric 2-indices components w.r.t. [
            (1, 0, 0),
            (0, 1, 0),
            (0, 0, 1)
            ]
            sage: s[:]
            [  0  33 -22]
            [-33   0  11]
            [ 22 -11   0]
            sage: [[sum(c[k,k,i,j] for k in range(3)) for j in range(3)] for i in range(3)]  # check
            [[0, 33, -22], [-33, 0, 11], [22, -11, 0]]
            sage: s = c.trace(1,2) ; s  # both symmetries are lost by this contraction
            2-indices components w.r.t. [
            (1, 0, 0),
            (0, 1, 0),
            (0, 0, 1)
            ]
            sage: s[:]
            [ 0  0  0]
            [-2  1  0]
            [-3  3 -1]
            sage: [[sum(c[i,k,k,j] for k in range(3)) for j in range(3)] for i in range(3)]  # check
            [[0, 0, 0], [-2, 1, 0], [-3, 3, -1]]

        """
        if self._nid < 2:
            raise TypeError("contraction can be perfomed only on " +
                            "components with at least 2 indices")
        if pos1 < 0 or pos1 > self._nid - 1:
            raise IndexError("pos1 out of range")
        if pos2 < 0 or pos2 > self._nid - 1:
            raise IndexError("pos2 out of range")
        if pos1 == pos2:
            raise IndexError("the two positions must differ for the " +
                             "contraction to take place")
        si = self._sindex
        nsi = si + self._dim
        if self._nid == 2:
            res = 0
            for i in range(si, nsi):
                res += self[[i,i]]
            return res
        else:
            # More than 2 indices
            if pos1 > pos2:
                pos1, pos2 = (pos2, pos1)
            # Determination of the remaining symmetries:
            sym_res = list(self._sym)
            for isym in self._sym:
                isym_res = list(isym)
                if pos1 in isym:
                    isym_res.remove(pos1)
                if pos2 in isym:
                    isym_res.remove(pos2)
                if len(isym_res) < 2:       # the symmetry is lost
                    sym_res.remove(isym)
                else:
                    sym_res[sym_res.index(isym)] = tuple(isym_res)
            antisym_res = list(self._antisym)
            for isym in self._antisym:
                isym_res = list(isym)
                if pos1 in isym:
                    isym_res.remove(pos1)
                if pos2 in isym:
                    isym_res.remove(pos2)
                if len(isym_res) < 2:       # the symmetry is lost
                    antisym_res.remove(isym)
                else:
                    antisym_res[antisym_res.index(isym)] = tuple(isym_res)
            # Shift of the index positions to take into account the
            # suppression of 2 indices:
            max_sym = 0
            for k in range(len(sym_res)):
                isym_res = []
                for pos in sym_res[k]:
                    if pos < pos1:
                        isym_res.append(pos)
                    elif pos < pos2:
                        isym_res.append(pos-1)
                    else:
                        isym_res.append(pos-2)
                max_sym = max(max_sym, len(isym_res))
                sym_res[k] = tuple(isym_res)
            max_antisym = 0
            for k in range(len(antisym_res)):
                isym_res = []
                for pos in antisym_res[k]:
                    if pos < pos1:
                        isym_res.append(pos)
                    elif pos < pos2:
                        isym_res.append(pos-1)
                    else:
                        isym_res.append(pos-2)
                max_antisym = max(max_antisym, len(isym_res))
                antisym_res[k] = tuple(isym_res)
            # Construction of the appropriate object in view of the
            # remaining symmetries:
            nid_res = self._nid - 2
            if max_sym == 0 and max_antisym == 0:
                result = Components(self._ring, self._frame, nid_res, self._sindex,
                                    self._output_formatter)
            elif max_sym == nid_res:
                result = CompFullySym(self._ring, self._frame, nid_res,
                                      self._sindex, self._output_formatter)
            elif max_antisym == nid_res:
                result = CompFullyAntiSym(self._ring, self._frame, nid_res,
                                          self._sindex, self._output_formatter)
            else:
                result = CompWithSym(self._ring, self._frame, nid_res,
                                     self._sindex, self._output_formatter,
                                     sym=sym_res, antisym=antisym_res)
            # The contraction itself:
            for ind_res in result.non_redundant_index_generator():
                ind = list(ind_res)
                ind.insert(pos1, 0)
                ind.insert(pos2, 0)
                res = 0
                for i in range(si, nsi):
                    ind[pos1] = i
                    ind[pos2] = i
                    res += self[[ind]]
                result[[ind_res]] = res
            return result


    def non_redundant_index_generator(self):
        r"""
        Generator of indices, with only ordered indices in case of symmetries,
        so that only non-redundant indices are generated.

        OUTPUT:

        - an iterable index

        EXAMPLES:

        Indices on a 2-dimensional space::

            sage: from sage.tensor.modules.comp import Components, CompWithSym, \
            ...    CompFullySym, CompFullyAntiSym
            sage: V = VectorSpace(QQ, 2)
            sage: c = CompFullySym(QQ, V.basis(), 2)
            sage: for ind in c.non_redundant_index_generator(): print ind,
            (0, 0) (0, 1) (1, 1)
            sage: c = CompFullySym(QQ, V.basis(), 2, start_index=1)
            sage: for ind in c.non_redundant_index_generator(): print ind,
            (1, 1) (1, 2) (2, 2)
            sage: c = CompFullyAntiSym(QQ, V.basis(), 2)
            sage: for ind in c.non_redundant_index_generator(): print ind,
            (0, 1)

        Indices on a 3-dimensional space::

            sage: V = VectorSpace(QQ, 3)
            sage: c = CompFullySym(QQ, V.basis(), 2)
            sage: for ind in c.non_redundant_index_generator(): print ind,
            (0, 0) (0, 1) (0, 2) (1, 1) (1, 2) (2, 2)
            sage: c = CompFullySym(QQ, V.basis(), 2, start_index=1)
            sage: for ind in c.non_redundant_index_generator(): print ind,
            (1, 1) (1, 2) (1, 3) (2, 2) (2, 3) (3, 3)
            sage: c = CompFullyAntiSym(QQ, V.basis(), 2)
            sage: for ind in c.non_redundant_index_generator(): print ind,
            (0, 1) (0, 2) (1, 2)
            sage: c = CompWithSym(QQ, V.basis(), 3, sym=(1,2))  # symmetry on the last two indices
            sage: for ind in c.non_redundant_index_generator(): print ind,
            (0, 0, 0) (0, 0, 1) (0, 0, 2) (0, 1, 1) (0, 1, 2) (0, 2, 2)
             (1, 0, 0) (1, 0, 1) (1, 0, 2) (1, 1, 1) (1, 1, 2) (1, 2, 2)
             (2, 0, 0) (2, 0, 1) (2, 0, 2) (2, 1, 1) (2, 1, 2) (2, 2, 2)
            sage: c = CompWithSym(QQ, V.basis(), 3, antisym=(1,2))  # antisymmetry on the last two indices
            sage: for ind in c.non_redundant_index_generator(): print ind,
            (0, 0, 1) (0, 0, 2) (0, 1, 2) (1, 0, 1) (1, 0, 2) (1, 1, 2)
             (2, 0, 1) (2, 0, 2) (2, 1, 2)
            sage: c = CompFullySym(QQ, V.basis(), 3)
            sage: for ind in c.non_redundant_index_generator(): print ind,
            (0, 0, 0) (0, 0, 1) (0, 0, 2) (0, 1, 1) (0, 1, 2) (0, 2, 2)
             (1, 1, 1) (1, 1, 2) (1, 2, 2) (2, 2, 2)
            sage: c = CompFullyAntiSym(QQ, V.basis(), 3)
            sage: for ind in c.non_redundant_index_generator(): print ind,
            (0, 1, 2)

        Indices on a 4-dimensional space::

            sage: V = VectorSpace(QQ, 4)
            sage: c = Components(QQ, V.basis(), 1)
            sage: for ind in c.non_redundant_index_generator(): print ind,
            (0,) (1,) (2,) (3,)
            sage: c = CompFullyAntiSym(QQ, V.basis(), 2)
            sage: for ind in c.non_redundant_index_generator(): print ind,
            (0, 1) (0, 2) (0, 3) (1, 2) (1, 3) (2, 3)
            sage: c = CompFullyAntiSym(QQ, V.basis(), 3)
            sage: for ind in c.non_redundant_index_generator(): print ind,
            (0, 1, 2) (0, 1, 3) (0, 2, 3) (1, 2, 3)
            sage: c = CompFullyAntiSym(QQ, V.basis(), 4)
            sage: for ind in c.non_redundant_index_generator(): print ind,
            (0, 1, 2, 3)
            sage: c = CompFullyAntiSym(QQ, V.basis(), 5)
            sage: for ind in c.non_redundant_index_generator(): print ind,  # nothing since c is identically zero in this case (for 5 > 4)

        """
        si = self._sindex
        imax = self._dim - 1 + si
        ind = [si for k in range(self._nid)]
        ind_end = [si for k in range(self._nid)]
        ind_end[0] = imax+1
        while ind != ind_end:
            ordered = True
            for isym in self._sym:
                for k in range(len(isym)-1):
                    if ind[isym[k+1]] < ind[isym[k]]:
                        ordered = False
                        break
            for isym in self._antisym:
                for k in range(len(isym)-1):
                    if ind[isym[k+1]] <= ind[isym[k]]:
                        ordered = False
                        break
            if ordered:
                yield tuple(ind)
            ret = 1
            for pos in range(self._nid-1,-1,-1):
                if ind[pos] != imax:
                    ind[pos] += ret
                    ret = 0
                elif ret == 1:
                    if pos == 0:
                        ind[pos] = imax + 1 # end point reached
                    else:
                        ind[pos] = si
                        ret = 1

    def symmetrize(self, *pos):
        r"""
        Symmetrization over the given index positions.

        INPUT:

        - ``pos`` -- list of index positions involved in the
          symmetrization (with the convention ``position=0`` for the first
          slot); if none, the symmetrization is performed over all the indices

        OUTPUT:

        - an instance of :class:`CompWithSym` describing the symmetrized
          components

        EXAMPLES:

        Symmetrization of 3-indices components on a 3-dimensional space::

            sage: from sage.tensor.modules.comp import Components, CompWithSym, \
            ....:   CompFullySym, CompFullyAntiSym
            sage: V = VectorSpace(QQ, 3)
            sage: c = Components(QQ, V.basis(), 3)
            sage: c[:] = [[[1,2,3], [4,5,6], [7,8,9]], [[10,11,12], [13,14,15], [16,17,18]], [[19,20,21], [22,23,24], [25,26,27]]]
            sage: cs = c.symmetrize(0,1) ; cs
            3-indices components w.r.t. [
            (1, 0, 0),
            (0, 1, 0),
            (0, 0, 1)
            ], with symmetry on the index positions (0, 1)
            sage: s = cs.symmetrize() ; s
            Fully symmetric 3-indices components w.r.t. [
            (1, 0, 0),
            (0, 1, 0),
            (0, 0, 1)
            ]
            sage: cs[:], s[:]
            ([[[1, 2, 3], [7, 8, 9], [13, 14, 15]],
              [[7, 8, 9], [13, 14, 15], [19, 20, 21]],
              [[13, 14, 15], [19, 20, 21], [25, 26, 27]]],
             [[[1, 16/3, 29/3], [16/3, 29/3, 14], [29/3, 14, 55/3]],
              [[16/3, 29/3, 14], [29/3, 14, 55/3], [14, 55/3, 68/3]],
              [[29/3, 14, 55/3], [14, 55/3, 68/3], [55/3, 68/3, 27]]])
            sage: s == c.symmetrize() # should be true
            True
            sage: s1 = cs.symmetrize(0,1) ; s1   # should return a copy of cs
            3-indices components w.r.t. [
            (1, 0, 0),
            (0, 1, 0),
            (0, 0, 1)
            ], with symmetry on the index positions (0, 1)
            sage: s1 == cs    # check that s1 is a copy of cs
            True

        Let us now start with a symmetry on the last two indices::

            sage: cs1 = c.symmetrize(1,2) ; cs1
            3-indices components w.r.t. [
            (1, 0, 0),
            (0, 1, 0),
            (0, 0, 1)
            ], with symmetry on the index positions (1, 2)
            sage: s2 = cs1.symmetrize() ; s2
            Fully symmetric 3-indices components w.r.t. [
            (1, 0, 0),
            (0, 1, 0),
            (0, 0, 1)
            ]
            sage: s2 == c.symmetrize()
            True

        Symmetrization alters pre-existing symmetries: let us symmetrize w.r.t.
        the index positions `(1, 2)` a set of components that is symmetric
        w.r.t. the index positions `(0, 1)`::

            sage: cs = c.symmetrize(0,1) ; cs
            3-indices components w.r.t. [
            (1, 0, 0),
            (0, 1, 0),
            (0, 0, 1)
            ], with symmetry on the index positions (0, 1)
            sage: css = cs.symmetrize(1,2)
            sage: css # the symmetry (0,1) has been lost:
            3-indices components w.r.t. [
            (1, 0, 0),
            (0, 1, 0),
            (0, 0, 1)
            ], with symmetry on the index positions (1, 2)
            sage: css[:]
            [[[1, 9/2, 8], [9/2, 8, 23/2], [8, 23/2, 15]],
             [[7, 21/2, 14], [21/2, 14, 35/2], [14, 35/2, 21]],
             [[13, 33/2, 20], [33/2, 20, 47/2], [20, 47/2, 27]]]
            sage: cs[:]
            [[[1, 2, 3], [7, 8, 9], [13, 14, 15]],
             [[7, 8, 9], [13, 14, 15], [19, 20, 21]],
             [[13, 14, 15], [19, 20, 21], [25, 26, 27]]]
            sage: css == c.symmetrize() # css differs from the full symmetrized version
            False
            sage: css.symmetrize() == c.symmetrize() # one has to symmetrize css over all indices to recover it
            True

        Another example of symmetry alteration: symmetrization over `(0, 1)` of
        a 4-indices set of components that is symmetric w.r.t. `(1, 2, 3)`::

            sage: v = Components(QQ, V.basis(), 1)
            sage: v[:] = (-2,1,4)
            sage: a = v*s ; a
            4-indices components w.r.t. [
            (1, 0, 0),
            (0, 1, 0),
            (0, 0, 1)
            ], with symmetry on the index positions (1, 2, 3)
            sage: a1 = a.symmetrize(0,1) ; a1 # the symmetry (1,2,3) has been reduced to (2,3):
            4-indices components w.r.t. [
            (1, 0, 0),
            (0, 1, 0),
            (0, 0, 1)
            ], with symmetry on the index positions (0, 1), with symmetry on the index positions (2, 3)
            sage: a1._sym  # a1 has two distinct symmetries:
            [(0, 1), (2, 3)]
            sage: a[0,1,2,0] == a[0,0,2,1]  # a is symmetric w.r.t. positions 1 and 3
            True
            sage: a1[0,1,2,0] == a1[0,0,2,1] # a1 is not
            False
            sage: a1[0,1,2,0] == a1[1,0,2,0] # but it is symmetric w.r.t. position 0 and 1
            True
            sage: a[0,1,2,0] == a[1,0,2,0] # while a is not
            False

        Partial symmetrization of 4-indices components with an antisymmetry on
        the last two indices::

            sage: a = Components(QQ, V.basis(), 2)
            sage: a[:] = [[-1,2,3], [4,5,-6], [7,8,9]]
            sage: b = CompFullyAntiSym(QQ, V.basis(), 2)
            sage: b[0,1], b[0,2], b[1,2] = (2, 4, 8)
            sage: c = a*b ; c
            4-indices components w.r.t. [
            (1, 0, 0),
            (0, 1, 0),
            (0, 0, 1)
            ], with antisymmetry on the index positions (2, 3)
            sage: s = c.symmetrize(0,1) ; s  # symmetrization on the first two indices
            4-indices components w.r.t. [
            (1, 0, 0),
            (0, 1, 0),
            (0, 0, 1)
            ], with symmetry on the index positions (0, 1), with antisymmetry on the index positions (2, 3)
            sage: s[0,1,2,1] == (c[0,1,2,1] + c[1,0,2,1]) / 2 # check of the symmetrization
            True
            sage: s = c.symmetrize() ; s  # symmetrization over all the indices
            Fully symmetric 4-indices components w.r.t. [
            (1, 0, 0),
            (0, 1, 0),
            (0, 0, 1)
            ]
            sage: s == 0    # the full symmetrization results in zero due to the antisymmetry on the last two indices
            True
            sage: s = c.symmetrize(2,3) ; s
            4-indices components w.r.t. [
            (1, 0, 0),
            (0, 1, 0),
            (0, 0, 1)
            ], with symmetry on the index positions (2, 3)
            sage: s == 0    # must be zero since the symmetrization has been performed on the antisymmetric indices
            True
            sage: s = c.symmetrize(0,2) ; s
            4-indices components w.r.t. [
            (1, 0, 0),
            (0, 1, 0),
            (0, 0, 1)
            ], with symmetry on the index positions (0, 2)
            sage: s != 0  # s is not zero, but the antisymmetry on (2,3) is lost because the position 2 is involved in the new symmetry
            True

        Partial symmetrization of 4-indices components with an antisymmetry on
        the last three indices::

            sage: a = Components(QQ, V.basis(), 1)
            sage: a[:] = (1, -2, 3)
            sage: b = CompFullyAntiSym(QQ, V.basis(), 3)
            sage: b[0,1,2] = 4
            sage: c = a*b ; c
            4-indices components w.r.t. [
            (1, 0, 0),
            (0, 1, 0),
            (0, 0, 1)
            ], with antisymmetry on the index positions (1, 2, 3)
            sage: s = c.symmetrize(0,1) ; s
            4-indices components w.r.t. [
            (1, 0, 0),
            (0, 1, 0),
            (0, 0, 1)
            ], with symmetry on the index positions (0, 1),
               with antisymmetry on the index positions (2, 3)

        Note that the antisymmetry on `(1, 2, 3)` has been reduced to
        `(2, 3)` only::

            sage: s = c.symmetrize(1,2) ; s
            4-indices components w.r.t. [
            (1, 0, 0),
            (0, 1, 0),
            (0, 0, 1)
            ], with symmetry on the index positions (1, 2)
            sage: s == 0 # because (1,2) are involved in the original antisymmetry
            True

        """
        from sage.groups.perm_gps.permgroup_named import SymmetricGroup
        if not pos:
            pos = range(self._nid)
        else:
            if len(pos) < 2:
                raise ValueError("at least two index positions must be given")
            if len(pos) > self._nid:
                raise ValueError("number of index positions larger than the " \
                                 "total number of indices")
        pos = tuple(pos)
        pos_set = set(pos)
        # If the symmetry is already present, there is nothing to do:
        for isym in self._sym:
            if pos_set.issubset(set(isym)):
                return self.copy()
        #
        # Interference of the new symmetry with existing ones:
        #
        sym_res = [pos]  # starting the list of symmetries of the result
        for isym in self._sym:
            inter = pos_set.intersection(set(isym))
            # if len(inter) == len(isym), isym is included in the new symmetry
            # and therefore has not to be included in sym_res
            if len(inter) != len(isym):
                if len(inter) >= 1:
                    # some part of isym is lost
                    isym_set = set(isym)
                    for k in inter:
                        isym_set.remove(k)
                    if len(isym_set) > 1:
                        # some part of isym remains and must be included in sym_res:
                        isym_res = tuple(isym_set)
                        sym_res.append(isym_res)
                else:
                    # case len(inter)=0: no interference: the existing symmetry is
                    # added to the list of symmetries for the result:
                    sym_res.append(isym)
        #
        # Interference of the new symmetry with existing antisymmetries:
        #
        antisym_res = []  # starting the list of antisymmetries of the result
        zero_result = False
        for iasym in self._antisym:
            inter = pos_set.intersection(set(iasym))
            if len(inter) > 1:
                # If at least two of the symmetry indices are already involved
                # in the antisymmetry, the outcome is zero:
                zero_result = True
            elif len(inter) == 1:
                # some piece of antisymmetry is lost
                k = inter.pop()  # the symmetry index position involved in the
                                 # antisymmetry
                iasym_set = set(iasym)
                iasym_set.remove(k)
                if len(iasym_set) > 1:
                    iasym_res = tuple(iasym_set)
                    antisym_res.append(iasym_res)
                # if len(iasym_set) == 1, the antisymmetry is fully lost, it is
                # therefore not appended to antisym_res
            else:
                # case len(inter)=0: no interference: the antisymmetry is
                # added to the list of antisymmetries for the result:
                antisym_res.append(iasym)
        #
        # Creation of the result object
        #
        max_sym = 0
        for isym in sym_res:
            max_sym = max(max_sym, len(isym))
        if max_sym == self._nid:
            result = CompFullySym(self._ring, self._frame, self._nid, self._sindex,
                                  self._output_formatter)
        else:
            result = CompWithSym(self._ring, self._frame, self._nid, self._sindex,
                                 self._output_formatter, sym=sym_res,
                                 antisym=antisym_res)
        if zero_result:
            return result   # since a just created instance is zero
        #
        # Symmetrization
        #
        n_sym = len(pos) # number of indices involved in the symmetry
        sym_group = SymmetricGroup(n_sym)
        for ind in result.non_redundant_index_generator():
            sum = 0
            for perm in sym_group.list():
                # action of the permutation on [0,1,...,n_sym-1]:
                perm_action = map(lambda x: x-1, perm.domain())
                ind_perm = list(ind)
                for k in range(n_sym):
                    ind_perm[pos[perm_action[k]]] = ind[pos[k]]
                sum += self[[ind_perm]]
            result[[ind]] = sum / sym_group.order()
        return result


    def antisymmetrize(self, *pos):
        r"""
        Antisymmetrization over the given index positions.

        INPUT:

        - ``pos`` -- list of index positions involved in the antisymmetrization
          (with the convention ``position=0`` for the first slot); if none, the
          antisymmetrization is performed over all the indices

        OUTPUT:

        - an instance of :class:`CompWithSym` describing the antisymmetrized
          components

        EXAMPLES:

        Antisymmetrization of 3-indices components on a 3-dimensional space::

            sage: from sage.tensor.modules.comp import Components, CompWithSym, \
            ...    CompFullySym, CompFullyAntiSym
            sage: V = VectorSpace(QQ, 3)
            sage: a = Components(QQ, V.basis(), 1)
            sage: a[:] = (-2,1,3)
            sage: b = CompFullyAntiSym(QQ, V.basis(), 2)
            sage: b[0,1], b[0,2], b[1,2] = (4,1,2)
            sage: c = a*b ; c   # tensor product of a by b
            3-indices components w.r.t. [
            (1, 0, 0),
            (0, 1, 0),
            (0, 0, 1)
            ], with antisymmetry on the index positions (1, 2)
            sage: s = c.antisymmetrize() ; s
            Fully antisymmetric 3-indices components w.r.t. [
            (1, 0, 0),
            (0, 1, 0),
            (0, 0, 1)
            ]
            sage: c[:], s[:]
            ([[[0, -8, -2], [8, 0, -4], [2, 4, 0]],
              [[0, 4, 1], [-4, 0, 2], [-1, -2, 0]],
              [[0, 12, 3], [-12, 0, 6], [-3, -6, 0]]],
             [[[0, 0, 0], [0, 0, 7/3], [0, -7/3, 0]],
              [[0, 0, -7/3], [0, 0, 0], [7/3, 0, 0]],
              [[0, 7/3, 0], [-7/3, 0, 0], [0, 0, 0]]])

        Check of the antisymmetrization::

            sage: all(s[i,j,k] == (c[i,j,k]-c[i,k,j]+c[j,k,i]-c[j,i,k]+c[k,i,j]-c[k,j,i])/6
            ....:     for i in range(3) for j in range(3) for k in range(3))
            True

        Antisymmetrization over already antisymmetric indices does not change anything::

            sage: s1 = s.antisymmetrize(1,2) ; s1
            Fully antisymmetric 3-indices components w.r.t. [
            (1, 0, 0),
            (0, 1, 0),
            (0, 0, 1)
            ]
            sage: s1 == s
            True
            sage: c1 = c.antisymmetrize(1,2) ; c1
            3-indices components w.r.t. [
            (1, 0, 0),
            (0, 1, 0),
            (0, 0, 1)
            ], with antisymmetry on the index positions (1, 2)
            sage: c1 == c
            True

        But in general, antisymmetrization may alter previous antisymmetries::

            sage: c2 = c.antisymmetrize(0,1) ; c2  # the antisymmetry (2,3) is lost:
            3-indices components w.r.t. [
            (1, 0, 0),
            (0, 1, 0),
            (0, 0, 1)
            ], with antisymmetry on the index positions (0, 1)
            sage: c2 == c
            False
            sage: c = s*a ; c
            4-indices components w.r.t. [
            (1, 0, 0),
            (0, 1, 0),
            (0, 0, 1)
            ], with antisymmetry on the index positions (0, 1, 2)
            sage: s = c.antisymmetrize(1,3) ; s
            4-indices components w.r.t. [
            (1, 0, 0),
            (0, 1, 0),
            (0, 0, 1)
            ], with antisymmetry on the index positions (1, 3),
               with antisymmetry on the index positions (0, 2)
            sage: s._antisym  # the antisymmetry (0,1,2) has been reduced to (0,2), since 1 is involved in the new antisymmetry (1,3):
            [(1, 3), (0, 2)]

        Partial antisymmetrization of 4-indices components with a symmetry on
        the first two indices::

            sage: a = CompFullySym(QQ, V.basis(), 2)
            sage: a[:] = [[-2,1,3], [1,0,-5], [3,-5,4]]
            sage: b = Components(QQ, V.basis(), 2)
            sage: b[:] = [[1,2,3], [5,7,11], [13,17,19]]
            sage: c = a*b ; c
            4-indices components w.r.t. [
            (1, 0, 0),
            (0, 1, 0),
            (0, 0, 1)
            ], with symmetry on the index positions (0, 1)
            sage: s = c.antisymmetrize(2,3) ; s
            4-indices components w.r.t. [
            (1, 0, 0),
            (0, 1, 0),
            (0, 0, 1)
            ], with symmetry on the index positions (0, 1),
               with antisymmetry on the index positions (2, 3)

        Some check of the antisymmetrization::

            sage: for i in range(3):
            ....:     for j in range(i,3):
            ....:         print (s[2,2,i,j], s[2,2,i,j] == (c[2,2,i,j] - c[2,2,j,i])/2),
            (0, True) (-6, True) (-20, True) (0, True) (-12, True) (0, True)

        The full antisymmetrization results in zero because of the symmetry on the
        first two indices::

            sage: s = c.antisymmetrize() ; s
            Fully antisymmetric 4-indices components w.r.t. [
            (1, 0, 0),
            (0, 1, 0),
            (0, 0, 1)
            ]
            sage: s == 0
            True

        Similarly, the partial antisymmetrization on the first two indices results in zero::

            sage: s = c.antisymmetrize(0,1) ; s
            4-indices components w.r.t. [
            (1, 0, 0),
            (0, 1, 0),
            (0, 0, 1)
            ], with antisymmetry on the index positions (0, 1)
            sage: s == 0
            True

        The partial antisymmetrization on the positions `(0, 2)` destroys
        the symmetry on `(0, 1)`::

            sage: s = c.antisymmetrize(0,2) ; s
            4-indices components w.r.t. [
            (1, 0, 0),
            (0, 1, 0),
            (0, 0, 1)
            ], with antisymmetry on the index positions (0, 2)
            sage: s != 0
            True
            sage: s[0,1,2,1]
            27/2
            sage: s[1,0,2,1]  # the symmetry (0,1) is lost
            -2
            sage: s[2,1,0,1]  # the antisymmetry (0,2) holds
            -27/2

        """
        from sage.groups.perm_gps.permgroup_named import SymmetricGroup
        if not pos:
            pos = range(self._nid)
        else:
            if len(pos) < 2:
                raise ValueError("at least two index positions must be given")
            if len(pos) > self._nid:
                raise ValueError("number of index positions larger than the " \
                                 "total number of indices")
        pos = tuple(pos)
        pos_set = set(pos)
        # If the antisymmetry is already present, there is nothing to do:
        for iasym in self._antisym:
            if pos_set.issubset(set(iasym)):
                return self.copy()
        #
        # Interference of the new antisymmetry with existing ones
        #
        antisym_res = [pos]  # starting the list of symmetries of the result
        for iasym in self._antisym:
            inter = pos_set.intersection(set(iasym))
            # if len(inter) == len(iasym), iasym is included in the new
            # antisymmetry and therefore has not to be included in antisym_res
            if len(inter) != len(iasym):
                if len(inter) >= 1:
                    # some part of iasym is lost
                    iasym_set = set(iasym)
                    for k in inter:
                        iasym_set.remove(k)
                    if len(iasym_set) > 1:
                        # some part of iasym remains and must be included in
                        # antisym_res:
                        iasym_res = tuple(iasym_set)
                        antisym_res.append(iasym_res)
                else:
                    # case len(inter)=0: no interference: the existing
                    # antisymmetry is added to the list of antisymmetries for
                    # the result:
                    antisym_res.append(iasym)
        #
        # Interference of the new antisymmetry with existing symmetries
        #
        sym_res = []  # starting the list of symmetries of the result
        zero_result = False
        for isym in self._sym:
            inter = pos_set.intersection(set(isym))
            if len(inter) > 1:
                # If at least two of the antisymmetry indices are already
                # involved in the symmetry, the outcome is zero:
                zero_result = True
            elif len(inter) == 1:
                # some piece of the symmetry is lost
                k = inter.pop()  # the antisymmetry index position involved in
                                 # the symmetry
                isym_set = set(isym)
                isym_set.remove(k)
                if len(isym_set) > 1:
                    isym_res = tuple(isym_set)
                    sym_res.append(isym_res)
                # if len(isym_set) == 1, the symmetry is fully lost, it is
                # therefore not appended to sym_res
            else:
                # case len(inter)=0: no interference: the symmetry is
                # added to the list of symmetries for the result:
                sym_res.append(isym)
        #
        # Creation of the result object
        #
        max_sym = 0
        for isym in antisym_res:
            max_sym = max(max_sym, len(isym))
        if max_sym == self._nid:
            result = CompFullyAntiSym(self._ring, self._frame, self._nid,
                                      self._sindex, self._output_formatter)
        else:
            result = CompWithSym(self._ring, self._frame, self._nid, self._sindex,
                                 self._output_formatter, sym=sym_res,
                                 antisym=antisym_res)
        if zero_result:
            return result   # since a just created instance is zero
        #
        # Antisymmetrization
        #
        n_sym = len(pos) # number of indices involved in the antisymmetry
        sym_group = SymmetricGroup(n_sym)
        for ind in result.non_redundant_index_generator():
            sum = 0
            for perm in sym_group.list():
                # action of the permutation on [0,1,...,n_sym-1]:
                perm_action = map(lambda x: x-1, perm.domain())
                ind_perm = list(ind)
                for k in range(n_sym):
                    ind_perm[pos[perm_action[k]]] = ind[pos[k]]
                if perm.sign() == 1:
                    sum += self[[ind_perm]]
                else:
                    sum -= self[[ind_perm]]
            result[[ind]] = sum / sym_group.order()
        return result


#******************************************************************************

class CompFullySym(CompWithSym):
    r"""
    Indexed set of ring elements forming some components with respect to a
    given "frame" that are fully symmetric with respect to any permutation
    of the indices.

    The "frame" can be a basis of some vector space or a vector frame on some
    manifold (i.e. a field of bases).
    The stored quantities can be tensor components or non-tensorial quantities.

    INPUT:

    - ``ring`` -- commutative ring in which each component takes its value
    - ``frame`` -- frame with respect to which the components are defined;
      whatever type ``frame`` is, it should have some method ``__len__()``
      implemented, so that ``len(frame)`` returns the dimension, i.e. the size
      of a single index range
    - ``nb_indices`` -- number of indices labeling the components
    - ``start_index`` -- (default: 0) first value of a single index;
      accordingly a component index i must obey
      ``start_index <= i <= start_index + dim - 1``, where ``dim = len(frame)``.
    - ``output_formatter`` -- (default: ``None``) function or unbound
      method called to format the output of the component access
      operator ``[...]`` (method __getitem__); ``output_formatter`` must take
      1 or 2 arguments: the 1st argument must be an instance of ``ring`` and
      the second one, if any, some format specification.

    EXAMPLES:

    Symmetric components with 2 indices on a 3-dimensional space::

        sage: from sage.tensor.modules.comp import CompFullySym, CompWithSym
        sage: V = VectorSpace(QQ, 3)
        sage: c = CompFullySym(QQ, V.basis(), 2)
        sage: c[0,0], c[0,1], c[1,2] = 1, -2, 3
        sage: c[:] # note that c[1,0] and c[2,1] have been updated automatically (by symmetry)
        [ 1 -2  0]
        [-2  0  3]
        [ 0  3  0]

    Internally, only non-redundant and non-zero components are stored::

        sage: c._comp  # random output order of the component dictionary
        {(0, 0): 1, (0, 1): -2, (1, 2): 3}

    Same thing, but with the starting index set to 1::

        sage: c1 = CompFullySym(QQ, V.basis(), 2, start_index=1)
        sage: c1[1,1], c1[1,2], c1[2,3] = 1, -2, 3
        sage: c1[:]
        [ 1 -2  0]
        [-2  0  3]
        [ 0  3  0]

    The values stored in ``c`` and ``c1`` are equal::

        sage: c1[:] == c[:]
        True

    but not ``c`` and ``c1``, since their starting indices differ::

        sage: c1 == c
        False

    Fully symmetric components with 3 indices on a 3-dimensional space::

        sage: a = CompFullySym(QQ, V.basis(), 3)
        sage: a[0,1,2] = 3
        sage: a[:]
        [[[0, 0, 0], [0, 0, 3], [0, 3, 0]],
         [[0, 0, 3], [0, 0, 0], [3, 0, 0]],
         [[0, 3, 0], [3, 0, 0], [0, 0, 0]]]
        sage: a[0,1,0] = 4
        sage: a[:]
        [[[0, 4, 0], [4, 0, 3], [0, 3, 0]],
         [[4, 0, 3], [0, 0, 0], [3, 0, 0]],
         [[0, 3, 0], [3, 0, 0], [0, 0, 0]]]

    The full symmetry is preserved by the arithmetics::

        sage: b = CompFullySym(QQ, V.basis(), 3)
        sage: b[0,0,0], b[0,1,0], b[1,0,2], b[1,2,2] = -2, 3, 1, -5
        sage: s = a + 2*b ; s
        Fully symmetric 3-indices components w.r.t. [
        (1, 0, 0),
        (0, 1, 0),
        (0, 0, 1)
        ]
        sage: a[:], b[:], s[:]
        ([[[0, 4, 0], [4, 0, 3], [0, 3, 0]],
          [[4, 0, 3], [0, 0, 0], [3, 0, 0]],
          [[0, 3, 0], [3, 0, 0], [0, 0, 0]]],
         [[[-2, 3, 0], [3, 0, 1], [0, 1, 0]],
          [[3, 0, 1], [0, 0, 0], [1, 0, -5]],
          [[0, 1, 0], [1, 0, -5], [0, -5, 0]]],
         [[[-4, 10, 0], [10, 0, 5], [0, 5, 0]],
          [[10, 0, 5], [0, 0, 0], [5, 0, -10]],
          [[0, 5, 0], [5, 0, -10], [0, -10, 0]]])

    It is lost if the added object is not fully symmetric::

        sage: b1 = CompWithSym(QQ, V.basis(), 3, sym=(0,1))  # b1 has only symmetry on index positions (0,1)
        sage: b1[0,0,0], b1[0,1,0], b1[1,0,2], b1[1,2,2] = -2, 3, 1, -5
        sage: s = a + 2*b1 ; s  # the result has the same symmetry as b1:
        3-indices components w.r.t. [
        (1, 0, 0),
        (0, 1, 0),
        (0, 0, 1)
        ], with symmetry on the index positions (0, 1)
        sage: a[:], b1[:], s[:]
        ([[[0, 4, 0], [4, 0, 3], [0, 3, 0]],
          [[4, 0, 3], [0, 0, 0], [3, 0, 0]],
          [[0, 3, 0], [3, 0, 0], [0, 0, 0]]],
         [[[-2, 0, 0], [3, 0, 1], [0, 0, 0]],
          [[3, 0, 1], [0, 0, 0], [0, 0, -5]],
          [[0, 0, 0], [0, 0, -5], [0, 0, 0]]],
         [[[-4, 4, 0], [10, 0, 5], [0, 3, 0]],
          [[10, 0, 5], [0, 0, 0], [3, 0, -10]],
          [[0, 3, 0], [3, 0, -10], [0, 0, 0]]])
        sage: s = 2*b1 + a ; s
        3-indices components w.r.t. [
        (1, 0, 0),
        (0, 1, 0),
        (0, 0, 1)
        ], with symmetry on the index positions (0, 1)
        sage: 2*b1 + a == a + 2*b1
        True

    """
    def __init__(self, ring, frame, nb_indices, start_index=0,
                 output_formatter=None):
        r"""
        TEST::

            sage: from sage.tensor.modules.comp import CompFullySym
            sage: C = CompFullySym(ZZ, (1,2,3), 2)
            sage: TestSuite(C).run()

        """
        CompWithSym.__init__(self, ring, frame, nb_indices, start_index,
                             output_formatter, sym=range(nb_indices))

    def _repr_(self):
        r"""
        Return a string representation of ``self``.

        EXAMPLE::

            sage: from sage.tensor.modules.comp import CompFullySym
            sage: CompFullySym(ZZ, (1,2,3), 4)
            Fully symmetric 4-indices components w.r.t. (1, 2, 3)

        """
        return "Fully symmetric " + str(self._nid) + "-indices" + \
              " components w.r.t. " + str(self._frame)

    def _new_instance(self):
        r"""
        Creates a :class:`CompFullySym` instance w.r.t. the same frame,
        and with the same number of indices.

        EXAMPLE::

            sage: from sage.tensor.modules.comp import CompFullySym
            sage: c = CompFullySym(ZZ, (1,2,3), 4)
            sage: c._new_instance()
            Fully symmetric 4-indices components w.r.t. (1, 2, 3)

        """
        return CompFullySym(self._ring, self._frame, self._nid, self._sindex,
                            self._output_formatter)

    def __getitem__(self, args):
        r"""
        Return the component corresponding to the given indices of ``self``.

        INPUT:

        - ``args`` -- list of indices (possibly a single integer if
          self is a 1-index object) or the character ``:`` for the full list
          of components

        OUTPUT:

        - the component corresponding to ``args`` or, if ``args`` = ``:``,
          the full list of components, in the form ``T[i][j]...`` for the
          components `T_{ij...}` (for a 2-indices object, a matrix is returned)

        EXAMPLES::

            sage: from sage.tensor.modules.comp import CompFullySym
            sage: c = CompFullySym(ZZ, (1,2,3), 2)
            sage: c[0,1] = 4
            sage: c.__getitem__((0,1))
            4
            sage: c.__getitem__((1,0))
            4
            sage: c.__getitem__(slice(None))
            [0 4 0]
            [4 0 0]
            [0 0 0]

        """
        no_format = self._output_formatter is None
        format_type = None # default value, possibly redefined below
        if isinstance(args, list):  # case of [[...]] syntax
            no_format = True
            if isinstance(args[0], slice):
                indices = args[0]
            elif isinstance(args[0], (tuple, list)): # to ensure equivalence between
                indices = args[0]           # [[(i,j,...)]] or [[[i,j,...]]] and [[i,j,...]]
            else:
                indices = tuple(args)
        else:
            # Determining from the input the list of indices and the format
            if isinstance(args, (int, Integer, slice)):
                indices = args
            elif isinstance(args[0], slice):
                indices = args[0]
                if len(args) == 2:
                    format_type = args[1]
            elif len(args) == self._nid:
                indices = args
            else:
                format_type = args[-1]
                indices = args[:-1]

        if isinstance(indices, slice):
            return self._get_list(indices, no_format, format_type)

        ind = self._ordered_indices(indices)[1]  # [0]=sign is not used
        if ind in self._comp: # non zero value
            if no_format:
                return self._comp[ind]
            elif format_type is None:
                return self._output_formatter(self._comp[ind])
            else:
                return self._output_formatter(self._comp[ind], format_type)

        # the value is zero
        if no_format:
            return self._ring.zero()
        elif format_type is None:
            return self._output_formatter(self._ring.zero())
        else:
            return self._output_formatter(self._ring.zero(),
                                             format_type)

    def __setitem__(self, args, value):
        r"""
        Sets the component corresponding to the given indices.

        INPUT:

        - ``indices`` -- list of indices (possibly a single integer if
          self is a 1-index object) ; if [:] is provided, all the components
          are set.
        - ``value`` -- the value to be set or a list of values if
          ``args = [:]``

        EXAMPLES::

            sage: from sage.tensor.modules.comp import CompFullySym
            sage: c = CompFullySym(ZZ, (1,2,3), 2)
            sage: c.__setitem__((0,1), 4)
            sage: c[:]
            [0 4 0]
            [4 0 0]
            [0 0 0]
            sage: c.__setitem__((2,1), 5)
            sage: c[:]
            [0 4 0]
            [4 0 5]
            [0 5 0]
            sage: c.__setitem__(slice(None), [[1, 2, 3], [2, 4, 5], [3, 5, 6]])
            sage: c[:]
            [1 2 3]
            [2 4 5]
            [3 5 6]

        """
        format_type = None # default value, possibly redefined below
        if isinstance(args, list):  # case of [[...]] syntax
            if isinstance(args[0], slice):
                indices = args[0]
            elif isinstance(args[0], (tuple, list)): # to ensure equivalence between
                indices = args[0]           # [[(i,j,...)]] or [[[i,j,...]]] and [[i,j,...]]
            else:
                indices = tuple(args)
        else:
            # Determining from the input the list of indices and the format
            if isinstance(args, (int, Integer, slice)):
                indices = args
            elif isinstance(args[0], slice):
                indices = args[0]
                if len(args) == 2:
                    format_type = args[1]
            elif len(args) == self._nid:
                indices = args
            else:
                format_type = args[-1]
                indices = args[:-1]
        if isinstance(indices, slice):
            self._set_list(indices, format_type, value)
        else:
            ind = self._ordered_indices(indices)[1]  # [0]=sign is not used
            if value == 0:
                if ind in self._comp:
                    del self._comp[ind]  # zero values are not stored
            else:
                if format_type is None:
                    self._comp[ind] = self._ring(value)
                else:
                    self._comp[ind] = self._ring({format_type: value})

    def __add__(self, other):
        r"""
        Component addition.

        INPUT:

        - ``other`` -- components of the same number of indices and defined
          on the same frame as ``self``

        OUTPUT:

        - components resulting from the addition of ``self`` and ``other``

        EXAMPLES::

            sage: from sage.tensor.modules.comp import CompFullySym
            sage: a = CompFullySym(ZZ, (1,2,3), 2)
            sage: a[0,1], a[1,2] = 4, 5
            sage: b = CompFullySym(ZZ, (1,2,3), 2)
            sage: b[0,1], b[2,2] = 2, -3
            sage: s = a.__add__(b) ; s  # the symmetry is kept
            Fully symmetric 2-indices components w.r.t. (1, 2, 3)
            sage: s[:]
            [ 0  6  0]
            [ 6  0  5]
            [ 0  5 -3]
            sage: s == a + b
            True
            sage: from sage.tensor.modules.comp import CompFullyAntiSym
            sage: c = CompFullyAntiSym(ZZ, (1,2,3), 2)
            sage: c[0,1], c[0,2] = 3, 7
            sage: s = a.__add__(c) ; s  # the symmetry is lost
            2-indices components w.r.t. (1, 2, 3)
            sage: s[:]
            [ 0  7  7]
            [ 1  0  5]
            [-7  5  0]
            sage: s == a + c
            True

        Parallel computation::

            sage: Parallelism().set('tensor', nproc=2)
            sage: Parallelism().get('tensor')
            2
            sage: s_par = a.__add__(c) ; s_par
            2-indices components w.r.t. (1, 2, 3)
            sage: s[:]
            [ 0  7  7]
            [ 1  0  5]
            [-7  5  0]
            sage: s_par == s
            True
            sage: Parallelism().set('tensor', nproc=1)  # switch off parallelization

        """
        if other == 0:
            return +self
        if not isinstance(other, Components):
            raise TypeError("the second argument for the addition must be a " +
                            "an instance of Components")
        if isinstance(other, CompFullySym):
            if other._frame != self._frame:
                raise ValueError("the two sets of components are not defined " +
                                 "on the same frame")
            if other._nid != self._nid:
                raise ValueError("the two sets of components do not have the " +
                                 "same number of indices")
            if other._sindex != self._sindex:
                raise ValueError("the two sets of components do not have the " +
                                 "same starting index")

            if Parallelism().get('tensor') != 1 :
                # parallel sum
                result = self._new_instance()
                nproc = Parallelism().get('tensor')
                lol = lambda lst, sz: [lst[i:i+sz] for i in range(0, len(lst), sz)]

                ind_list = [ ind for ind, ocomp  in other._comp.iteritems()]
                ind_step = max(1,int(len(ind_list)/nproc/2))
                local_list = lol(ind_list,ind_step)

                # definition of the list of input parameters
                listParalInput = [(self,other,ind_part) for ind_part in local_list]

                @parallel(p_iter='multiprocessing',ncpus=nproc)
                def paral_sum(a,b,local_list_ind):
                    partial = []
                    for ind in local_list_ind:
                        partial.append([ind,a[[ind]]+b[[ind]]])
                    return partial

                for ii,val in paral_sum(listParalInput):
                    for jj in val:
                        result[[jj[0]]] = jj[1]

            else:
                # sequential
                result = self.copy()
                for ind, val in other._comp.iteritems():
                    result[[ind]] += val
            return result
        else:
            return CompWithSym.__add__(self, other)


#******************************************************************************

class CompFullyAntiSym(CompWithSym):
    r"""
    Indexed set of ring elements forming some components with respect to a
    given "frame" that are fully antisymmetric with respect to any permutation
    of the indices.

    The "frame" can be a basis of some vector space or a vector frame on some
    manifold (i.e. a field of bases).
    The stored quantities can be tensor components or non-tensorial quantities.

    INPUT:

    - ``ring`` -- commutative ring in which each component takes its value
    - ``frame`` -- frame with respect to which the components are defined;
      whatever type ``frame`` is, it should have some method ``__len__()``
      implemented, so that ``len(frame)`` returns the dimension, i.e. the size
      of a single index range
    - ``nb_indices`` -- number of indices labeling the components
    - ``start_index`` -- (default: 0) first value of a single index;
      accordingly a component index i must obey
      ``start_index <= i <= start_index + dim - 1``, where ``dim = len(frame)``.
    - ``output_formatter`` -- (default: ``None``) function or unbound
      method called to format the output of the component access
      operator ``[...]`` (method __getitem__); ``output_formatter`` must take
      1 or 2 arguments: the 1st argument must be an instance of ``ring`` and
      the second one, if any, some format specification.

    EXAMPLES:

    Antisymmetric components with 2 indices on a 3-dimensional space::

        sage: from sage.tensor.modules.comp import CompWithSym, CompFullyAntiSym
        sage: V = VectorSpace(QQ, 3)
        sage: c = CompFullyAntiSym(QQ, V.basis(), 2)
        sage: c[0,1], c[0,2], c[1,2] = 3, 1/2, -1
        sage: c[:]  # note that all components have been set according to the antisymmetry
        [   0    3  1/2]
        [  -3    0   -1]
        [-1/2    1    0]

    Internally, only non-redundant and non-zero components are stored::

        sage: c._comp # random output order of the component dictionary
        {(0, 1): 3, (0, 2): 1/2, (1, 2): -1}

    Same thing, but with the starting index set to 1::

        sage: c1 = CompFullyAntiSym(QQ, V.basis(), 2, start_index=1)
        sage: c1[1,2], c1[1,3], c1[2,3] = 3, 1/2, -1
        sage: c1[:]
        [   0    3  1/2]
        [  -3    0   -1]
        [-1/2    1    0]

    The values stored in ``c`` and ``c1`` are equal::

        sage: c1[:] == c[:]
        True

    but not ``c`` and ``c1``, since their starting indices differ::

        sage: c1 == c
        False

    Fully antisymmetric components with 3 indices on a 3-dimensional space::

        sage: a = CompFullyAntiSym(QQ, V.basis(), 3)
        sage: a[0,1,2] = 3  # the only independent component in dimension 3
        sage: a[:]
        [[[0, 0, 0], [0, 0, 3], [0, -3, 0]],
         [[0, 0, -3], [0, 0, 0], [3, 0, 0]],
         [[0, 3, 0], [-3, 0, 0], [0, 0, 0]]]

    Setting a nonzero value incompatible with the antisymmetry results in an
    error::

        sage: a[0,1,0] = 4
        Traceback (most recent call last):
        ...
        ValueError: by antisymmetry, the component cannot have a nonzero value for the indices (0, 1, 0)
        sage: a[0,1,0] = 0   # OK
        sage: a[2,0,1] = 3   # OK

    The full antisymmetry is preserved by the arithmetics::

        sage: b = CompFullyAntiSym(QQ, V.basis(), 3)
        sage: b[0,1,2] = -4
        sage: s = a + 2*b ; s
        Fully antisymmetric 3-indices components w.r.t. [
        (1, 0, 0),
        (0, 1, 0),
        (0, 0, 1)
        ]
        sage: a[:], b[:], s[:]
        ([[[0, 0, 0], [0, 0, 3], [0, -3, 0]],
          [[0, 0, -3], [0, 0, 0], [3, 0, 0]],
          [[0, 3, 0], [-3, 0, 0], [0, 0, 0]]],
         [[[0, 0, 0], [0, 0, -4], [0, 4, 0]],
          [[0, 0, 4], [0, 0, 0], [-4, 0, 0]],
          [[0, -4, 0], [4, 0, 0], [0, 0, 0]]],
         [[[0, 0, 0], [0, 0, -5], [0, 5, 0]],
          [[0, 0, 5], [0, 0, 0], [-5, 0, 0]],
          [[0, -5, 0], [5, 0, 0], [0, 0, 0]]])

    It is lost if the added object is not fully antisymmetric::

        sage: b1 = CompWithSym(QQ, V.basis(), 3, antisym=(0,1))  # b1 has only antisymmetry on index positions (0,1)
        sage: b1[0,1,2] = -4
        sage: s = a + 2*b1 ; s  # the result has the same symmetry as b1:
        3-indices components w.r.t. [
        (1, 0, 0),
        (0, 1, 0),
        (0, 0, 1)
        ], with antisymmetry on the index positions (0, 1)
        sage: a[:], b1[:], s[:]
        ([[[0, 0, 0], [0, 0, 3], [0, -3, 0]],
          [[0, 0, -3], [0, 0, 0], [3, 0, 0]],
          [[0, 3, 0], [-3, 0, 0], [0, 0, 0]]],
         [[[0, 0, 0], [0, 0, -4], [0, 0, 0]],
          [[0, 0, 4], [0, 0, 0], [0, 0, 0]],
          [[0, 0, 0], [0, 0, 0], [0, 0, 0]]],
         [[[0, 0, 0], [0, 0, -5], [0, -3, 0]],
          [[0, 0, 5], [0, 0, 0], [3, 0, 0]],
          [[0, 3, 0], [-3, 0, 0], [0, 0, 0]]])
        sage: s = 2*b1 + a ; s
        3-indices components w.r.t. [
        (1, 0, 0),
        (0, 1, 0),
        (0, 0, 1)
        ], with antisymmetry on the index positions (0, 1)
        sage: 2*b1 + a == a + 2*b1
        True

    """
    def __init__(self, ring, frame, nb_indices, start_index=0,
                 output_formatter=None):
        r"""
        TESTS::

            sage: from sage.tensor.modules.comp import CompFullyAntiSym
            sage: C = CompFullyAntiSym(ZZ, (1,2,3), 2)
            sage: TestSuite(C).run()

        """
        CompWithSym.__init__(self, ring, frame, nb_indices, start_index,
                             output_formatter, antisym=range(nb_indices))

    def _repr_(self):
        r"""
        Return a string representation of ``self``.

        EXAMPLES::

            sage: from sage.tensor.modules.comp import CompFullyAntiSym
            sage: CompFullyAntiSym(ZZ, (1,2,3), 4)
            Fully antisymmetric 4-indices components w.r.t. (1, 2, 3)

        """
        return "Fully antisymmetric " + str(self._nid) + "-indices" + \
               " components w.r.t. " + str(self._frame)

    def _new_instance(self):
        r"""
        Creates a :class:`CompFullyAntiSym` instance w.r.t. the same frame,
        and with the same number of indices.

        EXAMPLE::

            sage: from sage.tensor.modules.comp import CompFullyAntiSym
            sage: c = CompFullyAntiSym(ZZ, (1,2,3), 4)
            sage: c._new_instance()
            Fully antisymmetric 4-indices components w.r.t. (1, 2, 3)

        """
        return CompFullyAntiSym(self._ring, self._frame, self._nid, self._sindex,
                                self._output_formatter)


    def __add__(self, other):
        r"""
        Component addition.

        INPUT:

        - ``other`` -- components of the same number of indices and defined
          on the same frame as ``self``

        OUTPUT:

        - components resulting from the addition of ``self`` and ``other``

        EXAMPLES::

            sage: from sage.tensor.modules.comp import CompFullyAntiSym
            sage: a = CompFullyAntiSym(ZZ, (1,2,3), 2)
            sage: a[0,1], a[1,2] = 4, 5
            sage: b = CompFullyAntiSym(ZZ, (1,2,3), 2)
            sage: b[0,1], b[0,2] = 2, -3
            sage: s = a.__add__(b) ; s  # the antisymmetry is kept
            Fully antisymmetric 2-indices components w.r.t. (1, 2, 3)
            sage: s[:]
            [ 0  6 -3]
            [-6  0  5]
            [ 3 -5  0]
            sage: s == a + b
            True
            sage: from sage.tensor.modules.comp import CompFullySym
            sage: c = CompFullySym(ZZ, (1,2,3), 2)
            sage: c[0,1], c[0,2] = 3, 7
            sage: s = a.__add__(c) ; s  # the antisymmetry is lost
            2-indices components w.r.t. (1, 2, 3)
            sage: s[:]
            [ 0  7  7]
            [-1  0  5]
            [ 7 -5  0]
            sage: s == a + c
            True

        """
        if other == 0:
            return +self
        if not isinstance(other, Components):
            raise TypeError("the second argument for the addition must be a " +
                            "an instance of Components")
        if isinstance(other, CompFullyAntiSym):
            if other._frame != self._frame:
                raise ValueError("the two sets of components are not defined " +
                                 "on the same frame")
            if other._nid != self._nid:
                raise ValueError("the two sets of components do not have the " +
                                 "same number of indices")
            if other._sindex != self._sindex:
                raise ValueError("the two sets of components do not have the " +
                                 "same starting index")
            result = self.copy()
            for ind, val in other._comp.iteritems():
                result[[ind]] += val
            return result
        else:
            return CompWithSym.__add__(self, other)


#******************************************************************************

class KroneckerDelta(CompFullySym):
    r"""
    Kronecker delta `\delta_{ij}`.

    INPUT:

    - ``ring`` -- commutative ring in which each component takes its value
    - ``frame`` -- frame with respect to which the components are defined;
      whatever type ``frame`` is, it should have some method ``__len__()``
      implemented, so that ``len(frame)`` returns the dimension, i.e. the size
      of a single index range
    - ``start_index`` -- (default: 0) first value of a single index;
      accordingly a component index i must obey
      ``start_index <= i <= start_index + dim - 1``, where ``dim = len(frame)``.
    - ``output_formatter`` -- (default: ``None``) function or unbound
      method called to format the output of the component access
      operator ``[...]`` (method ``__getitem__``); ``output_formatter`` must
      take 1 or 2 arguments: the first argument must be an instance of
      ``ring`` and the second one, if any, some format specification

    EXAMPLES:

    The Kronecker delta on a 3-dimensional space::

        sage: from sage.tensor.modules.comp import KroneckerDelta
        sage: V = VectorSpace(QQ,3)
        sage: d = KroneckerDelta(QQ, V.basis()) ; d
        Kronecker delta of size 3x3
        sage: d[:]
        [1 0 0]
        [0 1 0]
        [0 0 1]

    One can read, but not set, the components of a Kronecker delta::

        sage: d[1,1]
        1
        sage: d[1,1] = 2
        Traceback (most recent call last):
        ...
        TypeError: the components of a Kronecker delta cannot be changed

    Examples of use with output formatters::

        sage: d = KroneckerDelta(QQ, V.basis(), output_formatter=Rational.numerical_approx)
        sage: d[:]  # default format (53 bits of precision)
        [ 1.00000000000000 0.000000000000000 0.000000000000000]
        [0.000000000000000  1.00000000000000 0.000000000000000]
        [0.000000000000000 0.000000000000000  1.00000000000000]
        sage: d[:,10] # format = 10 bits of precision
        [ 1.0 0.00 0.00]
        [0.00  1.0 0.00]
        [0.00 0.00  1.0]
        sage: d = KroneckerDelta(QQ, V.basis(), output_formatter=str)
        sage: d[:]
        [['1', '0', '0'], ['0', '1', '0'], ['0', '0', '1']]

    """
    def __init__(self, ring, frame, start_index=0, output_formatter=None):
        r"""
        TEST::

            sage: from sage.tensor.modules.comp import KroneckerDelta
            sage: d = KroneckerDelta(ZZ, (1,2,3))
            sage: TestSuite(d).run()

        """
        CompFullySym.__init__(self, ring, frame, 2, start_index,
                              output_formatter)
        for i in range(self._sindex, self._dim + self._sindex):
            self._comp[(i,i)] = self._ring(1)

    def _repr_(self):
        r"""
        Return a string representation of ``self``.

        EXAMPLE::

            sage: from sage.tensor.modules.comp import KroneckerDelta
            sage: KroneckerDelta(ZZ, (1,2,3))
            Kronecker delta of size 3x3

        """
        n = str(self._dim)
        return "Kronecker delta of size " + n + "x" + n

    def __setitem__(self, args, value):
        r"""
        Should not be used (the components of a Kronecker delta are constant)

        EXAMPLE::

            sage: from sage.tensor.modules.comp import KroneckerDelta
            sage: d = KroneckerDelta(ZZ, (1,2,3))
            sage: d.__setitem__((0,0), 1)
            Traceback (most recent call last):
            ...
            TypeError: the components of a Kronecker delta cannot be changed

        """
        raise TypeError("the components of a Kronecker delta cannot be changed")<|MERGE_RESOLUTION|>--- conflicted
+++ resolved
@@ -253,10 +253,6 @@
 from sage.parallel.decorate import parallel
 from sage.parallel.parallelism import Parallelism
 from operator import itemgetter
-<<<<<<< HEAD
-import time
-=======
->>>>>>> fb92309a
 
 class Components(SageObject):
     r"""
