r"""
Elements of the ring `\ZZ` of integers

Sage has highly optimized and extensive functionality for arithmetic with integers
and the ring of integers.

EXAMPLES:

Add 2 integers::

    sage: a = Integer(3) ; b = Integer(4)
    sage: a + b == 7
    True

Add an integer and a real number::

    sage: a + 4.0
    7.00000000000000

Add an integer and a rational number::

    sage: a + Rational(2)/5
    17/5

Add an integer and a complex number::

    sage: b = ComplexField().0 + 1.5
    sage: loads((a+b).dumps()) == a+b
    True

    sage: z = 32
    sage: -z
    -32
    sage: z = 0; -z
    0
    sage: z = -0; -z
    0
    sage: z = -1; -z
    1

Multiplication::

    sage: a = Integer(3) ; b = Integer(4)
    sage: a * b == 12
    True
    sage: loads((a * 4.0).dumps()) == a*b
    True
    sage: a * Rational(2)/5
    6/5

::

    sage: list([2,3]) * 4
    [2, 3, 2, 3, 2, 3, 2, 3]

::

    sage: 'sage'*Integer(3)
    'sagesagesage'

COERCIONS:

Return version of this integer in the multi-precision floating
real field R::

    sage: n = 9390823
    sage: RR = RealField(200)
    sage: RR(n)
    9.3908230000000000000000000000000000000000000000000000000000e6

AUTHORS:

- William Stein (2005): initial version

- Gonzalo Tornaria (2006-03-02): vastly improved python/GMP
  conversion; hashing

- Didier Deshommes (2006-03-06): numerous examples
  and docstrings

- William Stein (2006-03-31): changes to reflect GMP bug fixes

- William Stein (2006-04-14): added GMP factorial method (since it's
  now very fast).

- David Harvey (2006-09-15): added nth_root, exact_log

- David Harvey (2006-09-16): attempt to optimise Integer constructor

- Rishikesh (2007-02-25): changed quo_rem so that the rem is positive

- David Harvey, Martin Albrecht, Robert Bradshaw (2007-03-01):
  optimized Integer constructor and pool

- Pablo De Napoli (2007-04-01): multiplicative_order should return
  +infinity for non zero numbers

- Robert Bradshaw (2007-04-12): is_perfect_power, Jacobi symbol (with
  Kronecker extension).  Convert some methods to use GMP directly
  rather than PARI, Integer(), PY_NEW(Integer)

- David Roe (2007-03-21): sped up valuation and is_square, added
  val_unit, is_power, is_power_of and divide_knowing_divisible_by

- Robert Bradshaw (2008-03-26): gamma function, multifactorials

- Robert Bradshaw (2008-10-02): bounded squarefree part

- David Loeffler (2011-01-15): fixed bug #10625 (inverse_mod should accept an ideal as argument)

- Vincent Delecroix (2010-12-28): added unicode in Integer.__init__

- David Roe (2012-03): deprecate :meth:`~sage.rings.integer.Integer.is_power`
  in favour of :meth:`~sage.rings.integer.Integer.is_perfect_power` (see
  :trac:`12116`)

- Vincent Delecroix (2017-05-03): faster integer-rational comparisons

- Vincent Klein (2017-05-11): add __mpz__() to class Integer

- Vincent Klein (2017-05-22): Integer constructor support gmpy2.mpz parameter

- Samuel Lelièvre (2018-08-02): document that divisors are sorted (:trac:`25983`)
"""
# ****************************************************************************
#       Copyright (C) 2004, 2006 William Stein <wstein@gmail.com>
#       Copyright (C) 2006 Gonzalo Tornaria <tornaria@math.utexas.edu>
#       Copyright (C) 2006 Didier Deshommes <dfdeshom@gmail.com>
#       Copyright (C) 2007 David Harvey <dmharvey@math.harvard.edu>
#       Copyright (C) 2007 Martin Albrecht <malb@informatik.uni-bremen.de>
#       Copyright (C) 2007, 2008 Robert Bradshaw <robertwb@math.washington.edu>
#       Copyright (C) 2007 David Roe <roed314@gmail.com>
#       Copyright (C) 2017 Vincent Delecroix <20100.delecroix@gmail.com>
#       Copyright (C) 2018 Samuel Lelièvre <samuel.lelievre@gmail.com>
#
#  Distributed under the terms of the GNU General Public License (GPL)
#  as published by the Free Software Foundation; either version 2 of
#  the License, or (at your option) any later version.
#                  https://www.gnu.org/licenses/
# ****************************************************************************
from __future__ import absolute_import, print_function

# Do not create any Integer, especially non cdef'ed ones, before the hooked
# creation and deletion are setup by the call to hook_fast_tp_functions

cimport cython
from libc.math cimport (ldexp, sqrt as sqrt_double, log as log_c,
        ceil as ceil_c, isnan)
from libc.string cimport memcpy
from libc.limits cimport LONG_MAX

from cysignals.memory cimport check_allocarray, check_malloc, sig_free
from cysignals.signals cimport sig_on, sig_off, sig_check, sig_occurred

import operator
import sys

from sage.ext.stdsage cimport PY_NEW
from sage.ext.pool cimport ObjectPool_Cloning

from sage.libs.gmp.mpz cimport *
from sage.libs.gmp.mpq cimport *
from sage.cpython.string cimport char_to_str, str_to_bytes
from sage.arith.long cimport (pyobject_to_long, integer_check_long,
                              integer_check_long_py)

from cpython.list cimport *
from cpython.number cimport *
from cpython.int cimport *
from cpython.object cimport *
from libc.stdint cimport uint64_t
cimport sage.structure.element
from sage.structure.coerce cimport coercion_model
from sage.structure.element cimport (Element, EuclideanDomainElement,
        parent)
from sage.structure.parent cimport Parent
from cypari2.paridecl cimport *
from sage.rings.rational cimport Rational
from sage.arith.rational_reconstruction cimport mpq_rational_reconstruction
from sage.libs.gmp.pylong cimport *
from sage.libs.ntl.convert cimport mpz_to_ZZ
from sage.libs.gmp.mpq cimport mpq_neg
from sage.libs.gmp.binop cimport mpq_add_z, mpq_mul_z, mpq_div_zz

from cypari2.gen cimport objtogen, Gen as pari_gen
from sage.libs.pari.convert_gmp cimport INT_to_mpz, new_gen_from_mpz_t
from cypari2.stack cimport new_gen
from sage.libs.flint.ulong_extras cimport *

import sage.rings.infinity

from sage.structure.coerce cimport is_numpy_type
from sage.structure.element import coerce_binop

from sage.structure.richcmp cimport rich_to_bool_sgn

from . import integer_ring

cimport gmpy2
gmpy2.import_gmpy2()


cdef extern from *:
    int unlikely(int) nogil  # Defined by Cython

cdef object numpy_long_interface = {'typestr': '=i4' if sizeof(long) == 4 else '=i8' }
cdef object numpy_int64_interface = {'typestr': '=i8'}
cdef object numpy_object_interface = {'typestr': '|O'}

cdef set_from_Integer(Integer self, Integer other):
    mpz_set(self.value, other.value)

cdef set_from_pari_gen(Integer self, pari_gen x):
    r"""
    EXAMPLES::

        sage: [Integer(pari(x)) for x in [1, 2^60, 2., GF(3)(1), GF(9,'a')(2)]]
        [1, 1152921504606846976, 2, 1, 2]
        sage: Integer(pari(2.1)) # indirect doctest
        Traceback (most recent call last):
        ...
        TypeError: Attempt to coerce non-integral real number to an Integer
    """
    # Simplify and lift until we get an integer
    while typ((<pari_gen>x).g) != t_INT:
        x = x.simplify()
        paritype = typ((<pari_gen>x).g)
        if paritype == t_INT:
            break
        elif paritype == t_REAL:
            # Check that the fractional part is zero
            if not x.frac().gequal0():
                raise TypeError("Attempt to coerce non-integral real number to an Integer")
            # floor yields an integer
            x = x.floor()
            break
        elif paritype == t_PADIC:
            if x._valp() < 0:
                raise TypeError("Cannot convert p-adic with negative valuation to an integer")
            # Lifting a PADIC yields an integer
            x = x.lift()
            break
        elif paritype == t_INTMOD:
            # Lifting an INTMOD yields an integer
            x = x.lift()
            break
        elif paritype == t_POLMOD:
            x = x.lift()
        elif paritype == t_FFELT:
            # x = (f modulo defining polynomial of finite field);
            # we extract f.
            sig_on()
            x = new_gen(FF_to_FpXQ_i((<pari_gen>x).g))
        else:
            raise TypeError("Unable to coerce PARI %s to an Integer"%x)

    # Now we have a true PARI integer, convert it to Sage
    INT_to_mpz(self.value, (<pari_gen>x).g)


cdef _digits_naive(mpz_t v,l,int offset,Integer base,digits):
    """
    This method fills in digit entries in the list, l, using the most
    basic digit algorithm -- repeat division by base.

    INPUT:

    - ``v`` - the value whose digits we want to put into the list

    - ``l`` - the list to file

    - ``offset`` - offset from the beginning of the list that we want
      to fill at

    - ``base`` -- the base to which we finding digits

    - ``digits`` - a python sequence type with objects to use for digits
                 note that python negative index semantics are relied upon

    AUTHORS:

    - Joel B. Mohler (2009-01-16)
    """
    cdef mpz_t mpz_value
    cdef mpz_t mpz_res  # used on one side of the 'if'
    cdef Integer z      # used on the other side of the 'if'

    mpz_init(mpz_value)
    mpz_set(mpz_value, v)

    # we aim to avoid sage Integer creation if possible
    if digits is None:
        while mpz_cmp_si(mpz_value,0):
            z = PY_NEW(Integer)
            mpz_tdiv_qr(mpz_value, z.value, mpz_value, base.value)
            l[offset] = z
            offset += 1
    else:
        mpz_init(mpz_res)
        while mpz_cmp_si(mpz_value,0):
            mpz_tdiv_qr(mpz_value, mpz_res, mpz_value, base.value)
            l[offset] = digits[mpz_get_si(mpz_res)]
            offset += 1
        mpz_clear(mpz_res)

    mpz_clear(mpz_value)

cdef _digits_internal(mpz_t v,l,int offset,int power_index,power_list,digits):
    """
    INPUT:

    - ``v`` - the value whose digits we want to put into the list

    - ``l`` - the list to file

    - ``offset`` - offset from the beginning of the list that we want
      to fill at

    - ``power_index`` - a measure of size to fill and index to
      power_list we're filling 1 << (power_index+1) digits

    - ``power_list`` - a list of powers of the base, precomputed in
      method digits digits - a python sequence type with objects to
      use for digits note that python negative index semantics are
      relied upon

    AUTHORS:

    - Joel B. Mohler (2008-03-13)
    """
    cdef mpz_t mpz_res
    cdef mpz_t mpz_quot
    cdef Integer temp
    cdef int v_int
    if power_index < 5:
        # It turns out that simple repeated division is very fast for
        # relatively few digits.  I don't think this is a real algorithmic
        # statement, it's an annoyance introduced by memory allocation.
        # I think that manual memory management with mpn_* would make the
        # divide & conquer approach even faster, but the code would be much
        # more complicated.
        _digits_naive(v,l,offset,power_list[0],digits)
    else:
        mpz_init(mpz_quot)
        mpz_init(mpz_res)
        temp = power_list[power_index]
        mpz_tdiv_qr(mpz_quot, mpz_res, v, temp.value)
        if mpz_sgn(mpz_res) != 0:
            _digits_internal(mpz_res,l,offset,power_index-1,power_list,digits)
        if mpz_sgn(mpz_quot) != 0:
            _digits_internal(mpz_quot,l,offset+(1<<power_index),power_index-1,power_list,digits)
        mpz_clear(mpz_quot)
        mpz_clear(mpz_res)


cdef Parent the_integer_ring = integer_ring.ZZ

# The documentation for the ispseudoprime() function in the PARI
# manual states that its result is always prime up to this 2^64.
cdef mpz_t PARI_PSEUDOPRIME_LIMIT
mpz_init(PARI_PSEUDOPRIME_LIMIT)
mpz_ui_pow_ui(PARI_PSEUDOPRIME_LIMIT, 2, 64)

def is_Integer(x):
    """
    Return true if x is of the Sage integer type.

    EXAMPLES::

        sage: from sage.rings.integer import is_Integer
        sage: is_Integer(2)
        True
        sage: is_Integer(2/1)
        False
        sage: is_Integer(int(2))
        False
        sage: is_Integer(long(2))
        False
        sage: is_Integer('5')
        False
    """
    return isinstance(x, Integer)

cdef inline Integer as_Integer(x):
    if isinstance(x, Integer):
        return <Integer>x
    else:
        return Integer(x)

cdef class IntegerWrapper(Integer):
    r"""
    Rationale for the ``IntegerWrapper`` class:

    With ``Integers``, the allocation/deallocation function slots are
    hijacked with custom functions that stick already allocated
    ``Integers`` (with initialized ``parent`` and ``mpz_t`` fields)
    into a pool on "deallocation" and then pull them out whenever a
    new one is needed. Because ``Integers`` are so common, this is
    actually a significant savings. However , this does cause issues
    with subclassing a Python class directly from ``Integer`` (but
    that's ok for a Cython class).

    As a workaround, one can instead derive a class from the
    intermediate class ``IntegerWrapper``, which sets statically its
    alloc/dealloc methods to the *original* ``Integer`` alloc/dealloc
    methods, before they are swapped manually for the custom ones.

    The constructor of ``IntegerWrapper`` further allows for
    specifying an alternative parent to ``IntegerRing()``.
    """

    def __init__(self, parent=None, x=None, unsigned int base=0):
        """
        We illustrate how to create integers with parents different
        from ``IntegerRing()``::

            sage: from sage.rings.integer import IntegerWrapper

            sage: n = IntegerWrapper(Primes(), 3) # indirect doctest
            sage: n
            3
            sage: n.parent()
            Set of all prime numbers: 2, 3, 5, 7, ...

        Pickling seems to work now (as of :trac:`10314`)::

            sage: nn = loads(dumps(n))
            sage: nn
            3
            sage: nn.parent()
            Integer Ring

            sage: TestSuite(n).run()
        """
        if parent is not None:
            Element.__init__(self, parent=parent)
        Integer.__init__(self, x, base=base)


cdef class Integer(sage.structure.element.EuclideanDomainElement):
    r"""
    The ``Integer`` class represents arbitrary precision
    integers. It derives from the ``Element`` class, so
    integers can be used as ring elements anywhere in Sage.

    Integer() interprets strings that begin with ``0o`` as octal numbers,
    strings that begin with ``0x`` as hexadecimal numbers and strings
    that begin with ``0b`` as binary numbers.

    The class ``Integer`` is implemented in Cython, as a wrapper of the
    GMP ``mpz_t`` integer type.

    EXAMPLES::

        sage: Integer(123)
        123
        sage: Integer("123")
        123

    Sage Integers support :pep:`3127` literals::

        sage: Integer('0x12')
        18
        sage: Integer('-0o12')
        -10
        sage: Integer('+0b101010')
        42

    Conversion from PARI::

        sage: Integer(pari('-10380104371593008048799446356441519384'))
        -10380104371593008048799446356441519384
        sage: Integer(pari('Pol([-3])'))
        -3

    Conversion from gmpy2::

        sage: from gmpy2 import mpz
        sage: Integer(mpz(3))
        3

    .. automethod:: __pow__
    """

    def __cinit__(self):
        global the_integer_ring
        mpz_init(self.value)
        self._parent = the_integer_ring

    def __init__(self, x=None, base=0):
        """
        EXAMPLES::

            sage: a = long(-901824309821093821093812093810928309183091832091)
            sage: b = ZZ(a); b
            -901824309821093821093812093810928309183091832091
            sage: ZZ(b)
            -901824309821093821093812093810928309183091832091
            sage: ZZ('-901824309821093821093812093810928309183091832091')
            -901824309821093821093812093810928309183091832091
            sage: ZZ(int(-93820984323))
            -93820984323
            sage: ZZ(ZZ(-901824309821093821093812093810928309183091832091))
            -901824309821093821093812093810928309183091832091
            sage: ZZ(QQ(-901824309821093821093812093810928309183091832091))
            -901824309821093821093812093810928309183091832091
            sage: ZZ(RR(2.0)^80)
            1208925819614629174706176
            sage: ZZ(QQbar(sqrt(28-10*sqrt(3)) + sqrt(3)))
            5
            sage: ZZ(AA(32).nth_root(5))
            2
            sage: ZZ(pari('Mod(-3,7)'))
            4
            sage: ZZ('sage')
            Traceback (most recent call last):
            ...
            TypeError: unable to convert 'sage' to an integer
            sage: Integer('zz',36).str(36)
            'zz'
            sage: ZZ('0x3b').str(16)
            '3b'
            sage: ZZ( ZZ(5).digits(3) , 3)
            5
            sage: import numpy
            sage: ZZ(numpy.int64(7^7))
            823543
            sage: ZZ(numpy.ubyte(-7))
            249
            sage: ZZ(True)
            1
            sage: ZZ(False)
            0
            sage: ZZ(1==0)
            0
            sage: ZZ('+10')
            10
            sage: from gmpy2 import mpz
            sage: ZZ(mpz(42))
            42

        ::

            sage: k = GF(2)
            sage: ZZ( (k(0),k(1)), 2)
            2

        ::

            sage: ZZ(float(2.0))
            2
            sage: ZZ(float(1.0/0.0))
            Traceback (most recent call last):
            ...
            OverflowError: cannot convert float infinity to integer
            sage: ZZ(float(0.0/0.0))
            Traceback (most recent call last):
            ...
            ValueError: cannot convert float NaN to integer

        ::

            sage: class MyInt(int):
            ....:     pass
            sage: class MyLong(long):
            ....:     pass
            sage: class MyFloat(float):
            ....:     pass
            sage: ZZ(MyInt(3))
            3
            sage: ZZ(MyLong(4))
            4
            sage: ZZ(MyFloat(5))
            5

        ::

            sage: Integer(u'0')
            0
            sage: Integer(u'0X2AEEF')
            175855

        Test conversion from PARI (:trac:`11685`)::

            sage: ZZ(pari(-3))
            -3
            sage: ZZ(pari("-3.0"))
            -3
            sage: ZZ(pari("-3.5"))
            Traceback (most recent call last):
            ...
            TypeError: Attempt to coerce non-integral real number to an Integer
            sage: ZZ(pari("1e100"))
            Traceback (most recent call last):
            ...
            PariError: precision too low in truncr (precision loss in truncation)
            sage: ZZ(pari("10^50"))
            100000000000000000000000000000000000000000000000000
            sage: ZZ(pari("Pol(3)"))
            3
            sage: ZZ(GF(3^20,'t')(1))
            1
            sage: ZZ(pari(GF(3^20,'t')(1)))
            1
            sage: x = polygen(QQ)
            sage: K.<a> = NumberField(x^2+3)
            sage: ZZ(a^2)
            -3
            sage: ZZ(pari(a)^2)
            -3
            sage: ZZ(pari("Mod(x, x^3+x+1)"))   # Note error message refers to lifted element
            Traceback (most recent call last):
            ...
            TypeError: Unable to coerce PARI x to an Integer

        Test coercion of p-adic with negative valuation::

            sage: ZZ(pari(Qp(11)(11^-7)))
            Traceback (most recent call last):
            ...
            TypeError: Cannot convert p-adic with negative valuation to an integer

        Test converting a list with a very large base::

            sage: a=ZZ(randint(0,2^128-1))
            sage: L = a.digits(2^64)
            sage: a == sum([x * 2^(64*i) for i,x in enumerate(L)])
            True
            sage: a == ZZ(L,base=2^64)
            True

        Test comparisons with numpy types (see :trac:`13386` and :trac:`18076`)::

            sage: import numpy
            sage: numpy.int8('12') == 12
            True
            sage: 12 == numpy.int8('12')
            True

            sage: numpy.float('15') == 15
            True
            sage: 15 == numpy.float('15')
            True
        """
        # TODO: All the code below should somehow be in an external
        # cdef'd function.  Then e.g., if a matrix or vector or
        # polynomial is getting filled by mpz_t's, it can use the
        # rules below to do the fill construction of mpz_t's, but
        # without the overhead of creating any Python objects at all.
        # The cdef's function should be of the form
        #     mpz_init_set_sage(mpz_t y, object x)
        # Then this function becomes the one liner:
        #     mpz_init_set_sage(self.value, x)

        cdef Integer tmp
        cdef char* xs
        cdef int paritype
        cdef Py_ssize_t j
        cdef object otmp

        cdef Element lift

        if x is None:
            if mpz_sgn(self.value) != 0:
                mpz_set_si(self.value, 0)

        else:
            # First do all the type-check versions (these are fast to test),
            # except those for which the conversion itself will be slow.

            if isinstance(x, Integer):
                set_from_Integer(self, <Integer>x)

            elif isinstance(x, long):
                mpz_set_pylong(self.value, x)

            elif isinstance(x, int):
                mpz_set_si(self.value, PyInt_AS_LONG(x))

            elif isinstance(x, float):
                n = long(x)
                if n == x:
                    mpz_set_pylong(self.value, n)
                else:
                    raise TypeError("Cannot convert non-integral float to integer")

            elif isinstance(x, pari_gen):
                set_from_pari_gen(self, x)

            else:

                otmp = getattr(x, "_integer_", None)
                if otmp is not None:
                    set_from_Integer(self, otmp(the_integer_ring))
                    return

                if isinstance(x, Element):
                    try:
                        lift = x.lift()
                        if lift._parent is the_integer_ring:
                            set_from_Integer(self, lift)
                            return
                    except AttributeError:
                        pass

                elif isinstance(x, bytes):
                    mpz_set_str_python(self.value, x, base)
                    return
                elif isinstance(x, unicode):
                    mpz_set_str_python(self.value, str_to_bytes(x), base)
                    return

                elif (isinstance(x, list) or isinstance(x, tuple)) and base > 1:
                    b = the_integer_ring(base)
                    if b == 2: # we use a faster method
                        for j from 0 <= j < len(x):
                            otmp = x[j]
                            if not isinstance(otmp, Integer):
                                # should probably also have fast code for Python ints...
                                otmp = Integer(otmp)
                            if mpz_cmp_si((<Integer>otmp).value, 1) == 0:
                                mpz_setbit(self.value, j)
                            elif mpz_sgn((<Integer>otmp).value) != 0:
                                # one of the entries was something other than 0 or 1.
                                break
                        else:
                            return
                    tmp = the_integer_ring(0)
                    for i in range(len(x)):
                        tmp += the_integer_ring(x[i])*b**i
                    mpz_set(self.value, tmp.value)
                    return

                elif is_numpy_type(type(x)):
                    import numpy
                    if isinstance(x, numpy.integer):
                        mpz_set_pylong(self.value, long(x))
                        return

                elif type(x) is gmpy2.mpz:
                    mpz_set(self.value, (<gmpy2.mpz>x).z)
                    return

                raise TypeError("unable to coerce %s to an integer" % type(x))

    def __reduce__(self):
        """
        This is used when pickling integers.

        EXAMPLES::

            sage: n = 5
            sage: t = n.__reduce__(); t
            (<cyfunction make_integer at ...>, ('5',))
            sage: t[0](*t[1])
            5
            sage: loads(dumps(n)) == n
            True
        """
        # This single line below took me HOURS to figure out.
        # It is the *trick* needed to pickle Cython extension types.
        # The trick is that you must put a pure Python function
        # as the first argument, and that function must return
        # the result of unpickling with the argument in the second
        # tuple as input. All kinds of problems happen
        # if we don't do this.
        return sage.rings.integer.make_integer, (self.str(32),)

    def __index__(self):
        """
        Needed so integers can be used as list indices.

        EXAMPLES::

            sage: v = [1,2,3,4,5]
            sage: v[Integer(3)]
            4
            sage: v[Integer(2):Integer(4)]
            [3, 4]

        See :trac:`20750`::

            sage: import re
            sage: p = re.compile('(a)b')
            sage: m = p.match('ab')
            sage: m.group(Integer(0))
            'ab'
            sage: m.group(Integer(1))
            'a'
        """
        return mpz_get_pyintlong(self.value)

    def _im_gens_(self, codomain, im_gens):
        """
        Return the image of self under the map that sends the generators of
        the parent to im_gens. Since ZZ maps canonically in the category
        of rings, this is just the natural coercion.

        EXAMPLES::

            sage: n = -10
            sage: R = GF(17)
            sage: n._im_gens_(R, [R(1)])
            7
        """
        return codomain._coerce_(self)

    cdef _xor(Integer self, Integer other):
        cdef Integer x
        x = PY_NEW(Integer)
        mpz_xor(x.value, self.value, other.value)
        return x

    def __xor__(x, y):
        """
        Compute the exclusive or of x and y.

        EXAMPLES::

            sage: n = ZZ(2); m = ZZ(3)
            sage: n.__xor__(m)
            1
        """
        if isinstance(x, Integer) and isinstance(y, Integer):
            return (<Integer>x)._xor(y)
        return coercion_model.bin_op(x, y, operator.xor)

    def __richcmp__(left, right, int op):
        """
        cmp for integers

        EXAMPLES::

            sage: 2 < 3
            True
            sage: 2 > 3
            False
            sage: 2 == 3
            False
            sage: 3 > 2
            True
            sage: 3 < 2
            False

            sage: 1000000000000000000000000000000000000000000000000000.0r==1000000000000000000000000000000000000000000000000000
            False
            sage: 1000000000000000000000000000000000000000000000000000.1r==1000000000000000000000000000000000000000000000000000
            False

        Canonical coercions are used but non-canonical ones are not.

        ::

            sage: 4 == 4/1
            True
            sage: 4 == '4'
            False

        TESTS::

            sage: 3 < 4r
            True
            sage: 3r < 4
            True
            sage: 3 >= 4r
            False
            sage: 4r <= 3
            False
            sage: 12345678901234567890123456789r == 12345678901234567890123456789
            True
            sage: 12345678901234567890123456788 < 12345678901234567890123456789r
            True
            sage: 2 < 2.7r
            True
            sage: 4 < 3.1r
            False
            sage: -1r < 1
            True
            sage: -1.5r < 3
            True
            sage: Ilist = [-2,-1,0,1,2,12345678901234567890123456788]
            sage: ilist = [-4r,-1r,0r,1r,2r,5r]
            sage: llist = [-12345678901234567890123456788r, 12345678901234567890123456788r, 12345678901234567890123456900r]
            sage: flist = [-21.8r, -1.2r, -.000005r, 0.0r, .999999r, 1000000000000.0r]
            sage: all((a < b) == (RR(a) < RR(b)) for (a, b) in zip(Ilist, ilist))
            True
            sage: all((a > b) == (RR(a) > RR(b)) for (a, b) in zip(Ilist, ilist))
            True
            sage: all((a == b) == (RR(a) == RR(b)) for (a, b) in zip(Ilist, ilist))
            True
            sage: all((a <= b) == (RR(a) <= RR(b)) for (a, b) in zip(Ilist, ilist))
            True
            sage: all((a >= b) == (RR(a) >= RR(b)) for (a, b) in zip(Ilist, ilist))
            True
            sage: all((a != b) == (RR(a) != RR(b)) for (a, b) in zip(Ilist, ilist))
            True
            sage: all((a < b) == (RR(a) < RR(b)) for (a, b) in zip(Ilist, llist))
            True
            sage: all((a > b) == (RR(a) > RR(b)) for (a, b) in zip(Ilist, llist))
            True
            sage: all((a < b) == (RR(a) < RR(b)) for (a, b) in zip(Ilist, flist))
            True
            sage: all((a > b) == (RR(a) > RR(b)) for (a, b) in zip(Ilist, flist))
            True

        Verify that :trac:`12149` was fixed (and the fix is consistent
        with Python ints)::

            sage: a = int(1); b = 1; n = float('nan')
            sage: a == n
            False
            sage: a == n, b == n
            (False, False)
            sage: a != n, b != n, n != b
            (True, True, True)
            sage: a < n, b < n, n > b
            (False, False, False)
            sage: a > n, b > n, n < b
            (False, False, False)
            sage: a <= n, b <= n, n >= b
            (False, False, False)
            sage: a >= n, b >= n, n <= b
            (False, False, False)
        """
        cdef int c
        cdef double d
        cdef mpz_t mpz_tmp

        assert isinstance(left, Integer)

        if isinstance(right, Integer):
            c = mpz_cmp((<Integer>left).value, (<Integer>right).value)
        elif isinstance(right, Rational):
            c = -mpq_cmp_z((<Rational>right).value, (<Integer>left).value)
        elif isinstance(right, long):
            mpz_init(mpz_tmp)
            mpz_set_pylong(mpz_tmp, right)
            c = mpz_cmp((<Integer>left).value, mpz_tmp)
            mpz_clear(mpz_tmp)
        elif isinstance(right, int):
            # this case should only occur in python 2
            c = mpz_cmp_si((<Integer>left).value, PyInt_AS_LONG(right))
        elif isinstance(right, float):
            d = right
            if isnan(d):
                return op == Py_NE
            c = mpz_cmp_d((<Integer>left).value, d)
        else:
            return coercion_model.richcmp(left, right, op)

        return rich_to_bool_sgn(op, c)

    cpdef int _cmp_(left, right) except -2:
        r"""
        EXAMPLES::

            sage: 1._cmp_(2)
            -1
            sage: 0._cmp_(0)
            0
            sage: (-3**10 + 1)._cmp_(-3**10)
            1
        """
        cdef int c
        c = mpz_cmp((<Integer>left).value, (<Integer>right).value)
        return (c > 0) - (c < 0)

    def __copy__(self):
        """
        Return a copy of the integer.

        EXAMPLES::

            sage: n = 2
            sage: copy(n)
            2
            sage: copy(n) is n
            False
        """
        cdef Integer z
        z = PY_NEW(Integer)
        mpz_set(z.value, self.value)
        return z

    def list(self):
        """
        Return a list with this integer in it, to be compatible with the
        method for number fields.

        EXAMPLES::

            sage: m = 5
            sage: m.list()
            [5]
        """
        return [ self ]

    def  __dealloc__(self):
        mpz_clear(self.value)

    def __repr__(self):
        """
        Return string representation of this integer.

        EXAMPLES::

            sage: n = -5; n.__repr__()
            '-5'
        """
        return self.str()

    def _latex_(self):
        """
        Return latex representation of this integer. This is just the
        underlying string representation and nothing more. This is called
        by the latex function.

        EXAMPLES::

            sage: n = -5; n._latex_()
            '-5'
            sage: latex(n)
            -5
        """
        return self.str()

    def _symbolic_(self, sring):
        """
        Return this integer as symbolic expression.

        EXAMPLES::

            sage: ex = SR(ZZ(7)); ex
            7
            sage: parent(ex)
            Symbolic Ring
        """
        return sring._force_pyobject(self, force=True)

    def _sympy_(self):
        """
        Convert Sage Integer() to SymPy Integer.

        EXAMPLES::

            sage: n = 5; n._sympy_()
            5
            sage: n = -5; n._sympy_()
            -5
        """
        import sympy
        return sympy.sympify(int(self))

    def _mathml_(self):
        """
        Return mathml representation of this integer.

        EXAMPLES::

            sage: mathml(-45)
            <mn>-45</mn>
            sage: (-45)._mathml_()
            '<mn>-45</mn>'
        """
        return '<mn>%s</mn>'%self

    def __mpz__(self):
        """
        Return a gmpy2 integer

        EXAMPLES::

            sage: a = 5
            sage: a.__mpz__()
            mpz(5)
            sage: from gmpy2 import mpz
            sage: mpz(a)
            mpz(5)

        TESTS::

            sage: a.__mpz__(); raise NotImplementedError("gmpy2 is not installed")
            Traceback (most recent call last):
            ...
            NotImplementedError: gmpy2 is not installed
        """
        return gmpy2.GMPy_MPZ_From_mpz(self.value)

    def str(self, int base=10):
        r"""
        Return the string representation of ``self`` in the
        given base.

        EXAMPLES::

            sage: Integer(2^10).str(2)
            '10000000000'
            sage: Integer(2^10).str(17)
            '394'

        ::

            sage: two=Integer(2)
            sage: two.str(1)
            Traceback (most recent call last):
            ...
            ValueError: base (=1) must be between 2 and 36

        ::

            sage: two.str(37)
            Traceback (most recent call last):
            ...
            ValueError: base (=37) must be between 2 and 36

        ::

            sage: big = 10^5000000
            sage: s = big.str()       # long time (2s on sage.math, 2014)
            sage: len(s)              # long time (depends on above defn of s)
            5000001
            sage: s[:10]              # long time (depends on above defn of s)
            '1000000000'
        """
        if base < 2 or base > 36:
            raise ValueError("base (=%s) must be between 2 and 36" % base)
        cdef size_t n
        cdef char *s
        n = mpz_sizeinbase(self.value, base) + 2
        s = <char*>check_malloc(n)
        sig_on()
        mpz_get_str(s, base, self.value)
        sig_off()
        k = char_to_str(s)
        sig_free(s)
        return k

    def __format__(self, *args, **kwargs):
        """
        Returns a string representation using Python's Format protocol.
        Valid format descriptions are exactly those for Python integers.

        EXAMPLES::

            sage: "{0:#x}; {0:#b}; {0:+05d}".format(ZZ(17))
            '0x11; 0b10001; +0017'

        """
        return int(self).__format__(*args,**kwargs)

    def ordinal_str(self):
        """
        Returns a string representation of the ordinal associated to self.

        EXAMPLES::

            sage: [ZZ(n).ordinal_str() for n in range(25)]
            ['0th',
            '1st',
            '2nd',
            '3rd',
            '4th',
            ...
            '10th',
            '11th',
            '12th',
            '13th',
            '14th',
            ...
            '20th',
            '21st',
            '22nd',
            '23rd',
            '24th']

            sage: ZZ(1001).ordinal_str()
            '1001st'

            sage: ZZ(113).ordinal_str()
            '113th'
            sage: ZZ(112).ordinal_str()
            '112th'
            sage: ZZ(111).ordinal_str()
            '111th'

        """
        if self<0:
            raise ValueError("Negative integers are not ordinals.")
        n = self.abs()
        if ((n%100)!=11 and n%10==1):
            th = 'st'
        elif ((n%100)!=12 and n%10==2):
            th = 'nd'
        elif ((n%100)!=13 and n%10==3):
            th = 'rd'
        else:
            th = 'th'
        return n.str() + th

    def hex(self):
        r"""
        Return the hexadecimal digits of ``self`` in lower case.

        .. NOTE::

           '0x' is *not* prepended to the result like is done by the
           corresponding Python function on ``int`` or ``long``. This is for
           efficiency sake--adding and stripping the string wastes
           time; since this function is used for conversions from
           integers to other C-library structures, it is important
           that it be fast.

        EXAMPLES::

            sage: print(Integer(15).hex())
            f
            sage: print(Integer(16).hex())
            10
            sage: print(Integer(16938402384092843092843098243).hex())
            36bb1e3929d1a8fe2802f083
            sage: print(hex(long(16938402384092843092843098243)))
            0x36bb1e3929d1a8fe2802f083L

        TESTS::

            sage: hex(Integer(16))  # py2
            doctest:warning...:
            DeprecationWarning: use the method .hex instead
            See https://trac.sagemath.org/26756 for details.
            '10'
        """
        return self.str(16)

    def __hex__(self):
        from sage.misc.superseded import deprecation
        deprecation(26756, 'use the method .hex instead')
        return self.hex()

    def oct(self):
        r"""
        Return the digits of ``self`` in base 8.

        .. NOTE::

           '0' (or '0o') is *not* prepended to the result like is done by the
           corresponding Python function on ``int`` or ``long``. This is for
           efficiency sake--adding and stripping the string wastes
           time; since this function is used for conversions from
           integers to other C-library structures, it is important
           that it be fast.

        EXAMPLES::

            sage: print(Integer(800).oct())
            1440
            sage: print(Integer(8).oct())
            10
            sage: print(Integer(-50).oct())
            -62
            sage: print(Integer(-899).oct())
            -1603
            sage: print(Integer(16938402384092843092843098243).oct())
            15535436162247215217705000570203

        Behavior of Sage integers vs. Python integers (Python 2 and Python 3)::

            sage: Integer(10).oct()
            '12'
            sage: oct(Integer(10)) # py2
            doctest:warning...:
            DeprecationWarning: use the method .oct instead
            See https://trac.sagemath.org/26756 for details.
            '12'
            sage: oct(int(10))  # py2
            '012'
            sage: oct(int(10))  # py3
            '0o12'

            sage: Integer(-23).oct()
            '-27'
            sage: oct(int(-23)) # py2
            '-027'
            sage: oct(int(-23)) # py3
            '-0o27'
        """
        return self.str(8)

    def __oct__(self):
        from sage.misc.superseded import deprecation
        deprecation(26756, 'use the method .oct instead')
        return self.oct()

    def binary(self):
        """
        Return the binary digits of ``self`` as a string.

        EXAMPLES::

            sage: print(Integer(15).binary())
            1111
            sage: print(Integer(16).binary())
            10000
            sage: print(Integer(16938402384092843092843098243).binary())
            1101101011101100011110001110010010100111010001101010001111111000101000000000101111000010000011
        """
        return self.str(2)

    def bits(self):
        """
        Return the bits in self as a list, least significant first. The
        result satisfies the identity

        ::

            x == sum(b*2^e for e, b in enumerate(x.bits()))

        Negative numbers will have negative "bits". (So, strictly
        speaking, the entries of the returned list are not really
        members of `\ZZ/2\ZZ`.)

        This method just calls :func:`digits` with ``base=2``.

        .. SEEALSO::

            :func:`nbits` (number of bits; a faster way to compute
            ``len(x.bits())``; and :func:`binary`, which returns a string in
            more-familiar notation.

        EXAMPLES::

            sage: 500.bits()
            [0, 0, 1, 0, 1, 1, 1, 1, 1]
            sage: 11.bits()
            [1, 1, 0, 1]
            sage: (-99).bits()
            [-1, -1, 0, 0, 0, -1, -1]
        """
        return self.digits(base=2)

    def nbits(self):
        """
        Return the number of bits in ``self``.

        EXAMPLES::

            sage: 500.nbits()
            9
            sage: 5.nbits()
            3
            sage: 0.nbits() == len(0.bits()) == 0.ndigits(base=2)
            True
            sage: 12345.nbits() == len(12345.binary())
            True
        """
        # mpz_sizeinbase(0,2) always returns 1
        if mpz_cmp_si(self.value,0) == 0:
           return int(0)
        else:
           return int(mpz_sizeinbase(self.value, 2))

    def trailing_zero_bits(self):
        """
        Return the number of trailing zero bits in self, i.e.
        the exponent of the largest power of 2 dividing self.

        EXAMPLES::

            sage: 11.trailing_zero_bits()
            0
            sage: (-11).trailing_zero_bits()
            0
            sage: (11<<5).trailing_zero_bits()
            5
            sage: (-11<<5).trailing_zero_bits()
            5
            sage: 0.trailing_zero_bits()
            0

        """
        if mpz_sgn(self.value) == 0:
            return int(0)
        return int(mpz_scan1(self.value, 0))

    def digits(self, base=10, digits=None, padto=0):
        r"""
        Return a list of digits for ``self`` in the given base in little
        endian order.

        The returned value is unspecified if self is a negative number
        and the digits are given.

        INPUT:

        -  ``base`` - integer (default: 10)

        -  ``digits`` - optional indexable object as source for
           the digits

        -  ``padto`` - the minimal length of the returned list,
           sufficient number of zeros are added to make the list minimum that
           length (default: 0)

        As a shorthand for ``digits(2)``, you can use :meth:`.bits`.

        Also see :meth:`ndigits`.

        EXAMPLES::

            sage: 17.digits()
            [7, 1]
            sage: 5.digits(base=2, digits=["zero","one"])
            ['one', 'zero', 'one']
            sage: 5.digits(3)
            [2, 1]
            sage: 0.digits(base=10)  # 0 has 0 digits
            []
            sage: 0.digits(base=2)  # 0 has 0 digits
            []
            sage: 10.digits(16,'0123456789abcdef')
            ['a']
            sage: 0.digits(16,'0123456789abcdef')
            []
            sage: 0.digits(16,'0123456789abcdef',padto=1)
            ['0']
            sage: 123.digits(base=10,padto=5)
            [3, 2, 1, 0, 0]
            sage: 123.digits(base=2,padto=3)       # padto is the minimal length
            [1, 1, 0, 1, 1, 1, 1]
            sage: 123.digits(base=2,padto=10,digits=(1,-1))
            [-1, -1, 1, -1, -1, -1, -1, 1, 1, 1]
            sage: a=9939082340; a.digits(10)
            [0, 4, 3, 2, 8, 0, 9, 3, 9, 9]
            sage: a.digits(512)
            [100, 302, 26, 74]
            sage: (-12).digits(10)
            [-2, -1]
            sage: (-12).digits(2)
            [0, 0, -1, -1]

        We support large bases.

        ::

            sage: n=2^6000
            sage: n.digits(2^3000)
            [0, 0, 1]

        ::

            sage: base=3; n=25
            sage: l=n.digits(base)
            sage: # the next relationship should hold for all n,base
            sage: sum(base^i*l[i] for i in range(len(l)))==n
            True
            sage: base=3; n=-30; l=n.digits(base); sum(base^i*l[i] for i in range(len(l)))==n
            True

        The inverse of this method -- constructing an integer from a
        list of digits and a base -- can be done using the above method
        or by simply using :class:`ZZ()
        <sage.rings.integer_ring.IntegerRing_class>` with a base::

            sage: x = 123; ZZ(x.digits(), 10)
            123
            sage: x == ZZ(x.digits(6), 6)
            True
            sage: x == ZZ(x.digits(25), 25)
            True

        Using :func:`sum` and :func:`enumerate` to do the same thing is
        slightly faster in many cases (and
        :func:`~sage.misc.misc_c.balanced_sum` may be faster yet). Of
        course it gives the same result::

            sage: base = 4
            sage: sum(digit * base^i for i, digit in enumerate(x.digits(base))) == ZZ(x.digits(base), base)
            True

        Note: In some cases it is faster to give a digits collection. This
        would be particularly true for computing the digits of a series of
        small numbers. In these cases, the code is careful to allocate as
        few python objects as reasonably possible.

        ::

            sage: digits = list(range(15))
            sage: l = [ZZ(i).digits(15,digits) for i in range(100)]
            sage: l[16]
            [1, 1]

        This function is comparable to ``str`` for speed.

        ::

            sage: n=3^100000
            sage: n.digits(base=10)[-1]  # slightly slower than str
            1
            sage: n=10^10000
            sage: n.digits(base=10)[-1]  # slightly faster than str
            1

        AUTHORS:

        - Joel B. Mohler (2008-03-02):  significantly rewrote this entire function
        """
        cdef Integer _base
        cdef Integer self_abs = self
        cdef int power_index = 0
        cdef list power_list
        cdef list l
        cdef int i
        cdef size_t s

        if isinstance(base, Integer):
            _base = <Integer>base
        else:
            _base = Integer(base)

        if mpz_cmp_si(_base.value,2) < 0:
            raise ValueError("base must be >= 2")

        if mpz_sgn(self.value) < 0:
            self_abs = -self

        cdef bint do_sig_on
        if mpz_sgn(self.value) == 0:
            l = [zero if digits is None else digits[0]]*padto
        elif mpz_cmp_si(_base.value,2) == 0:
            s = mpz_sizeinbase(self.value, 2)
            if digits:
                o = digits[1]
                z = digits[0]
            else:
                if mpz_sgn(self.value) == 1:
                    o = one
                else:
                    o = -one
                z = zero
            l = [z]*(s if s >= padto else padto)
            for i from 0<= i < s:
                # mpz_tstbit seems to return 0 for the high-order bit of
                # negative numbers?!
                if mpz_tstbit(self_abs.value,i):
                    l[i] = o
        else:
            s = mpz_sizeinbase(self.value, 2)
            do_sig_on = (s > 256)
            if do_sig_on: sig_on()

            # We use a divide and conquer approach (suggested by the prior
            # author, malb?, of the digits method) here: for base b, compute
            # b^2, b^4, b^8, ... (repeated squaring) until you get larger
            # than your number; then compute (n // b^256, n % b^256)
            # (if b^512 > number) to split the number in half and recurse

            # Pre-computing the exact number of digits up-front is actually
            # faster (especially for large values of self) than trimming off
            # trailing zeros after the fact.  It also seems that it would
            # avoid duplicating the list in memory with a list-slice.
            z = zero if digits is None else digits[0]
            s = self_abs.exact_log(_base)
            l = [z]*(s+1 if s+1 >= padto else padto)

            # set up digits for optimal access once we get inside the worker
            # functions
            if not digits is None:
                # list objects have fastest access in the innermost loop
                if type(digits) is not list:
                    digits = [digits[i] for i in range(_base)]
            elif mpz_cmp_ui(_base.value,s) < 0 and mpz_cmp_ui(_base.value,10000):
                # We can get a speed boost by pre-allocating digit values in
                # big cases.
                # We do this we have more digits than the base and the base
                # is not too extremely large (currently, "extremely" means
                # larger than 10000 -- that's very arbitrary.)
                if mpz_sgn(self.value) > 0:
                    digits = [Integer(i) for i in range(_base)]
                else:
                    # All the digits will be negated in the recursive function.
                    # we'll just compensate for python index semantics
                    digits = [Integer(i) for i in range(-_base,0)]
                    digits[0] = the_integer_ring._zero_element

            if s < 40:
                _digits_naive(self.value,l,0,_base,digits)
            else:
                # count the bits of s
                i = 0
                while s != 0:
                    s >>= 1
                    i += 1

                power_list = [_base]*i
                for power_index from 1 <= power_index < i:
                    power_list[power_index] = power_list[power_index-1]**2

                # Note that it may appear that the recursive calls to
                # _digit_internal would be assigning list elements i in l for
                # anywhere from 0<=i<(1<<power_index).  However, this is not
                # the case due to the optimization of skipping assigns
                # assigning zero.
                _digits_internal(self.value,l,0,i-1,power_list,digits)

            if do_sig_on: sig_off()

        # padding should be taken care of with-in the function
        # all we need to do is return
        return l

    def balanced_digits(self, base=10, positive_shift=True):
        r'''
        Return the list of balanced digits for ``self`` in the given base.

        The balanced base ``b`` uses ``b`` digits centered around zero. Thus
        if ``b`` is odd, there is only one possibility, namely digits
        between ``-b//2`` and ``b//2`` (both included). For instance in base 9,
        one uses digits from -4 to 4. If ``b`` is even, one has to choose
        between digits from ``-b//2`` to ``b//2 - 1`` or ``-b//2 + 1`` to ``b//2``
        (base 10 for instance: either -5 to 4 or -4 to 5), and this is
        defined by the value of ``positive_shift``.

        INPUT:

        - ``base`` -- integer (default: 10); when ``base`` is 2, only the
          nonnegative or the nonpositive integers can be represented by
          ``balanced_digits``. Thus we say base must be greater than 2.

        - ``positive_shift`` -- boolean (default: True); for even bases, the
          representation uses digits from ``-b//2 + 1`` to ``b//2`` if set to
          True, and from ``-b//2`` to ``b//2 - 1`` otherwise. This has no
          effect for odd bases.

        EXAMPLES::

            sage: 8.balanced_digits(3)
            [-1, 0, 1]
            sage: (-15).balanced_digits(5)
            [0, 2, -1]
            sage: 17.balanced_digits(6)
            [-1, 3]
            sage: 17.balanced_digits(6, positive_shift=False)
            [-1, -3, 1]
            sage: (-46).balanced_digits()
            [4, 5, -1]
            sage: (-46).balanced_digits(positive_shift=False)
            [4, -5]
            sage: (-23).balanced_digits(12)
            [1, -2]
            sage: (-23).balanced_digits(12, positive_shift=False)
            [1, -2]
            sage: 0.balanced_digits(7)
            []
            sage: 14.balanced_digits(5.8)
            Traceback (most recent call last):
            ...
            ValueError: base must be an integer
            sage: 14.balanced_digits(2)
            Traceback (most recent call last):
            ...
            ValueError: base must be > 2

        TESTS::

            sage: base = 5; n = 39
            sage: l = n.balanced_digits(base)
            sage: sum(l[i]*base^i for i in range(len(l))) == n
            True
            sage: base = 12; n = -52
            sage: l = n.balanced_digits(base)
            sage: sum(l[i]*base^i for i in range(len(l))) == n
            True
            sage: base = 8; n = 37
            sage: l = n.balanced_digits(base)
            sage: sum(l[i]*base^i for i in range(len(l))) == n
            True
            sage: base = 8; n = 37
            sage: l = n.balanced_digits(base, positive_shift=False)
            sage: sum(l[i]*base^i for i in range(len(l))) == n
            True

        .. SEEALSO::

            :func:`digits <digits>`
        '''
        if not isinstance(base, Integer):
            try:
                base = Integer(base)
            except TypeError:
                raise ValueError('base must be an integer')
        if base <= 2:
            raise ValueError('base must be > 2')

        neg = False
        if self < 0:
            neg = True
            positive_shift = not positive_shift

        if positive_shift or base % 2 == 1:
            m = base//2
        else:
            m = base//2 - 1
        digits = abs(self).digits(base)

        for i in range(len(digits)):
            if digits[i] > m:
                digits[i] = digits[i] - base
                try:
                    digits[i+1] += 1
                except IndexError:
                    if neg:
                        digits.append(-1)
                    else:
                        digits.append(1)
            if neg:
                digits[i] = -digits[i]
        return digits

    def ndigits(self, base=10):
        """
        Return the number of digits of self expressed in the given base.

        INPUT:

        -  ``base`` - integer (default: 10)

        EXAMPLES::

            sage: n = 52
            sage: n.ndigits()
            2
            sage: n = -10003
            sage: n.ndigits()
            5
            sage: n = 15
            sage: n.ndigits(2)
            4
            sage: n = 1000**1000000+1
            sage: n.ndigits()
            3000001
            sage: n = 1000**1000000-1
            sage: n.ndigits()
            3000000
            sage: n = 10**10000000-10**9999990
            sage: n.ndigits()
            10000000
        """
        cdef Integer temp

        if mpz_sgn(self.value) == 0:
            temp = PY_NEW(Integer)
            mpz_set_ui(temp.value, 0)
            return temp

        if mpz_sgn(self.value) > 0:
            temp = self.exact_log(base)
            mpz_add_ui(temp.value, temp.value, 1)
            return temp
        else:
            return self.abs().exact_log(base) + 1

    cdef void set_from_mpz(Integer self, mpz_t value):
        mpz_set(self.value, value)

    cdef int _to_ZZ(self, ZZ_c *z) except -1:
        sig_on()
        mpz_to_ZZ(z, self.value)
        sig_off()

    def __add__(left, right):
        r"""
        TESTS::

            sage: 1 + 2
            3
            sage: sum(Integer(i) for i in [1..100])
            5050
            sage: 1 + 2/3
            5/3
            sage: 1 + (-2/3)
            1/3
        """
        cdef Integer x
        cdef Rational y
        if type(left) is type(right):
            x = <Integer>PY_NEW(Integer)
            mpz_add(x.value, (<Integer>left).value, (<Integer>right).value)
            return x
        elif type(right) is Rational:
            y = <Rational> Rational.__new__(Rational)
            mpq_add_z(y.value, (<Rational>right).value, (<Integer>left).value)
            return y

        return coercion_model.bin_op(left, right, operator.add)

    cpdef _add_(self, right):
        """
        Integer addition.

        TESTS::

            sage: 32._add_(23)
            55
            sage: a = ZZ.random_element(10^50000)
            sage: b = ZZ.random_element(10^50000)
            sage: a._add_(b) == b._add_(a)
            True
        """
        # self and right are guaranteed to be Integers
        cdef Integer x = <Integer>PY_NEW(Integer)
        mpz_add(x.value, self.value, (<Integer>right).value)
        return x

    cdef _add_long(self, long n):
        """
        Fast path for adding a C long.

        TESTS::

            sage: int(10) + Integer(100)
            110
            sage: Integer(100) + int(10)
            110
            sage: Integer(10^100) + int(10)
            10000000000000000000000000000000000000000000000000000000000000000000000000000000000000000000000000010

        Also called for subtraction::

            sage: Integer(100) - int(10)
            90
            sage: Integer(10^100) - int(10)
            9999999999999999999999999999999999999999999999999999999999999999999999999999999999999999999999999990

        Make sure it works when -<long>n would overflow::

            sage: most_neg_long = int(-sys.maxsize - 1)
            sage: type(most_neg_long), type(-most_neg_long)  # py2
            (<type 'int'>, <type 'long'>)
            sage: type(most_neg_long), type(-most_neg_long)  # py3
            (<class 'int'>, <class 'int'>)
            sage: 0 + most_neg_long == most_neg_long
            True
            sage: 0 - most_neg_long == -most_neg_long
            True
        """
        cdef Integer x = <Integer>PY_NEW(Integer)
        if n > 0:
            mpz_add_ui(x.value, self.value, n)
        else:
            # Note that 0-<unsigned long>n is always -n as an unsigned
            # long (whereas -n may overflow).
            mpz_sub_ui(x.value, self.value, 0 - <unsigned long>n)
        return x

    def __sub__(left, right):
        r"""
        TESTS::

            sage: 1 - 2
            -1
            sage: 1 - 2/3
            1/3
            sage: 1 - (-2/3)
            5/3
            sage: (-1) - (-5/4)
            1/4
        """
        cdef Integer x
        cdef Rational y
        if type(left) is type(right):
            x = <Integer>PY_NEW(Integer)
            mpz_sub(x.value, (<Integer>left).value, (<Integer>right).value)
            return x
        elif type(right) is Rational:
            y = <Rational> Rational.__new__(Rational)
            mpz_mul(mpq_numref(y.value), (<Integer>left).value,
                    mpq_denref((<Rational>right).value))
            mpz_sub(mpq_numref(y.value), mpq_numref(y.value),
                    mpq_numref((<Rational>right).value))
            mpz_set(mpq_denref(y.value), mpq_denref((<Rational>right).value))
            return y

        return coercion_model.bin_op(left, right, operator.sub)

    cpdef _sub_(self, right):
        """
        Integer subtraction.

        TESTS::

            sage: Integer(32) - Integer(23)
            9
            sage: Integer(10^100) - Integer(1)
            9999999999999999999999999999999999999999999999999999999999999999999999999999999999999999999999999999
            sage: Integer(1) - Integer(10^100)
            -9999999999999999999999999999999999999999999999999999999999999999999999999999999999999999999999999999
            sage: a = ZZ.random_element(10^50000)
            sage: b = ZZ.random_element(10^50000)
            sage: a-b == -(b-a) == a + -b
            True
        """
        # self and right are guaranteed to be Integers
        cdef Integer x = <Integer>PY_NEW(Integer)
        mpz_sub(x.value, self.value, (<Integer>right).value)
        return x

    def __neg__(self):
        """
        TESTS::

            sage: a = Integer(3)
            sage: -a
            -3
            sage: a = Integer(3^100); a
            515377520732011331036461129765621272702107522001
            sage: -a
            -515377520732011331036461129765621272702107522001
        """
        cdef Integer x = <Integer>PY_NEW(Integer)
        mpz_neg(x.value, self.value)
        return x

    cpdef _neg_(self):
        cdef Integer x = <Integer>PY_NEW(Integer)
        mpz_neg(x.value, self.value)
        return x

    cpdef _act_on_(self, s, bint self_on_left):
        """
        EXAMPLES::

            sage: 8 * [0] #indirect doctest
            [0, 0, 0, 0, 0, 0, 0, 0]
            sage: 'hi' * 8
            'hihihihihihihihi'
            sage: b'hi' * 8 == b'hihihihihihihihi'
            True
        """
        if isinstance(s, (list, tuple, basestring, bytes)):
            if mpz_fits_slong_p(self.value):
                return s * mpz_get_si(self.value)
            else:
                return s * int(self) # will raise the appropriate exception

    cdef _mul_long(self, long n):
        """
        Fast path for multiplying a C long.

        TESTS::

            sage: Integer(25) * int(4)
            100
            sage: int(4) * Integer(25)
            100
            sage: Integer(10^100) * int(4)
            40000000000000000000000000000000000000000000000000000000000000000000000000000000000000000000000000000
        """
        cdef Integer x = <Integer>PY_NEW(Integer)
        if mpz_size(self.value) > 100000:
            sig_on()
            mpz_mul_si(x.value, self.value, n)
            sig_off()
        else:
            mpz_mul_si(x.value, self.value, n)
        return x

    def __mul__(left, right):
        r"""
        TESTS::

            sage: 3 * 2
            6
            sage: 5 * QQ((2,3))
            10/3
            sage: 3 * (-5/6)
            -5/2
            sage: (-2) * (-5/4)
            5/2
        """
        cdef Integer x
        cdef Rational y
        if type(left) is type(right):
            x = <Integer>PY_NEW(Integer)
            mpz_mul(x.value, (<Integer>left).value, (<Integer>right).value)
            return x
        elif type(right) is Rational:
            y = <Rational> Rational.__new__(Rational)
            mpq_mul_z(y.value, (<Rational>right).value, (<Integer>left).value)
            return y

        return coercion_model.bin_op(left, right, operator.mul)

    cpdef _mul_(self, right):
        """
        Integer multiplication.

            sage: 25._mul_(4)
            100
            sage: (5^100)._mul_(2^100)
            10000000000000000000000000000000000000000000000000000000000000000000000000000000000000000000000000000
            sage: a = ZZ.random_element(10^50000)
            sage: b = ZZ.random_element(10^50000)
            sage: a._mul_(b) == b._mul_(a)
            True
        """
        # self and right are guaranteed to be Integers
        cdef Integer x = <Integer>PY_NEW(Integer)
        if mpz_size(self.value) + mpz_size((<Integer>right).value) > 100000:
            # We only use the signal handler (to enable ctrl-c out) when the
            # product might take a while to compute
            sig_on()
            mpz_mul(x.value, self.value, (<Integer>right).value)
            sig_off()
        else:
            mpz_mul(x.value, self.value, (<Integer>right).value)
        return x

    def __div__(left, right):
        r"""
        TESTS::

            sage: 3 / 2
            3/2
            sage: 5 / QQ((10,3))
            3/2
            sage: 3 / (-5/6)
            -18/5
            sage: (-2) / (-5/4)
            8/5
            sage: 3 / polygen(ZZ)
            3/x

            sage: 3 / 0
            Traceback (most recent call last):
            ...
            ZeroDivisionError: rational division by zero
            sage: 3 / QQ.zero()
            Traceback (most recent call last):
            ...
            ZeroDivisionError: rational division by zero
            sage: 3 / QQbar.zero()
            Traceback (most recent call last):
            ...
            ZeroDivisionError: rational division by zero
        """
        cdef Rational x
        if type(left) is type(right):
            if mpz_sgn((<Integer>right).value) == 0:
                raise ZeroDivisionError("rational division by zero")
            x = <Rational> Rational.__new__(Rational)
            mpq_div_zz(x.value, (<Integer>left).value, (<Integer>right).value)
            return x
        elif type(right) is Rational:
            if mpq_sgn((<Rational>right).value) == 0:
                raise ZeroDivisionError("rational division by zero")
            # left * den(right) / num(right)
            y = <Rational> Rational.__new__(Rational)
            mpq_div_zz(y.value, (<Integer>left).value,
                                mpq_numref((<Rational>right).value))
            mpz_mul(mpq_numref(y.value), mpq_numref(y.value),
                       mpq_denref((<Rational>right).value))
            return y

        return coercion_model.bin_op(left, right, operator.truediv)

    cpdef _div_(self, right):
        r"""
        Computes `\frac{a}{b}`

        EXAMPLES::

            sage: 3._div_(4)
            3/4
            sage: (-32)._div_(-32)
            1
        """
        if mpz_sgn((<Integer>right).value) == 0:
            raise ZeroDivisionError("rational division by zero")
        x = <Rational> Rational.__new__(Rational)
        mpq_div_zz(x.value, self.value, (<Integer>right).value)
        return x

    cpdef _floordiv_(self, right):
        r"""
        Computes the whole part of `\frac{x}{y}`.

        EXAMPLES::

            sage: a = Integer(321) ; b = Integer(10)
            sage: a // b
            32
            sage: z = Integer(-231)
            sage: z // 2
            -116
            sage: z = Integer(231)
            sage: z // 2
            115
            sage: z // -2
            -116
            sage: z // 0
            Traceback (most recent call last):
            ...
            ZeroDivisionError: Integer division by zero
            sage: 101 // int(5)
            20
            sage: 100 // int(-3)
            -34

        TESTS::

            sage: signs = [(11,5), (11,-5), (-11,5), (-11,-5)]
            sage: control = [int(a) // int(b) for a, b in signs]
            sage: [a // b for a,b in signs] == control
            True
            sage: [a // int(b) for a,b in signs] == control
            True
            sage: [int(a) // b for a,b in signs] == control
            True
        """
        if not mpz_sgn((<Integer>right).value):
            raise ZeroDivisionError("Integer division by zero")

        cdef Integer z = <Integer>PY_NEW(Integer)
        if mpz_size(self.value) > 1000:
            sig_on()
            mpz_fdiv_q(z.value, self.value, (<Integer>right).value)
            sig_off()
        else:
            mpz_fdiv_q(z.value, self.value, (<Integer>right).value)
        return z

    def __pow__(left, right, modulus):
        r"""
        Return ``(left ^ right) % modulus``.

        EXAMPLES::

            sage: 2^-6
            1/64
            sage: 2^6
            64
            sage: 2^0
            1
            sage: 2^-0
            1
            sage: (-1)^(1/3)
            (-1)^(1/3)

        For consistency with Python and MPFR, 0^0 is defined to be 1 in
        Sage::

            sage: 0^0
            1

        See also `<http://www.faqs.org/faqs/sci-math-faq/0to0/>`_ and
        `<https://math.stackexchange.com/questions/11150/zero-to-the-zero-power-is-00-1>`_.

        The base need not be a Sage integer. If it is a Python type, the
        result is a Python type too::

            sage: r = int(2) ^ 10; r; type(r)
            1024
            <... 'int'>
            sage: r = int(3) ^ -3; r; type(r)
            0.037037037037037035
            <... 'float'>
            sage: r = float(2.5) ^ 10; r; type(r)
            9536.7431640625
            <... 'float'>

        We raise 2 to various interesting exponents::

            sage: 2^x                # symbolic x
            2^x
            sage: 2^1.5              # real number
            2.82842712474619
            sage: 2^float(1.5)       # python float  abs tol 3e-16
            2.8284271247461903
            sage: 2^I                # complex number
            2^I
            sage: r = 2 ^ int(-3); r; type(r)
            1/8
            <type 'sage.rings.rational.Rational'>
            sage: f = 2^(sin(x)-cos(x)); f
            2^(-cos(x) + sin(x))
            sage: f(x=3)
            2^(-cos(3) + sin(3))

        A symbolic sum::

            sage: x,y,z = var('x,y,z')
            sage: 2^(x+y+z)
            2^(x + y + z)
            sage: 2^(1/2)
            sqrt(2)
            sage: 2^(-1/2)
            1/2*sqrt(2)

        TESTS::

            sage: R.<t> = QQ[]
            sage: 2^t
            Traceback (most recent call last):
            ...
            TypeError: no canonical coercion from Univariate Polynomial
            Ring in t over Rational Field to Rational Field
        """
        if modulus is not None:
            from sage.rings.finite_rings.integer_mod import Mod
            return Mod(left, modulus) ** right

        if type(left) is type(right):
            return (<Integer>left)._pow_(right)
        elif isinstance(left, Element):
            return coercion_model.bin_op(left, right, operator.pow)
        # left is a non-Element: do the powering with a Python int
        return left ** int(right)

    cpdef _pow_(self, other):
        """
        Integer powering.

        TESTS::

            sage: 2._pow_(3)
            8
            sage: (-2)._pow_(3)
            -8
            sage: 2._pow_(-3)
            1/8
            sage: (-2)._pow_(-3)
            -1/8
            sage: 2._pow_(4)
            16
            sage: (-2)._pow_(4)
            16
            sage: 2._pow_(-4)
            1/16
            sage: (-2)._pow_(-4)
            1/16
            sage: 0._pow_(3)
            0
            sage: 0._pow_(-3)
            Traceback (most recent call last):
            ...
            ZeroDivisionError: rational division by zero

        The exponent must fit in a long unless the base is -1, 0, or 1::

            sage: 2 ^ 100000000000000000000000
            Traceback (most recent call last):
            ...
            OverflowError: exponent must be at most 2147483647           # 32-bit
            OverflowError: exponent must be at most 9223372036854775807  # 64-bit
            sage: 1 ^ 100000000000000000000000
            1
            sage: 1 ^ -100000000000000000000000
            1
            sage: 0 ^ 100000000000000000000000
            0
            sage: 0 ^ -100000000000000000000000
            Traceback (most recent call last):
            ...
            ZeroDivisionError: rational division by zero
            sage: (-1) ^ 100000000000000000000000
            1
            sage: (-1) ^ 100000000000000000000001
            -1
            sage: (-1) ^ -100000000000000000000000
            1
            sage: (-1) ^ -100000000000000000000001
            -1
        """
        cdef mpz_ptr exp = (<Integer>other).value

        if mpz_fits_slong_p(exp):
            return self._pow_long(mpz_get_si(exp))

        # Raising to an exponent which doesn't fit in a long overflows
        # except if the base is -1, 0 or 1.
        cdef long s = LONG_MAX
        if mpz_fits_slong_p(self.value):
            s = mpz_get_si(self.value)

        if s == 0 or s == 1:
            r = self
        elif s == -1:
            if mpz_odd_p(exp):
                r = self
            else:
                r = smallInteger(1)
        else:
            raise OverflowError(f"exponent must be at most {LONG_MAX}")
        if mpz_sgn(exp) >= 0:
            return r
        else:
            return ~r

    cdef _pow_long(self, long n):
        if n == 0:
            return smallInteger(1)
        elif n == 1:
            return self

        cdef Integer x
        cdef Rational q
        if n > 0:
            x = PY_NEW(Integer)
            sig_on()
            mpz_pow_ui(x.value, self.value, n)
            sig_off()
            return x
        else:
            if mpz_sgn(self.value) == 0:
                raise ZeroDivisionError("rational division by zero")
            q = Rational.__new__(Rational)
            sig_on()
            mpz_pow_ui(mpq_denref(q.value), self.value, -n)
            if mpz_sgn(mpq_denref(q.value)) > 0:
                mpz_set_ui(mpq_numref(q.value), 1)
            else:
                # If the denominator was negative, change sign and set
                # numerator to -1
                mpz_set_si(mpq_numref(q.value), -1)
                mpz_abs(mpq_denref(q.value), mpq_denref(q.value))
            sig_off()
            return q

    cpdef _pow_int(self, n):
        """
        Integer powering to an integer exponent.

        TESTS::

            sage: 2._pow_int(int(20))
            1048576
            sage: 1._pow_int(int(2^100))
            1
        """
        return self._pow_(Integer(n))

    def nth_root(self, int n, bint truncate_mode=0):
        r"""
        Returns the (possibly truncated) n'th root of self.

        INPUT:

        -  ``n`` - integer >= 1 (must fit in C int type).

        -  ``truncate_mode`` - boolean, whether to allow truncation if
           self is not an n'th power.

        OUTPUT:

        If truncate_mode is 0 (default), then returns the exact n'th root
        if self is an n'th power, or raises a ValueError if it is not.

        If truncate_mode is 1, then if either n is odd or self is
        positive, returns a pair (root, exact_flag) where root is the
        truncated nth root (rounded towards zero) and exact_flag is a
        boolean indicating whether the root extraction was exact;
        otherwise raises a ValueError.

        AUTHORS:

        - David Harvey (2006-09-15)
        - Interface changed by John Cremona (2009-04-04)

        EXAMPLES::

            sage: Integer(125).nth_root(3)
            5
            sage: Integer(124).nth_root(3)
            Traceback (most recent call last):
            ...
            ValueError: 124 is not a 3rd power
            sage: Integer(124).nth_root(3, truncate_mode=1)
            (4, False)
            sage: Integer(125).nth_root(3, truncate_mode=1)
            (5, True)
            sage: Integer(126).nth_root(3, truncate_mode=1)
            (5, False)

        ::

            sage: Integer(-125).nth_root(3)
            -5
            sage: Integer(-125).nth_root(3,truncate_mode=1)
            (-5, True)
            sage: Integer(-124).nth_root(3,truncate_mode=1)
            (-4, False)
            sage: Integer(-126).nth_root(3,truncate_mode=1)
            (-5, False)

        ::

            sage: Integer(125).nth_root(2, True)
            (11, False)
            sage: Integer(125).nth_root(3, True)
            (5, True)

        ::

            sage: Integer(125).nth_root(-5)
            Traceback (most recent call last):
            ...
            ValueError: n (=-5) must be positive

        ::

            sage: Integer(-25).nth_root(2)
            Traceback (most recent call last):
            ...
            ValueError: cannot take even root of negative number

        ::

            sage: a=9
            sage: a.nth_root(3)
            Traceback (most recent call last):
            ...
            ValueError: 9 is not a 3rd power

            sage: a.nth_root(22)
            Traceback (most recent call last):
            ...
            ValueError: 9 is not a 22nd power

            sage: ZZ(2^20).nth_root(21)
            Traceback (most recent call last):
            ...
            ValueError: 1048576 is not a 21st power

            sage: ZZ(2^20).nth_root(21, truncate_mode=1)
            (1, False)

        """
        if n < 1:
            raise ValueError("n (=%s) must be positive" % n)
        if (mpz_sgn(self.value) < 0) and not (n & 1):
            raise ValueError("cannot take even root of negative number")
        cdef Integer x
        cdef bint is_exact
        x = PY_NEW(Integer)
        sig_on()
        is_exact = mpz_root(x.value, self.value, n)
        sig_off()

        if truncate_mode:
            return x, is_exact
        else:
            if is_exact:
                return x
            else:
                raise ValueError("%s is not a %s power" % (self,
                                                           integer_ring.ZZ(n).ordinal_str()))

    cpdef size_t _exact_log_log2_iter(self,Integer m):
        """
        This is only for internal use only.  You should expect it to crash
        and burn for negative or other malformed input.  In particular, if
        the base `2 \leq m < 4` the log2 approximation of m is 1 and certain
        input causes endless loops.  Along these lines, it is clear that
        this function is most useful for m with a relatively large number
        of bits.

        For ``small`` values (which I'll leave quite ambiguous), this function
        is a fast path for exact log computations.  Any integer division with
        such input tends to dominate the runtime.  Thus we avoid division
        entirely in this function.

        AUTHOR::

        - Joel B. Mohler (2009-04-10)

        EXAMPLES::

            sage: Integer(125)._exact_log_log2_iter(4)
            3
            sage: Integer(5^150)._exact_log_log2_iter(5)
            150
        """
        cdef size_t n_log2
        cdef size_t m_log2
        cdef size_t l_min
        cdef size_t l_max
        cdef size_t l
        cdef Integer result
        cdef mpz_t accum
        cdef mpz_t temp_exp

        if mpz_cmp_si(m.value,4) < 0:
            raise ValueError("This is undefined or possibly non-convergent with this algorithm.")

        n_log2=mpz_sizeinbase(self.value,2)-1
        m_log2=mpz_sizeinbase(m.value,2)-1
        l_min=n_log2/(m_log2+1)
        l_max=n_log2/m_log2
        if l_min != l_max:
            sig_on()
            mpz_init(accum)
            mpz_init(temp_exp)
            mpz_set_ui(accum,1)
            l = 0
            while l_min != l_max:
                if l_min + 1 == l_max:
                    mpz_pow_ui(temp_exp,m.value,l_min+1-l)
                    # This might over-shoot and make accum > self, but
                    # we'll know that it's only over by a factor of m^1.
                    mpz_mul(accum,accum,temp_exp)
                    if mpz_cmp(self.value,accum) >= 0:
                        l_min += 1
                    break
                mpz_pow_ui(temp_exp,m.value,l_min-l)
                mpz_mul(accum,accum,temp_exp)
                l = l_min

                # Let x=n_log2-(mpz_sizeinbase(accum,2)-1) and y=m_log2.
                # Now, with x>0 and y>0, we have the following observation.
                # If floor((x-1)/(y+1))=0, then x-1<y+1 which implies that
                # x/y<1+2/y.
                # So long as y>=2, this means that floor(x/y)<=1.  This shows
                # that this iteration is forced to converge for input m >= 4.
                # If m=3, we can find input so that floor((x-1)/(y+1))=0 and
                # floor(x/y)=2 which results in non-convergence.

                # We need the additional '-1' in the l_min computation
                # because mpz_sizeinbase(accum,2)-1 is smaller than the
                # true log_2(accum)
                l_min=l+(n_log2-(mpz_sizeinbase(accum,2)-1)-1)/(m_log2+1)
                l_max=l+(n_log2-(mpz_sizeinbase(accum,2)-1))/m_log2
            mpz_clear(temp_exp)
            mpz_clear(accum)
            sig_off()
        return l_min

    cpdef size_t _exact_log_mpfi_log(self,m):
        """
        This is only for internal use only.  You should expect it to crash
        and burn for negative or other malformed input.

        I avoid using this function until the input is large.  The overhead
        associated with computing the floating point log entirely dominates
        the runtime for small values.  Note that this is most definitely not
        an artifact of format conversion.  Tricks with log2 approximations
        and using exact integer arithmetic are much better for small input.

        AUTHOR::

        - Joel B. Mohler (2009-04-10)

        EXAMPLES::

            sage: Integer(125)._exact_log_mpfi_log(3)
            4
            sage: Integer(5^150)._exact_log_mpfi_log(5)
            150
        """
        cdef int i
        cdef list pow_2_things
        cdef int pow_2
        cdef size_t upper,lower,middle

        from .real_mpfi import RIF as R

        rif_self = R(self)

        sig_on()
        rif_m = R(m)
        rif_log = rif_self.log()/rif_m.log()
        # upper is *greater* than the answer
        try:
            upper = rif_log.upper().ceiling()
        except Exception:
            # ceiling is probably Infinity
            # I'm not sure what to do now
            upper = 0
        lower = rif_log.lower().floor()
        # since the log function is monotonic increasing, lower
        # and upper bracket our desired answer

        # if upper - lower == 1: "we are done"
        if upper - lower == 2:
            # You could test it by checking rif_m**(lower+1), but I think
            # that's a waste of time since it won't be conclusive.
            # We must test with exact integer arithmetic which takes all
            # the bits of self into account.
            sig_off()
            if self >= m**(lower+1):
                return lower + 1
            else:
                return lower
        elif upper - lower > 2:
            # this case would only happen in cases with extremely large 'self'
            rif_m = R(m)
            min_power = rif_m**lower
            middle = upper-lower
            pow_2 = 0
            while middle != 0:
                middle >>= 1
                pow_2 += 1
            # if middle was an exact power of 2, adjust down
            if (1 << (pow_2-1)) == upper-lower:
                pow_2 -= 1
            pow_2_things = [rif_m]*pow_2
            for i from 1<=i<pow_2:
                pow_2_things[i] = pow_2_things[i-1]**2
            for i from pow_2>i>=0:
                middle = lower + int(2)**i
                exp = min_power*pow_2_things[i]
                if exp > rif_self:
                    upper = middle
                elif exp < rif_self:
                    lower = middle
                    min_power = exp
                else:
                    sig_off()
                    if m**middle <= self:
                        return middle
                    else:
                        return lower
        sig_off()

        if upper == 0:
            raise ValueError("The input for exact_log is too large and support is not implemented.")

        return lower

    def exact_log(self, m):
        r"""
        Returns the largest integer `k` such that `m^k \leq \text{self}`,
        i.e., the floor of `\log_m(\text{self})`.

        This is guaranteed to return the correct answer even when the usual
        log function doesn't have sufficient precision.

        INPUT:

        -  ``m`` - integer >= 2

        AUTHORS:

        - David Harvey (2006-09-15)
        - Joel B. Mohler (2009-04-08) -- rewrote this to handle small cases
               and/or easy cases up to 100x faster..

        EXAMPLES::

            sage: Integer(125).exact_log(5)
            3
            sage: Integer(124).exact_log(5)
            2
            sage: Integer(126).exact_log(5)
            3
            sage: Integer(3).exact_log(5)
            0
            sage: Integer(1).exact_log(5)
            0
            sage: Integer(178^1700).exact_log(178)
            1700
            sage: Integer(178^1700-1).exact_log(178)
            1699
            sage: Integer(178^1700+1).exact_log(178)
            1700
            sage: # we need to exercise the large base code path too
            sage: Integer(1780^1700-1).exact_log(1780)
            1699

            sage: # The following are very very fast.
            sage: # Note that for base m a perfect power of 2, we get the exact log by counting bits.
            sage: n=2983579823750185701375109835; m=32
            sage: n.exact_log(m)
            18
            sage: # The next is a favorite of mine.  The log2 approximate is exact and immediately provable.
            sage: n=90153710570912709517902579010793251709257901270941709247901209742124;m=213509721309572
            sage: n.exact_log(m)
            4

        ::

            sage: x = 3^100000
            sage: RR(log(RR(x), 3))
            100000.000000000
            sage: RR(log(RR(x + 100000), 3))
            100000.000000000

        ::

            sage: x.exact_log(3)
            100000
            sage: (x+1).exact_log(3)
            100000
            sage: (x-1).exact_log(3)
            99999

        ::

            sage: x.exact_log(2.5)
            Traceback (most recent call last):
            ...
            TypeError: Attempt to coerce non-integral RealNumber to Integer
        """
        cdef Integer _m
        cdef Integer result
        cdef size_t n_log2
        cdef size_t m_log2
        cdef size_t guess # this will contain the final answer
        cdef bint guess_filled = 0  # this variable is only used in one branch below
        cdef mpz_t z
        if isinstance(m, Integer):
            _m=<Integer>m
        else:
            _m=<Integer>Integer(m)

        if mpz_sgn(self.value) <= 0 or mpz_sgn(_m.value) <= 0:
            raise ValueError("both self and m must be positive")
        if mpz_cmp_si(_m.value,2) < 0:
            raise ValueError("m must be at least 2")

        n_log2=mpz_sizeinbase(self.value,2)-1
        m_log2=mpz_sizeinbase(_m.value,2)-1
        if mpz_divisible_2exp_p(_m.value,m_log2):
            # Here, m is a power of 2 and the correct answer is found
            # by a log 2 approximation.
            guess = n_log2/m_log2  # truncating division
        elif n_log2/(m_log2+1) == n_log2/m_log2:
            # In this case, we have an upper bound and lower bound which
            # give the same answer, thus, the correct answer.
            guess = n_log2/m_log2
        elif m_log2 < 8:  # i.e. m<256
            # if the base m is at most 256, we can use mpz_sizeinbase
            # to get the following guess which is either the exact
            # log, or 1+ the exact log
            guess = mpz_sizeinbase(self.value, mpz_get_si(_m.value)) - 1

            # we've already excluded the case when m is an exact power of 2

            if n_log2/m_log2 > 8000:
                # If we have a very large number of digits, it can be a nice
                # shortcut to test the guess using interval arithmetic.
                # (suggested by David Harvey and Carl Witty)
                # "for randomly distributed integers, the chance of this
                # interval-based comparison failing is absurdly low"
                from .real_mpfi import RIF
                approx_compare = RIF(m)**guess
                if self > approx_compare:
                    guess_filled = 1
                elif self < approx_compare:
                    guess_filled = 1
                    guess =  guess - 1
            if not guess_filled:
                # At this point, either
                #  1)  self is close enough to a perfect power of m that we
                #      need an exact comparison, or
                #  2)  the numbers are small enough that converting to the
                #      interval field is more work than the exact comparison.
                compare = _m**guess
                if self < compare:
                    guess = guess - 1
        elif n_log2 < 5000:
            # for input with small exact log, it's very fast to work in exact
            # integer arithmetic starting from log2 approximations
            guess = self._exact_log_log2_iter(_m)
        else:
            # finally, we are out of easy cases this subroutine uses interval
            # arithmetic to guess and check the exact log.
            guess = self._exact_log_mpfi_log(_m)

        result = PY_NEW(Integer)
        mpz_set_ui(result.value,guess)
        return result

    def log(self, m=None, prec=None):
        r"""
        Returns symbolic log by default, unless the logarithm is exact (for
        an integer argument). When precision is given, the RealField
        approximation to that bit precision is used.

        This function is provided primarily so that Sage integers may be
        treated in the same manner as real numbers when convenient. Direct
        use of exact_log is probably best for arithmetic log computation.

        INPUT:

        -  ``m`` - default: natural log base e

        -  ``prec`` - integer (default: None): if None, returns
           symbolic, else to given bits of precision as in RealField

        EXAMPLES::

            sage: Integer(124).log(5)
            log(124)/log(5)
            sage: Integer(124).log(5,100)
            2.9950093311241087454822446806
            sage: Integer(125).log(5)
            3
            sage: Integer(125).log(5,prec=53)
            3.00000000000000
            sage: log(Integer(125))
            3*log(5)

        For extremely large numbers, this works::

            sage: x = 3^100000
            sage: log(x,3)
            100000

        With the new Pynac symbolic backend, log(x) also
        works in a reasonable amount of time for this x::

            sage: x = 3^100000
            sage: log(x)
            log(1334971414230...5522000001)

        But approximations are probably more useful in this
        case, and work to as high a precision as we desire::

            sage: x.log(3,53) # default precision for RealField
            100000.000000000
            sage: (x+1).log(3,53)
            100000.000000000
            sage: (x+1).log(3,1000)
            100000.000000000000000000000000000000000000000000000000000000000000000000000000000000000000000000000000000000000000000000000000000000000000000000000000000000000000000000000000000000000000000000000000000000000000000000000000000000000000000000000000000000000000000000000000000000000000000000000000000000

        We can use non-integer bases, with default e::

            sage: x.log(2.5,prec=53)
            119897.784671579

        We also get logarithms of negative integers, via the
        symbolic ring, using the branch from `-pi` to `pi`::

            sage: log(-1)
            I*pi

        The logarithm of zero is done likewise::

            sage: log(0)
            -Infinity

        Some rational bases yield integer logarithms (:trac:`21517`)::

            sage: ZZ(8).log(1/2)
            -3

        Check that Python ints are accepted (:trac:`21518`)::

            sage: ZZ(8).log(int(2))
            3
            
        TESTS::
        
            sage: (-2).log(3)
            (I*pi + log(2))/log(3)
        """
        cdef int self_sgn
        if m is not None and m <= 0:
            raise ValueError("log base must be positive")
        self_sgn = mpz_sgn(self.value)
        if self_sgn < 0 and prec is None:
            from sage.symbolic.all import SR
            return SR(self).log(m)
        if prec:
            if self_sgn >= 0:
                from sage.rings.real_mpfr import RealField
                return RealField(prec)(self).log(m)
            else:
                from sage.rings.complex_field import ComplexField
                return ComplexField(prec)(self).log(m)

        if m is None:
            from sage.functions.log import function_log
            return function_log(self,dont_call_method_on_arg=True)
        try:
            m = Integer(m)
        except (ValueError, TypeError):
            pass

        if type(m) == Integer and type(self) == Integer:
            elog = self.exact_log(m)
            if m**elog == self:
                return elog

        if (type(m) == Rational and type(self) == Integer
                and m.numer() == 1):
            elog = -self.exact_log(m.denom())
            if m**elog == self:
                return elog

        from sage.functions.log import function_log
        return function_log(self,dont_call_method_on_arg=True)/\
                function_log(m,dont_call_method_on_arg=True)

    def exp(self, prec=None):
        r"""
        Returns the exponential function of self as a real number.

        This function is provided only so that Sage integers may be treated
        in the same manner as real numbers when convenient.

        INPUT:


        -  ``prec`` - integer (default: None): if None, returns
           symbolic, else to given bits of precision as in RealField


        EXAMPLES::

            sage: Integer(8).exp()
            e^8
            sage: Integer(8).exp(prec=100)
            2980.9579870417282747435920995
            sage: exp(Integer(8))
            e^8

        For even fairly large numbers, this may not be useful.

        ::

            sage: y=Integer(145^145)
            sage: y.exp()
            e^25024207011349079210459585279553675697932183658421565260323592409432707306554163224876110094014450895759296242775250476115682350821522931225499163750010280453185147546962559031653355159703678703793369785727108337766011928747055351280379806937944746847277089168867282654496776717056860661614337004721164703369140625
            sage: y.exp(prec=53) # default RealField precision
            +infinity
        """
        from sage.functions.all import exp
        res = exp(self, dont_call_method_on_arg=True)
        if prec:
            return res.n(prec=prec)
        return res

    def prime_to_m_part(self, m):
        """
        Returns the prime-to-m part of self, i.e., the largest divisor of
        ``self`` that is coprime to ``m``.

        INPUT:

        -  ``m`` - Integer

        OUTPUT: Integer

        EXAMPLES::

            sage: 43434.prime_to_m_part(20)
            21717
            sage: 2048.prime_to_m_part(2)
            1
            sage: 2048.prime_to_m_part(3)
            2048

            sage: 0.prime_to_m_part(2)
            Traceback (most recent call last):
            ...
            ArithmeticError: self must be nonzero
        """
        cdef Integer mm = Integer(m)

        if not self:
            raise ArithmeticError("self must be nonzero")
        if not mm:
            return one

        cdef Integer n = Integer(self)  # need a copy as it is modified below

        sig_on()
        while mpz_cmp_ui(mm.value, 1):
            mpz_gcd(mm.value, n.value, mm.value)
            mpz_divexact(n.value, n.value, mm.value)
        sig_off()

        return n

    def prime_divisors(self):
        """
        Return the prime divisors of this integer, sorted in increasing order.

        If this integer is negative, we do *not* include -1 among
        its prime divisors, since -1 is not a prime number.

        EXAMPLES::

            sage: a = 1; a.prime_divisors()
            []
            sage: a = 100; a.prime_divisors()
            [2, 5]
            sage: a = -100; a.prime_divisors()
            [2, 5]
            sage: a = 2004; a.prime_divisors()
            [2, 3, 167]
        """
        return [r[0] for r in self.factor()]

    prime_factors = prime_divisors

    cpdef list _pari_divisors_small(self):
        r"""
        Return the list of divisors of this number using PARI ``divisorsu``.

        .. SEEALSO::

        This method is better used through :meth:`divisors`.

        EXAMPLES::

            sage: 4._pari_divisors_small()
            [1, 2, 4]

        The integer must fit into an unsigned long::

            sage: (-4)._pari_divisors_small()
            Traceback (most recent call last):
            ...
            AssertionError
            sage: (2**65)._pari_divisors_small()
            Traceback (most recent call last):
            ...
            AssertionError
        """
        # we need n to fit into a long and not a unsigned long in order to use
        # smallInteger
        assert mpz_fits_slong_p(self.value) and mpz_sgn(self.value) > 0

        cdef unsigned long n = mpz_get_ui(self.value)

        global avma
        cdef pari_sp ltop = avma
        cdef GEN d
        cdef list output

        try:
            sig_on()
            d = divisorsu(n)
            sig_off()
            output = [smallInteger(d[i]) for i in range(1,lg(d))]
            return output
        finally:
            avma = ltop

    @cython.boundscheck(False)
    @cython.wraparound(False)
    def divisors(self, method=None):
        """
        Return the list of all positive integer divisors of this integer,
        sorted in increasing order.

        EXAMPLES:

        ::

            sage: (-3).divisors()
            [1, 3]
            sage: 6.divisors()
            [1, 2, 3, 6]
            sage: 28.divisors()
            [1, 2, 4, 7, 14, 28]
            sage: (2^5).divisors()
            [1, 2, 4, 8, 16, 32]
            sage: 100.divisors()
            [1, 2, 4, 5, 10, 20, 25, 50, 100]
            sage: 1.divisors()
            [1]
            sage: 0.divisors()
            Traceback (most recent call last):
            ...
            ValueError: n must be nonzero
            sage: (2^3 * 3^2 * 17).divisors()
            [1, 2, 3, 4, 6, 8, 9, 12, 17, 18, 24, 34, 36, 51, 68, 72,
            102, 136, 153, 204, 306, 408, 612, 1224]
            sage: a = odd_part(factorial(31))
            sage: v = a.divisors()
            sage: len(v)
            172800
            sage: prod(e + 1 for p, e in factor(a))
            172800
            sage: all(t.divides(a) for t in v)
            True

        ::

            sage: n = 2^551 - 1
            sage: L = n.divisors()
            sage: len(L)
            256
            sage: L[-1] == n
            True

        TESTS:

        Overflow::

            sage: prod(primes_first_n(64)).divisors()
            Traceback (most recent call last):
            ...
            OverflowError: value too large
            sage: prod(primes_first_n(58)).divisors()
            Traceback (most recent call last):
            ...
            OverflowError: value too large                                 # 32-bit
            MemoryError: failed to allocate 288230376151711744 * 24 bytes  # 64-bit

        Check for memory leaks and ability to interrupt
        (the ``divisors`` call below allocates about 800 MB every time,
        so a memory leak will not go unnoticed)::

            sage: n = prod(primes_first_n(25))
            sage: for i in range(20):  # long time
            ....:     try:
            ....:         alarm(RDF.random_element(1e-3, 0.5))
            ....:         _ = n.divisors()
            ....:         cancel_alarm()  # we never get here
            ....:     except AlarmInterrupt:
            ....:         pass

        Test a strange method::

            sage: 100.divisors(method='hey')
            Traceback (most recent call last):
            ...
            ValueError: method must be 'pari' or 'sage'


        .. NOTE::

           If one first computes all the divisors and then sorts it,
           the sorting step can easily dominate the runtime. Note,
           however, that (non-negative) multiplication on the left
           preserves relative order. One can leverage this fact to
           keep the list in order as one computes it using a process
           similar to that of the merge sort algorithm.
        """
        if mpz_cmp_ui(self.value, 0) == 0:
            raise ValueError("n must be nonzero")

        if (method is None or method == 'pari') and mpz_fits_slong_p(self.value):
            if mpz_sgn(self.value) > 0:
                return self._pari_divisors_small()
            else:
                return (-self)._pari_divisors_small()
        elif method is not None and method != 'sage':
            raise ValueError("method must be 'pari' or 'sage'")

        cdef list all, prev, sorted
        cdef Py_ssize_t tip, top
        cdef Py_ssize_t i, j, e, ee
        cdef Integer apn, p, pn, z, all_tip

        f = self.factor()

        # All of the declarations below are for optimizing the unsigned long-sized
        # case.  Operations are performed in C as far as possible without
        # overflow before moving to Python objects.
        cdef unsigned long p_c, pn_c, apn_c
        cdef Py_ssize_t all_len, sorted_len, prev_len
        cdef unsigned long* ptr
        cdef unsigned long* empty_c
        cdef unsigned long* swap_tmp
        cdef unsigned long* all_c
        cdef unsigned long* sorted_c
        cdef unsigned long* prev_c

        # These are used to keep track of whether or not we are able to
        # perform the operations in machine words. A factor of 0.999
        # safety margin is added to cover any floating-point rounding
        # issues.
        cdef bint fits_c = True
        cdef double cur_max = 1
        cdef double fits_max = 0.999 * 2.0 ** (8*sizeof(unsigned long))

        cdef Py_ssize_t divisor_count = 1
        with cython.overflowcheck(True):
            for p, e in f:
                # Using *= does not work, see
                # https://github.com/cython/cython/issues/1381
                divisor_count = divisor_count * (1 + e)

        ptr = <unsigned long*>check_allocarray(divisor_count, 3 * sizeof(unsigned long))
        all_c = ptr
        sorted_c = ptr + divisor_count
        prev_c = sorted_c + divisor_count

        try:
            sorted_c[0] = 1
            sorted_len = 1

            for p, e in f:
                cur_max *= (<double>p)**e
                if fits_c and cur_max > fits_max:
                    sorted = []
                    for i in range(sorted_len):
                        z = <Integer>PY_NEW(Integer)
                        mpz_set_ui(z.value, sorted_c[i])
                        sorted.append(z)
                    fits_c = False
                    sig_free(ptr)
                    ptr = NULL

                # The two cases below are essentially the same algorithm, one
                # operating on Integers in Python lists, the other on unsigned long's.
                if fits_c:
                    sig_on()

                    pn_c = p_c = p

                    swap_tmp = sorted_c
                    sorted_c = prev_c
                    prev_c = swap_tmp
                    prev_len = sorted_len
                    sorted_len = 0

                    tip = 0
                    prev_c[prev_len] = prev_c[prev_len-1] * pn_c
                    for i in range(prev_len):
                        apn_c = prev_c[i] * pn_c
                        while prev_c[tip] < apn_c:
                            sorted_c[sorted_len] = prev_c[tip]
                            sorted_len += 1
                            tip += 1
                        sorted_c[sorted_len] = apn_c
                        sorted_len += 1

                    for ee in range(1, e):

                        swap_tmp = all_c
                        all_c = sorted_c
                        sorted_c = swap_tmp
                        all_len = sorted_len
                        sorted_len = 0

                        pn_c *= p_c
                        tip = 0
                        all_c[all_len] = prev_c[prev_len-1] * pn_c
                        for i in range(prev_len):
                            apn_c = prev_c[i] * pn_c
                            while all_c[tip] < apn_c:
                                sorted_c[sorted_len] = all_c[tip]
                                sorted_len += 1
                                tip += 1
                            sorted_c[sorted_len] = apn_c
                            sorted_len += 1

                    sig_off()

                else:
                    # fits_c is False: use mpz integers
                    prev = sorted
                    pn = <Integer>PY_NEW(Integer)
                    mpz_set_ui(pn.value, 1)
                    for ee in range(e):
                        all = sorted
                        sorted = []
                        tip = 0
                        top = len(all)
                        mpz_mul(pn.value, pn.value, p.value) # pn *= p
                        for a in prev:
                            # apn = a*pn
                            apn = <Integer>PY_NEW(Integer)
                            mpz_mul(apn.value, (<Integer>a).value, pn.value)
                            while tip < top:
                                all_tip = <Integer>all[tip]
                                if mpz_cmp(all_tip.value, apn.value) > 0:
                                    break
                                sorted.append(all_tip)
                                tip += 1
                            sorted.append(apn)

            if fits_c:
                # all the data is in sorted_c
                sorted = []
                for i in range(sorted_len):
                    z = <Integer>PY_NEW(Integer)
                    mpz_set_ui(z.value, sorted_c[i])
                    sorted.append(z)
        finally:
            sig_free(ptr)

        return sorted

    def __pos__(self):
        """
        EXAMPLES::

            sage: z=43434
            sage: z.__pos__()
            43434
        """
        return self

    def __abs__(self):
        """
        Computes `|self|`

        EXAMPLES::

            sage: z = -1
            sage: abs(z)
            1
            sage: abs(z) == abs(1)
            True
        """
        cdef Integer x = PY_NEW(Integer)
        mpz_abs(x.value, self.value)
        return x

    def euclidean_degree(self):
        r"""
        Return the degree of this element as an element of an Euclidean domain.

        If this is an element in the ring of integers, this is simply its
        absolute value.

        EXAMPLES::

            sage: ZZ(1).euclidean_degree()
            1

        """
        from sage.rings.all import ZZ
        if self.parent() is ZZ:
            return abs(self)
        raise NotImplementedError

    def sign(self):
        """
        Returns the sign of this integer, which is -1, 0, or 1
        depending on whether this number is negative, zero, or positive
        respectively.

        OUTPUT: Integer

        EXAMPLES::

            sage: 500.sign()
            1
            sage: 0.sign()
            0
            sage: (-10^43).sign()
            -1
        """
        return smallInteger(mpz_sgn(self.value))

    def __mod__(x, y):
        r"""
        Return x modulo y.

        EXAMPLES::

            sage: z = 43
            sage: z % 2
            1
            sage: z % 0
            Traceback (most recent call last):
            ...
            ZeroDivisionError: Integer modulo by zero
            sage: -5 % 7
            2
            sage: -5 % -7
            -5
            sage: 5 % -7
            -2
            sage: 5 % int(-7)
            -2
            sage: int(5) % -7
            -2
            sage: int(5) % int(-7)
            -2

        TESTS::

            sage: signs = [(11,5), (11,-5), (-11,5), (-11,-5)]
            sage: control = [int(a) % int(b) for a, b in signs]
            sage: [a % b for a,b in signs] == control
            True
            sage: [a % int(b) for a,b in signs] == control
            True
            sage: [int(a) % b for a,b in signs] == control
            True

        This example caused trouble in :trac:`6083`::

            sage: a = next_prime(2**31)
            sage: b = Integers(a)(100)
            sage: a % b
            Traceback (most recent call last):
            ...
            ArithmeticError: reduction modulo 100 not defined
        """
        cdef Integer z

        # First case: Integer % Integer
        if type(x) is type(y):
            if not mpz_sgn((<Integer>y).value):
                raise ZeroDivisionError("Integer modulo by zero")
            z = <Integer>PY_NEW(Integer)
            if mpz_size((<Integer>x).value) > 100000:
                sig_on()
                mpz_fdiv_r(z.value, (<Integer>x).value, (<Integer>y).value)
                sig_off()
            else:
                mpz_fdiv_r(z.value, (<Integer>x).value, (<Integer>y).value)
            return z

        # Next: Integer % C long
        cdef long yy = 0
        cdef int err = 0
        if not isinstance(y, Element):
            # x must be an Integer in this case
            if not integer_check_long(y, &yy, &err):
                # y cannot be converted to an integer
                return NotImplemented
            if err:
                # y is some kind of integer,
                # but too large for a C long
                return x % Integer(y)

            if yy == 0:
                raise ZeroDivisionError("Integer modulo by zero")
            z = <Integer>PY_NEW(Integer)
            if yy > 0:
                mpz_fdiv_r_ui(z.value, (<Integer>x).value, yy)
            else:
                mpz_cdiv_r_ui(z.value, (<Integer>x).value, -<unsigned long>yy)
            return z

        # Use the coercion model
        return coercion_model.bin_op(x, y, operator.mod)

    def quo_rem(Integer self, other):
        """
        Returns the quotient and the remainder of self divided by other.
        Note that the remainder returned is always either zero or of the
        same sign as other.

        INPUT:

        -  ``other`` - the divisor

        OUTPUT:

        -  ``q`` - the quotient of self/other

        -  ``r`` - the remainder of self/other

        EXAMPLES::

            sage: z = Integer(231)
            sage: z.quo_rem(2)
            (115, 1)
            sage: z.quo_rem(-2)
            (-116, -1)
            sage: z.quo_rem(0)
            Traceback (most recent call last):
            ...
            ZeroDivisionError: Integer division by zero

            sage: a = ZZ.random_element(10**50)
            sage: b = ZZ.random_element(10**15)
            sage: q, r = a.quo_rem(b)
            sage: q*b + r == a
            True

            sage: 3.quo_rem(ZZ['x'].0)
            (0, 3)

        TESTS:

        The divisor can be rational as well, although the remainder
        will always be zero (:trac:`7965`)::

            sage: 5.quo_rem(QQ(2))
            (5/2, 0)
            sage: 5.quo_rem(2/3)
            (15/2, 0)

        """
        cdef Integer q = PY_NEW(Integer)
        cdef Integer r = PY_NEW(Integer)
        cdef long d, res

        if type(other) is int:
            d = PyInt_AS_LONG(other)
            if d > 0:
                mpz_fdiv_qr_ui(q.value, r.value, self.value, d)
            elif d == 0:
                raise ZeroDivisionError("Integer division by zero")
            else:
                res = mpz_fdiv_qr_ui(q.value, r.value, self.value, -d)
                mpz_neg(q.value, q.value)
                if res:
                    mpz_sub_ui(q.value, q.value, 1)
                    mpz_sub_ui(r.value, r.value, -d)

        elif type(other) is Integer:
            if mpz_sgn((<Integer>other).value) == 0:
                raise ZeroDivisionError("Integer division by zero")
            if mpz_size(self.value) > 100000:
                sig_on()
                mpz_fdiv_qr(q.value, r.value, self.value, (<Integer>other).value)
                sig_off()
            else:
                mpz_fdiv_qr(q.value, r.value, self.value, (<Integer>other).value)

        else:
            left, right = coercion_model.canonical_coercion(self, other)
            return left.quo_rem(right)

        return q, r

    def powermod(self, exp, mod):
        """
        Compute self\*\*exp modulo mod.

        EXAMPLES::

            sage: z = 2
            sage: z.powermod(31,31)
            2
            sage: z.powermod(0,31)
            1
            sage: z.powermod(-31,31) == 2^-31 % 31
            True

        As expected, the following is invalid::

            sage: z.powermod(31,0)
            Traceback (most recent call last):
            ...
            ZeroDivisionError: cannot raise to a power modulo 0
        """
        cdef Integer x, _exp, _mod
        _exp = Integer(exp); _mod = Integer(mod)
        if mpz_cmp_si(_mod.value,0) == 0:
            raise ZeroDivisionError("cannot raise to a power modulo 0")

        x = PY_NEW(Integer)

        sig_on()
        mpz_powm(x.value, self.value, _exp.value, _mod.value)
        sig_off()

        return x

    def rational_reconstruction(self, Integer m):
        """
        Return the rational reconstruction of this integer modulo m, i.e.,
        the unique (if it exists) rational number that reduces to self
        modulo m and whose numerator and denominator is bounded by
        sqrt(m/2).

        INPUT:

        - ``self`` -- Integer

        - ``m`` -- Integer

        OUTPUT:

        - a :class:`Rational`

        EXAMPLES::

            sage: (3/7)%100
            29
            sage: (29).rational_reconstruction(100)
            3/7

        TESTS:

        Check that :trac:`9345` is fixed::

            sage: 0.rational_reconstruction(0)
            Traceback (most recent call last):
            ...
            ZeroDivisionError: rational reconstruction with zero modulus
            sage: ZZ.random_element(-10^6, 10^6).rational_reconstruction(0)
            Traceback (most recent call last):
            ...
            ZeroDivisionError: rational reconstruction with zero modulus
        """
        cdef Integer a
        cdef Rational x = <Rational>Rational.__new__(Rational)
        try:
            mpq_rational_reconstruction(x.value, self.value, m.value)
        except ValueError:
            a = self % m
            raise ArithmeticError("rational reconstruction of %s (mod %s) does not exist" % (a, m))
        return x

    def __int__(self):
        """
        Return the Python int (or long) corresponding to this Sage
        integer.

        EXAMPLES::

            sage: n = 920938
            sage: int(n)
            920938
            sage: int(-n)
            -920938
            sage: type(n.__int__())
            <... 'int'>
            sage: n = 99028390823409823904823098490238409823490820938
            sage: int(n)
            99028390823409823904823098490238409823490820938L
            sage: int(-n)
            -99028390823409823904823098490238409823490820938L
            sage: type(n.__int__())  # py2
            <type 'long'>
            sage: type(n.__int__())  # py3
            <class 'int'>
            sage: int(-1), int(0), int(1)
            (-1, 0, 1)
        """
        return mpz_get_pyintlong(self.value)

    def __long__(self):
        """
        Return the Python long corresponding to this Sage integer.

        EXAMPLES::

            sage: n = 9023408290348092849023849820934820938490234290
            sage: long(n)
            9023408290348092849023849820934820938490234290L
            sage: long(-n)
            -9023408290348092849023849820934820938490234290L
            sage: n = 920938
            sage: long(n)
            920938L
            sage: n.__long__()  # py2
            920938L
            sage: long(-1), long(0), long(1)
            (-1L, 0L, 1L)
        """
        return mpz_get_pylong(self.value)

    def __float__(self):
        """
        Return double precision floating point representation of this
        integer.

        EXAMPLES::

            sage: n = Integer(17); float(n)
            17.0
            sage: n = Integer(902834098234908209348209834092834098); float(n)
            9.028340982349083e+35
            sage: n = Integer(-57); float(n)
            -57.0
            sage: n.__float__()
            -57.0
            sage: type(n.__float__())
            <... 'float'>
        """
        return mpz_get_d_nearest(self.value)

    def _rpy_(self):
        """
        Returns int(self) so that rpy can convert self into an object it
        knows how to work with.

        EXAMPLES::

            sage: n = 100
            sage: n._rpy_()
            100
            sage: type(n._rpy_())
            <... 'int'>
        """
        return self.__int__()

    def __hash__(self):
        """
        Return the hash of this integer.

        This agrees with the Python hash of the corresponding Python int or
        long.

        EXAMPLES::

            sage: n = -920384; n.__hash__()
            -920384
            sage: hash(int(n))
            -920384
            sage: n = -920390823904823094890238490238484
            sage: n.__hash__()    # random
            -43547310504077801
            sage: n.__hash__() == hash(int(n))
            True

        TESTS::

            sage: hash(-1), hash(0), hash(1)
            (-2, 0, 1)
            sage: n = 2^31 + 2^63 + 2^95 + 2^127 + 2^128*(2^32-2)
            sage: hash(n) == hash(int(n))
            True
            sage: hash(n-1) == hash(int(n-1))
            True
            sage: hash(-n) == hash(int(-n))
            True
            sage: hash(1-n) == hash(int(1-n))
            True
            sage: n = 2^63 + 2^127 + 2^191 + 2^255 + 2^256*(2^64-2)
            sage: hash(n) == hash(int(n))
            True
            sage: hash(n-1) == hash(int(n-1))
            True
            sage: hash(-n) == hash(int(-n))
            True
            sage: hash(1-n) == hash(int(1-n))
            True

        These tests come from :trac:`4957`::

            sage: n = 2^31 + 2^13
            sage: hash(n)             # random
            2147491840
            sage: hash(n) == hash(int(n))
            True
            sage: n = 2^63 + 2^13
            sage: hash(n)             # random
            8196
            sage: hash(n) == hash(int(n))
            True
        """
        return mpz_pythonhash(self.value)

    cdef hash_c(self):
        """
        A C version of the __hash__ function.
        """
        return mpz_pythonhash(self.value)

    def trial_division(self, long bound=LONG_MAX, long start=2):
        """
        Return smallest prime divisor of self up to bound, beginning
        checking at start, or abs(self) if no such divisor is found.

        INPUT:

            - ``bound`` -- a positive integer that fits in a C signed long
            - ``start`` -- a positive integer that fits in a C signed long

        OUTPUT:

            - a positive integer

        EXAMPLES::

            sage: n = next_prime(10^6)*next_prime(10^7); n.trial_division()
            1000003
            sage: (-n).trial_division()
            1000003
            sage: n.trial_division(bound=100)
            10000049000057
            sage: n.trial_division(bound=-10)
            Traceback (most recent call last):
            ...
            ValueError: bound must be positive
            sage: n.trial_division(bound=0)
            Traceback (most recent call last):
            ...
            ValueError: bound must be positive
            sage: ZZ(0).trial_division()
            Traceback (most recent call last):
            ...
            ValueError: self must be nonzero

            sage: n = next_prime(10^5) * next_prime(10^40); n.trial_division()
            100003
            sage: n.trial_division(bound=10^4)
            1000030000000000000000000000000000000012100363
            sage: (-n).trial_division(bound=10^4)
            1000030000000000000000000000000000000012100363
            sage: (-n).trial_division()
            100003
            sage: n = 2 * next_prime(10^40); n.trial_division()
            2
            sage: n = 3 * next_prime(10^40); n.trial_division()
            3
            sage: n = 5 * next_prime(10^40); n.trial_division()
            5
            sage: n = 2 * next_prime(10^4); n.trial_division()
            2
            sage: n = 3 * next_prime(10^4); n.trial_division()
            3
            sage: n = 5 * next_prime(10^4); n.trial_division()
            5

        You can specify a starting point::

            sage: n = 3*5*101*103
            sage: n.trial_division(start=50)
            101
        """
        if bound <= 0:
            raise ValueError("bound must be positive")
        if mpz_sgn(self.value) == 0:
            raise ValueError("self must be nonzero")
        cdef unsigned long n, m=7, i=1, limit
        cdef unsigned long dif[8]
        if start > 7:
            # We need to find i.
            m = start % 30
            if 0 <= m <= 1:
                i = 0; m = start + (1-m)
            elif 1 < m <= 7:
                i = 1; m = start + (7-m)
            elif 7 < m <= 11:
                i = 2; m = start + (11-m)
            elif 11 < m <= 13:
                i = 3; m = start + (13-m)
            elif 13 < m <= 17:
                i = 4; m = start + (17-m)
            elif 17 < m <= 19:
                i = 5; m = start + (19-m)
            elif 19 < m <= 23:
                i = 6; m = start + (23-m)
            elif 23 < m <= 29:
                i = 7; m = start + (29-m)
        dif[0]=6;dif[1]=4;dif[2]=2;dif[3]=4;dif[4]=2;dif[5]=4;dif[6]=6;dif[7]=2
        cdef Integer x = PY_NEW(Integer)
        if mpz_fits_ulong_p(self.value):
            n = mpz_get_ui(self.value)   # ignores the sign automatically
            if n == 1: return one
            if start <= 2 and n%2==0:
                mpz_set_ui(x.value,2); return x
            if start <= 3 and n%3==0:
                mpz_set_ui(x.value,3); return x
            if start <= 5 and n%5==0:
                mpz_set_ui(x.value,5); return x
            limit = <unsigned long> sqrt_double(<double> n)
            if bound < limit: limit = bound
            # Algorithm: only trial divide by numbers that
            # are congruent to 1,7,11,13,17,19,23,29 mod 30=2*3*5.
            while m <= limit:
                if n%m == 0:
                    mpz_set_ui(x.value, m); return x
                m += dif[i%8]
                i += 1
            mpz_abs(x.value, self.value)
            return x
        else:
            # self is big -- it doesn't fit in unsigned long.
            if start <= 2 and mpz_even_p(self.value):
                mpz_set_ui(x.value,2); return x
            if start <= 3 and mpz_divisible_ui_p(self.value,3):
                mpz_set_ui(x.value,3); return x
            if start <= 5 and mpz_divisible_ui_p(self.value,5):
                mpz_set_ui(x.value,5); return x

            # x.value = floor(sqrt(self.value))
            sig_on()
            mpz_abs(x.value, self.value)
            mpz_sqrt(x.value, x.value)
            if mpz_cmp_si(x.value, bound) < 0:
                limit = mpz_get_ui(x.value)
            else:
                limit = bound
            while m <= limit:
                if  mpz_divisible_ui_p(self.value, m):
                    mpz_set_ui(x.value, m)
                    sig_off()
                    return x
                m += dif[i%8]
                i += 1
            mpz_abs(x.value, self.value)
            sig_off()
            return x

    def factor(self, algorithm='pari', proof=None, limit=None, int_=False,
                     verbose=0):
        """
        Return the prime factorization of this integer as a
        formal Factorization object.

        INPUT:

        -  ``algorithm`` - string

           - ``'pari'`` - (default) use the PARI library

           - ``'kash'`` - use the KASH computer algebra system (requires
             the optional kash package)

           - ``'magma'`` - use the MAGMA computer algebra system (requires
             an installation of MAGMA)

           - ``'qsieve'`` - use Bill Hart's quadratic sieve code;
             WARNING: this may not work as expected, see qsieve? for
             more information

           - ``'ecm'`` - use ECM-GMP, an implementation of Hendrik
             Lenstra's elliptic curve method.

        - ``proof`` - bool (default: True) whether or not to prove
          primality of each factor (only applicable for ``'pari'``
          and ``'ecm'``).

        - ``limit`` - int or None (default: None) if limit is
          given it must fit in a signed int, and the factorization is done
          using trial division and primes up to limit.

        OUTPUT:

        -  a Factorization object containing the prime factors and
           their multiplicities

        EXAMPLES::

            sage: n = 2^100 - 1; n.factor()
            3 * 5^3 * 11 * 31 * 41 * 101 * 251 * 601 * 1801 * 4051 * 8101 * 268501

        This factorization can be converted into a list of pairs `(p,
        e)`, where `p` is prime and `e` is a positive integer.  Each
        pair can also be accessed directly by its index (ordered by
        increasing size of the prime)::

            sage: f = 60.factor()
            sage: list(f)
            [(2, 2), (3, 1), (5, 1)]
            sage: f[2]
            (5, 1)

        Similarly, the factorization can be converted to a dictionary
        so the exponent can be extracted for each prime::

            sage: f = (3^6).factor()
            sage: dict(f)
            {3: 6}
            sage: dict(f)[3]
            6

        We use proof=False, which doesn't prove correctness of the primes
        that appear in the factorization::

            sage: n = 920384092842390423848290348203948092384082349082
            sage: n.factor(proof=False)
            2 * 11 * 1531 * 4402903 * 10023679 * 619162955472170540533894518173
            sage: n.factor(proof=True)
            2 * 11 * 1531 * 4402903 * 10023679 * 619162955472170540533894518173

        We factor using trial division only::

            sage: n.factor(limit=1000)
            2 * 11 * 41835640583745019265831379463815822381094652231

        We factor using a quadratic sieve algorithm::

            sage: p = next_prime(10^20)
            sage: q = next_prime(10^21)
            sage: n = p*q
            sage: n.factor(algorithm='qsieve')
            doctest:... RuntimeWarning: the factorization returned
            by qsieve may be incomplete (the factors may not be prime)
            or even wrong; see qsieve? for details
            100000000000000000039 * 1000000000000000000117

        We factor using the elliptic curve method::

            sage: p = next_prime(10^15)
            sage: q = next_prime(10^21)
            sage: n = p*q
            sage: n.factor(algorithm='ecm')
            1000000000000037 * 1000000000000000000117

        TESTS::

            sage: n = 42
            sage: n.factor(algorithm='foobar')
            Traceback (most recent call last):
            ...
            ValueError: Algorithm is not known
        """
        from sage.structure.factorization import Factorization
        from sage.structure.factorization_integer import IntegerFactorization

        if algorithm not in ['pari', 'kash', 'magma', 'qsieve', 'ecm']:
            raise ValueError("Algorithm is not known")

        cdef Integer n, p, unit
        cdef int i
        cdef n_factor_t f

        if mpz_sgn(self.value) == 0:
            raise ArithmeticError("factorization of 0 is not defined")

        if mpz_sgn(self.value) > 0:
            n    = self
            unit = one
        else:
            n    = PY_NEW(Integer)
            unit = PY_NEW(Integer)
            mpz_neg(n.value, self.value)
            mpz_set_si(unit.value, -1)

        if mpz_cmpabs_ui(n.value, 1) == 0:
            return IntegerFactorization([], unit=unit, unsafe=True,
                                            sort=False, simplify=False)

        if limit is not None:
            from sage.rings.factorint import factor_trial_division
            return factor_trial_division(self, limit)

        if mpz_fits_slong_p(n.value):
            if proof is None:
                from sage.structure.proof.proof import get_flag
                proof = get_flag(proof, "arithmetic")
            n_factor_init(&f)
            n_factor(&f, mpz_get_ui(n.value), proof)
            F = [(Integer(f.p[i]), int(f.exp[i])) for i from 0 <= i < f.num]
            F.sort()
            return IntegerFactorization(F, unit=unit, unsafe=True,
                                           sort=False, simplify=False)

        if mpz_sizeinbase(n.value, 2) < 40:
            from sage.rings.factorint import factor_trial_division
            return factor_trial_division(self)

        if algorithm == 'pari':
            from sage.rings.factorint import factor_using_pari
            F = factor_using_pari(n, int_=int_, debug_level=verbose, proof=proof)
            F.sort()
            return IntegerFactorization(F, unit=unit, unsafe=True,
                                           sort=False, simplify=False)
        elif algorithm in ['kash', 'magma']:
            if algorithm == 'kash':
                from sage.interfaces.all import kash as I
            else:
                from sage.interfaces.all import magma as I
            str_res = I.eval('Factorization(%s)'%n)
            # The result looks like "[ <n1, p1>, <p2, e2>, ... ]
            str_res = str_res.replace(']', '').replace('[', '').replace('>', '').replace('<', '').split(',')
            res = [int(s.strip()) for s in str_res]
            exp_type = int if int_ else Integer
            F = [(Integer(p), exp_type(e)) for p,e in zip(res[0::2], res[1::2])]
            return Factorization(F, unit)
        elif algorithm == 'qsieve':
            message = "the factorization returned by qsieve may be incomplete (the factors may not be prime) or even wrong; see qsieve? for details"
            from warnings import warn
            warn(message, RuntimeWarning, stacklevel=5)
            from sage.interfaces.qsieve import qsieve
            res = [(p, 1) for p in qsieve(n)[0]]
            F = IntegerFactorization(res, unit)
            return F
        else:
            from sage.interfaces.ecm import ecm
            res = [(p, 1) for p in ecm.factor(n, proof=proof)]
            F = IntegerFactorization(res, unit)
            return F

    def support(self):
        """
        Return a sorted list of the primes dividing this integer.

        OUTPUT: The sorted list of primes appearing in the factorization of
        this rational with positive exponent.

        EXAMPLES::

            sage: factorial(10).support()
            [2, 3, 5, 7]
            sage: (-999).support()
            [3, 37]

        Trying to find the support of 0 gives an arithmetic error::

            sage: 0.support()
            Traceback (most recent call last):
            ...
            ArithmeticError: Support of 0 not defined.
        """
        if self.is_zero():
            raise ArithmeticError("Support of 0 not defined.")
        return sage.arith.all.prime_factors(self)

    def coprime_integers(self, m):
        """
        Return the non-negative integers `< m` that are coprime to
        this integer.

        EXAMPLES::

            sage: n = 8
            sage: n.coprime_integers(8)
            [1, 3, 5, 7]
            sage: n.coprime_integers(11)
            [1, 3, 5, 7, 9]
            sage: n = 5; n.coprime_integers(10)
            [1, 2, 3, 4, 6, 7, 8, 9]
            sage: n.coprime_integers(5)
            [1, 2, 3, 4]
            sage: n = 99; n.coprime_integers(99)
            [1, 2, 4, 5, 7, 8, 10, 13, 14, 16, 17, 19, 20, 23, 25, 26, 28, 29, 31, 32, 34, 35, 37, 38, 40, 41, 43, 46, 47, 49, 50, 52, 53, 56, 58, 59, 61, 62, 64, 65, 67, 68, 70, 71, 73, 74, 76, 79, 80, 82, 83, 85, 86, 89, 91, 92, 94, 95, 97, 98]

        TESTS::

            sage: 0.coprime_integers(10^100)
            [1]
            sage: 1.coprime_integers(10^100)
            Traceback (most recent call last):
            ...
            OverflowError: bound is too large
            sage: for n in srange(-6, 7):
            ....:     for m in range(-1, 10):
            ....:         assert n.coprime_integers(m) == [k for k in srange(0, m) if gcd(k, n) == 1]

        AUTHORS:

        - Naqi Jaffery (2006-01-24): examples

        - David Roe (2017-10-02): Use sieving

        - Jeroen Demeyer (2018-06-25): allow returning zero (only relevant for 1.coprime_integers(n))

        ALGORITHM:

        Create an integer with `m` bits and set bits at every multiple
        of a prime `p` that divides this integer and is less than `m`.
        Then return a list of integers corresponding to the unset bits.
        """
        cdef Integer sieve, p, slf, mInteger = Integer(m)
        cdef long k
        cdef unsigned long ilong, plong

        # Trivial case m <= 0
        if mpz_sgn(mInteger.value) <= 0:
            return []

        # Handle 0.coprime_integers(n) first because it's the only case
        # where very large n are allowed
        if mpz_sgn(self.value) == 0:
            if mpz_cmp_ui(mInteger.value, 1) <= 0:
                return []
            return [one]

        if mpz_fits_slong_p(mInteger.value) == 0:
            raise OverflowError("bound is too large")
        cdef long mlong = mpz_get_si(mInteger.value)
        if mpz_cmpabs_ui(self.value, 1) == 0:
            return [smallInteger(k) for k in range(mlong)]
        if (mpz_cmpabs(self.value, mInteger.value) >= 0 and
            (mpz_sgn(self.value) > 0 and self.is_prime() or
             mpz_sgn(self.value) < 0 and (-self).is_prime())):
            return [smallInteger(k) for k in range(1, mlong)]
        sieve = PY_NEW(Integer)
        slf = PY_NEW(Integer)
        mpz_set(slf.value, self.value)
        p = one

        while True:
            sig_check()
            p = slf.trial_division(mlong, mpz_get_si(p.value)+1)
            if mpz_cmp_si(p.value, mlong) >= 0:
                # p is larger than m, so no more primes are needed.
                break
            ilong = plong = mpz_get_ui(p.value)
            while ilong < <unsigned long>mlong:
                # Set bits in sieve at each multiple of p
                mpz_setbit(sieve.value, ilong)
                ilong += plong
            # Now divide by p until no ps remain
            mpz_divexact_ui(slf.value, slf.value, plong)
            while mpz_divisible_ui_p(slf.value, plong):
                mpz_divexact_ui(slf.value, slf.value, plong)
            # If we have found all factors, we break
            if mpz_cmpabs_ui(slf.value, 1) == 0:
                break
        return [smallInteger(k) for k in range(1, mlong)
                if mpz_tstbit(sieve.value, k) == 0]

    def divides(self, n):
        """
        Return True if self divides n.

        EXAMPLES::

            sage: Z = IntegerRing()
            sage: Z(5).divides(Z(10))
            True
            sage: Z(0).divides(Z(5))
            False
            sage: Z(10).divides(Z(5))
            False
        """
        cdef bint t
        cdef Integer _n
        _n = Integer(n)
        if mpz_sgn(self.value) == 0:
            return mpz_sgn(_n.value) == 0
        sig_on()
        t = mpz_divisible_p(_n.value, self.value)
        sig_off()
        return t

    cpdef RingElement _valuation(Integer self, Integer p):
        r"""
        Return the p-adic valuation of self.

        We do not require that p be prime, but it must be at least 2. For
        more documentation see ``valuation``

        AUTHORS:

        - David Roe (3/31/07)
        """
        if mpz_sgn(self.value) == 0:
            return sage.rings.infinity.infinity
        if mpz_cmp_ui(p.value, 2) < 0:
            raise ValueError("You can only compute the valuation with respect to a integer larger than 1.")

        cdef Integer v = PY_NEW(Integer)
        cdef mpz_t u
        mpz_init(u)
        sig_on()
        mpz_set_ui(v.value, mpz_remove(u, self.value, p.value))
        sig_off()
        mpz_clear(u)
        return v

    cdef object _val_unit(Integer self, Integer p):
        r"""
        Returns a pair: the p-adic valuation of self, and the p-adic unit
        of self.

        We do not require the p be prime, but it must be at least 2. For
        more documentation see ``val_unit``

        AUTHORS:

        - David Roe (2007-03-31)
        """
        cdef Integer v, u
        if mpz_cmp_ui(p.value, 2) < 0:
            raise ValueError("You can only compute the valuation with respect to a integer larger than 1.")
        if self == 0:
            u = one
            return (sage.rings.infinity.infinity, u)
        v = PY_NEW(Integer)
        u = PY_NEW(Integer)
        sig_on()
        mpz_set_ui(v.value, mpz_remove(u.value, self.value, p.value))
        sig_off()
        return (v, u)

    def valuation(self, p):
        """
        Return the p-adic valuation of self.

        INPUT:

        -  ``p`` - an integer at least 2.

        EXAMPLES::

            sage: n = 60
            sage: n.valuation(2)
            2
            sage: n.valuation(3)
            1
            sage: n.valuation(7)
            0
            sage: n.valuation(1)
            Traceback (most recent call last):
            ...
            ValueError: You can only compute the valuation with respect to a integer larger than 1.

        We do not require that p is a prime::

            sage: (2^11).valuation(4)
            5
        """
        return self._valuation(Integer(p))

    # Alias for valuation
    ord = valuation

    def p_primary_part(self, p):
        """
        Return the p-primary part of ``self``.

        INPUT:

        - ``p`` -- a prime integer.

        OUTPUT: Largest power of ``p`` dividing ``self``.

        EXAMPLES::

            sage: n = 40
            sage: n.p_primary_part(2)
            8
            sage: n.p_primary_part(5)
            5
            sage: n.p_primary_part(7)
            1
            sage: n.p_primary_part(6)
            Traceback (most recent call last):
            ...
            ValueError: 6 is not a prime number
        """
        p = smallInteger(p)
        if not p.is_prime():
            raise ValueError("{} is not a prime number".format(p))
        return p**self._valuation(p)

    def val_unit(self, p):
        r"""
        Returns a pair: the p-adic valuation of self, and the p-adic unit
        of self.

        INPUT:

        -  ``p`` - an integer at least 2.

        OUTPUT:

        -  ``v_p(self)`` - the p-adic valuation of ``self``

        -  ``u_p(self)`` - ``self`` / `p^{v_p(\mathrm{self})}`

        EXAMPLES::

            sage: n = 60
            sage: n.val_unit(2)
            (2, 15)
            sage: n.val_unit(3)
            (1, 20)
            sage: n.val_unit(7)
            (0, 60)
            sage: (2^11).val_unit(4)
            (5, 2)
            sage: 0.val_unit(2)
            (+Infinity, 1)
        """
        return self._val_unit(Integer(p))

    def odd_part(self):
        r"""
        The odd part of the integer `n`. This is `n / 2^v`,
        where `v = \mathrm{valuation}(n,2)`.

        IMPLEMENTATION:

        Currently returns 0 when self is 0.  This behaviour is fairly arbitrary,
        and in Sage 4.6 this special case was not handled at all, eventually
        propagating a TypeError.  The caller should not rely on the behaviour
        in case self is 0.

        EXAMPLES::

            sage: odd_part(5)
            5
            sage: odd_part(4)
            1
            sage: odd_part(factorial(31))
            122529844256906551386796875
        """
        cdef Integer odd
        cdef unsigned long bits

        if mpz_cmpabs_ui(self.value, 1) <= 0:
            return self

        odd  = PY_NEW(Integer)
        bits = mpz_scan1(self.value, 0)
        mpz_tdiv_q_2exp(odd.value, self.value, bits)
        return odd

    cdef Integer _divide_knowing_divisible_by(Integer self, Integer right):
        r"""
        Returns the integer self / right when self is divisible by right.

        If self is not divisible by right, the return value is undefined,
        and may not even be close to self/right. For more documentation see
        ``divide_knowing_divisible_by``

        AUTHORS:

        - David Roe (2007-03-31)
        """
        if mpz_cmp_ui(right.value, 0) == 0:
            raise ZeroDivisionError
        cdef Integer x
        x = PY_NEW(Integer)
        if mpz_size(self.value) + mpz_size((<Integer>right).value) > 100000:
            # Only use the signal handler (to enable ctrl-c out) when the
            # quotient might take a while to compute
            sig_on()
            mpz_divexact(x.value, self.value, right.value)
            sig_off()
        else:
            mpz_divexact(x.value, self.value, right.value)
        return x

    def divide_knowing_divisible_by(self, right):
        r"""
        Returns the integer self / right when self is divisible by right.

        If self is not divisible by right, the return value is undefined,
        and may not even be close to self/right for multi-word integers.

        EXAMPLES::

            sage: a = 8; b = 4
            sage: a.divide_knowing_divisible_by(b)
            2
            sage: (100000).divide_knowing_divisible_by(25)
            4000
            sage: (100000).divide_knowing_divisible_by(26) # close (random)
            3846

        However, often it's way off.

        ::

            sage: a = 2^70; a
            1180591620717411303424
            sage: a // 11  # floor divide
            107326510974310118493
            sage: a.divide_knowing_divisible_by(11) # way off and possibly random
            43215361478743422388970455040
        """
        return self._divide_knowing_divisible_by(right)

    def _lcm(self, Integer n):
        """
        Returns the least common multiple of self and `n`.

        EXAMPLES::

            sage: n = 60
            sage: n._lcm(150)
            300
        """
        cdef Integer z = PY_NEW(Integer)
        sig_on()
        mpz_lcm(z.value, self.value, n.value)
        sig_off()
        return z

    def denominator(self):
        """
        Return the denominator of this integer, which of course is
        always 1.

        EXAMPLES::

            sage: x = 5
            sage: x.denominator()
            1
            sage: x = 0
            sage: x.denominator()
            1
        """
        return one

    def numerator(self):
        """
        Return the numerator of this integer.

        EXAMPLES::

            sage: x = 5
            sage: x.numerator()
            5

        ::

            sage: x = 0
            sage: x.numerator()
            0
        """
        return self

    def as_integer_ratio(self):
        """
        Return the pair ``(self.numerator(), self.denominator())``,
        which is ``(self, 1)``.

        EXAMPLES::

            sage: x = -12
            sage: x.as_integer_ratio()
            (-12, 1)
        """
        return (self, one)

    def factorial(self):
        r"""
        Return the factorial `n! = 1 \cdot 2 \cdot 3 \cdots n`.

        If the input does not fit in an ``unsigned long int`` an ``OverflowError``
        is raised.

        EXAMPLES::

            sage: for n in srange(7):
            ....:     print("{} {}".format(n, n.factorial()))
            0 1
            1 1
            2 2
            3 6
            4 24
            5 120
            6 720

        Large integers raise an ``OverflowError``::

            sage: (2**64).factorial()
            Traceback (most recent call last):
            ...
            OverflowError: argument too large for factorial

        And negative ones a ``ValueError``::

            sage: (-1).factorial()
            Traceback (most recent call last):
            ...
            ValueError: factorial only defined for non-negative integers
        """
        if mpz_sgn(self.value) < 0:
            raise ValueError("factorial only defined for non-negative integers")

        if not mpz_fits_ulong_p(self.value):
            raise OverflowError("argument too large for factorial")

        cdef Integer z = PY_NEW(Integer)

        sig_on()
        mpz_fac_ui(z.value, mpz_get_ui(self.value))
        sig_off()

        return z

    def multifactorial(self, long k):
        r"""
        Compute the k-th factorial `n!^{(k)}` of self.

        The multifactorial number `n!^{(k)}` is defined for non-negative
        integers `n` as follows. For `k=1` this is the standard factorial,
        and for `k` greater than `1` it is the product of every `k`-th
        terms down from `n` to `1`. The recursive definition is used to
        extend this function to the negative integers `n`.

        This function uses direct call to GMP if `k` and `n` are non-negative
        and uses simple transformation for other cases.

        EXAMPLES::

            sage: 5.multifactorial(1)
            120
            sage: 5.multifactorial(2)
            15
            sage: 5.multifactorial(3)
            10

            sage: 23.multifactorial(2)
            316234143225
            sage: prod([1..23, step=2])
            316234143225

            sage: (-29).multifactorial(7)
            1/2640
            sage: (-3).multifactorial(5)
            1/2
            sage: (-9).multifactorial(3)
            Traceback (most recent call last):
            ...
            ValueError: multifactorial undefined

        When entries are too large an ``OverflowError`` is raised::

            sage: (2**64).multifactorial(2)
            Traceback (most recent call last):
            ...
            OverflowError: argument too large for multifactorial
        """
        if k <= 0:
            raise ValueError("multifactorial only defined for non-positive k")

        if not mpz_fits_slong_p(self.value):
            raise OverflowError("argument too large for multifactorial")

        cdef long n = mpz_get_si(self.value)

        cdef Integer z

        if n >= 0:
            # non-negative n: call native GMP functions
            z = PY_NEW(Integer)
            if k == 1:
                mpz_fac_ui(z.value, n)
            elif k == 2:
                mpz_2fac_ui(z.value, n)
            else:
                mpz_mfac_uiui(z.value, n, k)

            return z

        elif n % k == 0:
            # undefined negative case
            raise ValueError("multifactorial undefined")

        elif -k < n < 0:
            # negative base case
            return one / (self+k)

        # reflection case
        elif n < -k:
            if (n/k) % 2:
                sign = -one
            else:
                sign = one
            return sign / Integer(-k-n).multifactorial(k)

    def gamma(self):
        r"""
        The gamma function on integers is the factorial function (shifted by
        one) on positive integers, and `\pm \infty` on non-positive integers.

        EXAMPLES::

            sage: gamma(5)
            24
            sage: gamma(0)
            Infinity
            sage: gamma(-1)
            Infinity
            sage: gamma(-2^150)
            Infinity
        """
        if mpz_sgn(self.value) > 0:
            return (self-one).factorial()
        else:
            return sage.rings.infinity.unsigned_infinity

    def floor(self):
        """
        Return the floor of self, which is just self since self is an
        integer.

        EXAMPLES::

            sage: n = 6
            sage: n.floor()
            6
        """
        return self

    def ceil(self):
        """
        Return the ceiling of self, which is self since self is an
        integer.

        EXAMPLES::

            sage: n = 6
            sage: n.ceil()
            6
        """
        return self

    def trunc(self):
        """
        Round this number to the nearest integer, which is self since
        self is an integer.

        EXAMPLES::

            sage: n = 6
            sage: n.trunc()
            6
        """
        return self

    def round(Integer self, mode="away"):
        """
        Returns the nearest integer to ``self``, which is self since
        self is an integer.

        EXAMPLES:

        This example addresses :trac:`23502`::

            sage: n = 6
            sage: n.round()
            6
        """
        return self

    def real(self):
        """
        Returns the real part of self, which is self.

        EXAMPLES::

            sage: Integer(-4).real()
            -4
        """
        return self

    def imag(self):
        """
        Returns the imaginary part of self, which is zero.

        EXAMPLES::

            sage: Integer(9).imag()
            0
        """
        return zero

    def is_one(self):
        r"""
        Returns ``True`` if the integer is `1`, otherwise ``False``.

        EXAMPLES::

            sage: Integer(1).is_one()
            True
            sage: Integer(0).is_one()
            False
        """
        return mpz_cmp_si(self.value, 1) == 0

    def __nonzero__(self):
        r"""
        Returns ``True`` if the integer is not `0`, otherwise ``False``.

        EXAMPLES::

            sage: Integer(1).is_zero()
            False
            sage: Integer(0).is_zero()
            True
        """
        return mpz_sgn(self.value) != 0

    def is_integral(self):
        """
        Return ``True`` since integers are integral, i.e.,
        satisfy a monic polynomial with integer coefficients.

        EXAMPLES::

            sage: Integer(3).is_integral()
            True
        """
        return True

    def is_rational(self):
        r"""
        Return ``True`` as an integer is a rational number.

        EXAMPLES::

            sage: 5.is_rational()
            True
        """
        return True

    def is_integer(self):
        """
        Returns ``True`` as they are integers

        EXAMPLES::

            sage: sqrt(4).is_integer()
            True
        """
        return True

    def is_unit(self):
        r"""
        Returns ``true`` if this integer is a unit, i.e., 1 or `-1`.

        EXAMPLES::

            sage: for n in srange(-2,3):
            ....:     print("{} {}".format(n, n.is_unit()))
            -2 False
            -1 True
            0 False
            1 True
            2 False
        """
        return mpz_cmpabs_ui(self.value, 1) == 0

    def is_square(self):
        r"""
        Returns ``True`` if self is a perfect square.

        EXAMPLES::

            sage: Integer(4).is_square()
            True
            sage: Integer(41).is_square()
            False
        """
        return mpz_perfect_square_p(self.value)

    def perfect_power(self):
        r"""
        Returns ``(a, b)``, where this integer is `a^b` and `b` is maximal.

        If called on `-1`, `0` or `1`, `b` will be `1`, since there is no
        maximal value of `b`.

        .. SEEALSO::

            - :meth:`is_perfect_power`: testing whether an integer is a perfect
              power is usually faster than finding `a` and `b`.
            - :meth:`is_prime_power`: checks whether the base is prime.
            - :meth:`is_power_of`: if you know the base already, this method is
              the fastest option.

        EXAMPLES::

            sage: 144.perfect_power()
            (12, 2)
            sage: 1.perfect_power()
            (1, 1)
            sage: 0.perfect_power()
            (0, 1)
            sage: (-1).perfect_power()
            (-1, 1)
            sage: (-8).perfect_power()
            (-2, 3)
            sage: (-4).perfect_power()
            (-4, 1)
            sage: (101^29).perfect_power()
            (101, 29)
            sage: (-243).perfect_power()
            (-3, 5)
            sage: (-64).perfect_power()
            (-4, 3)
        """
        parians = self.__pari__().ispower()
        return Integer(parians[1]), Integer(parians[0])

    def global_height(self, prec=None):
        r"""
        Returns the absolute logarithmic height of this rational integer.

        INPUT:

        - ``prec`` (int) -- desired floating point precision (default:
          default RealField precision).

        OUTPUT:

        (real) The absolute logarithmic height of this rational integer.

        ALGORITHM:

        The height of the integer `n` is `\log |n|`.

        EXAMPLES::

            sage: ZZ(5).global_height()
            1.60943791243410
            sage: ZZ(-2).global_height(prec=100)
            0.69314718055994530941723212146
            sage: exp(_)
            2.0000000000000000000000000000
        """
        from sage.rings.real_mpfr import RealField
        if prec is None:
            R = RealField()
        else:
            R = RealField(prec)
        if self.is_zero():
            return R.zero()
        return R(self).abs().log()

    cdef bint _is_power_of(Integer self, Integer n):
        r"""
        Returns a non-zero int if there is an integer b with
        `\mathtt{self} = n^b`.

        For more documentation see ``is_power_of``.

        AUTHORS:

        - David Roe (2007-03-31)
        """
        cdef int a
        cdef unsigned long b, c
        cdef mpz_t u, sabs, nabs
        a = mpz_cmp_ui(n.value, 2)
        if a <= 0: # n <= 2
            if a == 0: # n == 2
                if mpz_popcount(self.value) == 1: #number of bits set in self == 1
                    return 1
                else:
                    return 0
            a = mpz_cmp_si(n.value, -2)
            if a >= 0: # -2 <= n < 2:
                a = mpz_get_si(n.value)
                if a == 1: # n == 1
                    if mpz_cmp_ui(self.value, 1) == 0: # Only 1 is a power of 1
                        return 1
                    else:
                        return 0
                elif a == 0: # n == 0
                    if mpz_cmp_ui(self.value, 0) == 0 or mpz_cmp_ui(self.value, 1) == 0: # 0^0 = 1, 0^x = 0
                        return 1
                    else:
                        return 0
                elif a == -1: # n == -1
                    if mpz_cmp_ui(self.value, 1) == 0 or mpz_cmp_si(self.value, -1) == 0: # 1 and -1 are powers of -1
                        return 1
                    else:
                        return 0
                elif a == -2: # n == -2
                    mpz_init(sabs)
                    mpz_abs(sabs, self.value)
                    if mpz_popcount(sabs) == 1: # number of bits set in |self| == 1
                        b = mpz_scan1(sabs, 0) % 2 # b == 1 if |self| is an odd power of 2, 0 if |self| is an even power
                        mpz_clear(sabs)
                        if (b == 1 and mpz_cmp_ui(self.value, 0) < 0) or (b == 0 and mpz_cmp_ui(self.value, 0) > 0):
                            # An odd power of -2 is negative, an even power must be positive.
                            return 1
                        else: # number of bits set in |self| is not 1, so self cannot be a power of -2
                            return 0
                    else: # |self| is not a power of 2, so self cannot be a power of -2
                        return 0
            else: # n < -2
                mpz_init(nabs)
                mpz_neg(nabs, n.value)
                if mpz_popcount(nabs) == 1: # |n| = 2^k for k >= 2.  We special case this for speed
                    mpz_init(sabs)
                    mpz_abs(sabs, self.value)
                    if mpz_popcount(sabs) == 1: # |self| = 2^L for some L >= 0.
                        b = mpz_scan1(sabs, 0) # the bit that self is set at
                        c = mpz_scan1(nabs, 0) # the bit that n is set at
                        # Having obtained b and c, we're done with nabs and sabs (on this branch anyway)
                        mpz_clear(nabs)
                        mpz_clear(sabs)
                        if b % c == 0: # Now we know that |self| is a power of |n|
                            b = (b // c) % 2 # Whether b // c is even or odd determines whether (-2^c)^(b // c) is positive or negative
                            a = mpz_cmp_ui(self.value, 0)
                            if b == 0 and a > 0 or b == 1 and a < 0:
                                # These two cases are that b // c is even and self positive, or b // c is odd and self negative
                                return 1
                            else: # The sign of self is wrong
                                return 0
                        else: # Since |self| is not a power of |n|, self cannot be a power of n
                            return 0
                    else: # self is not a power of 2, and thus cannot be a power of n, which is a power of 2.
                        mpz_clear(nabs)
                        mpz_clear(sabs)
                        return 0
                else: # |n| is not a power of 2, so we use mpz_remove
                    mpz_init(u)
                    sig_on()
                    b = mpz_remove(u, self.value, nabs)
                    sig_off()
                    # Having obtained b and u, we're done with nabs
                    mpz_clear(nabs)
                    if mpz_cmp_ui(u, 1) == 0: # self is a power of |n|
                        mpz_clear(u)
                        if b % 2 == 0: # an even power of |n|, and since self > 0, this means that self is a power of n
                            return 1
                        else:
                            return 0
                    elif mpz_cmp_si(u, -1) == 0: # -self is a power of |n|
                        mpz_clear(u)
                        if b % 2 == 1: # an odd power of |n|, and thus self is a power of n
                            return 1
                        else:
                            return 0
                    else: # |self| is not a power of |n|, so self cannot be a power of n
                        mpz_clear(u)
                        return 0
        elif mpz_popcount(n.value) == 1: # n > 2 and in fact n = 2^k for k >= 2
            if mpz_popcount(self.value) == 1: # since n is a power of 2, so must self be.
                if mpz_scan1(self.value, 0) % mpz_scan1(n.value, 0) == 0: # log_2(self) is divisible by log_2(n)
                    return 1
                else:
                    return 0
            else: # self is not a power of 2, and thus not a power of n
                return 0
        else: # n > 2, but not a power of 2, so we use mpz_remove
            mpz_init(u)
            sig_on()
            mpz_remove(u, self.value, n.value)
            sig_off()
            a = mpz_cmp_ui(u, 1)
            mpz_clear(u)
            if a == 0:
                return 1
            else:
                return 0

    def is_power_of(Integer self, n):
        r"""
        Returns ``True`` if there is an integer b with
        `\mathtt{self} = n^b`.

        .. SEEALSO::

            - :meth:`perfect_power`: Finds the minimal base for which this
              integer is a perfect power.
            - :meth:`is_perfect_power`: If you don't know the base but just
              want to know if this integer is a perfect power, use this
              function.
            - :meth:`is_prime_power`: Checks whether the base is prime.

        EXAMPLES::

            sage: Integer(64).is_power_of(4)
            True
            sage: Integer(64).is_power_of(16)
            False

        TESTS::

            sage: Integer(-64).is_power_of(-4)
            True
            sage: Integer(-32).is_power_of(-2)
            True
            sage: Integer(1).is_power_of(1)
            True
            sage: Integer(-1).is_power_of(-1)
            True
            sage: Integer(0).is_power_of(1)
            False
            sage: Integer(0).is_power_of(0)
            True
            sage: Integer(1).is_power_of(0)
            True
            sage: Integer(1).is_power_of(8)
            True
            sage: Integer(-8).is_power_of(2)
            False
            sage: Integer(-81).is_power_of(-3)
            False

        .. NOTE::

           For large integers self, is_power_of() is faster than
           is_perfect_power(). The following examples gives some indication of
           how much faster.

        ::

            sage: b = lcm(range(1,10000))
            sage: b.exact_log(2)
            14446
            sage: t=cputime()
            sage: for a in range(2, 1000): k = b.is_perfect_power()
            sage: cputime(t)      # random
            0.53203299999999976
            sage: t=cputime()
            sage: for a in range(2, 1000): k = b.is_power_of(2)
            sage: cputime(t)      # random
            0.0
            sage: t=cputime()
            sage: for a in range(2, 1000): k = b.is_power_of(3)
            sage: cputime(t)      # random
            0.032002000000000308

        ::

            sage: b = lcm(range(1, 1000))
            sage: b.exact_log(2)
            1437
            sage: t=cputime()
            sage: for a in range(2, 10000): k = b.is_perfect_power() # note that we change the range from the example above
            sage: cputime(t)      # random
            0.17201100000000036
            sage: t=cputime(); TWO=int(2)
            sage: for a in range(2, 10000): k = b.is_power_of(TWO)
            sage: cputime(t)      # random
            0.0040000000000000036
            sage: t=cputime()
            sage: for a in range(2, 10000): k = b.is_power_of(3)
            sage: cputime(t)      # random
            0.040003000000000011
            sage: t=cputime()
            sage: for a in range(2, 10000): k = b.is_power_of(a)
            sage: cputime(t)      # random
            0.02800199999999986
        """
        if not isinstance(n, Integer):
            n = Integer(n)
        return self._is_power_of(n)

    def is_prime_power(self, *, proof=None, bint get_data=False):
        r"""
        Return ``True`` if this integer is a prime power, and ``False`` otherwise.

        A prime power is a prime number raised to a positive power. Hence `1` is
        not a prime power.

        For a method that uses a pseudoprimality test instead see
        :meth:`is_pseudoprime_power`.

        INPUT:

        - ``proof`` -- Boolean or ``None`` (default). If ``False``, use a strong
          pseudo-primality test (see :meth:`is_pseudoprime`).  If ``True``, use
          a provable primality test. If unset, use the default arithmetic proof
          flag.

        - ``get_data`` -- (default ``False``), if ``True`` return a pair
          ``(p,k)`` such that this integer equals ``p^k`` with ``p`` a prime
          and ``k`` a positive integer or the pair ``(self,0)`` otherwise.

        .. SEEALSO::

            - :meth:`perfect_power`: Finds the minimal base for which integer
              is a perfect power.
            - :meth:`is_perfect_power`: Doesn't test whether the base is prime.
            - :meth:`is_power_of`: If you know the base already this method is
              the fastest option.
            - :meth:`is_pseudoprime_power`: If the entry is very large.

        EXAMPLES::

            sage: 17.is_prime_power()
            True
            sage: 10.is_prime_power()
            False
            sage: 64.is_prime_power()
            True
            sage: (3^10000).is_prime_power()
            True
            sage: (10000).is_prime_power()
            False
            sage: (-3).is_prime_power()
            False
            sage: 0.is_prime_power()
            False
            sage: 1.is_prime_power()
            False
            sage: p = next_prime(10^20); p
            100000000000000000039
            sage: p.is_prime_power()
            True
            sage: (p^97).is_prime_power()
            True
            sage: (p+1).is_prime_power()
            False

        With the ``get_data`` keyword set to ``True``::

            sage: (3^100).is_prime_power(get_data=True)
            (3, 100)
            sage: 12.is_prime_power(get_data=True)
            (12, 0)
            sage: (p^97).is_prime_power(get_data=True)
            (100000000000000000039, 97)
            sage: q = p.next_prime(); q
            100000000000000000129
            sage: (p*q).is_prime_power(get_data=True)
            (10000000000000000016800000000000000005031, 0)

        The method works for large entries when `proof=False`::

            sage: proof.arithmetic(False)
            sage: ((10^500 + 961)^4).is_prime_power()
            True
            sage: proof.arithmetic(True)

        We check that :trac:`4777` is fixed::

            sage: n = 150607571^14
            sage: n.is_prime_power()
            True
        """
        if mpz_sgn(self.value) <= 0:
            return (self, zero) if get_data else False

        cdef long p, n
        if mpz_fits_slong_p(self.value):
            # Note that self.value fits in a long, so there is no
            # overflow possible because of mixing signed/unsigned longs.
            # We call the PARI function uisprimepower()
            n = uisprimepower(mpz_get_ui(self.value), <ulong*>(&p))
            if n:
                return (smallInteger(p), smallInteger(n)) if get_data else True
            else:
                return (self, zero) if get_data else False
        else:
            if proof is None:
                from sage.structure.proof.proof import get_flag
                proof = get_flag(proof, "arithmetic")

            if proof:
                n, pari_p = self.__pari__().isprimepower()
            else:
                n, pari_p = self.__pari__().ispseudoprimepower()

            if n:
                return (Integer(pari_p), smallInteger(n)) if get_data else True
            else:
                return (self, zero) if get_data else False

    def is_prime(self, proof=None):
        r"""
        Test whether ``self`` is prime.

        INPUT:

        - ``proof`` -- Boolean or ``None`` (default). If False, use a
          strong pseudo-primality test (see :meth:`is_pseudoprime`).
          If True, use a provable primality test.  If unset, use the
          :mod:`default arithmetic proof flag <sage.structure.proof.proof>`.

        .. NOTE::

           Integer primes are by definition *positive*! This is
           different than Magma, but the same as in PARI. See also the
           :meth:`is_irreducible()` method.

        EXAMPLES::

            sage: z = 2^31 - 1
            sage: z.is_prime()
            True
            sage: z = 2^31
            sage: z.is_prime()
            False
            sage: z = 7
            sage: z.is_prime()
            True
            sage: z = -7
            sage: z.is_prime()
            False
            sage: z.is_irreducible()
            True

        ::

            sage: z = 10^80 + 129
            sage: z.is_prime(proof=False)
            True
            sage: z.is_prime(proof=True)
            True

        When starting Sage the arithmetic proof flag is True. We can change
        it to False as follows::

            sage: proof.arithmetic()
            True
            sage: n = 10^100 + 267
            sage: timeit("n.is_prime()")  # not tested
            5 loops, best of 3: 163 ms per loop
            sage: proof.arithmetic(False)
            sage: proof.arithmetic()
            False
            sage: timeit("n.is_prime()")  # not tested
            1000 loops, best of 3: 573 us per loop

        ALGORITHM:

        Calls the PARI ``isprime`` function.
        """
        if mpz_sgn(self.value) <= 0:
            return False

        if mpz_fits_ulong_p(self.value):
            return bool(uisprime(mpz_get_ui(self.value)))

        if proof is None:
            from sage.structure.proof.proof import get_flag
            proof = get_flag(proof, "arithmetic")
        if proof:
            return self.__pari__().isprime()
        else:
            return self.__pari__().ispseudoprime()

    cdef bint _pseudoprime_is_prime(self, proof) except -1:
        """
        Given a pseudoprime, return ``self.is_prime(proof)``.

        INPUT:

        - ``self`` -- A PARI pseudoprime

        - ``proof`` -- Mandatory proof flag (True, False or None)

        OUTPUT:

        - The result of ``self.is_prime(proof)`` but faster
        """
        if mpz_cmp(self.value, PARI_PSEUDOPRIME_LIMIT) < 0:
            return True
        if proof is None:
            from sage.structure.proof.proof import get_flag
            proof = get_flag(proof, "arithmetic")
        if proof:
            return self.__pari__().isprime()
        else:
            return True

    def is_irreducible(self):
        r"""
        Returns ``True`` if self is irreducible, i.e. +/-
        prime

        EXAMPLES::

            sage: z = 2^31 - 1
            sage: z.is_irreducible()
            True
            sage: z = 2^31
            sage: z.is_irreducible()
            False
            sage: z = 7
            sage: z.is_irreducible()
            True
            sage: z = -7
            sage: z.is_irreducible()
            True
        """
        cdef Integer n = self if self >= 0 else -self
        return n.__pari__().isprime()

    def is_pseudoprime(self):
        r"""
        Test whether ``self`` is a pseudoprime.

        This uses PARI's Baillie-PSW probabilistic primality
        test. Currently, there are no known pseudoprimes for
        Baillie-PSW that are not actually prime. However it is
        conjectured that there are infinitely many.

        See :wikipedia:`Baillie-PSW_primality_test`

        EXAMPLES::

            sage: z = 2^31 - 1
            sage: z.is_pseudoprime()
            True
            sage: z = 2^31
            sage: z.is_pseudoprime()
            False
        """
        return self.__pari__().ispseudoprime()

    def is_pseudoprime_power(self, get_data=False):
        r"""
        Test if this number is a power of a pseudoprime number.

        For large numbers, this method might be faster than
        :meth:`is_prime_power`.

        INPUT:

        - ``get_data`` -- (default ``False``) if ``True`` return a pair `(p,k)`
          such that this number equals `p^k` with `p` a pseudoprime and `k` a
          positive integer or the pair ``(self,0)`` otherwise.

        EXAMPLES::

            sage: x = 10^200 + 357
            sage: x.is_pseudoprime()
            True
            sage: (x^12).is_pseudoprime_power()
            True
            sage: (x^12).is_pseudoprime_power(get_data=True)
            (1000...000357, 12)
            sage: (997^100).is_pseudoprime_power()
            True
            sage: (998^100).is_pseudoprime_power()
            False
            sage: ((10^1000 + 453)^2).is_pseudoprime_power()
            True

        TESTS::

            sage: 0.is_pseudoprime_power()
            False
            sage: (-1).is_pseudoprime_power()
            False
            sage: 1.is_pseudoprime_power()
            False
        """
        return self.is_prime_power(proof=False, get_data=get_data)

    def is_perfect_power(self):
        r"""
        Returns ``True`` if ``self`` is a perfect power, ie if there exist integers
        `a` and `b`, `b > 1` with ``self`` `= a^b`.

        .. SEEALSO::

            - :meth:`perfect_power`: Finds the minimal base for which this
              integer is a perfect power.
            - :meth:`is_power_of`: If you know the base already this method is
              the fastest option.
            - :meth:`is_prime_power`: Checks whether the base is prime.

        EXAMPLES::

            sage: Integer(-27).is_perfect_power()
            True
            sage: Integer(12).is_perfect_power()
            False

            sage: z = 8
            sage: z.is_perfect_power()
            True
            sage: 144.is_perfect_power()
            True
            sage: 10.is_perfect_power()
            False
            sage: (-8).is_perfect_power()
            True
            sage: (-4).is_perfect_power()
            False

        TESTS:

        This is a test to make sure we work around a bug in GMP, see
        :trac:`4612`.

        ::

            sage: [ -a for a in srange(100) if not (-a^3).is_perfect_power() ]
            []
        """
        cdef mpz_t tmp
        cdef int res
        if mpz_sgn(self.value) < 0:
            if mpz_cmp_si(self.value, -1) == 0:
                return True
            mpz_init(tmp)
            mpz_neg(tmp, self.value)
            while mpz_perfect_square_p(tmp):
                mpz_sqrt(tmp, tmp)
            res = mpz_perfect_power_p(tmp)
            mpz_clear(tmp)
            return res != 0
        return mpz_perfect_power_p(self.value)

    def is_norm(self, K, element=False, proof=True):
        r"""
        See ``QQ(self).is_norm()``.

        EXAMPLES::

            sage: K = NumberField(x^2 - 2, 'beta')
            sage: n = 4
            sage: n.is_norm(K)
            True
            sage: 5.is_norm(K)
            False
            sage: 7.is_norm(QQ)
            True
            sage: n.is_norm(K, element=True)
            (True, -4*beta + 6)
            sage: n.is_norm(K, element=True)[1].norm()
            4
            sage: n = 5
            sage: n.is_norm(K, element=True)
            (False, None)
            sage: n = 7
            sage: n.is_norm(QQ, element=True)
            (True, 7)

        """
        from sage.rings.rational_field import QQ
        return QQ(self).is_norm(K, element=element, proof=proof)

    def _bnfisnorm(self, K, proof=True, extra_primes=0):
        r"""
        See ``QQ(self)._bnfisnorm()``.

        EXAMPLES::

            sage: 3._bnfisnorm(QuadraticField(-1, 'i'))
            (1, 3)
            sage: 7._bnfisnorm(CyclotomicField(7))
            (-zeta7^5 - zeta7^4 - 2*zeta7^3 - zeta7^2 - zeta7 - 1, 1)
        """
        from sage.rings.rational_field import QQ
        return QQ(self)._bnfisnorm(K, proof=proof, extra_primes=extra_primes)


    def jacobi(self, b):
        r"""
        Calculate the Jacobi symbol `\left(\frac{self}{b}\right)`.

        EXAMPLES::

            sage: z = -1
            sage: z.jacobi(17)
            1
            sage: z.jacobi(19)
            -1
            sage: z.jacobi(17*19)
            -1
            sage: (2).jacobi(17)
            1
            sage: (3).jacobi(19)
            -1
            sage: (6).jacobi(17*19)
            -1
            sage: (6).jacobi(33)
            0
            sage: a = 3; b = 7
            sage: a.jacobi(b) == -b.jacobi(a)
            True
        """
        cdef long tmp
        if isinstance(b, int):
            tmp = b
            if (tmp & 1) == 0:
                raise ValueError("Jacobi symbol not defined for even b.")
            return mpz_kronecker_si(self.value, tmp)
        if not isinstance(b, Integer):
            b = Integer(b)
        if mpz_even_p((<Integer>b).value):
            raise ValueError("Jacobi symbol not defined for even b.")
        return mpz_jacobi(self.value, (<Integer>b).value)

    def kronecker(self, b):
        r"""
        Calculate the Kronecker symbol `\left(\frac{self}{b}\right)`
        with the Kronecker extension `(self/2)=(2/self)` when `self` is odd,
        or `(self/2)=0` when `self` is even.

        EXAMPLES::

            sage: z = 5
            sage: z.kronecker(41)
            1
            sage: z.kronecker(43)
            -1
            sage: z.kronecker(8)
            -1
            sage: z.kronecker(15)
            0
            sage: a = 2; b = 5
            sage: a.kronecker(b) == b.kronecker(a)
            True
        """
        if isinstance(b, int):
            return mpz_kronecker_si(self.value, b)
        if not isinstance(b, Integer):
            b = Integer(b)
        return mpz_kronecker(self.value, (<Integer>b).value)

    def class_number(self, proof=True):
        r"""
        Return the class number of the quadratic order with this discriminant.

        INPUT:

        - ``self`` -- an integer congruent to `0` or `1\mod4` which is
          not a square

        - ``proof`` (boolean, default ``True``) -- if ``False`` then
          for negative discriminants a faster algorithm is used by
          the PARI library which is known to give incorrect results
          when the class group has many cyclic factors.

        OUTPUT:

        (integer) the class number of the quadratic order with this
        discriminant.

        .. NOTE::

           This is not always equal to the number of classes of
           primitive binary quadratic forms of discriminant `D`, which
           is equal to the narrow class number. The two notions are
           the same when `D<0`, or `D>0` and the fundamental unit of
           the order has negative norm; otherwise the number of
           classes of forms is twice this class number.

        EXAMPLES::

            sage: (-163).class_number()
            1
            sage: (-104).class_number()
            6
            sage: [((4*n+1),(4*n+1).class_number()) for n in [21..29]]
            [(85, 2),
            (89, 1),
            (93, 1),
            (97, 1),
            (101, 1),
            (105, 2),
            (109, 1),
            (113, 1),
            (117, 1)]

        TESTS:

        The integer must not be a square or an error is raised::

           sage: 100.class_number()
           Traceback (most recent call last):
           ...
           ValueError: class_number not defined for square integers


        The integer must be 0 or 1 mod 4 or an error is raised::

           sage: 10.class_number()
           Traceback (most recent call last):
           ...
           ValueError: class_number only defined for integers congruent to 0 or 1 modulo 4
           sage: 3.class_number()
           Traceback (most recent call last):
           ...
           ValueError: class_number only defined for integers congruent to 0 or 1 modulo 4


        """
        if self.is_square():
            raise ValueError("class_number not defined for square integers")
        if not self%4 in [0,1]:
            raise ValueError("class_number only defined for integers congruent to 0 or 1 modulo 4")
        flag =  self < 0 and proof
        return objtogen(self).qfbclassno(flag).sage()

    def squarefree_part(self, long bound=-1):
        r"""
        Return the square free part of `x` (=self), i.e., the unique integer
        `z` that `x = z y^2`, with `y^2` a perfect square and `z` square-free.

        Use ``self.radical()`` for the product of the primes that divide self.

        If self is 0, just returns 0.

        EXAMPLES::

            sage: squarefree_part(100)
            1
            sage: squarefree_part(12)
            3
            sage: squarefree_part(17*37*37)
            17
            sage: squarefree_part(-17*32)
            -34
            sage: squarefree_part(1)
            1
            sage: squarefree_part(-1)
            -1
            sage: squarefree_part(-2)
            -2
            sage: squarefree_part(-4)
            -1

        ::

            sage: a = 8 * 5^6 * 101^2
            sage: a.squarefree_part(bound=2).factor()
            2 * 5^6 * 101^2
            sage: a.squarefree_part(bound=5).factor()
            2 * 101^2
            sage: a.squarefree_part(bound=1000)
            2
            sage: a.squarefree_part(bound=2**14)
            2
            sage: a = 7^3 * next_prime(2^100)^2 * next_prime(2^200)
            sage: a / a.squarefree_part(bound=1000)
            49
        """
        cdef Integer z
        cdef long even_part, p, p2
        cdef char switch_p
        if mpz_sgn(self.value) == 0:
            return self
        if 0 <= bound < 2:
            return self
        elif 2 <= bound <= 10000:
            z = PY_NEW(Integer)
            even_part = mpz_scan1(self.value, 0)
            mpz_fdiv_q_2exp(z.value, self.value, even_part ^ (even_part&1))
            sig_on()
            if bound >= 3:
                while mpz_divisible_ui_p(z.value, 9):
                    mpz_divexact_ui(z.value, z.value, 9)
            if bound >= 5:
                while mpz_divisible_ui_p(z.value, 25):
                    mpz_divexact_ui(z.value, z.value, 25)
            for p from 7 <= p <= bound by 2:
                switch_p = p % 30
                if switch_p in [1, 7, 11, 13, 17, 19, 23, 29]:
                    p2 = p*p
                    while mpz_divisible_ui_p(z.value, p2):
                        mpz_divexact_ui(z.value, z.value, p2)
            sig_off()
            return z
        else:
            if bound == -1:
                F = self.factor()
            else:
                from sage.rings.factorint import factor_trial_division
                F = factor_trial_division(self,bound)
            n = one
            for pp, e in F:
                if e % 2 != 0:
                    n = n * pp
            return n * F.unit()

    def next_probable_prime(self):
        """
        Returns the next probable prime after self, as determined by PARI.

        EXAMPLES::

            sage: (-37).next_probable_prime()
            2
            sage: (100).next_probable_prime()
            101
            sage: (2^512).next_probable_prime()
            13407807929942597099574024998205846127479365820592393377723561443721764030073546976801874298166903427690031858186486050853753882811946569946433649006084171
            sage: 0.next_probable_prime()
            2
            sage: 126.next_probable_prime()
            127
            sage: 144168.next_probable_prime()
            144169
        """
        return Integer( self.__pari__().nextprime(True) )

    def next_prime(self, proof=None):
        r"""
        Return the next prime after self.

        This method calls the PARI ``nextprime`` function.

        INPUT:

        -  ``proof`` - bool or None (default: None, see
           proof.arithmetic or sage.structure.proof) Note that the global Sage
           default is proof=True

        EXAMPLES::

            sage: 100.next_prime()
            101
            sage: (10^50).next_prime()
            100000000000000000000000000000000000000000000000151

        Use ``proof=False``, which is way faster since it does not need
        a primality proof::

            sage: b = (2^1024).next_prime(proof=False)
            sage: b - 2^1024
            643

        ::

            sage: Integer(0).next_prime()
            2
            sage: Integer(1001).next_prime()
            1009
        """
        # Use PARI to compute the next *pseudo*-prime
        p = Integer(self.__pari__().nextprime(True))
        while not p._pseudoprime_is_prime(proof):
            p = Integer(p.__pari__().nextprime(True))
        return p

    def previous_prime(self, proof=None):
        r"""
        Returns the previous prime before self.

        This method calls the PARI ``precprime`` function.

        INPUT:

        - ``proof`` - if ``True`` ensure that the returned value is the next
          prime power and if set to ``False`` uses probabilistic methods
          (i.e. the result is not guaranteed). By default it uses global
          configuration variables to determine which alternative to use (see
          :mod:`proof.arithmetic` or :mod:`sage.structure.proof`).

        .. SEEALSO::

            - :meth:`next_prime`

        EXAMPLES::

            sage: 10.previous_prime()
            7
            sage: 7.previous_prime()
            5
            sage: 14376485.previous_prime()
            14376463

            sage: 2.previous_prime()
            Traceback (most recent call last):
            ...
            ValueError: no prime less than 2

        An example using ``proof=False``, which is way faster since it does not
        need a primality proof::

            sage: b = (2^1024).previous_prime(proof=False)
            sage: 2^1024 - b
            105
        """
        if mpz_cmp_ui(self.value, 2) <= 0:
            raise ValueError("no prime less than 2")
        cdef Integer p = self-1
        p = Integer(p.__pari__().precprime())
        while not p._pseudoprime_is_prime(proof):
            mpz_sub_ui(p.value, p.value, 1)
            p = Integer(p.__pari__().precprime())
        return p

    def next_prime_power(self, proof=None):
        r"""
        Return the next prime power after self.

        INPUT:

        - ``proof`` - if ``True`` ensure that the returned value is the next
          prime power and if set to ``False`` uses probabilistic methods
          (i.e. the result is not guaranteed). By default it uses global
          configuration variables to determine which alternative to use (see
          :mod:`proof.arithmetic` or :mod:`sage.structure.proof`).

        ALGORITHM:

        The algorithm is naive. It computes the next power of 2 and go through
        the odd numbers calling :meth:`is_prime_power`.

        .. SEEALSO::

            - :meth:`previous_prime_power`
            - :meth:`is_prime_power`
            - :meth:`next_prime`
            - :meth:`previous_prime`

        EXAMPLES::

            sage: (-1).next_prime_power()
            2
            sage: 2.next_prime_power()
            3
            sage: 103.next_prime_power()
            107
            sage: 107.next_prime_power()
            109
            sage: 2044.next_prime_power()
            2048

        TESTS::

            sage: [(2**k-1).next_prime_power() for k in range(1,10)]
            [2, 4, 8, 16, 32, 64, 128, 256, 512]
            sage: [(2**k).next_prime_power() for k in range(10)]
            [2, 3, 5, 9, 17, 37, 67, 131, 257, 521]

            sage: for _ in range(10):
            ....:     n = ZZ.random_element(2**256).next_prime_power()
            ....:     m = n.next_prime_power().previous_prime_power()
            ....:     assert m == n, "problem with n = {}".format(n)
        """
        if mpz_cmp_ui(self.value, 2) < 0:
            return smallInteger(2)

        cdef mp_bitcnt_t bit_index = mpz_sizeinbase(self.value,2)
        cdef Integer n = PY_NEW(Integer)

        mpz_add_ui(n.value, self.value, 1 if mpz_even_p(self.value) else 2)

        while not mpz_tstbit(n.value, bit_index):
            if n.is_prime_power(proof=proof):
                return n
            mpz_add_ui(n.value, n.value, 2)

        # return the power of 2 we just skipped
        mpz_sub_ui(n.value, n.value, 1)
        return n

    def previous_prime_power(self, proof=None):
        r"""
        Return the previous prime power before self.

        INPUT:

        - ``proof`` - if ``True`` ensure that the returned value is the next
          prime power and if set to ``False`` uses probabilistic methods
          (i.e. the result is not guaranteed). By default it uses global
          configuration variables to determine which alternative to use (see
          :mod:`proof.arithmetic` or :mod:`sage.structure.proof`).

        ALGORITHM:

        The algorithm is naive. It computes the previous power of 2 and go
        through the odd numbers calling the method :meth:`is_prime_power`.

        .. SEEALSO::

            - :meth:`next_prime_power`
            - :meth:`is_prime_power`
            - :meth:`previous_prime`
            - :meth:`next_prime`

        EXAMPLES::

            sage: 3.previous_prime_power()
            2
            sage: 103.previous_prime_power()
            101
            sage: 107.previous_prime_power()
            103
            sage: 2044.previous_prime_power()
            2039

            sage: 2.previous_prime_power()
            Traceback (most recent call last):
            ...
            ValueError: no prime power less than 2

        TESTS::

            sage: [(2**k+1).previous_prime_power() for k in range(1,10)]
            [2, 4, 8, 16, 32, 64, 128, 256, 512]
            sage: [(2**k).previous_prime_power() for k in range(2, 10)]
            [3, 7, 13, 31, 61, 127, 251, 509]

            sage: for _ in range(10):
            ....:     n = ZZ.random_element(3,2**256).previous_prime_power()
            ....:     m = n.previous_prime_power().next_prime_power()
            ....:     assert m == n, "problem with n = {}".format(n)
        """
        if mpz_cmp_ui(self.value, 2) <= 0:
            raise ValueError("no prime power less than 2")

        cdef Integer n = PY_NEW(Integer)

        mpz_sub_ui(n.value, self.value, 1)
        cdef mp_bitcnt_t bit_index = mpz_sizeinbase(n.value,2)-1
        if mpz_even_p(n.value):
            mpz_sub_ui(n.value, n.value, 1)

        while mpz_tstbit(n.value, bit_index):
            if n.is_prime_power(proof=proof):
                return n
            mpz_sub_ui(n.value, n.value, 2)

        # return the power of 2 we just skipped
        mpz_add_ui(n.value, n.value, 1)
        return n

    def additive_order(self):
        """
        Return the additive order of self.

        EXAMPLES::

            sage: ZZ(0).additive_order()
            1
            sage: ZZ(1).additive_order()
            +Infinity
        """
        if mpz_sgn(self.value) == 0:
            return one
        else:
            return sage.rings.infinity.infinity

    def multiplicative_order(self):
        r"""
        Return the multiplicative order of self.

        EXAMPLES::

            sage: ZZ(1).multiplicative_order()
            1
            sage: ZZ(-1).multiplicative_order()
            2
            sage: ZZ(0).multiplicative_order()
            +Infinity
            sage: ZZ(2).multiplicative_order()
            +Infinity
        """
        if mpz_cmp_si(self.value, 1) == 0:
            return one
        elif mpz_cmp_si(self.value, -1) == 0:
            return smallInteger(2)
        else:
            return sage.rings.infinity.infinity

    def is_squarefree(self):
        """
        Returns True if this integer is not divisible by the square of any
        prime and False otherwise.

        EXAMPLES::

            sage: 100.is_squarefree()
            False
            sage: 102.is_squarefree()
            True
            sage: 0.is_squarefree()
            False
        """
        return self.__pari__().issquarefree()

    cpdef __pari__(self):
        """
        Returns the PARI version of this integer.

        EXAMPLES::

            sage: n = 9390823
            sage: m = n.__pari__(); m
            9390823
            sage: type(m)
            <type 'cypari2.gen.Gen'>

        TESTS::

            sage: n = 10^10000000
            sage: m = n.__pari__() ## crash from trac 875
            sage: m % 1234567
            1041334

        """
        return new_gen_from_mpz_t(self.value)

    def _interface_init_(self, I=None):
        """
        Return canonical string to coerce this integer to any other math
        software, i.e., just the string representation of this integer in
        base 10.

        EXAMPLES::

            sage: n = 9390823
            sage: n._interface_init_()
            '9390823'
        """
        return str(self)

    @property
    def __array_interface__(self):
        """
        Used for NumPy conversion.

        EXAMPLES::

            sage: import numpy
            sage: numpy.array([1, 2, 3])
            array([1, 2, 3])
            sage: numpy.array([1, 2, 3]).dtype
            dtype('int32')                         # 32-bit
            dtype('int64')                         # 64-bit

            sage: numpy.array(2**40).dtype
            dtype('int64')
            sage: numpy.array(2**400).dtype
            dtype('O')

            sage: numpy.array([1,2,3,0.1]).dtype
            dtype('float64')
        """
        if mpz_fits_slong_p(self.value):
            return numpy_long_interface
        elif sizeof(long) == 4 and mpz_sizeinbase(self.value, 2) <= 63:
            return numpy_int64_interface
        else:
            return numpy_object_interface

    def _magma_init_(self, magma):
        """
        Return string that evaluates in Magma to this element.

        For small integers we just use base 10.  For large integers we use
        base 16, but use Magma's StringToInteger command, which (for no
        good reason) is much faster than 0x[string literal].  We only use
        base 16 for integers with at least 10000 binary digits, since e.g.,
        for a large list of small integers the overhead of calling
        StringToInteger can be a killer.

        EXAMPLES::

            sage: (117)._magma_init_(magma)           # optional - magma
            '117'

        Large integers use hex:
            sage: m = 3^(2^20)                        # optional - magma
            sage: s = m._magma_init_(magma)           # optional - magma
            sage: 'StringToInteger' in s              # optional - magma
            True
            sage: magma(m).sage() == m                # optional - magma
            True
        """
        if self.ndigits(2) > 10000:
            return 'StringToInteger("%s",16)'%self.str(16)
        else:
            return str(self)

    def _sage_input_(self, sib, coerced):
        r"""
        Produce an expression which will reproduce this value when
        evaluated.

        EXAMPLES::

            sage: sage_input(1, verify=True)
            # Verified
            1
            sage: sage_input(1, preparse=False)
            ZZ(1)
            sage: sage_input(-12435, verify=True)
            # Verified
            -12435
            sage: sage_input(0, verify=True)
            # Verified
            0
            sage: sage_input(-3^70, verify=True)
            # Verified
            -2503155504993241601315571986085849
            sage: sage_input(-37, preparse=False)
            -ZZ(37)
            sage: sage_input(-37 * polygen(ZZ), preparse=False)
            R = ZZ['x']
            x = R.gen()
            -37*x
            sage: from sage.misc.sage_input import SageInputBuilder
            sage: (-314159)._sage_input_(SageInputBuilder(preparse=False), False)
            {unop:- {call: {atomic:ZZ}({atomic:314159})}}
            sage: (314159)._sage_input_(SageInputBuilder(preparse=False), True)
            {atomic:314159}
        """
        if coerced or sib.preparse():
            return sib.int(self)
        else:
            if self < 0:
                return -sib.name('ZZ')(sib.int(-self))
            else:
                return sib.name('ZZ')(sib.int(self))

    def sqrtrem(self):
        r"""
        Return (s, r) where s is the integer square root of self and
        r is the remainder such that `\text{self} = s^2 + r`.
        Raises ``ValueError`` if self is negative.

        EXAMPLES::

            sage: 25.sqrtrem()
            (5, 0)
            sage: 27.sqrtrem()
            (5, 2)
            sage: 0.sqrtrem()
            (0, 0)

        ::

            sage: Integer(-102).sqrtrem()
            Traceback (most recent call last):
            ...
            ValueError: square root of negative integer not defined.

        """
        if mpz_sgn(self.value) < 0:
            raise ValueError("square root of negative integer not defined.")
        cdef Integer s = PY_NEW(Integer)
        cdef Integer r  = PY_NEW(Integer)
        mpz_sqrtrem(s.value, r.value, self.value)
        return s, r

    def isqrt(self):
        r"""
        Returns the integer floor of the square root of self, or raises an
        ``ValueError`` if self is negative.

        EXAMPLES::

            sage: a = Integer(5)
            sage: a.isqrt()
            2

        ::

            sage: Integer(-102).isqrt()
            Traceback (most recent call last):
            ...
            ValueError: square root of negative integer not defined.
        """
        if mpz_sgn(self.value) < 0:
            raise ValueError("square root of negative integer not defined.")

        cdef Integer x = PY_NEW(Integer)

        sig_on()
        mpz_sqrt(x.value, self.value)
        sig_off()

        return x

    def sqrt(self, prec=None, extend=True, all=False):
        """
        The square root function.

        INPUT:

        -  ``prec`` - integer (default: None): if None, return an exact
           square root; otherwise return a numerical square root, to the
           given bits of precision.

        -  ``extend`` - bool (default: True); if True, return a
           square root in an extension ring, if necessary. Otherwise, raise a
           ValueError if the square is not in the base ring. Ignored if prec
           is not None.

        -  ``all`` - bool (default: False); if True, return all
           square roots of self (a list of length 0, 1 or 2).

        EXAMPLES::

            sage: Integer(144).sqrt()
            12
            sage: sqrt(Integer(144))
            12
            sage: Integer(102).sqrt()
            sqrt(102)

        ::

            sage: n = 2
            sage: n.sqrt(all=True)
            [sqrt(2), -sqrt(2)]
            sage: n.sqrt(prec=10)
            1.4
            sage: n.sqrt(prec=100)
            1.4142135623730950488016887242
            sage: n.sqrt(prec=100,all=True)
            [1.4142135623730950488016887242, -1.4142135623730950488016887242]
            sage: n.sqrt(extend=False)
            Traceback (most recent call last):
            ...
            ArithmeticError: square root of 2 is not an integer
            sage: (-1).sqrt(extend=False)
            Traceback (most recent call last):
            ...
            ArithmeticError: square root of -1 is not an integer
            sage: Integer(144).sqrt(all=True)
            [12, -12]
            sage: Integer(0).sqrt(all=True)
            [0]

        TESTS::

            sage: type(5.sqrt())
            <type 'sage.symbolic.expression.Expression'>
            sage: type(5.sqrt(prec=53))
            <type 'sage.rings.real_mpfr.RealNumber'>
            sage: type((-5).sqrt(prec=53))
            <type 'sage.rings.complex_number.ComplexNumber'>
            sage: type(0.sqrt(prec=53))
            <type 'sage.rings.real_mpfr.RealNumber'>

        Check that :trac:`9466` and :trac:`26509` are fixed::

            sage: 3.sqrt(extend=False, all=True)
            []
            sage: (-1).sqrt(extend=False, all=True)
            []
        """
        if prec is not None:
            from sage.functions.other import _do_sqrt
            return _do_sqrt(self, prec=prec, all=all)

        if mpz_sgn(self.value) == 0:
            return [self] if all else self

        cdef bint is_square
        cdef Integer z
        cdef mpz_t tmp
        if mpz_sgn(self.value) < 0:
            is_square = False
        else:
            sig_on()
            mpz_init(tmp)
            z = PY_NEW(Integer)
            mpz_sqrtrem(z.value, tmp, self.value)
            is_square = (mpz_sgn(tmp) == 0)
            mpz_clear(tmp)
            sig_off()

        if not is_square:
            if extend:
                from sage.functions.other import _do_sqrt
                return _do_sqrt(self, all=all)
            if all:
                return []
            raise ArithmeticError(f"square root of {self} is not an integer")

        if all:
           return [z, -z]
        return z

    @coerce_binop
    def xgcd(self, Integer n):
        r"""
        Return the extended gcd of this element and ``n``.

        INPUT:

        - ``n`` -- an integer

        OUTPUT:

        A triple ``(g, s, t)`` such that ``g`` is the non-negative gcd of
        ``self`` and ``n``, and ``s`` and ``t`` are cofactors satisfying the
        Bezout identity

        .. MATH::

            g = s \cdot \mathrm{self} + t \cdot n.

        .. NOTE::

            There is no guarantee that the cofactors will be minimal. If you
            need the cofactors to be minimal use :meth:`_xgcd`. Also, using
            :meth:`_xgcd` directly might be faster in some cases, see
            :trac:`13628`.

        EXAMPLES::

            sage: 6.xgcd(4)
            (2, 1, -1)

        """
        return self._xgcd(n)

    def _xgcd(self, Integer n, bint minimal=0):
        r"""
        Return the extended gcd of ``self`` and ``n``.

        INPUT:

        - ``n`` -- an integer
        - ``minimal`` -- a boolean (default: ``False``), whether to compute
          minimal cofactors (see below)

        OUTPUT:

        A triple ``(g, s, t)`` such that ``g`` is the non-negative gcd of
        ``self`` and ``n``, and ``s`` and ``t`` are cofactors satisfying the
        Bezout identity

        .. MATH::

            g = s \cdot \mathrm{self} + t \cdot n.

        .. NOTE::

            If ``minimal`` is ``False``, then there is no guarantee that the
            returned cofactors will be minimal in any sense; the only guarantee
            is that the Bezout identity will be satisfied (see examples below).

            If ``minimal`` is ``True``, the cofactors will satisfy the following
            conditions. If either ``self`` or ``n`` are zero, the trivial
            solution is returned. If both ``self`` and ``n`` are nonzero, the
            function returns the unique solution such that `0 \leq s < |n|/g`
            (which then must also satisfy
            `0 \leq |t| \leq |\mbox{\rm self}|/g`).

        EXAMPLES::

            sage: 5._xgcd(7)
            (1, 3, -2)
            sage: 5*3 + 7*-2
            1
            sage: g,s,t = 58526524056._xgcd(101294172798)
            sage: g
            22544886
            sage: 58526524056 * s + 101294172798 * t
            22544886

        Try ``minimal`` option with various edge cases::

            sage: 5._xgcd(0, minimal=True)
            (5, 1, 0)
            sage: (-5)._xgcd(0, minimal=True)
            (5, -1, 0)
            sage: 0._xgcd(5, minimal=True)
            (5, 0, 1)
            sage: 0._xgcd(-5, minimal=True)
            (5, 0, -1)
            sage: 0._xgcd(0, minimal=True)
            (0, 1, 0)

        Output may differ with and without the ``minimal`` option::

            sage: 5._xgcd(6)
            (1, -1, 1)
            sage: 5._xgcd(6, minimal=True)
            (1, 5, -4)

        Exhaustive tests, checking minimality conditions::

            sage: for a in srange(-20, 20):
            ....:   for b in srange(-20, 20):
            ....:     if a == 0 or b == 0: continue
            ....:     g, s, t = a._xgcd(b)
            ....:     assert g > 0
            ....:     assert a % g == 0 and b % g == 0
            ....:     assert a*s + b*t == g
            ....:     g, s, t = a._xgcd(b, minimal=True)
            ....:     assert g > 0
            ....:     assert a % g == 0 and b % g == 0
            ....:     assert a*s + b*t == g
            ....:     assert s >= 0 and s < abs(b)/g
            ....:     assert abs(t) <= abs(a)/g

        AUTHORS:

        - David Harvey (2007-12-26): added minimality option
        """
        cdef Integer g = PY_NEW(Integer)
        cdef Integer s = PY_NEW(Integer)
        cdef Integer t = PY_NEW(Integer)

        sig_on()
        mpz_gcdext(g.value, s.value, t.value, self.value, n.value)
        sig_off()

        # Note: the GMP documentation for mpz_gcdext (or mpn_gcdext for that
        # matter) makes absolutely no claims about any minimality conditions
        # satisfied by the returned cofactors. They guarantee a non-negative
        # gcd, but that's it. So we have to do some work ourselves.

        if not minimal:
            return g, s, t

        # handle degenerate cases n == 0 and self == 0

        if not mpz_sgn(n.value):
            mpz_set_ui(t.value, 0)
            mpz_abs(g.value, self.value)
            mpz_set_si(s.value, 1 if mpz_sgn(self.value) >= 0 else -1)
            return g, s, t

        if not mpz_sgn(self.value):
            mpz_set_ui(s.value, 0)
            mpz_abs(g.value, n.value)
            mpz_set_si(t.value, 1 if mpz_sgn(n.value) >= 0 else -1)
            return g, s, t

        # both n and self are nonzero, so we need to do a division and
        # make the appropriate adjustment

        cdef mpz_t u1, u2
        mpz_init(u1)
        mpz_init(u2)
        mpz_divexact(u1, n.value, g.value)
        mpz_divexact(u2, self.value, g.value)
        if mpz_sgn(u1) > 0:
            mpz_fdiv_qr(u1, s.value, s.value, u1)
        else:
            mpz_cdiv_qr(u1, s.value, s.value, u1)
        mpz_addmul(t.value, u1, u2)
        mpz_clear(u2)
        mpz_clear(u1)

        return g, s, t

    cpdef _shift_helper(Integer self, y, int sign):
        """
        Function used to compute left and right shifts of integers.
        Shifts self y bits to the left if sign is 1, and to the right
        if sign is -1.

        WARNING: This function does no error checking. In particular,
        it assumes that sign is either 1 or -1,

        EXAMPLES::

            sage: n = 1234
            sage: factor(n)
            2 * 617
            sage: n._shift_helper(1, 1)
            2468
            sage: n._shift_helper(1, -1)
            617
            sage: n._shift_helper(100, 1)
            1564280840681635081446931755433984
            sage: n._shift_helper(100, -1)
            0
            sage: n._shift_helper(-100, 1)
            0
            sage: n._shift_helper(-100, -1)
            1564280840681635081446931755433984

        TESTS::

            sage: 1 << (2^60)                                        # optional - mpir
            Traceback (most recent call last):
            ...
            MemoryError: failed to allocate ... bytes                # 64-bit
            OverflowError: Python int too large to convert to C long # 32-bit

            sage: 1 << (2^60)                                        # optional - gmp
            Traceback (most recent call last):
            ...
            RuntimeError: Aborted                                    # 64-bit
            OverflowError: Python int too large to convert to C long # 32-bit
        """
        cdef long n

        if type(y) is int:
            # For a Python int, we can just use the Python/C API.
            n = PyInt_AS_LONG(y)
        else:
            # If it's not already an Integer, try to convert it.
            if not isinstance(y, Integer):
                try:
                    y = Integer(y)
                except TypeError:
                    raise TypeError("unsupported operands for %s: %s, %s"%(("<<" if sign == 1 else ">>"), self, y))
                except ValueError:
                    return coercion_model.bin_op(self, y, operator.lshift if sign == 1 else operator.rshift)

            # If y wasn't a Python int, it's now an Integer, so set n
            # accordingly.
            if mpz_fits_slong_p((<Integer>y).value):
                n = mpz_get_si((<Integer>y).value)
            elif sign * mpz_sgn((<Integer>y).value) < 0:
                # Doesn't fit in a long so shifting to the right by
                # this much will be 0.
                return PY_NEW(Integer)
            else:
                # Doesn't fit in a long so shifting to the left by
                # this much will raise appropriate overflow error
                n = y

        # Decide which way we're shifting
        n *= sign

        # Now finally call into MPIR to do the shifting.
        cdef Integer z = PY_NEW(Integer)
        sig_on()
        if n < 0:
            mpz_fdiv_q_2exp(z.value, self.value, -n)
        else:
            mpz_mul_2exp(z.value, self.value, n)
        sig_off()
        return z

    def __lshift__(x, y):
        """
        Shift x to the left by y bits.

        EXAMPLES::

            sage: 32 << 2
            128
            sage: 32 << int(2)
            128
            sage: int(32) << 2
            128
            sage: 1 << 2.5
            Traceback (most recent call last):
            ...
            TypeError: unsupported operands for <<: 1, 2.5000...

            sage: 32 << (4/2)
            128

        A negative shift to the left is treated as a right shift::

            sage: 128 << -2
            32
            sage: 128 << (-2^100)
            0
        """
        # note that x need not be self -- int(3) << ZZ(2) will
        # dispatch this function
        if not isinstance(x, Integer):
            return x << int(y)
        return (<Integer>x)._shift_helper(y, 1)

    def __rshift__(x, y):
        """
        Shift x to the right by y bits.

        EXAMPLES::

            sage: 32 >> 2
            8
            sage: 32 >> int(2)
            8
            sage: int(32) >> 2
            8
            sage: 1 >> 2.5
            Traceback (most recent call last):
            ...
            TypeError: unsupported operands for >>: 1, 2.5000...
            sage: 10^5 >> 10^100
            0

        A negative shift to the right is treated as a left shift::

            sage: 8 >> -2
            32
        """
        # note that x need not be self -- int(3) >> ZZ(2) will
        # dispatch this function
        if not isinstance(x, Integer):
            return x >> int(y)
        return (<Integer>x)._shift_helper(y, -1)

    cdef _and(Integer self, Integer other):
        cdef Integer x = PY_NEW(Integer)
        mpz_and(x.value, self.value, other.value)
        return x

    def __and__(x, y):
        """
        Return the bitwise and two integers.

        EXAMPLES::

            sage: n = Integer(6);  m = Integer(2)
            sage: n & m
            2
            sage: n.__and__(m)
            2
        """
        if isinstance(x, Integer) and isinstance(y, Integer):
            return (<Integer>x)._and(y)
        return coercion_model.bin_op(x, y, operator.and_)

    cdef _or(Integer self, Integer other):
        cdef Integer x = PY_NEW(Integer)
        mpz_ior(x.value, self.value, other.value)
        return x

    def __or__(x, y):
        """
        Return the bitwise or of the integers x and y.

        EXAMPLES::

            sage: n = 8; m = 4
            sage: n.__or__(m)
            12
        """
        if isinstance(x, Integer) and isinstance(y, Integer):
            return (<Integer>x)._or(y)
        return coercion_model.bin_op(x, y, operator.or_)

    def __invert__(self):
        """
        Return the multiplicative inverse of self, as a rational number.

        EXAMPLES::

            sage: n = 10
            sage: 1/n
            1/10
            sage: n.__invert__()
            1/10
            sage: n = -3
            sage: ~n
            -1/3
        """
        if mpz_sgn(self.value) == 0:
            raise ZeroDivisionError("rational division by zero")
        cdef Rational x
        x = <Rational> Rational.__new__(Rational)
        mpz_set_ui(mpq_numref(x.value), 1)
        mpz_set(mpq_denref(x.value), self.value)
        if mpz_sgn(self.value) == -1:
            mpz_neg(mpq_numref(x.value), mpq_numref(x.value))
            mpz_neg(mpq_denref(x.value), mpq_denref(x.value))
        return x

    def inverse_of_unit(self):
        """
        Return inverse of self if self is a unit in the integers, i.e.,
        self is -1 or 1. Otherwise, raise a ZeroDivisionError.

        EXAMPLES::

            sage: (1).inverse_of_unit()
            1
            sage: (-1).inverse_of_unit()
            -1
            sage: 5.inverse_of_unit()
            Traceback (most recent call last):
            ...
            ArithmeticError: inverse does not exist
            sage: 0.inverse_of_unit()
            Traceback (most recent call last):
            ...
            ArithmeticError: inverse does not exist
        """
        if mpz_cmpabs_ui(self.value, 1) == 0:
            return self
        else:
            raise ArithmeticError("inverse does not exist")

    def inverse_mod(self, n):
        """
        Returns the inverse of self modulo `n`, if this inverse exists.
        Otherwise, raises a ``ZeroDivisionError`` exception.

        INPUT:

        -  ``self`` - Integer

        -  ``n`` - Integer, or ideal of integer ring

        OUTPUT:

        -  ``x`` - Integer such that x\*self = 1 (mod m), or
           raises ZeroDivisionError.

        IMPLEMENTATION:

        Call the mpz_invert GMP library function.

        EXAMPLES::

            sage: a = Integer(189)
            sage: a.inverse_mod(10000)
            4709
            sage: a.inverse_mod(-10000)
            4709
            sage: a.inverse_mod(1890)
            Traceback (most recent call last):
            ...
            ZeroDivisionError: inverse of Mod(189, 1890) does not exist
            sage: a = Integer(19)**100000  # long time
            sage: c = a.inverse_mod(a*a)   # long time
            Traceback (most recent call last):
            ...
            ZeroDivisionError: inverse of Mod(..., ...) does not exist

        We check that :trac:`10625` is fixed::

            sage: ZZ(2).inverse_mod(ZZ.ideal(3))
            2

        We check that :trac:`9955` is fixed::

            sage: Rational(3) % Rational(-1)
            0
        """
        cdef int r
        if isinstance(n, sage.rings.ideal.Ideal_pid) and n.ring() == the_integer_ring:
            n = n.gen()
        cdef Integer m = as_Integer(n)
        cdef Integer ans = <Integer>PY_NEW(Integer)
        if mpz_cmpabs_ui(m.value, 1) == 0:
            return zero
        sig_on()
        r = mpz_invert(ans.value, self.value, m.value)
        sig_off()
        if r == 0:
            raise ZeroDivisionError(f"inverse of Mod({self}, {m}) does not exist")
        return ans

    def gcd(self, n):
        """
        Return the greatest common divisor of self and `n`.

        EXAMPLES::

            sage: gcd(-1,1)
            1
            sage: gcd(0,1)
            1
            sage: gcd(0,0)
            0
            sage: gcd(2,2^6)
            2
            sage: gcd(21,2^6)
            1
        """
        if not isinstance(n, Integer) and not isinstance(n, int):
            left, right = coercion_model.canonical_coercion(self, n)
            return left.gcd(right)
        cdef Integer m = as_Integer(n)
        cdef Integer g = PY_NEW(Integer)
        sig_on()
        mpz_gcd(g.value, self.value, m.value)
        sig_off()
        return g

    def crt(self, y, m, n):
        """
        Return the unique integer between `0` and `mn` that is congruent to
        the integer modulo `m` and to `y` modulo `n`. We assume that `m` and
        `n` are coprime.

        EXAMPLES::

            sage: n = 17
            sage: m = n.crt(5, 23, 11); m
            247
            sage: m%23
            17
            sage: m%11
            5
        """
        cdef object g, s, t
        cdef Integer _y, _m, _n
        _y = Integer(y); _m = Integer(m); _n = Integer(n)
        g, s, t = _m.xgcd(_n)
        if not g.is_one():
            raise ArithmeticError("CRT requires that gcd of moduli is 1.")
        # Now s*m + t*n = 1, so the answer is x + (y-x)*s*m, where x=self.
        return (self + (_y - self) * s * _m) % (_m * _n)

    def test_bit(self, long index):
        r"""
        Return the bit at ``index``.

        If the index is negative, returns 0.

        Although internally a sign-magnitude representation is used
        for integers, this method pretends to use a two's complement
        representation.  This is illustrated with a negative integer
        below.

        EXAMPLES::

            sage: w = 6
            sage: w.str(2)
            '110'
            sage: w.test_bit(2)
            1
            sage: w.test_bit(-1)
            0
            sage: x = -20
            sage: x.str(2)
            '-10100'
            sage: x.test_bit(4)
            0
            sage: x.test_bit(5)
            1
            sage: x.test_bit(6)
            1
        """
        if index < 0:
            return 0
        else:
            return mpz_tstbit(self.value, index)

    def popcount(self):
        """
        Return the number of 1 bits in the binary representation.
        If self<0, we return Infinity.

        EXAMPLES::

            sage: n = 123
            sage: n.str(2)
            '1111011'
            sage: n.popcount()
            6

            sage: n = -17
            sage: n.popcount()
            +Infinity
        """
        if mpz_sgn(self.value) < 0:
            return sage.rings.infinity.Infinity
        return smallInteger(mpz_popcount(self.value))


    def conjugate(self):
        """
        Return the complex conjugate of this integer, which is the
        integer itself.

        EXAMPLES::

            sage: n = 205
            sage: n.conjugate()
            205
        """
        return self

    def binomial(self, m, algorithm='mpir'):
        """
        Return the binomial coefficient "self choose m".

        INPUT:

        - ``m`` -- an integer

        - ``algorithm`` -- ``'mpir'`` (default) or ``'pari'``; ``'mpir'`` is
          faster for small ``m``, and ``'pari'`` tends to be faster for
          large ``m``

        OUTPUT:

        - integer

        EXAMPLES::

            sage: 10.binomial(2)
            45
            sage: 10.binomial(2, algorithm='pari')
            45
            sage: 10.binomial(-2)
            0
            sage: (-2).binomial(3)
            -4
            sage: (-3).binomial(0)
            1

        The argument ``m`` or (``self-m``) must fit into unsigned long::

            sage: (2**256).binomial(2**256)
            1
            sage: (2**256).binomial(2**256-1)
            115792089237316195423570985008687907853269984665640564039457584007913129639936
            sage: (2**256).binomial(2**128)
            Traceback (most recent call last):
            ...
            OverflowError: m must fit in an unsigned long

        TESTS::

            sage: 0.binomial(0)
            1
            sage: 0.binomial(1)
            0
            sage: 0.binomial(-1)
            0
            sage: 13.binomial(2r)
            78

        Check that it can be interrupted (:trac:`17852`)::

            sage: alarm(0.5); (2^100).binomial(2^22, algorithm='mpir')
            Traceback (most recent call last):
            ...
            AlarmInterrupt

        For PARI, we try 10 interrupts with increasing intervals to
        check for reliable interrupting, see :trac:`18919`::

            sage: from cysignals import AlarmInterrupt
            sage: for i in [1..10]:  # long time (5s)
            ....:     try:
            ....:         alarm(i/11)
            ....:         (2^100).binomial(2^22, algorithm='pari')
            ....:     except AlarmInterrupt:
            ....:         pass
            doctest:...: RuntimeWarning: cypari2 leaked ... bytes on the PARI stack...
        """
        cdef Integer x
        cdef Integer mm

        if isinstance(m, Integer):
            mm = m
        else:
            mm = Integer(m)

        # trivial cases and potential simplification binom(n,x) -> binom(n,n-x)
        if self == zero or mm < zero or mm > self > zero:
            return one if mm == zero else zero

        if 2*mm > self > zero:
            mm = self - mm

        if mm == zero:
            return one
        if mm == one:
            return self

        # now call the various backend
        if algorithm == 'mpir':
            x = PY_NEW(Integer)
            if mpz_fits_ulong_p(mm.value):
                sig_on()
                mpz_bin_ui(x.value, self.value, mpz_get_ui(mm.value))
                sig_off()
            else:
                raise OverflowError("m must fit in an unsigned long")
            return x
        elif algorithm == 'pari':
            return the_integer_ring(self.__pari__().binomial(mm))
        else:
            raise ValueError("algorithm must be one of: 'pari', 'mpir'")


cdef class IntegerPool(ObjectPool_Cloning):
    """
    A pool for integers.

    There are two relevant attributes: ``_parent`` (a Python object)
    and ``value`` (a GMP/MPIR ``mpz_t``). We assume here that
    ``_parent`` is never changed (an important assumption!), so we only
    need to deal with ``value``.
    """
    cdef void pool_in(self, obj):
        cdef mpz_ptr mpz = (<Integer>obj).value

        # Set number to 0
        mpz._mp_size = 0

        # Deallocate some space if more than 16 limbs were used
        if mpz._mp_alloc > 16:
            _mpz_realloc(mpz, 1)

    cdef int clone_out(self, obj) except -1:
        mpz_init((<Integer>obj).value)

    cdef void clone_in(self, obj):
        mpz_clear((<Integer>obj).value)

IntegerPool(Integer).enable()


cdef int mpz_set_str_python(mpz_ptr z, char* s, int base) except -1:
    """
    Wrapper around ``mpz_set_str()`` which supports :pep:`3127`
    literals.

    If the string is invalid, a ``TypeError`` will be raised.

    INPUT:

    - ``z`` -- A pre-allocated ``mpz_t`` where the result will be
      stored.

    - ``s`` -- A string to be converted to an ``mpz_t``.

    - ``base`` -- Either 0 or a base between 2 and 36: a base to use
      for the string conversion. 0 means auto-detect using prefixes.

    EXAMPLES::

        sage: Integer('12345')
        12345
        sage: Integer('   -      1  2   3  4   5  ')
        -12345
        sage: Integer(u'  -  0x  1  2   3  4   5  ')
        -74565
        sage: Integer('-0012345', 16)
        -74565
        sage: Integer('+0x12345')
        74565
        sage: Integer('0X12345', 16)
        Traceback (most recent call last):
        ...
        TypeError: unable to convert '0X12345' to an integer
        sage: Integer('0x12345', 1000)
        Traceback (most recent call last):
        ...
        ValueError: base (=1000) must be 0 or between 2 and 36
        sage: Integer('0x00DeadBeef')
        3735928559
        sage: Integer('0x0x12345')
        Traceback (most recent call last):
        ...
        TypeError: unable to convert '0x0x12345' to an integer
        sage: Integer('-0B100')
        -4
        sage: Integer('-0B100', 16)
        -45312
        sage: Integer('0B12345')
        Traceback (most recent call last):
        ...
        TypeError: unable to convert '0B12345' to an integer

    Test zeros::

        sage: Integer('')
        Traceback (most recent call last):
        ...
        TypeError: unable to convert '' to an integer
        sage: Integer("0")
        0
        sage: Integer("  0O  0  ")  # second character is the letter O
        0
        sage: Integer("-00")
        0
        sage: Integer("+00000", 4)
        0

    For octals, the old leading-zero style is deprecated (unless an
    explicit base is given)::

        sage: Integer('0o12')
        10
        sage: Integer('012', 8)
        10
        sage: Integer('012')
        doctest:...: DeprecationWarning: use 0o as octal prefix instead of 0
        If you do not want this number to be interpreted as octal, remove the leading zeros.
        See http://trac.sagemath.org/17413 for details.
        10

    We disallow signs in unexpected places::

        sage: Integer('+ -0')
        Traceback (most recent call last):
        ...
        TypeError: unable to convert '+ -0' to an integer
        sage: Integer('0o-0')
        Traceback (most recent call last):
        ...
        TypeError: unable to convert '0o-0' to an integer
    """
    cdef int sign = 1
    cdef int warnoctal = 0
    cdef char* x = s

    if base != 0 and (base < 2 or base > 36):
        raise ValueError("base (=%s) must be 0 or between 2 and 36"%base)

    while x[0] == c' ': x += 1  # Strip spaces

    # Check for signs
    if x[0] == c'-':
        sign = -1
        x += 1
    elif x[0] == c'+':
        x += 1

    while x[0] == c' ': x += 1  # Strip spaces

    # If no base was given, check for PEP 3127 prefixes
    if base == 0:
        if x[0] != c'0':
            base = 10
        else:
            # String starts with "0"
            if x[1] == c'b' or x[1] == c'B':
                x += 2
                base = 2
            elif x[1] == c'o' or x[1] == c'O':
                x += 2
                base = 8
            elif x[1] == c'x' or x[1] == c'X':
                x += 2
                base = 16
            else:
                # Give deprecation warning about octals, unless the
                # number is zero (to allow for "0").
                base = 8
                warnoctal = 1

    while x[0] == c' ': x += 1  # Strip spaces

    # Disallow a sign here
    if x[0] == '-' or x[0] == '+':
        x = ""  # Force an error below

    assert base >= 2
    if mpz_set_str(z, x, base) != 0:
        raise TypeError("unable to convert %r to an integer" % char_to_str(s))
    if sign < 0:
        mpz_neg(z, z)
    if warnoctal and mpz_sgn(z) != 0:
        from sage.misc.superseded import deprecation
        deprecation(17413, "use 0o as octal prefix instead of 0\nIf you do not want this number to be interpreted as octal, remove the leading zeros.")


def GCD_list(v):
    r"""
    Return the greatest common divisor of a list of integers.

    INPUT:

    - ``v`` -- list or tuple

    Elements of `v` are converted to Sage integers.  An empty list has
    GCD zero.

    This function is used, for example, by ``rings/arith.py``.

    EXAMPLES::

        sage: from sage.rings.integer import GCD_list
        sage: w = GCD_list([3,9,30]); w
        3
        sage: type(w)
        <type 'sage.rings.integer.Integer'>

    Check that the bug reported in :trac:`3118` has been fixed::

        sage: sage.rings.integer.GCD_list([2,2,3])
        1

    The inputs are converted to Sage integers.

    ::

        sage: w = GCD_list([int(3), int(9), '30']); w
        3
        sage: type(w)
        <type 'sage.rings.integer.Integer'>

    Check that the GCD of the empty list is zero (:trac:`17257`)::

        sage: GCD_list([])
        0
    """
    cdef int i, n = len(v)
    cdef Integer z = <Integer>PY_NEW(Integer)

    for i from 0 <= i < n:
        if not isinstance(v[i], Integer):
            if not isinstance(v, list):
                v = list(v)
            v[i] = Integer(v[i])

    if n == 0:
        return zero
    elif n == 1:
        return v[0].abs()

    sig_on()
    mpz_gcd(z.value, (<Integer>v[0]).value, (<Integer>v[1]).value)
    for i from 2 <= i < n:
        if mpz_cmp_ui(z.value, 1) == 0:
            break
        mpz_gcd(z.value, z.value, (<Integer>v[i]).value)
    sig_off()

    return z


@cython.binding(True)
def make_integer(s):
    """
    Create a Sage integer from the base-32 Python *string* s. This is
    used in unpickling integers.

    EXAMPLES::

        sage: from sage.rings.integer import make_integer
        sage: make_integer('-29')
        -73
        sage: make_integer(29)
        Traceback (most recent call last):
        ...
        TypeError: expected str...Integer found
    """
    cdef Integer r = PY_NEW(Integer)
    mpz_set_str(r.value, str_to_bytes(s), 32)
    return r


cdef class int_to_Z(Morphism):
    """
    Morphism from Python ints to Sage integers.

    EXAMPLES::

        sage: f = ZZ.coerce_map_from(int)
        sage: type(f)  # py2
        <type 'sage.rings.integer.int_to_Z'>
        sage: type(f)  # py3
        <class 'sage.rings.integer.long_to_Z'>
        sage: f(5r)
        5
        sage: type(f(5r))
        <type 'sage.rings.integer.Integer'>
        sage: 1 + 2r
        3
        sage: type(1 + 2r)
        <type 'sage.rings.integer.Integer'>

    This is intented for internal use by the coercion system,
    to facilitate fast expressions mixing ints and more complex
    Python types.  Note that (as with all morphisms) the input
    is forcably coerced to the domain ``int`` if it is not
    already of the correct type which may have undesirable results::

        sage: f.domain()
        Set of Python objects of class 'int'
        sage: f(1/3)
        0
        sage: f(1.7)
        1
        sage: f("10")
        10

    A pool is used for small integers::

        sage: f(10) is f(10)
        True
        sage: f(-2) is f(-2)
        True
    """

    def __init__(self):
        """
        TESTS::

            sage: f = ZZ.coerce_map_from(int)
            sage: f.parent()
            Set of Morphisms from Set of Python objects of class 'int' to Integer Ring in Category of sets
        """
        import sage.categories.homset
        from sage.sets.pythonclass import Set_PythonType
        Morphism.__init__(self, sage.categories.homset.Hom(Set_PythonType(int), integer_ring.ZZ))

    cpdef Element _call_(self, a):
        """
        Returns a new integer with the same value as a.

        TESTS::

            sage: f = ZZ.coerce_map_from(int)
            sage: f(100r)
            100
        """
        if type(a) is not int:
            raise TypeError("must be a Python int object")

        return smallInteger(PyInt_AS_LONG(a))

    def _repr_type(self):
        """
        TESTS::

            sage: f = ZZ.coerce_map_from(int)
            sage: print(f)
            Native morphism:
              From: Set of Python objects of class 'int'
              To:   Integer Ring
        """
        return "Native"


cdef class long_to_Z(Morphism):
    """
    EXAMPLES::

        sage: f = ZZ.coerce_map_from(long)  # py2
        sage: f = ZZ.coerce_map_from(int)   # py3
        sage: f  # py2
        Native morphism:
          From: Set of Python objects of class 'long'
          To:   Integer Ring
        sage: f  # py3
        Native morphism:
          From: Set of Python objects of class 'int'
          To:   Integer Ring
        sage: f(1rL)
        1
        sage: f(-10000000000000000000001r)
        -10000000000000000000001
    """
    def __init__(self):
        import sage.categories.homset
        from sage.sets.pythonclass import Set_PythonType
        Morphism.__init__(self, sage.categories.homset.Hom(Set_PythonType(long), integer_ring.ZZ))

    cpdef Element _call_(self, a):
        cdef Integer r
        cdef long l
        cdef int err = 0

        integer_check_long_py(a, &l, &err)
        if not err:
            return smallInteger(l)

        r = <Integer>PY_NEW(Integer)
        mpz_set_pylong(r.value, a)
        return r

    def _repr_type(self):
        return "Native"

<<<<<<< HEAD
############### INTEGER CREATION CODE #####################

# This variable holds the size of any Integer object in bytes.
cdef int sizeof_Integer

# We use a global Integer element to steal all the references
# from.  DO NOT INITIALIZE IT AGAIN and DO NOT REFERENCE IT!
cdef Integer global_dummy_Integer
global_dummy_Integer = Integer()


# A global pool for performance when integers are rapidly created and destroyed.
# It operates on the following principles:
#
# - The pool starts out empty.
# - When an new integer is needed, one from the pool is returned
#   if available, otherwise a new Integer object is created
# - When an integer is collected, it will add it to the pool
#   if there is room, otherwise it will be deallocated.
cdef int integer_pool_size = 100

cdef PyObject** integer_pool
cdef int integer_pool_count = 0

# used for profiling the pool
cdef int total_alloc = 0
cdef int use_pool = 0


cdef PyObject* fast_tp_new(type t, args, kwds) except NULL:
    global integer_pool, integer_pool_count, total_alloc, use_pool

    cdef PyObject* new
    cdef mpz_ptr new_mpz

    # for profiling pool usage
    # total_alloc += 1

    # If there is a ready integer in the pool, we will
    # decrement the counter and return that.

    if integer_pool_count > 0:

        # for profiling pool usage
        # use_pool += 1

        integer_pool_count -= 1
        new = <PyObject *> integer_pool[integer_pool_count]

    # Otherwise, we have to create one.
    else:

        # allocate enough room for the Integer, sizeof_Integer is
        # sizeof(Integer). The use of PyObject_Malloc directly
        # assumes that Integers are not garbage collected, i.e.
        # they do not possess references to other Python
        # objects (as indicated by the Py_TPFLAGS_HAVE_GC flag).
        # See below for a more detailed description.
        new = <PyObject*>PyObject_Malloc( sizeof_Integer )
        if unlikely(new == NULL):
            raise MemoryError

        # Now set every member as set in z, the global dummy Integer
        # created before this tp_new started to operate.
        memcpy(new, (<void*>global_dummy_Integer), sizeof_Integer )

        # We allocate memory for the _mp_d element of the value of this
        # new Integer. We allocate one limb. Normally, one would use
        # mpz_init() for this, but we allocate the memory directly.
        # This saves time both by avoiding extra function calls and
        # because the rest of the mpz struct was already initialized
        # fully using the memcpy above.
        #
        # What is done here is potentially very dangerous as it reaches
        # deeply into the internal structure of GMP. Consequently things
        # may break if a new release of GMP changes some internals. To
        # emphasize this, this is what the GMP manual has to say about
        # the documentation for the struct we are using:
        #
        #  "This chapter is provided only for informational purposes and the
        #  various internals described here may change in future GMP releases.
        #  Applications expecting to be compatible with future releases should use
        #  only the documented interfaces described in previous chapters."
        new_mpz = <mpz_ptr>((<Integer>new).value)
        new_mpz._mp_d = <mp_ptr>check_malloc(GMP_LIMB_BITS >> 3)

    # This line is only needed if Python is compiled in debugging mode
    # './configure --with-pydebug' or SAGE_DEBUG=yes. If that is the
    # case a Python object has a bunch of debugging fields which are
    # initialized with this macro.

    if_Py_TRACE_REFS_then_PyObject_INIT(
            new, Py_TYPE(global_dummy_Integer))

    # The global_dummy_Integer may have a reference count larger than
    # one, but it is expected that newly created objects have a
    # reference count of one. This is potentially unneeded if
    # everybody plays nice, because the gobal_dummy_Integer has only
    # one reference in that case.

    # Objects from the pool have reference count zero, so this
    # needs to be set in this case.

    new.ob_refcnt = 1

    return new


cdef void fast_tp_dealloc(PyObject* o):
    # If there is room in the pool for a used integer object,
    # then put it in rather than deallocating it.
    global integer_pool, integer_pool_count

    cdef mpz_ptr o_mpz = <mpz_ptr>((<Integer>o).value)

    # If we are recovering from an interrupt, throw the mpz_t away
    # without recycling or freeing it because it might be in an
    # inconsistent state (see Trac #24986).
    if sig_occurred() is NULL:
        if integer_pool_count < integer_pool_size:
            # Here we free any extra memory used by the mpz_t by
            # setting it to a single limb.
            if o_mpz._mp_alloc > 10:
                _mpz_realloc(o_mpz, 1)

            # It's cheap to zero out an integer, so do it here.
            o_mpz._mp_size = 0

            # And add it to the pool.
            integer_pool[integer_pool_count] = o
            integer_pool_count += 1
            return

        # No space in the pool, so just free the mpz_t.
        sig_free(o_mpz._mp_d)

    # Free the object. This assumes that Py_TPFLAGS_HAVE_GC is not
    # set. If it was set another free function would need to be
    # called.
    PyObject_Free(o)


from sage.misc.allocator cimport hook_tp_functions
cdef hook_fast_tp_functions():
    """
    Initialize the fast integer creation functions.
    """
    global global_dummy_Integer, sizeof_Integer, integer_pool

    integer_pool = <PyObject**>check_allocarray(integer_pool_size, sizeof(PyObject*))

    cdef PyObject* o
    o = <PyObject *>global_dummy_Integer

    # store how much memory needs to be allocated for an Integer.
    sizeof_Integer = o.ob_type.tp_basicsize

    # Finally replace the functions called when an Integer needs
    # to be constructed/destructed.
    hook_tp_functions(global_dummy_Integer, <newfunc>(&fast_tp_new), <destructor>(&fast_tp_dealloc), False)

cdef integer(x):
    if isinstance(x, Integer):
        return x
    return Integer(x)


def free_integer_pool():
    cdef int i
    cdef PyObject *o

    global integer_pool_count, integer_pool_size

    for i from 0 <= i < integer_pool_count:
        o = integer_pool[i]
        mpz_clear( (<Integer>o).value )
        # Free the object. This assumes that Py_TPFLAGS_HAVE_GC is not
        # set. If it was set another free function would need to be
        # called.
        PyObject_Free(o)

    integer_pool_size = 0
    integer_pool_count = 0
    sig_free(integer_pool)

# Replace default allocation and deletion with faster custom ones
hook_fast_tp_functions()
=======
>>>>>>> 0c8a03b4

# zero and one initialization
initialized = False
cdef set_zero_one_elements():
    global the_integer_ring, initialized
    if initialized: return
    the_integer_ring._zero_element = Integer(0)
    the_integer_ring._one_element = Integer(1)
    initialized = True
set_zero_one_elements()

cdef Integer zero = the_integer_ring._zero_element
cdef Integer one = the_integer_ring._one_element

# pool of small integer for fast sign computation
# Use the same defaults as Python, documented at https://docs.python.org/2/c-api/int.html#PyInt_FromLong
DEF small_pool_min = -5
DEF small_pool_max = 256
# we could use the above zero and one here
cdef list small_pool = [Integer(k) for k in range(small_pool_min, small_pool_max+1)]

cdef inline Integer smallInteger(long value):
    """
    This is the fastest way to create a (likely) small Integer.
    """
    cdef Integer z
    if small_pool_min <= value <= small_pool_max:
        return <Integer>small_pool[value - small_pool_min]
    else:
        z = PY_NEW(Integer)
        mpz_set_si(z.value, value)
        return z


# The except value is just some random double, it doesn't matter what it is.
cdef double mpz_get_d_nearest(mpz_t x) except? -648555075988944.5:
    """
    Convert a ``mpz_t`` to a ``double``, with round-to-nearest-even.
    This differs from ``mpz_get_d()`` which does round-to-zero.

    TESTS::

        sage: x = ZZ(); float(x)
        0.0
        sage: x = 2^54 - 1
        sage: float(x)
        1.8014398509481984e+16
        sage: float(-x)
        -1.8014398509481984e+16
        sage: x = 2^10000; float(x)
        inf
        sage: float(-x)
        -inf

    ::

        sage: x = (2^53 - 1) * 2^971; float(x)  # Largest double
        1.7976931348623157e+308
        sage: float(-x)
        -1.7976931348623157e+308
        sage: x = (2^53) * 2^971; float(x)
        inf
        sage: float(-x)
        -inf
        sage: x = ZZ((2^53 - 1/2) * 2^971); float(x)
        inf
        sage: float(-x)
        -inf
        sage: x = ZZ((2^53 - 3/4) * 2^971); float(x)
        1.7976931348623157e+308
        sage: float(-x)
        -1.7976931348623157e+308

    AUTHORS:

    - Jeroen Demeyer (:trac:`16385`, based on :trac:`14416`)
    """
    cdef mp_bitcnt_t sx = mpz_sizeinbase(x, 2)

    # Easy case: x is exactly representable as double.
    if sx <= 53:
        return mpz_get_d(x)

    cdef int resultsign = mpz_sgn(x)

    # Check for overflow
    if sx > 1024:
        if resultsign < 0:
            return -1.0/0.0
        else:
            return 1.0/0.0

    # General case

    # We should shift x right by this amount in order
    # to have 54 bits remaining.
    cdef mp_bitcnt_t shift = sx - 54

    # Compute q = trunc(x / 2^shift) and let remainder_is_zero be True
    # if and only if no truncation occurred.
    cdef int remainder_is_zero
    remainder_is_zero = mpz_divisible_2exp_p(x, shift)

    sig_on()

    cdef mpz_t q
    mpz_init(q)
    mpz_tdiv_q_2exp(q, x, shift)

    # Convert abs(q) to a 64-bit integer.
    cdef mp_limb_t* q_limbs = (<mpz_ptr>q)._mp_d
    cdef uint64_t q64
    if sizeof(mp_limb_t) >= 8:
        q64 = q_limbs[0]
    else:
        assert sizeof(mp_limb_t) == 4
        q64 = q_limbs[1]
        q64 = (q64 << 32) + q_limbs[0]

    mpz_clear(q)
    sig_off()

    # Round q from 54 to 53 bits of precision.
    if ((q64 & 1) == 0):
        # Round towards zero
        pass
    else:
        if not remainder_is_zero:
            # Remainder is non-zero: round away from zero
            q64 += 1
        else:
            # Halfway case: round to even
            q64 += (q64 & 2) - 1

    # The conversion of q64 to double is *exact*.
    # This is because q64 is even and satisfies 2^53 <= q64 <= 2^54.
    cdef double d = <double>q64
    if resultsign < 0:
        d = -d
    return ldexp(d, shift)<|MERGE_RESOLUTION|>--- conflicted
+++ resolved
@@ -7375,197 +7375,6 @@
     def _repr_type(self):
         return "Native"
 
-<<<<<<< HEAD
-############### INTEGER CREATION CODE #####################
-
-# This variable holds the size of any Integer object in bytes.
-cdef int sizeof_Integer
-
-# We use a global Integer element to steal all the references
-# from.  DO NOT INITIALIZE IT AGAIN and DO NOT REFERENCE IT!
-cdef Integer global_dummy_Integer
-global_dummy_Integer = Integer()
-
-
-# A global pool for performance when integers are rapidly created and destroyed.
-# It operates on the following principles:
-#
-# - The pool starts out empty.
-# - When an new integer is needed, one from the pool is returned
-#   if available, otherwise a new Integer object is created
-# - When an integer is collected, it will add it to the pool
-#   if there is room, otherwise it will be deallocated.
-cdef int integer_pool_size = 100
-
-cdef PyObject** integer_pool
-cdef int integer_pool_count = 0
-
-# used for profiling the pool
-cdef int total_alloc = 0
-cdef int use_pool = 0
-
-
-cdef PyObject* fast_tp_new(type t, args, kwds) except NULL:
-    global integer_pool, integer_pool_count, total_alloc, use_pool
-
-    cdef PyObject* new
-    cdef mpz_ptr new_mpz
-
-    # for profiling pool usage
-    # total_alloc += 1
-
-    # If there is a ready integer in the pool, we will
-    # decrement the counter and return that.
-
-    if integer_pool_count > 0:
-
-        # for profiling pool usage
-        # use_pool += 1
-
-        integer_pool_count -= 1
-        new = <PyObject *> integer_pool[integer_pool_count]
-
-    # Otherwise, we have to create one.
-    else:
-
-        # allocate enough room for the Integer, sizeof_Integer is
-        # sizeof(Integer). The use of PyObject_Malloc directly
-        # assumes that Integers are not garbage collected, i.e.
-        # they do not possess references to other Python
-        # objects (as indicated by the Py_TPFLAGS_HAVE_GC flag).
-        # See below for a more detailed description.
-        new = <PyObject*>PyObject_Malloc( sizeof_Integer )
-        if unlikely(new == NULL):
-            raise MemoryError
-
-        # Now set every member as set in z, the global dummy Integer
-        # created before this tp_new started to operate.
-        memcpy(new, (<void*>global_dummy_Integer), sizeof_Integer )
-
-        # We allocate memory for the _mp_d element of the value of this
-        # new Integer. We allocate one limb. Normally, one would use
-        # mpz_init() for this, but we allocate the memory directly.
-        # This saves time both by avoiding extra function calls and
-        # because the rest of the mpz struct was already initialized
-        # fully using the memcpy above.
-        #
-        # What is done here is potentially very dangerous as it reaches
-        # deeply into the internal structure of GMP. Consequently things
-        # may break if a new release of GMP changes some internals. To
-        # emphasize this, this is what the GMP manual has to say about
-        # the documentation for the struct we are using:
-        #
-        #  "This chapter is provided only for informational purposes and the
-        #  various internals described here may change in future GMP releases.
-        #  Applications expecting to be compatible with future releases should use
-        #  only the documented interfaces described in previous chapters."
-        new_mpz = <mpz_ptr>((<Integer>new).value)
-        new_mpz._mp_d = <mp_ptr>check_malloc(GMP_LIMB_BITS >> 3)
-
-    # This line is only needed if Python is compiled in debugging mode
-    # './configure --with-pydebug' or SAGE_DEBUG=yes. If that is the
-    # case a Python object has a bunch of debugging fields which are
-    # initialized with this macro.
-
-    if_Py_TRACE_REFS_then_PyObject_INIT(
-            new, Py_TYPE(global_dummy_Integer))
-
-    # The global_dummy_Integer may have a reference count larger than
-    # one, but it is expected that newly created objects have a
-    # reference count of one. This is potentially unneeded if
-    # everybody plays nice, because the gobal_dummy_Integer has only
-    # one reference in that case.
-
-    # Objects from the pool have reference count zero, so this
-    # needs to be set in this case.
-
-    new.ob_refcnt = 1
-
-    return new
-
-
-cdef void fast_tp_dealloc(PyObject* o):
-    # If there is room in the pool for a used integer object,
-    # then put it in rather than deallocating it.
-    global integer_pool, integer_pool_count
-
-    cdef mpz_ptr o_mpz = <mpz_ptr>((<Integer>o).value)
-
-    # If we are recovering from an interrupt, throw the mpz_t away
-    # without recycling or freeing it because it might be in an
-    # inconsistent state (see Trac #24986).
-    if sig_occurred() is NULL:
-        if integer_pool_count < integer_pool_size:
-            # Here we free any extra memory used by the mpz_t by
-            # setting it to a single limb.
-            if o_mpz._mp_alloc > 10:
-                _mpz_realloc(o_mpz, 1)
-
-            # It's cheap to zero out an integer, so do it here.
-            o_mpz._mp_size = 0
-
-            # And add it to the pool.
-            integer_pool[integer_pool_count] = o
-            integer_pool_count += 1
-            return
-
-        # No space in the pool, so just free the mpz_t.
-        sig_free(o_mpz._mp_d)
-
-    # Free the object. This assumes that Py_TPFLAGS_HAVE_GC is not
-    # set. If it was set another free function would need to be
-    # called.
-    PyObject_Free(o)
-
-
-from sage.misc.allocator cimport hook_tp_functions
-cdef hook_fast_tp_functions():
-    """
-    Initialize the fast integer creation functions.
-    """
-    global global_dummy_Integer, sizeof_Integer, integer_pool
-
-    integer_pool = <PyObject**>check_allocarray(integer_pool_size, sizeof(PyObject*))
-
-    cdef PyObject* o
-    o = <PyObject *>global_dummy_Integer
-
-    # store how much memory needs to be allocated for an Integer.
-    sizeof_Integer = o.ob_type.tp_basicsize
-
-    # Finally replace the functions called when an Integer needs
-    # to be constructed/destructed.
-    hook_tp_functions(global_dummy_Integer, <newfunc>(&fast_tp_new), <destructor>(&fast_tp_dealloc), False)
-
-cdef integer(x):
-    if isinstance(x, Integer):
-        return x
-    return Integer(x)
-
-
-def free_integer_pool():
-    cdef int i
-    cdef PyObject *o
-
-    global integer_pool_count, integer_pool_size
-
-    for i from 0 <= i < integer_pool_count:
-        o = integer_pool[i]
-        mpz_clear( (<Integer>o).value )
-        # Free the object. This assumes that Py_TPFLAGS_HAVE_GC is not
-        # set. If it was set another free function would need to be
-        # called.
-        PyObject_Free(o)
-
-    integer_pool_size = 0
-    integer_pool_count = 0
-    sig_free(integer_pool)
-
-# Replace default allocation and deletion with faster custom ones
-hook_fast_tp_functions()
-=======
->>>>>>> 0c8a03b4
-
 # zero and one initialization
 initialized = False
 cdef set_zero_one_elements():
