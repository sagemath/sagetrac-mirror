--- conflicted
+++ resolved
@@ -1029,14 +1029,10 @@
             ValueError: Fractional ideal (2) is not a prime ideal
         """
         if not self.is_prime():
-<<<<<<< HEAD
            raise ValueError("%s is not a prime ideal"%self)
         # Handle zero separately for a better error messageL
         if self.is_zero():
            raise ValueError("%s is not a nonzero prime ideal"%self)
-=======
-           raise ValueError("%s is not a prime ideal" % self)
->>>>>>> 13b40902
         return self._pari_prime
 
     def _cache_bnfisprincipal(self, proof=None, gens_needed=False):
@@ -1916,8 +1912,6 @@
         """
         return [x[0] for x in self.factor()]
 
-<<<<<<< HEAD
-=======
     def _div_(self, other):
         """
         Return the quotient self / other.
@@ -1938,7 +1932,6 @@
             return K.ideal(self.gen(0) / other.gen(0))
         return K.ideal(K.pari_nf().idealdiv(self, other))
 
->>>>>>> 13b40902
     def __invert__(self):
         """
         Return the multiplicative inverse of self.  Call with ~self.
