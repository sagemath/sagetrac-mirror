--- conflicted
+++ resolved
@@ -76,11 +76,7 @@
 #
 #                  http://www.gnu.org/licenses/
 #*****************************************************************************
-<<<<<<< HEAD
-from __future__ import print_function
-=======
-from __future__ import absolute_import
->>>>>>> 41107200
+from __future__ import print_function, absolute_import
 
 from sage.structure.parent_gens import localvars
 
