--- conflicted
+++ resolved
@@ -31,11 +31,9 @@
 
 - John Jones (2017-07): improve check for is_galois(), add is_abelian(), building on work in patch by Chris Wuthrich
 
-<<<<<<< HEAD
 - Anna Haensch (2018-03): added :meth:``quadratic_defect``
-=======
+
 .. NOTE::
->>>>>>> f474be96
 
     Unlike in PARI/GP, class group computations *in Sage* do *not* by default
     assume the Generalized Riemann Hypothesis. To do class groups computations
@@ -210,10 +208,6 @@
     return get_flag(t, "number_field")
 
 
-<<<<<<< HEAD
-=======
-
->>>>>>> f474be96
 from sage.misc.latex import latex
 
 import sage.arith.all as arith
@@ -241,13 +235,7 @@
 from sage.rings.real_lazy import RLF, CLF
 
 
-<<<<<<< HEAD
 def NumberField(polynomial, name=None, check=True, names=None, embedding=None, latex_name=None, assume_disc_small=False, maximize_at_primes=None, structure=None):
-=======
-def NumberField(polynomial, name=None, check=True, names=None, embedding=None,
-                latex_name=None, assume_disc_small=False,
-                maximize_at_primes=None, structure=None):
->>>>>>> f474be96
     r"""
     Return *the* number field (or tower of number fields) defined by the
     irreducible ``polynomial``.
@@ -5884,10 +5872,6 @@
         if not self.is_totally_real():
             raise NotImplementedError("exact computation of LLL reduction only implemented in the totally real case")
 
-<<<<<<< HEAD
-=======
-        # Z_F = self.maximal_order()
->>>>>>> f474be96
         B = self.reduced_basis()
         T = self.reduced_gram_matrix()
         P = pari(T).qfminim((C[1]**2)*(1./2), 10**6)[2]
