--- conflicted
+++ resolved
@@ -17,10 +17,7 @@
 """
 
 from sage.structure.sage_object import SageObject
-<<<<<<< HEAD
-=======
 from sage.groups.galois_group import _alg_key, GaloisGroup as GaloisGroup_base
->>>>>>> 7e435cb4
 from sage.groups.perm_gps.permgroup import PermutationGroup_generic, standardize_generator
 from sage.structure.category_object import normalize_names
 
@@ -33,10 +30,7 @@
 from sage.rings.number_field.number_field import refine_embedding
 from sage.rings.number_field.morphism import NumberFieldHomomorphism_im_gens
 from sage.sets.finite_enumerated_set import FiniteEnumeratedSet
-<<<<<<< HEAD
-=======
 from sage.rings.integer_ring import ZZ
->>>>>>> 7e435cb4
 
 
 class GaloisGroup_v1(SageObject):
@@ -225,11 +219,7 @@
         Artin symbols etc) are only available for Galois fields.
     """
 
-<<<<<<< HEAD
-    def __init__(self, number_field, algorithm='pari', names=None, gc_numbering=None):
-=======
     def __init__(self, number_field, algorithm='pari', names=None, gc_numbering=None, _type=None):
->>>>>>> 7e435cb4
         r"""
         Create a Galois group.
 
@@ -265,55 +255,6 @@
             sage: phi(z) # random
             z^3
         """
-<<<<<<< HEAD
-        self._number_field = number_field
-        self._default_algorithm = algorithm
-        if gc_numbering is None:
-            gc_numbering = False if algorithm == 'magma' else True
-        self._gc_numbering = gc_numbering
-        if names is None:
-            # add a c for Galois closure
-            names = number_field.variable_name() + 'c'
-        self._gc_names = normalize_names(1, names)
-        # We do only the parts of the initialization of PermutationGroup_generic
-        # that don't depend on _gens
-        from sage.categories.permutation_groups import PermutationGroups
-        category = PermutationGroups().FinitelyGenerated().Finite()
-        # Note that we DON'T call the __init__ method for PermutationGroup_generic
-        # Instead, the relevant attributes are computed lazily
-        super(PermutationGroup_generic, self).__init__(category=category)
-
-    def _get_algorithm(self, algorithm):
-        return self._default_algorithm if algorithm is None else algorithm
-
-    @cached_method(key=_get_algorithm)
-    def _pol_galgp(self, algorithm=None):
-        algorithm = self._get_algorithm(algorithm)
-        f = self._number_field.absolute_polynomial()
-        return f.galois_group(pari_group=True, algorithm=algorithm)
-
-    def order(self, algorithm=None, recompute=False):
-        algorithm = self._get_algorithm(algorithm)
-        # We cache manually since we're computing the same quantity using different backends
-        if not recompute and '_size' in self.__dict__:
-            return self._size # _order is a method on permgroup
-        K = self._number_field
-        if K.absolute_degree() < 12 or algorithm != "pari":
-            self._size = self._pol_galgp(algorithm=algorithm).order()
-        else:
-            self._size = self._galois_closure.degree()
-        return self._size
-
-    def easy_order(self, algorithm=None):
-        algorithm = self._get_algorithm(algorithm)
-        if '_size' in self.__dict__:
-            return self._size
-        K = self._number_field
-        if K.absolute_degree() < 12 or algorithm != "pari":
-            self._size = self._pol_galgp(algorithm=algorithm).order()
-            return self._size
-
-=======
         if not number_field.is_absolute():
             # We eventually want to support relative Galois groups, which currently just create the Galois group of the absolute field
             deprecation(28782, "Use .absolute_field().galois_group() if you want the Galois group of the absolute field")
@@ -408,73 +349,11 @@
             return size
 
     @cached_method(key=_alg_key)
->>>>>>> 7e435cb4
     def transitive_number(self, algorithm=None, recompute=False):
         """
         Regardless of the value of ``gc_numbering``, this gives the transitive number
         for the action on the roots of the defining polynomial of the original number field,
         not the Galois closure.
-<<<<<<< HEAD
-        """
-        algorithm = self._get_algorithm(algorithm)
-        # We cache manually since we're computing the same quantity using different backends
-        if not recompute and '_t' in self.__dict__:
-            return self._t
-        K = self._number_field
-        if K.absolute_degree() < 12 or algorithm != "pari":
-            self._t = self._pol_galgp(algorithm=algorithm).transitive_number()
-        elif not self._gc_numbering:
-            self._t = ZZ(self.gap().TransitiveIdentification())
-        else:
-            self._t = ZZ(PermutationGroup(self._short_gens(self._gens)).TransitiveIdentification())
-        return self._t
-
-    def transitive_label(self):
-        return "%sT%s" % (self._number_field.degree(), self.transitive_number())
-
-    def pari_label(self):
-        return self._pol_galgp().label()
-
-    @cached_method
-    def signature(self):
-        """
-        Returns 1 if contained in the alternating group, -1 otherwise.
-        """
-        if self._number_field.degree() < 12:
-            return self._pol_galgp().signature()
-        elif self._number_field.absolute_polynomial().discriminant().is_square():
-            return ZZ(1)
-        else:
-            return ZZ(-1)
-
-    # We compute various attributes lazily so that we can support quick lookup
-    # of some that are more easily computed.  This allows us to emulate
-    # having initialized as a permutation group.
-    @lazy_attribute
-    def _gcdata(self):
-        K = self._number_field
-        if self.is_galois():
-            return K, K.hom(K.gen(), K)
-        else:
-            return K.galois_closure(names=self._gc_names, map=True)
-
-    @lazy_attribute
-    def _galois_closure(self):
-        return self._gcdata[0]
-
-    @lazy_attribute
-    def _gc_map(self):
-        return self._gcdata[1]
-
-    @lazy_attribute
-    def _pari_data(self):
-        return self._galois_closure.__pari__().galoisinit()
-
-    @lazy_attribute
-    def _elts(self):
-        # PARI computes all the elements of self anyway, so we might as well store them
-        return sorted([self(x, check=False) for x in self._pari_data[5]])
-=======
 
         INPUT:
 
@@ -663,133 +542,6 @@
                 new_gens = [()]
             # Want order to match G's, so don't sort
             return [self.element_class(x, self, check=False) for x in new_gens]
->>>>>>> 7e435cb4
-
-    @lazy_attribute
-    def _deg(self):
-        """
-        The number of moved points in the permutation representation.
-
-        This will be the degree of the original number field if `_gc_numbering``
-        is ``False``, or the degree of the Galois closure otherwise.
-
-        EXAMPES::
-
-            sage: R.<x> = ZZ[]
-            sage: K.<a> = NumberField(x^5-2)
-            sage: G = K.galois_group(gc_numbering=False); G
-            Galois group 5T3 (5:4) with order 20 of x^5 - 2
-            sage: G._deg
-            5
-            sage: G = K.galois_group(gc_numbering=True); G._deg
-            20
-        """
-        if self._gc_numbering:
-            return self.order()
-        else:
-            return self._number_field.degree()
-
-    @lazy_attribute
-    def _domain(self):
-        """
-        The integers labeling the roots on which this Galois group acts.
-
-        EXAMPLES::
-
-            sage: R.<x> = ZZ[]
-            sage: K.<a> = NumberField(x^5-2)
-            sage: G = K.galois_group(gc_numbering=False); G
-            Galois group 5T3 (5:4) with order 20 of x^5 - 2
-            sage: G._domain
-            {1, 2, 3, 4, 5}
-            sage: G = K.galois_group(gc_numbering=True); G._domain
-            {1, 2, 3, 4, 5, 6, 7, 8, 9, 10, 11, 12, 13, 14, 15, 16, 17, 18, 19, 20}
-        """
-        return FiniteEnumeratedSet(range(1, self._deg+1))
-
-    @lazy_attribute
-    def _domain_to_gap(self):
-        """
-        Dictionary implementing the identity (used by PermutationGroup_generic).
-
-        EXAMPLES::
-
-            sage: R.<x> = ZZ[]
-            sage: K.<a> = NumberField(x^5-2)
-            sage: G = K.galois_group(gc_numbering=False)
-            sage: G._domain_to_gap[5]
-            5
-        """
-        return dict((key, i+1) for i, key in enumerate(self._domain))
-
-    @lazy_attribute
-    def _domain_from_gap(self):
-        """
-        Dictionary implementing the identity (used by PermutationGroup_generic).
-
-        EXAMPLES::
-
-            sage: R.<x> = ZZ[]
-            sage: K.<a> = NumberField(x^5-2)
-            sage: G = K.galois_group(gc_numbering=True)
-            sage: G._domain_from_gap[20]
-            20
-        """
-        return dict((i+1, key) for i, key in enumerate(self._domain))
-
-    @lazy_attribute
-    def _gens(self):
-        """
-        Computes the generators as permutations.
-
-        EXAMPLES::
-
-            sage: R.<x> = ZZ[]
-            sage: K.<a> = NumberField(x^5-2)
-            sage: G = K.galois_group(gc_numbering=False); G
-            Galois group 5T3 (5:4) with order 20 of x^5 - 2
-            sage: G._gens
-            [(1,2,3,5), (1,4,3,2,5)]
-            sage: G = K.galois_group(gc_numbering=True)
-            sage: G._gens
-            [(1,2,15,3)(4,19,11,8)(5,20,13,7)(6,9,10,16)(12,17,18,14),
-             (1,7,17,11,6)(2,8,5,9,18)(3,12,16,13,19)(4,14,20,15,10)]
-        """
-        if self._gc_numbering:
-            gens = [standardize_generator(x, as_cycles=True) for x in self._pari_data[6]]
-            if not gens:
-                gens = [()]
-            gens = [self.element_class(x, self, check=False) for x in gens]
-            return sorted(set(gens))
-        else:
-            self._gc_numbered = G = self._number_field.galois_group(algorithm=self._default_algorithm, names=self._gc_names, gc_numbering=True)
-            self._galois_closure = L = G._galois_closure
-            gens = [g.as_hom() for g in G._gens]
-            if gens:
-                # We add None so that we're 1-indexed
-                roots = [None] + self._number_field.absolute_polynomial().roots(L, multiplicities=False)
-                new_gens = []
-                for g in gens:
-                    seen = set()
-                    cycles = []
-                    for start in range(1, len(roots)):
-                        if start in seen:
-                            continue
-                        cycle = [start]
-                        r = roots[start]
-                        while True:
-                            r = g(r)
-                            i = roots.index(r)
-                            seen.add(i)
-                            if i == start:
-                                break
-                            cycle.append(i)
-                        cycles.append(tuple(cycle))
-                    new_gens.append(cycles)
-            else:
-                new_gens = [()]
-            # Want order to match G's, so don't sort
-            return [self.element_class(x, self, check=False) for x in new_gens]
 
     def _element_constructor_(self, x, check=True):
         r"""
@@ -842,31 +594,12 @@
             sage: NumberField(x^2 - x + 1,'a').galois_group().is_galois()
             True
         """
-<<<<<<< HEAD
-        K = self._number_field
-        if K.degree() < 12:
-            return self._pol_galgp().order() == K.degree()
-        else:
-            return len(K.automorphisms()) == K.degree()
-
-    def ngens(self):
-        r"""
-        Number of generators of this Galois group
-
-        EXAMPLES::
-
-            sage: QuadraticField(-23, 'a').galois_group().ngens()
-            1
-        """
-        return len(self._gens)
-=======
         K = self._field
         d = K.absolute_degree()
         if d < 12:
             return self._pol_galgp().order() == d
         else:
             return len(K.automorphisms()) == d
->>>>>>> 7e435cb4
 
     def _repr_(self):
         r"""
@@ -876,25 +609,13 @@
 
             sage: G = QuadraticField(-23, 'a').galois_group()
             sage: G._repr_()
-<<<<<<< HEAD
-            'Galois group of x^2 + 23'
-=======
             'Galois group 2T1 (S2) with order 2 of x^2 + 23'
->>>>>>> 7e435cb4
             sage: G = NumberField(x^3 - 2, 'a').galois_group(names='b')
             sage: G._repr_()
             'Galois group 3T2 (S3) with order 6 of x^3 - 2'
         """
         K = self.number_field()
         f = K.defining_polynomial()
-<<<<<<< HEAD
-        if K.degree() < 12:
-            plabel = self.pari_label().split('=')[-1].strip()
-            tlabel = "%sT%s (%s) with order %s " % (K.degree(), self.transitive_number(), plabel, self.order())
-        else:
-            tlabel = ""
-        if K.degree() < 12 or self.is_galois():
-=======
         d = K.absolute_degree()
         if d < 12:
             plabel = self.pari_label().split('=')[-1].strip()
@@ -902,7 +623,6 @@
         else:
             tlabel = ""
         if d < 12 or self.is_galois():
->>>>>>> 7e435cb4
             return "Galois group %sof %s" % (tlabel, f)
         else:
             return "Galois group %sof (non-Galois) %s" % (tlabel, f)
