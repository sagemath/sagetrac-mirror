"""
Ring of Laurent Polynomials

If `R` is a commutative ring, then the ring of Laurent polynomials in `n`
variables over `R` is `R[x_1^{\pm 1}, x_2^{\pm 1}, \ldots, x_n^{\pm 1}]`.
We implement it as a quotient ring

.. MATH::

    R[x_1, y_1, x_2, y_2, \ldots, x_n, y_n] / (x_1 y_1 - 1, x_2 y_2 - 1, \ldots, x_n y_n - 1).

TESTS::

    sage: P.<q> = LaurentPolynomialRing(QQ)
    sage: qi = q^(-1)
    sage: qi in P
    True
    sage: P(qi)
    q^-1

    sage: A.<Y> = QQ[]
    sage: R.<X> = LaurentPolynomialRing(A)
    sage: matrix(R,2,2,[X,0,0,1])
    [X 0]
    [0 1]

AUTHORS:

- David Roe (2008-2-23): created
- David Loeffler (2009-07-10): cleaned up docstrings
"""

#################################################################################
#       Copyright (C) 2008 David Roe <roed@math.harvard.edu>,
#                          William Stein <wstein@gmail.com>,
#                          Mike Hansen <mhansen@gmail.com>
#
#  Distributed under the terms of the GNU General Public License (GPL)
#
#                  http://www.gnu.org/licenses/
#*****************************************************************************
from sage.structure.parent_gens import normalize_names
from sage.structure.element import is_Element
from sage.rings.ring import is_Ring
from sage.rings.integer import Integer
from sage.rings.polynomial.polynomial_ring_constructor import _single_variate as _single_variate_poly
from sage.rings.polynomial.polynomial_ring_constructor import _multi_variate as _multi_variate_poly
from sage.misc.latex import latex
from sage.rings.polynomial.laurent_polynomial import LaurentPolynomial_mpair, LaurentPolynomial_univariate
from sage.rings.ring import CommutativeRing
from sage.structure.parent_gens import ParentWithGens

def is_LaurentPolynomialRing(R):
    """
    Returns True if and only if R is a Laurent polynomial ring.

    EXAMPLES::

        sage: from sage.rings.polynomial.laurent_polynomial_ring import is_LaurentPolynomialRing
        sage: P = PolynomialRing(QQ,2,'x')
        sage: is_LaurentPolynomialRing(P)
        False

        sage: R = LaurentPolynomialRing(QQ,3,'x')
        sage: is_LaurentPolynomialRing(R)
        True
    """
    return isinstance(R, LaurentPolynomialRing_generic)

def LaurentPolynomialRing(base_ring, arg1=None, arg2=None, sparse = False, order='degrevlex', names = None, name=None):
    r"""
    Return the globally unique univariate or multivariate Laurent polynomial
    ring with given properties and variable name or names.

    There are four ways to call the Laurent polynomial ring constructor:

    1. ``LaurentPolynomialRing(base_ring, name,    sparse=False)``
    2. ``LaurentPolynomialRing(base_ring, names,   order='degrevlex')``
    3. ``LaurentPolynomialRing(base_ring, name, n, order='degrevlex')``
    4. ``LaurentPolynomialRing(base_ring, n, name, order='degrevlex')``

    The optional arguments sparse and order *must* be explicitly
    named, and the other arguments must be given positionally.

    INPUT:

    - ``base_ring`` -- a commutative ring
    - ``name`` -- a string
    - ``names`` -- a list or tuple of names, or a comma separated string
    - ``n`` -- a positive integer
    - ``sparse`` -- bool (default: False), whether or not elements are sparse
    - ``order`` -- string or
      :class:`~sage.rings.polynomial.term_order.TermOrder`, e.g.,

        - ``'degrevlex'`` (default) -- degree reverse lexicographic
        - ``'lex'`` -- lexicographic
        - ``'deglex'`` -- degree lexicographic
        - ``TermOrder('deglex',3) + TermOrder('deglex',3)`` -- block ordering

    OUTPUT:

    ``LaurentPolynomialRing(base_ring, name, sparse=False)`` returns a
    univariate Laurent polynomial ring; all other input formats return a
    multivariate Laurent polynomial ring.

    UNIQUENESS and IMMUTABILITY: In Sage there is exactly one
    single-variate Laurent polynomial ring over each base ring in each choice
    of variable and sparseness.  There is also exactly one multivariate
    Laurent polynomial ring over each base ring for each choice of names of
    variables and term order.

    ::

        sage: R.<x,y> = LaurentPolynomialRing(QQ,2); R
        Multivariate Laurent Polynomial Ring in x, y over Rational Field
        sage: f = x^2 - 2*y^-2

    You can't just globally change the names of those variables.
    This is because objects all over Sage could have pointers to
    that polynomial ring.

    ::

        sage: R._assign_names(['z','w'])
        Traceback (most recent call last):
        ...
        ValueError: variable names cannot be changed after object creation.


    EXAMPLES:

    1. ``LaurentPolynomialRing(base_ring, name, sparse=False)``

       ::

           sage: LaurentPolynomialRing(QQ, 'w')
           Univariate Laurent Polynomial Ring in w over Rational Field

       Use the diamond brackets notation to make the variable
       ready for use after you define the ring::

           sage: R.<w> = LaurentPolynomialRing(QQ)
           sage: (1 + w)^3
           1 + 3*w + 3*w^2 + w^3

       You must specify a name::

           sage: LaurentPolynomialRing(QQ)
           Traceback (most recent call last):
           ...
           TypeError: You must specify the names of the variables.

           sage: R.<abc> = LaurentPolynomialRing(QQ, sparse=True); R
           Univariate Laurent Polynomial Ring in abc over Rational Field

           sage: R.<w> = LaurentPolynomialRing(PolynomialRing(GF(7),'k')); R
           Univariate Laurent Polynomial Ring in w over Univariate Polynomial Ring in k over Finite Field of size 7

       Rings with different variables are different::

           sage: LaurentPolynomialRing(QQ, 'x') == LaurentPolynomialRing(QQ, 'y')
           False

    2. ``LaurentPolynomialRing(base_ring, names,   order='degrevlex')``

       ::

           sage: R = LaurentPolynomialRing(QQ, 'a,b,c'); R
           Multivariate Laurent Polynomial Ring in a, b, c over Rational Field

           sage: S = LaurentPolynomialRing(QQ, ['a','b','c']); S
           Multivariate Laurent Polynomial Ring in a, b, c over Rational Field

           sage: T = LaurentPolynomialRing(QQ, ('a','b','c')); T
           Multivariate Laurent Polynomial Ring in a, b, c over Rational Field

       All three rings are identical.

       ::

           sage: (R is S) and  (S is T)
           True

       There is a unique Laurent polynomial ring with each term order::

           sage: R = LaurentPolynomialRing(QQ, 'x,y,z', order='degrevlex'); R
           Multivariate Laurent Polynomial Ring in x, y, z over Rational Field
           sage: S = LaurentPolynomialRing(QQ, 'x,y,z', order='invlex'); S
           Multivariate Laurent Polynomial Ring in x, y, z over Rational Field
           sage: S is LaurentPolynomialRing(QQ, 'x,y,z', order='invlex')
           True
           sage: R == S
           False


    3. ``LaurentPolynomialRing(base_ring, name, n, order='degrevlex')``

       If you specify a single name as a string and a number of
       variables, then variables labeled with numbers are created.

       ::

           sage: LaurentPolynomialRing(QQ, 'x', 10)
           Multivariate Laurent Polynomial Ring in x0, x1, x2, x3, x4, x5, x6, x7, x8, x9 over Rational Field

           sage: LaurentPolynomialRing(GF(7), 'y', 5)
           Multivariate Laurent Polynomial Ring in y0, y1, y2, y3, y4 over Finite Field of size 7

           sage: LaurentPolynomialRing(QQ, 'y', 3, sparse=True)
           Multivariate Laurent Polynomial Ring in y0, y1, y2 over Rational Field

       By calling the
       :meth:`~sage.structure.category_object.CategoryObject.inject_variables`
       method, all those variable names are available for interactive use::

           sage: R = LaurentPolynomialRing(GF(7),15,'w'); R
           Multivariate Laurent Polynomial Ring in w0, w1, w2, w3, w4, w5, w6, w7, w8, w9, w10, w11, w12, w13, w14 over Finite Field of size 7
           sage: R.inject_variables()
           Defining w0, w1, w2, w3, w4, w5, w6, w7, w8, w9, w10, w11, w12, w13, w14
           sage: (w0 + 2*w8 + w13)^2
           w0^2 + 4*w0*w8 + 4*w8^2 + 2*w0*w13 + 4*w8*w13 + w13^2
    """
    if is_Element(arg1) and not isinstance(arg1, (int, long, Integer)):
        arg1 = repr(arg1)
    if is_Element(arg2) and not isinstance(arg2, (int, long, Integer)):
        arg2 = repr(arg2)

    if isinstance(arg1, (int, long, Integer)):
        arg1, arg2 = arg2, arg1

    if not names is None:
        arg1 = names
    elif not name is None:
        arg1 = name

    if not is_Ring(base_ring):
        raise TypeError, 'base_ring must be a ring'

    if arg1 is None:
        raise TypeError, "You must specify the names of the variables."

    R = None
    if isinstance(arg1, (list, tuple)):
        arg1 = [str(x) for x in arg1]
    if isinstance(arg2, (list, tuple)):
        arg2 = [str(x) for x in arg2]
    if isinstance(arg2, (int, long, Integer)):
        # 3. LaurentPolynomialRing(base_ring, names, n, order='degrevlex'):
        if not isinstance(arg1, (list, tuple, str)):
            raise TypeError, "You *must* specify the names of the variables."
        n = int(arg2)
        names = arg1
        R = _multi_variate(base_ring, names, n, sparse, order)

    elif isinstance(arg1, str) or (isinstance(arg1, (list,tuple)) and len(arg1) == 1) and isinstance(arg1[0], str):
        if isinstance(arg1, (list,tuple)):
            arg1 = arg1[0]
        if not ',' in arg1:
            # 1. LaurentPolynomialRing(base_ring, name, sparse=False):
            if not arg2 is None:
                raise TypeError, "if second arguments is a string with no commas, then there must be no other non-optional arguments"
            name = arg1
            R = _single_variate(base_ring, name, sparse)
        else:
            # 2-4. LaurentPolynomialRing(base_ring, names, order='degrevlex'):
            if not arg2 is None:
                raise TypeError, "invalid input to LaurentPolynomialRing function; please see the docstring for that function"
            names = arg1.split(',')
            n = len(names)
            R = _multi_variate(base_ring, names, n, sparse, order)
    elif isinstance(arg1, (list, tuple)):
        # LaurentPolynomialRing(base_ring, names (list or tuple), order='degrevlex'):
        names = arg1
        n = len(names)
        R = _multi_variate(base_ring, names, n, sparse, order)

    if arg1 is None and arg2 is None:
        raise TypeError, "you *must* specify the indeterminates (as not None)."
    if R is None:
        raise TypeError, "invalid input (%s, %s, %s) to PolynomialRing function; please see the docstring for that function"%(base_ring, arg1, arg2)

    return R

_cache = {}
def _get_from_cache(key):
    """
    EXAMPLES::

        sage: from sage.rings.polynomial.laurent_polynomial_ring import _get_from_cache
        sage: L = LaurentPolynomialRing(QQ,2,'x')
        sage: L2 = _get_from_cache( (QQ,('x0','x1'),2,False,TermOrder('degrevlex')) ); L2
        Multivariate Laurent Polynomial Ring in x0, x1 over Rational Field
        sage: L is L2
        True
    """
    try:
        if _cache.has_key(key):
            return _cache[key]   # put () here to re-enable weakrefs
    except TypeError, msg:
        raise TypeError, 'key = %s\n%s'%(key,msg)
    return None

def _save_in_cache(key, R):
    """
    EXAMPLES::

        sage: from sage.rings.polynomial.laurent_polynomial_ring import _save_in_cache, _get_from_cache
        sage: L = LaurentPolynomialRing(QQ,2,'x')
        sage: _save_in_cache('testkey', L)
        sage: _get_from_cache('testkey')
        Multivariate Laurent Polynomial Ring in x0, x1 over Rational Field
        sage: _ is L
        True
    """
    try:
        # We disable weakrefs since they cause segfault at the end of doctesting.
        #weakref.ref(R)
        _cache[key] = R
    except TypeError, msg:
        raise TypeError, 'key = %s\n%s'%(key,msg)

def _single_variate(base_ring, names, sparse):
    """
    EXAMPLES::

        sage: from sage.rings.polynomial.laurent_polynomial_ring import _single_variate
        sage: _single_variate(QQ, ('x',), False)
        Univariate Laurent Polynomial Ring in x over Rational Field
    """
    names = normalize_names(1, names)
    key = (base_ring, names, sparse)
    P = _get_from_cache(key)
    if P is not None:
        return P
    prepend_string = "qk"
    while True:
        if prepend_string in names:
            prepend_string += 'k'
        else:
            break
    R = _single_variate_poly(base_ring, names, sparse, None)
    P = LaurentPolynomialRing_univariate(R, names)
    _save_in_cache(key, P)
    return P

def _multi_variate(base_ring, names, n, sparse, order):
    """
    EXAMPLES::

        sage: from sage.rings.polynomial.laurent_polynomial_ring import _multi_variate
        sage: _multi_variate(QQ, ('x','y'), 2, False, 'degrevlex')
        Multivariate Laurent Polynomial Ring in x, y over Rational Field
    """
    # We need to come up with a name for the inverse that is easy to search
    # for in a string *and* doesn't overlap with the name that we already have.
    # For now, I'm going to use a name mangling with checking method.
    names = normalize_names(n, names)

    from term_order import TermOrder
    order = TermOrder(order, n)

    if isinstance(names, list):
        names = tuple(names)
    elif isinstance(names, str):
        if ',' in names:
            names = tuple(names.split(','))

    key = (base_ring, names, n, sparse, order)
    P = _get_from_cache(key)
    if P is not None:
        return P
    prepend_string = "qk"
    while True:
        for a in names:
            if prepend_string in a:
                prepend_string += 'k'
                break
        else:
            break
    R = _multi_variate_poly(base_ring, names, n, sparse, order, None)
    P = LaurentPolynomialRing_mpair(R, prepend_string, names)
    _save_in_cache(key, P)
    return P

class LaurentPolynomialRing_generic(CommutativeRing, ParentWithGens):
    """
    Laurent polynomial ring (base class).

    EXAMPLES:

    This base class inherits from :class:`~sage.rings.ring.CommutativeRing`.
    Since trac ticket #11900, it is also initialised as such::

        sage: R.<x1,x2> = LaurentPolynomialRing(QQ)
        sage: R.category()
        Category of commutative rings
        sage: TestSuite(R).run()

    """
    def __init__(self, R, prepend_string, names):
        """
        EXAMPLES::

            sage: R = LaurentPolynomialRing(QQ,2,'x')
            sage: R == loads(dumps(R))
            True
        """
        self._n = R.ngens()
        self._R = R
        self._prepend_string = prepend_string
        CommutativeRing.__init__(self, R.base_ring(), names=names)
        self._populate_coercion_lists_(element_constructor=self._element_constructor_,
                                       init_no_parent=True)


    def __repr__(self):
        """
        TESTS::

            sage: LaurentPolynomialRing(QQ,2,'x').__repr__()
            'Multivariate Laurent Polynomial Ring in x0, x1 over Rational Field'
            sage: LaurentPolynomialRing(QQ,1,'x').__repr__()
            'Univariate Laurent Polynomial Ring in x over Rational Field'
        """
        if self._n == 1:
            return "Univariate Laurent Polynomial Ring in %s over %s"%(self._R.variable_name(), self._R.base_ring())
        else:
            return "Multivariate Laurent Polynomial Ring in %s over %s"%(", ".join(self._R.variable_names()), self._R.base_ring())

    def ngens(self):
        """
        Returns the number of generators of self.

        EXAMPLES::

            sage: LaurentPolynomialRing(QQ,2,'x').ngens()
            2
            sage: LaurentPolynomialRing(QQ,1,'x').ngens()
            1
        """
        return self._n

    def gen(self, i=0):
        r"""
        Returns the `i^{th}` generator of self.  If i is not specified, then
        the first generator will be returned.

        EXAMPLES::

            sage: LaurentPolynomialRing(QQ,2,'x').gen()
            x0
            sage: LaurentPolynomialRing(QQ,2,'x').gen(0)
            x0
            sage: LaurentPolynomialRing(QQ,2,'x').gen(1)
            x1

        TESTS::

            sage: LaurentPolynomialRing(QQ,2,'x').gen(3)
            Traceback (most recent call last):
            ...
            ValueError: generator not defined
        """
        if i < 0 or i >= self._n:
            raise ValueError, "generator not defined"
        try:
            return self.__generators[i]
        except AttributeError:
            self.__generators = tuple(self(x) for x in self._R.gens())
            return self.__generators[i]


    def is_integral_domain(self, proof = True):
        """
        Returns True if self is an integral domain.

        EXAMPLES::

            sage: LaurentPolynomialRing(QQ,2,'x').is_integral_domain()
            True

        The following used to fail; see #7530::

            sage: L = LaurentPolynomialRing(ZZ, 'X')
            sage: L['Y']
            Univariate Polynomial Ring in Y over Univariate Laurent Polynomial Ring in X over Integer Ring
        """
        return self.base_ring().is_integral_domain(proof)

    def is_noetherian(self):
        """
        Returns True if self is Noetherian.

        EXAMPLES::

            sage: LaurentPolynomialRing(QQ,2,'x').is_noetherian()
            Traceback (most recent call last):
            ...
            NotImplementedError
        """
        raise NotImplementedError

    def construction(self):
        """
        Returns the construction of self.

        EXAMPLES::

            sage: LaurentPolynomialRing(QQ,2,'x,y').construction()
            (LaurentPolynomialFunctor,
            Univariate Laurent Polynomial Ring in x over Rational Field)

        """
        from sage.categories.pushout import LaurentPolynomialFunctor
        vars = self.variable_names()
        if len(vars) == 1:
            return LaurentPolynomialFunctor(vars[0], False), self.base_ring()
        else:
            return LaurentPolynomialFunctor(vars[-1], True), LaurentPolynomialRing(self.base_ring(), vars[:-1])



    def completion(self, p, prec=20, extras=None):
        """
        EXAMPLES::

            sage: P.<x>=LaurentPolynomialRing(QQ)
            sage: P
            Univariate Laurent Polynomial Ring in x over Rational Field
            sage: PP=P.completion(x)
            sage: PP
            Laurent Series Ring in x over Rational Field
            sage: f=1-1/x
            sage: PP(f)
            -x^-1 + 1
            sage: 1/PP(f)
            -x - x^2 - x^3 - x^4 - x^5 - x^6 - x^7 - x^8 - x^9 - x^10 - x^11 - x^12 - x^13 - x^14 - x^15 - x^16 - x^17 - x^18 - x^19 - x^20 + O(x^21)
        """
        if str(p) == self._names[0] and self._n == 1:
            from sage.rings.laurent_series_ring import LaurentSeriesRing
            return LaurentSeriesRing(self.base_ring(), name=self._names[0])
        else:
            raise TypeError, "Cannot complete %s with respect to %s" % (self, p)




    def remove_var(self, var):
        """
        EXAMPLES::

            sage: R = LaurentPolynomialRing(QQ,'x,y,z')
            sage: R.remove_var('x')
            Multivariate Laurent Polynomial Ring in y, z over Rational Field
            sage: R.remove_var('x').remove_var('y')
            Univariate Laurent Polynomial Ring in z over Rational Field
        """
        vars = list(self.variable_names())
        vars.remove(str(var))
        return LaurentPolynomialRing(self.base_ring(), vars)

    def _coerce_map_from_(self, R):
        """
        EXAMPLES::

            sage: L.<x,y> = LaurentPolynomialRing(QQ)
            sage: L.coerce_map_from(QQ)
            Composite map:
              From: Rational Field
              To:   Multivariate Laurent Polynomial Ring in x, y over Rational Field
              Defn:   Polynomial base injection morphism:
                      From: Rational Field
                      To:   Multivariate Polynomial Ring in x, y over Rational Field
                    then
                      Call morphism:
                      From: Multivariate Polynomial Ring in x, y over Rational Field
                      To:   Multivariate Laurent Polynomial Ring in x, y over Rational Field

        Let us check that coercion between Laurent Polynomials over
        different base rings works (:trac:`15345`)::

            sage: R = LaurentPolynomialRing(ZZ, 'x')
            sage: T = LaurentPolynomialRing(QQ, 'x')
            sage: R.gen() + 3*T.gen()
            4*x
        """
        if R is self._R or (isinstance(R, LaurentPolynomialRing_generic)
            and self._R.has_coerce_map_from(R._R)):
            from sage.structure.coerce_maps import CallableConvertMap
            return CallableConvertMap(R, self, self._element_constructor_,
                                      parent_as_first_arg=False)
<<<<<<< HEAD
        elif isinstance(R, LaurentPolynomialRing_generic) and \
             R.variable_names() == self.variable_names() and \
             self.base_ring().has_coerce_map_from(R.base_ring()):
            return True
        else:
            f = self._R.coerce_map_from(R)
            if f is not None:
                from sage.categories.homset import Hom
                from sage.categories.morphism import CallMorphism
                return CallMorphism(Hom(self._R, self)) * f
=======

        f = self._R.coerce_map_from(R)
        if f is not None:
            from sage.categories.homset import Hom
            from sage.categories.morphism import CallMorphism
            return CallMorphism(Hom(self._R, self)) * f
>>>>>>> 8d541055

    def __cmp__(left, right):
        """
        EXAMPLES::

            sage: R = LaurentPolynomialRing(QQ,'x,y,z')
            sage: P = LaurentPolynomialRing(ZZ,'x,y,z')
            sage: Q = LaurentPolynomialRing(QQ,'x,y')

            sage: cmp(R,R)
            0
            sage: cmp(R,Q) == 0
            False
            sage: cmp(Q,P) == 0
            False
            sage: cmp(R,P) == 0
            False
        """
        c = cmp(type(left), type(right))
        if c == 0:
            c = cmp(left._R, right._R)
        return c

    def _latex_(self):
        """
        EXAMPLES::

            sage: latex(LaurentPolynomialRing(QQ,2,'x'))
            \Bold{Q}[x_{0}^{\pm 1}, x_{1}^{\pm 1}]
        """
        vars = ', '.join([a + '^{\pm 1}' for a in self.latex_variable_names()])
        return "%s[%s]"%(latex(self.base_ring()), vars)

    def _ideal_class_(self, n=0):
        """
        EXAMPLES::

            sage: LaurentPolynomialRing(QQ,2,'x')._ideal_class_()
            Traceback (most recent call last):
            ...
            NotImplementedError
        """
        # One may eventually want ideals in these guys.
        raise NotImplementedError

    def ideal(self):
        """
        EXAMPLES::

            sage: LaurentPolynomialRing(QQ,2,'x').ideal()
            Traceback (most recent call last):
            ...
            NotImplementedError
        """
        raise NotImplementedError

    def _is_valid_homomorphism_(self, codomain, im_gens):
        """
        EXAMPLES::

            sage: L.<x,y> = LaurentPolynomialRing(QQ)
            sage: L._is_valid_homomorphism_(QQ, (1/2, 3/2))
            True
        """
        if not codomain.has_coerce_map_from(self.base_ring()):
            # we need that elements of the base ring
            # canonically coerce into codomain.
            return False
        for a in im_gens:
            # in addition, the image of each generator must be invertible.
            if not a.is_unit():
                return False
        return True

    def term_order(self):
        """
        Returns the term order of self.

        EXAMPLES::

            sage: LaurentPolynomialRing(QQ,2,'x').term_order()
            Degree reverse lexicographic term order

        """
        return self._R.term_order()

    def is_finite(self):
        """
        EXAMPLES::

            sage: LaurentPolynomialRing(QQ,2,'x').is_finite()
            False

        """
        return False

    def is_field(self, proof = True):
        """
        EXAMPLES::

            sage: LaurentPolynomialRing(QQ,2,'x').is_field()
            False
        """
        return False

    def polynomial_ring(self):
        """
        Returns the polynomial ring associated with self.

        EXAMPLES::

            sage: LaurentPolynomialRing(QQ,2,'x').polynomial_ring()
            Multivariate Polynomial Ring in x0, x1 over Rational Field
            sage: LaurentPolynomialRing(QQ,1,'x').polynomial_ring()
            Multivariate Polynomial Ring in x over Rational Field
        """
        return self._R

    def characteristic(self):
        """
        Returns the characteristic of the base ring.

        EXAMPLES::

            sage: LaurentPolynomialRing(QQ,2,'x').characteristic()
            0
            sage: LaurentPolynomialRing(GF(3),2,'x').characteristic()
            3

        """
        return self.base_ring().characteristic()

    def krull_dimension(self):
        """
        EXAMPLES::

            sage: LaurentPolynomialRing(QQ,2,'x').krull_dimension()
            Traceback (most recent call last):
            ...
            NotImplementedError
        """
        raise NotImplementedError

    def random_element(self, low_degree = -2, high_degree = 2, terms = 5, choose_degree=False,*args, **kwds):
        """
        EXAMPLES::

            sage: LaurentPolynomialRing(QQ,2,'x').random_element()
            Traceback (most recent call last):
            ...
            NotImplementedError
        """
        raise NotImplementedError

    def is_exact(self):
        """
        Returns True if the base ring is exact.

        EXAMPLES::

            sage: LaurentPolynomialRing(QQ,2,'x').is_exact()
            True
            sage: LaurentPolynomialRing(RDF,2,'x').is_exact()
            False
        """
        return self.base_ring().is_exact()

    def change_ring(self, base_ring=None, names=None, sparse=False, order=None):
        """
        EXAMPLES::

            sage: R = LaurentPolynomialRing(QQ,2,'x')
            sage: R.change_ring(ZZ)
            Multivariate Laurent Polynomial Ring in x0, x1 over Integer Ring
        """
        if base_ring is None:
            base_ring = self.base_ring()
        if names is None:
            names = self.variable_names()
        if self._n == 1:
            return LaurentPolynomialRing(base_ring, names[0], sparse = sparse)
        else:
            if order is None:
                order = self.polynomial_ring().term_order()
            return LaurentPolynomialRing(base_ring, self._n, names, order = order)

    def fraction_field(self):
        """
        The fraction field is the same as the fraction field of the
        polynomial ring.

        EXAMPLES::

            sage: L.<x> = LaurentPolynomialRing(QQ)
            sage: L.fraction_field()
            Fraction Field of Multivariate Polynomial Ring in x over Rational Field
            sage: (x^-1 + 2) / (x - 1)
            (2*x + 1)/(x^2 - x)
        """
        return self.polynomial_ring().fraction_field()

class LaurentPolynomialRing_univariate(LaurentPolynomialRing_generic):
    def __init__(self, R, names):
        """
        EXAMPLES::

            sage: L = LaurentPolynomialRing(QQ,'x')
            sage: type(L)
            <class 'sage.rings.polynomial.laurent_polynomial_ring.LaurentPolynomialRing_univariate_with_category'>
            sage: L == loads(dumps(L))
            True
        """
        if R.ngens() != 1:
            raise ValueError("must be 1 generator")
        if not R.base_ring().is_integral_domain():
            raise ValueError("base ring must be an integral domain")
        LaurentPolynomialRing_generic.__init__(self, R, '', names)

    def _element_constructor_(self, x):
        """
        EXAMPLES::

            sage: L = LaurentPolynomialRing(QQ, 'x')
            sage: L(1/2)
            1/2
        """
        return LaurentPolynomial_univariate(self, x)

    def __reduce__(self):
        """
        Used in pickling.

        EXAMPLES::

            sage: L = LaurentPolynomialRing(QQ, 'x')
            sage: loads(dumps(L)) == L
            True
        """
        return LaurentPolynomialRing_univariate, (self._R, self._names)

class LaurentPolynomialRing_mpair(LaurentPolynomialRing_generic):
    def __init__(self, R, prepend_string, names):
        """
        EXAMPLES::

            sage: L = LaurentPolynomialRing(QQ,2,'x')
            sage: type(L)
            <class
            'sage.rings.polynomial.laurent_polynomial_ring.LaurentPolynomialRing_mpair_with_category'>
            sage: L == loads(dumps(L))
            True
        """
        if R.ngens() <= 0:
            raise ValueError, "n must be positive"
        if not R.base_ring().is_integral_domain():
            raise ValueError, "base ring must be an integral domain"
        LaurentPolynomialRing_generic.__init__(self, R, prepend_string, names)

    def _element_constructor_(self, x):
        """
        EXAMPLES::

            sage: L = LaurentPolynomialRing(QQ,2,'x')
            sage: L(1/2)
            1/2
        """
        return LaurentPolynomial_mpair(self, x)

    def __reduce__(self):
        """
        Used in pickling.

        EXAMPLES::

            sage: L = LaurentPolynomialRing(QQ,2,'x')
            sage: loads(dumps(L)) == L
            True
        """
        return LaurentPolynomialRing_mpair, (self._R, self._prepend_string, self._names)

<|MERGE_RESOLUTION|>--- conflicted
+++ resolved
@@ -589,25 +589,12 @@
             from sage.structure.coerce_maps import CallableConvertMap
             return CallableConvertMap(R, self, self._element_constructor_,
                                       parent_as_first_arg=False)
-<<<<<<< HEAD
-        elif isinstance(R, LaurentPolynomialRing_generic) and \
-             R.variable_names() == self.variable_names() and \
-             self.base_ring().has_coerce_map_from(R.base_ring()):
-            return True
-        else:
-            f = self._R.coerce_map_from(R)
-            if f is not None:
-                from sage.categories.homset import Hom
-                from sage.categories.morphism import CallMorphism
-                return CallMorphism(Hom(self._R, self)) * f
-=======
 
         f = self._R.coerce_map_from(R)
         if f is not None:
             from sage.categories.homset import Hom
             from sage.categories.morphism import CallMorphism
             return CallMorphism(Hom(self._R, self)) * f
->>>>>>> 8d541055
 
     def __cmp__(left, right):
         """
@@ -787,11 +774,11 @@
             base_ring = self.base_ring()
         if names is None:
             names = self.variable_names()
+        if order is None:
+            order = self.polynomial_ring().term_order()
         if self._n == 1:
             return LaurentPolynomialRing(base_ring, names[0], sparse = sparse)
         else:
-            if order is None:
-                order = self.polynomial_ring().term_order()
             return LaurentPolynomialRing(base_ring, self._n, names, order = order)
 
     def fraction_field(self):
