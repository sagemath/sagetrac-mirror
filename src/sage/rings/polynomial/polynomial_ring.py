"""
Univariate Polynomial Rings

Sage implements sparse and dense polynomials over commutative and
non-commutative rings.  In the non-commutative case, the polynomial
variable commutes with the elements of the base ring.

AUTHOR:

- William Stein

- Kiran Kedlaya (2006-02-13): added macaulay2 option

- Martin Albrecht (2006-08-25): removed it again as it isn't needed anymore

- Simon King (2011-05): Dense and sparse polynomial rings must not be equal.

- Simon King (2011-10): Choice of categories for polynomial rings.

<<<<<<< HEAD
- Julian Rueth (2013-09-12): simplified classes for `p`-adic base rings

EXAMPLES:

Creating a polynomial ring injects the variable into the interpreter namespace::
=======
EXAMPLES::
>>>>>>> d9e145d4

    sage: z = QQ['z'].0
    sage: (z^3 + z - 1)^3
    z^9 + 3*z^7 - 3*z^6 + 3*z^5 - 6*z^4 + 4*z^3 - 3*z^2 + 3*z - 1

Saving and loading of polynomial rings works::

    sage: loads(dumps(QQ['x'])) == QQ['x']
    True
    sage: k = PolynomialRing(QQ['x'],'y'); loads(dumps(k))==k
    True
    sage: k = PolynomialRing(ZZ,'y'); loads(dumps(k)) == k
    True
    sage: k = PolynomialRing(ZZ,'y', sparse=True); loads(dumps(k))
    Sparse Univariate Polynomial Ring in y over Integer Ring

Rings with different variable names are not equal; in fact,
by :trac:`9944`, polynomial rings are equal if and only
if they are identical (which should be the  case for all parent
structures in Sage)::

    sage: QQ['y'] != QQ['x']
    True
    sage: QQ['y'] != QQ['z']
    True

We create a polynomial ring over a quaternion algebra::

    sage: A.<i,j,k> = QuaternionAlgebra(QQ, -1,-1)
    sage: R.<w> = PolynomialRing(A,sparse=True)
    sage: f = w^3 + (i+j)*w + 1
    sage: f
    w^3 + (i + j)*w + 1
    sage: f^2
    w^6 + (2*i + 2*j)*w^4 + 2*w^3 - 2*w^2 + (2*i + 2*j)*w + 1
    sage: f = w + i ; g = w + j
    sage: f * g
    w^2 + (i + j)*w + k
    sage: g * f
    w^2 + (i + j)*w - k

:trac:`9944` introduced some changes related with
coercion. Previously, a dense and a sparse polynomial ring with the
same variable name over the same base ring evaluated equal, but of
course they were not identical.Coercion maps are cached - but if a
coercion to a dense ring is requested and a coercion to a sparse ring
is returned instead (since the cache keys are equal!), all hell breaks
loose.

Therefore, the coercion between rings of sparse and dense polynomials
works as follows::

    sage: R.<x> = PolynomialRing(QQ, sparse=True)
    sage: S.<x> = QQ[]
    sage: S == R
    False
    sage: S.has_coerce_map_from(R)
    True
    sage: R.has_coerce_map_from(S)
    False
    sage: (R.0+S.0).parent()
    Univariate Polynomial Ring in x over Rational Field
    sage: (S.0+R.0).parent()
    Univariate Polynomial Ring in x over Rational Field

It may be that one has rings of dense or sparse polynomials over
different base rings. In that situation, coercion works by means of
the :func:`~sage.categories.pushout.pushout` formalism::

    sage: R.<x> = PolynomialRing(GF(5), sparse=True)
    sage: S.<x> = PolynomialRing(ZZ)
    sage: R.has_coerce_map_from(S)
    False
    sage: S.has_coerce_map_from(R)
    False
    sage: S.0 + R.0
    2*x
    sage: (S.0 + R.0).parent()
    Univariate Polynomial Ring in x over Finite Field of size 5
    sage: (S.0 + R.0).parent().is_sparse()
    False

Similarly, there is a coercion from the (non-default) NTL
implementation for univariate polynomials over the integers
to the default FLINT implementation, but not vice versa::

    sage: R.<x> = PolynomialRing(ZZ, implementation = 'NTL')
    sage: S.<x> = PolynomialRing(ZZ, implementation = 'FLINT')
    sage: (S.0+R.0).parent() is S
    True
    sage: (R.0+S.0).parent() is S
    True

TESTS::

    sage: K.<x>=FractionField(QQ['x'])
    sage: V.<z> = K[]
    sage: x+z
    z + x

Check that :trac:`5562` has been fixed::

    sage: R.<u> = PolynomialRing(RDF, 1, 'u')
    sage: v1 = vector([u])
    sage: v2 = vector([CDF(2)])
    sage: v1 * v2
    2.0*u

"""
<<<<<<< HEAD
#################################################################################
=======

#*****************************************************************************
>>>>>>> d9e145d4
#       Copyright (C) 2006 William Stein <wstein@gmail.com>
#                     2013 Julian Rueth <julian.rueth@fsfe.org>
#
<<<<<<< HEAD
#  Distributed under the terms of the GNU General Public License (GPL)
=======
# This program is free software: you can redistribute it and/or modify
# it under the terms of the GNU General Public License as published by
# the Free Software Foundation, either version 2 of the License, or
# (at your option) any later version.
>>>>>>> d9e145d4
#                  http://www.gnu.org/licenses/
#*****************************************************************************
from __future__ import print_function
from __future__ import absolute_import
from six.moves import range

from sage.structure.element import Element
from sage.structure.category_object import check_default_category
import sage.algebras.algebra
import sage.categories.basic as categories
import sage.rings.commutative_algebra as commutative_algebra
import sage.rings.ring as ring
from sage.structure.element import is_RingElement
import sage.rings.polynomial.polynomial_element_generic as polynomial_element_generic
import sage.rings.rational_field as rational_field
from sage.rings.integer_ring import is_IntegerRing, IntegerRing
from sage.rings.integer import Integer
from sage.rings.number_field.number_field_base import is_NumberField
from sage.libs.pari.all import pari_gen
from sage.rings.polynomial.polynomial_ring_constructor import polynomial_default_category

import sage.misc.latex as latex
from sage.misc.prandom import randint
from sage.misc.cachefunc import cached_method

from sage.rings.real_mpfr import is_RealField
from .polynomial_real_mpfr_dense import PolynomialRealDense
from sage.rings.polynomial.polynomial_singular_interface import PolynomialRing_singular_repr
from sage.rings.fraction_field_element import FractionFieldElement
from sage.rings.finite_rings.element_base import FiniteRingElement

from .polynomial_element import PolynomialBaseringInjection

from sage.categories.commutative_rings import CommutativeRings
_CommutativeRings = CommutativeRings()

from . import cyclotomic

ZZ_sage = IntegerRing()

from sage.interfaces.singular import SingularElement


def is_PolynomialRing(x):
    """
    Return True if x is a *univariate* polynomial ring (and not a
    sparse multivariate polynomial ring in one variable).

    EXAMPLES::

        sage: from sage.rings.polynomial.polynomial_ring import is_PolynomialRing
        sage: from sage.rings.polynomial.multi_polynomial_ring import is_MPolynomialRing
        sage: is_PolynomialRing(2)
        False

    This polynomial ring is not univariate.

    ::

        sage: is_PolynomialRing(ZZ['x,y,z'])
        False
        sage: is_MPolynomialRing(ZZ['x,y,z'])
        True

    ::

        sage: is_PolynomialRing(ZZ['w'])
        True

    Univariate means not only in one variable, but is a specific data
    type. There is a multivariate (sparse) polynomial ring data type,
    which supports a single variable as a special case.

    ::

        sage: is_PolynomialRing(PolynomialRing(ZZ,1,'w'))
        False
        sage: R = PolynomialRing(ZZ,1,'w'); R
        Multivariate Polynomial Ring in w over Integer Ring
        sage: is_PolynomialRing(R)
        False
        sage: type(R)
        <type 'sage.rings.polynomial.multi_polynomial_libsingular.MPolynomialRing_libsingular'>
    """
    return isinstance(x, PolynomialRing_general)


#########################################################################################

class PolynomialRing_general(sage.algebras.algebra.Algebra):
    """
    Univariate polynomial ring over a ring.
    """
    _no_generic_basering_coercion = True
    def __init__(self, base_ring, name=None, sparse=False, element_class=None, category=None):
        """
        EXAMPLES::

            sage: R.<x> = QQ['x']
            sage: R(-1) + R(1)
            0
            sage: (x - 2/3)*(x^2 - 8*x + 16)
            x^3 - 26/3*x^2 + 64/3*x - 32/3

            sage: category(ZZ['x'])
            Join of Category of unique factorization domains
             and Category of commutative algebras over
              (euclidean domains and infinite enumerated sets and metric spaces)
            sage: category(GF(7)['x'])
            Join of Category of euclidean domains
             and Category of commutative algebras over
              (finite enumerated fields and subquotients of monoids and quotients of semigroups)

        TESTS:

        Verify that :trac:`15232` has been resolved::

            sage: K.<x> = FunctionField(QQ)
            sage: R.<y> = K[]
            sage: TestSuite(R).run()

        """
        # We trust that, if category is given, it is useful and does not need to be joined
        # with the default category
        if category is None:
            category = polynomial_default_category(base_ring.category(),False)
        self.__is_sparse = sparse
        if element_class:
            self._polynomial_class = element_class
        else:
            if sparse:
                self._polynomial_class = polynomial_element_generic.Polynomial_generic_sparse
            else:
                from sage.rings.polynomial import polynomial_element
                self._polynomial_class = polynomial_element.Polynomial_generic_dense
        self.Element = self._polynomial_class
        self.__cyclopoly_cache = {}
        self._has_singular = False
        # Algebra.__init__ also calls __init_extra__ of Algebras(...).parent_class, which
        # tries to provide a conversion from the base ring, if it does not exist.
        # This is for algebras that only do the generic stuff in their initialisation.
        # But the attribute _no_generic_basering_coercion prevents that from happening,
        # since we want to use PolynomialBaseringInjection.
        sage.algebras.algebra.Algebra.__init__(self, base_ring, names=name, normalize=True, category=category)
        self.__generator = self.element_class(self, [0,1], is_gen=True)
        self._populate_coercion_lists_(
                #coerce_list = [base_inject],
                #convert_list = [list, base_inject],
                convert_method_name = '_polynomial_')
        if is_PolynomialRing(base_ring):
            self._Karatsuba_threshold = 0
        else:
            from sage.matrix.matrix_space import MatrixSpace
            if isinstance(base_ring, MatrixSpace):
                self._Karatsuba_threshold = 0
            else:
                self._Karatsuba_threshold = 8

    def __reduce__(self):
        import sage.rings.polynomial.polynomial_ring_constructor
        return (sage.rings.polynomial.polynomial_ring_constructor.PolynomialRing,
                (self.base_ring(), self.variable_name(), None, self.is_sparse()))


    def _element_constructor_(self, x=None, check=True, is_gen=False,
                              construct=False, **kwds):
        r"""
        Convert ``x`` into this univariate polynomial ring,
        possibly non-canonically.

        Conversion from power series::

            sage: R.<x> = QQ[]
            sage: R(1 + x + x^2 + O(x^3))
            x^2 + x + 1

        Stacked polynomial rings coerce into constants if possible. First,
        the univariate case::

            sage: R.<x> = QQ[]
            sage: S.<u> = R[]
            sage: S(u + 2)
            u + 2
            sage: S(x + 3)
            x + 3
            sage: S(x + 3).degree()
            0

        Second, the multivariate case::

            sage: R.<x,y> = QQ[]
            sage: S.<u> = R[]
            sage: S(x + 2*y)
            x + 2*y
            sage: S(x + 2*y).degree()
            0
            sage: S(u + 2*x)
            u + 2*x
            sage: S(u + 2*x).degree()
            1

        Foreign polynomial rings coerce into the highest ring; the point
        here is that an element of T could coerce to an element of R or an
        element of S; it is anticipated that an element of T is more likely
        to be "the right thing" and is historically consistent.

        ::

            sage: R.<x> = QQ[]
            sage: S.<u> = R[]
            sage: T.<a> = QQ[]
            sage: S(a)
            u

        Coercing in pari elements::

            sage: QQ['x'](pari('[1,2,3/5]'))
            3/5*x^2 + 2*x + 1
            sage: QQ['x'](pari('(-1/3)*x^10 + (2/3)*x - 1/5'))
            -1/3*x^10 + 2/3*x - 1/5

        Coercing strings::

            sage: QQ['y']('-y')
            -y

        TESTS:

        Python 3 range is allowed::

            sage: from six.moves import range
            sage: R = PolynomialRing(ZZ,'x')
            sage: R(range(4))
            3*x^3 + 2*x^2 + x

        This shows that the issue at :trac:`4106` is fixed::

            sage: x = var('x')
            sage: R = IntegerModRing(4)
            sage: S = R['x']
            sage: S(x)
            x

        Throw a TypeError if any of the coefficients cannot be coerced
        into the base ring (:trac:`6777`)::

            sage: RealField(300)['x']( [ 1, ComplexField(300).gen(), 0 ])
            Traceback (most recent call last):
            ...
            TypeError: unable to convert '1.00...00*I' to a real number

        Check that the bug in :trac:`11239` is fixed::

            sage: K.<a> = GF(5^2, prefix='z')
            sage: L.<b> = GF(5^4, prefix='z')
            sage: f = K['x'].gen() + a
            sage: L['x'](f)
            x + b^3 + b^2 + b + 3

        A test from :trac:`14485` ::

            sage: x = SR.var('x')
            sage: QQbar[x](x^6+x^5+x^4-x^3+x^2-x+2/5)
            x^6 + x^5 + x^4 - x^3 + x^2 - x + 2/5
        """
        C = self.element_class
        if isinstance(x, (list, tuple)):
            return C(self, x, check=check, is_gen=False, construct=construct)
        if isinstance(x, range):
            return C(self, list(x), check=check, is_gen=False,
                     construct=construct)
        if isinstance(x, Element):
            P = x.parent()
            if P is self:
                return x
            elif P is self.base_ring():
                # It *is* the base ring, hence, we should not need to check.
                # Moreover, if x is equal to zero then we usually need to
                # provide [] to the polynomial class, not [x], if we don't want
                # to check (normally, polynomials like to strip trailing zeroes).
                # However, in the padic case, we WANT that trailing
                # zeroes are not stripped, because O(5)==0, but still it must
                # not be forgotten. It should be the job of the __init__ method
                # to decide whether to strip or not to strip.
                return C(self, [x], check=False, is_gen=False,
                         construct=construct)
            elif P == self.base_ring():
                return C(self, [x], check=True, is_gen=False,
                         construct=construct)
        if isinstance(x, SingularElement) and self._has_singular:
            self._singular_().set_ring()
            try:
                return x.sage_poly(self)
            except Exception:
                raise TypeError("Unable to coerce singular object")
        elif isinstance(x , str):
            try:
                from sage.misc.parser import Parser, LookupNameMaker
                R = self.base_ring()
                p = Parser(Integer, R, LookupNameMaker({self.variable_name(): self.gen()}, R))
                return self(p.parse(x))
            except NameError:
                raise TypeError("Unable to coerce string")
        elif isinstance(x, FractionFieldElement):
            if x.denominator().is_unit():
                x = x.numerator() * x.denominator().inverse_of_unit()
            else:
                raise TypeError("denominator must be a unit")
        elif isinstance(x, pari_gen):
            if x.type() == 't_RFRAC':
                raise TypeError("denominator must be a unit")
            if x.type() != 't_POL':
                x = x.Polrev()
        elif isinstance(x, FiniteRingElement):
            try:
                return self(x.polynomial())
            except AttributeError:
                pass
        elif isinstance(x, sage.rings.power_series_ring_element.PowerSeries):
            x = x.truncate()
        return C(self, x, check, is_gen, construct=construct, **kwds)

    def is_integral_domain(self, proof = True):
        """
        EXAMPLES::

            sage: ZZ['x'].is_integral_domain()
            True
            sage: Integers(8)['x'].is_integral_domain()
            False
        """
        return self.base_ring().is_integral_domain(proof)

    def is_unique_factorization_domain(self, proof = True):
        """
        EXAMPLES::

            sage: ZZ['x'].is_unique_factorization_domain()
            True
            sage: Integers(8)['x'].is_unique_factorization_domain()
            False
        """
        return self.base_ring().is_unique_factorization_domain(proof)

    def is_noetherian(self):
        return self.base_ring().is_noetherian()

    def some_elements(self):
        r"""
        Return a list of polynomials.

        This is typically used for running generic tests.

        EXAMPLES::

            sage: R.<x> = QQ[]
            sage: R.some_elements()
            [x, 0, 1, 1/2, x^2 + 2*x + 1, x^3, x^2 - 1, x^2 + 1, 2*x^2 + 2]
        """
        # the comments in the following lines describe the motivation for
        # adding these elements, they are not accurate over all rings and in
        # all contexts
        R = self.base_ring()
        # Doing things this way is a little robust against rings where
        #    2 might not convert in
        one = R.one()
        return [self.gen(),
            self.zero(), self(one), self(R.an_element()), # elements of the base ring
            self([one,2*one,one]), # a square
            self([0,0,0,one]), # a power but not a square
            self([-one,0,one]), # a reducible element
            self([one,0,one]), # an irreducible element
            self([2*one,0,2*one]), # an element with non-trivial content
        ]

    def construction(self):
        from sage.categories.pushout import PolynomialFunctor
        return PolynomialFunctor(self.variable_name(), sparse=self.__is_sparse), self.base_ring()

    def completion(self, p, prec=20, extras=None):
        """
        Return the completion of self with respect to the irreducible
        polynomial p. Currently only implemented for p=self.gen(), i.e. you
        can only complete R[x] with respect to x, the result being a ring
        of power series in x. The prec variable controls the precision used
        in the power series ring.

        EXAMPLES::

            sage: P.<x>=PolynomialRing(QQ)
            sage: P
            Univariate Polynomial Ring in x over Rational Field
            sage: PP=P.completion(x)
            sage: PP
            Power Series Ring in x over Rational Field
            sage: f=1-x
            sage: PP(f)
            1 - x
            sage: 1/f
            1/(-x + 1)
            sage: 1/PP(f)
            1 + x + x^2 + x^3 + x^4 + x^5 + x^6 + x^7 + x^8 + x^9 + x^10 + x^11 + x^12 + x^13 + x^14 + x^15 + x^16 + x^17 + x^18 + x^19 + O(x^20)
        """
        if str(p) == self._names[0]:
            from sage.rings.power_series_ring import PowerSeriesRing
            return PowerSeriesRing(self.base_ring(), name=self._names[0], default_prec=prec)
        else:
            raise TypeError("Cannot complete %s with respect to %s" % (self, p))

    def _coerce_map_from_(self, P):
        """
        The rings that canonically coerce to this polynomial ring are:

        - this ring itself

        - any ring that canonically coerces to the base ring of this ring.

        - polynomial rings in the same variable over any base ring that
          canonically coerces to the base ring of this ring.

        - a multivariate polynomial ring P such that self's variable name
          is among the variable names of P, and the ring obtained by
          removing that variable is different from the base ring of self,
          but coerces into it. (see :trac:`813` for a discussion of this)

        Caveat: There is no coercion from a dense into a sparse
        polynomial ring. So, when adding a dense and a sparse
        polynomial, the result will be dense. See :trac:`9944`.

        EXAMPLES::

            sage: R = QQ['x']
            sage: R.has_coerce_map_from(QQ)
            True
            sage: R.has_coerce_map_from(ZZ)
            True
            sage: R.has_coerce_map_from(GF(7))
            False
            sage: R.has_coerce_map_from(ZZ['x'])
            True
            sage: R.has_coerce_map_from(ZZ['y'])
            False

            sage: R.coerce_map_from(ZZ)
            Composite map:
              From: Integer Ring
              To:   Univariate Polynomial Ring in x over Rational Field
              Defn:   Natural morphism:
                      From: Integer Ring
                      To:   Rational Field
                    then
                      Polynomial base injection morphism:
                      From: Rational Field
                      To:   Univariate Polynomial Ring in x over Rational Field

        Here we test against the change in the coercions introduced
        in :trac:`9944`::

            sage: R.<x> = PolynomialRing(QQ, sparse=True)
            sage: S.<x> = QQ[]
            sage: (R.0+S.0).parent()
            Univariate Polynomial Ring in x over Rational Field
            sage: (S.0+R.0).parent()
            Univariate Polynomial Ring in x over Rational Field

        Here we test a feature that was implemented in :trac:`813`::

            sage: P = QQ['x','y']
            sage: Q = Frac(QQ['x'])['y']
            sage: Q.has_coerce_map_from(P)
            True
            sage: P.0+Q.0
            y + x

        In order to avoid bidirectional coercions (which are generally
        problematic), we only have a coercion from P to Q if the base
        ring of Q is more complicated than "P minus one variable"::

            sage: Q = QQ['x']['y']
            sage: P.has_coerce_map_from(Q)
            True
            sage: Q.has_coerce_map_from(P)
            False
            sage: Q.base_ring() is P.remove_var(Q.variable_name())
            True
        """
        # In the first place, handle the base ring
        base_ring = self.base_ring()
        if P is base_ring:
            return PolynomialBaseringInjection(base_ring, self)
        # handle constants that canonically coerce into self.base_ring()
        # first, if possible
        try:
            connecting = base_ring.coerce_map_from(P)
            if connecting is not None:
                return self.coerce_map_from(base_ring) * connecting
        except TypeError:
            pass

        # polynomial rings in the same variable over a base that canonically
        # coerces into self.base_ring()
        try:
            if is_PolynomialRing(P):
                if self.__is_sparse and not P.is_sparse():
                    return False
                if P.construction()[0] == self.construction()[0]:
                    if P.base_ring() is base_ring and \
                            base_ring is ZZ_sage:
                        # We're trying to coerce from FLINT->NTL
                        # or vice versa.  Only allow coercions from
                        # NTL->FLINT, not vice versa.
                        # Unfortunately this doesn't work, because
                        # the parents for ZZ[x]-with-NTL and
                        # ZZ[x]-with-FLINT are equal, and the coercion model
                        # believes this means that both coercions are valid;
                        # but we'll probably change that in the
                        # coercion model, at which point this code will
                        # become useful.
                        if self._implementation_names == ('NTL',):
                            return False
                    f = base_ring.coerce_map_from(P.base_ring())
                    if f is not None:
                        from sage.rings.homset import RingHomset
                        from sage.rings.polynomial.polynomial_ring_homomorphism import PolynomialRingHomomorphism_from_base
                        return PolynomialRingHomomorphism_from_base(RingHomset(P, self), f)
        except AttributeError:
            pass

        # Last, we consider multivariate polynomial rings:
        from sage.rings.polynomial.multi_polynomial_ring import is_MPolynomialRing
        if is_MPolynomialRing(P) and self.variable_name() in P.variable_names():
            P_ = P.remove_var(self.variable_name())
            return self.base_ring()!=P_ and self.base_ring().has_coerce_map_from(P_)

    def _magma_init_(self, magma):
        """
        Used in converting this ring to the corresponding ring in MAGMA.

        EXAMPLES::

            sage: R = QQ['y']
            sage: R._magma_init_(magma)                     # optional - magma
            'SageCreateWithNames(PolynomialRing(_sage_ref...),["y"])'
            sage: S = magma(R)                              # optional - magma
            sage: S                                         # optional - magma
            Univariate Polynomial Ring in y over Rational Field
            sage: S.1                                       # optional - magma
            y
            sage: magma(PolynomialRing(GF(7), 'x'))         # optional - magma
            Univariate Polynomial Ring in x over GF(7)
            sage: magma(PolynomialRing(GF(49,'a'), 'x'))    # optional - magma
            Univariate Polynomial Ring in x over GF(7^2)
            sage: magma(PolynomialRing(PolynomialRing(ZZ,'w'), 'x')) # optional - magma
            Univariate Polynomial Ring in x over Univariate Polynomial Ring in w over Integer Ring

        Watch out, Magma has different semantics from Sage, i.e., in Magma
        there is a unique univariate polynomial ring, and the variable name
        has no intrinsic meaning (it only impacts printing), so can't be
        reliably set because of caching.

        ::

            sage: m = Magma()            # new magma session; optional - magma
            sage: m(QQ['w'])                                # optional - magma
            Univariate Polynomial Ring in w over Rational Field
            sage: m(QQ['x'])                                # optional - magma
            Univariate Polynomial Ring in x over Rational Field
            sage: m(QQ['w'])   # same magma object, now prints as x; optional - magma
            Univariate Polynomial Ring in x over Rational Field

        A nested example over a Givaro finite field::

            sage: k.<a> = GF(9)
            sage: R.<x> = k[]
            sage: magma(a^2*x^3 + (a+1)*x + a)              # optional - magma
            a^2*x^3 + a^2*x + a
        """
        B = magma(self.base_ring())
        Bref = B._ref()
        s = 'PolynomialRing(%s)'%(Bref)
        return magma._with_names(s, self.variable_names())

    def _gap_init_(self, gap=None):
        """
        String for representing this polynomial ring in GAP.

        INPUT:

        - ``gap`` -- (optional GAP instance) used for representing the base ring

        EXAMPLES::

            sage: R.<z> = ZZ[]
            sage: gap(R)
            PolynomialRing( Integers, ["z"] )
            sage: gap(R) is gap(R)
            True
            sage: gap(z^2 + z)
            z^2+z

        A univariate polynomial ring over a multivariate polynomial
        ring over a number field::

            sage: Q.<t> = QQ[]
            sage: K.<tau> = NumberField(t^2+t+1)
            sage: P.<x,y> = K[]
            sage: S.<z> = P[]
            sage: gap(S)
            PolynomialRing( PolynomialRing( <algebraic extension over the Rationals of degree 2>, ["x", "y"] ), ["z"] )
            sage: gap(S) is gap(S)
            True
        """
        if gap is not None:
            base_ring = gap(self.base_ring()).name()
        else:
            base_ring = self.base_ring()._gap_init_()
        return 'PolynomialRing(%s, ["%s"])'%(base_ring, self.variable_name())

    def _sage_input_(self, sib, coerced):
        r"""
        Produce an expression which will reproduce this value when
        evaluated.

        EXAMPLES::

            sage: sage_input(GF(5)['x']['y'], verify=True)
            # Verified
            GF(5)['x']['y']
            sage: from sage.misc.sage_input import SageInputBuilder
            sage: ZZ['z']._sage_input_(SageInputBuilder(), False)
            {constr_parent: {subscr: {atomic:ZZ}[{atomic:'z'}]} with gens: ('z',)}
        """
        base = sib(self.base_ring())
        sie = base[self.variable_name()]
        gens_syntax = sib.empty_subscript(base)
        return sib.parent_with_gens(self, sie, self.variable_names(), 'R',
                                    gens_syntax=gens_syntax)

    def _macaulay2_(self, m2=None):
        """
        EXAMPLES::

            sage: R = QQ['x']
            sage: macaulay2(R) # optional - macaulay2
            QQ[x, Degrees => {1}, Heft => {1}, MonomialOrder => {MonomialSize => 32}, DegreeRank => 1]
                                                                {GRevLex => {1}    }
                                                                {Position => Up    }
        """
        if m2 is None:
            import sage.interfaces.macaulay2
            m2 = sage.interfaces.macaulay2.macaulay2
        base_ring = m2( self.base_ring() )
        var = self.gen()
        return m2("%s[symbol %s]"%(base_ring.name(), var))


    def _is_valid_homomorphism_(self, codomain, im_gens):
        try:
            # all that is needed is that elements of the base ring
            # of the polynomial ring canonically coerce into codomain.
            # Since poly rings are free, any image of the gen
            # determines a homomorphism
            codomain.coerce(self.base_ring().one())
        except TypeError:
            return False
        return True

#    Polynomial rings should be unique parents. Hence,
#    no need for __cmp__. Or actually, having a __cmp__
#    method that identifies a dense with a sparse ring
#    is a bad bad idea!
#    def __cmp__(left, right):
#        c = cmp(type(left),type(right))
#        if c: return c
#        return cmp((left.base_ring(), left.variable_name()), (right.base_ring(), right.variable_name()))

    def __hash__(self):
        # should be faster than just relying on the string representation
        try:
            return self._cached_hash
        except AttributeError:
            pass
        h = self._cached_hash = hash((self.base_ring(),self.variable_name()))
        return h

    def _repr_(self):
        try:
            return self._cached_repr
        except AttributeError:
            pass
        s = "Univariate Polynomial Ring in %s over %s"%(
                self.variable_name(), self.base_ring())
        if self.is_sparse():
            s = "Sparse " + s
        self._cached_repr = s
        return s

    def _latex_(self):
        r"""
        EXAMPLES::

            sage: S.<alpha12>=ZZ[]
            sage: latex(S)
            \Bold{Z}[\alpha_{12}]
        """
        return "%s[%s]"%(latex.latex(self.base_ring()), self.latex_variable_names()[0])

    def base_extend(self, R):
        """
        Return the base extension of this polynomial ring to R.

        EXAMPLES::

            sage: R.<x> = RR[]; R
            Univariate Polynomial Ring in x over Real Field with 53 bits of precision
            sage: R.base_extend(CC)
            Univariate Polynomial Ring in x over Complex Field with 53 bits of precision
            sage: R.base_extend(QQ)
            Traceback (most recent call last):
            ...
            TypeError: no such base extension
            sage: R.change_ring(QQ)
            Univariate Polynomial Ring in x over Rational Field
        """
        from sage.rings.polynomial.polynomial_ring_constructor import PolynomialRing

        if R.has_coerce_map_from(self.base_ring()):
            return PolynomialRing(R, names=self.variable_name(), sparse=self.is_sparse())
        else:
            raise TypeError("no such base extension")

    def change_ring(self, R):
        """
        Return the polynomial ring in the same variable as self over R.

        EXAMPLES::

            sage: R.<ZZZ> = RealIntervalField() []; R
            Univariate Polynomial Ring in ZZZ over Real Interval Field with 53 bits of precision
            sage: R.change_ring(GF(19^2,'b'))
            Univariate Polynomial Ring in ZZZ over Finite Field in b of size 19^2
        """
        from sage.rings.polynomial.polynomial_ring_constructor import PolynomialRing

        return PolynomialRing(R, names=self.variable_name(), sparse=self.is_sparse())

    def change_var(self, var):
        r"""
        Return the polynomial ring in variable var over the same base
        ring.

        EXAMPLES::

            sage: R.<x> = ZZ[]; R
            Univariate Polynomial Ring in x over Integer Ring
            sage: R.change_var('y')
            Univariate Polynomial Ring in y over Integer Ring
        """
        from sage.rings.polynomial.polynomial_ring_constructor import PolynomialRing

        return PolynomialRing(self.base_ring(), names = var, sparse=self.is_sparse())

    def extend_variables(self, added_names, order = 'degrevlex'):
        r"""
        Returns a multivariate polynomial ring with the same base ring but
        with added_names as additional variables.

        EXAMPLES::

            sage: R.<x> = ZZ[]; R
            Univariate Polynomial Ring in x over Integer Ring
            sage: R.extend_variables('y, z')
            Multivariate Polynomial Ring in x, y, z over Integer Ring
            sage: R.extend_variables(('y', 'z'))
            Multivariate Polynomial Ring in x, y, z over Integer Ring
        """
        from sage.rings.polynomial.polynomial_ring_constructor import PolynomialRing

        if isinstance(added_names, str):
            added_names = added_names.split(',')
        return PolynomialRing(self.base_ring(), names = self.variable_names() + tuple(added_names), order = order)

    def variable_names_recursive(self, depth=sage.rings.infinity.infinity):
        r"""
        Return the list of variable names of this ring and its base rings,
        as if it were a single multi-variate polynomial.

        INPUT:

        - ``depth`` -- an integer or :mod:`Infinity <sage.rings.infinity>`.

        OUTPUT:

        A tuple of strings.

        EXAMPLES::

            sage: R = QQ['x']['y']['z']
            sage: R.variable_names_recursive()
            ('x', 'y', 'z')
            sage: R.variable_names_recursive(2)
            ('y', 'z')
        """
        if depth <= 0:
            return ()
        elif depth == 1:
            return self.variable_names()
        else:
            my_vars = self.variable_names()
            try:
               return self.base_ring().variable_names_recursive(depth - len(my_vars)) + my_vars
            except AttributeError:
                return my_vars

    def _mpoly_base_ring(self, variables=None):
        r"""
        Returns the base ring if this is viewed as a polynomial ring over
        ``variables``. See also
        Polynomial._mpoly_dict_recursive
        """
        if variables is None:
            variables = self.variable_names_recursive()
        variables = list(variables)
        var = self.variable_name()
        if not var in variables:
            return self
        else:
            try:
                return self.base_ring()._mpoly_base_ring(variables[:variables.index(var)])
            except AttributeError:
                return self.base_ring()

    def characteristic(self):
        """
        Return the characteristic of this polynomial ring, which is the
        same as that of its base ring.

        EXAMPLES::

            sage: R.<ZZZ> = RealIntervalField() []; R
            Univariate Polynomial Ring in ZZZ over Real Interval Field with 53 bits of precision
            sage: R.characteristic()
            0
            sage: S = R.change_ring(GF(19^2,'b')); S
            Univariate Polynomial Ring in ZZZ over Finite Field in b of size 19^2
            sage: S.characteristic()
            19
        """
        return self.base_ring().characteristic()

    def cyclotomic_polynomial(self, n):
        """
        Return the nth cyclotomic polynomial as a polynomial in this
        polynomial ring. For details of the implementation, see the
        documentation for
        :func:`sage.rings.polynomial.cyclotomic.cyclotomic_coeffs`.

        EXAMPLES::

            sage: R = ZZ['x']
            sage: R.cyclotomic_polynomial(8)
            x^4 + 1
            sage: R.cyclotomic_polynomial(12)
            x^4 - x^2 + 1
            sage: S = PolynomialRing(FiniteField(7), 'x')
            sage: S.cyclotomic_polynomial(12)
            x^4 + 6*x^2 + 1
            sage: S.cyclotomic_polynomial(1)
            x + 6

        TESTS:

        Make sure it agrees with other systems for the trivial case::

            sage: ZZ['x'].cyclotomic_polynomial(1)
            x - 1
            sage: gp('polcyclo(1)')
            x - 1
        """
        if n <= 0:
            raise ArithmeticError("n=%s must be positive"%n)
        elif n == 1:
            return self.gen() - 1
        else:
            return self(cyclotomic.cyclotomic_coeffs(n), check=True)

    def gen(self, n=0):
        """
        Return the indeterminate generator of this polynomial ring.

        EXAMPLES::

            sage: R.<abc> = Integers(8)[]; R
            Univariate Polynomial Ring in abc over Ring of integers modulo 8
            sage: t = R.gen(); t
            abc
            sage: t.is_gen()
            True

        An identical generator is always returned.

        ::

            sage: t is R.gen()
            True
        """
        if n != 0:
            raise IndexError("generator n not defined")
        return self.__generator

    def gens_dict(self):
        """
        Return a dictionary whose entries are ``{name:variable,...}``,
        where ``name`` stands for the variable names of this
        object (as strings) and ``variable`` stands for the corresponding
        generators (as elements of this object).

        EXAMPLES::

            sage: R.<y,x,a42> = RR[]
            sage: R.gens_dict()
            {'a42': a42, 'x': x, 'y': y}
        """
        gens = self.gens()
        names = self.variable_names()
        assert len(gens) == len(names)
        return dict(zip(names, gens))

    def parameter(self):
        """
        Return the generator of this polynomial ring.

        This is the same as ``self.gen()``.
        """
        return self.gen()

    def is_finite(self):
        """
        Return False since polynomial rings are not finite (unless the base
        ring is 0.)

        EXAMPLES::

            sage: R = Integers(1)['x']
            sage: R.is_finite()
            True
            sage: R = GF(7)['x']
            sage: R.is_finite()
            False
            sage: R['x']['y'].is_finite()
            False
        """
        R = self.base_ring()
        if R.is_finite() and R.order() == 1:
            return True
        return False

    @cached_method
    def is_exact(self):
        return self.base_ring().is_exact()

    def is_field(self, proof = True):
        """
        Return False, since polynomial rings are never fields.

        EXAMPLES::

            sage: R.<z> = Integers(2)[]; R
            Univariate Polynomial Ring in z over Ring of integers modulo 2 (using NTL)
            sage: R.is_field()
            False
        """
        return False

    def is_sparse(self):
        """
        Return true if elements of this polynomial ring have a sparse
        representation.

        EXAMPLES::

            sage: R.<z> = Integers(8)[]; R
            Univariate Polynomial Ring in z over Ring of integers modulo 8
            sage: R.is_sparse()
            False
            sage: R.<W> = PolynomialRing(QQ, sparse=True); R
            Sparse Univariate Polynomial Ring in W over Rational Field
            sage: R.is_sparse()
            True
        """
        return self.__is_sparse

    def krull_dimension(self):
        """
        Return the Krull dimension of this polynomial ring, which is one
        more than the Krull dimension of the base ring.

        EXAMPLES::

            sage: R.<x> = QQ[]
            sage: R.krull_dimension()
            1
            sage: R.<z> = GF(9,'a')[]; R
            Univariate Polynomial Ring in z over Finite Field in a of size 3^2
            sage: R.krull_dimension()
            1
            sage: S.<t> = R[]
            sage: S.krull_dimension()
            2
            sage: for n in range(10):
            ....:  S = PolynomialRing(S,'w')
            sage: S.krull_dimension()
            12
        """
        return self.base_ring().krull_dimension() + 1

    def ngens(self):
        """
        Return the number of generators of this polynomial ring, which is 1
        since it is a univariate polynomial ring.

        EXAMPLES::

            sage: R.<z> = Integers(8)[]; R
            Univariate Polynomial Ring in z over Ring of integers modulo 8
            sage: R.ngens()
            1
        """
        return 1

    def random_element(self, degree=(-1,2), *args, **kwds):
        r"""
        Return a random polynomial of given degree or with given degree bounds.

        INPUT:

        -  ``degree`` - optional integer for fixing the degree or
           or a tuple of minimum and maximum degrees. By default set to
           ``(-1,2)``.

        -  ``*args, **kwds`` - Passed on to the ``random_element`` method for
           the base ring

        EXAMPLES::

            sage: R.<x> = ZZ[]
            sage: R.random_element(10, 5,10)
            9*x^10 + 8*x^9 + 6*x^8 + 8*x^7 + 8*x^6 + 9*x^5 + 8*x^4 + 8*x^3 + 6*x^2 + 8*x + 8
            sage: R.random_element(6)
            x^6 - 3*x^5 - x^4 + x^3 - x^2 + x + 1
            sage: R.random_element(6)
            -2*x^6 - 2*x^5 + 2*x^4 - 3*x^3 + 1
            sage: R.random_element(6)
            -x^6 + x^5 - x^4 + 4*x^3 - x^2 + x

        If a tuple of two integers is given for the degree argument, a
        polynomial of degree in between the bound is given::

            sage: R.random_element(degree=(0,8))
            x^8 + 4*x^7 + 2*x^6 - x^4 + 4*x^3 - 5*x^2 + x + 14
            sage: R.random_element(degree=(0,8))
            -5*x^7 + x^6 - 3*x^5 + 4*x^4 - x^2 - 2*x + 1

        Note that the zero polynomial has degree ``-1``, so if you want to
        consider it set the minimum degree to ``-1``::

            sage: any(R.random_element(degree=(-1,2),x=-1,y=1) == R.zero() for _ in range(100))
            True

        TESTS::

            sage: R.random_element(degree=[5])
            Traceback (most recent call last):
            ...
            ValueError: degree argument must be an integer or a tuple of 2 integers (min_degree, max_degree)

            sage: R.random_element(degree=(5,4))
            Traceback (most recent call last):
            ...
            ValueError: minimum degree must be less or equal than maximum degree

        Check that :trac:`16682` is fixed::

            sage: R = PolynomialRing(GF(2), 'z')
            sage: for _ in range(100):
            ....:     d = randint(-1,20)
            ....:     P = R.random_element(degree=d)
            ....:     assert P.degree() == d, "problem with {} which has not degree {}".format(P,d)

            sage: R.random_element(degree=-2)
            Traceback (most recent call last):
            ...
            ValueError: degree should be an integer greater or equal than -1
        """
        R = self.base_ring()

        if isinstance(degree, (list, tuple)):
            if len(degree) != 2:
                raise ValueError("degree argument must be an integer or a tuple of 2 integers (min_degree, max_degree)")
            if degree[0] > degree[1]:
                raise ValueError("minimum degree must be less or equal than maximum degree")
        else:
            degree = (degree,degree)

        if degree[0] <= -2:
            raise ValueError("degree should be an integer greater or equal than -1")

        p = self([R.random_element(*args,**kwds) for _ in range(degree[1]+1)])

        if p.degree() < degree[0]:
            p += R._random_nonzero_element() * self.gen()**randint(degree[0],degree[1])

        return p

    def _monics_degree( self, of_degree ):
        """
        Refer to monics() for full documentation.
        """
        base = self.base_ring()
        for coeffs in sage.misc.mrange.xmrange_iter([[base.one()]]+[base]*of_degree):
            # Each iteration returns a *new* list!
            # safe to mutate the return
            coeffs.reverse()
            yield self(coeffs)

    def _monics_max( self, max_degree ):
        """
        Refer to monics() for full documentation.
        """
        for degree in range(max_degree + 1):
            for m in self._monics_degree( degree ):
                yield m

    def _polys_degree( self, of_degree ):
        """
        Refer to polynomials() for full documentation.
        """
        base = self.base_ring()
        base0 = base.zero()
        for leading_coeff in base:
            if leading_coeff != base0:
                for lt1 in sage.misc.mrange.xmrange_iter([base]*(of_degree)):
                    # Each iteration returns a *new* list!
                    # safe to mutate the return
                    coeffs = [leading_coeff] + lt1
                    coeffs.reverse()
                    yield self(coeffs)

    def _polys_max( self, max_degree ):
        """
        Refer to polynomials() for full documentation.
        """
        base = self.base_ring()
        for coeffs in sage.misc.mrange.xmrange_iter([base]*(max_degree+1)):
            # Each iteration returns a *new* list!
            # safe to mutate the return
            coeffs.reverse()
            yield self(coeffs)

    def karatsuba_threshold(self):
        """
        Return the Karatsuba threshold used for this ring by the method
        _mul_karatsuba to fall back to the schoolbook algorithm.

        EXAMPLES::

            sage: K = QQ['x']
            sage: K.karatsuba_threshold()
            8
            sage: K = QQ['x']['y']
            sage: K.karatsuba_threshold()
            0
        """
        return self._Karatsuba_threshold

    def set_karatsuba_threshold(self, Karatsuba_threshold):
        """
        Changes the default threshold for this ring in the method _mul_karatsuba
        to fall back to the schoolbook algorithm.

        .. warning::

           This method may have a negative performance impact in polynomial
           arithmetic. So use it at your own risk.

        EXAMPLES::

            sage: K = QQ['x']
            sage: K.karatsuba_threshold()
            8
            sage: K.set_karatsuba_threshold(0)
            sage: K.karatsuba_threshold()
            0
        """
        self._Karatsuba_threshold = ZZ_sage(Karatsuba_threshold)


    def polynomials( self, of_degree = None, max_degree = None ):
        """
        Return an iterator over the polynomials of specified degree.

        INPUT: Pass exactly one of:


        -  ``max_degree`` - an int; the iterator will generate
           all polynomials which have degree less than or equal to
           max_degree

        -  ``of_degree`` - an int; the iterator will generate
           all polynomials which have degree of_degree


        OUTPUT: an iterator

        EXAMPLES::

            sage: P = PolynomialRing(GF(3),'y')
            sage: for p in P.polynomials( of_degree = 2 ): print(p)
            y^2
            y^2 + 1
            y^2 + 2
            y^2 + y
            y^2 + y + 1
            y^2 + y + 2
            y^2 + 2*y
            y^2 + 2*y + 1
            y^2 + 2*y + 2
            2*y^2
            2*y^2 + 1
            2*y^2 + 2
            2*y^2 + y
            2*y^2 + y + 1
            2*y^2 + y + 2
            2*y^2 + 2*y
            2*y^2 + 2*y + 1
            2*y^2 + 2*y + 2
            sage: for p in P.polynomials( max_degree = 1 ): print(p)
            0
            1
            2
            y
            y + 1
            y + 2
            2*y
            2*y + 1
            2*y + 2
            sage: for p in P.polynomials( max_degree = 1, of_degree = 3 ): print(p)
            Traceback (most recent call last):
            ...
            ValueError: you should pass exactly one of of_degree and max_degree

        AUTHORS:

        - Joel B. Mohler
        """

        if self.base_ring().order() is sage.rings.infinity.infinity:
            raise NotImplementedError
        if of_degree is not None and max_degree is None:
            return self._polys_degree( of_degree )
        if max_degree is not None and of_degree is None:
            return self._polys_max( max_degree )
        raise ValueError("you should pass exactly one of of_degree and max_degree")

    def monics( self, of_degree = None, max_degree = None ):
        """
        Return an iterator over the monic polynomials of specified degree.

        INPUT: Pass exactly one of:


        -  ``max_degree`` - an int; the iterator will generate
           all monic polynomials which have degree less than or equal to
           max_degree

        -  ``of_degree`` - an int; the iterator will generate
           all monic polynomials which have degree of_degree


        OUTPUT: an iterator

        EXAMPLES::

            sage: P = PolynomialRing(GF(4,'a'),'y')
            sage: for p in P.monics( of_degree = 2 ): print(p)
            y^2
            y^2 + a
            y^2 + a + 1
            y^2 + 1
            y^2 + a*y
            y^2 + a*y + a
            y^2 + a*y + a + 1
            y^2 + a*y + 1
            y^2 + (a + 1)*y
            y^2 + (a + 1)*y + a
            y^2 + (a + 1)*y + a + 1
            y^2 + (a + 1)*y + 1
            y^2 + y
            y^2 + y + a
            y^2 + y + a + 1
            y^2 + y + 1
            sage: for p in P.monics( max_degree = 1 ): print(p)
            1
            y
            y + a
            y + a + 1
            y + 1
            sage: for p in P.monics( max_degree = 1, of_degree = 3 ): print(p)
            Traceback (most recent call last):
            ...
            ValueError: you should pass exactly one of of_degree and max_degree

        AUTHORS:

        - Joel B. Mohler
        """

        if self.base_ring().order() is sage.rings.infinity.infinity:
            raise NotImplementedError
        if of_degree is not None and max_degree is None:
            return self._monics_degree( of_degree )
        if max_degree is not None and of_degree is None:
            return self._monics_max( max_degree )
        raise ValueError("you should pass exactly one of of_degree and max_degree")

class PolynomialRing_commutative(PolynomialRing_general, commutative_algebra.CommutativeAlgebra):
    """
    Univariate polynomial ring over a commutative ring.
    """
    def __init__(self, base_ring, name=None, sparse=False, element_class=None, category=None):
        if base_ring not in _CommutativeRings:
            raise TypeError("Base ring %s must be a commutative ring."%repr(base_ring))
        # We trust that, if a category is given, that it is useful.
        if category is None:
            category = polynomial_default_category(base_ring.category(),False)
        PolynomialRing_general.__init__(self, base_ring, name=name,
                sparse=sparse, element_class=element_class, category=category)

    def quotient_by_principal_ideal(self, f, names=None):
        """
        Return the quotient of this polynomial ring by the principal
        ideal (generated by) `f`.

        INPUT:

        - ``f`` - either a polynomial in ``self``, or a principal
          ideal of ``self``.

        EXAMPLES::

            sage: R.<x> = QQ[]
            sage: I = (x^2-1)*R
            sage: R.quotient_by_principal_ideal(I)
            Univariate Quotient Polynomial Ring in xbar over Rational Field with modulus x^2 - 1

        The same example, using the polynomial instead of the ideal,
        and customizing the variable name::

            sage: R.<x> = QQ[]
            sage: R.quotient_by_principal_ideal(x^2-1, names=('foo',))
            Univariate Quotient Polynomial Ring in foo over Rational Field with modulus x^2 - 1

        TESTS:

        Quotienting by the zero ideal returns ``self`` (:trac:`5978`)::

            sage: R = QQ['x']
            sage: R.quotient_by_principal_ideal(R.zero_ideal()) is R
            True
            sage: R.quotient_by_principal_ideal(0) is R
            True
        """
        from sage.rings.ideal import Ideal
        I = Ideal(f)
        if I.is_zero():
            return self
        f = I.gen()
        from sage.rings.polynomial.polynomial_quotient_ring import PolynomialQuotientRing
        return PolynomialQuotientRing(self, f, names)

    def weyl_algebra(self):
        """
        Return the Weyl algebra generated from ``self``.

        EXAMPLES::

            sage: R = QQ['x']
            sage: W = R.weyl_algebra(); W
            Differential Weyl algebra of polynomials in x over Rational Field
            sage: W.polynomial_ring() == R
            True
        """
        from sage.algebras.weyl_algebra import DifferentialWeylAlgebra
        return DifferentialWeylAlgebra(self)

    def _roots_univariate_polynomial(self, p, ring=None, multiplicities=True, algorithm=None, degree_bound=None):
        """
        Return the list of roots of ``p``.

        INPUT:

        - ``p`` -- the polynomial whose roots are computed
        - ``ring`` -- the ring to find roots (default is the base ring of ``p``)
        - ``multiplicities`` -- bool (default: True): if ``True``, return a list of pairs ``(root, multiplicity)``; if ``False`` return a list of roots
        - ``algorithm`` -- ignored (TODO: remove)
        - ``degree_bound``-- if not ``None``, return only roots of degree at most ``degree_bound``

        EXAMPLES::

            sage: R.<x> = QQ[]
            sage: S.<y> = R[]
            sage: p = y^3 + (-x^2 - 3)*y^2 + (2*x^3 - x^2 + 3)*y - x^4 + 2*x^2 - 1
            sage: p.roots()
            [(x^2 - 2*x + 1, 1), (x + 1, 2)]
            sage: p.roots(multiplicities=False)
            [x^2 - 2*x + 1, x + 1]
            sage: p.roots(degree_bound=1)
            [(x + 1, 2)]
        """
        if ring is not None and ring is not self:
            p = p.change_ring(ring)
            return p.roots(multiplicities, algorithm, degree_bound)
        roots = p._roots_from_factorization(p.factor(), multiplicities)
        if degree_bound is not None:
            if multiplicities:
                roots = [(r,m) for (r,m) in roots if r.degree() <= degree_bound]
            else:
                roots = [r for r in roots if r.degree() <= degree_bound]
        return roots


class PolynomialRing_integral_domain(PolynomialRing_commutative, ring.IntegralDomain):
    def __init__(self, base_ring, name="x", sparse=False, implementation=None,
            element_class=None, category=None):
        """
        TESTS::

            sage: from sage.rings.polynomial.polynomial_ring import PolynomialRing_integral_domain as PRing
            sage: R = PRing(ZZ, 'x'); R
            Univariate Polynomial Ring in x over Integer Ring
            sage: type(R.gen())
            <type 'sage.rings.polynomial.polynomial_integer_dense_flint.Polynomial_integer_dense_flint'>

            sage: R = PRing(ZZ, 'x', implementation='NTL'); R
            Univariate Polynomial Ring in x over Integer Ring (using NTL)
            sage: type(R.gen())
            <type 'sage.rings.polynomial.polynomial_integer_dense_ntl.Polynomial_integer_dense_ntl'>
        """
        self._implementation_repr = ''
        if not element_class:
            if is_IntegerRing(base_ring) and not sparse:
                if implementation == 'NTL':
                    from sage.rings.polynomial.polynomial_integer_dense_ntl \
                            import Polynomial_integer_dense_ntl
                    element_class = Polynomial_integer_dense_ntl
                    self._implementation_names = ('NTL',)
                    self._implementation_repr = ' (using NTL)'
                elif implementation == 'FLINT' or implementation is None:
                    from sage.rings.polynomial.polynomial_integer_dense_flint \
                            import Polynomial_integer_dense_flint
                    element_class = Polynomial_integer_dense_flint
                    self._implementation_names = (None, 'FLINT')
                else:
                    raise ValueError("Unknown implementation %s for ZZ[x]"%implementation)
        PolynomialRing_commutative.__init__(self, base_ring, name=name,
                sparse=sparse, element_class=element_class, category=category)

    def _repr_(self):
        """
        TESTS::

            sage: from sage.rings.polynomial.polynomial_ring import PolynomialRing_integral_domain as PRing
            sage: R = PRing(ZZ, 'x', implementation='NTL'); R
            Univariate Polynomial Ring in x over Integer Ring (using NTL)
        """
        s = PolynomialRing_commutative._repr_(self)
        return s + self._implementation_repr


class PolynomialRing_field(PolynomialRing_integral_domain,
                           PolynomialRing_singular_repr,
                           ring.PrincipalIdealDomain):
    def __init__(self, base_ring, name="x", sparse=False, element_class=None, category=None):
        """
        TESTS::

            sage: from sage.rings.polynomial.polynomial_ring import PolynomialRing_field as PRing
            sage: R = PRing(QQ, 'x'); R
            Univariate Polynomial Ring in x over Rational Field
            sage: type(R.gen())
            <type 'sage.rings.polynomial.polynomial_rational_flint.Polynomial_rational_flint'>
            sage: R = PRing(QQ, 'x', sparse=True); R
            Sparse Univariate Polynomial Ring in x over Rational Field
            sage: type(R.gen())
            <class 'sage.rings.polynomial.polynomial_ring.PolynomialRing_field_with_category.element_class'>
            sage: R = PRing(CC, 'x'); R
            Univariate Polynomial Ring in x over Complex Field with 53 bits of precision
            sage: type(R.gen())
            <class 'sage.rings.polynomial.polynomial_ring.PolynomialRing_field_with_category.element_class'>

        Demonstrate that :trac:`8762` is fixed::

            sage: R.<x> = PolynomialRing(GF(next_prime(10^20)), sparse=True)
            sage: x^(10^20) # this should be fast
            x^100000000000000000000
        """
        from sage.rings.polynomial.polynomial_singular_interface import can_convert_to_singular
        import sage.rings.complex_arb

        if not element_class:
            if sparse:
                element_class = polynomial_element_generic.Polynomial_generic_sparse_field
            elif isinstance(base_ring, rational_field.RationalField):
                from sage.rings.polynomial.polynomial_rational_flint import Polynomial_rational_flint
                element_class = Polynomial_rational_flint
            elif is_NumberField(base_ring):
                if base_ring.is_absolute():
                    from sage.rings.polynomial.polynomial_number_field import Polynomial_absolute_number_field_dense
                    element_class = Polynomial_absolute_number_field_dense
                else:
                    from sage.rings.polynomial.polynomial_number_field import Polynomial_relative_number_field_dense
                    element_class = Polynomial_relative_number_field_dense
            elif is_RealField(base_ring):
                element_class = PolynomialRealDense
            elif isinstance(base_ring, sage.rings.complex_arb.ComplexBallField):
                from sage.rings.polynomial.polynomial_complex_arb import Polynomial_complex_arb
                element_class = Polynomial_complex_arb
            else:
                element_class = polynomial_element_generic.Polynomial_generic_dense_field

        PolynomialRing_integral_domain.__init__(self, base_ring, name=name, sparse=sparse, element_class=element_class, category=category)

        self._has_singular = can_convert_to_singular(self)

    def _ideal_class_(self, n=0):
        """
        Returns the class representing ideals in univariate polynomial rings over fields.

        EXAMPLES::

            sage: R.<t> = GF(5)[]
            sage: R._ideal_class_()
            <class 'sage.rings.polynomial.ideal.Ideal_1poly_field'>
        """
        from sage.rings.polynomial.ideal import Ideal_1poly_field
        return Ideal_1poly_field

    def divided_difference(self, points, full_table=False):
        r"""
        Return the Newton divided-difference coefficients of the
        Lagrange interpolation polynomial through ``points``.

        INPUT:

        - ``points`` -- a list of pairs `(x_0, y_0), (x_1, y_1),
          \dots, (x_n, y_n)` of elements of the base ring of ``self``,
          where `x_i - x_j` is invertible for `i \neq j`.  This method
          converts the `x_i` and `y_i` into the base ring of `self`.

        - ``full_table`` -- boolean (default: ``False``): If ``True``,
          return the full divided-difference table.  If ``False``,
          only return entries along the main diagonal; these are the
          Newton divided-difference coefficients `F_{i,i}`.

        OUTPUT:

        The Newton divided-difference coefficients of the `n`-th
        Lagrange interpolation polynomial `P_n(x)` that passes through
        the points in ``points`` (see :meth:`lagrange_polynomial`).
        These are the coefficients `F_{0,0}, F_{1,1}, \dots, `F_{n,n}`
        in the base ring of ``self`` such that

        .. MATH::

            P_n(x) = \sum_{i=0}^n F_{i,i} \prod_{j=0}^{i-1} (x - x_j)

        EXAMPLES:

        Only return the divided-difference coefficients `F_{i,i}`.
        This example is taken from Example 1, page 121 of [BF05]_::

            sage: points = [(1.0, 0.7651977), (1.3, 0.6200860), (1.6, 0.4554022), (1.9, 0.2818186), (2.2, 0.1103623)]
            sage: R = PolynomialRing(RR, "x")
            sage: R.divided_difference(points)
            [0.765197700000000,
            -0.483705666666666,
            -0.108733888888889,
            0.0658783950617283,
            0.00182510288066044]

        Now return the full divided-difference table::

            sage: points = [(1.0, 0.7651977), (1.3, 0.6200860), (1.6, 0.4554022), (1.9, 0.2818186), (2.2, 0.1103623)]
            sage: R = PolynomialRing(RR, "x")
            sage: R.divided_difference(points, full_table=True)
            [[0.765197700000000],
            [0.620086000000000, -0.483705666666666],
            [0.455402200000000, -0.548946000000000, -0.108733888888889],
            [0.281818600000000,
            -0.578612000000000,
            -0.0494433333333339,
            0.0658783950617283],
            [0.110362300000000,
            -0.571520999999999,
            0.0118183333333349,
            0.0680685185185209,
            0.00182510288066044]]

        The following example is taken from Example 4.12, page 225 of
        [MF99]_::

            sage: points = [(1, -3), (2, 0), (3, 15), (4, 48), (5, 105), (6, 192)]
            sage: R = PolynomialRing(QQ, "x")
            sage: R.divided_difference(points)
            [-3, 3, 6, 1, 0, 0]
            sage: R.divided_difference(points, full_table=True)
            [[-3],
            [0, 3],
            [15, 15, 6],
            [48, 33, 9, 1],
            [105, 57, 12, 1, 0],
            [192, 87, 15, 1, 0, 0]]

        REFERENCES:

        .. [MF99] \J.H. Mathews and K.D. Fink. *Numerical Methods Using
           MATLAB*.  3rd edition, Prentice-Hall, 1999.

        """
        to_base_ring = self.base_ring()
        points = [map(to_base_ring, x) for x in points]
        n = len(points)
        F = [[points[i][1]] for i in range(n)]
        for i in range(1, n):
            for j in range(1, i+1):
                numer = F[i][j-1] - F[i-1][j-1]
                denom = points[i][0] - points[i-j][0]
                F[i].append(numer / denom)
        if full_table:
            return F
        else:
            return [F[i][i] for i in range(n)]

    def lagrange_polynomial(self, points, algorithm="divided_difference", previous_row=None):
        r"""
        Return the Lagrange interpolation polynomial through the
        given points.

        INPUT:

        - ``points`` -- a list of pairs `(x_0, y_0), (x_1, y_1),
          \dots, (x_n, y_n)` of elements of the base ring of ``self``,
          where `x_i - x_j` is invertible for `i \neq j`.  This method
          converts the `x_i` and `y_i` into the base ring of `self`.

        - ``algorithm`` -- (default: ``'divided_difference'``): one of
          the following:

          - ``'divided_difference'``: use the method of divided
            differences.

          - ``algorithm='neville'``: adapt Neville's method as
            described on page 144 of [BF05]_ to recursively generate
            the Lagrange interpolation polynomial.  Neville's method
            generates a table of approximating polynomials, where the
            last row of that table contains the `n`-th Lagrange
            interpolation polynomial.  The adaptation implemented by
            this method is to only generate the last row of this
            table, instead of the full table itself.  Generating the
            full table can be memory inefficient.

        - ``previous_row`` -- (default: ``None``): This option is only
          relevant if used with ``algorithm='neville'``.  If provided,
          this should be the last row of the table resulting from a
          previous use of Neville's method.  If such a row is passed,
          then ``points`` should consist of both previous and new
          interpolating points.  Neville's method will then use that
          last row and the interpolating points to generate a new row
          containing an interpolation polynomial for the new points.

        OUTPUT:

        The Lagrange interpolation polynomial through the points
        `(x_0, y_0), (x_1, y_1), \dots, (x_n, y_n)`.  This is the
        unique polynomial `P_n` of degree at most `n` in ``self``
        satisfying `P_n(x_i) = y_i` for `0 \le i \le n`.

        EXAMPLES:

        By default, we use the method of divided differences::

            sage: R = PolynomialRing(QQ, 'x')
            sage: f = R.lagrange_polynomial([(0,1),(2,2),(3,-2),(-4,9)]); f
            -23/84*x^3 - 11/84*x^2 + 13/7*x + 1
            sage: f(0)
            1
            sage: f(2)
            2
            sage: f(3)
            -2
            sage: f(-4)
            9
            sage: R = PolynomialRing(GF(2**3,'a'), 'x')
            sage: a = R.base_ring().gen()
            sage: f = R.lagrange_polynomial([(a^2+a,a),(a,1),(a^2,a^2+a+1)]); f
            a^2*x^2 + a^2*x + a^2
            sage: f(a^2+a)
            a
            sage: f(a)
            1
            sage: f(a^2)
            a^2 + a + 1

        Now use a memory efficient version of Neville's method::

            sage: R = PolynomialRing(QQ, 'x')
            sage: R.lagrange_polynomial([(0,1),(2,2),(3,-2),(-4,9)], algorithm="neville")
            [9,
            -11/7*x + 19/7,
            -17/42*x^2 - 83/42*x + 53/7,
            -23/84*x^3 - 11/84*x^2 + 13/7*x + 1]
            sage: R = PolynomialRing(GF(2**3,'a'), 'x')
            sage: a = R.base_ring().gen()
            sage: R.lagrange_polynomial([(a^2+a,a),(a,1),(a^2,a^2+a+1)], algorithm="neville")
            [a^2 + a + 1, x + a + 1, a^2*x^2 + a^2*x + a^2]

        Repeated use of Neville's method to get better Lagrange
        interpolation polynomials::

            sage: R = PolynomialRing(QQ, 'x')
            sage: p = R.lagrange_polynomial([(0,1),(2,2)], algorithm="neville")
            sage: R.lagrange_polynomial([(0,1),(2,2),(3,-2),(-4,9)], algorithm="neville", previous_row=p)[-1]
            -23/84*x^3 - 11/84*x^2 + 13/7*x + 1
            sage: R = PolynomialRing(GF(2**3,'a'), 'x')
            sage: a = R.base_ring().gen()
            sage: p = R.lagrange_polynomial([(a^2+a,a),(a,1)], algorithm="neville")
            sage: R.lagrange_polynomial([(a^2+a,a),(a,1),(a^2,a^2+a+1)], algorithm="neville", previous_row=p)[-1]
            a^2*x^2 + a^2*x + a^2

        TESTS:

        The value for ``algorithm`` must be either
        ``'divided_difference'`` (default), or ``'neville'``::

            sage: R = PolynomialRing(QQ, "x")
            sage: R.lagrange_polynomial([(0,1),(2,2),(3,-2),(-4,9)], algorithm="abc")
            Traceback (most recent call last):
            ...
            ValueError: algorithm must be one of 'divided_difference' or 'neville'
            sage: R.lagrange_polynomial([(0,1),(2,2),(3,-2),(-4,9)], algorithm="divided difference")
            Traceback (most recent call last):
            ...
            ValueError: algorithm must be one of 'divided_difference' or 'neville'
            sage: R.lagrange_polynomial([(0,1),(2,2),(3,-2),(-4,9)], algorithm="")
            Traceback (most recent call last):
            ...
            ValueError: algorithm must be one of 'divided_difference' or 'neville'

        Make sure that :trac:`10304` is fixed.  The return value
        should always be an element of ``self`` in the case of
        ``divided_difference``, or a list of elements of ``self`` in
        the case of ``neville``::

            sage: R = PolynomialRing(QQ, "x")
            sage: R.lagrange_polynomial([]).parent() == R
            True
            sage: R.lagrange_polynomial([(2, 3)]).parent() == R
            True
            sage: row = R.lagrange_polynomial([], algorithm='neville')
            sage: all(poly.parent() == R for poly in row)
            True
            sage: row = R.lagrange_polynomial([(2, 3)], algorithm='neville')
            sage: all(poly.parent() == R for poly in row)
            True

        Check that base fields of positive characteristic are treated
        correctly (see :trac:`9787`)::

            sage: R.<x> = GF(101)[]
            sage: R.lagrange_polynomial([[1, 0], [2, 0]])
            0
            sage: R.lagrange_polynomial([[1, 0], [2, 0], [3, 0]])
            0

        REFERENCES:

        .. [BF05] \R.L. Burden and J.D. Faires. *Numerical Analysis*.
           8th edition, Thomson Brooks/Cole, 2005.

        """
        # Perhaps we should be slightly stricter on the input and use
        # self.base_ring().coerce here and in the divided_difference()
        # method above.  However, this breaks an example in
        # sage.tests.french_book.nonlinear_doctest where the base ring
        # is CC, but the function values lie in the symbolic ring.
        to_base_ring = self.base_ring()
        points = [[to_base_ring(u) for u in x] for x in points]
        var = self.gen()

        # use the method of divided-difference
        if algorithm == "divided_difference":
            # Evaluate in nested form, similar to Horner's method. This is
            # more efficient than evaluation using the definition of
            # Lagrange interpolation polynomial by means of divided
            # difference.
            n = len(points)
            if n == 0:
                return self.zero()

            F = self.divided_difference(points)
            P = self.coerce(F[n-1])
            for i in range(n-2, -1, -1):
                P *= (var - points[i][0])
                P += F[i]
            return P

            # Evaluate using the definition of Lagrange interpolation
            # polynomial by means of divided difference. This is slow
            # compared to that above, which is in nested form.
#             P = 0
#             for i in range(n):
#                 prod = 1
#                 for j in range(i):
#                     prod *= (var - points[j][0])
#                 P += (F[i] * prod)
#             return P

        # using Neville's method for recursively generating the
        # Lagrange interpolation polynomial
        elif algorithm == "neville":
            if previous_row is None:
                previous_row = []
            N = len(points)
            M = len(previous_row)
            # During the computation, P keeps track of the previous row,
            # and Q keeps track of the current row
            P = previous_row + [None] * (N - M) # use results of previous computation if available
            Q = [None] * N
            for i in range(M, N):
                Q[0] = self.coerce(points[i][1])  # start populating the current row
                for j in range(1, 1 + i):
                    numer = (var - points[i - j][0]) * Q[j - 1] - (var - points[i][0]) * P[j - 1]
                    denom = points[i][0] - points[i - j][0]
                    Q[j] = numer / denom
                P, Q = Q, P # the current row is complete, reuse the old P to hold the next row
            return P # return the last row in the Neville table

#        # use the definition of Lagrange interpolation polynomial
#        elif algorithm == "definition":
#            def Pj(j):
#                denom = 1
#                divis = 1
#                for i in range(len(points)):
#                    if i!=j:
#                        denom *= (var          - points[i][0])
#                        divis *= (points[j][0] - points[i][0])
#            return denom/divis
#
#            P = 0
#            for j in range(len(points)):
#                P += Pj(j)*points[j][1]
#            return P

        else:
            raise ValueError("algorithm must be one of 'divided_difference' or 'neville'")

    def fraction_field(self):
        """
        Returns the fraction field of self.

        EXAMPLES::

            sage: R.<t> = GF(5)[]
            sage: R.fraction_field()
            Fraction Field of Univariate Polynomial Ring in t over Finite Field of size 5
        """
        try:
            return self._fraction_field
        except AttributeError:
            R = self.base_ring()
            p = R.characteristic()
            if p != 0 and R.is_prime_field() and 2 < p and p < 2**16:
                from sage.rings.fraction_field_FpT import FpT
                self._fraction_field = FpT(self)
            else:
                from sage.rings.fraction_field import FractionField_1poly_field
                self._fraction_field = FractionField_1poly_field(self)
            return self._fraction_field

class PolynomialRing_dense_finite_field(PolynomialRing_field):
    """
    Univariate polynomial ring over a finite field.

    EXAMPLES::

        sage: R = PolynomialRing(GF(27, 'a'), 'x')
        sage: type(R)
        <class 'sage.rings.polynomial.polynomial_ring.PolynomialRing_dense_finite_field_with_category'>
    """
    def __init__(self, base_ring, name="x", element_class=None, implementation=None):
        """
        TESTS::

            sage: from sage.rings.polynomial.polynomial_ring import PolynomialRing_dense_finite_field
            sage: R = PolynomialRing_dense_finite_field(GF(5), implementation='generic')
            sage: type(R(0))
            <class 'sage.rings.polynomial.polynomial_ring.PolynomialRing_dense_finite_field_with_category.element_class'>

            sage: S = PolynomialRing_dense_finite_field(GF(25, 'a'), implementation='NTL')
            sage: type(S(0))
            <type 'sage.rings.polynomial.polynomial_zz_pex.Polynomial_ZZ_pEX'>
        """
        if implementation is None:
            implementation = "NTL"

        if implementation == "NTL":
            from sage.libs.ntl.ntl_ZZ_pEContext import ntl_ZZ_pEContext
            from sage.libs.ntl.ntl_ZZ_pX import ntl_ZZ_pX
            from sage.rings.polynomial.polynomial_zz_pex import Polynomial_ZZ_pEX

            p=base_ring.characteristic()
            self._modulus = ntl_ZZ_pEContext(ntl_ZZ_pX(list(base_ring.modulus()), p))
            element_class = Polynomial_ZZ_pEX

        PolynomialRing_field.__init__(self, base_ring, sparse=False, name=name,
                                      element_class=element_class)

    def irreducible_element(self, n, algorithm=None):
        """
        Construct a monic irreducible polynomial of degree `n`.

        INPUT:

        - ``n`` -- integer: degree of the polynomial to construct

        - ``algorithm`` -- string: algorithm to use, or ``None``

          - ``'random'``: try random polynomials until an irreducible
            one is found.

          - ``'first_lexicographic'``: try polynomials in
            lexicographic order until an irreducible one is found.

        OUTPUT:

        A monic irreducible polynomial of degree `n` in ``self``.

        EXAMPLES::

            sage: GF(5^3, 'a')['x'].irreducible_element(2)
            x^2 + (4*a^2 + a + 4)*x + 2*a^2 + 2
            sage: GF(19)['x'].irreducible_element(21, algorithm="first_lexicographic")
            x^21 + x + 5
            sage: GF(5**2, 'a')['x'].irreducible_element(17, algorithm="first_lexicographic")
            x^17 + a*x + 4*a + 3

        AUTHORS:

        - Peter Bruin (June 2013)
        - Jean-Pierre Flori (May 2014)
        """
        if n < 1:
            raise ValueError("degree must be at least 1")

        if algorithm is None:
            algorithm = "random"

        if algorithm == "random":
            while True:
                f = self.gen()**n + self.random_element(degree=(0, n - 1))
                if f.is_irreducible():
                    return f
        elif algorithm == "first_lexicographic":
            for g in self.polynomials(max_degree=n-1):
                f = self.gen()**n + g
                if f.is_irreducible():
                    return f
        else:
            raise ValueError("no such algorithm for finding an irreducible polynomial: %s" % algorithm)

<<<<<<< HEAD
=======
    def _roth_ruckenstein(self, p, degree_bound, precision):
        r"""
        Return all polynomials which are a solution to the, possibly modular,
        root-finding problem.

        This is the core of Roth-Ruckenstein's algorithm where all conversions,
        checks and parent-extraction have been done.

        INPUT:

        - ``p`` -- a nonzero polynomial over ``F[x][y]``. The polynomial ``p``
          should be first truncated to ``precision``

        - ``degree_bound`` -- a bound on the degree of the roots of ``p`` that
          the algorithm computes

        - ``precision`` -- if given, roots are computed modulo `x^d` where `d` is
          ``precision`` (see below)

        OUTPUT:

        The list of roots of ``p`` of degree at most ``degree_bound``:

        - If `precision = None` actual roots are computed, i.e. all `f \in F[x]`
          such that `p(f) = 0`.

        - If ``precision = k`` for some integer ``k``, then all `f \in \F[x]` such
          that `Q(f) \equiv 0 \mod x^k` are computed. This set is infinite, thus it
          represented as a list of pairs in `F[x] \times \mathbb{Z}_+`, where
          `(f, d)` denotes that `Q(f + x^d h) \equiv 0 \mod x^k` for any `h \in
          F[[x]]`.

        EXAMPLES::

            sage: F = GF(17)
            sage: Px.<x> = F[]
            sage: Pxy.<y> = Px[]
            sage: p = (y - (x**2 + x + 1)) * (y**2 - x + 1) * (y - (x**3 + 4*x + 16))
            sage: Px._roth_ruckenstein(p, 3, None)
            [x^3 + 4*x + 16, x^2 + x + 1]
            sage: Px._roth_ruckenstein(p, 2, None)
            [x^2 + x + 1]
            sage: Px._roth_ruckenstein(p, 1, 2)
            [(4*x + 16, 2), (2*x + 13, 2), (15*x + 4, 2), (x + 1, 2)]
        """
        def roth_rec(p, lam, k, g):
            r"""
            Recursive core method for Roth-Ruckenstein algorithm.

            INPUT:

            - ``p`` -- the current value of the polynomial
            - ``lam`` -- is the power of x whose coefficient is being computed
            - ``k`` -- the remaining precision to handle (if ``precision`` is given)
            - ``g`` -- the root being computed
            """
            if precision and k <= 0:
                solutions.append((g, lam))
                return
            val = min(c.valuation() for c in p)
            if precision:
                k = k - val
            T = p.map_coefficients(lambda c:c.shift(-val))
            Ty = T.map_coefficients(lambda c:c[0]).change_ring(F)
            if Ty.is_zero() or (precision and k <= 0):
                if precision:
                    solutions.append((g, lam))
                else:
                    solutions.append(g)
                return
            roots = Ty.roots(multiplicities=False)
            for gamma in roots:
                g_new = g + gamma*x**lam
                if lam < degree_bound:
                    Tg = T(x*y + gamma)
                    roth_rec(Tg , lam+1, k, g_new)
                else:
                    if precision:
                        solutions.append((g_new, lam+1))
                    elif p(gamma).is_zero():
                        solutions.append(g_new)
            return

        x = self.gen()
        y = p.parent().gen()
        F = self.base_ring()
        solutions = []
        g = self.zero()

        roth_rec(p, 0, precision, g)
        return solutions

    def _alekhnovich(self, p, degree_bound, precision=None, dc_threshold=None):
        r"""
        Use Alekhnovich's Divide & Conquer variant of Roth-Ruckenstein's
        rootfinding algorithm to find roots modulo-up-to-some-precision of a `Q \in
        F[x][y]` where `F` is a finite field. Supports a mixed strategy with
        Roth-Ruckenstein applied at lowest precision.

        INPUT:

        - ``p`` -- a nonzero polynomial over ``F[x][y]``. The polynomial ``p``
          should be first truncated to ``precision``

        - ``degree_bound`` -- a bound on the degree of the roots of ``p`` that
          the algorithm computes

        - ``precision`` -- if given, roots are computed modulo `x^d` where `d` is
          ``precision`` (see below)

        - ``dc_threshold`` -- if given, the algorithm calls :meth:`_roth_ruckenetein`
          to compute roots of degree at most ``dc_threshold``

        OUTPUT:

        The list of roots of ``p`` of degree at most ``degree_bound``:

        - If `precision = None` actual roots are computed, i.e. all `f \in F[x]`
          such that `p(f) = 0`.

        - If ``precision = k`` for some integer ``k``, then all `f \in \F[x]` such
          that `Q(f) \equiv 0 \mod x^k` are computed. This set is infinite, thus it
          represented as a list of pairs in `F[x] \times \mathbb{Z}_+`, where
          `(f, d)` denotes that `Q(f + x^d h) \equiv 0 \mod x^k` for any `h \in
          F[[x]]`.

        .. NOTE::

            Non-exhaustive testing tends to indicate that ``dc_threhold = None`` is,
            surprisingly, the best strategy. (See the example section.)

        EXAMPLES::

            sage: R.<x> = GF(17)[]
            sage: S.<y> = R[]
            sage: p = (y - 2*x^2 - 3*x - 14) * (y - 3*x + 2) * (y - 1)
            sage: R._alekhnovich(p, 2)
            [3*x + 15, 2*x^2 + 3*x + 14, 1]
            sage: R._alekhnovich(p, 1)
            [3*x + 15, 1]
            sage: R._alekhnovich(p, 1, precision = 2)
            [(3*x + 15, 2), (3*x + 14, 2), (1, 2)]

        Example of benchmark to check that `dc_threshold = None` is better::

            sage: p = prod(y - R.random_element(20) for _ in range(10)) * S.random_element(10,10) # not tested
            sage: %timeit _alekhnovich(R, p, 20, dc_threshold = None) # not tested
            1 loop, best of 3: 418 ms per loop
            sage: %timeit _alekhnovich(R, p, 20, dc_threshold = 1) # not tested
            1 loop, best of 3: 416 ms per loop
            sage: %timeit _alekhnovich(R, p, 20, dc_threshold = 2) # not tested
            1 loop, best of 3: 418 ms per loop
            sage: %timeit _alekhnovich(R, p, 20, dc_threshold = 3) # not tested
            1 loop, best of 3: 454 ms per loop
            sage: %timeit _alekhnovich(R, p, 20, dc_threshold = 4) # not tested
            1 loop, best of 3: 519 ms per loop

        AUTHORS:

        - Johan Rosenkilde (2015) -- Original implementation
        - Bruno Grenet (August 2016) -- Incorporation into SageMath and polishing
        """
        def alekh_rec(p, k, degree_bound, lvl):
            r"""
            Recursive core method for Alekhnovich algorithm."

            INPUT:

            - ``p`` -- the current value of the polynomial
            - ``k`` -- the number of coefficients left to be computed
            - ``degree_bound`` -- the current degree bound
            - ``lvl`` -- the level in the recursion tree
            """
            if k<=0:
                return [ (self.zero(),0) ]
            elif degree_bound < 0:
                # The only possible root of (current) p, if any, is y = 0
                if p(0).is_zero() or p(0).valuation() >= k:
                    return [ (self.zero(),0) ]
                else:
                    return []
            elif k == 1 or degree_bound == 0:
                #Either one coefficient left to be computed, or p has only one coefficient
                py = self([c[0] for c in p.list()])  # py = p(x=0, y)
                if py.is_zero():
                    return [ (self.zero(), 0) ]
                roots = py.roots(multiplicities=False)
                return [ (self(r),1) for r in roots ]
            elif k < dc_threshold:
                # Run Roth-Ruckenstein
                return self._roth_ruckenstein(p, degree_bound=degree_bound, precision=k)
            else:
                p = p.map_coefficients(lambda c:c.truncate(k))
                half_roots = alekh_rec(p, k//2, degree_bound, lvl+1)
                whole_roots = []
                for (hi, di) in half_roots:
                    QhatT = p(hi + y*x**di)
                    if not QhatT:
                        whole_roots.append((hi,di))
                    else:
                        val = min(c.valuation() for c in QhatT)
                        Qhat = QhatT.map_coefficients(lambda c:c.shift(-val))
                        sec_half = alekh_rec(Qhat, k-val, degree_bound - di, lvl+1)
                        whole_roots.extend([ (hi + hij.shift(di), di+dij) for (hij, dij) in sec_half ])
                return whole_roots

        x = self.gen()
        y = p.parent().gen()

        # If precision is not given, find actual roots. To be sure, precision then
        # needs to be more than wdeg{1,degree_bound}(Q) since a root might have degree degree_bound.
        if precision is None:
            k = 1 + max( p[i].degree() + degree_bound*i for i in range(1+p.degree()))
        else:
            k = precision

        mod_roots = alekh_rec(p, k, degree_bound, 0)

        if precision is None:
            roots = []
            for hi,_ in mod_roots:
                if p(hi).is_zero():
                    roots.append(hi)
            return roots
        else:
            return mod_roots

    def _roots_univariate_polynomial(self, p, ring=None, multiplicities=False, algorithm=None, degree_bound=None):
        """
        Return the list of roots of ``p``.

        INPUT:

        - ``p`` -- the polynomial whose roots are computed
        - ``ring`` -- the ring to find roots (default is the base ring of ``p``)
        - ``multiplicities`` -- bool (default: True): currently, roots are only
          computed without their multiplicities.
        - ``algorithm`` -- the algorithm to use: either ``"Alekhnovich"`` (default)
          or ``"Roth-Ruckenstein"``
        - ``degree_bound``-- if not ``None``, return only roots of degree at
          most ``degree_bound``

        EXAMPLES::

            sage: R.<x> = GF(13)[]
            sage: S.<y> = R[]
            sage: p = y^2 + (12*x^2 + x + 11)*y + x^3 + 12*x^2 + 12*x + 1
            sage: p.roots(multiplicities=False)
            [x^2 + 11*x + 1, x + 1]
            sage: p.roots(multiplicities=False, degree_bound=1)
            [x + 1]
            sage: p.roots(multiplicities=False, algorithm="Roth-Ruckenstein")
            [x^2 + 11*x + 1, x + 1]
        """
        if multiplicities:
            raise NotImplementedError("Use multiplicities=False")

        if degree_bound is None:
            l = p.degree()
            dl = p[l].degree()
            degree_bound = max((p[i].degree() - dl)//(l - i) for i in range(l) if p[i])

        if algorithm is None:
            algorithm = "Alekhnovich"

        if algorithm == "Roth-Ruckenstein":
            return self._roth_ruckenstein(p, degree_bound, None)

        elif algorithm == "Alekhnovich":
            return self._alekhnovich(p, degree_bound)

        else:
            raise ValueError("unknown algorithm '{}'".format(algorithm))



class PolynomialRing_cdvr(PolynomialRing_integral_domain):
    r"""
    A class for polynomial ring over complete discrete valuation rings
    """
    def __init__(self, base_ring, name=None, sparse=False, element_class=None, category=None):
        r"""
        TESTS::

            sage: from sage.rings.polynomial.polynomial_ring import PolynomialRing_cdvr

            sage: S.<x> = ZZ[]
            sage: isinstance(S, PolynomialRing_cdvr)
            False

            sage: S.<x> = Zp(5)[]
            sage: isinstance(S, PolynomialRing_cdvr)
            True
        """
        if element_class is None:
            if sparse:
                from sage.rings.polynomial.polynomial_element_generic import Polynomial_generic_sparse_cdvr
                element_class = Polynomial_generic_sparse_cdvr
            else:
                from sage.rings.polynomial.polynomial_element_generic import Polynomial_generic_dense_cdvr
                element_class = Polynomial_generic_dense_cdvr
        PolynomialRing_integral_domain.__init__(self, base_ring, name, sparse, element_class=element_class, category=category)

class PolynomialRing_cdvf(PolynomialRing_cdvr, PolynomialRing_field):
    """
    A class for polynomial ring over complete discrete valuation fields
    """
    def __init__(self, base_ring, name=None, sparse=False, element_class=None, category=None):
        r"""
        TESTS::

            sage: from sage.rings.polynomial.polynomial_ring import PolynomialRing_cdvf

            sage: S.<x> = QQ[]
            sage: isinstance(S, PolynomialRing_cdvf)
            False

            sage: S.<x> = Qp(5)[]
            sage: isinstance(S, PolynomialRing_cdvf)
            True
        """
        if element_class is None:
            if sparse:
                from sage.rings.polynomial.polynomial_element_generic import Polynomial_generic_sparse_cdvf
                element_class = Polynomial_generic_sparse_cdvf
            else:
                from sage.rings.polynomial.polynomial_element_generic import Polynomial_generic_dense_cdvf
                element_class = Polynomial_generic_dense_cdvf
        PolynomialRing_field.__init__(self, base_ring, name, sparse, element_class=element_class, category=category)

class PolynomialRing_dense_padic_ring_generic(PolynomialRing_cdvr):
    r"""
    A class for dense polynomial ring over padic rings
    """
    def __init__(self, base_ring, name=None, element_class=None, category=None):
        PolynomialRing_cdvr.__init__(self, base_ring, sparse=False, name=name, element_class=element_class, category=category)

class PolynomialRing_dense_padic_field_generic(PolynomialRing_cdvf):
    r"""
    A class for dense polynomial ring over padic fields
    """
    def __init__(self, base_ring, name=None, element_class=None, category=None):
        PolynomialRing_cdvf.__init__(self, base_ring, sparse=False, name=name, element_class=element_class, category=category)

class PolynomialRing_dense_padic_ring_capped_relative(PolynomialRing_dense_padic_ring_generic):
    def __init__(self, base_ring, name=None, element_class=None, category=None):
        """
        TESTS::

            sage: from sage.rings.polynomial.polynomial_ring import PolynomialRing_dense_padic_ring_capped_relative as PRing
            sage: R = PRing(Zp(13), name='t'); R
            Univariate Polynomial Ring in t over 13-adic Ring with capped relative precision 20
            sage: type(R.gen())
            <class 'sage.rings.polynomial.polynomial_ring.PolynomialRing_dense_padic_ring_capped_relative_with_category.element_class'>
        """
        if element_class is None:
            from sage.rings.polynomial.padics.\
                    polynomial_padic_capped_relative_dense import \
                    Polynomial_padic_capped_relative_dense
            element_class = Polynomial_padic_capped_relative_dense
        PolynomialRing_dense_padic_ring_generic.__init__(self, base_ring,
                name=name, element_class=element_class, category=category)

class PolynomialRing_dense_padic_ring_capped_absolute(PolynomialRing_dense_padic_ring_generic):
    def __init__(self, base_ring, name=None, element_class=None, category=None):
        """
        TESTS::

            sage: from sage.rings.polynomial.polynomial_ring import PolynomialRing_dense_padic_ring_capped_absolute as PRing
            sage: R = PRing(Zp(13, type='capped-abs'), name='t'); R
            Univariate Polynomial Ring in t over 13-adic Ring with capped absolute precision 20
            sage: type(R.gen())
            <class 'sage.rings.polynomial.polynomial_ring.PolynomialRing_dense_padic_ring_capped_absolute_with_category.element_class'>
        """
        if element_class is None:
            from sage.rings.polynomial.padics.polynomial_padic_flat import \
                    Polynomial_padic_flat
            element_class = Polynomial_padic_flat
        PolynomialRing_dense_padic_ring_generic.__init__(self, base_ring,
                name=name, element_class=element_class, category=category)

class PolynomialRing_dense_padic_ring_fixed_mod(PolynomialRing_dense_padic_ring_generic):
    def __init__(self, base_ring, name=None, element_class=None, category=None):
        """
        TESTS::

            sage: from sage.rings.polynomial.polynomial_ring import PolynomialRing_dense_padic_ring_fixed_mod as PRing
            sage: R = PRing(Zp(13, type='fixed-mod'), name='t'); R
            Univariate Polynomial Ring in t over 13-adic Ring of fixed modulus 13^20

            sage: type(R.gen())
            <class 'sage.rings.polynomial.polynomial_ring.PolynomialRing_dense_padic_ring_fixed_mod_with_category.element_class'>
        """
        if element_class is None:
            from sage.rings.polynomial.padics.polynomial_padic_flat import \
                    Polynomial_padic_flat
            element_class = Polynomial_padic_flat
        PolynomialRing_dense_padic_ring_generic.__init__(self, base_ring,
                name=name, element_class=element_class, category=category)

class PolynomialRing_dense_padic_ring_lazy(PolynomialRing_dense_padic_ring_generic):
    def __init__(self, base_ring, name=None, element_class=None, category=None):
        """
        TESTS::

            sage: from sage.rings.polynomial.polynomial_ring import PolynomialRing_dense_padic_ring_lazy as PRing
            sage: R = PRing(Zp(13, type='lazy'), name='t')
            Traceback (most recent call last):
            ...
            NotImplementedError: lazy p-adics need more work.  Sorry.

            #sage: type(R.gen())

        """
        if element_class is None:
            element_class = polynomial_element_generic.Polynomial_generic_dense
        PolynomialRing_dense_padic_ring_generic.__init__(self, base_ring,
                name=name, element_class=element_class, category=category)

class PolynomialRing_dense_padic_field_capped_relative(PolynomialRing_dense_padic_field_generic):
    def __init__(self, base_ring, name=None, element_class=None, category=None):
        """
        TESTS::

            sage: from sage.rings.polynomial.polynomial_ring import PolynomialRing_dense_padic_field_capped_relative as PRing
            sage: R = PRing(Qp(13), name='t'); R
            Univariate Polynomial Ring in t over 13-adic Field with capped relative precision 20
            sage: type(R.gen())
            <class 'sage.rings.polynomial.polynomial_ring.PolynomialRing_dense_padic_field_capped_relative_with_category.element_class'>
        """
        if element_class is None:
            from sage.rings.polynomial.padics.\
                    polynomial_padic_capped_relative_dense import \
                    Polynomial_padic_capped_relative_dense
            element_class = Polynomial_padic_capped_relative_dense
        PolynomialRing_dense_padic_field_generic.__init__(self, base_ring,
                name=name, element_class=element_class, category=category)

class PolynomialRing_dense_padic_field_lazy(PolynomialRing_dense_padic_field_generic):
    def __init__(self, base_ring, name=None, element_class=None, category=None):
        """
        TESTS::

            sage: from sage.rings.polynomial.polynomial_ring import PolynomialRing_dense_padic_field_lazy as PRing
            sage: R = PRing(Qp(13, type='lazy'), name='t')
            Traceback (most recent call last):
            ...
            NotImplementedError: lazy p-adics need more work.  Sorry.

            #sage: type(R.gen())
        """
        if element_class is None:
            element_class = polynomial_element_generic.Polynomial_generic_dense
        PolynomialRing_dense_padic_field_generic.__init__(self, base_ring,
                name=name, element_class=element_class, category=category)

>>>>>>> d9e145d4
class PolynomialRing_dense_mod_n(PolynomialRing_commutative):
    def __init__(self, base_ring, name=None, element_class=None,
            implementation=None, category=None):
        """
        TESTS::

            sage: from sage.rings.polynomial.polynomial_ring import PolynomialRing_dense_mod_n as PRing
            sage: R = PRing(Zmod(15), 'x'); R
            Univariate Polynomial Ring in x over Ring of integers modulo 15
            sage: type(R.gen())
            <type 'sage.rings.polynomial.polynomial_zmod_flint.Polynomial_zmod_flint'>

            sage: R = PRing(Zmod(15), 'x', implementation='NTL'); R
            Univariate Polynomial Ring in x over Ring of integers modulo 15 (using NTL)
            sage: type(R.gen())
            <type 'sage.rings.polynomial.polynomial_modn_dense_ntl.Polynomial_dense_modn_ntl_zz'>

            sage: R = PRing(Zmod(2**63*3), 'x', implementation='NTL'); R
            Univariate Polynomial Ring in x over Ring of integers modulo 27670116110564327424 (using NTL)
            sage: type(R.gen())
            <type 'sage.rings.polynomial.polynomial_modn_dense_ntl.Polynomial_dense_modn_ntl_ZZ'>

            sage: R = PRing(Zmod(2**63*3), 'x', implementation='FLINT')
            Traceback (most recent call last):
            ...
            ValueError: FLINT does not support modulus 27670116110564327424

            sage: R = PRing(Zmod(2**63*3), 'x'); R
            Univariate Polynomial Ring in x over Ring of integers modulo 27670116110564327424 (using NTL)
            sage: type(R.gen())
            <type 'sage.rings.polynomial.polynomial_modn_dense_ntl.Polynomial_dense_modn_ntl_ZZ'>
        """
        from sage.rings.polynomial.polynomial_zmod_flint import \
                Polynomial_zmod_flint
        import sage.rings.polynomial.polynomial_modn_dense_ntl as \
                modn_dense_ntl
        self.__modulus = base_ring.order()
        if not element_class:
            if implementation is None or implementation == 'FLINT':
                import sys
                if self.__modulus < sys.maxsize:
                    element_class = Polynomial_zmod_flint
                    self._implementation_names = (None, 'FLINT')
                    self._implementation_repr = ''
                elif implementation == 'FLINT':
                    raise ValueError("FLINT does not support modulus %s"%(self.__modulus))
            if not element_class:
                self._implementation_names = ('NTL',)
                self._implementation_repr = ' (using NTL)'
                if self.__modulus < ZZ_sage(modn_dense_ntl.zz_p_max):
                    element_class = modn_dense_ntl.Polynomial_dense_modn_ntl_zz
                else:
                    element_class = modn_dense_ntl.Polynomial_dense_modn_ntl_ZZ
        PolynomialRing_commutative.__init__(self, base_ring, name=name,
                element_class=element_class, category=category)

    @cached_method
    def modulus(self):
        """
        EXAMPLES::

            sage: R.<x> = Zmod(15)[]
            sage: R.modulus()
            15
        """
        return self.base_ring().characteristic()

    def _repr_(self):
        """
        TESTS::

            sage: from sage.rings.polynomial.polynomial_ring import PolynomialRing_integral_domain as PRing
            sage: R = PRing(ZZ, 'x', implementation='NTL'); R
            Univariate Polynomial Ring in x over Integer Ring (using NTL)
        """
        s = PolynomialRing_commutative._repr_(self)
        return s + self._implementation_repr

    def residue_field(self, ideal, names=None):
        """
        Return the residue finite field at the given ideal.

        EXAMPLES::

            sage: R.<t> = GF(2)[]
            sage: k.<a> = R.residue_field(t^3+t+1); k
            Residue field in a of Principal ideal (t^3 + t + 1) of Univariate Polynomial Ring in t over Finite Field of size 2 (using NTL)
            sage: k.list()
            [0, a, a^2, a + 1, a^2 + a, a^2 + a + 1, a^2 + 1, 1]
            sage: R.residue_field(t)
            Residue field of Principal ideal (t) of Univariate Polynomial Ring in t over Finite Field of size 2 (using NTL)
            sage: P = R.irreducible_element(8) * R
            sage: P
            Principal ideal (t^8 + t^4 + t^3 + t^2 + 1) of Univariate Polynomial Ring in t over Finite Field of size 2 (using NTL)
            sage: k.<a> = R.residue_field(P); k
            Residue field in a of Principal ideal (t^8 + t^4 + t^3 + t^2 + 1) of Univariate Polynomial Ring in t over Finite Field of size 2 (using NTL)
            sage: k.cardinality()
            256

        Non-maximal ideals are not accepted::

            sage: R.residue_field(t^2 + 1)
            Traceback (most recent call last):
            ...
            ArithmeticError: ideal is not maximal
            sage: R.residue_field(0)
            Traceback (most recent call last):
            ...
            ArithmeticError: ideal is not maximal
            sage: R.residue_field(1)
            Traceback (most recent call last):
            ...
            ArithmeticError: ideal is not maximal
        """
        ideal = self.ideal(ideal)
        if not ideal.is_maximal():
            raise ArithmeticError("ideal is not maximal")
        return ideal.residue_field(names)

class PolynomialRing_dense_mod_p(PolynomialRing_dense_finite_field,
                                 PolynomialRing_dense_mod_n,
                                 PolynomialRing_singular_repr):
    def __init__(self, base_ring, name="x", implementation=None, category=None):
        """
        TESTS::

            sage: P = GF(2)['x']; P
            Univariate Polynomial Ring in x over Finite Field of size 2 (using NTL)
            sage: type(P.gen())
            <type 'sage.rings.polynomial.polynomial_gf2x.Polynomial_GF2X'>

            sage: from sage.rings.polynomial.polynomial_ring import PolynomialRing_dense_mod_p
            sage: P = PolynomialRing_dense_mod_p(GF(5), 'x'); P
            Univariate Polynomial Ring in x over Finite Field of size 5
            sage: type(P.gen())
            <type 'sage.rings.polynomial.polynomial_zmod_flint.Polynomial_zmod_flint'>

            sage: P = PolynomialRing_dense_mod_p(GF(5), 'x', implementation='NTL'); P
            Univariate Polynomial Ring in x over Finite Field of size 5 (using NTL)
            sage: type(P.gen())
            <type 'sage.rings.polynomial.polynomial_modn_dense_ntl.Polynomial_dense_mod_p'>

            sage: P = PolynomialRing_dense_mod_p(GF(9223372036854775837), 'x')
            sage: P
            Univariate Polynomial Ring in x over Finite Field of size 9223372036854775837 (using NTL)
            sage: type(P.gen())
            <type 'sage.rings.polynomial.polynomial_modn_dense_ntl.Polynomial_dense_mod_p'>


        """
        from sage.rings.polynomial.polynomial_zmod_flint import \
                Polynomial_zmod_flint
        __modulus = base_ring.characteristic()
        element_class = None
        if __modulus == 2:
            import sage.rings.polynomial.polynomial_gf2x as polynomial_gf2x
            element_class = polynomial_gf2x.Polynomial_GF2X
            self._implementation_repr = ' (using NTL)'
        elif implementation is None or implementation == 'FLINT':
            import sys
            if __modulus < sys.maxsize:
                self._implementation_names = (None, 'FLINT')
                self._implementation_repr = ''
                element_class = Polynomial_zmod_flint
            elif implementation == 'FLINT':
                raise ValueError("FLINT does not support modulus %s"%(__modulus))
        if not element_class:
            from sage.rings.polynomial.polynomial_modn_dense_ntl import \
                    Polynomial_dense_mod_p
            element_class = Polynomial_dense_mod_p
            self._implementation_names = ('NTL',)
            self._implementation_repr = ' (using NTL)'
        PolynomialRing_dense_mod_n.__init__(self, base_ring, name=name,
                element_class=element_class, category=category)

        from sage.rings.polynomial.polynomial_singular_interface import can_convert_to_singular
        self._has_singular = can_convert_to_singular(self)

    def irreducible_element(self, n, algorithm=None):
        """
        Construct a monic irreducible polynomial of degree `n`.

        INPUT:

        - ``n`` -- integer: the degree of the polynomial to construct

        - ``algorithm`` -- string: algorithm to use, or ``None``.
          Currently available options are:

          - ``'adleman-lenstra'``: a variant of the Adleman--Lenstra
              algorithm as implemented in PARI.

          - ``'conway'``: look up the Conway polynomial of degree `n`
            over the field of `p` elements in the database; raise a
            ``RuntimeError`` if it is not found.

          - ``'ffprimroot'``: use the ``ffprimroot()`` function from
            PARI.

          - ``'first_lexicographic'``: return the lexicographically
            smallest irreducible polynomial of degree `n`.

          - ``'minimal_weight'``: return an irreducible polynomial of
            degree `n` with minimal number of non-zero coefficients.
            Only implemented for `p = 2`.

          - ``'primitive'``: return a polynomial `f` such that a root of
            `f` generates the multiplicative group of the finite field
            extension defined by `f`. This uses the Conway polynomial if
            possible, otherwise it uses ``ffprimroot``.

          - ``'random'``: try random polynomials until an irreducible
            one is found.

          If ``algorithm`` is ``None``, use `x - 1` in degree 1. In
          degree > 1, the Conway polynomial is used if it is found in
          the database.  Otherwise, the algorithm ``minimal_weight``
          is used if `p = 2`, and the algorithm ``adleman-lenstra`` if
          `p > 2`.

        OUTPUT:

        A monic irreducible polynomial of degree `n` in ``self``.

        EXAMPLES::

            sage: GF(5)['x'].irreducible_element(2)
            x^2 + 4*x + 2
            sage: GF(5)['x'].irreducible_element(2, algorithm="adleman-lenstra")
            x^2 + x + 1
            sage: GF(5)['x'].irreducible_element(2, algorithm="primitive")
            x^2 + 4*x + 2
            sage: GF(5)['x'].irreducible_element(32, algorithm="first_lexicographic")
            x^32 + 2
            sage: GF(5)['x'].irreducible_element(32, algorithm="conway")
            Traceback (most recent call last):
            ...
            RuntimeError: requested Conway polynomial not in database.
            sage: GF(5)['x'].irreducible_element(32, algorithm="primitive")
            x^32 + ...

        In characteristic 2::

            sage: GF(2)['x'].irreducible_element(33)
            x^33 + x^13 + x^12 + x^11 + x^10 + x^8 + x^6 + x^3 + 1
            sage: GF(2)['x'].irreducible_element(33, algorithm="minimal_weight")
            x^33 + x^10 + 1

        In degree 1::

            sage: GF(97)['x'].irreducible_element(1)
            x + 96
            sage: GF(97)['x'].irreducible_element(1, algorithm="conway")
            x + 92
            sage: GF(97)['x'].irreducible_element(1, algorithm="adleman-lenstra")
            x

        AUTHORS:

        - Peter Bruin (June 2013)

        - Jeroen Demeyer (September 2014): add "ffprimroot" algorithm,
          see :trac:`8373`.
        """
        from sage.libs.pari.all import pari
        from sage.rings.finite_rings.conway_polynomials import (conway_polynomial,
                                                                exists_conway_polynomial)
        from .polynomial_gf2x import (GF2X_BuildIrred_list,
                                     GF2X_BuildSparseIrred_list,
                                     GF2X_BuildRandomIrred_list)

        p = self.characteristic()
        n = int(n)
        if n < 1:
            raise ValueError("degree must be at least 1")

        if algorithm is None:
            if n == 1:
                return self((-1,1))  # Polynomial x - 1
            elif exists_conway_polynomial(p, n):
                algorithm = "conway"
            elif p == 2:
                algorithm = "minimal_weight"
            else:
                algorithm = "adleman-lenstra"
        elif algorithm == "primitive":
            if exists_conway_polynomial(p, n):
                algorithm = "conway"
            else:
                algorithm = "ffprimroot"

        if algorithm == "adleman-lenstra":
            return self(pari(p).ffinit(n))
        elif algorithm == "conway":
            return self(conway_polynomial(p, n))
        elif algorithm == "first_lexicographic":
            if p == 2:
                return self(GF2X_BuildIrred_list(n))
            else:
                # Fallback to PolynomialRing_dense_finite_field.irreducible_element
                pass
        elif algorithm == "ffprimroot":
            return self(pari(p).ffinit(n).ffgen().ffprimroot().charpoly())
        elif algorithm == "minimal_weight":
            if p == 2:
                return self(GF2X_BuildSparseIrred_list(n))
            else:
                raise NotImplementedError("'minimal_weight' option only implemented for p = 2")
        elif algorithm == "random":
            if p == 2:
                return self(GF2X_BuildRandomIrred_list(n))
            else:
                pass

        # No suitable algorithm found, try algorithms from the base class.
        return PolynomialRing_dense_finite_field.irreducible_element(self, n, algorithm)

def polygen(ring_or_element, name="x"):
    """
    Return a polynomial indeterminate.

    INPUT:

    - polygen(base_ring, name="x")

    - polygen(ring_element, name="x")

    If the first input is a ring, return a polynomial generator over
    that ring. If it is a ring element, return a polynomial generator
    over the parent of the element.

    EXAMPLES::

        sage: z = polygen(QQ,'z')
        sage: z^3 + z +1
        z^3 + z + 1
        sage: parent(z)
        Univariate Polynomial Ring in z over Rational Field

    .. note::

       If you give a list or comma separated string to polygen, you'll
       get a tuple of indeterminates, exactly as if you called
       polygens.
    """
    if is_RingElement(ring_or_element):
        base_ring = ring_or_element.parent()
    elif ring.is_Ring(ring_or_element):
        base_ring = ring_or_element
    else:
        raise TypeError("input must be a ring or ring element")
    from sage.rings.polynomial.polynomial_ring_constructor import PolynomialRing

    t = PolynomialRing(base_ring, name)
    if t.ngens() > 1:
        return t.gens()
    return t.gen()

def polygens(base_ring, names="x"):
    """
    Return indeterminates over the given base ring with the given
    names.

    EXAMPLES::

        sage: x,y,z = polygens(QQ,'x,y,z')
        sage: (x+y+z)^2
        x^2 + 2*x*y + y^2 + 2*x*z + 2*y*z + z^2
        sage: parent(x)
        Multivariate Polynomial Ring in x, y, z over Rational Field
        sage: t = polygens(QQ,['x','yz','abc'])
        sage: t
        (x, yz, abc)
    """
    from sage.rings.polynomial.polynomial_ring_constructor import PolynomialRing
    return PolynomialRing(base_ring, names).gens()<|MERGE_RESOLUTION|>--- conflicted
+++ resolved
@@ -17,15 +17,11 @@
 
 - Simon King (2011-10): Choice of categories for polynomial rings.
 
-<<<<<<< HEAD
 - Julian Rueth (2013-09-12): simplified classes for `p`-adic base rings
 
 EXAMPLES:
 
 Creating a polynomial ring injects the variable into the interpreter namespace::
-=======
-EXAMPLES::
->>>>>>> d9e145d4
 
     sage: z = QQ['z'].0
     sage: (z^3 + z - 1)^3
@@ -135,23 +131,15 @@
     2.0*u
 
 """
-<<<<<<< HEAD
-#################################################################################
-=======
 
 #*****************************************************************************
->>>>>>> d9e145d4
 #       Copyright (C) 2006 William Stein <wstein@gmail.com>
 #                     2013 Julian Rueth <julian.rueth@fsfe.org>
 #
-<<<<<<< HEAD
-#  Distributed under the terms of the GNU General Public License (GPL)
-=======
 # This program is free software: you can redistribute it and/or modify
 # it under the terms of the GNU General Public License as published by
 # the Free Software Foundation, either version 2 of the License, or
 # (at your option) any later version.
->>>>>>> d9e145d4
 #                  http://www.gnu.org/licenses/
 #*****************************************************************************
 from __future__ import print_function
@@ -2132,8 +2120,6 @@
         else:
             raise ValueError("no such algorithm for finding an irreducible polynomial: %s" % algorithm)
 
-<<<<<<< HEAD
-=======
     def _roth_ruckenstein(self, p, degree_bound, precision):
         r"""
         Return all polynomials which are a solution to the, possibly modular,
@@ -2590,7 +2576,6 @@
         PolynomialRing_dense_padic_field_generic.__init__(self, base_ring,
                 name=name, element_class=element_class, category=category)
 
->>>>>>> d9e145d4
 class PolynomialRing_dense_mod_n(PolynomialRing_commutative):
     def __init__(self, base_ring, name=None, element_class=None,
             implementation=None, category=None):
