"""
Univariate Polynomial Rings

Sage implements sparse and dense polynomials over commutative and
non-commutative rings.  In the non-commutative case, the polynomial
variable commutes with the elements of the base ring.

AUTHOR:

- William Stein

- Kiran Kedlaya (2006-02-13): added macaulay2 option

- Martin Albrecht (2006-08-25): removed it again as it isn't needed anymore

- Simon King (2011-05): Dense and sparse polynomial rings must not be equal.

- Simon King (2011-10): Choice of categories for polynomial rings.

EXAMPLES::

    sage: z = QQ['z'].0
    sage: (z^3 + z - 1)^3
    z^9 + 3*z^7 - 3*z^6 + 3*z^5 - 6*z^4 + 4*z^3 - 3*z^2 + 3*z - 1

Saving and loading of polynomial rings works::

    sage: loads(dumps(QQ['x'])) == QQ['x']
    True
    sage: k = PolynomialRing(QQ['x'],'y'); loads(dumps(k))==k
    True
    sage: k = PolynomialRing(ZZ,'y'); loads(dumps(k)) == k
    True
    sage: k = PolynomialRing(ZZ,'y', sparse=True); loads(dumps(k))
    Sparse Univariate Polynomial Ring in y over Integer Ring

Rings with different variable names are not equal; in fact,
by :trac:`9944`, polynomial rings are equal if and only
if they are identical (which should be the  case for all parent
structures in Sage)::

    sage: QQ['y'] != QQ['x']
    True
    sage: QQ['y'] != QQ['z']
    True

We create a polynomial ring over a quaternion algebra::

    sage: A.<i,j,k> = QuaternionAlgebra(QQ, -1,-1)
    sage: R.<w> = PolynomialRing(A,sparse=True)
    sage: f = w^3 + (i+j)*w + 1
    sage: f
    w^3 + (i + j)*w + 1
    sage: f^2
    w^6 + (2*i + 2*j)*w^4 + 2*w^3 - 2*w^2 + (2*i + 2*j)*w + 1
    sage: f = w + i ; g = w + j
    sage: f * g
    w^2 + (i + j)*w + k
    sage: g * f
    w^2 + (i + j)*w - k

:trac:`9944` introduced some changes related with
coercion. Previously, a dense and a sparse polynomial ring with the
same variable name over the same base ring evaluated equal, but of
course they were not identical.Coercion maps are cached - but if a
coercion to a dense ring is requested and a coercion to a sparse ring
is returned instead (since the cache keys are equal!), all hell breaks
loose.

Therefore, the coercion between rings of sparse and dense polynomials
works as follows::

    sage: R.<x> = PolynomialRing(QQ, sparse=True)
    sage: S.<x> = QQ[]
    sage: S == R
    False
    sage: S.has_coerce_map_from(R)
    True
    sage: R.has_coerce_map_from(S)
    False
    sage: (R.0+S.0).parent()
    Univariate Polynomial Ring in x over Rational Field
    sage: (S.0+R.0).parent()
    Univariate Polynomial Ring in x over Rational Field

It may be that one has rings of dense or sparse polynomials over
different base rings. In that situation, coercion works by means of
the :func:`~sage.categories.pushout.pushout` formalism::

    sage: R.<x> = PolynomialRing(GF(5), sparse=True)
    sage: S.<x> = PolynomialRing(ZZ)
    sage: R.has_coerce_map_from(S)
    False
    sage: S.has_coerce_map_from(R)
    False
    sage: S.0 + R.0
    2*x
    sage: (S.0 + R.0).parent()
    Univariate Polynomial Ring in x over Finite Field of size 5
    sage: (S.0 + R.0).parent().is_sparse()
    False

Similarly, there is a coercion from the (non-default) NTL
implementation for univariate polynomials over the integers
to the default FLINT implementation, but not vice versa::

    sage: R.<x> = PolynomialRing(ZZ, implementation = 'NTL')
    sage: S.<x> = PolynomialRing(ZZ, implementation = 'FLINT')
    sage: (S.0+R.0).parent() is S
    True
    sage: (R.0+S.0).parent() is S
    True

TESTS::

    sage: K.<x>=FractionField(QQ['x'])
    sage: V.<z> = K[]
    sage: x+z
    z + x

Check that :trac:`5562` has been fixed::

    sage: R.<u> = PolynomialRing(RDF, 1)
    sage: v1 = vector([u])
    sage: v2 = vector([CDF(2)])
    sage: v1 * v2
    2.0*u

"""

#*****************************************************************************
#       Copyright (C) 2006 William Stein <wstein@gmail.com>
#
# This program is free software: you can redistribute it and/or modify
# it under the terms of the GNU General Public License as published by
# the Free Software Foundation, either version 2 of the License, or
# (at your option) any later version.
#                  http://www.gnu.org/licenses/
#*****************************************************************************

from __future__ import absolute_import, print_function

import sys
from six.moves import range

from sage.structure.element import Element

import sage.categories as categories
from sage.categories.morphism import IdentityMorphism

import sage.algebras.algebra
import sage.rings.commutative_algebra as commutative_algebra
import sage.rings.ring as ring
from sage.structure.element import is_RingElement
import sage.rings.polynomial.polynomial_element_generic as polynomial_element_generic
import sage.rings.rational_field as rational_field
from sage.rings.integer_ring import ZZ
from sage.rings.integer import Integer
from sage.rings.number_field.number_field_base import is_NumberField
from sage.libs.pari.all import pari_gen
from sage.rings.polynomial.polynomial_ring_constructor import polynomial_default_category

import sage.misc.latex as latex
from sage.misc.prandom import randint
from sage.misc.cachefunc import cached_method
from sage.misc.lazy_attribute import lazy_attribute

from sage.rings.real_mpfr import is_RealField
from sage.rings.fraction_field_element import FractionFieldElement
from sage.rings.finite_rings.element_base import FiniteRingElement

from .polynomial_element import PolynomialBaseringInjection
from .polynomial_real_mpfr_dense import PolynomialRealDense
from .polynomial_integer_dense_flint import Polynomial_integer_dense_flint
from sage.rings.polynomial.polynomial_singular_interface import PolynomialRing_singular_repr
from sage.rings.polynomial.polynomial_singular_interface import can_convert_to_singular

_CommutativeRings = categories.commutative_rings.CommutativeRings()

from . import cyclotomic

from sage.interfaces.singular import SingularElement


def is_PolynomialRing(x):
    """
    Return True if x is a *univariate* polynomial ring (and not a
    sparse multivariate polynomial ring in one variable).

    EXAMPLES::

        sage: from sage.rings.polynomial.polynomial_ring import is_PolynomialRing
        sage: from sage.rings.polynomial.multi_polynomial_ring import is_MPolynomialRing
        sage: is_PolynomialRing(2)
        False

    This polynomial ring is not univariate.

    ::

        sage: is_PolynomialRing(ZZ['x,y,z'])
        False
        sage: is_MPolynomialRing(ZZ['x,y,z'])
        True

    ::

        sage: is_PolynomialRing(ZZ['w'])
        True

    Univariate means not only in one variable, but is a specific data
    type. There is a multivariate (sparse) polynomial ring data type,
    which supports a single variable as a special case.

    ::

        sage: R.<w> = PolynomialRing(ZZ, implementation="singular"); R
        Multivariate Polynomial Ring in w over Integer Ring
        sage: is_PolynomialRing(R)
        False
        sage: type(R)
        <type 'sage.rings.polynomial.multi_polynomial_libsingular.MPolynomialRing_libsingular'>
    """
    return isinstance(x, PolynomialRing_general)


#########################################################################################

class PolynomialRing_general(sage.algebras.algebra.Algebra):
    """
    Univariate polynomial ring over a ring.
    """
    _no_generic_basering_coercion = True
    def __init__(self, base_ring, name=None, sparse=False, element_class=None, category=None):
        """
        EXAMPLES::

            sage: R.<x> = QQ['x']
            sage: R(-1) + R(1)
            0
            sage: (x - 2/3)*(x^2 - 8*x + 16)
            x^3 - 26/3*x^2 + 64/3*x - 32/3

            sage: category(ZZ['x'])
            Join of Category of unique factorization domains
             and Category of commutative algebras over
              (euclidean domains and infinite enumerated sets and metric spaces)
             and Category of infinite sets
            sage: category(GF(7)['x'])
            Join of Category of euclidean domains
             and Category of commutative algebras over
              (finite enumerated fields and subquotients of monoids and quotients of semigroups) and Category of infinite sets

        TESTS:

        Verify that :trac:`15232` has been resolved::

            sage: K.<x> = FunctionField(QQ)
            sage: R.<y> = K[]
            sage: TestSuite(R).run()

        Check that category for zero ring::

            sage: PolynomialRing(Zmod(1), 'x').category()
            Category of finite commutative algebras over
            (finite commutative rings and subquotients of monoids and
            quotients of semigroups and finite enumerated sets)

        Check `is_finite` inherited from category (:trac:`24432`)::

            sage: Zmod(1)['x'].is_finite()
            True

            sage: GF(7)['x'].is_finite()
            False

            sage: Zmod(1)['x']['y'].is_finite()
            True

            sage: GF(7)['x']['y'].is_finite()
            False

        """
        # We trust that, if category is given, it is useful and does not need to be joined
        # with the default category
        if category is None:
            if base_ring.is_zero():
                category = categories.rings.Rings().Finite()
            else:
                category = polynomial_default_category(base_ring.category(), 1)
        self.__is_sparse = sparse
        if element_class:
            self._polynomial_class = element_class
        else:
            if sparse:
                self._polynomial_class = polynomial_element_generic.Polynomial_generic_sparse
            else:
                from sage.rings.polynomial import polynomial_element
                self._polynomial_class = polynomial_element.Polynomial_generic_dense
        self.Element = self._polynomial_class
        self.__cyclopoly_cache = {}
        self._has_singular = False
        # Algebra.__init__ also calls __init_extra__ of Algebras(...).parent_class, which
        # tries to provide a conversion from the base ring, if it does not exist.
        # This is for algebras that only do the generic stuff in their initialisation.
        # But the attribute _no_generic_basering_coercion prevents that from happening,
        # since we want to use PolynomialBaseringInjection.
        sage.algebras.algebra.Algebra.__init__(self, base_ring, names=name, normalize=True, category=category)
        self.__generator = self.element_class(self, [0,1], is_gen=True)
        self._populate_coercion_lists_(
                #coerce_list = [base_inject],
                #convert_list = [list, base_inject],
                convert_method_name = '_polynomial_')

    def __reduce__(self):
        from sage.rings.polynomial.polynomial_ring_constructor import unpickle_PolynomialRing
        args = (self.base_ring(), self.variable_names(), None, self.is_sparse())
        return unpickle_PolynomialRing, args

    def _element_constructor_(self, x=None, check=True, is_gen=False,
                              construct=False, **kwds):
        r"""
        Convert ``x`` into this univariate polynomial ring,
        possibly non-canonically.

        Conversion from power series::

            sage: R.<x> = QQ[]
            sage: R(1 + x + x^2 + O(x^3))
            x^2 + x + 1

        Stacked polynomial rings coerce into constants if possible. First,
        the univariate case::

            sage: R.<x> = QQ[]
            sage: S.<u> = R[]
            sage: S(u + 2)
            u + 2
            sage: S(x + 3)
            x + 3
            sage: S(x + 3).degree()
            0

        Second, the multivariate case::

            sage: R.<x,y> = QQ[]
            sage: S.<u> = R[]
            sage: S(x + 2*y)
            x + 2*y
            sage: S(x + 2*y).degree()
            0
            sage: S(u + 2*x)
            u + 2*x
            sage: S(u + 2*x).degree()
            1

        Foreign polynomial rings coerce into the highest ring; the point
        here is that an element of T could coerce to an element of R or an
        element of S; it is anticipated that an element of T is more likely
        to be "the right thing" and is historically consistent.

        ::

            sage: R.<x> = QQ[]
            sage: S.<u> = R[]
            sage: T.<a> = QQ[]
            sage: S(a)
            u

        Coercing in pari elements::

            sage: QQ['x'](pari('[1,2,3/5]'))
            3/5*x^2 + 2*x + 1
            sage: QQ['x'](pari('(-1/3)*x^10 + (2/3)*x - 1/5'))
            -1/3*x^10 + 2/3*x - 1/5

        Coercing strings::

            sage: QQ['y']('-y')
            -y

        TESTS:

        Python 3 range is allowed::

            sage: from six.moves import range
            sage: R = PolynomialRing(ZZ,'x')
            sage: R(range(4))
            3*x^3 + 2*x^2 + x

        This shows that the issue at :trac:`4106` is fixed::

            sage: x = var('x')
            sage: R = IntegerModRing(4)
            sage: S = R['x']
            sage: S(x)
            x

        Throw a TypeError if any of the coefficients cannot be coerced
        into the base ring (:trac:`6777`)::

            sage: RealField(300)['x']( [ 1, ComplexField(300).gen(), 0 ])
            Traceback (most recent call last):
            ...
            TypeError: unable to convert '1.00...00*I' to a real number

        Check that the bug in :trac:`11239` is fixed::

            sage: K.<a> = GF(5^2, prefix='z')
            sage: L.<b> = GF(5^4, prefix='z')
            sage: f = K['x'].gen() + a
            sage: L['x'](f)
            x + b^3 + b^2 + b + 3

        A test from :trac:`14485` ::

            sage: x = SR.var('x')
            sage: QQbar[x](x^6+x^5+x^4-x^3+x^2-x+2/5)
            x^6 + x^5 + x^4 - x^3 + x^2 - x + 2/5
        """
        C = self.element_class
        if isinstance(x, (list, tuple)):
            return C(self, x, check=check, is_gen=False, construct=construct)
        if isinstance(x, range):
            return C(self, list(x), check=check, is_gen=False,
                     construct=construct)
        if isinstance(x, Element):
            P = x.parent()
            if P is self:
                return x
            elif P is self.base_ring():
                # It *is* the base ring, hence, we should not need to check.
                # Moreover, if x is equal to zero then we usually need to
                # provide [] to the polynomial class, not [x], if we don't want
                # to check (normally, polynomials like to strip trailing zeroes).
                # However, in the padic case, we WANT that trailing
                # zeroes are not stripped, because O(5)==0, but still it must
                # not be forgotten. It should be the job of the __init__ method
                # to decide whether to strip or not to strip.
                return C(self, [x], check=False, is_gen=False,
                         construct=construct)
            elif P == self.base_ring():
                return C(self, [x], check=True, is_gen=False,
                         construct=construct)
        if isinstance(x, SingularElement) and self._has_singular:
            self._singular_().set_ring()
            try:
                return x.sage_poly(self)
            except Exception:
                raise TypeError("Unable to coerce singular object")
        elif isinstance(x , str):
            try:
                from sage.misc.parser import Parser, LookupNameMaker
                R = self.base_ring()
                p = Parser(Integer, R, LookupNameMaker({self.variable_name(): self.gen()}, R))
                return self(p.parse(x))
            except NameError:
                raise TypeError("Unable to coerce string")
        elif isinstance(x, FractionFieldElement):
            if x.denominator().is_unit():
                x = x.numerator() * x.denominator().inverse_of_unit()
            else:
                raise TypeError("denominator must be a unit")
        elif isinstance(x, pari_gen):
            if x.type() == 't_RFRAC':
                raise TypeError("denominator must be a unit")
            if x.type() != 't_POL':
                x = x.Polrev()
        elif isinstance(x, FiniteRingElement):
            try:
                return self(x.polynomial())
            except AttributeError:
                pass
        elif isinstance(x, sage.rings.power_series_ring_element.PowerSeries):
            x = x.truncate()
        return C(self, x, check, is_gen, construct=construct, **kwds)

    @classmethod
    def _implementation_names(cls, implementation, base_ring, sparse=False):
        """
        Check whether this class can handle the implementation
        ``implementation`` over the given base ring and sparseness.

        This is a simple wrapper around :meth:`_implementation_names_impl`
        which does the real work.

        .. NOTE::

            It is assumed that the ``base_ring`` argument is a base ring
            which the class can handle.

        INPUT:

        - ``implementation`` -- either a string denoting a specific
          implementation or ``None`` for the default.

        - ``base_ring`` -- the base ring for the polynomial ring.

        - ``sparse`` -- (boolean) whether the implementation is sparse.

        OUTPUT:

        - if the implementation is supported, the output is a list of
          all names (possibly including ``None``) which refer to the
          given implementation. The first element of the list is the
          canonical name. If the ``__init__`` method does not take an
          ``implementation`` keyword, then the first element must be
          ``None``.

        - if the implementation is not supported, raise a
          ``ValueError``.

        EXAMPLES::

            sage: from sage.rings.polynomial.polynomial_ring import PolynomialRing_general
            sage: PolynomialRing_general._implementation_names(None, ZZ, True)
            [None, 'generic']
            sage: PolynomialRing_general._implementation_names("generic", ZZ, True)
            [None, 'generic']
            sage: PolynomialRing_general._implementation_names("xyzzy", ZZ, True)
            Traceback (most recent call last):
            ...
            ValueError: unknown implementation 'xyzzy' for sparse polynomial rings over Integer Ring
        """
        names = cls._implementation_names_impl(implementation, base_ring, sparse)
        if names is NotImplemented:
            raise ValueError("unknown implementation %r for %s polynomial rings over %r" %
                    (implementation, "sparse" if sparse else "dense", base_ring))
        assert isinstance(names, list)
        assert implementation in names
        return names

    @staticmethod
    def _implementation_names_impl(implementation, base_ring, sparse):
        """
        The underlying implementation of :meth:`_implementation_names`.

        The behaviour is exactly the same, except that an unknown
        implementation returns ``NotImplemented`` instead of raising
        ``ValueError``.

        EXAMPLES::

            sage: from sage.rings.polynomial.polynomial_ring import PolynomialRing_general
            sage: PolynomialRing_general._implementation_names_impl("xyzzy", ZZ, True)
            NotImplemented
        """
        if implementation is None or implementation == "generic":
            return [None, "generic"]
        return NotImplemented

    def is_integral_domain(self, proof = True):
        """
        EXAMPLES::

            sage: ZZ['x'].is_integral_domain()
            True
            sage: Integers(8)['x'].is_integral_domain()
            False
        """
        return self.base_ring().is_integral_domain(proof)

    def is_unique_factorization_domain(self, proof = True):
        """
        EXAMPLES::

            sage: ZZ['x'].is_unique_factorization_domain()
            True
            sage: Integers(8)['x'].is_unique_factorization_domain()
            False
        """
        return self.base_ring().is_unique_factorization_domain(proof)

    def is_noetherian(self):
        return self.base_ring().is_noetherian()

    def some_elements(self):
        r"""
        Return a list of polynomials.

        This is typically used for running generic tests.

        EXAMPLES::

            sage: R.<x> = QQ[]
            sage: R.some_elements()
            [x, 0, 1, 1/2, x^2 + 2*x + 1, x^3, x^2 - 1, x^2 + 1, 2*x^2 + 2]
        """
        # the comments in the following lines describe the motivation for
        # adding these elements, they are not accurate over all rings and in
        # all contexts
        R = self.base_ring()
        # Doing things this way is a little robust against rings where
        #    2 might not convert in
        one = R.one()
        return [self.gen(),
            self.zero(), self(one), self(R.an_element()), # elements of the base ring
            self([one,2*one,one]), # a square
            self([0,0,0,one]), # a power but not a square
            self([-one,0,one]), # a reducible element
            self([one,0,one]), # an irreducible element
            self([2*one,0,2*one]), # an element with non-trivial content
        ]

    @cached_method
    def flattening_morphism(self):
        r"""
        Return the flattening morphism of this polynomial ring

        EXAMPLES::

            sage: QQ['a','b']['x'].flattening_morphism()
            Flattening morphism:
              From: Univariate Polynomial Ring in x over Multivariate Polynomial Ring in a, b over Rational Field
              To:   Multivariate Polynomial Ring in a, b, x over Rational Field

            sage: QQ['x'].flattening_morphism()
            Identity endomorphism of Univariate Polynomial Ring in x over Rational Field
        """
        from .multi_polynomial_ring import is_MPolynomialRing
        base = self.base_ring()
        if is_PolynomialRing(base) or is_MPolynomialRing(base):
            from .flatten import FlatteningMorphism
            return FlatteningMorphism(self)
        else:
            return IdentityMorphism(self)

    def construction(self):
        return categories.pushout.PolynomialFunctor(self.variable_name(), sparse=self.__is_sparse), self.base_ring()

    def completion(self, p, prec=20, extras=None):
        """
        Return the completion of self with respect to the irreducible
        polynomial p. Currently only implemented for p=self.gen(), i.e. you
        can only complete R[x] with respect to x, the result being a ring
        of power series in x. The prec variable controls the precision used
        in the power series ring.

        EXAMPLES::

            sage: P.<x>=PolynomialRing(QQ)
            sage: P
            Univariate Polynomial Ring in x over Rational Field
            sage: PP=P.completion(x)
            sage: PP
            Power Series Ring in x over Rational Field
            sage: f=1-x
            sage: PP(f)
            1 - x
            sage: 1/f
            -1/(x - 1)
            sage: 1/PP(f)
            1 + x + x^2 + x^3 + x^4 + x^5 + x^6 + x^7 + x^8 + x^9 + x^10 + x^11 + x^12 + x^13 + x^14 + x^15 + x^16 + x^17 + x^18 + x^19 + O(x^20)
        """
        if str(p) == self._names[0]:
            from sage.rings.power_series_ring import PowerSeriesRing
            return PowerSeriesRing(self.base_ring(), name=self._names[0], default_prec=prec)
        else:
            raise TypeError("Cannot complete %s with respect to %s" % (self, p))

    def _coerce_map_from_(self, P):
        """
        The rings that canonically coerce to this polynomial ring are:

        - this ring itself

        - any ring that canonically coerces to the base ring of this ring.

        - polynomial rings in the same variable over any base ring that
          canonically coerces to the base ring of this ring.

        - a multivariate polynomial ring P such that self's variable name
          is among the variable names of P, and the ring obtained by
          removing that variable is different from the base ring of self,
          but coerces into it. (see :trac:`813` for a discussion of this)

        Caveat: There is no coercion from a dense into a sparse
        polynomial ring. So, when adding a dense and a sparse
        polynomial, the result will be dense. See :trac:`9944`.

        EXAMPLES::

            sage: R = QQ['x']
            sage: R.has_coerce_map_from(QQ)
            True
            sage: R.has_coerce_map_from(ZZ)
            True
            sage: R.has_coerce_map_from(GF(7))
            False
            sage: R.has_coerce_map_from(ZZ['x'])
            True
            sage: R.has_coerce_map_from(ZZ['y'])
            False

            sage: R.coerce_map_from(ZZ)
            Composite map:
              From: Integer Ring
              To:   Univariate Polynomial Ring in x over Rational Field
              Defn:   Natural morphism:
                      From: Integer Ring
                      To:   Rational Field
                    then
                      Polynomial base injection morphism:
                      From: Rational Field
                      To:   Univariate Polynomial Ring in x over Rational Field

        Here we test against the change in the coercions introduced
        in :trac:`9944`::

            sage: R.<x> = PolynomialRing(QQ, sparse=True)
            sage: S.<x> = QQ[]
            sage: (R.0+S.0).parent()
            Univariate Polynomial Ring in x over Rational Field
            sage: (S.0+R.0).parent()
            Univariate Polynomial Ring in x over Rational Field

        Here we test a feature that was implemented in :trac:`813`::

            sage: P = QQ['x','y']
            sage: Q = Frac(QQ['x'])['y']
            sage: Q.has_coerce_map_from(P)
            True
            sage: P.0+Q.0
            y + x

        In order to avoid bidirectional coercions (which are generally
        problematic), we only have a coercion from P to Q if the base
        ring of Q is more complicated than "P minus one variable"::

            sage: Q = QQ['x']['y']
            sage: P.has_coerce_map_from(Q)
            True
            sage: Q.has_coerce_map_from(P)
            False
            sage: Q.base_ring() is P.remove_var(Q.variable_name())
            True

        Over the integers, there is a coercion from the NTL and generic
        implementation to the default FLINT implementation::

            sage: R = PolynomialRing(ZZ, 't', implementation="NTL")
            sage: S = PolynomialRing(ZZ, 't', implementation="FLINT")
            sage: T = PolynomialRing(ZZ, 't', implementation="generic")
            sage: R.has_coerce_map_from(S)
            False
            sage: R.has_coerce_map_from(T)
            False
            sage: S.has_coerce_map_from(T)
            True
            sage: S.has_coerce_map_from(R)
            True
            sage: T.has_coerce_map_from(R)
            False
            sage: T.has_coerce_map_from(S)
            False
        """
        # In the first place, handle the base ring
        base_ring = self.base_ring()
        if P is base_ring:
            return PolynomialBaseringInjection(base_ring, self)
        # handle constants that canonically coerce into self.base_ring()
        # first, if possible
        try:
            connecting = base_ring.coerce_map_from(P)
            if connecting is not None:
                return self.coerce_map_from(base_ring) * connecting
        except TypeError:
            pass

        # polynomial rings in the same variable over a base that canonically
        # coerces into self.base_ring()
        if is_PolynomialRing(P):
            if self.construction()[0] != P.construction()[0]:
                # Construction (including variable names) must be the
                # same to allow coercion
                return False
            self_sparse = self.is_sparse()
            P_sparse = P.is_sparse()
            if self_sparse and not P_sparse:
                # Coerce only sparse -> dense
                return False

            if P.base_ring() is base_ring:
                # Same base ring but different implementations.
                # Ideally, we should avoid cyclic coercions (a coercion
                # from A to B and also from B to A), but this is
                # currently hard to do:
                # see https://trac.sagemath.org/ticket/24319
                if not self_sparse and P_sparse:
                    # Always allow coercion sparse -> dense
                    pass
                elif base_ring is ZZ:
                    # Over ZZ, only allow coercion from any ZZ['x']
                    # implementation to the default FLINT implementation
                    if self.element_class is not Polynomial_integer_dense_flint:
                        return None
                # Other rings: always allow coercion
                # To be fixed in Trac #24319
            f = base_ring.coerce_map_from(P.base_ring())
            if f is None:
                return None
            from sage.rings.homset import RingHomset
            from sage.rings.polynomial.polynomial_ring_homomorphism import PolynomialRingHomomorphism_from_base
            return PolynomialRingHomomorphism_from_base(RingHomset(P, self), f)

        # Last, we consider multivariate polynomial rings:
        from sage.rings.polynomial.multi_polynomial_ring import is_MPolynomialRing
        if is_MPolynomialRing(P) and self.variable_name() in P.variable_names():
            P_ = P.remove_var(self.variable_name())
            return self.base_ring()!=P_ and self.base_ring().has_coerce_map_from(P_)

    def _magma_init_(self, magma):
        """
        Used in converting this ring to the corresponding ring in MAGMA.

        EXAMPLES::

            sage: R = QQ['y']
            sage: R._magma_init_(magma)                     # optional - magma
            'SageCreateWithNames(PolynomialRing(_sage_ref...),["y"])'
            sage: S = magma(R)                              # optional - magma
            sage: S                                         # optional - magma
            Univariate Polynomial Ring in y over Rational Field
            sage: S.1                                       # optional - magma
            y
            sage: magma(PolynomialRing(GF(7), 'x'))         # optional - magma
            Univariate Polynomial Ring in x over GF(7)
            sage: magma(PolynomialRing(GF(49,'a'), 'x'))    # optional - magma
            Univariate Polynomial Ring in x over GF(7^2)
            sage: magma(PolynomialRing(PolynomialRing(ZZ,'w'), 'x')) # optional - magma
            Univariate Polynomial Ring in x over Univariate Polynomial Ring in w over Integer Ring

        Watch out, Magma has different semantics from Sage, i.e., in Magma
        there is a unique univariate polynomial ring, and the variable name
        has no intrinsic meaning (it only impacts printing), so can't be
        reliably set because of caching.

        ::

            sage: m = Magma()            # new magma session; optional - magma
            sage: m(QQ['w'])                                # optional - magma
            Univariate Polynomial Ring in w over Rational Field
            sage: m(QQ['x'])                                # optional - magma
            Univariate Polynomial Ring in x over Rational Field
            sage: m(QQ['w'])   # same magma object, now prints as x; optional - magma
            Univariate Polynomial Ring in x over Rational Field

        A nested example over a Givaro finite field::

            sage: k.<a> = GF(9)
            sage: R.<x> = k[]
            sage: magma(a^2*x^3 + (a+1)*x + a)              # optional - magma
            a^2*x^3 + a^2*x + a
        """
        B = magma(self.base_ring())
        Bref = B._ref()
        s = 'PolynomialRing(%s)'%(Bref)
        return magma._with_names(s, self.variable_names())

    def _gap_init_(self, gap=None):
        """
        String for representing this polynomial ring in GAP.

        INPUT:

        - ``gap`` -- (optional GAP instance) used for representing the base ring

        EXAMPLES::

            sage: R.<z> = ZZ[]
            sage: gap(R)
            PolynomialRing( Integers, ["z"] )
            sage: gap(R) is gap(R)
            True
            sage: gap(z^2 + z)
            z^2+z

        A univariate polynomial ring over a multivariate polynomial
        ring over a number field::

            sage: Q.<t> = QQ[]
            sage: K.<tau> = NumberField(t^2+t+1)
            sage: P.<x,y> = K[]
            sage: S.<z> = P[]
            sage: gap(S)
            PolynomialRing( PolynomialRing( <algebraic extension over the Rationals of degree 2>, ["x", "y"] ), ["z"] )
            sage: gap(S) is gap(S)
            True
        """
        if gap is not None:
            base_ring = gap(self.base_ring()).name()
        else:
            base_ring = self.base_ring()._gap_init_()
        return 'PolynomialRing(%s, ["%s"])'%(base_ring, self.variable_name())

    def _sage_input_(self, sib, coerced):
        r"""
        Produce an expression which will reproduce this value when
        evaluated.

        EXAMPLES::

            sage: sage_input(GF(5)['x']['y'], verify=True)
            # Verified
            GF(5)['x']['y']
            sage: from sage.misc.sage_input import SageInputBuilder
            sage: ZZ['z']._sage_input_(SageInputBuilder(), False)
            {constr_parent: {subscr: {atomic:ZZ}[{atomic:'z'}]} with gens: ('z',)}
        """
        base = sib(self.base_ring())
        sie = base[self.variable_name()]
        gens_syntax = sib.empty_subscript(base)
        return sib.parent_with_gens(self, sie, self.variable_names(), 'R',
                                    gens_syntax=gens_syntax)

<<<<<<< HEAD
    def _macaulay2_init_(self):
=======
    def _macaulay2_init_(self, macaulay2=None):
>>>>>>> 2823dc0a
        """
        EXAMPLES::

            sage: R = QQ['x']
            sage: macaulay2(R).describe()  # optional - macaulay2
            QQ[x, Degrees => {1}, Heft => {1}, MonomialOrder => {MonomialSize => 16},
                                                                {GRevLex => {1}    }
                                                                {Position => Up    }
            --------------------------------------------------------------------------------
            DegreeRank => 1]

        TESTS:

        Check that results are cached (:trac:`28074`)::

            sage: R = ZZ['t']
            sage: macaulay2(R) is macaulay2(R)  # optional - macaulay2
            True
        """
        from sage.interfaces.macaulay2 import _macaulay2_input_ring
        return _macaulay2_input_ring(self.base_ring(), self.gens())


    def _is_valid_homomorphism_(self, codomain, im_gens):
        try:
            # all that is needed is that elements of the base ring
            # of the polynomial ring canonically coerce into codomain.
            # Since poly rings are free, any image of the gen
            # determines a homomorphism
            codomain.coerce(self.base_ring().one())
        except TypeError:
            return False
        return True

    #    Polynomial rings should be unique parents. Hence,
    #    no need for any comparison method

    def __hash__(self):
        # should be faster than just relying on the string representation
        try:
            return self._cached_hash
        except AttributeError:
            pass
        h = self._cached_hash = hash((self.base_ring(),self.variable_name()))
        return h

    def _repr_(self):
        try:
            return self._cached_repr
        except AttributeError:
            pass
        s = "Univariate Polynomial Ring in %s over %s"%(
                self.variable_name(), self.base_ring())
        if self.is_sparse():
            s = "Sparse " + s
        self._cached_repr = s
        return s

    def _latex_(self):
        r"""
        EXAMPLES::

            sage: S.<alpha12>=ZZ[]
            sage: latex(S)
            \Bold{Z}[\alpha_{12}]
        """
        return "%s[%s]"%(latex.latex(self.base_ring()), self.latex_variable_names()[0])

    def base_extend(self, R):
        """
        Return the base extension of this polynomial ring to R.

        EXAMPLES::

            sage: R.<x> = RR[]; R
            Univariate Polynomial Ring in x over Real Field with 53 bits of precision
            sage: R.base_extend(CC)
            Univariate Polynomial Ring in x over Complex Field with 53 bits of precision
            sage: R.base_extend(QQ)
            Traceback (most recent call last):
            ...
            TypeError: no such base extension
            sage: R.change_ring(QQ)
            Univariate Polynomial Ring in x over Rational Field
        """
        from sage.rings.polynomial.polynomial_ring_constructor import PolynomialRing

        if R.has_coerce_map_from(self.base_ring()):
            return PolynomialRing(R, names=self.variable_name(), sparse=self.is_sparse())
        else:
            raise TypeError("no such base extension")

    def change_ring(self, R):
        """
        Return the polynomial ring in the same variable as self over R.

        EXAMPLES::

            sage: R.<ZZZ> = RealIntervalField() []; R
            Univariate Polynomial Ring in ZZZ over Real Interval Field with 53 bits of precision
            sage: R.change_ring(GF(19^2,'b'))
            Univariate Polynomial Ring in ZZZ over Finite Field in b of size 19^2
        """
        from sage.rings.polynomial.polynomial_ring_constructor import PolynomialRing

        return PolynomialRing(R, names=self.variable_name(), sparse=self.is_sparse())

    def change_var(self, var):
        r"""
        Return the polynomial ring in variable var over the same base
        ring.

        EXAMPLES::

            sage: R.<x> = ZZ[]; R
            Univariate Polynomial Ring in x over Integer Ring
            sage: R.change_var('y')
            Univariate Polynomial Ring in y over Integer Ring
        """
        from sage.rings.polynomial.polynomial_ring_constructor import PolynomialRing

        return PolynomialRing(self.base_ring(), names = var, sparse=self.is_sparse())

    def extend_variables(self, added_names, order = 'degrevlex'):
        r"""
        Returns a multivariate polynomial ring with the same base ring but
        with added_names as additional variables.

        EXAMPLES::

            sage: R.<x> = ZZ[]; R
            Univariate Polynomial Ring in x over Integer Ring
            sage: R.extend_variables('y, z')
            Multivariate Polynomial Ring in x, y, z over Integer Ring
            sage: R.extend_variables(('y', 'z'))
            Multivariate Polynomial Ring in x, y, z over Integer Ring
        """
        from sage.rings.polynomial.polynomial_ring_constructor import PolynomialRing

        if isinstance(added_names, str):
            added_names = added_names.split(',')
        return PolynomialRing(self.base_ring(), names = self.variable_names() + tuple(added_names), order = order)

    def variable_names_recursive(self, depth=sage.rings.infinity.infinity):
        r"""
        Return the list of variable names of this ring and its base rings,
        as if it were a single multi-variate polynomial.

        INPUT:

        - ``depth`` -- an integer or :mod:`Infinity <sage.rings.infinity>`.

        OUTPUT:

        A tuple of strings.

        EXAMPLES::

            sage: R = QQ['x']['y']['z']
            sage: R.variable_names_recursive()
            ('x', 'y', 'z')
            sage: R.variable_names_recursive(2)
            ('y', 'z')
        """
        if depth <= 0:
            return ()
        elif depth == 1:
            return self.variable_names()
        else:
            my_vars = self.variable_names()
            try:
               return self.base_ring().variable_names_recursive(depth - len(my_vars)) + my_vars
            except AttributeError:
                return my_vars

    def _mpoly_base_ring(self, variables=None):
        r"""
        Returns the base ring if this is viewed as a polynomial ring over
        ``variables``. See also
        Polynomial._mpoly_dict_recursive
        """
        if variables is None:
            variables = self.variable_names_recursive()
        variables = list(variables)
        var = self.variable_name()
        if not var in variables:
            return self
        else:
            try:
                return self.base_ring()._mpoly_base_ring(variables[:variables.index(var)])
            except AttributeError:
                return self.base_ring()

    def characteristic(self):
        """
        Return the characteristic of this polynomial ring, which is the
        same as that of its base ring.

        EXAMPLES::

            sage: R.<ZZZ> = RealIntervalField() []; R
            Univariate Polynomial Ring in ZZZ over Real Interval Field with 53 bits of precision
            sage: R.characteristic()
            0
            sage: S = R.change_ring(GF(19^2,'b')); S
            Univariate Polynomial Ring in ZZZ over Finite Field in b of size 19^2
            sage: S.characteristic()
            19
        """
        return self.base_ring().characteristic()

    def cyclotomic_polynomial(self, n):
        """
        Return the nth cyclotomic polynomial as a polynomial in this
        polynomial ring. For details of the implementation, see the
        documentation for
        :func:`sage.rings.polynomial.cyclotomic.cyclotomic_coeffs`.

        EXAMPLES::

            sage: R = ZZ['x']
            sage: R.cyclotomic_polynomial(8)
            x^4 + 1
            sage: R.cyclotomic_polynomial(12)
            x^4 - x^2 + 1
            sage: S = PolynomialRing(FiniteField(7), 'x')
            sage: S.cyclotomic_polynomial(12)
            x^4 + 6*x^2 + 1
            sage: S.cyclotomic_polynomial(1)
            x + 6

        TESTS:

        Make sure it agrees with other systems for the trivial case::

            sage: ZZ['x'].cyclotomic_polynomial(1)
            x - 1
            sage: gp('polcyclo(1)')
            x - 1
        """
        if n <= 0:
            raise ArithmeticError("n=%s must be positive"%n)
        elif n == 1:
            return self.gen() - 1
        else:
            return self(cyclotomic.cyclotomic_coeffs(n), check=True)

    def gen(self, n=0):
        """
        Return the indeterminate generator of this polynomial ring.

        EXAMPLES::

            sage: R.<abc> = Integers(8)[]; R
            Univariate Polynomial Ring in abc over Ring of integers modulo 8
            sage: t = R.gen(); t
            abc
            sage: t.is_gen()
            True

        An identical generator is always returned.

        ::

            sage: t is R.gen()
            True
        """
        if n != 0:
            raise IndexError("generator n not defined")
        return self.__generator

    def gens_dict(self):
        """
        Return a dictionary whose entries are ``{name:variable,...}``,
        where ``name`` stands for the variable names of this
        object (as strings) and ``variable`` stands for the corresponding
        generators (as elements of this object).

        EXAMPLES::

            sage: R.<y,x,a42> = RR[]
            sage: R.gens_dict()
            {'a42': a42, 'x': x, 'y': y}
        """
        gens = self.gens()
        names = self.variable_names()
        assert len(gens) == len(names)
        return dict(zip(names, gens))

    def parameter(self):
        """
        Return the generator of this polynomial ring.

        This is the same as ``self.gen()``.
        """
        return self.gen()

    @cached_method
    def is_exact(self):
        return self.base_ring().is_exact()

    def is_field(self, proof = True):
        """
        Return False, since polynomial rings are never fields.

        EXAMPLES::

            sage: R.<z> = Integers(2)[]; R
            Univariate Polynomial Ring in z over Ring of integers modulo 2 (using GF2X)
            sage: R.is_field()
            False
        """
        return False

    def is_sparse(self):
        """
        Return true if elements of this polynomial ring have a sparse
        representation.

        EXAMPLES::

            sage: R.<z> = Integers(8)[]; R
            Univariate Polynomial Ring in z over Ring of integers modulo 8
            sage: R.is_sparse()
            False
            sage: R.<W> = PolynomialRing(QQ, sparse=True); R
            Sparse Univariate Polynomial Ring in W over Rational Field
            sage: R.is_sparse()
            True
        """
        return self.__is_sparse

    def monomial(self, exponent):
        """
        Return the monomial with the ``exponent``.

        INPUT:

        - ``exponent`` -- nonnegative integer

        EXAMPLES::

            sage: R.<x> = PolynomialRing(ZZ)
            sage: R.monomial(5)
            x^5
            sage: e=(10,)
            sage: R.monomial(*e)
            x^10
            sage: m = R.monomial(100)
            sage: R.monomial(m.degree()) == m
            True
        """
        return self({exponent:self.base_ring().one()})

    def krull_dimension(self):
        """
        Return the Krull dimension of this polynomial ring, which is one
        more than the Krull dimension of the base ring.

        EXAMPLES::

            sage: R.<x> = QQ[]
            sage: R.krull_dimension()
            1
            sage: R.<z> = GF(9,'a')[]; R
            Univariate Polynomial Ring in z over Finite Field in a of size 3^2
            sage: R.krull_dimension()
            1
            sage: S.<t> = R[]
            sage: S.krull_dimension()
            2
            sage: for n in range(10):
            ....:  S = PolynomialRing(S,'w')
            sage: S.krull_dimension()
            12
        """
        return self.base_ring().krull_dimension() + 1

    def ngens(self):
        """
        Return the number of generators of this polynomial ring, which is 1
        since it is a univariate polynomial ring.

        EXAMPLES::

            sage: R.<z> = Integers(8)[]; R
            Univariate Polynomial Ring in z over Ring of integers modulo 8
            sage: R.ngens()
            1
        """
        return 1

    def random_element(self, degree=(-1,2), *args, **kwds):
        r"""
        Return a random polynomial of given degree or with given degree bounds.

        INPUT:

        -  ``degree`` - optional integer for fixing the degree or
           or a tuple of minimum and maximum degrees. By default set to
           ``(-1,2)``.

        -  ``*args, **kwds`` - Passed on to the ``random_element`` method for
           the base ring

        EXAMPLES::

            sage: R.<x> = ZZ[]
            sage: R.random_element(10, 5,10)
            5*x^10 + 5*x^9 + 9*x^8 + 8*x^7 + 6*x^6 + 8*x^5 + 8*x^4 + 9*x^3 + 8*x^2 + 8*x + 8
            sage: R.random_element(6)
            x^6 - 2*x^5 - 2*x^3 + 2*x^2 - 3*x
            sage: R.random_element(6)
            -x^6 + x^5 + x^2 - x
            sage: R.random_element(6)
            -5*x^6 + x^5 + 14*x^4 - x^3 + x^2 - x + 4

        If a tuple of two integers is given for the degree argument, a degree
        is first uniformly chosen, then a polynomial of that degree is given::

            sage: R.random_element(degree=(0,8))
            4*x^4 + 2*x^3 - x + 4
            sage: R.random_element(degree=(0,8))
            x + 1

        Note that the zero polynomial has degree ``-1``, so if you want to
        consider it set the minimum degree to ``-1``::

            sage: any(R.random_element(degree=(-1,2),x=-1,y=1) == R.zero() for _ in range(100))
            True

        TESTS::

            sage: R.random_element(degree=[5])
            Traceback (most recent call last):
            ...
            ValueError: degree argument must be an integer or a tuple of 2 integers (min_degree, max_degree)

            sage: R.random_element(degree=(5,4))
            Traceback (most recent call last):
            ...
            ValueError: minimum degree must be less or equal than maximum degree

        Check that :trac:`16682` is fixed::

            sage: R = PolynomialRing(GF(2), 'z')
            sage: for _ in range(100):
            ....:     d = randint(-1,20)
            ....:     P = R.random_element(degree=d)
            ....:     assert P.degree() == d, "problem with {} which has not degree {}".format(P,d)

            sage: R.random_element(degree=-2)
            Traceback (most recent call last):
            ...
            ValueError: degree should be an integer greater or equal than -1
        """
        R = self.base_ring()

        if isinstance(degree, (list, tuple)):
            if len(degree) != 2:
                raise ValueError("degree argument must be an integer or a tuple of 2 integers (min_degree, max_degree)")
            if degree[0] > degree[1]:
                raise ValueError("minimum degree must be less or equal than maximum degree")
        else:
            degree = (degree,degree)

        if degree[0] <= -2:
            raise ValueError("degree should be an integer greater or equal than -1")

        # If the coefficient range only contains 0, then
        # * if the degree range includes -1, return the zero polynomial,
        # * otherwise raise a value error
        if args == (0, 1):
            if degree[0] == -1:
                return self.zero()
            else:
                raise ValueError("No polynomial of degree >= 0 has all coefficients zero")

        # Pick a random degree
        d = randint(degree[0], degree[1])

        # If degree is -1, return the 0 polynomial
        if d == -1:
            return self.zero()

        # If degree is 0, return a random constant term
        if d == 0:
            return self(R._random_nonzero_element(*args, **kwds))

        # Pick random coefficients
        p = self([R.random_element(*args, **kwds) for _ in range(d)])

        # Add non-zero leading coefficient
        p += R._random_nonzero_element(*args, **kwds) * self.gen() ** d

        return p

    def _monics_degree( self, of_degree ):
        """
        Refer to monics() for full documentation.
        """
        base = self.base_ring()
        for coeffs in sage.misc.mrange.xmrange_iter([[base.one()]]+[base]*of_degree):
            # Each iteration returns a *new* list!
            # safe to mutate the return
            coeffs.reverse()
            yield self(coeffs)

    def _monics_max( self, max_degree ):
        """
        Refer to monics() for full documentation.
        """
        for degree in range(max_degree + 1):
            for m in self._monics_degree( degree ):
                yield m

    def _polys_degree( self, of_degree ):
        """
        Refer to polynomials() for full documentation.
        """
        base = self.base_ring()
        base0 = base.zero()
        for leading_coeff in base:
            if leading_coeff != base0:
                for lt1 in sage.misc.mrange.xmrange_iter([base]*(of_degree)):
                    # Each iteration returns a *new* list!
                    # safe to mutate the return
                    coeffs = [leading_coeff] + lt1
                    coeffs.reverse()
                    yield self(coeffs)

    def _polys_max( self, max_degree ):
        """
        Refer to polynomials() for full documentation.
        """
        base = self.base_ring()
        for coeffs in sage.misc.mrange.xmrange_iter([base]*(max_degree+1)):
            # Each iteration returns a *new* list!
            # safe to mutate the return
            coeffs.reverse()
            yield self(coeffs)

    @lazy_attribute
    def _Karatsuba_threshold(self):
        """
        Return the default Karatsuba threshold.

        EXAMPLES::

            sage: R.<x> = QQbar[]
            sage: R._Karatsuba_threshold
            8
            sage: MS = MatrixSpace(ZZ, 2, 2)
            sage: R.<x> = MS[]
            sage: R._Karatsuba_threshold
            0
        """
        base_ring = self.base_ring()
        if is_PolynomialRing(base_ring):
            return 0
        from sage.matrix.matrix_space import MatrixSpace
        if isinstance(base_ring, MatrixSpace):
            return 0
        from sage.rings.fraction_field import FractionField_generic
        if isinstance(base_ring, FractionField_generic):
            return 1 << 60
        # Generic default value
        return 8

    def karatsuba_threshold(self):
        """
        Return the Karatsuba threshold used for this ring by the method
        _mul_karatsuba to fall back to the schoolbook algorithm.

        EXAMPLES::

            sage: K = QQ['x']
            sage: K.karatsuba_threshold()
            8
            sage: K = QQ['x']['y']
            sage: K.karatsuba_threshold()
            0
        """
        return self._Karatsuba_threshold

    def set_karatsuba_threshold(self, Karatsuba_threshold):
        """
        Changes the default threshold for this ring in the method _mul_karatsuba
        to fall back to the schoolbook algorithm.

        .. warning::

           This method may have a negative performance impact in polynomial
           arithmetic. So use it at your own risk.

        EXAMPLES::

            sage: K = QQ['x']
            sage: K.karatsuba_threshold()
            8
            sage: K.set_karatsuba_threshold(0)
            sage: K.karatsuba_threshold()
            0
        """
        self._Karatsuba_threshold = int(Karatsuba_threshold)

    def polynomials( self, of_degree = None, max_degree = None ):
        """
        Return an iterator over the polynomials of specified degree.

        INPUT: Pass exactly one of:


        -  ``max_degree`` - an int; the iterator will generate
           all polynomials which have degree less than or equal to
           max_degree

        -  ``of_degree`` - an int; the iterator will generate
           all polynomials which have degree of_degree


        OUTPUT: an iterator

        EXAMPLES::

            sage: P = PolynomialRing(GF(3),'y')
            sage: for p in P.polynomials( of_degree = 2 ): print(p)
            y^2
            y^2 + 1
            y^2 + 2
            y^2 + y
            y^2 + y + 1
            y^2 + y + 2
            y^2 + 2*y
            y^2 + 2*y + 1
            y^2 + 2*y + 2
            2*y^2
            2*y^2 + 1
            2*y^2 + 2
            2*y^2 + y
            2*y^2 + y + 1
            2*y^2 + y + 2
            2*y^2 + 2*y
            2*y^2 + 2*y + 1
            2*y^2 + 2*y + 2
            sage: for p in P.polynomials( max_degree = 1 ): print(p)
            0
            1
            2
            y
            y + 1
            y + 2
            2*y
            2*y + 1
            2*y + 2
            sage: for p in P.polynomials( max_degree = 1, of_degree = 3 ): print(p)
            Traceback (most recent call last):
            ...
            ValueError: you should pass exactly one of of_degree and max_degree

        AUTHORS:

        - Joel B. Mohler
        """

        if self.base_ring().order() is sage.rings.infinity.infinity:
            raise NotImplementedError
        if of_degree is not None and max_degree is None:
            return self._polys_degree( of_degree )
        if max_degree is not None and of_degree is None:
            return self._polys_max( max_degree )
        raise ValueError("you should pass exactly one of of_degree and max_degree")

    def monics( self, of_degree = None, max_degree = None ):
        """
        Return an iterator over the monic polynomials of specified degree.

        INPUT: Pass exactly one of:


        -  ``max_degree`` - an int; the iterator will generate
           all monic polynomials which have degree less than or equal to
           max_degree

        -  ``of_degree`` - an int; the iterator will generate
           all monic polynomials which have degree of_degree


        OUTPUT: an iterator

        EXAMPLES::

            sage: P = PolynomialRing(GF(4,'a'),'y')
            sage: for p in P.monics( of_degree = 2 ): print(p)
            y^2
            y^2 + a
            y^2 + a + 1
            y^2 + 1
            y^2 + a*y
            y^2 + a*y + a
            y^2 + a*y + a + 1
            y^2 + a*y + 1
            y^2 + (a + 1)*y
            y^2 + (a + 1)*y + a
            y^2 + (a + 1)*y + a + 1
            y^2 + (a + 1)*y + 1
            y^2 + y
            y^2 + y + a
            y^2 + y + a + 1
            y^2 + y + 1
            sage: for p in P.monics( max_degree = 1 ): print(p)
            1
            y
            y + a
            y + a + 1
            y + 1
            sage: for p in P.monics( max_degree = 1, of_degree = 3 ): print(p)
            Traceback (most recent call last):
            ...
            ValueError: you should pass exactly one of of_degree and max_degree

        AUTHORS:

        - Joel B. Mohler
        """

        if self.base_ring().order() is sage.rings.infinity.infinity:
            raise NotImplementedError
        if of_degree is not None and max_degree is None:
            return self._monics_degree( of_degree )
        if max_degree is not None and of_degree is None:
            return self._monics_max( max_degree )
        raise ValueError("you should pass exactly one of of_degree and max_degree")


class PolynomialRing_commutative(PolynomialRing_general, commutative_algebra.CommutativeAlgebra):
    """
    Univariate polynomial ring over a commutative ring.
    """
    def __init__(self, base_ring, name=None, sparse=False, element_class=None, category=None):
        if base_ring not in _CommutativeRings:
            raise TypeError("Base ring %s must be a commutative ring."%repr(base_ring))
        # We trust that, if a category is given, that it is useful.
        if category is None:
            if base_ring.is_zero():
                category = categories.algebras.Algebras(base_ring.category()).Commutative().Finite()
            else:
                category = polynomial_default_category(base_ring.category(), 1)
        PolynomialRing_general.__init__(self, base_ring, name=name,
                sparse=sparse, element_class=element_class, category=category)

    def quotient_by_principal_ideal(self, f, names=None):
        """
        Return the quotient of this polynomial ring by the principal
        ideal (generated by) `f`.

        INPUT:

        - ``f`` - either a polynomial in ``self``, or a principal
          ideal of ``self``.

        EXAMPLES::

            sage: R.<x> = QQ[]
            sage: I = (x^2-1)*R
            sage: R.quotient_by_principal_ideal(I)
            Univariate Quotient Polynomial Ring in xbar over Rational Field with modulus x^2 - 1

        The same example, using the polynomial instead of the ideal,
        and customizing the variable name::

            sage: R.<x> = QQ[]
            sage: R.quotient_by_principal_ideal(x^2-1, names=('foo',))
            Univariate Quotient Polynomial Ring in foo over Rational Field with modulus x^2 - 1

        TESTS:

        Quotienting by the zero ideal returns ``self`` (:trac:`5978`)::

            sage: R = QQ['x']
            sage: R.quotient_by_principal_ideal(R.zero_ideal()) is R
            True
            sage: R.quotient_by_principal_ideal(0) is R
            True
        """
        from sage.rings.ideal import Ideal
        I = Ideal(f)
        if I.is_zero():
            return self
        f = I.gen()
        from sage.rings.polynomial.polynomial_quotient_ring import PolynomialQuotientRing
        return PolynomialQuotientRing(self, f, names)

    def weyl_algebra(self):
        """
        Return the Weyl algebra generated from ``self``.

        EXAMPLES::

            sage: R = QQ['x']
            sage: W = R.weyl_algebra(); W
            Differential Weyl algebra of polynomials in x over Rational Field
            sage: W.polynomial_ring() == R
            True
        """
        from sage.algebras.weyl_algebra import DifferentialWeylAlgebra
        return DifferentialWeylAlgebra(self)

    def _roots_univariate_polynomial(self, p, ring=None, multiplicities=True, algorithm=None, degree_bound=None):
        """
        Return the list of roots of ``p``.

        INPUT:

        - ``p`` -- the polynomial whose roots are computed
        - ``ring`` -- the ring to find roots (default is the base ring of ``p``)
        - ``multiplicities`` -- bool (default: True): if ``True``, return a list of pairs ``(root, multiplicity)``; if ``False`` return a list of roots
        - ``algorithm`` -- ignored (TODO: remove)
        - ``degree_bound``-- if not ``None``, return only roots of degree at most ``degree_bound``

        EXAMPLES::

            sage: R.<x> = QQ[]
            sage: S.<y> = R[]
            sage: p = y^3 + (-x^2 - 3)*y^2 + (2*x^3 - x^2 + 3)*y - x^4 + 2*x^2 - 1
            sage: p.roots()
            [(x^2 - 2*x + 1, 1), (x + 1, 2)]
            sage: p.roots(multiplicities=False)
            [x^2 - 2*x + 1, x + 1]
            sage: p.roots(degree_bound=1)
            [(x + 1, 2)]

        TESTS:

        Check that :trac:`23639` is fixed::

            sage: foo = QQ['x']['y'].one()
            sage: foo.roots(QQ)
            []
        """
        if ring is not None and ring is not self:
            p = p.change_ring(ring)
            if degree_bound is None:
                return p.roots(multiplicities = multiplicities, algorithm = algorithm)
            return p.roots(multiplicities = multiplicities, algorithm = algorithm, degree_bound = degree_bound)

        roots = p._roots_from_factorization(p.factor(), multiplicities)
        if degree_bound is not None:
            if multiplicities:
                roots = [(r,m) for (r,m) in roots if r.degree() <= degree_bound]
            else:
                roots = [r for r in roots if r.degree() <= degree_bound]
        return roots


class PolynomialRing_integral_domain(PolynomialRing_commutative, PolynomialRing_singular_repr,
                                     ring.IntegralDomain):
    def __init__(self, base_ring, name="x", sparse=False, implementation=None,
            element_class=None, category=None):
        """
        TESTS::

            sage: from sage.rings.polynomial.polynomial_ring import PolynomialRing_integral_domain as PRing
            sage: R = PRing(ZZ, 'x'); R
            Univariate Polynomial Ring in x over Integer Ring
            sage: type(R.gen())
            <type 'sage.rings.polynomial.polynomial_integer_dense_flint.Polynomial_integer_dense_flint'>

            sage: R = PRing(ZZ, 'x', implementation='NTL'); R
            Univariate Polynomial Ring in x over Integer Ring (using NTL)
            sage: type(R.gen())
            <type 'sage.rings.polynomial.polynomial_integer_dense_ntl.Polynomial_integer_dense_ntl'>
        """
        self._implementation_repr = ''
        if element_class is None:
            implementation = self._implementation_names(implementation, base_ring, sparse)[0]
            if base_ring is ZZ:
                if implementation == 'NTL':
                    from sage.rings.polynomial.polynomial_integer_dense_ntl \
                        import Polynomial_integer_dense_ntl as element_class
                    self._implementation_repr = ' (using NTL)'
                elif implementation == 'FLINT':
                    element_class = Polynomial_integer_dense_flint
        PolynomialRing_commutative.__init__(self, base_ring, name=name,
                sparse=sparse, element_class=element_class, category=category)
        self._has_singular = can_convert_to_singular(self)

    @staticmethod
    def _implementation_names_impl(implementation, base_ring, sparse):
        """
        TESTS::

            sage: from sage.rings.polynomial.polynomial_ring import PolynomialRing_integral_domain
            sage: PolynomialRing_integral_domain._implementation_names_impl(None, ZZ, False)
            ['FLINT', None]
            sage: PolynomialRing_integral_domain._implementation_names_impl(None, ZZ, True)
            [None, 'generic']
            sage: PolynomialRing_integral_domain._implementation_names_impl(None, QQ, False)
            [None, 'generic']
            sage: PolynomialRing_integral_domain._implementation_names_impl(None, QQ, True)
            [None, 'generic']
        """
        if base_ring is ZZ and not sparse:
            defaults = ["FLINT", None]
            if implementation in defaults:
                return defaults
            elif implementation in ["NTL", "generic"]:
                return [implementation]
        elif implementation is None or implementation == "generic":
            return [None, "generic"]
        return NotImplemented

    def _repr_(self):
        """
        TESTS::

            sage: from sage.rings.polynomial.polynomial_ring import PolynomialRing_integral_domain as PRing
            sage: R = PRing(ZZ, 'x', implementation='NTL'); R
            Univariate Polynomial Ring in x over Integer Ring (using NTL)
        """
        s = PolynomialRing_commutative._repr_(self)
        return s + self._implementation_repr


class PolynomialRing_field(PolynomialRing_integral_domain,
                           ring.PrincipalIdealDomain):
    def __init__(self, base_ring, name="x", sparse=False, element_class=None, category=None):
        """
        TESTS::

            sage: from sage.rings.polynomial.polynomial_ring import PolynomialRing_field as PRing
            sage: R = PRing(QQ, 'x'); R
            Univariate Polynomial Ring in x over Rational Field
            sage: type(R.gen())
            <type 'sage.rings.polynomial.polynomial_rational_flint.Polynomial_rational_flint'>
            sage: R = PRing(QQ, 'x', sparse=True); R
            Sparse Univariate Polynomial Ring in x over Rational Field
            sage: type(R.gen())
            <class 'sage.rings.polynomial.polynomial_ring.PolynomialRing_field_with_category.element_class'>
            sage: R = PRing(CC, 'x'); R
            Univariate Polynomial Ring in x over Complex Field with 53 bits of precision
            sage: type(R.gen())
            <class 'sage.rings.polynomial.polynomial_ring.PolynomialRing_field_with_category.element_class'>

        Demonstrate that :trac:`8762` is fixed::

            sage: R.<x> = PolynomialRing(GF(next_prime(10^20)), sparse=True)
            sage: x^(10^20) # this should be fast
            x^100000000000000000000
        """
        import sage.rings.complex_arb

        if not element_class:
            if sparse:
                element_class = polynomial_element_generic.Polynomial_generic_sparse_field
            elif isinstance(base_ring, rational_field.RationalField):
                from sage.rings.polynomial.polynomial_rational_flint import Polynomial_rational_flint
                element_class = Polynomial_rational_flint
            elif is_NumberField(base_ring):
                if base_ring.is_absolute():
                    from sage.rings.polynomial.polynomial_number_field import Polynomial_absolute_number_field_dense
                    element_class = Polynomial_absolute_number_field_dense
                else:
                    from sage.rings.polynomial.polynomial_number_field import Polynomial_relative_number_field_dense
                    element_class = Polynomial_relative_number_field_dense
            elif is_RealField(base_ring):
                element_class = PolynomialRealDense
            elif isinstance(base_ring, sage.rings.complex_arb.ComplexBallField):
                from sage.rings.polynomial.polynomial_complex_arb import Polynomial_complex_arb
                element_class = Polynomial_complex_arb
            else:
                element_class = polynomial_element_generic.Polynomial_generic_dense_field

        PolynomialRing_integral_domain.__init__(self, base_ring, name=name, sparse=sparse, element_class=element_class, category=category)

    def _ideal_class_(self, n=0):
        """
        Returns the class representing ideals in univariate polynomial rings over fields.

        EXAMPLES::

            sage: R.<t> = GF(5)[]
            sage: R._ideal_class_()
            <class 'sage.rings.polynomial.ideal.Ideal_1poly_field'>
        """
        from sage.rings.polynomial.ideal import Ideal_1poly_field
        return Ideal_1poly_field

    def divided_difference(self, points, full_table=False):
        r"""
        Return the Newton divided-difference coefficients of the
        Lagrange interpolation polynomial through ``points``.

        INPUT:

        - ``points`` -- a list of pairs `(x_0, y_0), (x_1, y_1),
          \dots, (x_n, y_n)` of elements of the base ring of ``self``,
          where `x_i - x_j` is invertible for `i \neq j`.  This method
          converts the `x_i` and `y_i` into the base ring of `self`.

        - ``full_table`` -- boolean (default: ``False``): If ``True``,
          return the full divided-difference table.  If ``False``,
          only return entries along the main diagonal; these are the
          Newton divided-difference coefficients `F_{i,i}`.

        OUTPUT:

        The Newton divided-difference coefficients of the `n`-th
        Lagrange interpolation polynomial `P_n(x)` that passes through
        the points in ``points`` (see :meth:`lagrange_polynomial`).
        These are the coefficients `F_{0,0}, F_{1,1}, \dots, `F_{n,n}`
        in the base ring of ``self`` such that

        .. MATH::

            P_n(x) = \sum_{i=0}^n F_{i,i} \prod_{j=0}^{i-1} (x - x_j)

        EXAMPLES:

        Only return the divided-difference coefficients `F_{i,i}`.
        This example is taken from Example 1, page 121 of [BF2005]_::

            sage: points = [(1.0, 0.7651977), (1.3, 0.6200860), (1.6, 0.4554022), (1.9, 0.2818186), (2.2, 0.1103623)]
            sage: R = PolynomialRing(RR, "x")
            sage: R.divided_difference(points)
            [0.765197700000000,
            -0.483705666666666,
            -0.108733888888889,
            0.0658783950617283,
            0.00182510288066044]

        Now return the full divided-difference table::

            sage: points = [(1.0, 0.7651977), (1.3, 0.6200860), (1.6, 0.4554022), (1.9, 0.2818186), (2.2, 0.1103623)]
            sage: R = PolynomialRing(RR, "x")
            sage: R.divided_difference(points, full_table=True)
            [[0.765197700000000],
            [0.620086000000000, -0.483705666666666],
            [0.455402200000000, -0.548946000000000, -0.108733888888889],
            [0.281818600000000,
            -0.578612000000000,
            -0.0494433333333339,
            0.0658783950617283],
            [0.110362300000000,
            -0.571520999999999,
            0.0118183333333349,
            0.0680685185185209,
            0.00182510288066044]]

        The following example is taken from Example 4.12, page 225 of
        [MF1999]_::

            sage: points = [(1, -3), (2, 0), (3, 15), (4, 48), (5, 105), (6, 192)]
            sage: R = PolynomialRing(QQ, "x")
            sage: R.divided_difference(points)
            [-3, 3, 6, 1, 0, 0]
            sage: R.divided_difference(points, full_table=True)
            [[-3],
            [0, 3],
            [15, 15, 6],
            [48, 33, 9, 1],
            [105, 57, 12, 1, 0],
            [192, 87, 15, 1, 0, 0]]
        """
        to_base_ring = self.base_ring()
        points = [tuple(to_base_ring(c) for c in p) for p in points]
        n = len(points)
        F = [[points[i][1]] for i in range(n)]
        for i in range(1, n):
            for j in range(1, i+1):
                numer = F[i][j-1] - F[i-1][j-1]
                denom = points[i][0] - points[i-j][0]
                F[i].append(numer / denom)
        if full_table:
            return F
        else:
            return [F[i][i] for i in range(n)]

    def lagrange_polynomial(self, points, algorithm="divided_difference", previous_row=None):
        r"""
        Return the Lagrange interpolation polynomial through the
        given points.

        INPUT:

        - ``points`` -- a list of pairs `(x_0, y_0), (x_1, y_1),
          \dots, (x_n, y_n)` of elements of the base ring of ``self``,
          where `x_i - x_j` is invertible for `i \neq j`.  This method
          converts the `x_i` and `y_i` into the base ring of `self`.

        - ``algorithm`` -- (default: ``'divided_difference'``): one of
          the following:

          - ``'divided_difference'``: use the method of divided
            differences.

          - ``algorithm='neville'``: adapt Neville's method as
            described on page 144 of [BF2005]_ to recursively generate
            the Lagrange interpolation polynomial.  Neville's method
            generates a table of approximating polynomials, where the
            last row of that table contains the `n`-th Lagrange
            interpolation polynomial.  The adaptation implemented by
            this method is to only generate the last row of this
            table, instead of the full table itself.  Generating the
            full table can be memory inefficient.

        - ``previous_row`` -- (default: ``None``): This option is only
          relevant if used with ``algorithm='neville'``.  If provided,
          this should be the last row of the table resulting from a
          previous use of Neville's method.  If such a row is passed,
          then ``points`` should consist of both previous and new
          interpolating points.  Neville's method will then use that
          last row and the interpolating points to generate a new row
          containing an interpolation polynomial for the new points.

        OUTPUT:

        The Lagrange interpolation polynomial through the points
        `(x_0, y_0), (x_1, y_1), \dots, (x_n, y_n)`.  This is the
        unique polynomial `P_n` of degree at most `n` in ``self``
        satisfying `P_n(x_i) = y_i` for `0 \le i \le n`.

        EXAMPLES:

        By default, we use the method of divided differences::

            sage: R = PolynomialRing(QQ, 'x')
            sage: f = R.lagrange_polynomial([(0,1),(2,2),(3,-2),(-4,9)]); f
            -23/84*x^3 - 11/84*x^2 + 13/7*x + 1
            sage: f(0)
            1
            sage: f(2)
            2
            sage: f(3)
            -2
            sage: f(-4)
            9
            sage: R = PolynomialRing(GF(2**3,'a'), 'x')
            sage: a = R.base_ring().gen()
            sage: f = R.lagrange_polynomial([(a^2+a,a),(a,1),(a^2,a^2+a+1)]); f
            a^2*x^2 + a^2*x + a^2
            sage: f(a^2+a)
            a
            sage: f(a)
            1
            sage: f(a^2)
            a^2 + a + 1

        Now use a memory efficient version of Neville's method::

            sage: R = PolynomialRing(QQ, 'x')
            sage: R.lagrange_polynomial([(0,1),(2,2),(3,-2),(-4,9)], algorithm="neville")
            [9,
            -11/7*x + 19/7,
            -17/42*x^2 - 83/42*x + 53/7,
            -23/84*x^3 - 11/84*x^2 + 13/7*x + 1]
            sage: R = PolynomialRing(GF(2**3,'a'), 'x')
            sage: a = R.base_ring().gen()
            sage: R.lagrange_polynomial([(a^2+a,a),(a,1),(a^2,a^2+a+1)], algorithm="neville")
            [a^2 + a + 1, x + a + 1, a^2*x^2 + a^2*x + a^2]

        Repeated use of Neville's method to get better Lagrange
        interpolation polynomials::

            sage: R = PolynomialRing(QQ, 'x')
            sage: p = R.lagrange_polynomial([(0,1),(2,2)], algorithm="neville")
            sage: R.lagrange_polynomial([(0,1),(2,2),(3,-2),(-4,9)], algorithm="neville", previous_row=p)[-1]
            -23/84*x^3 - 11/84*x^2 + 13/7*x + 1
            sage: R = PolynomialRing(GF(2**3,'a'), 'x')
            sage: a = R.base_ring().gen()
            sage: p = R.lagrange_polynomial([(a^2+a,a),(a,1)], algorithm="neville")
            sage: R.lagrange_polynomial([(a^2+a,a),(a,1),(a^2,a^2+a+1)], algorithm="neville", previous_row=p)[-1]
            a^2*x^2 + a^2*x + a^2

        TESTS:

        The value for ``algorithm`` must be either
        ``'divided_difference'`` (default), or ``'neville'``::

            sage: R = PolynomialRing(QQ, "x")
            sage: R.lagrange_polynomial([(0,1),(2,2),(3,-2),(-4,9)], algorithm="abc")
            Traceback (most recent call last):
            ...
            ValueError: algorithm must be one of 'divided_difference' or 'neville'
            sage: R.lagrange_polynomial([(0,1),(2,2),(3,-2),(-4,9)], algorithm="divided difference")
            Traceback (most recent call last):
            ...
            ValueError: algorithm must be one of 'divided_difference' or 'neville'
            sage: R.lagrange_polynomial([(0,1),(2,2),(3,-2),(-4,9)], algorithm="")
            Traceback (most recent call last):
            ...
            ValueError: algorithm must be one of 'divided_difference' or 'neville'

        Make sure that :trac:`10304` is fixed.  The return value
        should always be an element of ``self`` in the case of
        ``divided_difference``, or a list of elements of ``self`` in
        the case of ``neville``::

            sage: R = PolynomialRing(QQ, "x")
            sage: R.lagrange_polynomial([]).parent() == R
            True
            sage: R.lagrange_polynomial([(2, 3)]).parent() == R
            True
            sage: row = R.lagrange_polynomial([], algorithm='neville')
            sage: all(poly.parent() == R for poly in row)
            True
            sage: row = R.lagrange_polynomial([(2, 3)], algorithm='neville')
            sage: all(poly.parent() == R for poly in row)
            True

        Check that base fields of positive characteristic are treated
        correctly (see :trac:`9787`)::

            sage: R.<x> = GF(101)[]
            sage: R.lagrange_polynomial([[1, 0], [2, 0]])
            0
            sage: R.lagrange_polynomial([[1, 0], [2, 0], [3, 0]])
            0
        """
        # Perhaps we should be slightly stricter on the input and use
        # self.base_ring().coerce here and in the divided_difference()
        # method above.  However, this breaks an example in
        # sage.tests.french_book.nonlinear_doctest where the base ring
        # is CC, but the function values lie in the symbolic ring.
        to_base_ring = self.base_ring()
        points = [[to_base_ring(u) for u in x] for x in points]
        var = self.gen()

        # use the method of divided-difference
        if algorithm == "divided_difference":
            # Evaluate in nested form, similar to Horner's method. This is
            # more efficient than evaluation using the definition of
            # Lagrange interpolation polynomial by means of divided
            # difference.
            n = len(points)
            if n == 0:
                return self.zero()

            F = self.divided_difference(points)
            P = self.coerce(F[n-1])
            for i in range(n-2, -1, -1):
                P *= (var - points[i][0])
                P += F[i]
            return P

            # Evaluate using the definition of Lagrange interpolation
            # polynomial by means of divided difference. This is slow
            # compared to that above, which is in nested form.
#             P = 0
#             for i in range(n):
#                 prod = 1
#                 for j in range(i):
#                     prod *= (var - points[j][0])
#                 P += (F[i] * prod)
#             return P

        # using Neville's method for recursively generating the
        # Lagrange interpolation polynomial
        elif algorithm == "neville":
            if previous_row is None:
                previous_row = []
            N = len(points)
            M = len(previous_row)
            # During the computation, P keeps track of the previous row,
            # and Q keeps track of the current row
            P = previous_row + [None] * (N - M) # use results of previous computation if available
            Q = [None] * N
            for i in range(M, N):
                Q[0] = self.coerce(points[i][1])  # start populating the current row
                for j in range(1, 1 + i):
                    numer = (var - points[i - j][0]) * Q[j - 1] - (var - points[i][0]) * P[j - 1]
                    denom = points[i][0] - points[i - j][0]
                    Q[j] = numer / denom
                P, Q = Q, P # the current row is complete, reuse the old P to hold the next row
            return P # return the last row in the Neville table

#        # use the definition of Lagrange interpolation polynomial
#        elif algorithm == "definition":
#            def Pj(j):
#                denom = 1
#                divis = 1
#                for i in range(len(points)):
#                    if i!=j:
#                        denom *= (var          - points[i][0])
#                        divis *= (points[j][0] - points[i][0])
#            return denom/divis
#
#            P = 0
#            for j in range(len(points)):
#                P += Pj(j)*points[j][1]
#            return P

        else:
            raise ValueError("algorithm must be one of 'divided_difference' or 'neville'")

    @cached_method
    def fraction_field(self):
        """
        Returns the fraction field of self.

        EXAMPLES::

            sage: R.<t> = GF(5)[]
            sage: R.fraction_field()
            Fraction Field of Univariate Polynomial Ring in t over Finite Field of size 5

        TESTS:

        Check that :trac:`25449` has been resolved::

            sage: k = GF(25453)
            sage: F.<x> = FunctionField(k)
            sage: R.<t> = k[]
            sage: t(x)
            x

            sage: k = GF(55667)
            sage: F.<x> = FunctionField(k)
            sage: R.<t> = k[]
            sage: t(x)
            x

        """
        R = self.base_ring()
        p = R.characteristic()
        if p != 0 and R.is_prime_field():
            from sage.rings.fraction_field_FpT import FpT
            if 2 < p and p < FpT.INTEGER_LIMIT:
                return FpT(self)
        from sage.rings.fraction_field import FractionField_1poly_field
        return FractionField_1poly_field(self)


class PolynomialRing_dense_finite_field(PolynomialRing_field):
    """
    Univariate polynomial ring over a finite field.

    EXAMPLES::

        sage: R = PolynomialRing(GF(27, 'a'), 'x')
        sage: type(R)
        <class 'sage.rings.polynomial.polynomial_ring.PolynomialRing_dense_finite_field_with_category'>
    """
    def __init__(self, base_ring, name="x", element_class=None, implementation=None):
        """
        TESTS::

            sage: from sage.rings.polynomial.polynomial_ring import PolynomialRing_dense_finite_field
            sage: R = PolynomialRing_dense_finite_field(GF(5), implementation='generic')
            sage: type(R(0))
            <class 'sage.rings.polynomial.polynomial_ring.PolynomialRing_dense_finite_field_with_category.element_class'>

            sage: S = PolynomialRing_dense_finite_field(GF(25, 'a'), implementation='NTL')
            sage: type(S(0))
            <type 'sage.rings.polynomial.polynomial_zz_pex.Polynomial_ZZ_pEX'>

            sage: S = PolynomialRing_dense_finite_field(GF(64), implementation='superfast')
            Traceback (most recent call last):
            ...
            ValueError: unknown implementation 'superfast' for dense polynomial rings over Finite Field in z6 of size 2^6
        """
        implementation = self._implementation_names(implementation, base_ring)[0]
        if implementation == "NTL":
            from sage.libs.ntl.ntl_ZZ_pEContext import ntl_ZZ_pEContext
            from sage.libs.ntl.ntl_ZZ_pX import ntl_ZZ_pX
            from sage.rings.polynomial.polynomial_zz_pex import Polynomial_ZZ_pEX

            p = base_ring.characteristic()
            self._modulus = ntl_ZZ_pEContext(ntl_ZZ_pX(list(base_ring.modulus()), p))
            element_class = Polynomial_ZZ_pEX
        PolynomialRing_field.__init__(self, base_ring, sparse=False, name=name,
                                      element_class=element_class)

    @staticmethod
    def _implementation_names_impl(implementation, base_ring, sparse):
        """
        TESTS::

            sage: from sage.rings.polynomial.polynomial_ring import PolynomialRing_dense_finite_field
            sage: PolynomialRing_dense_finite_field._implementation_names_impl("NTL", GF(4), False)
            ['NTL', None]
            sage: PolynomialRing_dense_finite_field._implementation_names_impl(None, GF(4), False)
            ['NTL', None]
            sage: PolynomialRing_dense_finite_field._implementation_names_impl("generic", GF(4), False)
            ['generic']
            sage: PolynomialRing_dense_finite_field._implementation_names_impl("FLINT", GF(4), False)
            NotImplemented
            sage: PolynomialRing_dense_finite_field._implementation_names_impl(None, GF(4), True)
            NotImplemented
        """
        if sparse:
            return NotImplemented
        defaults = ["NTL", None]
        if implementation in defaults:
            return defaults
        elif implementation == "generic":
            return [implementation]
        return NotImplemented

    def irreducible_element(self, n, algorithm=None):
        """
        Construct a monic irreducible polynomial of degree `n`.

        INPUT:

        - ``n`` -- integer: degree of the polynomial to construct

        - ``algorithm`` -- string: algorithm to use, or ``None``

          - ``'random'``: try random polynomials until an irreducible
            one is found.

          - ``'first_lexicographic'``: try polynomials in
            lexicographic order until an irreducible one is found.

        OUTPUT:

        A monic irreducible polynomial of degree `n` in ``self``.

        EXAMPLES::

            sage: GF(5^3, 'a')['x'].irreducible_element(2)
            x^2 + 3*a^2 + a + 2
            sage: GF(19)['x'].irreducible_element(21, algorithm="first_lexicographic")
            x^21 + x + 5
            sage: GF(5**2, 'a')['x'].irreducible_element(17, algorithm="first_lexicographic")
            x^17 + a*x + 4*a + 3

        AUTHORS:

        - Peter Bruin (June 2013)
        - Jean-Pierre Flori (May 2014)
        """
        if n < 1:
            raise ValueError("degree must be at least 1")

        if algorithm is None:
            algorithm = "random"

        if algorithm == "random":
            while True:
                f = self.gen()**n + self.random_element(degree=(0, n - 1))
                if f.is_irreducible():
                    return f
        elif algorithm == "first_lexicographic":
            for g in self.polynomials(max_degree=n-1):
                f = self.gen()**n + g
                if f.is_irreducible():
                    return f
        else:
            raise ValueError("no such algorithm for finding an irreducible polynomial: %s" % algorithm)

    def _roth_ruckenstein(self, p, degree_bound, precision):
        r"""
        Return all polynomials which are a solution to the, possibly modular,
        root-finding problem.

        This is the core of Roth-Ruckenstein's algorithm where all conversions,
        checks and parent-extraction have been done.

        INPUT:

        - ``p`` -- a nonzero polynomial over ``F[x][y]``. The polynomial ``p``
          should be first truncated to ``precision``

        - ``degree_bound`` -- a bound on the degree of the roots of ``p`` that
          the algorithm computes

        - ``precision`` -- if given, roots are computed modulo `x^d` where `d` is
          ``precision`` (see below)

        OUTPUT:

        The list of roots of ``p`` of degree at most ``degree_bound``:

        - If `precision = None` actual roots are computed, i.e. all `f \in F[x]`
          such that `p(f) = 0`.

        - If ``precision = k`` for some integer ``k``, then all `f \in \F[x]` such
          that `Q(f) \equiv 0 \mod x^k` are computed. This set is infinite, thus it
          represented as a list of pairs in `F[x] \times \ZZ_+`, where
          `(f, d)` denotes that `Q(f + x^d h) \equiv 0 \mod x^k` for any `h \in
          F[[x]]`.

        EXAMPLES::

            sage: F = GF(17)
            sage: Px.<x> = F[]
            sage: Pxy.<y> = Px[]
            sage: p = (y - (x**2 + x + 1)) * (y**2 - x + 1) * (y - (x**3 + 4*x + 16))
            sage: Px._roth_ruckenstein(p, 3, None)
            [x^3 + 4*x + 16, x^2 + x + 1]
            sage: Px._roth_ruckenstein(p, 2, None)
            [x^2 + x + 1]
            sage: Px._roth_ruckenstein(p, 1, 2)
            [(4*x + 16, 2), (2*x + 13, 2), (15*x + 4, 2), (x + 1, 2)]
        """
        def roth_rec(p, lam, k, g):
            r"""
            Recursive core method for Roth-Ruckenstein algorithm.

            INPUT:

            - ``p`` -- the current value of the polynomial
            - ``lam`` -- is the power of x whose coefficient is being computed
            - ``k`` -- the remaining precision to handle (if ``precision`` is given)
            - ``g`` -- the root being computed
            """
            if precision and k <= 0:
                solutions.append((g, lam))
                return
            val = min(c.valuation() for c in p)
            if precision:
                k = k - val
            T = p.map_coefficients(lambda c:c.shift(-val))
            Ty = T.map_coefficients(lambda c:c[0]).change_ring(F)
            if Ty.is_zero() or (precision and k <= 0):
                if precision:
                    solutions.append((g, lam))
                else:
                    solutions.append(g)
                return
            roots = Ty.roots(multiplicities=False)
            for gamma in roots:
                g_new = g + gamma*x**lam
                if lam < degree_bound:
                    Tg = T(x*y + gamma)
                    roth_rec(Tg , lam+1, k, g_new)
                else:
                    if precision:
                        solutions.append((g_new, lam+1))
                    elif p(gamma).is_zero():
                        solutions.append(g_new)
            return

        x = self.gen()
        y = p.parent().gen()
        F = self.base_ring()
        solutions = []
        g = self.zero()

        roth_rec(p, 0, precision, g)
        return solutions

    def _alekhnovich(self, p, degree_bound, precision=None, dc_threshold=None):
        r"""
        Use Alekhnovich's Divide & Conquer variant of Roth-Ruckenstein's
        rootfinding algorithm to find roots modulo-up-to-some-precision of a `Q \in
        F[x][y]` where `F` is a finite field. Supports a mixed strategy with
        Roth-Ruckenstein applied at lowest precision.

        INPUT:

        - ``p`` -- a nonzero polynomial over ``F[x][y]``. The polynomial ``p``
          should be first truncated to ``precision``

        - ``degree_bound`` -- a bound on the degree of the roots of ``p`` that
          the algorithm computes

        - ``precision`` -- if given, roots are computed modulo `x^d` where `d` is
          ``precision`` (see below)

        - ``dc_threshold`` -- if given, the algorithm calls :meth:`_roth_ruckenetein`
          to compute roots of degree at most ``dc_threshold``

        OUTPUT:

        The list of roots of ``p`` of degree at most ``degree_bound``:

        - If `precision = None` actual roots are computed, i.e. all `f \in F[x]`
          such that `p(f) = 0`.

        - If ``precision = k`` for some integer ``k``, then all `f \in \F[x]` such
          that `Q(f) \equiv 0 \mod x^k` are computed. This set is infinite, thus it
          represented as a list of pairs in `F[x] \times \ZZ_+`, where
          `(f, d)` denotes that `Q(f + x^d h) \equiv 0 \mod x^k` for any `h \in
          F[[x]]`.

        .. NOTE::

            Non-exhaustive testing tends to indicate that ``dc_threhold = None`` is,
            surprisingly, the best strategy. (See the example section.)

        EXAMPLES::

            sage: R.<x> = GF(17)[]
            sage: S.<y> = R[]
            sage: p = (y - 2*x^2 - 3*x - 14) * (y - 3*x + 2) * (y - 1)
            sage: R._alekhnovich(p, 2)
            [3*x + 15, 2*x^2 + 3*x + 14, 1]
            sage: R._alekhnovich(p, 1)
            [3*x + 15, 1]
            sage: R._alekhnovich(p, 1, precision = 2)
            [(3*x + 15, 2), (3*x + 14, 2), (1, 2)]

        Example of benchmark to check that `dc_threshold = None` is better::

            sage: p = prod(y - R.random_element(20) for _ in range(10)) * S.random_element(10,10) # not tested
            sage: %timeit _alekhnovich(R, p, 20, dc_threshold = None) # not tested
            1 loop, best of 3: 418 ms per loop
            sage: %timeit _alekhnovich(R, p, 20, dc_threshold = 1) # not tested
            1 loop, best of 3: 416 ms per loop
            sage: %timeit _alekhnovich(R, p, 20, dc_threshold = 2) # not tested
            1 loop, best of 3: 418 ms per loop
            sage: %timeit _alekhnovich(R, p, 20, dc_threshold = 3) # not tested
            1 loop, best of 3: 454 ms per loop
            sage: %timeit _alekhnovich(R, p, 20, dc_threshold = 4) # not tested
            1 loop, best of 3: 519 ms per loop

        AUTHORS:

        - Johan Rosenkilde (2015) -- Original implementation
        - Bruno Grenet (August 2016) -- Incorporation into SageMath and polishing
        """
        def alekh_rec(p, k, degree_bound, lvl):
            r"""
            Recursive core method for Alekhnovich algorithm."

            INPUT:

            - ``p`` -- the current value of the polynomial
            - ``k`` -- the number of coefficients left to be computed
            - ``degree_bound`` -- the current degree bound
            - ``lvl`` -- the level in the recursion tree
            """
            if k<=0:
                return [ (self.zero(),0) ]
            elif degree_bound < 0:
                # The only possible root of (current) p, if any, is y = 0
                if p(0).is_zero() or p(0).valuation() >= k:
                    return [ (self.zero(),0) ]
                else:
                    return []
            elif k == 1 or degree_bound == 0:
                #Either one coefficient left to be computed, or p has only one coefficient
                py = self([c[0] for c in p.list()])  # py = p(x=0, y)
                if py.is_zero():
                    return [ (self.zero(), 0) ]
                roots = py.roots(multiplicities=False)
                return [ (self(r),1) for r in roots ]
            elif k < dc_threshold:
                # Run Roth-Ruckenstein
                return self._roth_ruckenstein(p, degree_bound=degree_bound, precision=k)
            else:
                p = p.map_coefficients(lambda c:c.truncate(k))
                half_roots = alekh_rec(p, k//2, degree_bound, lvl+1)
                whole_roots = []
                for (hi, di) in half_roots:
                    QhatT = p(hi + y*x**di)
                    if not QhatT:
                        whole_roots.append((hi,di))
                    else:
                        val = min(c.valuation() for c in QhatT)
                        Qhat = QhatT.map_coefficients(lambda c:c.shift(-val))
                        sec_half = alekh_rec(Qhat, k-val, degree_bound - di, lvl+1)
                        whole_roots.extend([ (hi + hij.shift(di), di+dij) for (hij, dij) in sec_half ])
                return whole_roots

        x = self.gen()
        y = p.parent().gen()

        # If precision is not given, find actual roots. To be sure, precision then
        # needs to be more than wdeg{1,degree_bound}(Q) since a root might have degree degree_bound.
        if precision is None:
            k = 1 + max( p[i].degree() + degree_bound*i for i in range(1+p.degree()))
        else:
            k = precision

        mod_roots = alekh_rec(p, k, degree_bound, 0)

        if precision is None:
            roots = []
            for hi,_ in mod_roots:
                if p(hi).is_zero():
                    roots.append(hi)
            return roots
        else:
            return mod_roots

    def _roots_univariate_polynomial(self, p, ring=None, multiplicities=False, algorithm=None, degree_bound=None):
        """
        Return the list of roots of ``p``.

        INPUT:

        - ``p`` -- the polynomial whose roots are computed
        - ``ring`` -- the ring to find roots (default is the base ring of ``p``)
        - ``multiplicities`` -- bool (default: True): currently, roots are only
          computed without their multiplicities.
        - ``algorithm`` -- the algorithm to use: either ``"Alekhnovich"`` (default)
          or ``"Roth-Ruckenstein"``
        - ``degree_bound``-- if not ``None``, return only roots of degree at
          most ``degree_bound``

        EXAMPLES::

            sage: R.<x> = GF(13)[]
            sage: S.<y> = R[]
            sage: p = y^2 + (12*x^2 + x + 11)*y + x^3 + 12*x^2 + 12*x + 1
            sage: p.roots(multiplicities=False)
            [x^2 + 11*x + 1, x + 1]
            sage: p.roots(multiplicities=False, degree_bound=1)
            [x + 1]
            sage: p.roots(multiplicities=False, algorithm="Roth-Ruckenstein")
            [x^2 + 11*x + 1, x + 1]

        TESTS:

        Check that :trac:`23639` is fixed::

            sage: R = GF(3)['x']['y']
            sage: R.one().roots(multiplicities=False)
            []
            sage: R.zero().roots(multiplicities=False)
            Traceback (most recent call last):
            ...
            ArithmeticError: roots of 0 are not defined
        """
        if multiplicities:
            raise NotImplementedError("Use multiplicities=False")

        if degree_bound is None:
            l = p.degree()
            if l < 0:
                raise ArithmeticError("roots of 0 are not defined")
            if l == 0:
                return []
            dl = p[l].degree()
            degree_bound = max((p[i].degree() - dl)//(l - i) for i in range(l) if p[i])

        if algorithm is None:
            algorithm = "Alekhnovich"

        if algorithm == "Roth-Ruckenstein":
            return self._roth_ruckenstein(p, degree_bound, None)

        elif algorithm == "Alekhnovich":
            return self._alekhnovich(p, degree_bound)

        else:
            raise ValueError("unknown algorithm '{}'".format(algorithm))


class PolynomialRing_cdvr(PolynomialRing_integral_domain):
    r"""
    A class for polynomial ring over complete discrete valuation rings
    """
    def __init__(self, base_ring, name=None, sparse=False, element_class=None, category=None):
        r"""
        TESTS::

            sage: from sage.rings.polynomial.polynomial_ring import PolynomialRing_cdvr

            sage: S.<x> = ZZ[]
            sage: isinstance(S, PolynomialRing_cdvr)
            False

            sage: S.<x> = Zp(5)[]
            sage: isinstance(S, PolynomialRing_cdvr)
            True
        """
        if element_class is None:
            if sparse:
                from sage.rings.polynomial.polynomial_element_generic import Polynomial_generic_sparse_cdvr
                element_class = Polynomial_generic_sparse_cdvr
            else:
                from sage.rings.polynomial.polynomial_element_generic import Polynomial_generic_dense_cdvr
                element_class = Polynomial_generic_dense_cdvr
        PolynomialRing_integral_domain.__init__(self, base_ring, name, sparse, element_class=element_class, category=category)


class PolynomialRing_cdvf(PolynomialRing_cdvr, PolynomialRing_field):
    """
    A class for polynomial ring over complete discrete valuation fields
    """
    def __init__(self, base_ring, name=None, sparse=False, element_class=None, category=None):
        r"""
        TESTS::

            sage: from sage.rings.polynomial.polynomial_ring import PolynomialRing_cdvf

            sage: S.<x> = QQ[]
            sage: isinstance(S, PolynomialRing_cdvf)
            False

            sage: S.<x> = Qp(5)[]
            sage: isinstance(S, PolynomialRing_cdvf)
            True
        """
        if element_class is None:
            if sparse:
                from sage.rings.polynomial.polynomial_element_generic import Polynomial_generic_sparse_cdvf
                element_class = Polynomial_generic_sparse_cdvf
            else:
                from sage.rings.polynomial.polynomial_element_generic import Polynomial_generic_dense_cdvf
                element_class = Polynomial_generic_dense_cdvf
        PolynomialRing_field.__init__(self, base_ring, name, sparse, element_class=element_class, category=category)


class PolynomialRing_dense_padic_ring_generic(PolynomialRing_cdvr):
    r"""
    A class for dense polynomial ring over padic rings
    """
    def __init__(self, base_ring, name=None, element_class=None, category=None):
        PolynomialRing_cdvr.__init__(self, base_ring, sparse=False, name=name, element_class=element_class, category=category)

    @staticmethod
    def _implementation_names_impl(implementation, base_ring, sparse):
        """
        Only support ``implementation=None`` and ``sparse=False``.

        TESTS::

            sage: from sage.rings.polynomial.polynomial_ring import PolynomialRing_dense_padic_ring_generic
            sage: PolynomialRing_dense_padic_ring_generic._implementation_names_impl(None, Zp(2), False)
            [None]
            sage: PolynomialRing_dense_padic_ring_generic._implementation_names_impl(None, Zp(2), True)
            NotImplemented
            sage: PolynomialRing_dense_padic_ring_generic._implementation_names_impl("generic", Zp(2), False)
            NotImplemented
        """
        if implementation is None and not sparse:
            return [None]  # Not a "generic" implementation
        return NotImplemented


class PolynomialRing_dense_padic_field_generic(PolynomialRing_cdvf):
    r"""
    A class for dense polynomial ring over padic fields
    """
    def __init__(self, base_ring, name=None, element_class=None, category=None):
        PolynomialRing_cdvf.__init__(self, base_ring, sparse=False, name=name, element_class=element_class, category=category)

    @staticmethod
    def _implementation_names_impl(implementation, base_ring, sparse):
        """
        Only support ``implementation=None`` and ``sparse=False``.

        TESTS::

            sage: from sage.rings.polynomial.polynomial_ring import PolynomialRing_dense_padic_field_generic
            sage: PolynomialRing_dense_padic_field_generic._implementation_names_impl(None, Qp(2), False)
            [None]
            sage: PolynomialRing_dense_padic_field_generic._implementation_names_impl(None, Qp(2), True)
            NotImplemented
            sage: PolynomialRing_dense_padic_field_generic._implementation_names_impl("generic", Qp(2), False)
            NotImplemented
        """
        if implementation is None and not sparse:
            return [None]  # Not a "generic" implementation
        return NotImplemented


class PolynomialRing_dense_padic_ring_capped_relative(PolynomialRing_dense_padic_ring_generic):
    def __init__(self, base_ring, name=None, element_class=None, category=None):
        """
        TESTS::

            sage: from sage.rings.polynomial.polynomial_ring import PolynomialRing_dense_padic_ring_capped_relative as PRing
            sage: R = PRing(Zp(13), name='t'); R
            Univariate Polynomial Ring in t over 13-adic Ring with capped relative precision 20
            sage: type(R.gen())
            <class 'sage.rings.polynomial.polynomial_ring.PolynomialRing_dense_padic_ring_capped_relative_with_category.element_class'>
        """
        if element_class is None:
            from sage.rings.polynomial.padics.\
                    polynomial_padic_capped_relative_dense import \
                    Polynomial_padic_capped_relative_dense
            element_class = Polynomial_padic_capped_relative_dense
        PolynomialRing_dense_padic_ring_generic.__init__(self, base_ring,
                name=name, element_class=element_class, category=category)


class PolynomialRing_dense_padic_ring_capped_absolute(PolynomialRing_dense_padic_ring_generic):
    def __init__(self, base_ring, name=None, element_class=None, category=None):
        """
        TESTS::

            sage: from sage.rings.polynomial.polynomial_ring import PolynomialRing_dense_padic_ring_capped_absolute as PRing
            sage: R = PRing(Zp(13, type='capped-abs'), name='t'); R
            Univariate Polynomial Ring in t over 13-adic Ring with capped absolute precision 20
            sage: type(R.gen())
            <class 'sage.rings.polynomial.polynomial_ring.PolynomialRing_dense_padic_ring_capped_absolute_with_category.element_class'>
        """
        if element_class is None:
            from sage.rings.polynomial.padics.polynomial_padic_flat import \
                    Polynomial_padic_flat
            element_class = Polynomial_padic_flat
        PolynomialRing_dense_padic_ring_generic.__init__(self, base_ring,
                name=name, element_class=element_class, category=category)


class PolynomialRing_dense_padic_ring_fixed_mod(PolynomialRing_dense_padic_ring_generic):
    def __init__(self, base_ring, name=None, element_class=None, category=None):
        """
        TESTS::

            sage: from sage.rings.polynomial.polynomial_ring import PolynomialRing_dense_padic_ring_fixed_mod as PRing
            sage: R = PRing(Zp(13, type='fixed-mod'), name='t'); R
            Univariate Polynomial Ring in t over 13-adic Ring of fixed modulus 13^20

            sage: type(R.gen())
            <class 'sage.rings.polynomial.polynomial_ring.PolynomialRing_dense_padic_ring_fixed_mod_with_category.element_class'>
        """
        if element_class is None:
            from sage.rings.polynomial.padics.polynomial_padic_flat import \
                    Polynomial_padic_flat
            element_class = Polynomial_padic_flat
        PolynomialRing_dense_padic_ring_generic.__init__(self, base_ring,
                name=name, element_class=element_class, category=category)


class PolynomialRing_dense_padic_field_capped_relative(PolynomialRing_dense_padic_field_generic):
    def __init__(self, base_ring, name=None, element_class=None, category=None):
        """
        TESTS::

            sage: from sage.rings.polynomial.polynomial_ring import PolynomialRing_dense_padic_field_capped_relative as PRing
            sage: R = PRing(Qp(13), name='t'); R
            Univariate Polynomial Ring in t over 13-adic Field with capped relative precision 20
            sage: type(R.gen())
            <class 'sage.rings.polynomial.polynomial_ring.PolynomialRing_dense_padic_field_capped_relative_with_category.element_class'>
        """
        if element_class is None:
            from sage.rings.polynomial.padics.\
                    polynomial_padic_capped_relative_dense import \
                    Polynomial_padic_capped_relative_dense
            element_class = Polynomial_padic_capped_relative_dense
        PolynomialRing_dense_padic_field_generic.__init__(self, base_ring,
                name=name, element_class=element_class, category=category)


class PolynomialRing_dense_mod_n(PolynomialRing_commutative):
    def __init__(self, base_ring, name=None, element_class=None,
            implementation=None, category=None):
        """
        TESTS::

            sage: from sage.rings.polynomial.polynomial_ring import PolynomialRing_dense_mod_n as PRing
            sage: R = PRing(Zmod(15), 'x'); R
            Univariate Polynomial Ring in x over Ring of integers modulo 15
            sage: type(R.gen())
            <type 'sage.rings.polynomial.polynomial_zmod_flint.Polynomial_zmod_flint'>

            sage: R = PRing(Zmod(15), 'x', implementation='NTL'); R
            Univariate Polynomial Ring in x over Ring of integers modulo 15 (using NTL)
            sage: type(R.gen())
            <type 'sage.rings.polynomial.polynomial_modn_dense_ntl.Polynomial_dense_modn_ntl_zz'>

            sage: R = PRing(Zmod(2**63*3), 'x', implementation='NTL'); R
            Univariate Polynomial Ring in x over Ring of integers modulo 27670116110564327424 (using NTL)
            sage: type(R.gen())
            <type 'sage.rings.polynomial.polynomial_modn_dense_ntl.Polynomial_dense_modn_ntl_ZZ'>

            sage: R = PRing(Zmod(2**63*3), 'x', implementation='FLINT')
            Traceback (most recent call last):
            ...
            ValueError: FLINT does not support modulus 27670116110564327424

            sage: R = PRing(Zmod(2**63*3), 'x'); R
            Univariate Polynomial Ring in x over Ring of integers modulo 27670116110564327424 (using NTL)
            sage: type(R.gen())
            <type 'sage.rings.polynomial.polynomial_modn_dense_ntl.Polynomial_dense_modn_ntl_ZZ'>
        """
        if element_class is None:
            implementation = self._implementation_names(implementation, base_ring)[0]
            if implementation == "FLINT":
                from .polynomial_zmod_flint import \
                        Polynomial_zmod_flint as element_class
                self._implementation_repr = ''
            elif implementation == "NTL":
                modulus = base_ring.order()
                from . import polynomial_modn_dense_ntl as modn_dense_ntl
                if modulus < ZZ(modn_dense_ntl.zz_p_max):
                    element_class = modn_dense_ntl.Polynomial_dense_modn_ntl_zz
                else:
                    element_class = modn_dense_ntl.Polynomial_dense_modn_ntl_ZZ
                self._implementation_repr = ' (using NTL)'
        PolynomialRing_commutative.__init__(self, base_ring, name=name,
                element_class=element_class, category=category)

    @staticmethod
    def _implementation_names_impl(implementation, base_ring, sparse):
        """
        TESTS::

            sage: from sage.rings.polynomial.polynomial_ring import PolynomialRing_dense_mod_n
            sage: PolynomialRing_dense_mod_n._implementation_names_impl("FLINT", IntegerModRing(10), False)
            ['FLINT', None]
            sage: PolynomialRing_dense_mod_n._implementation_names_impl("NTL", IntegerModRing(10), False)
            ['NTL']
            sage: PolynomialRing_dense_mod_n._implementation_names_impl(None, IntegerModRing(10), False)
            ['FLINT', None]
            sage: PolynomialRing_dense_mod_n._implementation_names_impl("generic", IntegerModRing(10), False)
            NotImplemented
            sage: PolynomialRing_dense_mod_n._implementation_names_impl("FLINT", IntegerModRing(10^30), False)
            Traceback (most recent call last):
            ...
            ValueError: FLINT does not support modulus 1000000000000000000000000000000
            sage: PolynomialRing_dense_mod_n._implementation_names_impl("NTL", IntegerModRing(10^30), False)
            ['NTL', None]
            sage: PolynomialRing_dense_mod_n._implementation_names_impl(None, IntegerModRing(10^30), False)
            ['NTL', None]
            sage: PolynomialRing_dense_mod_n._implementation_names_impl("generic", IntegerModRing(10^30), False)
            NotImplemented
            sage: PolynomialRing_dense_mod_n._implementation_names_impl(None, IntegerModRing(10^30), True)
            NotImplemented
        """
        if sparse:
            return NotImplemented
        modulus = base_ring.order()
        if modulus <= sys.maxsize:
            defaults = ["FLINT", None]
        elif implementation == "FLINT":
            raise ValueError("FLINT does not support modulus %s" % modulus)
        else:
            defaults = ["NTL", None]
        if implementation in defaults:
            return defaults
        elif implementation == "NTL":
            return [implementation]
        return NotImplemented

    @cached_method
    def modulus(self):
        """
        EXAMPLES::

            sage: R.<x> = Zmod(15)[]
            sage: R.modulus()
            15
        """
        return self.base_ring().characteristic()

    def _repr_(self):
        """
        TESTS::

            sage: from sage.rings.polynomial.polynomial_ring import PolynomialRing_integral_domain as PRing
            sage: R = PRing(ZZ, 'x', implementation='NTL'); R
            Univariate Polynomial Ring in x over Integer Ring (using NTL)
        """
        s = PolynomialRing_commutative._repr_(self)
        return s + self._implementation_repr

    def residue_field(self, ideal, names=None):
        """
        Return the residue finite field at the given ideal.

        EXAMPLES::

            sage: R.<t> = GF(2)[]
            sage: k.<a> = R.residue_field(t^3+t+1); k
            Residue field in a of Principal ideal (t^3 + t + 1) of Univariate Polynomial Ring in t over Finite Field of size 2 (using GF2X)
            sage: k.list()
            [0, a, a^2, a + 1, a^2 + a, a^2 + a + 1, a^2 + 1, 1]
            sage: R.residue_field(t)
            Residue field of Principal ideal (t) of Univariate Polynomial Ring in t over Finite Field of size 2 (using GF2X)
            sage: P = R.irreducible_element(8) * R
            sage: P
            Principal ideal (t^8 + t^4 + t^3 + t^2 + 1) of Univariate Polynomial Ring in t over Finite Field of size 2 (using GF2X)
            sage: k.<a> = R.residue_field(P); k
            Residue field in a of Principal ideal (t^8 + t^4 + t^3 + t^2 + 1) of Univariate Polynomial Ring in t over Finite Field of size 2 (using GF2X)
            sage: k.cardinality()
            256

        Non-maximal ideals are not accepted::

            sage: R.residue_field(t^2 + 1)
            Traceback (most recent call last):
            ...
            ArithmeticError: ideal is not maximal
            sage: R.residue_field(0)
            Traceback (most recent call last):
            ...
            ArithmeticError: ideal is not maximal
            sage: R.residue_field(1)
            Traceback (most recent call last):
            ...
            ArithmeticError: ideal is not maximal
        """
        ideal = self.ideal(ideal)
        if not ideal.is_maximal():
            raise ArithmeticError("ideal is not maximal")
        return ideal.residue_field(names)


class PolynomialRing_dense_mod_p(PolynomialRing_dense_finite_field,
                                 PolynomialRing_dense_mod_n,
                                 PolynomialRing_singular_repr):
    def __init__(self, base_ring, name="x", implementation=None, category=None):
        """
        TESTS::

            sage: P = GF(2)['x']; P
            Univariate Polynomial Ring in x over Finite Field of size 2 (using GF2X)
            sage: type(P.gen())
            <type 'sage.rings.polynomial.polynomial_gf2x.Polynomial_GF2X'>

            sage: from sage.rings.polynomial.polynomial_ring import PolynomialRing_dense_mod_p
            sage: P = PolynomialRing_dense_mod_p(GF(5), 'x'); P
            Univariate Polynomial Ring in x over Finite Field of size 5
            sage: type(P.gen())
            <type 'sage.rings.polynomial.polynomial_zmod_flint.Polynomial_zmod_flint'>

            sage: P = PolynomialRing_dense_mod_p(GF(5), 'x', implementation='NTL'); P
            Univariate Polynomial Ring in x over Finite Field of size 5 (using NTL)
            sage: type(P.gen())
            <type 'sage.rings.polynomial.polynomial_modn_dense_ntl.Polynomial_dense_mod_p'>

            sage: P = PolynomialRing_dense_mod_p(GF(9223372036854775837), 'x')
            sage: P
            Univariate Polynomial Ring in x over Finite Field of size 9223372036854775837 (using NTL)
            sage: type(P.gen())
            <type 'sage.rings.polynomial.polynomial_modn_dense_ntl.Polynomial_dense_mod_p'>

        This caching bug was fixed in :trac:`24264`::

            sage: p = 2^64 + 13
            sage: A = GF(p^2)
            sage: B = GF(p^3)
            sage: R = A.modulus().parent()
            sage: S = B.modulus().parent()
            sage: R is S
            True
        """
        implementation = self._implementation_names(implementation, base_ring)[0]
        if implementation == "FLINT":
            from .polynomial_zmod_flint import \
                    Polynomial_zmod_flint as element_class
            self._implementation_repr = ''
        elif implementation == "NTL":
            from .polynomial_modn_dense_ntl import \
                    Polynomial_dense_mod_p as element_class
            self._implementation_repr = ' (using NTL)'
        elif implementation == "GF2X":
            from .polynomial_gf2x import \
                    Polynomial_GF2X as element_class
            self._implementation_repr = ' (using GF2X)'
        PolynomialRing_dense_mod_n.__init__(self, base_ring, name=name,
                element_class=element_class, category=category)

        self._has_singular = can_convert_to_singular(self)

    @staticmethod
    def _implementation_names_impl(implementation, base_ring, sparse):
        """
        TESTS::

            sage: PolynomialRing(GF(2), 'x', implementation="GF2X")
            Univariate Polynomial Ring in x over Finite Field of size 2 (using GF2X)
            sage: PolynomialRing(GF(2), 'x', implementation="NTL")
            Univariate Polynomial Ring in x over Finite Field of size 2 (using GF2X)
            sage: PolynomialRing(GF(2), 'x', implementation=None)
            Univariate Polynomial Ring in x over Finite Field of size 2 (using GF2X)
            sage: PolynomialRing(GF(2), 'x', implementation="FLINT")
            Univariate Polynomial Ring in x over Finite Field of size 2
            sage: PolynomialRing(GF(3), 'x', implementation="GF2X")
            Traceback (most recent call last):
            ...
            ValueError: GF2X only supports modulus 2
        """
        if sparse:
            return NotImplemented
        modulus = base_ring.characteristic()
        if modulus == 2:
            defaults = ["GF2X", "NTL", None]
        elif implementation == "GF2X":
            raise ValueError("GF2X only supports modulus 2")
        elif modulus <= sys.maxsize:
            defaults = ["FLINT", None]
        elif implementation == "FLINT":
            raise ValueError("FLINT does not support modulus %s" % modulus)
        else:
            defaults = ["NTL", None]
        if implementation in defaults:
            return defaults
        elif implementation in ["NTL", "FLINT"]:
            return [implementation]
        return NotImplemented

    def irreducible_element(self, n, algorithm=None):
        """
        Construct a monic irreducible polynomial of degree `n`.

        INPUT:

        - ``n`` -- integer: the degree of the polynomial to construct

        - ``algorithm`` -- string: algorithm to use, or ``None``.
          Currently available options are:

          - ``'adleman-lenstra'``: a variant of the Adleman--Lenstra
              algorithm as implemented in PARI.

          - ``'conway'``: look up the Conway polynomial of degree `n`
            over the field of `p` elements in the database; raise a
            ``RuntimeError`` if it is not found.

          - ``'ffprimroot'``: use the ``ffprimroot()`` function from
            PARI.

          - ``'first_lexicographic'``: return the lexicographically
            smallest irreducible polynomial of degree `n`.

          - ``'minimal_weight'``: return an irreducible polynomial of
            degree `n` with minimal number of non-zero coefficients.
            Only implemented for `p = 2`.

          - ``'primitive'``: return a polynomial `f` such that a root of
            `f` generates the multiplicative group of the finite field
            extension defined by `f`. This uses the Conway polynomial if
            possible, otherwise it uses ``ffprimroot``.

          - ``'random'``: try random polynomials until an irreducible
            one is found.

          If ``algorithm`` is ``None``, use `x - 1` in degree 1. In
          degree > 1, the Conway polynomial is used if it is found in
          the database.  Otherwise, the algorithm ``minimal_weight``
          is used if `p = 2`, and the algorithm ``adleman-lenstra`` if
          `p > 2`.

        OUTPUT:

        A monic irreducible polynomial of degree `n` in ``self``.

        EXAMPLES::

            sage: GF(5)['x'].irreducible_element(2)
            x^2 + 4*x + 2
            sage: GF(5)['x'].irreducible_element(2, algorithm="adleman-lenstra")
            x^2 + x + 1
            sage: GF(5)['x'].irreducible_element(2, algorithm="primitive")
            x^2 + 4*x + 2
            sage: GF(5)['x'].irreducible_element(32, algorithm="first_lexicographic")
            x^32 + 2
            sage: GF(5)['x'].irreducible_element(32, algorithm="conway")
            Traceback (most recent call last):
            ...
            RuntimeError: requested Conway polynomial not in database.
            sage: GF(5)['x'].irreducible_element(32, algorithm="primitive")
            x^32 + ...

        In characteristic 2::

            sage: GF(2)['x'].irreducible_element(33)
            x^33 + x^13 + x^12 + x^11 + x^10 + x^8 + x^6 + x^3 + 1
            sage: GF(2)['x'].irreducible_element(33, algorithm="minimal_weight")
            x^33 + x^10 + 1

        In degree 1::

            sage: GF(97)['x'].irreducible_element(1)
            x + 96
            sage: GF(97)['x'].irreducible_element(1, algorithm="conway")
            x + 92
            sage: GF(97)['x'].irreducible_element(1, algorithm="adleman-lenstra")
            x

        AUTHORS:

        - Peter Bruin (June 2013)

        - Jeroen Demeyer (September 2014): add "ffprimroot" algorithm,
          see :trac:`8373`.
        """
        from sage.libs.pari.all import pari
        from sage.rings.finite_rings.conway_polynomials import (conway_polynomial,
                                                                exists_conway_polynomial)
        from .polynomial_gf2x import (GF2X_BuildIrred_list,
                                     GF2X_BuildSparseIrred_list,
                                     GF2X_BuildRandomIrred_list)

        p = self.characteristic()
        n = int(n)
        if n < 1:
            raise ValueError("degree must be at least 1")

        if algorithm is None:
            if n == 1:
                return self((-1,1))  # Polynomial x - 1
            elif exists_conway_polynomial(p, n):
                algorithm = "conway"
            elif p == 2:
                algorithm = "minimal_weight"
            else:
                algorithm = "adleman-lenstra"
        elif algorithm == "primitive":
            if exists_conway_polynomial(p, n):
                algorithm = "conway"
            else:
                algorithm = "ffprimroot"

        if algorithm == "adleman-lenstra":
            return self(pari(p).ffinit(n))
        elif algorithm == "conway":
            return self(conway_polynomial(p, n))
        elif algorithm == "first_lexicographic":
            if p == 2:
                return self(GF2X_BuildIrred_list(n))
            else:
                # Fallback to PolynomialRing_dense_finite_field.irreducible_element
                pass
        elif algorithm == "ffprimroot":
            return self(pari(p).ffinit(n).ffgen().ffprimroot().charpoly())
        elif algorithm == "minimal_weight":
            if p == 2:
                return self(GF2X_BuildSparseIrred_list(n))
            else:
                raise NotImplementedError("'minimal_weight' option only implemented for p = 2")
        elif algorithm == "random":
            if p == 2:
                return self(GF2X_BuildRandomIrred_list(n))
            else:
                pass

        # No suitable algorithm found, try algorithms from the base class.
        return PolynomialRing_dense_finite_field.irreducible_element(self, n, algorithm)

def polygen(ring_or_element, name="x"):
    """
    Return a polynomial indeterminate.

    INPUT:

    - polygen(base_ring, name="x")

    - polygen(ring_element, name="x")

    If the first input is a ring, return a polynomial generator over
    that ring. If it is a ring element, return a polynomial generator
    over the parent of the element.

    EXAMPLES::

        sage: z = polygen(QQ,'z')
        sage: z^3 + z +1
        z^3 + z + 1
        sage: parent(z)
        Univariate Polynomial Ring in z over Rational Field

    .. note::

       If you give a list or comma separated string to polygen, you'll
       get a tuple of indeterminates, exactly as if you called
       polygens.
    """
    if is_RingElement(ring_or_element):
        base_ring = ring_or_element.parent()
    elif ring.is_Ring(ring_or_element):
        base_ring = ring_or_element
    else:
        raise TypeError("input must be a ring or ring element")
    from sage.rings.polynomial.polynomial_ring_constructor import PolynomialRing

    t = PolynomialRing(base_ring, name)
    if t.ngens() > 1:
        return t.gens()
    return t.gen()

def polygens(base_ring, names="x", *args):
    """
    Return indeterminates over the given base ring with the given
    names.

    EXAMPLES::

        sage: x,y,z = polygens(QQ,'x,y,z')
        sage: (x+y+z)^2
        x^2 + 2*x*y + y^2 + 2*x*z + 2*y*z + z^2
        sage: parent(x)
        Multivariate Polynomial Ring in x, y, z over Rational Field
        sage: t = polygens(QQ,['x','yz','abc'])
        sage: t
        (x, yz, abc)

    The number of generators can be passed as a third argument::

        sage: polygens(QQ, 'x', 4)
        (x0, x1, x2, x3)
    """
    from sage.rings.polynomial.polynomial_ring_constructor import PolynomialRing
    return PolynomialRing(base_ring, names, *args).gens()<|MERGE_RESOLUTION|>--- conflicted
+++ resolved
@@ -913,11 +913,7 @@
         return sib.parent_with_gens(self, sie, self.variable_names(), 'R',
                                     gens_syntax=gens_syntax)
 
-<<<<<<< HEAD
-    def _macaulay2_init_(self):
-=======
     def _macaulay2_init_(self, macaulay2=None):
->>>>>>> 2823dc0a
         """
         EXAMPLES::
 
