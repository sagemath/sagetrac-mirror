# -*- coding: utf-8 -*-
r"""
Groebner basis computation in finite fields using F4 algorithm.

AUTHORS:

- Vanessa VITSE (2015)

- Antoine JOUX (2015)

- Titouan COLADON (2015)

EXAMPLES:

We compute a Groebner basis for some given ideal under the degrevlex ordering using F4::

    sage: from sage.rings.polynomial.groebner_basis_f4 import groebner_basis_f4 # optional - f4
    sage: R.<x1,x2,x3,x4,x5,x6,x7,x8> = Zmod(65521)[]
    sage: I = sage.rings.ideal.Cyclic(R,8)
    sage: B = groebner_basis_f4(I)  # optional - f4
    sage: type(B)  # optional - f4
    <class 'sage.rings.polynomial.multi_polynomial_sequence.PolynomialSequence_generic'>

TESTS::

<<<<<<< HEAD
    sage: from sage.rings.polynomial.groebner_basis_f4 import groebner_basis_f4  # optional - f4
    sage: R.<a,b,c,d,e,f> = Zmod(65521)[]
    sage: I = sage.rings.ideal.Cyclic(R,6)
    sage: B = groebner_basis_f4(I)  # optional - f4

    sage: from sage.rings.polynomial.groebner_basis_f4 import groebner_basis_f4  # optional - f4
=======
    sage: from sage.rings.polynomial.groebner_basis_f4 import groebner_basis_f4  # optional - openf4
    sage: R.<a,b,c,d,e,f> = Zmod(65521)[]
    sage: I = sage.rings.ideal.Cyclic(R,6)
    sage: B = groebner_basis_f4(I)  # optional - openf4

    sage: from sage.rings.polynomial.groebner_basis_f4 import groebner_basis_f4  # optional - openf4
>>>>>>> a15018a7
    sage: F.<t>=GF(2)[]
    sage: K.<t>=GF(2^31, name='t', modulus=t^31+t^3+1)
    sage: R.<x0,x1,x2,x3,x4,x5> = K[]
    sage: I = ideal((t+t^3)*x0+(t+t^3)*x1+(t+t^3)*x2+(t+t^3)*x3+(t+t^3)*x4+(t+t^3)*x5, (t+t^3)*x0*x1+(t+t^3)*x1*x2+(t+t^3)*x2*x3+(t+t^3)*x3*x4+(t+t^3)*x0*x5+(t+t^3)*x4*x5, (t+t^3)*x0*x1*x2+(t+t^3)*x1*x2*x3+(t+t^3)*x2*x3*x4+(t+t^3)*x0*x1*x5+(t+t^3)*x0*x4*x5+(t+t^3)*x3*x4*x5, (t+t^3)*x0*x1*x2*x3+(t+t^3)*x1*x2*x3*x4+(t+t^3)*x0*x1*x2*x5+(t+t^3)*x0*x1*x4*x5+(t+t^3)*x0*x3*x4*x5+(t+t^3)*x2*x3*x4*x5, (t+t^3)*x0*x1*x2*x3*x4+(t+t^3)*x0*x1*x2*x3*x5+(t+t^3)*x0*x1*x2*x4*x5+(t+t^3)*x0*x1*x3*x4*x5+(t+t^3)*x0*x2*x3*x4*x5+(t+t^3)*x1*x2*x3*x4*x5, (t+t^3)*x0*x1*x2*x3*x4*x5-1)
<<<<<<< HEAD
    sage: B = groebner_basis_f4(I)  # optional - f4
=======
    sage: B = groebner_basis_f4(I)  # optional - openf4
>>>>>>> a15018a7


"""


#*****************************************************************************
#
#                               Sage
#
#       Copyright (C) 2015 Antoine Joux and Vanessa Vitse
#       Copyright (C) 2015 Titouan COLADON
#
#  Distributed under the terms of the GNU General Public License (GPL)
#
#    This code is distributed in the hope that it will be useful,
#    but WITHOUT ANY WARRANTY; without even the implied warranty of
#    MERCHANTABILITY or FITNESS FOR A PARTICULAR PURPOSE.  See the GNU
#    General Public License for more details.
#
#  The full text of the GPL is available at:
#
#                  http://www.gnu.org/licenses/
#*****************************************************************************

from libcpp.string cimport string
from libcpp.vector cimport vector

from libc.stdint cimport int64_t

include "sage/ext/interrupt.pxi"


<<<<<<< HEAD
cdef extern from "libf4.h":
=======
cdef extern from "libopenf4.h":
>>>>>>> a15018a7
    cdef vector[string] groebnerBasisF4(int64_t modulus,
                                        int nbVariable,
                                        vector[string] variableName,
                                        vector[string] polynomialList,
                                        int nbThread, int verbose)
    cdef vector[string] groebnerBasisGF2F4(int nbVariable,
                                           vector[string] variableName,
                                           vector[string] polynomialList,
                                           int nbThread, int verbose)
#    cdef vector[string] groebnerBasisGivaroIntegerF4(string modulus, int nbVariable, vector[string] variableName, vector[string] polynomialList, int nbThread, int verbose)
    cdef vector[string] groebnerBasisGF2ExtensionF4(string modulus,
                                                    int nbVariable,
                                                    vector[string] variableName,
                                                    string polyVarName,
                                                    vector[string] polynomialList,
                                                    int nbThread,
                                                    int verbose)

def groebner_basis_f4(self, prot=0, threads=1):
        """
        Computes a Groebner Basis for this ideal using F4

        INPUT:

        - prot - if ``True`` print protocol (default: ``False``)
        - threads - number of threads to use (default: 1)
<<<<<<< HEAD
=======
        
        OUTPUT:
        
        - Polynomial Sequence corresponding to the reduced groebner basis.
>>>>>>> a15018a7

        EXAMPLES::

            sage: from sage.rings.polynomial.groebner_basis_f4 import groebner_basis_f4  # optional - f4
            sage: R.<x1,x2,x3,x4,x5,x6> = Zmod(65521)[]
            sage: I = sage.rings.ideal.Cyclic(R,6)
<<<<<<< HEAD
            sage: B = groebner_basis_f4(I) # optional - f4
=======
            sage: B = groebner_basis_f4(I) # optional - openf4
>>>>>>> a15018a7
            sage: len(B)
            45

        TESTS::

            sage: P = PolynomialRing(GF(next_prime(2^32)), 8, 'x')
            sage: I = sage.rings.ideal.Cyclic(P)
<<<<<<< HEAD
            sage: gb0 = I.groebner_basis('f4') # optional - f4
=======
            sage: gb0 = I.groebner_basis('openf4') # optional - openf4
>>>>>>> a15018a7
            Traceback (most recent call last):
            ...
            NotImplementedError: Prime field with characteristic > 2^32 are not handled in Sage for the moment

        """
        R = self.ring()
        polynomial_list = self.gens()
        cdef vector[string] variable_name = [str(v) for v in R.gens()]
        cdef vector[string] polynomial_list_cpp = [str(poly).replace(" ", "") for poly in polynomial_list]
        cdef vector[string] basis;
        cdef int nb_variable = R.ngens()
        cdef int64_t modulus_int
        cdef string modulus_str
        cdef string poly_var_name = str(self.base_ring().gen())

        # Prime field
        if self.base_ring().is_prime_field():
            if R.characteristic() == 2:
                sig_on()
                basis = groebnerBasisGF2F4(nb_variable, variable_name, polynomial_list_cpp, threads, prot);
                sig_off()
            elif R.characteristic() < 2**32:
                modulus_int = R.characteristic()
                sig_on()
                basis = groebnerBasisF4(modulus_int, nb_variable, variable_name, polynomial_list_cpp, threads, prot);
                sig_off()
            else:
                # not handled gmp and givaro version in Sage are too old
                raise NotImplementedError("Prime field with characteristic > 2^32 are not handled in Sage for the moment")
#                modulus_str = str(R.characteristic())
#                sig_on()
#                basis = groebnerBasisGivaroIntegerF4(modulus_str, nb_variable, variable_name, polynomial_list_cpp, threads, prot);
#                sig_off()

        if not self.base_ring().is_prime_field():
            if R.characteristic() != 2:
                raise NotImplementedError("Non prime field with characteristic != 2 are not handled by F4")
            elif self.base_ring().modulus().degree() > 63:
                raise NotImplementedError("GF(2^n) field with n > 63 are not handled by F4")
            else:
                modulus_str =str(self.base_ring().modulus()).replace("x", str(self.base_ring().gen()))
                sig_on()
                basis = groebnerBasisGF2ExtensionF4(modulus_str, nb_variable, variable_name, poly_var_name, polynomial_list_cpp, threads, prot);
                sig_off()
<<<<<<< HEAD
=======

        from sage.rings.polynomial.multi_polynomial_sequence import PolynomialSequence
        base_ring = R.base_ring()
        gens_dict = R.gens_dict()
        cache = {}
        r = PolynomialSequence([convert_from_f4_string(e, gens_dict, base_ring, cache) for e in basis], R, immutable=True)
        return r


def convert_from_f4_string(f_string, gens_dict, base_ring, cache=None):
    """
    Convert F4 string representation to Sage polynomial.

    INPUT:

    - fs_string - string representation
    - gens_dict - gens dict of a multivariate polynomial ring
    - base_ring - base ring of a multivariate polynomial ring
    - cache - optional variable power cache

    EXAMPLE::

        sage: P.<x,y,z> = PolynomialRing(GF(previous_prime(2^30)))
        sage: fs = '(1*x^1*y^2) + (-32*z^2)'
        sage: from sage.rings.polynomial.groebner_basis_f4 import convert_from_f4_string
        sage: convert_from_f4_string(fs, P.gens_dict(), P.base_ring())
        x*y^2 - 32*z^2

        sage: cache = {}
        sage: convert_from_f4_string(fs, P.gens_dict(), P.base_ring(), cache)
        x*y^2 - 32*z^2

        sage: cache
        {'x^1': x, 'y^2': y^2, 'z^2': z^2}
    """

    M = f_string.split(" + ")
    f = base_ring(0)

    if cache is None:
        cache = {}

    for m in M:
        m = m[1:-1]
        m = m.split("*")
        c, p = m[0], m[1:]
        c = base_ring(c)
        m = c
        for p_ in p:
            if p_ not in cache:
                cache[p_] = eval(p_.replace("^", "**"), gens_dict)
            m *= cache[p_]
        f += m
    return f


>>>>>>> a15018a7

        from sage.rings.polynomial.multi_polynomial_sequence import PolynomialSequence
        base_ring = R.base_ring()
        gens_dict = R.gens_dict()
        cache = {}
        r = PolynomialSequence([convert_from_f4_string(e, gens_dict, base_ring, cache) for e in basis], R, immutable=True)
        return r


def convert_from_f4_string(f_string, gens_dict, base_ring, cache=None):
    """
    Convert F4 string representation to Sage polynomial.

    INPUT:

    - fs_string - string representation
    - gens_dict - gens dict of a multivariate polynomial ring
    - base_ring - base ring of a multivariate polynomial ring
    - cache - optional variable power cache

    EXAMPLE::

        sage: P.<x,y,z> = PolynomialRing(GF(previous_prime(2^30)))
        sage: fs = '(1*x^1*y^2) + (-32*z^2)'
        sage: from sage.rings.polynomial.groebner_basis_f4 import convert_from_f4_string
        sage: convert_from_f4_string(fs, P.gens_dict(), P.base_ring())
        x*y^2 - 32*z^2

        sage: cache = {}
        sage: convert_from_f4_string(fs, P.gens_dict(), P.base_ring(), cache)
        x*y^2 - 32*z^2

        sage: cache
        {'x^1': x, 'y^2': y^2, 'z^2': z^2}
    """

    M = f_string.split(" + ")
    f = base_ring(0)

    if cache is None:
        cache = {}

    for m in M:
        m = m[1:-1]
        m = m.split("*")
        c, p = m[0], m[1:]
        c = base_ring(c)
        m = c
        for p_ in p:
            if p_ not in cache:
                cache[p_] = eval(p_.replace("^", "**"), gens_dict)
            m *= cache[p_]
        f += m
    return f<|MERGE_RESOLUTION|>--- conflicted
+++ resolved
@@ -23,31 +23,17 @@
 
 TESTS::
 
-<<<<<<< HEAD
-    sage: from sage.rings.polynomial.groebner_basis_f4 import groebner_basis_f4  # optional - f4
-    sage: R.<a,b,c,d,e,f> = Zmod(65521)[]
-    sage: I = sage.rings.ideal.Cyclic(R,6)
-    sage: B = groebner_basis_f4(I)  # optional - f4
-
-    sage: from sage.rings.polynomial.groebner_basis_f4 import groebner_basis_f4  # optional - f4
-=======
     sage: from sage.rings.polynomial.groebner_basis_f4 import groebner_basis_f4  # optional - openf4
     sage: R.<a,b,c,d,e,f> = Zmod(65521)[]
     sage: I = sage.rings.ideal.Cyclic(R,6)
     sage: B = groebner_basis_f4(I)  # optional - openf4
 
     sage: from sage.rings.polynomial.groebner_basis_f4 import groebner_basis_f4  # optional - openf4
->>>>>>> a15018a7
     sage: F.<t>=GF(2)[]
     sage: K.<t>=GF(2^31, name='t', modulus=t^31+t^3+1)
     sage: R.<x0,x1,x2,x3,x4,x5> = K[]
     sage: I = ideal((t+t^3)*x0+(t+t^3)*x1+(t+t^3)*x2+(t+t^3)*x3+(t+t^3)*x4+(t+t^3)*x5, (t+t^3)*x0*x1+(t+t^3)*x1*x2+(t+t^3)*x2*x3+(t+t^3)*x3*x4+(t+t^3)*x0*x5+(t+t^3)*x4*x5, (t+t^3)*x0*x1*x2+(t+t^3)*x1*x2*x3+(t+t^3)*x2*x3*x4+(t+t^3)*x0*x1*x5+(t+t^3)*x0*x4*x5+(t+t^3)*x3*x4*x5, (t+t^3)*x0*x1*x2*x3+(t+t^3)*x1*x2*x3*x4+(t+t^3)*x0*x1*x2*x5+(t+t^3)*x0*x1*x4*x5+(t+t^3)*x0*x3*x4*x5+(t+t^3)*x2*x3*x4*x5, (t+t^3)*x0*x1*x2*x3*x4+(t+t^3)*x0*x1*x2*x3*x5+(t+t^3)*x0*x1*x2*x4*x5+(t+t^3)*x0*x1*x3*x4*x5+(t+t^3)*x0*x2*x3*x4*x5+(t+t^3)*x1*x2*x3*x4*x5, (t+t^3)*x0*x1*x2*x3*x4*x5-1)
-<<<<<<< HEAD
-    sage: B = groebner_basis_f4(I)  # optional - f4
-=======
     sage: B = groebner_basis_f4(I)  # optional - openf4
->>>>>>> a15018a7
-
 
 """
 
@@ -79,11 +65,7 @@
 include "sage/ext/interrupt.pxi"
 
 
-<<<<<<< HEAD
-cdef extern from "libf4.h":
-=======
 cdef extern from "libopenf4.h":
->>>>>>> a15018a7
     cdef vector[string] groebnerBasisF4(int64_t modulus,
                                         int nbVariable,
                                         vector[string] variableName,
@@ -110,24 +92,17 @@
 
         - prot - if ``True`` print protocol (default: ``False``)
         - threads - number of threads to use (default: 1)
-<<<<<<< HEAD
-=======
-        
+
         OUTPUT:
-        
+
         - Polynomial Sequence corresponding to the reduced groebner basis.
->>>>>>> a15018a7
 
         EXAMPLES::
 
             sage: from sage.rings.polynomial.groebner_basis_f4 import groebner_basis_f4  # optional - f4
             sage: R.<x1,x2,x3,x4,x5,x6> = Zmod(65521)[]
             sage: I = sage.rings.ideal.Cyclic(R,6)
-<<<<<<< HEAD
-            sage: B = groebner_basis_f4(I) # optional - f4
-=======
             sage: B = groebner_basis_f4(I) # optional - openf4
->>>>>>> a15018a7
             sage: len(B)
             45
 
@@ -135,11 +110,7 @@
 
             sage: P = PolynomialRing(GF(next_prime(2^32)), 8, 'x')
             sage: I = sage.rings.ideal.Cyclic(P)
-<<<<<<< HEAD
-            sage: gb0 = I.groebner_basis('f4') # optional - f4
-=======
             sage: gb0 = I.groebner_basis('openf4') # optional - openf4
->>>>>>> a15018a7
             Traceback (most recent call last):
             ...
             NotImplementedError: Prime field with characteristic > 2^32 are not handled in Sage for the moment
@@ -184,65 +155,6 @@
                 sig_on()
                 basis = groebnerBasisGF2ExtensionF4(modulus_str, nb_variable, variable_name, poly_var_name, polynomial_list_cpp, threads, prot);
                 sig_off()
-<<<<<<< HEAD
-=======
-
-        from sage.rings.polynomial.multi_polynomial_sequence import PolynomialSequence
-        base_ring = R.base_ring()
-        gens_dict = R.gens_dict()
-        cache = {}
-        r = PolynomialSequence([convert_from_f4_string(e, gens_dict, base_ring, cache) for e in basis], R, immutable=True)
-        return r
-
-
-def convert_from_f4_string(f_string, gens_dict, base_ring, cache=None):
-    """
-    Convert F4 string representation to Sage polynomial.
-
-    INPUT:
-
-    - fs_string - string representation
-    - gens_dict - gens dict of a multivariate polynomial ring
-    - base_ring - base ring of a multivariate polynomial ring
-    - cache - optional variable power cache
-
-    EXAMPLE::
-
-        sage: P.<x,y,z> = PolynomialRing(GF(previous_prime(2^30)))
-        sage: fs = '(1*x^1*y^2) + (-32*z^2)'
-        sage: from sage.rings.polynomial.groebner_basis_f4 import convert_from_f4_string
-        sage: convert_from_f4_string(fs, P.gens_dict(), P.base_ring())
-        x*y^2 - 32*z^2
-
-        sage: cache = {}
-        sage: convert_from_f4_string(fs, P.gens_dict(), P.base_ring(), cache)
-        x*y^2 - 32*z^2
-
-        sage: cache
-        {'x^1': x, 'y^2': y^2, 'z^2': z^2}
-    """
-
-    M = f_string.split(" + ")
-    f = base_ring(0)
-
-    if cache is None:
-        cache = {}
-
-    for m in M:
-        m = m[1:-1]
-        m = m.split("*")
-        c, p = m[0], m[1:]
-        c = base_ring(c)
-        m = c
-        for p_ in p:
-            if p_ not in cache:
-                cache[p_] = eval(p_.replace("^", "**"), gens_dict)
-            m *= cache[p_]
-        f += m
-    return f
-
-
->>>>>>> a15018a7
 
         from sage.rings.polynomial.multi_polynomial_sequence import PolynomialSequence
         base_ring = R.base_ring()
