"""
Univariate Polynomial Base Class

AUTHORS:

-  William Stein: first version.

-  Martin Albrecht: Added singular coercion.

-  Robert Bradshaw: Move Polynomial_generic_dense to Cython.

-  Miguel Marco: Implemented resultant in the case where PARI fails.

-  Simon King: Use a faster way of conversion from the base ring.

-  Julian Rueth (2012-05-25,2014-05-09): Fixed is_squarefree() for imperfect
   fields, fixed division without remainder over QQbar; added ``_cache_key``
   for polynomials with unhashable coefficients

-  Simon King (2013-10): Implement copying of :class:`PolynomialBaseringInjection`.

TESTS::

    sage: R.<x> = ZZ[]
    sage: f = x^5 + 2*x^2 + (-1)
    sage: f == loads(dumps(f))
    True

    sage: PolynomialRing(ZZ,'x').objgen()
    (Univariate Polynomial Ring in x over Integer Ring, x)
"""

#*****************************************************************************
#       Copyright (C) 2007 William Stein <wstein@gmail.com>
#
#  Distributed under the terms of the GNU General Public License (GPL)
#  as published by the Free Software Foundation; either version 2 of
#  the License, or (at your option) any later version.
#                  http://www.gnu.org/licenses/
#*****************************************************************************


cdef is_FractionField, is_RealField, is_ComplexField
cdef coerce_binop, generic_power, parent
cdef ZZ, QQ, RR, CC, RDF, CDF

import operator, copy, re

import sage.rings.rational
import sage.rings.integer
import polynomial_ring
import sage.rings.arith
#import sage.rings.ring_element
import sage.rings.integer_ring
import sage.rings.rational_field
import sage.rings.finite_rings.integer_mod_ring
import sage.rings.complex_field
import sage.rings.fraction_field_element
import sage.rings.infinity as infinity
#import sage.misc.misc as misc
from sage.misc.sage_eval import sage_eval
from sage.misc.latex import latex
from sage.structure.factorization import Factorization
from sage.structure.element import coerce_binop

from sage.interfaces.singular import singular as singular_default, is_SingularElement
from sage.libs.all import pari, pari_gen, PariError

from sage.rings.real_mpfr import RealField, is_RealField, RR

from sage.rings.complex_field import is_ComplexField, ComplexField
CC = ComplexField()

from sage.rings.real_double import is_RealDoubleField, RDF
from sage.rings.complex_double import is_ComplexDoubleField, CDF
from sage.rings.real_mpfi import is_RealIntervalField

from sage.structure.element import RingElement, generic_power, parent
from sage.structure.element cimport Element, RingElement, ModuleElement, MonoidElement

from sage.rings.rational_field import QQ, is_RationalField
from sage.rings.integer_ring import ZZ, is_IntegerRing
from sage.rings.integer cimport smallInteger
from sage.rings.fraction_field import is_FractionField
from sage.rings.padics.generic_nodes import is_pAdicRing, is_pAdicField

from sage.rings.integral_domain import is_IntegralDomain
from sage.structure.parent_gens cimport ParentWithGens

from sage.misc.derivative import multi_derivative

from sage.rings.arith import sort_complex_numbers_for_display

import polynomial_fateman

from sage.rings.integer cimport Integer
from sage.rings.ideal import is_Ideal
from sage.rings.polynomial.polynomial_ring_constructor import PolynomialRing
from sage.rings.polynomial.polynomial_ring import is_PolynomialRing
from sage.rings.polynomial.multi_polynomial_ring import is_MPolynomialRing
from sage.misc.cachefunc import cached_function

from sage.categories.map cimport Map
from sage.categories.morphism cimport Morphism

from sage.misc.superseded import deprecation

cpdef is_Polynomial(f):
    """
    Return True if f is of type univariate polynomial.

    INPUT:


    -  ``f`` - an object


    EXAMPLES::

        sage: from sage.rings.polynomial.polynomial_element import is_Polynomial
        sage: R.<x> = ZZ[]
        sage: is_Polynomial(x^3 + x + 1)
        True
        sage: S.<y> = R[]
        sage: f = y^3 + x*y -3*x; f
        y^3 + x*y - 3*x
        sage: is_Polynomial(f)
        True

    However this function does not return True for genuine multivariate
    polynomial type objects or symbolic polynomials, since those are
    not of the same data type as univariate polynomials::

        sage: R.<x,y> = QQ[]
        sage: f = y^3 + x*y -3*x; f
        y^3 + x*y - 3*x
        sage: is_Polynomial(f)
        False
        sage: var('x,y')
        (x, y)
        sage: f = y^3 + x*y -3*x; f
        y^3 + x*y - 3*x
        sage: is_Polynomial(f)
        False
    """
    return isinstance(f, Polynomial)

from polynomial_compiled cimport CompiledPolynomialFunction

from polydict import ETuple

cdef object is_AlgebraicRealField
cdef object is_AlgebraicField
cdef object is_AlgebraicField_common
cdef object NumberField_quadratic
cdef object is_ComplexIntervalField

cdef void late_import():
    # A hack to avoid circular imports.
    global is_AlgebraicRealField
    global is_AlgebraicField
    global is_AlgebraicField_common
    global NumberField_quadratic
    global is_ComplexIntervalField

    if is_AlgebraicRealField is not None:
        return

    import sage.rings.qqbar
    is_AlgebraicRealField = sage.rings.qqbar.is_AlgebraicRealField
    is_AlgebraicField = sage.rings.qqbar.is_AlgebraicField
    is_AlgebraicField_common = sage.rings.qqbar.is_AlgebraicField_common
    import sage.rings.number_field.number_field
    NumberField_quadratic = sage.rings.number_field.number_field.NumberField_quadratic
    import sage.rings.complex_interval_field
    is_ComplexIntervalField = sage.rings.complex_interval_field.is_ComplexIntervalField

cdef class Polynomial(CommutativeAlgebraElement):
    """
    A polynomial.

    EXAMPLE::

        sage: R.<y> = QQ['y']
        sage: S.<x> = R['x']
        sage: S
        Univariate Polynomial Ring in x over Univariate Polynomial Ring in y
        over Rational Field
        sage: f = x*y; f
        y*x
        sage: type(f)
        <type 'sage.rings.polynomial.polynomial_element.Polynomial_generic_dense'>
        sage: p = (y+1)^10; p(1)
        1024
    """

    def __init__(self, parent, is_gen = False, construct=False):
        """
        The following examples illustrate creation of elements of
        polynomial rings, and some basic arithmetic.

        First we make a polynomial over the integers and do some
        arithmetic::

            sage: R.<x> = ZZ[]
            sage: f = x^5 + 2*x^2 + (-1); f
            x^5 + 2*x^2 - 1
            sage: f^2
            x^10 + 4*x^7 - 2*x^5 + 4*x^4 - 4*x^2 + 1

        Next we do arithmetic in a sparse polynomial ring over the
        integers::

            sage: R.<x> = ZZ[ ]; R
            Univariate Polynomial Ring in x over Integer Ring
            sage: S.<Z> = R[ ]; S
            Univariate Polynomial Ring in Z over Univariate Polynomial Ring in x over Integer Ring
            sage: f = Z^3 + (x^2-2*x+1)*Z - 3; f
            Z^3 + (x^2 - 2*x + 1)*Z - 3
            sage: f*f
            Z^6 + (2*x^2 - 4*x + 2)*Z^4 - 6*Z^3 + (x^4 - 4*x^3 + 6*x^2 - 4*x + 1)*Z^2 + (-6*x^2 + 12*x - 6)*Z + 9
            sage: f^3 == f*f*f
            True
        """
        CommutativeAlgebraElement.__init__(self, parent)
        self._is_gen = is_gen

    def _dict_to_list(self, x, zero):
          if len(x) == 0:
              return []
          n = max(x.keys())
          if isinstance(n, tuple): # a mpoly dict
              n = n[0]
              v = [zero] * (n+1)
              for i, z in x.iteritems():
                  v[i[0]] = z
          else:
              v = [zero] * (n+1)
              for i, z in x.iteritems():
                  v[i] = z
          return v

    cpdef ModuleElement _add_(self, ModuleElement right):
        cdef Py_ssize_t i, min
        x = self.list()
        y = right.list()

        if len(x) > len(y):
            min = len(y)
            high = x[min:]
        elif len(x) < len(y):
            min = len(x)
            high = y[min:]
        else:
            min = len(x)
            high = []

        low = [x[i] + y[i] for i from 0 <= i < min]
        return self._parent(low + high)

    cpdef ModuleElement _neg_(self):
        return self._parent([-x for x in self.list()])

    def plot(self, xmin=None, xmax=None, *args, **kwds):
        """
        Return a plot of this polynomial.

        INPUT:


        -  ``xmin`` - float

        -  ``xmax`` - float

        -  ``*args, **kwds`` - passed to either plot or
           point


        OUTPUT: returns a graphic object.

        EXAMPLES::

            sage: x = polygen(GF(389))
            sage: plot(x^2 + 1, rgbcolor=(0,0,1))
            Graphics object consisting of 1 graphics primitive
            sage: x = polygen(QQ)
            sage: plot(x^2 + 1, rgbcolor=(1,0,0))
            Graphics object consisting of 1 graphics primitive
        """
        R = self.base_ring()
        from sage.plot.all import plot, point, line
        if R.characteristic() == 0:
            if xmin is None and xmax is None:
                (xmin, xmax) = (-1,1)
            elif xmin is None or xmax is None:
                raise AttributeError("must give both plot endpoints")
            return plot(self.__call__, (xmin, xmax), *args, **kwds)
        else:
            if R.is_finite():
                v = list(R)
                v.sort()
                w = dict([(v[i],i) for i in range(len(v))])
                z = [(i, w[self(v[i])]) for i in range(len(v))]
                return point(z, *args, **kwds)
        raise NotImplementedError("plotting of polynomials over %s not implemented"%R)

    cpdef ModuleElement _lmul_(self, RingElement left):
        """
        Multiply self on the left by a scalar.

        EXAMPLE::

            sage: R.<x> = ZZ[]
            sage: f = (x^3 + x + 5)
            sage: f._lmul_(7)
            7*x^3 + 7*x + 35
            sage: 7*f
            7*x^3 + 7*x + 35
        """
        # todo -- should multiply individual coefficients??
        #         that could be in derived class.
        #         Note that we are guaranteed that right is in the base ring, so this could be fast.
        if left == 0:
            return self.parent().zero()
        return self.parent()(left) * self

    cpdef ModuleElement _rmul_(self, RingElement right):
        """
        Multiply self on the right by a scalar.

        EXAMPLE::

            sage: R.<x> = ZZ[]
            sage: f = (x^3 + x + 5)
            sage: f._rmul_(7)
            7*x^3 + 7*x + 35
            sage: f*7
            7*x^3 + 7*x + 35
        """
        # todo -- Should multiply individual coefficients??
        #         that could be in derived class.
        #         Note that we are guaranteed that right is in the base ring, so this could be fast.
        if right == 0:
            return self.parent().zero()
        return self * self.parent()(right)

    def subs(self, *x, **kwds):
        r"""
        Identical to self(\*x).

        See the docstring for ``self.__call__``.

        EXAMPLES::

            sage: R.<x> = QQ[]
            sage: f = x^3 + x - 3
            sage: f.subs(x=5)
            127
            sage: f.subs(5)
            127
            sage: f.subs({x:2})
            7
            sage: f.subs({})
            x^3 + x - 3
            sage: f.subs({'x':2})
            Traceback (most recent call last):
            ...
            TypeError: keys do not match self's parent
        """
        if len(x) == 1 and isinstance(x[0], dict):
            g = self.parent().gen()
            if g in x[0]:
                return self(x[0][g])
            elif len(x[0]) > 0:
                raise TypeError("keys do not match self's parent")
            return self
        return self.__call__(*x, **kwds)
    substitute = subs

    def __call__(self, *x, **kwds):
        """
        Evaluate polynomial at x=a.

        INPUT:


        -  ``x``:

           - ring element a; need not be in the
             coefficient ring of the polynomial.

           - a dictionary for kwds:value pairs. If the variable name
             of the polynomial is a kwds it is substituted in;
             otherwise this polynomial is returned unchanged.


        OUTPUT: the value of f at a.

        EXAMPLES::

            sage: R.<x> = QQ[]
            sage: f = x/2 - 5
            sage: f(3)
            -7/2
            sage: R.<x> = ZZ[]
            sage: f = (x-1)^5
            sage: f(2/3)
            -1/243

        We evaluate a polynomial over a quaternion algebra::

            sage: A.<i,j,k> = QuaternionAlgebra(QQ, -1,-1)
            sage: R.<w> = PolynomialRing(A,sparse=True)
            sage: f = i*j*w^5 - 13*i*w^2 + (i+j)*w + i
            sage: f(i+j+1)
            24 + 26*i - 10*j - 25*k
            sage: w = i+j+1; i*j*w^5 - 13*i*w^2 + (i+j)*w + i
            24 + 26*i - 10*j - 25*k

        The parent ring of the answer always "starts" with the parent of
        the object at which we are evaluating. Thus, e.g., if we input a
        matrix, we are guaranteed to get a matrix out, though the base ring
        of that matrix may change depending on the base of the polynomial
        ring. ::

            sage: R.<x> = QQ[]
            sage: f = R(2/3)
            sage: a = matrix(ZZ,2)
            sage: b = f(a); b
            [2/3   0]
            [  0 2/3]
            sage: b.parent()
            Full MatrixSpace of 2 by 2 dense matrices over Rational Field
            sage: f = R(1)
            sage: b = f(a); b
            [1 0]
            [0 1]
            sage: b.parent()
            Full MatrixSpace of 2 by 2 dense matrices over Rational Field

        ::

            sage: R.<w> = GF(17)[]
            sage: f = w^3 + 3*w +2
            sage: f(5)
            6
            sage: f(w=5)
            6
            sage: f(x=10)   # x isn't mentioned
            w^3 + 3*w + 2

        Nested polynomial ring elements can be called like multi-variate
        polynomials. ::

            sage: R.<x> = QQ[]; S.<y> = R[]
            sage: f = x+y*x+y^2
            sage: f.parent()
            Univariate Polynomial Ring in y over Univariate Polynomial Ring in x over Rational Field
            sage: f(2)
            3*x + 4
            sage: f(2,4)
            16
            sage: f(y=2,x=4)
            16
            sage: f(2,x=4)
            16
            sage: f(2,x=4,z=5)
            16
            sage: f(2,4, z=10)
            16
            sage: f(y=x)
            2*x^2 + x
            sage: f(x=y)
            2*y^2 + y

        Polynomial ring elements can also, like multi-variate
        polynomials, be called with an argument that is a list or
        tuple containing the values to be substituted, though it is
        perhaps more natural to just unpack the list::

            sage: f([2]) # calling with a list
            3*x + 4
            sage: f((2,)) # calling with a tuple
            3*x + 4
            sage: f(*[2]) # unpacking the list to call normally
            3*x + 4

        The following results in an element of the symbolic ring. ::

            sage: f(x=sqrt(2))
            (y + sqrt(2))*y + sqrt(2)

        ::

            sage: R.<t> = PowerSeriesRing(QQ, 't'); S.<x> = R[]
            sage: f = 1 + x*t^2 + 3*x*t^4
            sage: f(2)
            1 + 2*t^2 + 6*t^4
            sage: f(2, 1/2)
            15/8

        Some special cases are optimized. ::

            sage: R.<x> = PolynomialRing(QQ, sparse=True)
            sage: f = x^3-2*x
            sage: f(x) is f
            True
            sage: f(1/x)
            (-2*x^2 + 1)/x^3

            sage: f = x^100 + 3
            sage: f(0)
            3
            sage: parent(f(0))
            Rational Field
            sage: parent(f(Qp(5)(0)))
            5-adic Field with capped relative precision 20

        TESTS:

        The following shows that :trac:`2360` is indeed fixed. ::

            sage: R.<x,y> = ZZ[]
            sage: P.<a> = ZZ[]
            sage: e = [x^2,y^3]
            sage: f = 6*a^4
            sage: f(x)
            6*x^4
            sage: f(e)
            Traceback (most recent call last):
            ...
            TypeError: Wrong number of arguments
            sage: f(x)
            6*x^4

        The following shows that :trac:`9006` is also fixed. ::

            sage: f = ZZ['x'](1000000 * [1])
            sage: f(1)
            1000000

        The following test came up in :trac:`9051`::

            sage: Cif = ComplexIntervalField(64)
            sage: R.<x> = Cif[]
            sage: f = 2*x-1
            sage: jj = Cif(RIF(0,2))
            sage: f(jj).center(), f(jj).diameter()
            (1.00000000000000000, 4.00000000000000000)

        The following failed before the patch to :trac:`3979`

        ::

            sage: R.<x> = ZZ[]
            sage: S.<y> = R[]
            sage: g = x*y + 1
            sage: g(x=3)
            3*y + 1

        AUTHORS:

        -  David Joyner (2005-04-10)

        -  William Stein (2006-01-22): change so parent is determined by the
           arithmetic

        -  William Stein (2007-03-24): fix parent being determined in the
           constant case!

        -  Robert Bradshaw (2007-04-09): add support for nested calling

        -  Tom Boothby (2007-05-01): evaluation done by
           CompiledPolynomialFunction

        -  William Stein (2007-06-03): add support for keyword arguments.

        -  Francis Clarke (2012-08-26): fix keyword substitution in the
           leading coefficient.
        """
        cdef long i, d = self.degree()

        if kwds:
            P = self.parent()
            name = P.variable_name()
            if name in kwds:
                if len(x) > 0:
                    raise ValueError("must not specify both a keyword and positional argument")
                a = self(kwds[name])
                del kwds[name]
                try:
                    return a(**kwds)
                except TypeError:
                    return a
            elif len(x) > 0:
                a = self(*x)
                try:
                    return a(**kwds)
                except TypeError:
                    return a
            else:
                try:
                    result = self[d](**kwds)
                except TypeError:
                    result = self[d]
                a = P.gen()
                i = d - 1
                while i >= 0:
                    try:
                        s = self[i](**kwds)
                    except TypeError:
                        s = self[i]
                    result = result * a + s
                    i -= 1
                return result

        if len(x) == 0:
            return self

        if isinstance(x[0], (list, tuple)):
            x = x[0]
        a = x[0]

        result = self[d]
        if len(x) > 1:
            other_args = x[1:]
            try: #if hasattr(result, '__call__'):
                result = result(other_args)
            except TypeError: #else:
                raise TypeError("Wrong number of arguments")

        if d == -1:
            try:
                return a.parent().zero()
            except AttributeError:
                pass
            try: # for things like the interface to the PARI C library
                return a.parent()(0)
            except AttributeError:
                return result

        if d == 0:
            try:
                return a.parent().one() * result
            except AttributeError:
                pass
            try: # for things like the interface to the PARI C library
                return a.parent()(1) * result
            except AttributeError:
                return result

        if parent(a) is self._parent and a.is_gen():
            return self
        elif is_FractionField(parent(a)):
            try:
                a_inverse = ~a
                if a_inverse.denominator() == 1:
                    a_inverse = a_inverse.numerator()
                    return self.reverse()(a_inverse) / a_inverse**self.degree()
            except AttributeError:
                pass

        i = d - 1
        if len(x) > 1:
            while i >= 0:
                result = result * a + self[i](other_args)
                i -= 1
        elif not a and isinstance(a, Element) and a.parent().is_exact(): #without the exactness test we can run into trouble with interval fields.
            c = self[0]
            return c + c*a
        elif (d < 4 or d > 50000) and self._compiled is None:
            while i >= 0:
                result = result * a + self[i]
                i -= 1
        else:
            if self._compiled is None:
                self._compiled = CompiledPolynomialFunction(self.list())
            result = self._compiled.eval(a)
        return result

    def _compile(self):
        # For testing
        self._compiled = CompiledPolynomialFunction(self.list())
        return self._compiled

    def _get_compiled(self):
        # For testing
        return self._compiled

    def _fast_float_(self, *vars):
        """
        Returns a quickly-evaluating function on floats.

        EXAMPLE::

            sage: R.<t> = QQ[]
            sage: f = t^3-t
            sage: ff = f._fast_float_()
            sage: ff(10)
            990.0

        Horner's method is used::

            sage: f = (t+10)^3; f
            t^3 + 30*t^2 + 300*t + 1000
            sage: list(f._fast_float_())
            ['load 0', 'push 30.0', 'add', 'load 0', 'mul', 'push 300.0', 'add', 'load 0', 'mul', 'push 1000.0', 'add']

        TESTS::

            sage: f = t + 2 - t
            sage: ff = f._fast_float_()
            sage: ff(3)
            2.0
            sage: list(f._fast_float_())
            ['push 2.0']

            sage: f = t - t
            sage: ff = f._fast_float_()
            sage: ff(3)
            0.0
            sage: list(f._fast_float_())
            ['push 0.0']
        """
        from sage.ext.fast_eval import fast_float_arg, fast_float_constant
        var = (<ParentWithGens>self._parent)._names[0]
        if len(vars) == 0:
            x = fast_float_arg(0)
        elif var in vars:
            x = fast_float_arg(list(vars).index(var))
        else:
            raise ValueError("free variable: %s" % var)
        cdef int i, d = self.degree()
        expr = x
        coeff = self[d]
        if d <= 0:
            return fast_float_constant(coeff)
        if coeff != 1:
            expr *= fast_float_constant(coeff)
        for i from d > i >= 0:
            coeff = self[i]
            if coeff:
                expr += fast_float_constant(coeff)
            if i > 0:
                expr *= x
        return expr

    def _fast_callable_(self, etb):
        r"""
        Given an ExpressionTreeBuilder, return an Expression representing
        this value.

        EXAMPLES::

            sage: from sage.ext.fast_callable import ExpressionTreeBuilder
            sage: etb = ExpressionTreeBuilder(vars=['t'])
            sage: R.<t> = QQ[]
            sage: v = R.random_element(6); v
            -t^6 - 12*t^5 + 1/2*t^4 - 1/95*t^3 - 1/2*t^2 - 4
            sage: v._fast_callable_(etb)
            add(mul(mul(add(mul(add(mul(add(mul(add(mul(v_0, -1), -12), v_0), 1/2), v_0), -1/95), v_0), -1/2), v_0), v_0), -4)

        TESTS::

            sage: R(2)._fast_callable_(etb)
            2
            sage: R(0)._fast_callable_(etb)
            0
            sage: fast_callable(R(2))(3)
            2
        """
        x = etb.var(self.variable_name())
        expr = x
        cdef int i, d = self.degree()
        coeff = self[d]
        # We handle polynomial rings like QQ['x']['y']; that gives us some
        # slowdown.  Optimize away some of that:
        if len(etb._vars) == 1:
            # OK, we're in the (very common) univariate case.
            coeff_maker = etb.constant
        else:
            # There may be variables in our coefficients...
            coeff_maker = etb.make
        if d <= 0:
            return coeff_maker(coeff)
        if coeff != 1:
            expr *= coeff_maker(coeff)
        for i from d > i >= 0:
            coeff = self[i]
            if coeff:
                expr += coeff_maker(coeff)
            if i > 0:
                expr *= x
        return expr

    cpdef int _cmp_(self, Element other) except -2:
        """
        Compare the two polynomials self and other.

        We order polynomials first by degree, then in dictionary order
        starting with the coefficient of largest degree.

        EXAMPLES::

            sage: R.<x> = QQ['x']
            sage: 3*x^3  + 5 > 10*x^2 + 19
            True
            sage: x^2 - 2*x - 1 < x^2 - 1
            True
            sage: x^2 - 2*x - 1 > x^2 - 1
            False
            sage: R(-1) < 0
            False
            sage: x^3 - 3 > 393939393
            True
        """
        d1 = self.degree(); d2 = other.degree()
        c = cmp(d1, d2)
        if c: return c
        for i in reversed(xrange(d1+1)):
            c = cmp(self[i], other[i])
            if c: return c
        return 0

    def __richcmp__(left, right, int op):
        return (<Element>left)._richcmp(right, op)

    def __nonzero__(self):
        """
        EXAMPLES::

            sage: P = PolynomialRing(ZZ,'x')(0)
            sage: bool(P)
            False
            sage: P = PolynomialRing(ZZ, 'x')([1,2,3])
            sage: bool(P)
            True
        """
        return self.degree() >= 0

    def __getitem__(self, n):
        raise NotImplementedError

    def __iter__(self):
        return iter(self.list())

    def _cache_key(self):
        """
        Return a hashable key which identifies this element.

        EXAMPLES::

            sage: K.<u> = Qq(4)
            sage: R.<x> = K[]
            sage: f = x
            sage: hash(f)
            Traceback (most recent call last):
            ...
            TypeError: unhashable type: 'sage.rings.padics.padic_ZZ_pX_CR_element.pAdicZZpXCRElement'
            sage: f._cache_key()
            (..., (0, 1 + O(2^20)))

            sage: @cached_function
            ....: def foo(t): return t
            ....:
            sage: foo(x)
            (1 + O(2^20))*x

        """
        return (self.parent(), tuple(self))

    # you may have to replicate this boilerplate code in derived classes if you override
    # __richcmp__.  The python documentation at  http://docs.python.org/api/type-structs.html
    # explains how __richcmp__, __hash__, and __cmp__ are tied together.
    def __hash__(self):
        return self._hash_c()

    cdef long _hash_c(self) except -1:
        """
        This hash incorporates the variable name in an effort to respect
        the obvious inclusions into multi-variable polynomial rings.

        The tuple algorithm is borrowed from
        http://effbot.org/zone/python-hash.htm.

        EXAMPLES::

            sage: R.<x>=ZZ[]
            sage: hash(R(1))==hash(1)  # respect inclusions of the integers
            True
            sage: hash(R.0)==hash(FractionField(R).0)  # respect inclusions into the fraction field
            True
            sage: R.<x>=QQ[]
            sage: hash(R(1/2))==hash(1/2)  # respect inclusions of the rationals
            True
            sage: hash(R.0)==hash(FractionField(R).0)  # respect inclusions into the fraction field
            True
            sage: R.<x>=IntegerModRing(11)[]
            sage: hash(R.0)==hash(FractionField(R).0)  # respect inclusions into the fraction field
            True

        TESTS:

        Verify that :trac:`16251` has been resolved, i.e., polynomials with
        unhashable coefficients are unhashable::

            sage: K.<a> = Qq(9)
            sage: R.<t> = K[]
            sage: hash(t)
            Traceback (most recent call last):
            ...
            TypeError: unhashable type: 'sage.rings.padics.padic_ZZ_pX_CR_element.pAdicZZpXCRElement'

        """
        cdef long result = 0 # store it in a c-int and just let the overflowing additions wrap
        cdef long result_mon
        cdef long c_hash
        cdef long var_name_hash
        cdef int i
        for i from 0<= i <= self.degree():
            if i == 1:
                # we delay the hashing until now to not waste it on a constant poly
                var_name_hash = hash((<ParentWithGens>self._parent)._names[0])
            # I'm assuming (incorrectly) that hashes of zero indicate that the element is 0.
            # This assumption is not true, but I think it is true enough for the purposes and it
            # it allows us to write fast code that omits terms with 0 coefficients.  This is
            # important if we want to maintain the '==' relationship with sparse polys.
            c_hash = hash(self[i])
            if c_hash != 0:
                if i == 0:
                    result += c_hash
                else:
                    # Hash (self[i], generator, i) as a tuple according to the algorithm.
                    result_mon = c_hash
                    result_mon = (1000003 * result_mon) ^ var_name_hash
                    result_mon = (1000003 * result_mon) ^ i
                    result += result_mon
        if result == -1:
            return -2
        return result

    def __float__(self):
         if self.degree() > 0:
             raise TypeError("cannot coerce nonconstant polynomial to float")
         return float(self[0])

    def __int__(self):
        if self.degree() > 0:
            raise TypeError("cannot coerce nonconstant polynomial to int")
        return int(self[0])

    def _im_gens_(self, codomain, im_gens):
        """
        EXAMPLES::

            sage: R.<x> = ZZ[]
            sage: H = Hom(R, QQ); H
            Set of Homomorphisms from Univariate Polynomial Ring in x over Integer Ring to Rational Field
            sage: f = H([5]); f
            Ring morphism:
              From: Univariate Polynomial Ring in x over Integer Ring
              To:   Rational Field
              Defn: x |--> 5
            sage: f(x)
            5
            sage: f(x^2 + 3)
            28
        """
        a = im_gens[0]
        P = a.parent()
        d = self.degree()
        result = P._coerce_(self[d])
        i = d - 1
        while i >= 0:
            result = result * a + P._coerce_(self[i])
            i -= 1
        return result

    def _integer_(self, ZZ):
        r"""
        EXAMPLES::

            sage: k = GF(47)
            sage: R.<x> = PolynomialRing(k)
            sage: ZZ(R(45))
            45
            sage: ZZ(3*x + 45)
            Traceback (most recent call last):
            ...
            TypeError: cannot coerce nonconstant polynomial
        """
        if self.degree() > 0:
            raise TypeError("cannot coerce nonconstant polynomial")
        return ZZ(self[0])

    def _rational_(self):
        r"""
        EXAMPLES::

            sage: R.<x> = PolynomialRing(QQ)
            sage: QQ(R(45/4))
            45/4
            sage: QQ(3*x + 45)
            Traceback (most recent call last):
            ...
            TypeError: not a constant polynomial
        """
        if self.degree() > 0:
            raise TypeError("not a constant polynomial")
        return sage.rings.rational.Rational(self[0])

    def _symbolic_(self, R):
        """
        EXAMPLES::

            sage: R.<x> = QQ[]
            sage: f = x^3 + x
            sage: g = f._symbolic_(SR); g
            (x^2 + 1)*x
            sage: g(x=2)
            10

            sage: g = SR(f)
            sage: g(x=2)
            10

        The polynomial does not have to be over a field of
        characteristic 0::

            sage: R.<w> = GF(7)[]
            sage: f = SR(2*w^3 + 1); f
            2*w^3 + 1
            sage: f.variables()
            (w,)
        """
        d = dict([(repr(g), R.var(g)) for g in self.parent().gens()])
        return self.subs(**d)

    def __invert__(self):
        """
        EXAMPLES::

            sage: R.<x> = QQ[]
            sage: f = x - 90283
            sage: f.__invert__()
            1/(x - 90283)
            sage: ~f
            1/(x - 90283)
        """
        return self.parent().one()/self

    def inverse_of_unit(self):
        """
        EXAMPLES::

            sage: R.<x> = QQ[]
            sage: f = x - 90283
            sage: f.inverse_of_unit()
            Traceback (most recent call last):
            ...
            ValueError: self is not a unit.
            sage: f = R(-90283); g = f.inverse_of_unit(); g
            -1/90283
            sage: parent(g)
            Univariate Polynomial Ring in x over Rational Field
        """
        if self.degree() > 0:
            if not self.is_unit():
                raise ValueError("self is not a unit.")
            else:
                raise NotImplementedError("polynomial inversion over non-integral domains not implemented")
        return self.parent()(~(self[0]))

    def inverse_mod(a, m):
        """
        Inverts the polynomial a with respect to m, or raises a ValueError
        if no such inverse exists. The parameter m may be either a single
        polynomial or an ideal (for consistency with inverse_mod in other
        rings).

        EXAMPLES::

            sage: S.<t> = QQ[]
            sage: f = inverse_mod(t^2 + 1, t^3 + 1); f
            -1/2*t^2 - 1/2*t + 1/2
            sage: f * (t^2 + 1) % (t^3 + 1)
            1
            sage: f = t.inverse_mod((t+1)^7); f
            -t^6 - 7*t^5 - 21*t^4 - 35*t^3 - 35*t^2 - 21*t - 7
            sage: (f * t) + (t+1)^7
            1
            sage: t.inverse_mod(S.ideal((t + 1)^7)) == f
            True

        This also works over inexact rings, but note that due to rounding
        error the product may not always exactly equal the constant
        polynomial 1 and have extra terms with coefficients close to zero. ::

            sage: R.<x> = RDF[]
            sage: epsilon = RDF(1).ulp()*50   # Allow an error of up to 50 ulp
            sage: f = inverse_mod(x^2 + 1, x^5 + x + 1); f  # abs tol 1e-14
            0.4*x^4 - 0.2*x^3 - 0.4*x^2 + 0.2*x + 0.8
            sage: poly = f * (x^2 + 1) % (x^5 + x + 1)
            sage: # Remove noisy zero terms:
            sage: parent(poly)([ 0.0 if abs(c)<=epsilon else c for c in poly.coefficients(sparse=False) ])
            1.0
            sage: f = inverse_mod(x^3 - x + 1, x - 2); f
            0.14285714285714285
            sage: f * (x^3 - x + 1) % (x - 2)
            1.0
            sage: g = 5*x^3+x-7; m = x^4-12*x+13; f = inverse_mod(g, m); f
            -0.0319636125...*x^3 - 0.0383269759...*x^2 - 0.0463050900...*x + 0.346479687...
            sage: poly = f*g % m
            sage: # Remove noisy zero terms:
            sage: parent(poly)([ 0.0 if abs(c)<=epsilon else c for c in poly.coefficients(sparse=False) ])  # abs tol 1e-14
            1.0000000000000004

        ALGORITHM: Solve the system as + mt = 1, returning s as the inverse
        of a mod m.

        Uses the Euclidean algorithm for exact rings, and solves a linear
        system for the coefficients of s and t for inexact rings (as the
        Euclidean algorithm may not converge in that case).

        AUTHORS:

        - Robert Bradshaw (2007-05-31)
        """
        from sage.rings.ideal import is_Ideal
        if is_Ideal(m):
            v = m.gens_reduced()
            if len(v) > 1:
                raise NotImplementedError("Don't know how to invert modulo non-principal ideal %s" % m)
            m = v[0]
        if m.degree() == 1 and m[1].is_unit():
            # a(x) mod (x-r) = a(r)
            r = -m[0]
            if not m[1].is_one():
                r *= m.base_ring()(~m[1])
            u = a(r)
            if u.is_unit():
                return a.parent()(~u)
        if a.parent().is_exact():
            # use xgcd
            g, s, _ = a.xgcd(m)
            if g == 1:
                return s
            elif g.is_unit():
                return g.inverse_of_unit() * s
            else:
                raise ValueError("Impossible inverse modulo")
        else:
            # xgcd may not converge for inexact rings.
            # Instead solve for the coefficients of
            # s (degree n-1) and t (degree n-2) in
            #               as + mt = 1
            # as a linear system.
            from sage.matrix.constructor import matrix
            from sage.modules.free_module_element import vector
            a %= m
            n = m.degree()
            R = a.parent().base_ring()
            M = matrix(R, 2*n-1)
            # a_i s_j x^{i+j} terms
            for i in range(n):
                for j in range(n):
                    M[i+j, j] = a[i]
            # m_i t_j x^{i+j} terms
            for i in range(n+1):
                for j in range(n-1):
                    M[i+j, j+n] = m[i]
            v = vector(R, [R.one()] + [R.zero()]*(2*n-2)) # the constant polynomial 1
            if M.is_invertible():
                x = M.solve_right(v) # there has to be a better way to solve
                return a.parent()(list(x)[0:n])
            else:
                raise ValueError("Impossible inverse modulo")

    def __long__(self):
        """
        EXAMPLES::

            sage: R.<x> = ZZ[]
            sage: f = x - 902384
            sage: long(f)
            Traceback (most recent call last):
            ...
            TypeError: cannot coerce nonconstant polynomial to long
            sage: long(R(939392920202))
            939392920202L
        """
        if self.degree() > 0:
            raise TypeError("cannot coerce nonconstant polynomial to long")
        return long(self[0])

    cpdef RingElement _mul_(self, RingElement right):
        """
        EXAMPLES::

            sage: R.<x> = ZZ[]
            sage: (x - 4)*(x^2 - 8*x + 16)
            x^3 - 12*x^2 + 48*x - 64
            sage: C.<t> = PowerSeriesRing(ZZ)
            sage: D.<s> = PolynomialRing(C)
            sage: z = (1 + O(t)) + t*s^2
            sage: z*z
            t^2*s^4 + (2*t + O(t^2))*s^2 + 1 + O(t)

            ## More examples from trac 2943, added by Kiran S. Kedlaya 2 Dec 09
            sage: C.<t> = PowerSeriesRing(Integers())
            sage: D.<s> = PolynomialRing(C)
            sage: z = 1 + (t + O(t^2))*s + (t^2 + O(t^3))*s^2
            sage: z*z
            (t^4 + O(t^5))*s^4 + (2*t^3 + O(t^4))*s^3 + (3*t^2 + O(t^3))*s^2 + (2*t + O(t^2))*s + 1
        """
        if right == 0 or self == 0:
            return self._parent.zero()

        if self._parent.is_exact():
            return self._mul_karatsuba(right)
        else:
            return self._mul_generic(right)

    def square(self):
        """
        Returns the square of this polynomial.

        TODO:

        - This is just a placeholder; for now it just uses ordinary
          multiplication. But generally speaking, squaring is faster than
          ordinary multiplication, and it's frequently used, so subclasses
          may choose to provide a specialised squaring routine.

        - Perhaps this even belongs at a lower level? ring_element or
          something?

        AUTHORS:

        - David Harvey (2006-09-09)

        EXAMPLES::

            sage: R.<x> = QQ[]
            sage: f = x^3 + 1
            sage: f.square()
            x^6 + 2*x^3 + 1
            sage: f*f
            x^6 + 2*x^3 + 1
        """
        return self * self

    def squarefree_decomposition(self):
        """
        Return the square-free decomposition of this polynomial.  This is a
        partial factorization into square-free, coprime polynomials.

        EXAMPLES::

            sage: x = polygen(QQ)
            sage: p = 37 * (x-1)^3 * (x-2)^3 * (x-1/3)^7 * (x-3/7)
            sage: p.squarefree_decomposition()
            (37*x - 111/7) * (x^2 - 3*x + 2)^3 * (x - 1/3)^7
            sage: p = 37 * (x-2/3)^2
            sage: p.squarefree_decomposition()
            (37) * (x - 2/3)^2
            sage: x = polygen(GF(3))
            sage: x.squarefree_decomposition()
            x
            sage: f = QQbar['x'](1)
            sage: f.squarefree_decomposition()
            1

        """
        if self.degree() < 0:
            raise ValueError("square-free decomposition not defined for zero polynomial")
        if hasattr(self.base_ring(),'_squarefree_decomposition_univariate_polynomial'):
            return self.base_ring()._squarefree_decomposition_univariate_polynomial(self)
        raise NotImplementedError("square-free decomposition not implemented for this polynomial")

    def is_square(self, root=False):
        """
        Returns whether or not polynomial is square. If the optional
        argument ``root`` is set to ``True``, then also returns the square root
        (or ``None``, if the polynomial is not square).

        INPUT:

        -  ``root`` - whether or not to also return a square
           root (default: ``False``)

        OUTPUT:

        -  ``bool`` - whether or not a square

        -  ``root`` - (optional) an actual square root if
           found, and ``None`` otherwise.

        EXAMPLES::

            sage: R.<x> = PolynomialRing(QQ)
            sage: (x^2 + 2*x + 1).is_square()
            True
            sage: (x^4 + 2*x^3 - x^2 - 2*x + 1).is_square(root=True)
            (True, x^2 + x - 1)

            sage: f = 12*(x+1)^2 * (x+3)^2
            sage: f.is_square()
            False
            sage: f.is_square(root=True)
            (False, None)

            sage: h = f/3; h
            4*x^4 + 32*x^3 + 88*x^2 + 96*x + 36
            sage: h.is_square(root=True)
            (True, 2*x^2 + 8*x + 6)

            sage: S.<y> = PolynomialRing(RR)
            sage: g = 12*(y+1)^2 * (y+3)^2

            sage: g.is_square()
            True

        TESTS:

        Make sure :trac:`9093` is fixed::

            sage: R(1).is_square()
            True
            sage: R(4/9).is_square(root=True)
            (True, 2/3)
            sage: R(-1/3).is_square()
            False
            sage: R(0).is_square()
            True
        """
        if self.is_zero():
            return (True, self) if root else True

        try:
            f = self.squarefree_decomposition()
        except NotImplementedError:
            f = self.factor()

        u = self.parent().base_ring()(f.unit())

        if all(a[1] % 2 == 0 for a in f) and u.is_square():
            g = u.sqrt()
            for a in f:
                g *= a[0] ** (a[1] / 2)
            return (True, g) if root else True
        else:
            return (False, None) if root else False

    def any_root(self, ring=None, degree=None, assume_squarefree=False):
        """
        Return a root of this polynomial in the given ring.

        INPUT:

        - ``ring`` -- The ring in which a root is sought.  By default
          this is the coefficient ring.

        - ``degree`` (None or nonzero integer) -- Used for polynomials
          over finite fields.  Returns a root of degree
          ``abs(degree)`` over the ground field.  If negative, also
          assumes that all factors of this polynomial are of degree
          ``abs(degree)``.  If None, returns a root of minimal degree
          contained within the given ring.

        - ``assume_squarefree`` (bool) -- Used for polynomials over
          finite fields.  If True, this polynomial is assumed to be
          squarefree.

        EXAMPLES::

            sage: R.<x> = GF(11)[]
            sage: f = 7*x^7 + 8*x^6 + 4*x^5 + x^4 + 6*x^3 + 10*x^2 + 8*x + 5
            sage: f.any_root()
            2
            sage: f.factor()
            (7) * (x + 9) * (x^6 + 10*x^4 + 6*x^3 + 5*x^2 + 2*x + 2)
            sage: f = x^6 + 10*x^4 + 6*x^3 + 5*x^2 + 2*x + 2
            sage: f.any_root(GF(11^6, 'a'))
            a^5 + a^4 + 7*a^3 + 2*a^2 + 10*a
            sage: sorted(f.roots(GF(11^6, 'a')))
            [(10*a^5 + 2*a^4 + 8*a^3 + 9*a^2 + a, 1), (a^5 + a^4 + 7*a^3 + 2*a^2 + 10*a, 1), (9*a^5 + 5*a^4 + 10*a^3 + 8*a^2 + 3*a + 1, 1), (2*a^5 + 8*a^4 + 3*a^3 + 6*a + 2, 1), (a^5 + 3*a^4 + 8*a^3 + 2*a^2 + 3*a + 4, 1), (10*a^5 + 3*a^4 + 8*a^3 + a^2 + 10*a + 4, 1)]
            sage: f.any_root(GF(11^6, 'a'))
            a^5 + a^4 + 7*a^3 + 2*a^2 + 10*a

            sage: g = (x-1)*(x^2 + 3*x + 9) * (x^5 + 5*x^4 + 8*x^3 + 5*x^2 + 3*x + 5)
            sage: g.any_root(ring=GF(11^10, 'b'), degree=1)
            1
            sage: g.any_root(ring=GF(11^10, 'b'), degree=2)
            5*b^9 + 4*b^7 + 4*b^6 + 8*b^5 + 10*b^2 + 10*b + 5
            sage: g.any_root(ring=GF(11^10, 'b'), degree=5)
            5*b^9 + b^8 + 3*b^7 + 2*b^6 + b^5 + 4*b^4 + 3*b^3 + 7*b^2 + 10*b

        TESTS::

            sage: R.<x> = GF(5)[]
            sage: K.<a> = GF(5^12)
            sage: for _ in range(40):
            ....:     f = R.random_element(degree=4)
            ....:     assert f(f.any_root(K)) == 0

        Check that our Cantor-Zassenhaus implementation does not loop
        over finite fields of even characteristic (see :trac:`16162`)::

            sage: K.<a> = GF(2**8)
            sage: x = polygen(K)
            sage: (x**2+x+1).any_root() # used to loop
            Traceback (most recent call last):
            ...
            ValueError: no roots A 1
            sage: (x**2+a+1).any_root()
            a^7 + a^2

        Also check that such computations can be interrupted::

            sage: K.<a> = GF(2^8)
            sage: x = polygen(K)
            sage: pol = x^1000000 + x + a
            sage: alarm(0.5); pol.any_root()
            Traceback (most recent call last):
            ...
            AlarmInterrupt

        Check root computation over large finite fields::

            sage: K.<a> = GF(2**50)
            sage: x = polygen(K)
            sage: (x**10+x+a).any_root()
            a^49 + a^47 + a^44 + a^42 + a^41 + a^39 + a^38 + a^37 + a^36 + a^34 + a^33 + a^29 + a^27 + a^26 + a^25 + a^23 + a^18 + a^13 + a^7 + a^5 + a^4 + a^3 + a^2 + a
            sage: K.<a> = GF(2**150)
            sage: x = polygen(K)
            sage: (x**10+x+a).any_root()
            a^149 + a^148 + a^146 + a^144 + a^143 + a^140 + a^138 + a^136 + a^134 + a^132 + a^131 + a^130 + a^129 + a^127 + a^123 + a^120 + a^118 + a^114 + a^113 + a^112 + a^111 + a^108 + a^104 + a^103 + a^102 + a^99 + a^98 + a^94 + a^91 + a^90 + a^88 + a^79 + a^78 + a^75 + a^73 + a^72 + a^67 + a^65 + a^64 + a^63 + a^62 + a^61 + a^59 + a^57 + a^52 + a^50 + a^48 + a^47 + a^46 + a^45 + a^43 + a^41 + a^39 + a^37 + a^34 + a^31 + a^29 + a^27 + a^25 + a^23 + a^22 + a^20 + a^18 + a^16 + a^14 + a^11 + a^10 + a^8 + a^6 + a^5 + a^4 + a + 1
        """
        if self.base_ring().is_finite() and self.base_ring().is_field():
            if self.degree() < 0:
                return ring(0)
            if self.degree() == 0:
                raise ValueError, "no roots A %s"%self
            if not assume_squarefree:
                SFD = self.squarefree_decomposition()
                SFD.sort()
                for f, e in SFD:
                    try:
                        return f.any_root(ring, degree, True)
                    except ValueError:
                        pass
            if self.degree() == 1 and (degree is None or degree == 1):
                if ring is None:
                    return -self[0]/self[1]
                else:
                    return ring(-self[0]/self[1])
            q = self.base_ring().order()
            if ring is None:
                allowed_deg_mult = Integer(1)
            else:
                if not (self.base_ring().is_field() and self.base_ring().is_finite()):
                    raise NotImplementedError
                if ring.characteristic() != self.base_ring().characteristic():
                    raise ValueError, "ring must be an extension of the base ring"
                if not (ring.is_field() and ring.is_finite()):
                    raise NotImplementedError
                allowed_deg_mult = Integer(ring.factored_order()[0][1]) # generally it will be the quotient of this by the degree of the base ring.
            if degree is None:
                x = self.parent().gen()
                if allowed_deg_mult == 1:
                    xq = pow(x,q,self)
                    self = self.gcd(xq-x)
                    degree = -1
                    if self.degree() == 0:
                        raise ValueError, "no roots B %s"%self
                else:
                    xq = x
                    d = Integer(0)
                    while True:
                        # one pass for roots that actually lie within ring.
                        e = self.degree()
                        if 2*d+2 > e:
                            # this polynomial has no factors dividing allowed_deg_mult
                            if allowed_deg_mult % e == 0:
                                degree = -e
                            break
                        while d < allowed_deg_mult:
                            d = d+1
                            xq = pow(xq,q,self)
                            if d.divides(allowed_deg_mult):
                                break
                        A = self.gcd(xq-x)
                        if A != 1:
                            self = A
                            degree = -d
                            break
                        if d == allowed_deg_mult:
                            break
                    if degree is None:
                        if allowed_deg_mult == 1:
                            raise ValueError, "no roots C %s"%self
                        xq = x
                        d = Integer(0)
                        while True:
                            # now another for roots that will lie in an extension.
                            e = self.degree()
                            if 2*d+2 > e:
                                # this polynomial is irreducible.
                                degree = -e
                                break
                            while True:
                                # we waste a little effort here in computing the xq again.
                                d = d+1
                                xq = pow(xq,q,self)
                                if allowed_deg_mult.divides(d):
                                    break
                            A = self.gcd(xq-x)
                            if A != 1:
                                self = A
                                degree = -d
                                break
            if degree == 0:
                raise ValueError, "degree should be nonzero"
            R = self.parent()
            x = R.gen()
            if degree > 0:
                xq = x
                d = 0
                while True:
                    e = self.degree()
                    if 2*d > e:
                        if degree != e:
                            raise ValueError, "no roots D %s"%self
                        break
                    d = d+1
                    xq = pow(xq,q,self)
                    if d == degree:
                        break
                    A = self.gcd(xq-x)
                    if A != 1:
                        self = self // A
                if d == degree:
                    self = self.gcd(xq-x)
                    if self.degree() == 0:
                        raise ValueError, "no roots E %s"%self
            else:
                degree = -degree
            if ring is None:
                if degree == 1:
                    ring = self.base_ring()
                else:
                    ring = self.base_ring().extension(degree) # this won't work yet.
            # now self has only roots of degree ``degree``.
            # for now, we only implement the Cantor-Zassenhaus split
            k = self.degree() // degree
            if k == 1:
                try:
                    return self.roots(ring, multiplicities=False)[0] # is there something better to do here?
                except IndexError:
                    raise ValueError, "no roots F %s"%self
            if q % 2 == 0:
                while True:
                    T = R.random_element(2*degree-1)
                    if T == 0:
                        continue
                    T = T.monic()
                    C = T
                    for i in range(degree-1):
                        C = T + pow(C,q,self)
                    h = self.gcd(C)
                    hd = h.degree()
                    if hd != 0 or hd != self.degree():
                        if 2*hd <= self.degree():
                            return h.any_root(ring, -degree, True)
                        else:
                            return (self//h).any_root(ring, -degree, True)
            else:
                while True:
                    T = R.random_element(2*degree-1)
                    if T == 0:
                        continue
                    T = T.monic()
                    h = self.gcd(pow(T, Integer((q**degree-1)/2), self)-1)
                    hd = h.degree()
                    if hd != 0 and hd != self.degree():
                        if 2*hd <= self.degree():
                            return h.any_root(ring, -degree, True)
                        else:
                            return (self//h).any_root(ring, -degree, True)
        else:
            return self.roots(ring=ring, multiplicities=False)[0]


    def __div__(self, right):
        """
        EXAMPLES::

            sage: x = QQ['x'].0
            sage: f = (x^3 + 5)/3; f
            1/3*x^3 + 5/3
            sage: f.parent()
            Univariate Polynomial Ring in x over Rational Field

        If we do the same over `\ZZ` the result is in the
        polynomial ring over `\QQ`.

        ::

            sage: x  = ZZ['x'].0
            sage: f = (x^3 + 5)/3; f
            1/3*x^3 + 5/3
            sage: f.parent()
            Univariate Polynomial Ring in x over Rational Field

        Divides can make elements of the fraction field::

            sage: R.<x> = QQ['x']
            sage: f = x^3 + 5
            sage: g = R(3)
            sage: h = f/g; h
            1/3*x^3 + 5/3
            sage: h.parent()
            Fraction Field of Univariate Polynomial Ring in x over Rational Field

        This is another example over a non-prime finite field (submitted by
        a student of Jon Hanke). It illustrates cancellation between the
        numerator and denominator over a non-prime finite field.

        ::

            sage: R.<x> = PolynomialRing(GF(5^2, 'a'), 'x')
            sage: f = x^3 + 4*x
            sage: f / (x - 1)
            x^2 + x

        Be careful about coercions (this used to be broken)::

            sage: R.<x> = ZZ['x']
            sage: f = x / Mod(2,5); f
            3*x
            sage: f.parent()
            Univariate Polynomial Ring in x over Ring of integers modulo 5

        TESTS:

        Check that :trac:`12217` is fixed::

            sage: P.<x> = GF(5)[]
            sage: x/0
            Traceback (most recent call last):
            ...
            ZeroDivisionError: Inverse does not exist.

            sage: P.<x> = GF(25, 'a')[]
            sage: x/5
            Traceback (most recent call last):
            ...
            ZeroDivisionError: division by zero in Finite Field in a of size 5^2
        """
        try:
            if not isinstance(right, Element) or right.parent() != self.parent():
                R = self.parent().base_ring()
                x = R._coerce_(right)
                return self * ~x
        except (TypeError, ValueError):
            pass
        return RingElement.__div__(self, right)


    def __pow__(self, right, modulus):
        """
        EXAMPLES::

            sage: R.<x> = QQ[]
            sage: f = x - 1
            sage: f._pow(3)
            x^3 - 3*x^2 + 3*x - 1
            sage: f^3
            x^3 - 3*x^2 + 3*x - 1

            sage: R = PolynomialRing(GF(2), 'x')
            sage: f = R(x^9 + x^7 + x^6 + x^5 + x^4 + x^2 + x)
            sage: h = R(x^10 + x^7 + x^6 + x^5 + x^4 + x^3 + x^2 + 1)
            sage: pow(f, 2, h)
            x^9 + x^8 + x^7 + x^5 + x^3

        TESTS::

            sage: x^(1/2)
            Traceback (most recent call last):
            ...
            TypeError: non-integral exponents not supported

        ::

            sage: x^x
            Traceback (most recent call last):
            ...
            TypeError: non-integral exponents not supported

        ::

            sage: k = GF(5)
            sage: D.<x> = k[]
            sage: l.<x> = k.extension(x^2 + 2)
            sage: R.<t> = l[]
            sage: f = t^4 + (2*x - 1)*t^3 + (2*x + 1)*t^2 + 3
            sage: h = t^4 - x*t^3 + (3*x + 1)*t^2 + 2*t + 2*x - 1
            sage: pow(f, 2, h)
            3*t^3 + (2*x + 3)*t^2 + (2*x + 2)*t + 2*x + 2
            sage: pow(f, 10**7, h)
            4*x*t^3 + 2*x*t^2 + 4*x*t + 4
        """
        if type(right) is not Integer:
            try:
                right = Integer(right)
            except TypeError:
                raise TypeError("non-integral exponents not supported")

        if self.degree() <= 0:
            return self.parent()(self[0]**right)
        elif right < 0:
            return (~self)**(-right)
        elif modulus:
            from sage.rings.arith import power_mod
            return power_mod(self, right, modulus)
        elif (<Polynomial>self) == self.parent().gen():   # special case x**n should be faster!
            P = self.parent()
            R = P.base_ring()
            if P.is_sparse():
                v = {right:R.one()}
            else:
                v = [R.zero()]*right + [R.one()]
            return self.parent()(v, check=False)
        else:
            return generic_power(self,right)

    def _pow(self, right):
        # TODO: fit __pow__ into the arithmetic structure
        if self.degree() <= 0:
            return self.parent()(self[0]**right)
        if right < 0:
            return (~self)**(-right)
        if (<Polynomial>self) == self.parent().gen():   # special case x**n should be faster!
            v = [0]*right + [1]
            return self.parent()(v, check=True)
        return generic_power(self, right)

    def _repr(self, name=None):
        """
        Return the string representation of this polynomial.

        INPUT:

        - ``name`` - None or a string; used for printing the variable.

        EXAMPLES::

            sage: S.<t> = QQ[]
            sage: R.<x> = S[]
            sage: f = (1 - t^3)*x^3 - t^2*x^2 - x + 1
            sage: f._repr()
            '(-t^3 + 1)*x^3 - t^2*x^2 - x + 1'
            sage: f._repr('z')
            '(-t^3 + 1)*z^3 - t^2*z^2 - z + 1'
            sage: P.<y> = RR[]
            sage: y, -y
            (y, -y)
        """
        s = " "
        m = self.degree() + 1
        if name is None:
            name = self.parent().variable_name()
        atomic_repr = self.parent().base_ring()._repr_option('element_is_atomic')
        coeffs = self.list()
        for n in reversed(xrange(m)):
            x = coeffs[n]
            if x:
                if n != m-1:
                    s += " + "
                x = y = repr(x)
                if y.find("-") == 0:
                    y = y[1:]
                if not atomic_repr and n > 0 and (y.find("+") != -1 or y.find("-") != -1):
                    x = "(%s)"%x
                if n > 1:
                    var = "*%s^%s"%(name,n)
                elif n==1:
                    var = "*%s"%name
                else:
                    var = ""
                s += "%s%s"%(x,var)
        s = s.replace(" + -", " - ")
        s = re.sub(r' 1(\.0+)?\*',' ', s)
        s = re.sub(r' -1(\.0+)?\*',' -', s)
        if s == " ":
            return "0"
        return s[1:]

    def _repr_(self):
        r"""
        Return string representation of this polynomial.

        EXAMPLES::

            sage: R.<x> = PolynomialRing(QQ, implementation="FLINT")
            sage: f = x^3+2/3*x^2 - 5/3
            sage: f._repr_()
            'x^3 + 2/3*x^2 - 5/3'
            sage: f.rename('vaughn')
            Traceback (most recent call last):
            ...
            NotImplementedError: object does not support renaming: x^3 + 2/3*x^2 - 5/3
        """
        return self._repr()

    def _latex_(self, name=None):
        r"""
        Return the latex representation of this polynomial.

        EXAMPLES:

        A fairly simple example over `\QQ`.

        ::

            sage: C3.<omega> = CyclotomicField(3)
            sage: R.<X> = C3[]
            sage: f = X^3 - omega*X
            sage: latex(f)
            X^{3} - \omega X
            sage: R.<x> = RDF[]
            sage: latex(x+2)
            x + 2.0

        The following illustrates the fix of trac #2586::

            sage: latex(ZZ['alpha']['b']([0, ZZ['alpha'].0]))
            \alpha b

        The following illustrates a (non-intentional) superfluity of parentheses

            sage: K.<I>=QuadraticField(-1)
            sage: R.<x>=K[]
            sage: latex(I*x^2-I*x)
            \left(\sqrt{-1}\right) x^{2} + \left(-\sqrt{-1}\right) x
        """
        s = " "
        coeffs = self.list()
        m = len(coeffs)
        if name is None:
            name = self.parent().latex_variable_names()[0]
        atomic_repr = self.parent().base_ring()._repr_option('element_is_atomic')
        for n in reversed(xrange(m)):
            x = coeffs[n]
            x = y = latex(x)
            if x != '0':
                if n != m-1:
                    s += " + "
                if y.find("-") == 0:
                    y = y[1:]
                if not atomic_repr and n > 0 and (y.find("+") != -1 or y.find("-") != -1):
                    x = "\\left(%s\\right)"%x
                if n > 1:
                    var = "|%s^{%s}"%(name,n)
                elif n==1:
                    var = "|%s"%name
                else:
                    var = ""
                s += "%s %s"%(x,var)
        s = s.replace(" + -", " - ")
        s = re.sub(" 1(\.0+)? \|"," ", s)
        s = re.sub(" -1(\.0+)? \|", " -", s)
        s = s.replace("|","")
        if s==" ":
            return "0"
        return s[1:].lstrip().rstrip()

    def _sage_input_(self, sib, coerced):
        r"""
        Produce an expression which will reproduce this value when
        evaluated.

        EXAMPLES::

            sage: K.<x> = ZZ[]
            sage: sage_input(K(0), verify=True)
            # Verified
            ZZ['x'](0)
            sage: sage_input(K(-54321), preparse=False, verify=True)
            # Verified
            ZZ['x'](-54321)
            sage: sage_input(x, verify=True)
            # Verified
            R.<x> = ZZ[]
            x
            sage: sage_input(x, preparse=False)
            R = ZZ['x']
            x = R.gen()
            x
            sage: sage_input((3*x-2)^3, verify=True)
            # Verified
            R.<x> = ZZ[]
            27*x^3 - 54*x^2 + 36*x - 8
            sage: L.<y> = K[]
            sage: sage_input(L(0), verify=True)
            # Verified
            ZZ['x']['y'](0)
            sage: sage_input((x+y+1)^2, verify=True)
            # Verified
            R1.<x> = ZZ[]
            R2.<y> = R1[]
            y^2 + (2*x + 2)*y + (x^2 + 2*x + 1)
            sage: sage_input(RR(pi) * polygen(RR), verify=True)
            # Verified
            R.<x> = RR[]
            3.1415926535897931*x
            sage: sage_input(polygen(GF(7)) + 12, verify=True)
            # Verified
            R.<x> = GF(7)[]
            x + 5
            sage: from sage.misc.sage_input import SageInputBuilder
            sage: K(0)._sage_input_(SageInputBuilder(), True)
            {atomic:0}
            sage: (x^2 - 1)._sage_input_(SageInputBuilder(), False)
            {binop:- {binop:** {gen:x {constr_parent: {subscr: {atomic:ZZ}[{atomic:'x'}]} with gens: ('x',)}} {atomic:2}} {atomic:1}}
        """
        if self.degree() > 0:
            gen = sib.gen(self.parent())
            coeffs = self.list()
            terms = []
            for i in range(len(coeffs)-1, -1, -1):
                if i > 0:
                    if i > 1:
                        gen_pow = gen**sib.int(i)
                    else:
                        gen_pow = gen
                    terms.append(sib.prod((sib(coeffs[i], True), gen_pow), simplify=True))
                else:
                    terms.append(sib(coeffs[i], True))
            return sib.sum(terms, simplify=True)
        elif coerced:
            return sib(self.constant_coefficient(), True)
        else:
            return sib(self.parent())(sib(self.constant_coefficient(), True))

    def __setitem__(self, n, value):
        """
        Set the n-th coefficient of this polynomial. This always raises an
        IndexError, since in Sage polynomials are immutable.

        INPUT:


        -  ``n`` - an integer

        -  ``value`` - value to set the n-th coefficient to


        OUTPUT: an IndexError is always raised.

        EXAMPLES::

            sage: R.<x> = ZZ[]
            sage: f = x^3 + x + 1
            sage: f[2] = 3
            Traceback (most recent call last):
            ...
            IndexError: polynomials are immutable
        """
        raise IndexError("polynomials are immutable")


    def __floordiv__(self,right):
        """
        Quotient of division of self by other. This is denoted //.

        If self = quotient \* right + remainder, this function returns
        quotient.

        EXAMPLES::

            sage: R.<x> = ZZ[]
            sage: f = x^3 + x + 1
            sage: g = f*(x^2-2) + x
            sage: g.__floordiv__(f)
            x^2 - 2
            sage: g//f
            x^2 - 2
        """
        Q, _ = self.quo_rem(right)
        return Q

    def __mod__(self, other):
        """
        Remainder of division of self by other.

        EXAMPLES::

            sage: R.<x> = ZZ[]
            sage: x % (x+1)
            -1
            sage: (x^3 + x - 1) % (x^2 - 1)
            2*x - 1
        """
        _, R = self.quo_rem(other)
        return R

    def mod(self, other):
        """
        Remainder of division of self by other.

        EXAMPLES::

            sage: R.<x> = ZZ[]
            sage: x % (x+1)
            -1
            sage: (x^3 + x - 1) % (x^2 - 1)
            2*x - 1
        """
        return self.__mod__(other)

    def _is_atomic(self):
        """
        EXAMPLES::

            sage: R.<x> = QQ[]
            sage: S.<y> = R[]
            sage: S(x+2)
            x + 2
            sage: S(x+2)._is_atomic()
            False
            sage: S(x)._is_atomic()
            True
        """
        return (self.degree() == self.valuation() and
                self.leading_coefficient()._is_atomic())

    def _mul_generic(self, right):
        """
        Compute the product of self and right using the classical quadratic
        algorithm. This method is the default for inexact rings.

        For two polynomials of degree n and m this method needs
        (m+1)*(n+1) products and n*m additions

        EXAMPLES::

            sage: K.<x> = QQ[]
            sage: f = 1+3*x+4*x^2+x^3
            sage: g = x^2+3*x^5
            sage: f._mul_generic(g)
            3*x^8 + 12*x^7 + 9*x^6 + 4*x^5 + 4*x^4 + 3*x^3 + x^2

        Show the product in the symbolic ring::

            sage: L = SR['x']
            sage: var('a0,a1,b0,b1')
            (a0, a1, b0, b1)
            sage: L([a0,a1])._mul_generic(L([b0,b1]))
            a1*b1*x^2 + (a1*b0 + a0*b1)*x + a0*b0

        A non-commutative example::

            sage: A.<i,j,k> = QuaternionAlgebra(QQ, -1,-1)
            sage: R.<w> = PolynomialRing(A)
            sage: f = i*w + j
            sage: g = k*w + 1
            sage: f._mul_generic(g)
            -j*w^2 + 2*i*w + j
            sage: g._mul_generic(f)
            j*w^2 + j


        TESTS::

            sage: K.<x> = QQ[]
            sage: f = K(0)
            sage: g = K.random_element(10)
            sage: f._mul_generic(g)
            0
            sage: g._mul_generic(f)
            0
            sage: f._mul_generic(K(0))
            0
            sage: g._mul_generic(g) - g._mul_karatsuba(g)
            0
            sage: h = K(QQ.random_element(100,100))
            sage: f._mul_generic(h)
            0
            sage: K([h*c for c in g.list()]) - g._mul_generic(h)
            0
            sage: g._mul_generic(h) - K([h*c for c in g.list()])
            0
        """
        if self is right:
            return self._square_generic()
        x = self.list()
        y = right.list()
        return self._parent(do_schoolbook_product(x,y))

    def _square_generic(self):
        x = self.list()
        cdef Py_ssize_t i, j
        cdef Py_ssize_t d = len(x)-1
        zero = self._parent.base_ring().zero()
        two = self._parent.base_ring()(2)
        coeffs = [zero] * (2 * d + 1)
        for i from 0 <= i <= d:
            coeffs[2*i] = x[i] * x[i]
            for j from 0 <= j < i:
                coeffs[i+j] += two * x[i] * x[j]
        return self._parent(coeffs)

    def _mul_fateman(self, right):
        r"""
        Returns the product of two polynomials using Kronecker's trick to
        do the multiplication. This could be used over a generic base
        ring.

        .. note::

           -  Since this is implemented in interpreted Python, it could be
              hugely sped up by reimplementing it in Pyrex.

           -  Over the reals there is precision loss, at least in the current
              implementation.


        INPUT:

        -  ``self`` - Polynomial

        -  ``right`` - Polynomial (over same base ring as
           self)


        OUTPUT: Polynomial - The product self\*right.

        ALGORITHM: Based on a paper by R. Fateman

        http://www.cs.berkeley.edu/~fateman/papers/polysbyGMP.pdf

        The idea is to encode dense univariate polynomials as big integers,
        instead of sequences of coefficients. The paper argues that because
        integer multiplication is so cheap, that encoding 2 polynomials to
        big numbers and then decoding the result might be faster than
        popular multiplication algorithms. This seems true when the degree
        is larger than 200.

        EXAMPLES::

            sage: S.<y> = PolynomialRing(RR)
            sage: f = y^10 - 1.393493*y + 0.3
            sage: f._mul_karatsuba(f,0)
            y^20 - 2.78698600000000*y^11 + 0.600000000000000*y^10 + 1.11022302462516e-16*y^8 - 1.11022302462516e-16*y^6 - 1.11022302462516e-16*y^3 + 1.94182274104900*y^2 - 0.836095800000000*y + 0.0900000000000000
            sage: f._mul_fateman(f)
            y^20 - 2.78698600000000*y^11 + 0.600000000000000*y^10 + 1.94182274104900*y^2 - 0.836095800000000*y + 0.0900000000000000

        Advantages:


        -  Faster than Karatsuba over `\QQ` and
           `\ZZ` (but much slower still than calling NTL's
           optimized C++ implementation, which is the default over
           `\ZZ`)

        -  Potentially less complicated.


        Drawbacks:


        -  Slower over R when the degree of both of polynomials is less
           than 250 (roughly).

        -  Over R, results may not be as accurate as the Karatsuba case.
           This is because we represent coefficients of polynomials over R as
           fractions, then convert them back to floating-point numbers.


        AUTHORS:

        - Didier Deshommes (2006-05-25)
        """
        return self.parent()(polynomial_fateman._mul_fateman_mul(self,right))

    def _mul_karatsuba(self, right, K_threshold = None):
        r"""
        Compute the product of two polynomials using the Karatsuba divide
        and conquer multiplication algorithm. This is only used over a
        generic base ring. (Special libraries like Flint are used, e.g., for
        the integers and rationals, which are much faster.)

        INPUT:

          - ``self`` - Polynomial
          - ``right`` - Polynomial (over same base ring as self)
          - ``K_threshold`` - (optional) Integer. A threshold to fall back to
          schoolbook algorithm. In the recursion, if one of the polynomials is
          of degree less that K_threshold then the classic quadratic polynomial
          is used.

        OUTPUT: Polynomial - The product self\*right.

        ALGORITHM: The basic idea is to use that

        .. math::

                            (aX + b) (cX + d) = acX^2 + ((a+b)(c+d)-ac-bd)X + bd


        where ac=a\*c and bd=b\*d, which requires three multiplications
        instead of the naive four. Given f and g of arbitrary degree bigger
        than one, let e be min(deg(f),deg(g))/2. Write

        .. math::

               f = a X^e + b   \text{ and }   g = c X^e + d


        and use the identity

        .. math::

               (aX^e + b) (cX^e + d) = ac X^{2e} +((a+b)(c+d) - ac - bd)X^e + bd


        to recursively compute `fg`.

        If `self` is a polynomial of degree n and `right` is a polynomial of
        degree m with n < m, then we interpret `right` as

        ..math::

            g0 + g1*x^n +g2*x^{2n} + ... + gq*x^{nq}

        where `gi` are polynomials of degree <= n. We then compute each product
        `gi*right` with Karatsuba multiplication and reconstruct `self*right`
        from the partial products.

        The theoretical complexity for multiplying two polynomials of the same
        degree n is O(n^log(3,2)). Through testing of polynomials of degree up
        to 5000 we get that the number of operations for two polynomials of
        degree up to n-1 is bounded by:

        7.53*n**1.59 additions and 1.46*n**1.59 products on the base ring.

        For polynomials of degree m-1 and n-1 with m<n the number of operations
        is bounded by:

        8.11*m**0.59*n additions and 1.56*m**0.59*n products.

        (The bound might be worse for larger degrees.)

        EXAMPLES::

            sage: K.<x> = QQ[]
            sage: f = 1+3*x+4*x^2+x^3
            sage: g = x^2+3*x^5
            sage: f._mul_karatsuba(g,0)
            3*x^8 + 12*x^7 + 9*x^6 + 4*x^5 + 4*x^4 + 3*x^3 + x^2
            sage: f._mul_karatsuba(g,2)
            3*x^8 + 12*x^7 + 9*x^6 + 4*x^5 + 4*x^4 + 3*x^3 + x^2

        Show the product in the symbolic ring::

            sage: L = SR['x']
            sage: var('a0,a1,b0,b1')
            (a0, a1, b0, b1)
            sage: L([a0,a1])._mul_karatsuba(L([b0,b1]),0)
            a1*b1*x^2 + ((a0 + a1)*(b0 + b1) - a0*b0 - a1*b1)*x + a0*b0
            sage: L([a0,a1])._mul_karatsuba(L([b0,b1]),2)
            a1*b1*x^2 + (a1*b0 + a0*b1)*x + a0*b0

        A noncommutative example::

            sage: A.<i,j,k> = QuaternionAlgebra(QQ, -1,-1)
            sage: R.<w> = PolynomialRing(A)
            sage: f = i*w + j
            sage: g = k*w + 1
            sage: f._mul_karatsuba(g,0)
            -j*w^2 + 2*i*w + j
            sage: g._mul_karatsuba(f,0)
            j*w^2 + j

        TESTS::

            sage: K.<x> = QQ[]
            sage: f = K(0)
            sage: g = K.random_element(10)
            sage: f._mul_karatsuba(g,0)
            0
            sage: g._mul_karatsuba(f,0)
            0
            sage: f._mul_karatsuba(K(0),0)
            0
            sage: g._mul_generic(g) - g._mul_karatsuba(g,0)
            0
            sage: h = K(QQ.random_element(100,100))
            sage: f._mul_karatsuba(h)
            0
            sage: K([h*c for c in g.list()]) - g._mul_generic(h)
            0
            sage: g._mul_karatsuba(h) - K([h*c for c in g.list()])
            0

        Random tests for noncommutative rings::

            sage: A.<i,j,k> = QuaternionAlgebra(QQ, -1,-1)
            sage: R.<w> = PolynomialRing(A)
            sage: f = R.random_element(randint(10,100))
            sage: g = R.random_element(randint(10,100))
            sage: f._mul_generic(g) == f._mul_karatsuba(g,0)
            True
            sage: f._mul_generic(g) == f._mul_karatsuba(g,16)
            True
            sage: g = R.random_element(0)
            sage: f._mul_karatsuba(g,0) == f._mul_generic(g)
            True
            sage: g._mul_karatsuba(f,0) == g._mul_generic(f)
            True

        Polynomials over matrices::

            sage: K = PolynomialRing(MatrixSpace(QQ,2),'x')
            sage: f = K.random_element(randint(5,10))
            sage: g = K.random_element(randint(5,10))
            sage: h1 = f._mul_generic(g)
            sage: h2 = f._mul_karatsuba(g,randint(0,10))
            sage: h1 == h2
            True
        """
        if self.is_zero():
            return self
        elif right.is_zero():
            return right
        f = self.list()
        g = right.list()
        n = len(f)
        m = len(g)
        if n == 1:
            c = f[0]
            return self._parent([c*a for a in g])
        if m == 1:
            c = g[0]
            return self._parent([a*c for a in f])
        if K_threshold is None:
            K_threshold = self._parent._Karatsuba_threshold
        if n <= K_threshold or m <= K_threshold:
            return self._parent(do_schoolbook_product(f,g))
        if n == m:
            return self._parent(do_karatsuba(f,g, K_threshold, 0, 0, n))
        return self._parent(do_karatsuba_different_size(f,g, K_threshold))

    def base_ring(self):
        """
        Return the base ring of the parent of self.

        EXAMPLES::

            sage: R.<x> = ZZ[]
            sage: x.base_ring()
            Integer Ring
            sage: (2*x+3).base_ring()
            Integer Ring
        """
        return self.parent().base_ring()

    cpdef base_extend(self, R):
        """
        Return a copy of this polynomial but with coefficients in R, if
        there is a natural map from coefficient ring of self to R.

        EXAMPLES::

            sage: R.<x> = QQ[]
            sage: f = x^3 - 17*x + 3
            sage: f.base_extend(GF(7))
            Traceback (most recent call last):
            ...
            TypeError: no such base extension
            sage: f.change_ring(GF(7))
            x^3 + 4*x + 3
        """
        S = self.parent().base_extend(R)
        return S(self)

    def change_variable_name(self, var):
        """
        Return a new polynomial over the same base ring but in a different
        variable.

        EXAMPLES::

            sage: x = polygen(QQ,'x')
            sage: f = -2/7*x^3 + (2/3)*x - 19/993; f
            -2/7*x^3 + 2/3*x - 19/993
            sage: f.change_variable_name('theta')
            -2/7*theta^3 + 2/3*theta - 19/993
        """
        R = self.parent().base_ring()[var]
        return R(self.list())

    def change_ring(self, R):
        """
        Return a copy of this polynomial but with coefficients in R, if at
        all possible.

        EXAMPLES::

            sage: K.<z> = CyclotomicField(3)
            sage: f = K.defining_polynomial()
            sage: f.change_ring(GF(7))
            x^2 + x + 1
        """
        S = self.parent().change_ring(R)
        return S(self)

    def _mpoly_dict_recursive(self, variables=None, base_ring=None):
        """
        Return a dict of coefficient entries suitable for construction of a
        MPolynomial_polydict with the given variables.

        EXAMPLES::

            sage: R.<x> = ZZ[]
            sage: R(0)._mpoly_dict_recursive()
            {}
            sage: f = 7*x^5 + x^2 - 2*x - 3
            sage: f._mpoly_dict_recursive()
            {(0,): -3, (1,): -2, (2,): 1, (5,): 7}
        """
        if not self:
            return {}

        var = self.parent().variable_name()
        if variables is None:
            variables = self.parent().variable_names_recursive()
        if not var in variables:
            x = base_ring(self) if base_ring else self
            const_ix = ETuple((0,)*len(variables))
            return { const_ix: x }

        prev_variables = variables[:list(variables).index(var)]
        const_ix = ETuple((0,)*len(prev_variables))
        mpolys = None

        if len(prev_variables) > 0:
            try:
                mpolys = [a._mpoly_dict_recursive(prev_variables, base_ring) for a in self]
            except AttributeError as msg:
                pass

        if mpolys is None:
            if base_ring is not None and base_ring is not self.base_ring():
                mpolys = [{const_ix:base_ring(a)} if a else {} for a in self]
            else:
                mpolys = [{const_ix:a} if a else {} for a in self]

        D = {}
        leftovers = (0,) * (len(variables) - len(prev_variables) - 1)
        for k in range(len(mpolys)):
            for i,a in mpolys[k].iteritems():
                j = ETuple((k,) + leftovers)
                D[i + j] = a

        return D

    def __copy__(self):
        """
        Return a "copy" of self. This is just self, since in Sage
        polynomials are immutable this just returns self again.

        EXAMPLES:

        We create the polynomial `f=x+3`, then note that
        the copy is just the same polynomial again, which is fine since
        polynomials are immutable.

        ::

            sage: x = ZZ['x'].0
            sage: f = x + 3
            sage: g = copy(f)
            sage: g is f
            True
        """
        return self

    def degree(self, gen=None):
        """
        Return the degree of this polynomial. The zero polynomial has
        degree -1.

        EXAMPLES::

            sage: x = ZZ['x'].0
            sage: f = x^93 + 2*x + 1
            sage: f.degree()
            93
            sage: x = PolynomialRing(QQ, 'x', sparse=True).0
            sage: f = x^100000
            sage: f.degree()
            100000

        ::

            sage: x = QQ['x'].0
            sage: f = 2006*x^2006 - x^2 + 3
            sage: f.degree()
            2006
            sage: f = 0*x
            sage: f.degree()
            -1
            sage: f = x + 33
            sage: f.degree()
            1

        AUTHORS:

        - Naqi Jaffery (2006-01-24): examples
        """
        raise NotImplementedError

    def euclidean_degree(self):
        r"""
        Return the degree of this element as an element of a euclidean domain.

        If this polynomial is defined over a field, this is simply its :meth:`degree`.

        EXAMPLES::

            sage: R.<x> = QQ[]
            sage: x.euclidean_degree()
            1
            sage: R.<x> = ZZ[]
            sage: x.euclidean_degree()
            Traceback (most recent call last):
            ...
            NotImplementedError

        """
        from sage.categories.fields import Fields
        if self.base_ring() in Fields():
            return self.degree()
        raise NotImplementedError

    def denominator(self):
        """
        Return a denominator of self.

        First, the lcm of the denominators of the entries of self
        is computed and returned. If this computation fails, the
        unit of the parent of self is returned.

        Note that some subclasses may implement their own
        denominator function. For example, see
        :class:`sage.rings.polynomial.polynomial_rational_flint.Polynomial_rational_flint`

        .. warning::

           This is not the denominator of the rational function
           defined by self, which would always be 1 since self is a
           polynomial.

        EXAMPLES:

        First we compute the denominator of a polynomial with
        integer coefficients, which is of course 1.

        ::

            sage: R.<x> = ZZ[]
            sage: f = x^3 + 17*x + 1
            sage: f.denominator()
            1

        Next we compute the denominator of a polynomial with rational
        coefficients.

        ::

            sage: R.<x> = PolynomialRing(QQ)
            sage: f = (1/17)*x^19 - (2/3)*x + 1/3; f
            1/17*x^19 - 2/3*x + 1/3
            sage: f.denominator()
            51

        Finally, we try to compute the denominator of a polynomial with
        coefficients in the real numbers, which is a ring whose elements do
        not have a denominator method.

        ::

            sage: R.<x> = RR[]
            sage: f = x + RR('0.3'); f
            x + 0.300000000000000
            sage: f.denominator()
            1.00000000000000

        Check that the denominator is an element over the base whenever the base
        has no denominator function. This closes #9063.

        ::

            sage: R.<a> = GF(5)[]
            sage: x = R(0)
            sage: x.denominator()
            1
            sage: type(x.denominator())
            <type 'sage.rings.finite_rings.integer_mod.IntegerMod_int'>
            sage: isinstance(x.numerator() / x.denominator(), Polynomial)
            True
            sage: isinstance(x.numerator() / R(1), Polynomial)
            False
        """

        if self.degree() == -1:
            return self.base_ring().one()
        #This code was in the original algorithm, but seems irrelevant
        #R = self.base_ring()
        x = self.list()
        try:
            d = x[0].denominator()
            for y in x:
                d = d.lcm(y.denominator())
            #If we return self.parent(d) instead, automatic test
            #start to fail, ex. "sage/rings/polynomial/complex_roots.py"
            return d
        except(AttributeError):
            return self.base_ring().one()

    def numerator(self):
        """
        Return a numerator of self computed as self * self.denominator()

        Note that some subclases may implement its own numerator
        function. For example, see
        :class:`sage.rings.polynomial.polynomial_rational_flint.Polynomial_rational_flint`

        .. warning::

          This is not the numerator of the rational function
          defined by self, which would always be self since self is a
          polynomial.

        EXAMPLES:

        First we compute the numerator of a polynomial with
        integer coefficients, which is of course self.

        ::

            sage: R.<x> = ZZ[]
            sage: f = x^3 + 17*x + 1
            sage: f.numerator()
            x^3 + 17*x + 1
            sage: f == f.numerator()
            True

        Next we compute the numerator of a polynomial with rational
        coefficients.

        ::

            sage: R.<x> = PolynomialRing(QQ)
            sage: f = (1/17)*x^19 - (2/3)*x + 1/3; f
            1/17*x^19 - 2/3*x + 1/3
            sage: f.numerator()
            3*x^19 - 34*x + 17
            sage: f == f.numerator()
            False

        We try to compute the denominator of a polynomial with
        coefficients in the real numbers, which is a ring whose elements do
        not have a denominator method.

        ::

            sage: R.<x> = RR[]
            sage: f = x + RR('0.3'); f
            x + 0.300000000000000
            sage: f.numerator()
            x + 0.300000000000000

        We check that the computation the numerator and denominator
        are valid

        ::

            sage: K=NumberField(symbolic_expression('x^3+2'),'a')['s,t']['x']
            sage: f=K.random_element()
            sage: f.numerator() / f.denominator() == f
            True
            sage: R=RR['x']
            sage: f=R.random_element()
            sage: f.numerator() / f.denominator() == f
            True
        """
        return self * self.denominator()

    def derivative(self, *args):
        r"""
        The formal derivative of this polynomial, with respect to variables
        supplied in args.

        Multiple variables and iteration counts may be supplied; see
        documentation for the global derivative() function for more
        details.

        .. seealso::

           :meth:`_derivative`

        EXAMPLES::

            sage: R.<x> = PolynomialRing(QQ)
            sage: g = -x^4 + x^2/2 - x
            sage: g.derivative()
            -4*x^3 + x - 1
            sage: g.derivative(x)
            -4*x^3 + x - 1
            sage: g.derivative(x, x)
            -12*x^2 + 1
            sage: g.derivative(x, 2)
            -12*x^2 + 1

        ::

            sage: R.<t> = PolynomialRing(ZZ)
            sage: S.<x> = PolynomialRing(R)
            sage: f = t^3*x^2 + t^4*x^3
            sage: f.derivative()
            3*t^4*x^2 + 2*t^3*x
            sage: f.derivative(x)
            3*t^4*x^2 + 2*t^3*x
            sage: f.derivative(t)
            4*t^3*x^3 + 3*t^2*x^2
        """
        return multi_derivative(self, args)

    # add .diff(), .differentiate() as aliases for .derivative()
    diff = differentiate = derivative

    def _derivative(self, var=None):
        r"""
        Return the formal derivative of this polynomial with respect to the
        variable var.

        If var is the generator of this polynomial ring (or the default
        value None), this is the usual formal derivative.

        Otherwise, _derivative(var) is called recursively for each of the
        coefficients of this polynomial.

        .. seealso::

           :meth:`derivative`

        EXAMPLES::

            sage: R.<x> = ZZ[]
            sage: R(0)._derivative()
            0
            sage: parent(R(0)._derivative())
            Univariate Polynomial Ring in x over Integer Ring

        ::

            sage: f = 7*x^5 + x^2 - 2*x - 3
            sage: f._derivative()
            35*x^4 + 2*x - 2
            sage: f._derivative(None)
            35*x^4 + 2*x - 2
            sage: f._derivative(x)
            35*x^4 + 2*x - 2

        In the following example, it doesn't recognise 2\*x as the
        generator, so it tries to differentiate each of the coefficients
        with respect to 2\*x, which doesn't work because the integer
        coefficients don't have a _derivative() method::

            sage: f._derivative(2*x)
            Traceback (most recent call last):
            ...
            AttributeError: 'sage.rings.integer.Integer' object has no attribute '_derivative'

        Examples illustrating recursive behaviour::

            sage: R.<x> = ZZ[]
            sage: S.<y> = PolynomialRing(R)
            sage: f = x^3 + y^3
            sage: f._derivative()
            3*y^2
            sage: f._derivative(y)
            3*y^2
            sage: f._derivative(x)
            3*x^2

        ::

            sage: R = ZZ['x']
            sage: S = R.fraction_field(); x = S.gen()
            sage: R(1).derivative(R(x))
            0
        """
        if var is not None and var != self._parent.gen():
            # call _derivative() recursively on coefficients
            return self._parent([coeff._derivative(var) for coeff in self.list()])

        # compute formal derivative with respect to generator
        if self.is_zero():
            return self
        cdef Py_ssize_t n, degree = self.degree()
        if degree == 0:
            return self.parent().zero()
        coeffs = self.list()
        return self._parent([n*coeffs[n] for n from 1 <= n <= degree])

    def integral(self,var=None):
        """
        Return the integral of this polynomial.

        By default, the integration variable is the variable of the
        polynomial.

        Otherwise, the integration variable is the optional parameter ``var``

        .. NOTE::

            The integral is always chosen so the constant term is 0.

        EXAMPLES::

            sage: R.<x> = ZZ[]
            sage: R(0).integral()
            0
            sage: f = R(2).integral(); f
            2*x

        Note that the integral lives over the fraction field of the
        scalar coefficients::

            sage: f.parent()
            Univariate Polynomial Ring in x over Rational Field
            sage: R(0).integral().parent()
            Univariate Polynomial Ring in x over Rational Field

            sage: f = x^3 + x - 2
            sage: g = f.integral(); g
            1/4*x^4 + 1/2*x^2 - 2*x
            sage: g.parent()
            Univariate Polynomial Ring in x over Rational Field

        This shows that the issue at :trac:`7711` is resolved::

            sage: P.<x,z> = PolynomialRing(GF(2147483647))
            sage: Q.<y> = PolynomialRing(P)
            sage: p=x+y+z
            sage: p.integral()
            -1073741823*y^2 + (x + z)*y

            sage: P.<x,z> = PolynomialRing(GF(next_prime(2147483647)))
            sage: Q.<y> = PolynomialRing(P)
            sage: p=x+y+z
            sage: p.integral()
            1073741830*y^2 + (x + z)*y

        A truly convoluted example::

            sage: A.<a1, a2> = PolynomialRing(ZZ)
            sage: B.<b> = PolynomialRing(A)
            sage: C.<c> = PowerSeriesRing(B)
            sage: R.<x> = PolynomialRing(C)
            sage: f = a2*x^2 + c*x - a1*b
            sage: f.parent()
            Univariate Polynomial Ring in x over Power Series Ring in c
            over Univariate Polynomial Ring in b over Multivariate Polynomial
            Ring in a1, a2 over Integer Ring
            sage: f.integral()
            1/3*a2*x^3 + 1/2*c*x^2 - a1*b*x
            sage: f.integral().parent()
            Univariate Polynomial Ring in x over Power Series Ring in c
            over Univariate Polynomial Ring in b over Multivariate Polynomial
            Ring in a1, a2 over Rational Field
            sage: g = 3*a2*x^2 + 2*c*x - a1*b
            sage: g.integral()
            a2*x^3 + c*x^2 - a1*b*x
            sage: g.integral().parent()
            Univariate Polynomial Ring in x over Power Series Ring in c
            over Univariate Polynomial Ring in b over Multivariate Polynomial
            Ring in a1, a2 over Rational Field

        Integration with respect to a variable in the base ring::

            sage: R.<x> = QQ[]
            sage: t = PolynomialRing(R,'t').gen()
            sage: f = x*t +5*t^2
            sage: f.integral(x)
            5*x*t^2 + 1/2*x^2*t
        """
        if var is not None and var != self._parent.gen():
            # call integral() recursively on coefficients
            return self._parent([coeff.integral(var) for coeff in self.list()])
        cdef Py_ssize_t n, degree = self.degree()
        R = self.parent()
        Q = (self.constant_coefficient()/1).parent()
        coeffs = self.list()
        v = [0] + [coeffs[n]/(n+1) for n from 0 <= n <= degree]
        S = R.change_ring(Q)
        return S(v)

    def dict(self):
        """
        Return a sparse dictionary representation of this univariate
        polynomial.

        EXAMPLES::

            sage: R.<x> = QQ[]
            sage: f = x^3 + -1/7*x + 13
            sage: f.dict()
            {0: 13, 1: -1/7, 3: 1}
        """
        X = {}
        Y = self.list()
        for i in xrange(len(Y)):
            c = Y[i]
            if c:
                X[i] = c
        return X

    def factor(self, **kwargs):
        r"""
        Return the factorization of ``self`` over its base ring.

        INPUT:

        - ``kwargs`` -- any keyword arguments are passed to the method
          ``_factor_univariate_polynomial()`` of the base ring if it
          defines such a method.

        OUTPUT:

        - A factorization of ``self`` over its parent into a unit and
          irreducible factors.  If the parent is a polynomial ring
          over a field, these factors are monic.

        EXAMPLES:

        Factorization is implemented over various rings. Over `\QQ`::

            sage: x = QQ['x'].0
            sage: f = (x^3 - 1)^2
            sage: f.factor()
            (x - 1)^2 * (x^2 + x + 1)^2

        Since `\QQ` is a field, the irreducible factors are monic::

            sage: f = 10*x^5 - 1
            sage: f.factor()
            (10) * (x^5 - 1/10)
            sage: f = 10*x^5 - 10
            sage: f.factor()
            (10) * (x - 1) * (x^4 + x^3 + x^2 + x + 1)

        Over `\ZZ` the irreducible factors need not be monic::

            sage: x = ZZ['x'].0
            sage: f = 10*x^5 - 1
            sage: f.factor()
            10*x^5 - 1

        We factor a non-monic polynomial over a finite field of 25
        elements::

            sage: k.<a> = GF(25)
            sage: R.<x> = k[]
            sage: f = 2*x^10 + 2*x + 2*a
            sage: F = f.factor(); F
            (2) * (x + a + 2) * (x^2 + 3*x + 4*a + 4) * (x^2 + (a + 1)*x + a + 2) * (x^5 + (3*a + 4)*x^4 + (3*a + 3)*x^3 + 2*a*x^2 + (3*a + 1)*x + 3*a + 1)

        Notice that the unit factor is included when we multiply `F`
        back out::

            sage: expand(F)
            2*x^10 + 2*x + 2*a

        A new ring.  In the example below, we set the special method
        ``_factor_univariate_polynomial()`` in the base ring which is
        called to factor univariate polynomials.  This facility can be
        used to easily extend polynomial factorization to work over
        new rings you introduce::

             sage: R.<x> = PolynomialRing(IntegerModRing(4),implementation="NTL")
             sage: (x^2).factor()
             Traceback (most recent call last):
             ...
             NotImplementedError: factorization of polynomials over rings with composite characteristic is not implemented
             sage: R.base_ring()._factor_univariate_polynomial = lambda f: f.change_ring(ZZ).factor()
             sage: (x^2).factor()
             x^2
             sage: del R.base_ring()._factor_univariate_polynomial # clean up

        Arbitrary precision real and complex factorization::

            sage: R.<x> = RealField(100)[]
            sage: F = factor(x^2-3); F
            (x - 1.7320508075688772935274463415) * (x + 1.7320508075688772935274463415)
            sage: expand(F)
            x^2 - 3.0000000000000000000000000000
            sage: factor(x^2 + 1)
            x^2 + 1.0000000000000000000000000000

            sage: R.<x> = ComplexField(100)[]
            sage: F = factor(x^2+3); F
            (x - 1.7320508075688772935274463415*I) * (x + 1.7320508075688772935274463415*I)
            sage: expand(F)
            x^2 + 3.0000000000000000000000000000
            sage: factor(x^2+1)
            (x - I) * (x + I)
            sage: f = R(I) * (x^2 + 1) ; f
            I*x^2 + I
            sage: F = factor(f); F
            (1.0000000000000000000000000000*I) * (x - I) * (x + I)
            sage: expand(F)
            I*x^2 + I

        Over a number field::

            sage: K.<z> = CyclotomicField(15)
            sage: x = polygen(K)
            sage: ((x^3 + z*x + 1)^3*(x - z)).factor()
            (x - z) * (x^3 + z*x + 1)^3
            sage: cyclotomic_polynomial(12).change_ring(K).factor()
            (x^2 - z^5 - 1) * (x^2 + z^5)
            sage: ((x^3 + z*x + 1)^3*(x/(z+2) - 1/3)).factor()
            (-1/331*z^7 + 3/331*z^6 - 6/331*z^5 + 11/331*z^4 - 21/331*z^3 + 41/331*z^2 - 82/331*z + 165/331) * (x - 1/3*z - 2/3) * (x^3 + z*x + 1)^3

        Over a relative number field::

            sage: x = polygen(QQ)
            sage: K.<z> = CyclotomicField(3)
            sage: L.<a> = K.extension(x^3 - 2)
            sage: t = polygen(L, 't')
            sage: f = (t^3 + t + a)*(t^5 + t + z); f
            t^8 + t^6 + a*t^5 + t^4 + z*t^3 + t^2 + (a + z)*t + z*a
            sage: f.factor()
            (t^3 + t + a) * (t^5 + t + z)

        Over the real double field::

            sage: R.<x> = RDF[]
            sage: (-2*x^2 - 1).factor()
            (-2.0) * (x^2 + 0.5000000000000001)
            sage: (-2*x^2 - 1).factor().expand()
            -2.0*x^2 - 1.0000000000000002
            sage: f = (x - 1)^3
            sage: f.factor()  # abs tol 2e-5
            (x - 1.0000065719436413) * (x^2 - 1.9999934280563585*x + 0.9999934280995487)

        The above output is incorrect because it relies on the
        :meth:`.roots` method, which does not detect that all the roots
        are real::

            sage: f.roots()  # abs tol 2e-5
            [(1.0000065719436413, 1)]

        Over the complex double field the factors are approximate and
        therefore occur with multiplicity 1::

            sage: R.<x> = CDF[]
            sage: f = (x^2 + 2*R(I))^3
            sage: F = f.factor()
            sage: F  # abs tol 3e-5
            (x - 1.0000138879287663 + 1.0000013435286879*I) * (x - 0.9999942196864997 + 0.9999873009803959*I) * (x - 0.9999918923847313 + 1.0000113554909125*I) * (x + 0.9999908759550227 - 1.0000069659624138*I) * (x + 0.9999985293216753 - 0.9999886153831807*I) * (x + 1.0000105947233 - 1.0000044186544053*I)
            sage: [f(t[0][0]).abs() for t in F] # abs tol 1e-13
            [1.979365054e-14, 1.97936298566e-14, 1.97936990747e-14, 3.6812407475e-14, 3.65211563729e-14, 3.65220890052e-14]

        Factoring polynomials over `\ZZ/n\ZZ` for
        composite `n` is not implemented::

            sage: R.<x> = PolynomialRing(Integers(35))
            sage: f = (x^2+2*x+2)*(x^2+3*x+9)
            sage: f.factor()
            Traceback (most recent call last):
            ...
            NotImplementedError: factorization of polynomials over rings with composite characteristic is not implemented

        Factoring polynomials over the algebraic numbers (see
        :trac:`8544`)::

            sage: R.<x> = QQbar[]
            sage: (x^8-1).factor()
            (x - 1) * (x - 0.7071067811865475? - 0.7071067811865475?*I) * (x - 0.7071067811865475? + 0.7071067811865475?*I) * (x - I) * (x + I) * (x + 0.7071067811865475? - 0.7071067811865475?*I) * (x + 0.7071067811865475? + 0.7071067811865475?*I) * (x + 1)

        Factoring polynomials over the algebraic reals (see
        :trac:`8544`)::

            sage: R.<x> = AA[]
            sage: (x^8+1).factor()
            (x^2 - 1.847759065022574?*x + 1.000000000000000?) * (x^2 - 0.7653668647301795?*x + 1.000000000000000?) * (x^2 + 0.7653668647301795?*x + 1.000000000000000?) * (x^2 + 1.847759065022574?*x + 1.000000000000000?)

        TESTS:

        This came up in ticket #7088::

            sage: R.<x>=PolynomialRing(ZZ)
            sage: f = 12*x^10 + x^9 + 432*x^3 + 9011
            sage: g = 13*x^11 + 89*x^3 + 1
            sage: F = f^2 * g^3
            sage: F = f^2 * g^3; F.factor()
            (12*x^10 + x^9 + 432*x^3 + 9011)^2 * (13*x^11 + 89*x^3 + 1)^3
            sage: F = f^2 * g^3 * 7; F.factor()
            7 * (12*x^10 + x^9 + 432*x^3 + 9011)^2 * (13*x^11 + 89*x^3 + 1)^3

        This example came up in ticket #7097::

            sage: x = polygen(QQ)
            sage: f = 8*x^9 + 42*x^6 + 6*x^3 - 1
            sage: g = x^24 - 12*x^23 + 72*x^22 - 286*x^21 + 849*x^20 - 2022*x^19 + 4034*x^18 - 6894*x^17 + 10182*x^16 - 13048*x^15 + 14532*x^14 - 13974*x^13 + 11365*x^12 - 7578*x^11 + 4038*x^10 - 1766*x^9 + 762*x^8 - 408*x^7 + 236*x^6 - 126*x^5 + 69*x^4 - 38*x^3 + 18*x^2 - 6*x + 1
            sage: assert g.is_irreducible()
            sage: K.<a> = NumberField(g)
            sage: len(f.roots(K))
            9
            sage: f.factor()
            (8) * (x^3 + 1/4) * (x^6 + 5*x^3 - 1/2)
            sage: f.change_ring(K).factor()
            (8) * (x - 3260097/3158212*a^22 + 35861067/3158212*a^21 - 197810817/3158212*a^20 + 722970825/3158212*a^19 - 1980508347/3158212*a^18 + 4374189477/3158212*a^17 - 4059860553/1579106*a^16 + 6442403031/1579106*a^15 - 17542341771/3158212*a^14 + 20537782665/3158212*a^13 - 20658463789/3158212*a^12 + 17502836649/3158212*a^11 - 11908953451/3158212*a^10 + 6086953981/3158212*a^9 - 559822335/789553*a^8 + 194545353/789553*a^7 - 505969453/3158212*a^6 + 338959407/3158212*a^5 - 155204647/3158212*a^4 + 79628015/3158212*a^3 - 57339525/3158212*a^2 + 26692783/3158212*a - 1636338/789553) * ...
            sage: f = QQbar['x'](1)
            sage: f.factor()
            1

        Factorization also works even if the variable of the finite
        field is nefariously labeled "x"::

            sage: R.<x> = GF(3^2, 'x')[]
            sage: f = x^10 +7*x -13
            sage: G = f.factor(); G
            (x + x) * (x + 2*x + 1) * (x^4 + (x + 2)*x^3 + (2*x + 2)*x + 2) * (x^4 + 2*x*x^3 + (x + 1)*x + 2)
            sage: prod(G) == f
            True

        ::

            sage: R.<x0> = GF(9,'x')[]  # purposely calling it x to test robustness
            sage: f = x0^3 + x0 + 1
            sage: f.factor()
            (x0 + 2) * (x0 + x) * (x0 + 2*x + 1)
            sage: f = 0*x0
            sage: f.factor()
            Traceback (most recent call last):
            ...
            ValueError: factorization of 0 not defined

        ::

            sage: f = x0^0
            sage: f.factor()
            1

        Over a complicated number field::

            sage: x = polygen(QQ, 'x')
            sage: f = x^6 + 10/7*x^5 - 867/49*x^4 - 76/245*x^3 + 3148/35*x^2 - 25944/245*x + 48771/1225
            sage: K.<a> = NumberField(f)
            sage: S.<T> = K[]
            sage: ff = S(f); ff
            T^6 + 10/7*T^5 - 867/49*T^4 - 76/245*T^3 + 3148/35*T^2 - 25944/245*T + 48771/1225
            sage: F = ff.factor()
            sage: len(F)
            4
            sage: F[:2]
            [(T - a, 1), (T - 40085763200/924556084127*a^5 - 145475769880/924556084127*a^4 + 527617096480/924556084127*a^3 + 1289745809920/924556084127*a^2 - 3227142391585/924556084127*a - 401502691578/924556084127, 1)]
            sage: expand(F)
            T^6 + 10/7*T^5 - 867/49*T^4 - 76/245*T^3 + 3148/35*T^2 - 25944/245*T + 48771/1225

        ::

            sage: f = x^2 - 1/3
            sage: K.<a> = NumberField(f)
            sage: A.<T> = K[]
            sage: A(x^2 - 1).factor()
            (T - 1) * (T + 1)


        ::

            sage: A(3*x^2 - 1).factor()
            (3) * (T - a) * (T + a)

        ::

            sage: A(x^2 - 1/3).factor()
            (T - a) * (T + a)

        Test that ticket #10279 is fixed::

            sage: R.<t> = PolynomialRing(QQ)
            sage: K.<a> = NumberField(t^4 - t^2 + 1)
            sage: pol = t^3 + (-4*a^3 + 2*a)*t^2 - 11/3*a^2*t + 2/3*a^3 - 4/3*a
            sage: pol.factor()
            (t - 2*a^3 + a) * (t - 4/3*a^3 + 2/3*a) * (t - 2/3*a^3 + 1/3*a)

        Test that this factorization really uses ``nffactor()`` internally::

            sage: pari.default("debug", 3)
            sage: F = pol.factor()
            <BLANKLINE>
            Entering nffactor:
            ...
            sage: pari.default("debug", 0)

        Test that ticket #10369 is fixed::

            sage: x = polygen(QQ)
            sage: K.<a> = NumberField(x^6 + x^5 + x^4 + x^3 + x^2 + x + 1)
            sage: R.<t> = PolynomialRing(K)

            sage: pol = (-1/7*a^5 - 1/7*a^4 - 1/7*a^3 - 1/7*a^2 - 2/7*a - 1/7)*t^10 + (4/7*a^5 - 2/7*a^4 - 2/7*a^3 - 2/7*a^2 - 2/7*a - 6/7)*t^9 + (90/49*a^5 + 152/49*a^4 + 18/49*a^3 + 24/49*a^2 + 30/49*a + 36/49)*t^8 + (-10/49*a^5 + 10/7*a^4 + 198/49*a^3 - 102/49*a^2 - 60/49*a - 26/49)*t^7 + (40/49*a^5 + 45/49*a^4 + 60/49*a^3 + 277/49*a^2 - 204/49*a - 78/49)*t^6 + (90/49*a^5 + 110/49*a^4 + 2*a^3 + 80/49*a^2 + 46/7*a - 30/7)*t^5 + (30/7*a^5 + 260/49*a^4 + 250/49*a^3 + 232/49*a^2 + 32/7*a + 8)*t^4 + (-184/49*a^5 - 58/49*a^4 - 52/49*a^3 - 66/49*a^2 - 72/49*a - 72/49)*t^3 + (18/49*a^5 - 32/49*a^4 + 10/49*a^3 + 4/49*a^2)*t^2 + (2/49*a^4 - 4/49*a^3 + 2/49*a^2)*t
            sage: pol.factor()
            (-1/7*a^5 - 1/7*a^4 - 1/7*a^3 - 1/7*a^2 - 2/7*a - 1/7) * t * (t - a^5 - a^4 - a^3 - a^2 - a - 1)^4 * (t^5 + (-12/7*a^5 - 10/7*a^4 - 8/7*a^3 - 6/7*a^2 - 4/7*a - 2/7)*t^4 + (12/7*a^5 - 8/7*a^3 + 16/7*a^2 + 2/7*a + 20/7)*t^3 + (-20/7*a^5 - 20/7*a^3 - 20/7*a^2 + 4/7*a - 2)*t^2 + (12/7*a^5 + 12/7*a^3 + 2/7*a + 16/7)*t - 4/7*a^5 - 4/7*a^3 - 4/7*a - 2/7)

            sage: pol = (1/7*a^2 - 1/7*a)*t^10 + (4/7*a - 6/7)*t^9 + (102/49*a^5 + 99/49*a^4 + 96/49*a^3 + 93/49*a^2 + 90/49*a + 150/49)*t^8 + (-160/49*a^5 - 36/49*a^4 - 48/49*a^3 - 8/7*a^2 - 60/49*a - 60/49)*t^7 + (30/49*a^5 - 55/49*a^4 + 20/49*a^3 + 5/49*a^2)*t^6 + (6/49*a^4 - 12/49*a^3 + 6/49*a^2)*t^5
            sage: pol.factor()
            (1/7*a^2 - 1/7*a) * t^5 * (t^5 + (-40/7*a^5 - 38/7*a^4 - 36/7*a^3 - 34/7*a^2 - 32/7*a - 30/7)*t^4 + (60/7*a^5 - 30/7*a^4 - 18/7*a^3 - 9/7*a^2 - 3/7*a)*t^3 + (60/7*a^4 - 40/7*a^3 - 16/7*a^2 - 4/7*a)*t^2 + (30/7*a^3 - 25/7*a^2 - 5/7*a)*t + 6/7*a^2 - 6/7*a)

            sage: pol = x^10 + (4/7*a - 6/7)*x^9 + (9/49*a^2 - 3/7*a + 15/49)*x^8 + (8/343*a^3 - 32/343*a^2 + 40/343*a - 20/343)*x^7 + (5/2401*a^4 - 20/2401*a^3 + 40/2401*a^2 - 5/343*a + 15/2401)*x^6 + (-6/16807*a^4 + 12/16807*a^3 - 18/16807*a^2 + 12/16807*a - 6/16807)*x^5
            sage: pol.factor()
            x^5 * (x^5 + (4/7*a - 6/7)*x^4 + (9/49*a^2 - 3/7*a + 15/49)*x^3 + (8/343*a^3 - 32/343*a^2 + 40/343*a - 20/343)*x^2 + (5/2401*a^4 - 20/2401*a^3 + 40/2401*a^2 - 5/343*a + 15/2401)*x - 6/16807*a^4 + 12/16807*a^3 - 18/16807*a^2 + 12/16807*a - 6/16807)

        Factoring over a number field over which we cannot factor the
        discriminant by trial division::

            sage: x = polygen(QQ)
            sage: K.<a> = NumberField(x^16 - x - 6)
            sage: R.<x> = PolynomialRing(K)
            sage: f = (x+a)^50 - (a-1)^50
            sage: len(factor(f))
            6
            sage: pari(K.discriminant()).factor(limit=0)
            [-1, 1; 3, 15; 23, 1; 887, 1; 12583, 1; 2354691439917211, 1]
            sage: factor(K.discriminant())
            -1 * 3^15 * 23 * 887 * 12583 * 6335047 * 371692813

        Factoring over a number field over which we cannot factor the
        discriminant and over which `nffactor()` fails::

            sage: p = next_prime(10^50); q = next_prime(10^51); n = p*q;
            sage: K.<a> = QuadraticField(p*q)
            sage: R.<x> = PolynomialRing(K)
            sage: K.pari_polynomial('a').nffactor("x^2+1")
            Mat([x^2 + 1, 1])
            sage: factor(x^2 + 1)
            x^2 + 1
            sage: factor( (x - a) * (x + 2*a) )
            (x - a) * (x + 2*a)

        A test where nffactor used to fail without a nf structure::

            sage: x = polygen(QQ)
            sage: K = NumberField([x^2-1099511627777, x^3-3],'a')
            sage: x = polygen(K)
            sage: f = x^3 - 3
            sage: factor(f)
            (x - a1) * (x^2 + a1*x + a1^2)

        We check that :trac:`7554` is fixed::

            sage: L.<q> = LaurentPolynomialRing(QQ)
            sage: F = L.fraction_field()
            sage: R.<x> = PolynomialRing(F)
            sage: factor(x)
            x
            sage: factor(x^2 - q^2)
            (-1) * (-x + q) * (x + q)
            sage: factor(x^2 - q^-2)
            (1/q^2) * (q*x - 1) * (q*x + 1)

            sage: P.<a,b,c> = PolynomialRing(ZZ)
            sage: R.<x> = PolynomialRing(FractionField(P))
            sage: p = (x - a)*(b*x + c)*(a*b*x + a*c) / (a + 2)
            sage: factor(p)
            (a/(a + 2)) * (x - a) * (b*x + c)^2
        """
        # PERFORMANCE NOTE:
        #     In many tests with SMALL degree PARI is substantially
        #     better than NTL.  (And magma is better yet.)  And the
        #     timing difference has nothing to do with moving Python
        #     data to NTL and back.
        #     For large degree ( > 1500) in the one test I tried, NTL was
        #     *much* better than MAGMA, and far better than PARI.  So probably
        #     NTL's implementation is asymptotically better.  I could use
        #     PARI for smaller degree over other rings besides Z, and use
        #     NTL in general.
        # A remark from Bill Hart (2007-09-25) about the above observation:
        ## NTL uses the Berlekamp-Zassenhaus method with van Hoeij's improvements.
        ## But so does Magma since about Jul 2001.
        ##
        ## But here's the kicker. PARI also uses this algorithm. Even Maple uses
        ## it!
        ##
        ## NTL's LLL algorithms are extremely well developed (van Hoeij uses
        ## LLL). There is also a possible speed difference in whether one uses
        ## quadratic convergence or not in the Hensel lift. But the right choice
        ## is not always what one thinks.
        ##
        ## But more than likely NTL is just better for large problems because
        ## Victor Shoup was very careful with the choice of strategies and
        ## parameters he used. Paul Zimmerman supplied him with a pile of
        ## polynomials to factor for comparison purposes and these seem to have
        ## been used to tune the algorithm for a wide range of inputs, including
        ## cases that van Hoeij's algorithm doesn't usually like.
        ##
        ## If you have a bound on the coefficients of the factors, one can surely
        ## do better than a generic implementation, but probably not much better
        ## if there are many factors.
        ##

        ## HUGE TODO, refactor the code below here such that this method will
        ## have as only the following code
        ##
        ## R = self.parent().base_ring()
        ## return R._factor_univariate_polynomial(self)
        ##
        ## in this way we can move the specific logic of factoring to the
        ## self.parent().base_ring() and get rid of all the ugly
        ## is_SomeType(R) checks and get way nicer structured code
        ## 200 lines of spagetti code is just way to much!

        if self.degree() < 0:
            raise ValueError("factorization of 0 not defined")
        if self.degree() == 0:
            return Factorization([], unit=self[0])

        R = self.parent().base_ring()
        if hasattr(R, '_factor_univariate_polynomial'):
            return R._factor_univariate_polynomial(self, **kwargs)

        G = None
        ch = R.characteristic()
        if not (ch == 0 or sage.rings.arith.is_prime(ch)):
            raise NotImplementedError("factorization of polynomials over rings with composite characteristic is not implemented")

        from sage.rings.number_field.number_field_base import is_NumberField
        from sage.rings.number_field.number_field_rel import is_RelativeNumberField
        from sage.rings.number_field.all import NumberField
        from sage.rings.finite_rings.constructor import is_FiniteField
        from sage.rings.finite_rings.integer_mod_ring import is_IntegerModRing
        from sage.rings.integer_ring import is_IntegerRing

        n = None

        if is_IntegerModRing(R) or is_IntegerRing(R):
            try:
                G = list(self._pari_with_name().factor())
            except PariError:
                raise NotImplementedError

        elif is_RelativeNumberField(R):

            M = R.absolute_field('a')
            from_M, to_M = M.structure()
            g = M['x']([to_M(x) for x in self.list()])
            F = g.factor()
            S = self.parent()
            v = [(S([from_M(x) for x in f.list()]), e) for f, e in F]
            return Factorization(v, from_M(F.unit()))

        elif is_FiniteField(R):
            v = [x._pari_("a") for x in self.list()]
            f = pari(v).Polrev()
            G = list(f.factor())

        elif is_NumberField(R):
            if R.degree() == 1:
                factors = self.change_ring(QQ).factor()
                return Factorization([(self._parent(p), e) for p, e in factors], R(factors.unit()))

            # Convert the polynomial we want to factor to PARI
            f = self._pari_with_name()
            try:
                try:
                    # Try to compute the PARI nf structure with important=False.
                    # This will raise RuntimeError if the computation is too
                    # difficult.  It will raise TypeError if the defining
                    # polynomial is not integral.
                    Rpari = R.pari_nf(important=False)
                except RuntimeError:
                    # Cannot easily compute the nf structure, use the defining
                    # polynomial instead.
                    Rpari = R.pari_polynomial("y")
                # nffactor() can fail with PariError "precision too low"
                G = list(Rpari.nffactor(f))
            except (PariError, TypeError):
                # Use factornf() which only needs the defining polynomial,
                # which does not require an integral polynomial and which
                # has no problems with floating-point precision.
                G = list(f.factornf(R.pari_polynomial("y")))
            # PARI's nffactor() ignores the unit, _factor_pari_helper()
            # adds back the unit of the factorization.
            return self._factor_pari_helper(G)

        if G is None:
            # See if we can do this as a singular polynomial as a fallback
            # This was copied from the general multivariate implementation
            try:
                if R.is_finite():
                    if R.characteristic() > 1<<29:
                        raise NotImplementedError("Factorization of multivariate polynomials over prime fields with characteristic > 2^29 is not implemented.")

                P = self.parent()
                P._singular_().set_ring()
                S = self._singular_().factorize()
                factors = S[1]
                exponents = S[2]
                v = sorted([( P(factors[i+1]),
<<<<<<< HEAD
                              sage.rings.integer.Integer(exponents[i+1]) )
=======
                              sage.rings.integer.Integer(exponents[i+1]))
>>>>>>> 6a3cb272
                            for i in range(len(factors))])
                unit = P.one()
                for i in range(len(v)):
                    if v[i][0].is_unit():
                        unit = unit * v[i][0]
                        del v[i]
                        break
                F = Factorization(v, unit=unit)
                F.sort()
                return F
            except (TypeError, AttributeError):
                raise NotImplementedError

        return self._factor_pari_helper(G, n)

    def _factor_pari_helper(self, G, n=None, unit=None):
        """
        Fix up and normalize a factorization that came from PARI.

        TESTS::

            sage: R.<x>=PolynomialRing(ZZ)
            sage: f = (2*x + 1) * (3*x^2 - 5)^2
            sage: f._factor_pari_helper(pari(f).factor())
            (2*x + 1) * (3*x^2 - 5)^2
            sage: f._factor_pari_helper(pari(f).factor(), unit=11)
            11 * (2*x + 1) * (3*x^2 - 5)^2
            sage: (8*f)._factor_pari_helper(pari(f).factor())
            8 * (2*x + 1) * (3*x^2 - 5)^2
            sage: (8*f)._factor_pari_helper(pari(f).factor(), unit=11)
            88 * (2*x + 1) * (3*x^2 - 5)^2
            sage: QQ['x'](f)._factor_pari_helper(pari(f).factor())
            (18) * (x + 1/2) * (x^2 - 5/3)^2
            sage: QQ['x'](f)._factor_pari_helper(pari(f).factor(), unit=11)
            (198) * (x + 1/2) * (x^2 - 5/3)^2

            sage: f = prod((k^2*x^k + k)^(k-1) for k in primes(10))
            sage: F = f._factor_pari_helper(pari(f).factor()); F
            1323551250 * (2*x^2 + 1) * (3*x^3 + 1)^2 * (5*x^5 + 1)^4 * (7*x^7 + 1)^6
            sage: F.prod() == f
            True
            sage: QQ['x'](f)._factor_pari_helper(pari(f).factor())
            (1751787911376562500) * (x^2 + 1/2) * (x^3 + 1/3)^2 * (x^5 + 1/5)^4 * (x^7 + 1/7)^6

            sage: g = GF(19)['x'](f)
            sage: G = g._factor_pari_helper(pari(g).factor()); G
            (4) * (x + 3) * (x + 16)^5 * (x + 11)^6 * (x^2 + 7*x + 9)^4 * (x^2 + 15*x + 9)^4 * (x^3 + 13)^2 * (x^6 + 8*x^5 + 7*x^4 + 18*x^3 + 11*x^2 + 12*x + 1)^6
            sage: G.prod() == g
            True
        """
        pols = G[0]
        exps = G[1]
        R = self.parent()
        F = [(R(f), int(e)) for f, e in zip(pols, exps)]

        if unit is None:
            unit = self.leading_coefficient()
        else:
            unit *= self.leading_coefficient()

        if R.base_ring().is_field():
            # When the base ring is a field we normalize
            # the irreducible factors so they have leading
            # coefficient 1.
            for i, (f, e) in enumerate(F):
                if not f.is_monic():
                    F[i] = (f.monic(), e)

        else:
            # Otherwise we have to adjust for
            # the content ignored by PARI.
            content_fix = R.base_ring().one()
            for f, e in F:
                if not f.is_monic():
                    content_fix *= f.leading_coefficient()**e
            unit //= content_fix
            if not unit.is_unit():
                F.append((R(unit), ZZ(1)))
                unit = R.base_ring().one()

        if not n is None:
            pari.set_real_precision(n)  # restore precision
        return Factorization(F, unit)

    def splitting_field(self, names, map=False, **kwds):
        """
        Compute the absolute splitting field of a given polynomial.

        INPUT:

        - ``names`` -- a variable name for the splitting field.

        - ``map`` -- (default: ``False``) also return an embedding of
          ``self`` into the resulting field.

        - ``kwds`` -- additional keywords depending on the type.
          Currently, only number fields are implemented. See
          :func:`sage.rings.number_field.splitting_field.splitting_field`
          for the documentation of these keywords.

        OUTPUT:

        If ``map`` is ``False``, the splitting field as an absolute field.
        If ``map`` is ``True``, a tuple ``(K, phi)`` where ``phi`` is an
        embedding of the base field of ``self`` in ``K``.

        EXAMPLES::

            sage: R.<x> = PolynomialRing(ZZ)
            sage: K.<a> = (x^3 + 2).splitting_field(); K
            Number Field in a with defining polynomial x^6 + 3*x^5 + 6*x^4 + 11*x^3 + 12*x^2 - 3*x + 1
            sage: K.<a> = (x^3 - 3*x + 1).splitting_field(); K
            Number Field in a with defining polynomial x^3 - 3*x + 1

        Relative situation::

            sage: R.<x> = PolynomialRing(QQ)
            sage: K.<a> = NumberField(x^3 + 2)
            sage: S.<t> = PolynomialRing(K)
            sage: L.<b> = (t^2 - a).splitting_field()
            sage: L
            Number Field in b with defining polynomial t^6 + 2

        With ``map=True``, we also get the embedding of the base field
        into the splitting field::

            sage: L.<b>, phi = (t^2 - a).splitting_field(map=True)
            sage: phi
            Ring morphism:
              From: Number Field in a with defining polynomial x^3 + 2
              To:   Number Field in b with defining polynomial t^6 + 2
              Defn: a |--> b^2

        An example over a finite field::

            sage: P.<x> = PolynomialRing(GF(7))
            sage: t = x^2 + 1
            sage: t.splitting_field('b')
            Finite Field in b of size 7^2

            sage: P.<x> = PolynomialRing(GF(7^3, 'a'))
            sage: t = x^2 + 1
            sage: t.splitting_field('b', map=True)
            (Finite Field in b of size 7^6,
             Ring morphism:
               From: Finite Field in a of size 7^3
               To:   Finite Field in b of size 7^6
               Defn: a |--> 2*b^4 + 6*b^3 + 2*b^2 + 3*b + 2)

        If the extension is trivial and the generators have the same
        name, the map will be the identity::

            sage: t = 24*x^13 + 2*x^12 + 14
            sage: t.splitting_field('a', map=True)
            (Finite Field in a of size 7^3,
             Identity endomorphism of Finite Field in a of size 7^3)

            sage: t = x^56 - 14*x^3
            sage: t.splitting_field('b', map=True)
            (Finite Field in b of size 7^3,
             Ring morphism:
             From: Finite Field in a of size 7^3
               To:   Finite Field in b of size 7^3
               Defn: a |--> b)

        .. SEEALSO::

            :func:`sage.rings.number_field.splitting_field.splitting_field` for more examples over number fields

        TESTS::

            sage: K.<a,b> = x.splitting_field()
            Traceback (most recent call last):
            ...
            IndexError: the number of names must equal the number of generators
            sage: polygen(RR).splitting_field('x')
            Traceback (most recent call last):
            ...
            NotImplementedError: splitting_field() is only implemented over number fields and finite fields

            sage: P.<x> = PolynomialRing(GF(11^5, 'a'))
            sage: t = x^2 + 1
            sage: t.splitting_field('b')
            Finite Field in b of size 11^10
            sage: t = 24*x^13 + 2*x^12 + 14
            sage: t.splitting_field('b')
            Finite Field in b of size 11^30
            sage: t = x^56 - 14*x^3
            sage: t.splitting_field('b')
            Finite Field in b of size 11^130

            sage: P.<x> = PolynomialRing(GF(19^6, 'a'))
            sage: t = -x^6 + x^2 + 1
            sage: t.splitting_field('b')
            Finite Field in b of size 19^6
            sage: t = 24*x^13 + 2*x^12 + 14
            sage: t.splitting_field('b')
            Finite Field in b of size 19^18
            sage: t = x^56 - 14*x^3
            sage: t.splitting_field('b')
            Finite Field in b of size 19^156

            sage: P.<x> = PolynomialRing(GF(83^6, 'a'))
            sage: t = 2*x^14 - 5 + 6*x
            sage: t.splitting_field('b')
            Finite Field in b of size 83^84
            sage: t = 24*x^13 + 2*x^12 + 14
            sage: t.splitting_field('b')
            Finite Field in b of size 83^78
            sage: t = x^56 - 14*x^3
            sage: t.splitting_field('b')
            Finite Field in b of size 83^12

            sage: P.<x> = PolynomialRing(GF(401^13, 'a'))
            sage: t = 2*x^14 - 5 + 6*x
            sage: t.splitting_field('b')
            Finite Field in b of size 401^104
            sage: t = 24*x^13 + 2*x^12 + 14
            sage: t.splitting_field('b')
            Finite Field in b of size 401^156
            sage: t = x^56 - 14*x^3
            sage: t.splitting_field('b')
            Finite Field in b of size 401^52

        """
        name = sage.structure.parent_gens.normalize_names(1, names)[0]

        from sage.rings.number_field.number_field_base import is_NumberField
        from sage.rings.finite_rings.finite_field_base import is_FiniteField

        f = self.monic()            # Given polynomial, made monic
        F = f.parent().base_ring()  # Base field
        if not F.is_field():
            F = F.fraction_field()
            f = self.change_ring(F)

        if is_NumberField(F):
            from sage.rings.number_field.splitting_field import splitting_field
            return splitting_field(f, name, map, **kwds)
        elif is_FiniteField(F):
            degree = sage.rings.arith.lcm([f.degree() for f, _ in self.factor()])
            return F.extension(degree, name, map=map, **kwds)

        raise NotImplementedError("splitting_field() is only implemented over number fields and finite fields")

    @coerce_binop
    def gcd(self, other):
        """
        Compute a greatest common divisor of this polynomial and ``other``.

        INPUT:

            - ``other`` -- a polynomial in the same ring as this polynomial

        OUTPUT:

            A greatest common divisor as a polynomial in the same ring as this
            polynomial. Over a field, the return value will be a monic
            polynomial.

        .. NOTE::

            The actual algorithm for computing greatest common divisors depends
            on the base ring underlying the polynomial ring. If the base ring
            defines a method ``_gcd_univariate_polynomial``, then this method
            will be called (see examples below).

        EXAMPLES::

            sage: R.<x> = QQ[]
            sage: (2*x^2).gcd(2*x)
            x
            sage: R.zero().gcd(0)
            0
            sage: (2*x).gcd(0)
            x

            One can easily add gcd functionality to new rings by providing a
            method ``_gcd_univariate_polynomial``::

            sage: R.<x> = QQ[]
            sage: S.<y> = R[]
            sage: h1 = y*x
            sage: h2 = y^2*x^2
            sage: h1.gcd(h2)
            Traceback (most recent call last):
            ...
            NotImplementedError: Univariate Polynomial Ring in x over Rational Field does not provide a gcd implementation for univariate polynomials
            sage: T.<x,y> = QQ[]
            sage: R._gcd_univariate_polynomial = lambda f,g: S(T(f).gcd(g))
            sage: h1.gcd(h2)
            x*y
            sage: del R._gcd_univariate_polynomial

        """
        if hasattr(self.base_ring(), '_gcd_univariate_polynomial'):
            return self.base_ring()._gcd_univariate_polynomial(self, other)
        else:
            raise NotImplementedError("%s does not provide a gcd implementation for univariate polynomials"%self.base_ring())

    @coerce_binop
    def lcm(self, other):
        """
        Let f and g be two polynomials. Then this function returns the
        monic least common multiple of f and g.
        """
        f = self*other
        g = self.gcd(other)
        q = f//g
        return ~(q.leading_coefficient())*q

    def _lcm(self, other):
        """
        Let f and g be two polynomials. Then this function returns the
        monic least common multiple of f and g.
        """
        f = self*other
        g = self.gcd(other)
        q = f//g
        return ~(q.leading_coefficient())*q  # make monic  (~ is inverse in python)

    def is_primitive(self, n=None, n_prime_divs=None):
        """
        Returns ``True`` if the polynomial is primitive.  The semantics of
        "primitive" depend on the polynomial coefficients.

        - (field theory) A polynomial of degree `m` over a finite field
          `\GF{q}` is primitive if it is irreducible and its root in
          `\GF{q^m}` generates the multiplicative group `\GF{q^m}^*`.

        - (ring theory) A polynomial over a ring is primitive if its
          coefficients generate the unit ideal.

        Calling `is_primitive` on a polynomial over an infinite field will
        raise an error.

        The additional inputs to this function are to speed up computation for
        field semantics (see note).

        INPUTS:

          - ``n`` (default: ``None``) - if provided, should equal
            `q-1` where ``self.parent()`` is the field with `q`
            elements;  otherwise it will be computed.

          - ``n_prime_divs`` (default: ``None``) - if provided, should
            be a list of the prime divisors of ``n``; otherwise it
            will be computed.

        .. note::

          Computation of the prime divisors of ``n`` can dominate the running
          time of this method, so performing this computation externally
          (e.g. ``pdivs=n.prime_divisors()``) is a good idea for repeated calls
          to is_primitive for polynomials of the same degree.

          Results may be incorrect if the wrong ``n`` and/or factorization are
          provided.

        EXAMPLES::

          Field semantics examples.

          ::

            sage: R.<x> = GF(2)['x']
            sage: f = x^4+x^3+x^2+x+1
            sage: f.is_irreducible(), f.is_primitive()
            (True, False)
            sage: f = x^3+x+1
            sage: f.is_irreducible(), f.is_primitive()
            (True, True)
            sage: R.<x> = GF(3)[]
            sage: f = x^3-x+1
            sage: f.is_irreducible(), f.is_primitive()
            (True, True)
            sage: f = x^2+1
            sage: f.is_irreducible(), f.is_primitive()
            (True, False)
            sage: R.<x> = GF(5)[]
            sage: f = x^2+x+1
            sage: f.is_primitive()
            False
            sage: f = x^2-x+2
            sage: f.is_primitive()
            True
            sage: x=polygen(QQ); f=x^2+1
            sage: f.is_primitive()
            Traceback (most recent call last):
            ...
            NotImplementedError: is_primitive() not defined for polynomials over infinite fields.

          Ring semantics examples.

          ::

            sage: x=polygen(ZZ)
            sage: f = 5*x^2+2
            sage: f.is_primitive()
            True
            sage: f = 5*x^2+5
            sage: f.is_primitive()
            False

            sage: K=NumberField(x^2+5,'a')
            sage: R=K.ring_of_integers()
            sage: a=R.gen(1)
            sage: a^2
            -5
            sage: f=a*x+2
            sage: f.is_primitive()
            True
            sage: f=(1+a)*x+2
            sage: f.is_primitive()
            False

            sage: x=polygen(Integers(10));
            sage: f=5*x^2+2
            sage: #f.is_primitive()  #BUG:: elsewhere in Sage, should return True
            sage: f=4*x^2+2
            sage: #f.is_primitive()  #BUG:: elsewhere in Sage, should return False

        TESTS::

            sage: R.<x> = GF(2)['x']
            sage: f = x^4+x^3+x^2+x+1
            sage: f.is_primitive(15)
            False
            sage: f.is_primitive(15, [3,5])
            False
            sage: f.is_primitive(n_prime_divs=[3,5])
            False
            sage: f = x^3+x+1
            sage: f.is_primitive(7, [7])
            True
            sage: R.<x> = GF(3)[]
            sage: f = x^3-x+1
            sage: f.is_primitive(26, [2,13])
            True
            sage: f = x^2+1
            sage: f.is_primitive(8, [2])
            False
            sage: R.<x> = GF(5)[]
            sage: f = x^2+x+1
            sage: f.is_primitive(24, [2,3])
            False
            sage: f = x^2-x+2
            sage: f.is_primitive(24, [2,3])
            True
            sage: x=polygen(Integers(103)); f=x^2+1
            sage: f.is_primitive()
            False
        """
        R = self.base_ring()
        if R.is_field():
            if not R.is_finite():
                raise NotImplementedError("is_primitive() not defined for polynomials over infinite fields.")

            if not self.is_irreducible():
                return False
            if n is None:
                q = self.base_ring().order()
                n = q ** self.degree() - 1
            y = self.parent().quo(self).gen()
            from sage.groups.generic import order_from_multiple
            return n == order_from_multiple(y, n, n_prime_divs, operation="*")
        else:
            return R.ideal(self.coefficients())==R.ideal(1)

    def is_constant(self):
        """
        Return True if this is a constant polynomial.

        OUTPUT:


        -  ``bool`` - True if and only if this polynomial is
           constant


        EXAMPLES::

            sage: R.<x> = ZZ[]
            sage: x.is_constant()
            False
            sage: R(2).is_constant()
            True
            sage: R(0).is_constant()
            True
        """
        return self.degree() <= 0

    def is_monomial(self):
        """
        Returns True if self is a monomial, i.e., a power of the generator.

        EXAMPLES::

            sage: R.<x> = QQ[]
            sage: x.is_monomial()
            True
            sage: (x+1).is_monomial()
            False
            sage: (x^2).is_monomial()
            True
            sage: R(1).is_monomial()
            True

        The coefficient must be 1::

            sage: (2*x^5).is_monomial()
            False

        To allow a non-1 leading coefficient, use is_term()::

            sage: (2*x^5).is_term()
            True

        .. warning::

           The definition of is_monomial in Sage up to 4.7.1 was the
           same as is_term, i.e., it allowed a coefficient not equal
           to 1.
        """
        return len(self.exponents()) == 1 and self.leading_coefficient() == 1

    def is_term(self):
        """
        Return True if self is an element of the base ring times a
        power of the generator.

        EXAMPLES::

            sage: R.<x> = QQ[]
            sage: x.is_term()
            True
            sage: R(1).is_term()
            True
            sage: (3*x^5).is_term()
            True
            sage: (1+3*x^5).is_term()
            False

        To require that the coefficient is 1, use is_monomial() instead::

            sage: (3*x^5).is_monomial()
            False
        """
        return len(self.exponents()) == 1

    def root_field(self, names, check_irreducible=True):
        """
        Return the field generated by the roots of the irreducible
        polynomial self. The output is either a number field, relative
        number field, a quotient of a polynomial ring over a field, or the
        fraction field of the base ring.

        EXAMPLES::

            sage: R.<x> = QQ['x']
            sage: f = x^3 + x + 17
            sage: f.root_field('a')
            Number Field in a with defining polynomial x^3 + x + 17

        ::

            sage: R.<x> = QQ['x']
            sage: f = x - 3
            sage: f.root_field('b')
            Rational Field

        ::

            sage: R.<x> = ZZ['x']
            sage: f = x^3 + x + 17
            sage: f.root_field('b')
            Number Field in b with defining polynomial x^3 + x + 17

        ::

            sage: y = QQ['x'].0
            sage: L.<a> = NumberField(y^3-2)
            sage: R.<x> = L['x']
            sage: f = x^3 + x + 17
            sage: f.root_field('c')
            Number Field in c with defining polynomial x^3 + x + 17 over its base field

        ::

            sage: R.<x> = PolynomialRing(GF(9,'a'))
            sage: f = x^3 + x^2 + 8
            sage: K.<alpha> = f.root_field(); K
            Univariate Quotient Polynomial Ring in alpha over Finite Field in a of size 3^2 with modulus x^3 + x^2 + 2
            sage: alpha^2 + 1
            alpha^2 + 1
            sage: alpha^3 + alpha^2
            1

        ::

            sage: R.<x> = QQ[]
            sage: f = x^2
            sage: K.<alpha> = f.root_field()
            Traceback (most recent call last):
            ...
            ValueError: polynomial must be irreducible

        TESTS::

            sage: (PolynomialRing(Integers(31),name='x').0+5).root_field('a')
            Ring of integers modulo 31
        """
        from sage.rings.number_field.number_field import is_NumberField, NumberField

        R = self.base_ring()
        if not R.is_integral_domain():
            raise ValueError("the base ring must be a domain")

        if check_irreducible and not self.is_irreducible():
            raise ValueError("polynomial must be irreducible")

        if self.degree() <= 1:
            return R.fraction_field()

        if sage.rings.integer_ring.is_IntegerRing(R):
            return NumberField(self, names)

        if sage.rings.rational_field.is_RationalField(R) or is_NumberField(R):
            return NumberField(self, names)

        return R.fraction_field()[self.parent().variable_name()].quotient(self, names)

    def sylvester_matrix(self, right, variable = None):
        """
        Returns the Sylvester matrix of self and right.

        Note that the Sylvester matrix is not defined if one of the polynomials
        is zero.

        INPUT:

        - right: a polynomial in the same ring as self.
        - variable: optional, included for compatibility with the multivariate
          case only. The variable of the polynomials.

        EXAMPLES::

            sage: R.<x> = PolynomialRing(ZZ)
            sage: f = (6*x + 47)*(7*x^2 - 2*x + 38)
            sage: g = (6*x + 47)*(3*x^3 + 2*x + 1)
            sage: M = f.sylvester_matrix(g)
            sage: M
            [  42  317  134 1786    0    0    0]
            [   0   42  317  134 1786    0    0]
            [   0    0   42  317  134 1786    0]
            [   0    0    0   42  317  134 1786]
            [  18  141   12  100   47    0    0]
            [   0   18  141   12  100   47    0]
            [   0    0   18  141   12  100   47]

        If the polynomials share a non-constant common factor then the
        determinant of the Sylvester matrix will be zero::

            sage: M.determinant()
            0

        If self and right are polynomials of positive degree, the determinant
        of the Sylvester matrix is the resultant of the polynomials.::

            sage: h1 = R.random_element()
            sage: h2 = R.random_element()
            sage: M1 = h1.sylvester_matrix(h2)
            sage: M1.determinant() == h1.resultant(h2)
            True

        The rank of the Sylvester matrix is related to the degree of the
        gcd of self and right::

            sage: f.gcd(g).degree() == f.degree() + g.degree() - M.rank()
            True
            sage: h1.gcd(h2).degree() == h1.degree() + h2.degree() - M1.rank()
            True

        TESTS:

        The variable is optional, but must be the same in both rings::

            sage: K.<x> = QQ['x']
            sage: f = x+1
            sage: g = QQ['y']([1, 0, 1])
            sage: f.sylvester_matrix(f, x)
            [1 1]
            [1 1]
            sage: f.sylvester_matrix(g, x)
            Traceback (most recent call last):
            ...
            TypeError: no common canonical parent for objects with parents: 'Univariate Polynomial Ring in x over Rational Field' and 'Univariate Polynomial Ring in y over Rational Field'

        Polynomials must be defined over compatible base rings::

            sage: f = QQ['x']([1, 0, 1])
            sage: g = ZZ['x']([1, 0, 1])
            sage: h = GF(25, 'a')['x']([1, 0, 1])
            sage: f.sylvester_matrix(g)
            [1 0 1 0]
            [0 1 0 1]
            [1 0 1 0]
            [0 1 0 1]
            sage: g.sylvester_matrix(h)
            [1 0 1 0]
            [0 1 0 1]
            [1 0 1 0]
            [0 1 0 1]
            sage: f.sylvester_matrix(h)
            Traceback (most recent call last):
            ...
            TypeError: no common canonical parent for objects with parents: 'Univariate Polynomial Ring in x over Rational Field' and 'Univariate Polynomial Ring in x over Finite Field in a of size 5^2'

        We can compute the sylvester matrix of a univariate and multivariate
        polynomial::

            sage: K.<x,y> = QQ['x,y']
            sage: g = K.random_element()
            sage: f.sylvester_matrix(g) == K(f).sylvester_matrix(g,x)
            True

        Corner cases::

            sage: K.<x>=QQ[]
            sage: f = x^2+1
            sage: g = K(0)
            sage: f.sylvester_matrix(g)
            Traceback (most recent call last):
            ...
            ValueError: The Sylvester matrix is not defined for zero polynomials
            sage: g.sylvester_matrix(f)
            Traceback (most recent call last):
            ...
            ValueError: The Sylvester matrix is not defined for zero polynomials
            sage: g.sylvester_matrix(g)
            Traceback (most recent call last):
            ...
            ValueError: The Sylvester matrix is not defined for zero polynomials
            sage: K(3).sylvester_matrix(x^2)
            [3 0]
            [0 3]
            sage: K(3).sylvester_matrix(K(4))
            []
        """

        # This code is almost exactly the same as that of
        # sylvester_matrix() in multi_polynomial.pyx.

        if self.parent() != right.parent():
            coercion_model = sage.structure.element.get_coercion_model()
            a, b = coercion_model.canonical_coercion(self,right)
            variable = a.parent()(self.variables()[0])
            #We add the variable to cover the case that right is a multivariate
            #polynomial
            return a.sylvester_matrix(b, variable)

        if variable:
            if variable.parent() != self.parent():
                variable = self.parent()(variable)

        from sage.matrix.constructor import matrix

        # The dimension of the sage matrix is self.degree() + right.degree()

        if self.is_zero() or right.is_zero():
            raise ValueError("The Sylvester matrix is not defined for zero polynomials")

        m = self.degree()
        n = right.degree()

        M = matrix(self.base_ring(), n + m, n + m)

        r = 0
        offset = 0
        for _ in range(n):
            for c in range(m, -1, -1):
                M[r, m - c + offset] = self[c]
            offset += 1
            r += 1

        offset = 0
        for _ in range(m):
            for c in range(n, -1, -1):
                M[r, n - c + offset] = right[c]
            offset += 1
            r += 1

        return M

    cpdef constant_coefficient(self):
        """
        Return the constant coefficient of this polynomial.

        OUTPUT: element of base ring

        EXAMPLES::

            sage: R.<x> = QQ[]
            sage: f = -2*x^3 + 2*x - 1/3
            sage: f.constant_coefficient()
            -1/3
        """
        return self[0]

    cpdef Polynomial _new_constant_poly(self, a, Parent P):
        """
        Create a new constant polynomial from a in P, which MUST be an
        element of the base ring of P (this is not checked).

        EXAMPLE::

            sage: R.<w> = PolynomialRing(GF(9,'a'), sparse=True)
            sage: a = w._new_constant_poly(0, R); a
            0
            sage: a.coefficients()
            []
        """
        if a:
            return self.__class__(P,[a], check=False) #P._element_constructor(a, check=False)
        return self.__class__(P,[], check=False)

    def is_monic(self):
        """
        Returns True if this polynomial is monic. The zero polynomial is by
        definition not monic.

        EXAMPLES::

            sage: x = QQ['x'].0
            sage: f = x + 33
            sage: f.is_monic()
            True
            sage: f = 0*x
            sage: f.is_monic()
            False
            sage: f = 3*x^3 + x^4 + x^2
            sage: f.is_monic()
            True
            sage: f = 2*x^2 + x^3 + 56*x^5
            sage: f.is_monic()
            False

        AUTHORS:

        - Naqi Jaffery (2006-01-24): examples
        """
        return not self.is_zero() and self[self.degree()] == 1

    def is_unit(self):
        r"""
        Return True if this polynomial is a unit.

        EXAMPLES::

            sage: a = Integers(90384098234^3)
            sage: b = a(2*191*236607587)
            sage: b.is_nilpotent()
            True
            sage: R.<x> = a[]
            sage: f = 3 + b*x + b^2*x^2
            sage: f.is_unit()
            True
            sage: f = 3 + b*x + b^2*x^2 + 17*x^3
            sage: f.is_unit()
            False

        EXERCISE (Atiyah-McDonald, Ch 1): Let `A[x]` be a
        polynomial ring in one variable. Then
        `f=\sum a_i x^i \in A[x]` is a unit if and only if
        `a_0` is a unit and `a_1,\ldots, a_n` are
        nilpotent.
        """
        if self.degree() > 0:
            for i in range(1,self.degree()+1):
                if not self[i].is_nilpotent():
                    return False
        return self[0].is_unit()

    def is_nilpotent(self):
        r"""
        Return True if this polynomial is nilpotent.

        EXAMPLES::

            sage: R = Integers(12)
            sage: S.<x> = R[]
            sage: f = 5 + 6*x
            sage: f.is_nilpotent()
            False
            sage: f = 6 + 6*x^2
            sage: f.is_nilpotent()
            True
            sage: f^2
            0

        EXERCISE (Atiyah-McDonald, Ch 1): Let `A[x]` be a
        polynomial ring in one variable. Then
        `f=\sum a_i x^i \in A[x]` is nilpotent if and only if
        every `a_i` is nilpotent.
        """
        for i in range(self.degree()+1):
            if not self[i].is_nilpotent():
                return False
        return True

    def is_gen(self):
        r"""
        Return True if this polynomial is the distinguished generator of
        the parent polynomial ring.

        EXAMPLES::

            sage: R.<x> = QQ[]
            sage: R(1).is_gen()
            False
            sage: R(x).is_gen()
            True

        Important - this function doesn't return True if self equals the
        generator; it returns True if self *is* the generator.

        ::

            sage: f = R([0,1]); f
            x
            sage: f.is_gen()
            False
            sage: f is x
            False
            sage: f == x
            True
        """
        return bool(self._is_gen)

    def leading_coefficient(self):
        """
        Return the leading coefficient of this polynomial.

        OUTPUT: element of the base ring

        EXAMPLES::

            sage: R.<x> = QQ[]
            sage: f = (-2/5)*x^3 + 2*x - 1/3
            sage: f.leading_coefficient()
            -2/5
        """
        return self[self.degree()]

    def monic(self):
        """
        Return this polynomial divided by its leading coefficient. Does not
        change this polynomial.

        EXAMPLES::

            sage: x = QQ['x'].0
            sage: f = 2*x^2 + x^3 + 56*x^5
            sage: f.monic()
            x^5 + 1/56*x^3 + 1/28*x^2
            sage: f = (1/4)*x^2 + 3*x + 1
            sage: f.monic()
            x^2 + 12*x + 4

        The following happens because `f = 0` cannot be made into a
        monic polynomial

        ::

            sage: f = 0*x
            sage: f.monic()
            Traceback (most recent call last):
            ...
            ZeroDivisionError: rational division by zero

        Notice that the monic version of a polynomial over the integers is
        defined over the rationals.

        ::

            sage: x = ZZ['x'].0
            sage: f = 3*x^19 + x^2 - 37
            sage: g = f.monic(); g
            x^19 + 1/3*x^2 - 37/3
            sage: g.parent()
            Univariate Polynomial Ring in x over Rational Field

        AUTHORS:

        - Naqi Jaffery (2006-01-24): examples
        """
        if self.is_monic():
            return self
        a = ~self.leading_coefficient()
        R = self.parent()
        if a.parent() != R.base_ring():
            S = R.base_extend(a.parent())
            return a*S(self)
        else:
            return a*self

    def coefficients(self, sparse=True):
        """
        Return the coefficients of the monomials appearing in self.
        If ``sparse=True`` (the default), it returns only the non-zero coefficients.
        Otherwise, it returns the same value as ``self.list()``.
        (In this case, it may be slightly faster to invoke ``self.list()`` directly.)

        EXAMPLES::

            sage: _.<x> = PolynomialRing(ZZ)
            sage: f = x^4+2*x^2+1
            sage: f.coefficients()
            [1, 2, 1]
            sage: f.coefficients(sparse=False)
            [1, 0, 2, 0, 1]
        """
        zero = self.parent().base_ring().zero()
        if (sparse):
          return [c for c in self.list() if c != zero]
        else:
          return self.list()

    def exponents(self):
        """
        Return the exponents of the monomials appearing in self.

        EXAMPLES::

            sage: _.<x> = PolynomialRing(ZZ)
            sage: f = x^4+2*x^2+1
            sage: f.exponents()
            [0, 2, 4]
        """
        zero = self.parent().base_ring().zero()
        l = self.list()
        return [i for i in range(len(l)) if l[i] != zero]

    def list(self):
        """
        Return a new copy of the list of the underlying elements of self.

        EXAMPLES::

            sage: R.<x> = QQ[]
            sage: f = (-2/5)*x^3 + 2*x - 1/3
            sage: v = f.list(); v
            [-1/3, 2, 0, -2/5]

        Note that v is a list, it is mutable, and each call to the list
        method returns a new list::

            sage: type(v)
            <type 'list'>
            sage: v[0] = 5
            sage: f.list()
            [-1/3, 2, 0, -2/5]

        Here is an example with a generic polynomial ring::

            sage: R.<x> = QQ[]
            sage: S.<y> = R[]
            sage: f = y^3 + x*y -3*x; f
            y^3 + x*y - 3*x
            sage: type(f)
            <type 'sage.rings.polynomial.polynomial_element.Polynomial_generic_dense'>
            sage: v = f.list(); v
            [-3*x, x, 0, 1]
            sage: v[0] = 10
            sage: f.list()
            [-3*x, x, 0, 1]
        """
        raise NotImplementedError

    def prec(self):
        """
        Return the precision of this polynomial. This is always infinity,
        since polynomials are of infinite precision by definition (there is
        no big-oh).

        EXAMPLES::

            sage: x = polygen(ZZ)
            sage: (x^5 + x + 1).prec()
            +Infinity
            sage: x.prec()
            +Infinity
        """
        return infinity.infinity

    def padded_list(self, n=None):
        """
        Return list of coefficients of self up to (but not including)
        `q^n`.

        Includes 0's in the list on the right so that the list has length
        `n`.

        INPUT:


        -  ``n`` - (default: None); if given, an integer that
           is at least 0


        EXAMPLES::

            sage: x = polygen(QQ)
            sage: f = 1 + x^3 + 23*x^5
            sage: f.padded_list()
            [1, 0, 0, 1, 0, 23]
            sage: f.padded_list(10)
            [1, 0, 0, 1, 0, 23, 0, 0, 0, 0]
            sage: len(f.padded_list(10))
            10
            sage: f.padded_list(3)
            [1, 0, 0]
            sage: f.padded_list(0)
            []
            sage: f.padded_list(-1)
            Traceback (most recent call last):
            ...
            ValueError: n must be at least 0
        """
        v = self.list()
        if n is None:
            return v
        if n < 0:
            raise ValueError("n must be at least 0")
        if len(v) < n:
            z = self._parent.base_ring().zero()
            return v + [z]*(n - len(v))
        else:
            return v[:int(n)]

    def coeffs(self):
        r"""
        Using ``coeffs()`` is now deprecated (:trac:`17518`).
        Returns ``self.list()``.

        (It is potentially slightly faster to use
        ``self.list()`` directly.)

        EXAMPLES::

            sage: x = QQ['x'].0
            sage: f = 10*x^3 + 5*x + 2/17
            sage: f.coeffs()
            doctest:...: DeprecationWarning: The use of coeffs() is now deprecated in favor of coefficients(sparse=False).
            See http://trac.sagemath.org/17518 for details.
            [2/17, 5, 0, 10]
        """
        deprecation(17518, 'The use of coeffs() is now deprecated in favor of coefficients(sparse=False).')
        return self.list()

    def newton_raphson(self, n, x0):
        """
        Return a list of n iterative approximations to a root of this
        polynomial, computed using the Newton-Raphson method.

        The Newton-Raphson method is an iterative root-finding algorithm.
        For f(x) a polynomial, as is the case here, this is essentially the
        same as Horner's method.

        INPUT:


        -  ``n`` - an integer (=the number of iterations),

        -  ``x0`` - an initial guess x0.


        OUTPUT: A list of numbers hopefully approximating a root of
        f(x)=0.

        If one of the iterates is a critical point of f then a
        ZeroDivisionError exception is raised.

        EXAMPLES::

            sage: x = PolynomialRing(RealField(), 'x').gen()
            sage: f = x^2 - 2
            sage: f.newton_raphson(4, 1)
            [1.50000000000000, 1.41666666666667, 1.41421568627451, 1.41421356237469]

        AUTHORS:

        - David Joyner and William Stein (2005-11-28)
        """
        n = sage.rings.integer.Integer(n)
        df = self.derivative()
        K = self.parent().base_ring()
        a = K(x0)
        L = []
        for i in range(n):
            a -= self(a) / df(a)
            L.append(a)
        return L

    def polynomial(self, var):
        r"""
        Let var be one of the variables of the parent of self. This returns
        self viewed as a univariate polynomial in var over the polynomial
        ring generated by all the other variables of the parent.

        For univariate polynomials, if var is the generator of the parent
        ring, we return this polynomial, otherwise raise an error.

        EXAMPLES::

            sage: R.<x> = QQ[]
            sage: (x+1).polynomial(x)
            x + 1

        TESTS::

            sage: x.polynomial(1)
            Traceback (most recent call last):
            ...
            ValueError: given variable is not the generator of parent.
        """
        if self._parent.ngens() == 1:
            if self._parent.gen() == var:
                return self
            raise ValueError("given variable is not the generator of parent.")
        raise NotImplementedError

    def newton_slopes(self, p):
        """
        Return the `p`-adic slopes of the Newton polygon of self,
        when this makes sense.

        OUTPUT: list of rational numbers

        EXAMPLES::

            sage: x = QQ['x'].0
            sage: f = x^3 + 2
            sage: f.newton_slopes(2)
            [1/3, 1/3, 1/3]

        ALGORITHM: Uses PARI.
        """
        f = self._pari_()
        v = list(f.newtonpoly(p))
        return [sage.rings.rational.Rational(x) for x in v]

    #####################################################################
    # Conversions to other systems
    #####################################################################
    def _pari_(self):
        r"""
        Return polynomial as a PARI object.

        Sage does not handle PARI's variable ordering requirements
        gracefully at this time. In practice, this means that the variable
        ``x`` needs to be the topmost variable, as in the
        example.

        EXAMPLES::

            sage: f = QQ['x']([0,1,2/3,3])
            sage: pari(f)
            3*x^3 + 2/3*x^2 + x

        ::

            sage: S.<a> = QQ['a']
            sage: R.<x> = S['x']
            sage: f = R([0, a]) + R([0, 0, 2/3])
            sage: pari(f)
            2/3*x^2 + a*x

        Polynomials over a number field work, provided that the variable is
        called 'x'::

            sage: x = polygen(QQ)
            sage: K.<b> = NumberField(x^2 + x + 1)
            sage: R.<x> = PolynomialRing(K)
            sage: pol = (b + x)^3; pol
            x^3 + 3*b*x^2 + (-3*b - 3)*x + 1
            sage: pari(pol)
            Mod(1, y^2 + y + 1)*x^3 + Mod(3*y, y^2 + y + 1)*x^2 + Mod(-3*y - 3, y^2 + y + 1)*x + Mod(1, y^2 + y + 1)

        TESTS:

        Unfortunately, variable names matter::

            sage: R.<x, y> = QQ[]
            sage: S.<a> = R[]
            sage: f = x^2 + a; g = y^3 + a
            sage: pari(f)
            Traceback (most recent call last):
            ...
            PariError: incorrect priority in gtopoly: variable x <= a

        Stacked polynomial rings, first with a univariate ring on the
        bottom::

            sage: S.<a> = QQ['a']
            sage: R.<x> = S['x']
            sage: pari(x^2 + 2*x)
            x^2 + 2*x
            sage: pari(a*x + 2*x^3)
            2*x^3 + a*x

        Stacked polynomial rings, second with a multivariate ring on the
        bottom::

            sage: S.<a, b> = ZZ['a', 'b']
            sage: R.<x> = S['x']
            sage: pari(x^2 + 2*x)
            x^2 + 2*x
            sage: pari(a*x + 2*b*x^3)
            2*b*x^3 + a*x

        Stacked polynomial rings with exotic base rings::

            sage: S.<a, b> = GF(7)['a', 'b']
            sage: R.<x> = S['x']
            sage: pari(x^2 + 9*x)
            x^2 + 2*x
            sage: pari(a*x + 9*b*x^3)
            2*b*x^3 + a*x

        ::

            sage: S.<a> = Integers(8)['a']
            sage: R.<x> = S['x']
            sage: pari(x^2 + 2*x)
            Mod(1, 8)*x^2 + Mod(2, 8)*x
            sage: pari(a*x + 10*x^3)
            Mod(2, 8)*x^3 + Mod(1, 8)*a*x
        """
        return self._pari_with_name(self.parent().variable_name())

    def _pari_or_constant(self, name=None):
        r"""
        Convert ``self`` to PARI.  This behaves identical to :meth:`_pari_`
        or :meth:`_pari_with_name` except for constant polynomials:
        then the constant is returned instead of a constant polynomial.

        INPUT:

        - ``name`` -- (default: None) Variable name.  If not given, use
          ``self.parent().variable_name()``.  This argument is irrelevant
          for constant polynomials.

        EXAMPLES::

            sage: R.<x> = PolynomialRing(ZZ)
            sage: pol = 2*x^2 + 7*x - 5
            sage: pol._pari_or_constant()
            2*x^2 + 7*x - 5
            sage: pol._pari_or_constant('a')
            2*a^2 + 7*a - 5
            sage: pol = R(7)
            sage: pol._pari_or_constant()
            7
            sage: pol._pari_or_constant().type()
            't_INT'
            sage: pol._pari_().type()
            't_POL'
            sage: PolynomialRing(IntegerModRing(101), 't')()._pari_or_constant()
            Mod(0, 101)
        """
        if self.is_constant():
            return self[0]._pari_()
        if name is None:
            name = self.parent().variable_name()
        return self._pari_with_name(name)

    def _pari_with_name(self, name='x'):
        r"""
        Return polynomial as a PARI object with topmost variable
        ``name``.  By default, use 'x' for the variable name.

        For internal use only.

        EXAMPLES:

            sage: R.<a> = PolynomialRing(ZZ)
            sage: (2*a^2 + a)._pari_with_name()
            2*x^2 + x
            sage: (2*a^2 + a)._pari_with_name('y')
            2*y^2 + y
        """
        vals = [x._pari_() for x in self.list()]
        return pari(vals).Polrev(name)

    def _pari_init_(self):
        return repr(self._pari_())

    def _magma_init_(self, magma):
        """
        Return a string that evaluates in Magma to this polynomial.

        EXAMPLES::

            sage: magma = Magma()  # new session
            sage: R.<y> = ZZ[]
            sage: f = y^3 - 17*y + 5
            sage: f._magma_init_(magma)        # optional - magma
            '_sage_[...]![5,-17,0,1]'
            sage: g = magma(f); g              # optional - magma
            y^3 - 17*y + 5

        Note that in Magma there is only one polynomial ring over each
        base, so if we make the polynomial ring over ZZ with variable
        `z`, then this changes the variable name of the polynomial
        we already defined::

            sage: R.<z> = ZZ[]
            sage: magma(R)                     # optional - magma
            Univariate Polynomial Ring in z over Integer Ring
            sage: g                            # optional - magma
            z^3 - 17*z + 5

        In Sage the variable name does not change::

            sage: f
            y^3 - 17*y + 5

        A more complicated nested example::

            sage: k.<a> = GF(9); R.<s,t> = k[]; S.<W> = R[]
            sage: magma(a*W^20 + s*t/a)        # optional - magma
            a*W^20 + a^7*s*t
        """
        # Get a reference to Magma version of parent.
        R = magma(self.parent())
        # Get list of coefficients.
        v = ','.join([a._magma_init_(magma) for a in self.list()])
        return '%s![%s]'%(R.name(), v)

    def _gap_init_(self):
        return repr(self)

    def _gap_(self, G):
        """
        EXAMPLES::

            sage: R.<y> = ZZ[]
            sage: f = y^3 - 17*y + 5
            sage: g = gap(f); g
            y^3-17*y+5
            sage: f._gap_init_()
            'y^3 - 17*y + 5'
            sage: R.<z> = ZZ[]
            sage: gap(R)
            PolynomialRing( Integers, ["z"] )
            sage: g
            y^3-17*y+5
            sage: gap(z^2 + z)
            z^2+z

        We coerce a polynomial with coefficients in a finite field::

            sage: R.<y> = GF(7)[]
            sage: f = y^3 - 17*y + 5
            sage: g = gap(f); g
            y^3+Z(7)^4*y+Z(7)^5
            sage: g.Factors()
            [ y+Z(7)^0, y+Z(7)^0, y+Z(7)^5 ]
            sage: f.factor()
            (y + 5) * (y + 1)^2
        """
        if G is None:
            import sage.interfaces.gap
            G = sage.interfaces.gap.gap
        self.parent()._gap_(G)
        return G(self._gap_init_())

    ######################################################################

    @coerce_binop
    def resultant(self, other):
        r"""
        Return the resultant of ``self`` and ``other``.

        INPUT:

        - ``other`` -- a polynomial

        OUTPUT: an element of the base ring of the polynomial ring

        ALGORITHM:

        Uses PARI's ``polresultant`` function.  For base rings that
        are not supported by PARI, the resultant is computed as the
        determinant of the Sylvester matrix.

        EXAMPLES::

            sage: R.<x> = QQ[]
            sage: f = x^3 + x + 1;  g = x^3 - x - 1
            sage: r = f.resultant(g); r
            -8
            sage: r.parent() is QQ
            True

        We can compute resultants over univariate and multivariate
        polynomial rings::

            sage: R.<a> = QQ[]
            sage: S.<x> = R[]
            sage: f = x^2 + a; g = x^3 + a
            sage: r = f.resultant(g); r
            a^3 + a^2
            sage: r.parent() is R
            True

        ::

            sage: R.<a, b> = QQ[]
            sage: S.<x> = R[]
            sage: f = x^2 + a; g = x^3 + b
            sage: r = f.resultant(g); r
            a^3 + b^2
            sage: r.parent() is R
            True

        TESTS::

            sage: R.<x, y> = QQ[]
            sage: S.<a> = R[]
            sage: f = x^2 + a; g = y^3 + a
            sage: h = f.resultant(g); h
            y^3 - x^2
            sage: h.parent() is R
            True

        Check that :trac:`13672` is fixed::

            sage: R.<t> = GF(2)[]
            sage: S.<x> = R[]
            sage: f = (t^2 + t)*x + t^2 + t
            sage: g = (t + 1)*x + t^2
            sage: f.resultant(g)
            t^4 + t

        Check that :trac:`15061` is fixed::

            sage: R.<T> = PowerSeriesRing(QQ)
            sage: F = R([1,1],2)
            sage: RP.<x> = PolynomialRing(R)
            sage: P = x^2 - F
            sage: P.resultant(P.derivative())
            -4 - 4*T + O(T^2)

        Check that :trac:`16360` is fixed::

            sage: K.<x> = FunctionField(QQ)
            sage: R.<y> = K[]
            sage: y.resultant(y+x)
            x

            sage: K.<a> = FunctionField(QQ)
            sage: R.<b> = K[]
            sage: L.<b> = K.extension(b^2-a)
            sage: R.<x> = L[]
            sage: f=x^2-a
            sage: g=x-b
            sage: f.resultant(g)
            0

        Check that :trac:`17817` is fixed::

            sage: A.<a,b,c> = Frac(PolynomialRing(QQ,'a,b,c'))
            sage: B.<d,e,f> = PolynomialRing(A,'d,e,f')
            sage: R.<x>= PolynomialRing(B,'x')
            sage: S.<y> = PolynomialRing(R,'y')
            sage: p = ((1/b^2*d^2+1/a)*x*y^2+a*b/c*y+e+x^2)
            sage: q = -4*c^2*y^3+1
            sage: p.resultant(q)
            16*c^4*x^6 + 48*c^4*e*x^4 + (1/b^6*d^6 + 3/(a*b^4)*d^4 + ((-12*a^3*b*c + 3)/(a^2*b^2))*d^2 + (-12*a^3*b*c + 1)/a^3)*x^3 + 48*c^4*e^2*x^2 + (((-12*a*c)/b)*d^2*e + (-12*b*c)*e)*x + 16*c^4*e^3 + 4*a^3*b^3/c

        """
        variable = self.variable_name()
        try:
            res = self._pari_().polresultant(other._pari_(), variable)
            return self.parent().base_ring()(res)
        except (TypeError, ValueError, PariError, NotImplementedError):
            return self.sylvester_matrix(other).det()

    def newton_sum(self, prec, is_sum=True):
        """
        Compute the truncated Newton series of the power of the roots of `p`.

        INPUT:

        - ``self`` -- a polynomial on rationals

        - ``prec`` -- the Newton series is truncated at degree `prec`

        - ``is_sum`` -- if `is_sum` is false, return
          ``(p.degree() - p.newton_sum(prec)/x``


        TODO Implemented as in [BFSS], in the case of a real or rational ring;
        there are probably faster implementations.

        EXAMPLES:

            sage: R.<x> = QQ[]
            sage: p = x^2 - 2
            sage: p.newton_sum(5)
            8*x^4 + 4*x^2 + 2

        """
        from sage.rings.power_series_ring import PowerSeriesRing

        if self.parent().base_ring() not in (ZZ, QQ):
            raise ValueError('implemented only for integer or rational ring.')
        deg = self.degree()
        p1 = self.reverse()
        R = PowerSeriesRing(QQ, 'x', default_prec=prec)
        p2 = ~R(p1)
        p3 = p1.derivative()*p2
        # TODO: can one use truncate() instead of truncate(prec) ?
        if is_sum:
            res = deg - p3*R.gen()
            return res.truncate(prec)
        else:
            return p3.truncate(prec)


    def hadamard_exp(self, inverse=False):
        """
        Return `\sum f_i/i! x^i` given `p=\sum f_i x^i`

        This is a routine used in meth:`composed_sum`

        INPUT:

        - ``p`` -- a polynomial

        - ``inverse`` -- (default False) if True, return `\sum f_i i! x^i`

        EXAMPLES:

            sage: R.<x> = QQ[]
            sage: p = 1 + x + x^2 + x^3
            sage: p.hadamard_exp()
            1/6*x^3 + 1/2*x^2 + x + 1

        """

        if self.parent().base_ring() != QQ:
            raise ValueError('implemented only for the rational ring.')
        cdef int i
        K = self.parent()
        x = K.gen()
        res = self[0]
        fi = QQ(1)
        if not inverse:
            for i from 1 <= i <= self.degree():
                fi = fi*i
                res += self[i]*x**i / fi
        else:
            for i from 1 <= i <= self.degree():
                fi = fi*i
                res += self[i]*x**i * fi
        return res

    def hadamard_product(p1, p2):
        """
        Compute the pointwise product of two polynomials.

        EXAMPLES:

            sage: R.<x> = QQ[]
            sage: p1 = 1 + x + 2*x^2 + x^3
            sage: p2 = 2 + 3*x + 4*x^2
            sage: p1.hadamard_product(p2)
            8*x^2 + 3*x + 2
        """
        cdef int i
        K = p1.parent()
        x = K.gen()
        p = K.zero()
        for i from 0 <= i <= min(p1.degree(), p2.degree()):
            p = p + p1[i]*p2[i]*x**i
        return p

    def composed_sum(p1, p2, algorithm, op, _cached_QQ=[]):
        """
        Compute the composed sum `\prod_{a:p1(a)=0,b:p2(b)=0}(x - (a + b))`
        or `\prod_{p1(beta)=0} p2(x - beta)` of irreducible polynomials

        INPUT:

        - ``p1, p2`` -- polynomials

        - ``algorithm`` -- can be "resultant" or "BFSS";
          the latter is faster for high degrees, and with it the degrees must
          be at least `2`.

        - ``op`` -- ``+`` or ``-``.

        This composed sum can be computed as the resultant
        `Res_y(p1(x-y), p2(y))`; in [BFSS] it has been shown that it can be
        computed using the power sums of roots of polynomials and
        series expansions; for high degrees the latter method is faster.

        TODO:

           The [BFSS] algorithm has been implemented only in the case of
           polynomials on integer or rational ring. In the same paper
           there is an algorithm for non-zero characteristics, which
           has not beeb implemented here.

        EXAMPLES:

            sage: R.<x> = QQ[]
            sage: p1 = x^2 - 2
            sage: p2 = x^2 - 3
            sage: p1.composed_sum(p2, "resultant", "+")
            x^4 - 10*x^2 + 1
            sage: p1.composed_sum(p2, "BFSS", "+")
            x^4 - 10*x^2 + 1
            sage: p1.composed_sum(p2, "resultant", "-")
            x^4 - 10*x^2 + 1
            sage: p1.composed_sum(p2, "BFSS", "-")
            x^4 - 10*x^2 + 1

        REFERENCES:

        .. [BFSS] A. Bostan, P. Flajolet, B. Salvy and E. Schost,
           "Fast Computation of special resultants",
           Journal of Symbolic Computation 41 (2006), 1-29

        """
        from sage.rings.power_series_ring import PowerSeriesRing
        from sage.rings.big_oh import O as big_O

        if op not in ("+", "-"):
            raise ValueError('op must be "+" or "-".')
        if algorithm == "resultant":
            if not _cached_QQ:
                QQxy = QQ['x', 'y']
                _cached_QQ.append(QQxy)
            else:
                QQxy = _cached_QQ[0]
            QQxy_x = QQxy.gen(0)
            QQxy_y = QQxy.gen(1)
            if op == "+":
                lp = p1(QQxy_x - QQxy_y)
            else:
                lp = p1(QQxy_x + QQxy_y)
            rp = p2(QQxy_y)
            p = lp.resultant(rp, QQxy_y).univariate_polynomial()
            return p
        elif algorithm == "BFSS":
            if p1.parent().base_ring() not in (ZZ, QQ):
                raise ValueError('implemented only for polynomials on integer or rational ring')
            K = p2.parent()
            if op == "-":
                p2 = p2(-K.gen())
            prec = p1.degree() * p2.degree()
            np1 = p1.newton_sum(prec + 1)
            R = PowerSeriesRing(QQ, 'x', default_prec=prec+1)
            x = R.gen()
            np1e = np1.hadamard_exp()
            np2 = p2.newton_sum(prec + 1)
            np2e = K(np2).hadamard_exp()
            np2e = R(np2e) + big_O(x**(prec+1))
            np3e = np1e*np2e
            np3 = K(np3e).hadamard_exp(True)
            np3a = (np3.coefficients()[0] - np3)/x
            q = np3a.integral()
            q = R(q)
            q = q.exp()
            q = q.polynomial().reverse()
            dp = p1.degree() * p2.degree() - q.degree()
            if dp:
                q = q*K.gen()**dp
            return q
        else:
            raise ValueError('algorithm must be "resultant" or "BFSS".')


    def composed_product(p1, p2, algorithm, op, _cached_QQ=[]):
        """
        Compute the composed product `\prod_{a:p1(a)=0,b:p2(b)=0}(x - a*b)`
        of irreducible polynomials

        INPUT:

        - ``p1, p2`` -- polynomials

        - ``algorithm`` -- can be "resultant" or "BFSS";
          the latter is faster for high degrees, and with it the degrees must
          be at least `2`.

        - ``op`` -- "*" or "/".

        The composed product can be computed as a resultant;
        in [BFSS] it has been shown that it can be
        computed using the power sums of roots of polynomials and
        series expansions; for high degrees the latter method is faster.

        EXAMPLES:

            sage: R.<x> = QQ[]
            sage: p1 = x^2 - 2
            sage: p2 = x^2 - 3
            sage: p1.composed_product(p2, "resultant", "*")
            x^4 - 12*x^2 + 36
            sage: p1.composed_product(p2, "BFSS", "*")
            x^4 - 12*x^2 + 36
            sage: p1.composed_product(p2, "resultant", "/").monic()
            x^4 - 4/3*x^2 + 4/9
            sage: p1.composed_product(p2, "BFSS", "/")
            x^4 - 4/3*x^2 + 4/9
        """
        from sage.rings.power_series_ring import PowerSeriesRing

        cdef int i
        if op not in ("*", "/"):
            raise ValueError('op must be "*" or "/".')
        if algorithm == "resultant":
            if not _cached_QQ:
                QQxy = QQ['x', 'y']
                _cached_QQ.append(QQxy)
            else:
                QQxy = _cached_QQ[0]
            QQxy_x = QQxy.gen(0)
            QQxy_y = QQxy.gen(1)
            if op == '*':
                lp = p1(QQxy_x).homogenize(QQxy_y)
            else:
                lp = p1(QQxy_x * QQxy_y)
            rp = p2(QQxy_y)
            p = lp.resultant(rp, QQxy_y).univariate_polynomial()
            return p
        elif algorithm == "BFSS":
            prec = p1.degree() * p2.degree()
            if op == '/':
                p2 = p2.reverse()
            np1 = p1.newton_sum(prec, 0)
            np2 = p2.newton_sum(prec, 0)
            np = np1.hadamard_product(np2)
            x = np.parent().gen()
            q = np[0]*x
            for i from 1 <= i <= np.degree():
                q = q + np[i]*x**(i+1)/(i+1)
            R = PowerSeriesRing(QQ, 'x', default_prec=prec+1)
            x = R.gen()
            q = R(-q)
            q = q.exp()
            q = q.polynomial().reverse()
            dp = p1.degree() * p2.degree() - q.degree()
            if dp:
                K = p2.parent()
                q = q*K.gen()**dp
            return q
        else:
            raise ValueError('algorithm must be "resultant" or "BFSS".')


    def discriminant(self):
        r"""
        Returns the discriminant of self.

        The discriminant is

        .. math::

            R_n := a_n^{2 n-2} \prod_{1<i<j<n} (r_i-r_j)^2,

        where `n` is the degree of self, `a_n` is the
        leading coefficient of self and the roots of self are
        `r_1, \ldots, r_n`.

        OUTPUT: An element of the base ring of the polynomial ring.

        ALGORITHM:

        Uses the identity `R_n(f) := (-1)^{n (n-1)/2} R(f, f')
        a_n^{n-k-2}`, where `n` is the degree of self, `a_n` is the
        leading coefficient of self, `f'` is the derivative of `f`,
        and `k` is the degree of `f'`. Calls :meth:`.resultant`.

        EXAMPLES:

        In the case of elliptic curves in special form, the discriminant is
        easy to calculate::

            sage: R.<x> = QQ[]
            sage: f = x^3 + x + 1
            sage: d = f.discriminant(); d
            -31
            sage: d.parent() is QQ
            True
            sage: EllipticCurve([1, 1]).discriminant()/16
            -31

        ::

            sage: R.<x> = QQ[]
            sage: f = 2*x^3 + x + 1
            sage: d = f.discriminant(); d
            -116

        We can compute discriminants over univariate and multivariate
        polynomial rings::

            sage: R.<a> = QQ[]
            sage: S.<x> = R[]
            sage: f = a*x + x + a + 1
            sage: d = f.discriminant(); d
            1
            sage: d.parent() is R
            True

        ::

            sage: R.<a, b> = QQ[]
            sage: S.<x> = R[]
            sage: f = x^2 + a + b
            sage: d = f.discriminant(); d
            -4*a - 4*b
            sage: d.parent() is R
            True

        TESTS::

            sage: R.<x, y> = QQ[]
            sage: S.<a> = R[]
            sage: f = x^2 + a
            sage: f.discriminant()
            1

        Check that :trac:`13672` is fixed::

            sage: R.<t> = GF(5)[]
            sage: S.<x> = R[]
            sage: f = x^10 + 2*x^6 + 2*x^5 + x + 2
            sage: (f-t).discriminant()
            4*t^5

        The following examples show that :trac:`11782` has been fixed::

            sage: ZZ.quo(81)[x](3*x^2 + 3*x + 3).discriminant()
            54
            sage: ZZ.quo(9)[x](2*x^3 + x^2 + x).discriminant()
            2

        This was fixed by :trac:`15422`::

            sage: R.<s> = PolynomialRing(Qp(2))
            sage: (s^2).discriminant()
            0

        TESTS:

        This was fixed by :trac:`16014`::

            sage: PR.<b,t1,t2,x1,y1,x2,y2> = QQ[]
            sage: PRmu.<mu> = PR[]
            sage: E1 = diagonal_matrix(PR, [1, b^2, -b^2])
            sage: M = matrix(PR, [[1,-t1,x1-t1*y1],[t1,1,y1+t1*x1],[0,0,1]])
            sage: E1 = M.transpose()*E1*M
            sage: E2 = E1.subs(t1=t2, x1=x2, y1=y2)
            sage: det(mu*E1 + E2).discriminant().degrees()
            (24, 12, 12, 8, 8, 8, 8)

        This addresses an issue raised by :trac:`15061`::

            sage: R.<T> = PowerSeriesRing(QQ)
            sage: F = R([1,1],2)
            sage: RP.<x> = PolynomialRing(R)
            sage: P = x^2 - F
            sage: P.discriminant()
            4 + 4*T + O(T^2)
        """
        # Late import to avoid cyclic dependencies:
        from sage.rings.power_series_ring import is_PowerSeriesRing
        if self.is_zero():
            return self.parent().zero()
        n = self.degree()
        base_ring = self.parent().base_ring()
        if (is_MPolynomialRing(base_ring) or
            is_PowerSeriesRing(base_ring)):
            # It is often cheaper to compute discriminant of simple
            # multivariate polynomial and substitute the real
            # coefficients into that result (see #16014).
            return universal_discriminant(n)(list(self))
        d = self.derivative()
        k = d.degree()

        r = n % 4
        u = -1 # (-1)**(n*(n-1)/2)
        if r == 0 or r == 1:
            u = 1
        try:
            an = self[n]**(n - k - 2)
        except ZeroDivisionError:
            assert(n-k-2 == -1)
            # Rather than dividing the resultant by the leading coefficient,
            # we alter the Sylvester matrix (see #11782).
            mat = self.sylvester_matrix(d)
            mat[0, 0] = self.base_ring()(1)
            mat[n - 1, 0] = self.base_ring()(n)
            return u * mat.determinant()
        else:
            return self.base_ring()(u * self.resultant(d) * an)

    def reverse(self, degree=None):
        """
        Return polynomial but with the coefficients reversed.

        If an optional degree argument is given the coefficient list will be
        truncated or zero padded as necessary and the reverse polynomial will
        have the specified degree.

        EXAMPLES::

            sage: R.<x> = ZZ[]; S.<y> = R[]
            sage: f = y^3 + x*y -3*x; f
            y^3 + x*y - 3*x
            sage: f.reverse()
            -3*x*y^3 + x*y^2 + 1
            sage: f.reverse(degree=2)
            -3*x*y^2 + x*y
            sage: f.reverse(degree=5)
            -3*x*y^5 + x*y^4 + y^2

        TESTS::

            sage: f.reverse(degree=1.5r)
            Traceback (most recent call last):
            ...
            ValueError: degree argument must be a non-negative integer, got 1.5
        """
        v = list(self.list())

        cdef unsigned long d
        if degree:
            d = degree
            if d != degree:
                raise ValueError("degree argument must be a non-negative integer, got %s"%(degree))
            if len(v) < degree+1:
                v.reverse()
                v = [0]*(degree+1-len(v)) + v
            elif len(v) > degree+1:
                v = v[:degree+1]
                v.reverse()
            else: # len(v) == degree + 1
                v.reverse()
        else:
            v.reverse()

        return self.parent()(v)

    def roots(self, ring=None, multiplicities=True, algorithm=None):
        """
        Return the roots of this polynomial (by default, in the base ring
        of this polynomial).

        INPUT:


        -  ``ring`` - the ring to find roots in

        -  ``multiplicities`` - bool (default: True) if True
           return list of pairs (r, n), where r is the root and n is the
           multiplicity. If False, just return the unique roots, with no
           information about multiplicities.

        -  ``algorithm`` - the root-finding algorithm to use.
           We attempt to select a reasonable algorithm by default, but this
           lets the caller override our choice.


        By default, this finds all the roots that lie in the base ring of
        the polynomial. However, the ring parameter can be used to specify
        a ring to look for roots in.

        If the polynomial and the output ring are both exact (integers,
        rationals, finite fields, etc.), then the output should always be
        correct (or raise an exception, if that case is not yet handled).

        If the output ring is approximate (floating-point real or complex
        numbers), then the answer will be estimated numerically, using
        floating-point arithmetic of at least the precision of the output
        ring. If the polynomial is ill-conditioned, meaning that a small
        change in the coefficients of the polynomial will lead to a
        relatively large change in the location of the roots, this may give
        poor results. Distinct roots may be returned as multiple roots,
        multiple roots may be returned as distinct roots, real roots may be
        lost entirely (because the numerical estimate thinks they are
        complex roots). Note that polynomials with multiple roots are
        always ill-conditioned; there's a footnote at the end of the
        docstring about this.

        If the output ring is a RealIntervalField or ComplexIntervalField
        of a given precision, then the answer will always be correct (or an
        exception will be raised, if a case is not implemented). Each root
        will be contained in one of the returned intervals, and the
        intervals will be disjoint. (The returned intervals may be of
        higher precision than the specified output ring.)

        At the end of this docstring (after the examples) is a description
        of all the cases implemented in this function, and the algorithms
        used. That section also describes the possibilities for
        "algorithm=", for the cases where multiple algorithms exist.

        EXAMPLES::

            sage: x = QQ['x'].0
            sage: f = x^3 - 1
            sage: f.roots()
            [(1, 1)]
            sage: f.roots(ring=CC)   # note -- low order bits slightly different on ppc.
            [(1.00000000000000, 1), (-0.500000000000000 - 0.86602540378443...*I, 1), (-0.500000000000000 + 0.86602540378443...*I, 1)]
            sage: f = (x^3 - 1)^2
            sage: f.roots()
            [(1, 2)]

        ::

            sage: f = -19*x + 884736
            sage: f.roots()
            [(884736/19, 1)]
            sage: (f^20).roots()
            [(884736/19, 20)]

        ::

            sage: K.<z> = CyclotomicField(3)
            sage: f = K.defining_polynomial()
            sage: f.roots(ring=GF(7))
            [(4, 1), (2, 1)]
            sage: g = f.change_ring(GF(7))
            sage: g.roots()
            [(4, 1), (2, 1)]
            sage: g.roots(multiplicities=False)
            [4, 2]

        A new ring.  In the example below, we add the special method
        _roots_univariate_polynomial to the base ring, and observe
        that this method is called instead to find roots of
        polynomials over this ring.  This facility can be used to
        easily extend root finding to work over new rings you
        introduce::

             sage: R.<x> = QQ[]
             sage: (x^2 + 1).roots()
             []
             sage: g = lambda f, *args, **kwds: f.change_ring(CDF).roots()
             sage: QQ._roots_univariate_polynomial = g
             sage: (x^2 + 1).roots()  # abs tol 1e-14
             [(2.7755575615628914e-17 - 1.0*I, 1), (0.9999999999999997*I, 1)]
             sage: del QQ._roots_univariate_polynomial

        An example over RR, which illustrates that only the roots in RR are
        returned::

            sage: x = RR['x'].0
            sage: f = x^3 -2
            sage: f.roots()
            [(1.25992104989487, 1)]
            sage: f.factor()
            (x - 1.25992104989487) * (x^2 + 1.25992104989487*x + 1.58740105196820)
            sage: x = RealField(100)['x'].0
            sage: f = x^3 -2
            sage: f.roots()
            [(1.2599210498948731647672106073, 1)]

        ::

            sage: x = CC['x'].0
            sage: f = x^3 -2
            sage: f.roots()
            [(1.25992104989487, 1), (-0.62996052494743... - 1.09112363597172*I, 1), (-0.62996052494743... + 1.09112363597172*I, 1)]
            sage: f.roots(algorithm='pari')
            [(1.25992104989487, 1), (-0.629960524947437 - 1.09112363597172*I, 1), (-0.629960524947437 + 1.09112363597172*I, 1)]

        Another example showing that only roots in the base ring are
        returned::

            sage: x = polygen(ZZ)
            sage: f = (2*x-3) * (x-1) * (x+1)
            sage: f.roots()
            [(1, 1), (-1, 1)]
            sage: f.roots(ring=QQ)
            [(3/2, 1), (1, 1), (-1, 1)]

        An example involving large numbers::

            sage: x = RR['x'].0
            sage: f = x^2 - 1e100
            sage: f.roots()
            [(-1.00000000000000e50, 1), (1.00000000000000e50, 1)]
            sage: f = x^10 - 2*(5*x-1)^2
            sage: f.roots(multiplicities=False)
            [-1.6772670339941..., 0.19995479628..., 0.20004530611..., 1.5763035161844...]

        ::

            sage: x = CC['x'].0
            sage: i = CC.0
            sage: f = (x - 1)*(x - i)
            sage: f.roots(multiplicities=False)
            [1.00000000000000, 1.00000000000000*I]
            sage: g=(x-1.33+1.33*i)*(x-2.66-2.66*i)
            sage: g.roots(multiplicities=False)
            [1.33000000000000 - 1.33000000000000*I, 2.66000000000000 + 2.66000000000000*I]

        Describing roots using radical expressions::

            sage: x = QQ['x'].0
            sage: f = x^2 + 2
            sage: f.roots(SR)
            [(-I*sqrt(2), 1), (I*sqrt(2), 1)]
            sage: f.roots(SR, multiplicities=False)
            [-I*sqrt(2), I*sqrt(2)]

        The roots of some polynomials can't be described using radical
        expressions::

            sage: (x^5 - x + 1).roots(SR)
            []

        For some other polynomials, no roots can be found at the moment
        due to the way roots are computed. :trac:`17516` addresses
        these defecits. Until that gets implemented, one such example
        is the following::

            sage: f = x^6-300*x^5+30361*x^4-1061610*x^3+1141893*x^2-915320*x+101724
            sage: f.roots()
            []

        A purely symbolic roots example::

            sage: X = var('X')
            sage: f = expand((X-1)*(X-I)^3*(X^2 - sqrt(2))); f
            X^6 - (3*I + 1)*X^5 - sqrt(2)*X^4 + (3*I - 3)*X^4 + (3*I + 1)*sqrt(2)*X^3 + (I + 3)*X^3 - (3*I - 3)*sqrt(2)*X^2 - I*X^2 - (I + 3)*sqrt(2)*X + I*sqrt(2)
            sage: f.roots()
            [(I, 3), (-2^(1/4), 1), (2^(1/4), 1), (1, 1)]

        The same operation, performed over a polynomial ring
        with symbolic coefficients::

            sage: X = SR['X'].0
            sage: f = (X-1)*(X-I)^3*(X^2 - sqrt(2)); f
            X^6 + (-3*I - 1)*X^5 + (-sqrt(2) + 3*I - 3)*X^4 + ((3*I + 1)*sqrt(2) + I + 3)*X^3 + (-(3*I - 3)*sqrt(2) - I)*X^2 + (-(I + 3)*sqrt(2))*X + I*sqrt(2)
            sage: f.roots()
            [(I, 3), (-2^(1/4), 1), (2^(1/4), 1), (1, 1)]
            sage: f.roots(multiplicities=False)
            [I, -2^(1/4), 2^(1/4), 1]

        A couple of examples where the base ring doesn't have a
        factorization algorithm (yet). Note that this is currently done via
        naive enumeration, so could be very slow::

            sage: R = Integers(6)
            sage: S.<x> = R['x']
            sage: p = x^2-1
            sage: p.roots()
            Traceback (most recent call last):
            ...
            NotImplementedError: root finding with multiplicities for this polynomial not implemented (try the multiplicities=False option)
            sage: p.roots(multiplicities=False)
            [1, 5]
            sage: R = Integers(9)
            sage: A = PolynomialRing(R, 'y')
            sage: y = A.gen()
            sage: f = 10*y^2 - y^3 - 9
            sage: f.roots(multiplicities=False)
            [0, 1, 3, 6]

        An example over the complex double field (where root finding is
        fast, thanks to NumPy)::

            sage: R.<x> = CDF[]
            sage: f = R.cyclotomic_polynomial(5); f
            x^4 + x^3 + x^2 + x + 1.0
            sage: f.roots(multiplicities=False)  # abs tol 1e-9
            [-0.8090169943749469 - 0.5877852522924724*I, -0.8090169943749473 + 0.5877852522924724*I, 0.30901699437494773 - 0.951056516295154*I, 0.30901699437494756 + 0.9510565162951525*I]
            sage: [z^5 for z in f.roots(multiplicities=False)]  # abs tol 1e-14
            [0.9999999999999957 - 1.2864981197413038e-15*I, 0.9999999999999976 + 3.062854959141552e-15*I, 1.0000000000000024 + 1.1331077795295987e-15*I, 0.9999999999999953 - 2.0212861992297117e-15*I]
            sage: f = CDF['x']([1,2,3,4]); f
            4.0*x^3 + 3.0*x^2 + 2.0*x + 1.0
            sage: r = f.roots(multiplicities=False)
            sage: [f(a).abs() for a in r]  # abs tol 1e-14
            [2.574630599127759e-15, 1.457101633618084e-15, 1.1443916996305594e-15]

        Another example over RDF::

            sage: x = RDF['x'].0
            sage: ((x^3 -1)).roots()  # abs tol 4e-16
            [(1.0000000000000002, 1)]
            sage: ((x^3 -1)).roots(multiplicities=False)  # abs tol 4e-16
            [1.0000000000000002]

        More examples involving the complex double field::

            sage: x = CDF['x'].0
            sage: i = CDF.0
            sage: f = x^3 + 2*i; f
            x^3 + 2.0*I
            sage: f.roots()  # abs tol 1e-14
            [(-1.0911236359717227 - 0.6299605249474374*I, 1), (3.885780586188048e-16 + 1.2599210498948734*I, 1), (1.0911236359717211 - 0.6299605249474363*I, 1)]
            sage: f.roots(multiplicities=False)  # abs tol 1e-14
            [-1.0911236359717227 - 0.6299605249474374*I, 3.885780586188048e-16 + 1.2599210498948734*I, 1.0911236359717211 - 0.6299605249474363*I]
            sage: [abs(f(z)) for z in f.roots(multiplicities=False)]  # abs tol 1e-14
            [8.95090418262362e-16, 8.728374398092689e-16, 1.0235750533041806e-15]
            sage: f = i*x^3 + 2; f
            I*x^3 + 2.0
            sage: f.roots()  # abs tol 1e-14
            [(-1.0911236359717227 + 0.6299605249474374*I, 1), (3.885780586188048e-16 - 1.2599210498948734*I, 1), (1.0911236359717211 + 0.6299605249474363*I, 1)]
            sage: f(f.roots()[0][0])  # abs tol 1e-13
            3.3306690738754696e-15 + 1.3704315460216776e-15*I

        Examples using real root isolation::

            sage: x = polygen(ZZ)
            sage: f = x^2 - x - 1
            sage: f.roots()
            []
            sage: f.roots(ring=RIF)
            [(-0.6180339887498948482045868343657?, 1), (1.6180339887498948482045868343657?, 1)]
            sage: f.roots(ring=RIF, multiplicities=False)
            [-0.6180339887498948482045868343657?, 1.6180339887498948482045868343657?]
            sage: f.roots(ring=RealIntervalField(150))
            [(-0.6180339887498948482045868343656381177203091798057628621354486227?, 1), (1.618033988749894848204586834365638117720309179805762862135448623?, 1)]
            sage: f.roots(ring=AA)
            [(-0.618033988749895?, 1), (1.618033988749895?, 1)]
            sage: f = f^2 * (x - 1)
            sage: f.roots(ring=RIF)
            [(-0.6180339887498948482045868343657?, 2), (1.0000000000000000000000000000000?, 1), (1.6180339887498948482045868343657?, 2)]
            sage: f.roots(ring=RIF, multiplicities=False)
            [-0.6180339887498948482045868343657?, 1.0000000000000000000000000000000?, 1.6180339887498948482045868343657?]

        Examples using complex root isolation::

            sage: x = polygen(ZZ)
            sage: p = x^5 - x - 1
            sage: p.roots()
            []
            sage: p.roots(ring=CIF)
            [(1.167303978261419?, 1), (-0.764884433600585? - 0.352471546031727?*I, 1), (-0.764884433600585? + 0.352471546031727?*I, 1), (0.181232444469876? - 1.083954101317711?*I, 1), (0.181232444469876? + 1.083954101317711?*I, 1)]
            sage: p.roots(ring=ComplexIntervalField(200))
            [(1.167303978261418684256045899854842180720560371525489039140082?, 1), (-0.76488443360058472602982318770854173032899665194736756700778? - 0.35247154603172624931794709140258105439420648082424733283770?*I, 1), (-0.76488443360058472602982318770854173032899665194736756700778? + 0.35247154603172624931794709140258105439420648082424733283770?*I, 1), (0.18123244446987538390180023778112063996871646618462304743774? - 1.08395410131771066843034449298076657427364024315511565430114?*I, 1), (0.18123244446987538390180023778112063996871646618462304743774? + 1.08395410131771066843034449298076657427364024315511565430114?*I, 1)]
            sage: rts = p.roots(ring=QQbar); rts
            [(1.167303978261419?, 1), (-0.7648844336005847? - 0.3524715460317263?*I, 1), (-0.7648844336005847? + 0.3524715460317263?*I, 1), (0.1812324444698754? - 1.083954101317711?*I, 1), (0.1812324444698754? + 1.083954101317711?*I, 1)]
            sage: p.roots(ring=AA)
            [(1.167303978261419?, 1)]
            sage: p = (x - rts[4][0])^2 * (3*x^2 + x + 1)
            sage: p.roots(ring=QQbar)
            [(-0.1666666666666667? - 0.552770798392567?*I, 1), (-0.1666666666666667? + 0.552770798392567?*I, 1), (0.1812324444698754? + 1.083954101317711?*I, 2)]
            sage: p.roots(ring=CIF)
            [(-0.1666666666666667? - 0.552770798392567?*I, 1), (-0.1666666666666667? + 0.552770798392567?*I, 1), (0.1812324444698754? + 1.083954101317711?*I, 2)]

        Note that coefficients in a number field with defining polynomial
        `x^2 + 1` are considered to be Gaussian rationals (with the
        generator mapping to +I), if you ask for complex roots.

        ::

            sage: K.<im> = NumberField(x^2 + 1)
            sage: y = polygen(K)
            sage: p = y^4 - 2 - im
            sage: p.roots(ring=CC)
            [(-1.2146389322441... - 0.14142505258239...*I, 1), (-0.14142505258239... + 1.2146389322441...*I, 1), (0.14142505258239... - 1.2146389322441...*I, 1), (1.2146389322441... + 0.14142505258239...*I, 1)]
            sage: p = p^2 * (y^2 - 2)
            sage: p.roots(ring=CIF)
            [(-1.414213562373095?, 1), (1.414213562373095?, 1), (-1.214638932244183? - 0.141425052582394?*I, 2), (-0.141425052582394? + 1.214638932244183?*I, 2), (0.141425052582394? - 1.214638932244183?*I, 2), (1.214638932244183? + 0.141425052582394?*I, 2)]

        Note that one should not use NumPy when wanting high precision
        output as it does not support any of the high precision types::

            sage: R.<x> = RealField(200)[]
            sage: f = x^2 - R(pi)
            sage: f.roots()
            [(-1.7724538509055160272981674833411451827975494561223871282138, 1), (1.7724538509055160272981674833411451827975494561223871282138, 1)]
            sage: f.roots(algorithm='numpy')
            doctest... UserWarning: NumPy does not support arbitrary precision arithmetic.  The roots found will likely have less precision than you expect.
            [(-1.77245385090551..., 1), (1.77245385090551..., 1)]

        We can also find roots over number fields::

            sage: K.<z> = CyclotomicField(15)
            sage: R.<x> = PolynomialRing(K)
            sage: (x^2 + x + 1).roots()
            [(z^5, 1), (-z^5 - 1, 1)]

        There are many combinations of floating-point input and output
        types that work. (Note that some of them are quite pointless like using
        ``algorithm='numpy'`` with high-precision types.)

        ::

            sage: rflds = (RR, RDF, RealField(100))
            sage: cflds = (CC, CDF, ComplexField(100))
            sage: def cross(a, b):
            ....:     return list(cartesian_product_iterator([a, b]))
            sage: flds = cross(rflds, rflds) + cross(rflds, cflds) + cross(cflds, cflds)
            sage: for (fld_in, fld_out) in flds:
            ....:     x = polygen(fld_in)
            ....:     f = x^3 - fld_in(2)
            ....:     x2 = polygen(fld_out)
            ....:     f2 = x2^3 - fld_out(2)
            ....:     for algo in (None, 'pari', 'numpy'):
            ....:         rts = f.roots(ring=fld_out, multiplicities=False)
            ....:         if fld_in == fld_out and algo is None:
            ....:             print fld_in, rts
            ....:         for rt in rts:
            ....:             assert(abs(f2(rt)) <= 1e-10)
            ....:             assert(rt.parent() == fld_out)
            Real Field with 53 bits of precision [1.25992104989487]
            Real Double Field [1.25992104989...]
            Real Field with 100 bits of precision [1.2599210498948731647672106073]
            Complex Field with 53 bits of precision [1.25992104989487, -0.62996052494743... - 1.09112363597172*I, -0.62996052494743... + 1.09112363597172*I]
            Complex Double Field [1.25992104989..., -0.629960524947... - 1.0911236359717...*I, -0.629960524947... + 1.0911236359717...*I]
            Complex Field with 100 bits of precision [1.2599210498948731647672106073, -0.62996052494743658238360530364 - 1.0911236359717214035600726142*I, -0.62996052494743658238360530364 + 1.0911236359717214035600726142*I]

        Note that we can find the roots of a polynomial with algebraic
        coefficients::

            sage: rt2 = sqrt(AA(2))
            sage: rt3 = sqrt(AA(3))
            sage: x = polygen(AA)
            sage: f = (x - rt2) * (x - rt3); f
                x^2 - 3.146264369941973?*x + 2.449489742783178?
            sage: rts = f.roots(); rts
            [(1.414213562373095?, 1), (1.732050807568878?, 1)]
            sage: rts[0][0] == rt2
            True
            sage: f.roots(ring=RealIntervalField(150))
            [(1.414213562373095048801688724209698078569671875376948073176679738?, 1), (1.732050807568877293527446341505872366942805253810380628055806980?, 1)]

        We can handle polynomials with huge coefficients.

        This number doesn't even fit in an IEEE double-precision float, but
        RR and CC allow a much larger range of floating-point numbers::

            sage: bigc = 2^1500
            sage: CDF(bigc)
            +infinity
            sage: CC(bigc)
            3.50746621104340e451

        Polynomials using such large coefficients can't be handled by
        numpy, but pari can deal with them::

            sage: x = polygen(QQ)
            sage: p = x + bigc
            sage: p.roots(ring=RR, algorithm='numpy')
            Traceback (most recent call last):
            ...
            LinAlgError: Array must not contain infs or NaNs
            sage: p.roots(ring=RR, algorithm='pari')
            [(-3.50746621104340e451, 1)]
            sage: p.roots(ring=AA)
            [(-3.5074662110434039?e451, 1)]
            sage: p.roots(ring=QQbar)
            [(-3.5074662110434039?e451, 1)]
            sage: p = bigc*x + 1
            sage: p.roots(ring=RR)
            [(0.000000000000000, 1)]
            sage: p.roots(ring=AA)
            [(-2.8510609648967059?e-452, 1)]
            sage: p.roots(ring=QQbar)
            [(-2.8510609648967059?e-452, 1)]
            sage: p = x^2 - bigc
            sage: p.roots(ring=RR)
            [(-5.92238652153286e225, 1), (5.92238652153286e225, 1)]
            sage: p.roots(ring=QQbar)
            [(-5.9223865215328558?e225, 1), (5.9223865215328558?e225, 1)]

        Algorithms used:

        For brevity, we will use RR to mean any RealField of any precision;
        similarly for RIF, CC, and CIF. Since Sage has no specific
        implementation of Gaussian rationals (or of number fields with
        embedding, at all), when we refer to Gaussian rationals below we
        will accept any number field with defining polynomial
        `x^2+1`, mapping the field generator to +I.

        We call the base ring of the polynomial K, and the ring given by
        the ring= argument L. (If ring= is not specified, then L is the
        same as K.)

        If K and L are floating-point (RDF, CDF, RR, or CC), then a
        floating-point root-finder is used. If L is RDF or CDF then we
        default to using NumPy's roots(); otherwise, we use PARI's
        polroots(). This choice can be overridden with
        algorithm='pari' or algorithm='numpy'. If the algorithm is
        unspecified and NumPy's roots() algorithm fails, then we fall
        back to pari (numpy will fail if some coefficient is infinite,
        for instance).

        If L is SR, then the roots will be radical expressions,
        computed as the solutions of a symbolic polynomial expression.
        At the moment this delegates to
        :meth:`sage.symbolic.expression.Expression.solve`
        which in turn uses Maxima to find radical solutions.
        Some solutions may be lost in this approach.
        Once :trac:`17516` gets implemented, all possible radical
        solutions should become available.

        If L is AA or RIF, and K is ZZ, QQ, or AA, then the root isolation
        algorithm sage.rings.polynomial.real_roots.real_roots() is used.
        (You can call real_roots() directly to get more control than this
        method gives.)

        If L is QQbar or CIF, and K is ZZ, QQ, AA, QQbar, or the Gaussian
        rationals, then the root isolation algorithm
        sage.rings.polynomial.complex_roots.complex_roots() is used. (You
        can call complex_roots() directly to get more control than this
        method gives.)

        If L is AA and K is QQbar or the Gaussian rationals, then
        complex_roots() is used (as above) to find roots in QQbar, then
        these roots are filtered to select only the real roots.

        If L is floating-point and K is not, then we attempt to change the
        polynomial ring to L (using .change_ring()) (or, if L is complex
        and K is not, to the corresponding real field). Then we use either
        PARI or numpy as specified above.

        For all other cases where K is different than L, we just use
        .change_ring(L) and proceed as below.

        The next method, which is used if K is an integral domain, is to
        attempt to factor the polynomial. If this succeeds, then for every
        degree-one factor a\*x+b, we add -b/a as a root (as long as this
        quotient is actually in the desired ring).

        If factoring over K is not implemented (or K is not an integral
        domain), and K is finite, then we find the roots by enumerating all
        elements of K and checking whether the polynomial evaluates to zero
        at that value.

        .. note::

           We mentioned above that polynomials with multiple roots are
           always ill-conditioned; if your input is given to n bits of
           precision, you should not expect more than n/k good bits
           for a k-fold root. (You can get solutions that make the
           polynomial evaluate to a number very close to zero;
           basically the problem is that with a multiple root, there
           are many such numbers, and it's difficult to choose between
           them.)

           To see why this is true, consider the naive floating-point
           error analysis model where you just pretend that all
           floating-point numbers are somewhat imprecise - a little
           'fuzzy', if you will.  Then the graph of a floating-point
           polynomial will be a fuzzy line.  Consider the graph of
           `(x-1)^3`; this will be a fuzzy line with a
           horizontal tangent at `x=1`, `y=0`. If the
           fuzziness extends up and down by about j, then it will
           extend left and right by about cube_root(j).

        TESTS::

            sage: K.<zeta> = CyclotomicField(2)
            sage: R.<x> = K[]
            sage: factor(x^3-1)
            (x - 1) * (x^2 + x + 1)

        This shows that the issue from :trac:`6237` is fixed::

            sage: R.<u> = QQ[]
            sage: g = -27*u^14 - 32*u^9
            sage: g.roots(CDF, multiplicities=False)  # abs tol 2e-15
            [-1.0345637159435719, 0.0, -0.3196977699902601 - 0.9839285635706636*I, -0.3196977699902601 + 0.9839285635706636*I, 0.8369796279620465 - 0.6081012947885318*I, 0.8369796279620465 + 0.6081012947885318*I]
            sage: g.roots(CDF)  # abs tol 2e-15
            [(-1.0345637159435719, 1), (0.0, 9), (-0.3196977699902601 - 0.9839285635706636*I, 1), (-0.3196977699902601 + 0.9839285635706636*I, 1), (0.8369796279620465 - 0.6081012947885318*I, 1), (0.8369796279620465 + 0.6081012947885318*I, 1)]

        This shows that the issue at :trac:`2418` is fixed::

            sage: x = polygen(QQ)
            sage: p = (x^50/2^100 + x^10 + x + 1).change_ring(ComplexField(106))
            sage: rts = (p/2^100).roots(multiplicities=False)
            sage: eps = 2^(-50)   # we test the roots numerically
            sage: [abs(p(rt)) < eps for rt in rts] == [True]*50
            True

        This shows that the issue at :trac:`10901` is fixed::

            sage: a = var('a'); R.<x> = SR[]
            sage: f = x - a
            sage: f.roots(RR)
            Traceback (most recent call last):
            ...
            TypeError: Cannot evaluate symbolic expression to a numeric value.
            sage: f.roots(CC)
            Traceback (most recent call last):
            ...
            TypeError: Cannot evaluate symbolic expression to a numeric value.

        We can find roots of polynomials defined over `\ZZ` or `\QQ`
        over the `p`-adics, see :trac:`15422`::

            sage: R.<x> = ZZ[]
            sage: pol = (x - 1)^2
            sage: pol.roots(Qp(3,5))
            [(1 + O(3^5), 2)]

        This doesn't work if we first change coefficients to `\QQ_p`::

            sage: pol.change_ring(Qp(3,5)).roots()
            Traceback (most recent call last):
            ...
            PrecisionError: p-adic factorization not well-defined since the discriminant is zero up to the requestion p-adic precision

            sage: (pol - 3^6).roots(Qp(3,5))
            [(1 + 2*3^3 + 2*3^4 + O(3^5), 1), (1 + 3^3 + O(3^5), 1)]
            sage: r = pol.roots(Zp(3,5), multiplicities=False); r
            [1 + O(3^5)]
            sage: parent(r[0])
            3-adic Ring with capped relative precision 5

        Spurious crash with pari-2.5.5, see :trac:`16165`::

            sage: f=(1+x+x^2)^3
            sage: f.roots(ring=CC)
            [(-0.500000000000000 - 0.866025403784439*I, 3),
             (-0.500000000000000 + 0.866025403784439*I, 3)]
        """
        K = self.parent().base_ring()
        if hasattr(K, '_roots_univariate_polynomial'):
            return K._roots_univariate_polynomial(self, ring=ring, multiplicities=multiplicities, algorithm=algorithm)

        L = K if ring is None else ring

        late_import()

        input_fp = (is_RealField(K)
                    or is_ComplexField(K)
                    or is_RealDoubleField(K)
                    or is_ComplexDoubleField(K))
        output_fp = (is_RealField(L)
                     or is_ComplexField(L)
                     or is_RealDoubleField(L)
                     or is_ComplexDoubleField(L))
        input_complex = (is_ComplexField(K)
                         or is_ComplexDoubleField(K))
        output_complex = (is_ComplexField(L)
                          or is_ComplexDoubleField(L))
        input_gaussian = (isinstance(K, NumberField_quadratic)
                          and list(K.polynomial()) == [1, 0, 1])

        if input_fp and output_fp:
            # allow for possibly using a fast but less reliable
            # floating point algorithm from numpy
            low_prec = is_RealDoubleField(K) or is_ComplexDoubleField(K)
            if algorithm is None:
                if low_prec:
                    algorithm = 'either'
                else:
                    algorithm = 'pari'

            if algorithm != 'numpy' and algorithm != 'either' and algorithm != 'pari':
                raise ValueError("Unknown algorithm '%s'" % algorithm)

            # We should support GSL, too.  We could also support PARI's
            # old Newton-iteration algorithm.

            input_arbprec = (is_RealField(K) or
                             is_ComplexField(K))

            if algorithm == 'numpy' or algorithm == 'either':
                if K.prec() > 53 and L.prec() > 53:
                    from warnings import warn
                    warn('NumPy does not support arbitrary precision arithmetic.  ' +
                         'The roots found will likely have less precision than ' +
                         'you expect.')

                import numpy
                from numpy.linalg.linalg import LinAlgError
                numpy_dtype = ('complex' if input_complex else 'double')
                ty = (complex if input_complex else float)
                coeffs = self.list()
                numpy_array = numpy.array([ty(c) for c in reversed(coeffs)], dtype=numpy_dtype)
                try:
                    ext_rts1 = numpy.roots(numpy_array)
                    rts = []
                    for rt in ext_rts1:
                        rts.append(CDF(rt))
                    rts.sort()
                    ext_rts = rts
                except (ValueError, LinAlgError):
                    if algorithm == 'either':
                        algorithm = 'pari'
                    else:
                        raise

            if algorithm == 'pari':
                if not input_arbprec:
                    self = self.change_ring(CC if input_complex else RR)
                ext_rts = pari(self.monic()).polroots(precision = L.prec())

            if output_complex:
                rts = sort_complex_numbers_for_display([L(root) for root in ext_rts])
            else:
                rts = sorted([L(root.real()) for root in ext_rts if root.imag() == 0])

            rts_mult = []
            j = 0
            while j < len(rts):
                rt = rts[j]
                mult = rts.count(rt)
                rts_mult.append((rt, mult))
                j += mult

            if multiplicities:
                return rts_mult
            else:
                return [rt for (rt, mult) in rts_mult]

        from sage.symbolic.ring import SR
        if L is SR:
            vname = 'do_not_use_this_name_in_a_polynomial_coefficient'
            var = SR(vname)
            expr = self(var)
            rts = expr.solve(var,
                             explicit_solutions=True,
                             multiplicities=multiplicities)
            if multiplicities:
                return [(rt.rhs(), mult) for rt, mult in zip(*rts)]
            else:
                return [rt.rhs() for rt in rts]

        if L != K or is_AlgebraicField_common(L):
            # So far, the only "special" implementations are for real
            # and complex root isolation and for p-adic factorization
            if (is_IntegerRing(K) or is_RationalField(K)
                or is_AlgebraicRealField(K)) and \
                (is_AlgebraicRealField(L) or is_RealIntervalField(L)):

                from sage.rings.polynomial.real_roots import real_roots

                if is_AlgebraicRealField(L):
                    rts = real_roots(self, retval='algebraic_real')
                else:
                    diam = ~(ZZ(1) << L.prec())
                    rts1 = real_roots(self, retval='interval', max_diameter=diam)

                    # We (essentially) promise in the docstring above
                    # that returned intervals will be at least the precision
                    # of the given ring.  But real_roots() does not guarantee
                    # this; for instance, if it returns exactly zero,
                    # it may return this with a low-precision
                    # RealIntervalFieldElement.

                    rts = []
                    for (rt, mult) in rts1:
                        if rt.prec() < L.prec():
                            rt = L(rt)
                        rts.append((rt, mult))

                if multiplicities:
                    return rts
                else:
                    return [rt for (rt, mult) in rts]

            if (is_IntegerRing(K) or is_RationalField(K)
                or is_AlgebraicField_common(K) or input_gaussian) and \
                (is_ComplexIntervalField(L) or is_AlgebraicField_common(L)):

                from sage.rings.polynomial.complex_roots import complex_roots

                if is_ComplexIntervalField(L):
                    rts = complex_roots(self, min_prec=L.prec())
                elif is_AlgebraicField(L):
                    rts = complex_roots(self, retval='algebraic')
                else:
                    rts = complex_roots(self, retval='algebraic_real')

                if multiplicities:
                    return rts
                else:
                    return [rt for (rt, mult) in rts]

            if output_fp and output_complex and not input_gaussian:
                # If we want the complex roots, and the input is not
                # floating point, we convert to a real polynomial
                # (except when the input coefficients are Gaussian rationals).
                if is_ComplexDoubleField(L):
                    real_field = RDF
                else:
                    real_field = RealField(L.prec())

                return self.change_ring(real_field).roots(ring=L, multiplicities=multiplicities, algorithm=algorithm)
            elif is_pAdicRing(L) or is_pAdicField(L):
                p = L.prime()
                n = L.precision_cap()
                try:
                    F = self.factor_padic(p, n)
                except AttributeError:
                    pass
                else:
                    return self.change_ring(L)._roots_from_factorization(F, multiplicities)

            return self.change_ring(L).roots(multiplicities=multiplicities, algorithm=algorithm)

        try:
            if K.is_integral_domain():
                if not K.is_field():
                    try:
                        # get rid of the content of self since we don't need it
                        # and we really don't want to factor it if it's a huge
                        # integer
                        c = self.content()
                        self = self//c
                    except AttributeError:
                        pass
                return self._roots_from_factorization(self.factor(), multiplicities)
            else:
                raise NotImplementedError
        except NotImplementedError:
            if K.is_finite():
                if multiplicities:
                    raise NotImplementedError("root finding with multiplicities for this polynomial not implemented (try the multiplicities=False option)")
                else:
                    return [a for a in K if not self(a)]

            raise NotImplementedError("root finding for this polynomial not implemented")

    def _roots_from_factorization(self, F, multiplicities):
        """
        Given a factorization ``F`` of the polynomial ``self``, return
        the roots of ``self``.

        EXAMPLES::

            sage: R.<x> = ZZ[]
            sage: pol = 20*x^3 - 50*x^2 + 20*x
            sage: F = pol.factor(); F
            2 * 5 * (x - 2) * x * (2*x - 1)
            sage: pol._roots_from_factorization(F, multiplicities=True)
            [(2, 1), (0, 1)]
            sage: pol.change_ring(QQ)._roots_from_factorization(F, multiplicities=False)
            [2, 0, 1/2]
        """
        seq = []
        K = self.parent().base_ring()
        for fac in F:
            g = fac[0]
            if g.degree() == 1:
                rt = -g[0]/g[1]
                # We need to check that this root is actually in K;
                # otherwise we'd return roots in the fraction field of K.
                if rt in K:
                    rt = K(rt)
                    if multiplicities:
                        seq.append((rt,fac[1]))
                    else:
                        seq.append(rt)
        return seq

    def real_roots(self):
        """
        Return the real roots of this polynomial, without multiplicities.

        Calls self.roots(ring=RR), unless this is a polynomial with
        floating-point real coefficients, in which case it calls
        self.roots().

        EXAMPLES::

            sage: x = polygen(ZZ)
            sage: (x^2 - x - 1).real_roots()
            [-0.618033988749895, 1.61803398874989]

        TESTS::

            sage: x = polygen(RealField(100))
            sage: (x^2 - x - 1).real_roots()[0].parent()
                Real Field with 100 bits of precision
            sage: x = polygen(RDF)
            sage: (x^2 - x - 1).real_roots()[0].parent()
            Real Double Field

            sage: x=polygen(ZZ,'x'); v=(x^2-x-1).real_roots()
            sage: v[0].parent() is RR
            True
        """
        K = self.base_ring()
        if is_RealField(K) or is_RealDoubleField(K):
            return self.roots(multiplicities=False)

        return self.roots(ring=RR, multiplicities=False)

    def complex_roots(self):
        """
        Return the complex roots of this polynomial, without
        multiplicities.

        Calls self.roots(ring=CC), unless this is a polynomial with
        floating-point coefficients, in which case it is uses the
        appropriate precision from the input coefficients.

        EXAMPLES::

            sage: x = polygen(ZZ)
            sage: (x^3 - 1).complex_roots()   # note: low order bits slightly different on ppc.
            [1.00000000000000, -0.500000000000000 - 0.86602540378443...*I, -0.500000000000000 + 0.86602540378443...*I]

        TESTS::

            sage: x = polygen(RR)
            sage: (x^3 - 1).complex_roots()[0].parent()
            Complex Field with 53 bits of precision
            sage: x = polygen(RDF)
            sage: (x^3 - 1).complex_roots()[0].parent()
            Complex Double Field
            sage: x = polygen(RealField(200))
            sage: (x^3 - 1).complex_roots()[0].parent()
            Complex Field with 200 bits of precision
            sage: x = polygen(CDF)
            sage: (x^3 - 1).complex_roots()[0].parent()
            Complex Double Field
            sage: x = polygen(ComplexField(200))
            sage: (x^3 - 1).complex_roots()[0].parent()
            Complex Field with 200 bits of precision
            sage: x=polygen(ZZ,'x'); v=(x^2-x-1).complex_roots()
            sage: v[0].parent() is CC
            True
        """
        K = self.base_ring()
        if is_RealField(K):
            return self.roots(ring=ComplexField(K.prec()), multiplicities=False)
        if is_RealDoubleField(K):
            return self.roots(ring=CDF, multiplicities=False)
        if is_ComplexField(K) or is_ComplexDoubleField(K):
            return self.roots(multiplicities=False)

        return self.roots(ring=CC, multiplicities=False)

    def variable_name(self):
        """
        Return name of variable used in this polynomial as a string.

        OUTPUT: string

        EXAMPLES::

            sage: R.<t> = QQ[]
            sage: f = t^3 + 3/2*t + 5
            sage: f.variable_name()
            't'
        """
        return self.parent().variable_name()

    def variables(self):
        """
        Returns the tuple of variables occurring in this polynomial.

        EXAMPLES::

            sage: R.<x> = QQ[]
            sage: x.variables()
            (x,)

        A constant polynomial has no variables.

        ::

            sage: R(2).variables()
            ()
        """
        if self.is_constant():
            return ()
        else:
            return self._parent.gens()

    def args(self):
        """
        Returns the generator of this polynomial ring, which is the (only)
        argument used when calling self.

        EXAMPLES::

            sage: R.<x> = QQ[]
            sage: x.args()
            (x,)

        A constant polynomial has no variables, but still takes a single
        argument.

        ::

            sage: R(2).args()
            (x,)
        """
        return self._parent.gens()

    def valuation(self, p=None):
        r"""
        If `f = a_r x^r + a_{r+1}x^{r+1} + \cdots`, with
        `a_r` nonzero, then the valuation of `f` is
        `r`. The valuation of the zero polynomial is
        `\infty`.

        If a prime (or non-prime) `p` is given, then the valuation
        is the largest power of `p` which divides self.

        The valuation at `\infty` is -self.degree().

        EXAMPLES::

            sage: P.<x> = ZZ[]
            sage: (x^2+x).valuation()
            1
            sage: (x^2+x).valuation(x+1)
            1
            sage: (x^2+1).valuation()
            0
            sage: (x^3+1).valuation(infinity)
            -3
            sage: P(0).valuation()
            +Infinity
        """
        cdef int k

        if not self:
            return infinity.infinity

        if p is infinity.infinity:
            return -self.degree()

        if p is None:
            for k from 0 <= k <= self.degree():
                if self[k]:
                    return ZZ(k)
        if isinstance(p, Polynomial):
            p = self.parent().coerce(p)
        elif is_Ideal(p) and p.ring() is self.parent(): # eventually need to handle fractional ideals in the fraction field
            if self.parent().base_ring().is_field(): # common case
                p = p.gen()
            else:
                raise NotImplementedError
        else:
            from sage.rings.fraction_field import is_FractionField
            if is_FractionField(p.parent()) and self.parent().has_coerce_map_from(p.parent().ring()):
                p = self.parent().coerce(p.parent().ring()(p)) # here we require that p be integral.
            else:
                raise TypeError("The polynomial, p, must have the same parent as self.")

        if p.degree() == 0:
            raise ArithmeticError("The polynomial, p, must have positive degree.")
        k = 0
        while self % p == 0:
            k = k + 1
            self = self.__floordiv__(p)
        return sage.rings.integer.Integer(k)

    def ord(self, p=None):
        r"""
        This is the same as the valuation of self at p. See the
        documentation for ``self.valuation``.

        EXAMPLES::

            sage: R.<x> = ZZ[]
            sage: (x^2+x).ord(x+1)
            1
        """
        return self.valuation(p)

    def add_bigoh(self, prec):
        r"""
        Returns the power series of precision at most prec got by adding
        `O(q^\text{prec})` to self, where q is its variable.

        EXAMPLES::

            sage: R.<x> = ZZ[]
            sage: f = 1 + 4*x + x^3
            sage: f.add_bigoh(7)
            1 + 4*x + x^3 + O(x^7)
            sage: f.add_bigoh(2)
            1 + 4*x + O(x^2)
            sage: f.add_bigoh(2).parent()
            Power Series Ring in x over Integer Ring
        """
        return self.parent().completion(self.parent().gen())(self).add_bigoh(prec)

    def is_irreducible(self):
        """
        Return True precisely if this polynomial is irreducible over its
        base ring.

        Testing irreducibility over `\ZZ/n\ZZ` for composite `n` is not
        implemented.

        EXAMPLES::

            sage: R.<x> = ZZ[]
            sage: (x^3 + 1).is_irreducible()
            False
            sage: (x^2 - 1).is_irreducible()
            False
            sage: (x^3 + 2).is_irreducible()
            True
            sage: R(0).is_irreducible()
            False

        See :trac:`5140`,

        ::

            sage: R(1).is_irreducible()
            False
            sage: R(4).is_irreducible()
            False
            sage: R(5).is_irreducible()
            True

        The base ring does matter:  for example, 2x is irreducible as a
        polynomial in QQ[x], but not in ZZ[x],

        ::

            sage: R.<x> = ZZ[]
            sage: R(2*x).is_irreducible()
            False
            sage: R.<x> = QQ[]
            sage: R(2*x).is_irreducible()
            True

        TESTS::

            sage: F.<t> = NumberField(x^2-5)
            sage: Fx.<xF> = PolynomialRing(F)
            sage: f = Fx([2*t - 5, 5*t - 10, 3*t - 6, -t, -t + 2, 1])
            sage: f.is_irreducible()
            False
            sage: f = Fx([2*t - 3, 5*t - 10, 3*t - 6, -t, -t + 2, 1])
            sage: f.is_irreducible()
            True
        """
        if self.is_zero():
            return False
        if self.is_unit():
            return False
        if self.degree() == 0:
            return self.base_ring()(self).is_irreducible()

        F = self.factor()
        if len(F) > 1 or F[0][1] > 1:
            return False
        return True

    def shift(self, n):
        r"""
        Returns this polynomial multiplied by the power `x^n`. If
        `n` is negative, terms below `x^n` will be
        discarded. Does not change this polynomial (since polynomials are
        immutable).

        EXAMPLES::

            sage: R.<x> = QQ[]
            sage: p = x^2 + 2*x + 4
            sage: p.shift(0)
             x^2 + 2*x + 4
            sage: p.shift(-1)
             x + 2
            sage: p.shift(-5)
             0
            sage: p.shift(2)
             x^4 + 2*x^3 + 4*x^2

        One can also use the infix shift operator::

            sage: f = x^3 + x
            sage: f >> 2
            x
            sage: f << 2
            x^5 + x^3

        TESTS::

            sage: p = R(0)
            sage: p.shift(3).is_zero()
            True
            sage: p.shift(-3).is_zero()
            True

        AUTHORS:

        - David Harvey (2006-08-06)

        - Robert Bradshaw (2007-04-18): Added support for infix
          operator.
        """
        if n == 0 or self.degree() < 0:
            return self   # safe because immutable.
        if n > 0:
            output = [self.base_ring().zero()] * n
            output.extend(self.coefficients(sparse=False))
            return self._parent(output, check=False)
        if n < 0:
            if n > self.degree():
                return self._parent([])
            else:
                return self._parent(self.coefficients(sparse=False)[-int(n):], check=False)

    def __lshift__(self, k):
        return self.shift(k)

    def __rshift__(self, k):
        return self.shift(-k)

    cpdef Polynomial truncate(self, long n):
        r"""
        Returns the polynomial of degree ` < n` which is equivalent
        to self modulo `x^n`.

        EXAMPLES::

            sage: R.<x> = ZZ[]; S.<y> = PolynomialRing(R, sparse=True)
            sage: f = y^3 + x*y -3*x; f
            y^3 + x*y - 3*x
            sage: f.truncate(2)
            x*y - 3*x
            sage: f.truncate(1)
            -3*x
            sage: f.truncate(0)
            0
        """
        # We must not have check=False, since 0 must not have __coeffs = [0].
        return <Polynomial>self._parent(self[:n])#, check=False)

    cdef _inplace_truncate(self, long prec):
        return self.truncate(prec)

    def is_squarefree(self):
        """
        Return False if this polynomial is not square-free, i.e., if there is a
        non-unit `g` in the polynomial ring such that `g^2` divides ``self``.

        .. WARNING::

            This method is not consistent with
            :meth:`.squarefree_decomposition` since the latter does not factor
            the content of a polynomial. See the examples below.

        EXAMPLES::

            sage: R.<x> = QQ[]
            sage: f = (x-1)*(x-2)*(x^2-5)*(x^17-3); f
            x^21 - 3*x^20 - 3*x^19 + 15*x^18 - 10*x^17 - 3*x^4 + 9*x^3 + 9*x^2 - 45*x + 30
            sage: f.is_squarefree()
            True
            sage: (f*(x^2-5)).is_squarefree()
            False

        A generic implementation is available, which relies on gcd
        computations::

            sage: R.<x> = ZZ[]
            sage: (2*x).is_squarefree()
            True
            sage: (4*x).is_squarefree()
            False
            sage: (2*x^2).is_squarefree()
            False
            sage: R(0).is_squarefree()
            False

        This can obviously fail if the ring does not implement ``gcd()``::

            sage: S.<y> = QQ[]
            sage: R.<x> = S[]
            sage: (2*x*y).is_squarefree() # R does not provide a gcd implementation
            Traceback (most recent call last):
            ...
            NotImplementedError: Univariate Polynomial Ring in y over Rational Field does not provide a gcd implementation for univariate polynomials
            sage: (2*x*y^2).is_squarefree()
            False

        In positive characteristic, we compute the square-free
        decomposition or a full factorization, depending on which is
        available::

            sage: K.<t> = FunctionField(GF(3))
            sage: R.<x> = K[]
            sage: (x^3-x).is_squarefree()
            True
            sage: (x^3-1).is_squarefree()
            False
            sage: (x^3+t).is_squarefree()
            True
            sage: (x^3+t^3).is_squarefree()
            False

        In the following example, `t^2` is a unit in the base field::

            sage: R(t^2).is_squarefree()
            True

        This method is not consistent with :meth:`.squarefree_decomposition`::

            sage: R.<x> = ZZ[]
            sage: f = 4 * x
            sage: f.is_squarefree()
            False
            sage: f.squarefree_decomposition()
            (4) * x

        If you want this method equally not to consider the content, you can
        remove it as in the following example::

            sage: c = f.content()
            sage: (f/c).is_squarefree()
            True

        If the base ring is not an integral domain, the question is not
        mathematically well-defined::

            sage: R.<x> = IntegerModRing(9)[]
            sage: pol = (x + 3)*(x + 6); pol
            x^2
            sage: pol.is_squarefree()
            Traceback (most recent call last):
            ...
            TypeError: is_squarefree() is not defined for polynomials over Ring of integers modulo 9
        """
        B = self.parent().base_ring()
        if B not in sage.categories.integral_domains.IntegralDomains():
            raise TypeError("is_squarefree() is not defined for polynomials over {}".format(B))

        # a square-free polynomial has a square-free content
        if not B.is_field():
            content = self.content()
            if content not in self.parent().base_ring():
                content = content.gen()
            if not content.is_squarefree():
                return False

        # separable polynomials are square-free
        if self.derivative().gcd(self).is_constant():
            return True

        # for characteristic zero rings, square-free polynomials have to be separable
        if B.characteristic().is_zero():
            return False

        # over rings of positive characteristic, we rely on the square-free decomposition if available
        try:
            F = self.squarefree_decomposition()
        # We catch:
        # - NotImplementedError in case squarefree decomposition is not implemented
        # - AttributeError in case p-th roots are not (or do not exist)
        except (NotImplementedError, AttributeError):
            F = self.factor()
        return all([e<=1 for (f,e) in F])

    def radical(self):
        """
        Returns the radical of self; over a field, this is the product of
        the distinct irreducible factors of self. (This is also sometimes
        called the "square-free part" of self, but that term is ambiguous;
        it is sometimes used to mean the quotient of self by its maximal
        square factor.)

        EXAMPLES::

            sage: P.<x> = ZZ[]
            sage: t = (x^2-x+1)^3 * (3*x-1)^2
            sage: t.radical()
            3*x^3 - 4*x^2 + 4*x - 1
            sage: radical(12 * x^5)
            6*x

        If self has a factor of multiplicity divisible by the characteristic (see :trac:`8736`)::

            sage: P.<x> = GF(2)[]
            sage: (x^3 + x^2).radical()
            x^2 + x
        """
        P = self.parent()
        R = P.base_ring()
        p = R.characteristic()
        if p == 0 or p > self.degree():
            if R.is_field():
                return self // self.gcd(self.derivative())
            else:
                # Be careful with the content: return the
                # radical of the content times the radical of
                # (self/content)
                content = self.content()
                self_1 = (self//content)
                return (self_1 // self_1.gcd(self_1.derivative())) * content.radical()
        else:  # The above method is not always correct (see Trac 8736)
            return self.factor().radical_value()

    def content(self):
        """
        Return the content of ``self``, which is the ideal generated by the coefficients of ``self``.

        EXAMPLES::

            sage: R.<x> = IntegerModRing(4)[]
            sage: f = x^4 + 3*x^2 + 2
            sage: f.content()
            Ideal (2, 3, 1) of Ring of integers modulo 4
        """
        return self.base_ring().ideal(self.coefficients())

    def norm(self, p):
        r"""
        Return the `p`-norm of this polynomial.

        DEFINITION: For integer `p`, the `p`-norm of a
        polynomial is the `p`\th root of the sum of the
        `p`\th powers of the absolute values of the coefficients of
        the polynomial.

        INPUT:


        -  ``p`` - (positive integer or +infinity) the degree
           of the norm


        EXAMPLES::

            sage: R.<x> = RR[]
            sage: f = x^6 + x^2 + -x^4 - 2*x^3
            sage: f.norm(2)
            2.64575131106459
            sage: (sqrt(1^2 + 1^2 + (-1)^2 + (-2)^2)).n()
            2.64575131106459

        ::

            sage: f.norm(1)
            5.00000000000000
            sage: f.norm(infinity)
            2.00000000000000

        ::

            sage: f.norm(-1)
            Traceback (most recent call last):
            ...
            ValueError: The degree of the norm must be positive

        TESTS::

            sage: R.<x> = RR[]
            sage: f = x^6 + x^2 + -x^4 -x^3
            sage: f.norm(int(2))
            2.00000000000000

        AUTHORS:

        - Didier Deshommes

        - William Stein: fix bugs, add definition, etc.
        """
        if p <= 0 :
            raise ValueError("The degree of the norm must be positive")

        coeffs = self.coefficients(sparse=False)
        if p == infinity.infinity:
            return RR(max([abs(i) for i in coeffs]))

        p = sage.rings.integer.Integer(p)  # because we'll do 1/p below.

        if p == 1:
            return RR(sum([abs(i) for i in coeffs]))

        return RR(sum([abs(i)**p for i in coeffs]))**(1/p)

    def hamming_weight(self):
        """
        Returns the number of non-zero coefficients of self.

        EXAMPLES::

            sage: R.<x> = ZZ[]
            sage: f = x^3 - x
            sage: f.hamming_weight()
            2
            sage: R(0).hamming_weight()
            0
            sage: f = (x+1)^100
            sage: f.hamming_weight()
            101
            sage: S = GF(5)['y']
            sage: S(f).hamming_weight()
            5
            sage: cyclotomic_polynomial(105).hamming_weight()
            33
        """
        cdef long w = 0
        for a in self.coefficients(sparse=False):
            if a:
                w += 1
        return w

    def map_coefficients(self, f, new_base_ring = None):
        """
        Returns the polynomial obtained by applying ``f`` to the non-zero
        coefficients of self.

        If ``f`` is a :class:`sage.categories.map.Map`, then the resulting
        polynomial will be defined over the codomain of ``f``. Otherwise, the
        resulting polynomial will be over the same ring as self. Set
        ``new_base_ring`` to override this behaviour.

        INPUT:

        - ``f`` -- a callable that will be applied to the coefficients of self.

        - ``new_base_ring`` (optional) -- if given, the resulting polynomial
          will be defined over this ring.

        EXAMPLES::

            sage: R.<x> = SR[]
            sage: f = (1+I)*x^2 + 3*x - I
            sage: f.map_coefficients(lambda z: z.conjugate())
            (-I + 1)*x^2 + 3*x + I
            sage: R.<x> = ZZ[]
            sage: f = x^2 + 2
            sage: f.map_coefficients(lambda a: a + 42)
            43*x^2 + 44
            sage: R.<x> = PolynomialRing(SR, sparse=True)
            sage: f = (1+I)*x^(2^32) - I
            sage: f.map_coefficients(lambda z: z.conjugate())
            (-I + 1)*x^4294967296 + I
            sage: R.<x> = PolynomialRing(ZZ, sparse=True)
            sage: f = x^(2^32) + 2
            sage: f.map_coefficients(lambda a: a + 42)
            43*x^4294967296 + 44

        Examples with different base ring::

            sage: R.<x> = ZZ[]
            sage: k = GF(2)
            sage: residue = lambda x: k(x)
            sage: f = 4*x^2+x+3
            sage: g = f.map_coefficients(residue); g
            x + 1
            sage: g.parent()
            Univariate Polynomial Ring in x over Integer Ring
            sage: g = f.map_coefficients(residue, new_base_ring = k); g
            x + 1
            sage: g.parent()
            Univariate Polynomial Ring in x over Finite Field of size 2 (using NTL)
            sage: residue = k.coerce_map_from(ZZ)
            sage: g = f.map_coefficients(residue); g
            x + 1
            sage: g.parent()
            Univariate Polynomial Ring in x over Finite Field of size 2 (using NTL)
        """
        R = self.parent()
        if new_base_ring is not None:
            R = R.change_ring(new_base_ring)
        elif isinstance(f, Map):
            R = R.change_ring(f.codomain())
        return R(dict([(k,f(v)) for (k,v) in self.dict().items()]))

    def is_cyclotomic(self, certificate=False, algorithm="pari"):
        r"""
        Test if ``self`` is a cyclotomic polynomial.

        A *cyclotomic polynomial* is a monic, irreducible polynomial such that
        all roots are roots of unity.

        By default the answer is a boolean. But if ``certificate`` is ``True``,
        the result is a non-negative integer: it is ``0`` if ``self`` is not
        cyclotomic, and a positive integer ``n`` if ``self`` is the `n`-th
        cyclotomic polynomial.

        .. SEEALSO::

            :meth:`is_cyclotomic_product`

        INPUT:

        - ``certificate`` -- boolean, default to ``False``. Only works with
          ``algorithm`` set to "pari".

        - ``algorithm`` -- either "pari" or "sage" (default is "pari")

        ALGORITHM:

        The native algorithm implemented in Sage uses the first algorithm of
        [BD89]_. The algorithm in pari is more subtle since it does compute the
        inverse of the Euler `\phi` function to determine the `n` such that the
        polynomial is the `n`-th cyclotomic polynomial.

        EXAMPLES:

        Quick tests::

            sage: P.<x> = ZZ['x']
            sage: (x - 1).is_cyclotomic()
            True
            sage: (x + 1).is_cyclotomic()
            True
            sage: (x^2 - 1).is_cyclotomic()
            False
            sage: (x^2 + x + 1).is_cyclotomic(certificate=True)
            3
            sage: (x^2 + 2*x + 1).is_cyclotomic(certificate=True)
            0

        Test first 100 cyclotomic polynomials::

            sage: all(cyclotomic_polynomial(i).is_cyclotomic() for i in xrange(1,101))
            True

        Some more tests::

            sage: (x^16 + x^14 - x^10 + x^8 - x^6 + x^2 + 1).is_cyclotomic(algorithm="pari")
            False
            sage: (x^16 + x^14 - x^10 + x^8 - x^6 + x^2 + 1).is_cyclotomic(algorithm="sage")
            False

            sage: (x^16 + x^14 - x^10 - x^8 - x^6 + x^2 + 1).is_cyclotomic(algorithm="pari")
            True
            sage: (x^16 + x^14 - x^10 - x^8 - x^6 + x^2 + 1).is_cyclotomic(algorithm="sage")
            True

            sage: y = polygen(QQ)
            sage: (y/2 - 1/2).is_cyclotomic()
            False
            sage: (2*(y/2 - 1/2)).is_cyclotomic()
            True

        Invalid arguments::

            sage: (x - 3).is_cyclotomic(algorithm="sage", certificate=True)
            Traceback (most recent call last):
            ...
            ValueError: no implementation of the certificate within Sage

        Test using other rings::

            sage: z = polygen(GF(5))
            sage: (z - 1).is_cyclotomic()
            Traceback (most recent call last):
            ...
            NotImplementedError: not implemented in non-zero characteristic

        TESTS::

            sage: R = ZZ['x']
            sage: for _ in range(20):
            ....:     p = R.random_element(degree=randint(10,20))
            ....:     ans_pari = p.is_cyclotomic(algorithm="pari")
            ....:     ans_sage = p.is_cyclotomic(algorithm="sage")
            ....:     assert ans_pari == ans_sage, "problem with p={}".format(p)
            sage: for d in range(2,20):
            ....:     p = cyclotomic_polynomial(d)
            ....:     assert p.is_cyclotomic(algorithm="pari"), "pari problem with p={}".format(p)
            ....:     assert p.is_cyclotomic(algorithm="sage"), "sage problem with p={}".format(p)

        Test the output type when ``certificate=True``::

            sage: type((x^2 - 2).is_cyclotomic(certificate=True))
            <type 'sage.rings.integer.Integer'>
            sage: type((x -1).is_cyclotomic(certificate=True))
            <type 'sage.rings.integer.Integer'>

        Check that the arguments are forwarded when the input is not a
        polynomial with coefficients in `\ZZ`::

            sage: x = polygen(QQ)
            sage: (x-1).is_cyclotomic(certificate=True)
            1

        REFERENCES:

        .. [BD89] R. J. Bradford and J. H. Davenport, Effective tests
           for cyclotomic polynomials, Symbolic and Algebraic Computation (1989)
           pp. 244 -- 251, :doi:`10.1007/3-540-51084-2_22`
        """
        if self.base_ring().characteristic() != 0:
            raise NotImplementedError("not implemented in non-zero characteristic")
        if self.base_ring() != ZZ:
            try:
                f = self.change_ring(ZZ)
            except TypeError:
                return False
            return f.is_cyclotomic(certificate=certificate, algorithm=algorithm)

        if algorithm == "pari":
            ans = self._pari_().poliscyclo()
            return Integer(ans) if certificate else bool(ans)

        elif algorithm != "sage":
            raise ValueError("algorithm must be either 'pari' or 'sage'")

        elif certificate:
            raise ValueError("no implementation of the certificate within Sage")

        if not self.is_monic():
            return False

        P = self.parent()
        gen = P.gen()

        if self == gen - 1:  # the first cyc. pol. is treated apart
            return True

        if self.constant_coefficient() != 1:
            return False

        if not self.is_irreducible():
            return False

        coefs = self.coefficients(sparse=False)

        # compute the graeffe transform of self
        po_odd = P(coefs[1::2])
        po_even = P(coefs[0::2])
        f1  = po_even*po_even - gen*(po_odd*po_odd)

        # first case
        if f1 == self:
            return True

        # second case
        selfminus = self(-gen)
        if f1 == selfminus:
            if selfminus.leading_coefficient() < 0 and (-selfminus).is_cyclotomic(algorithm="sage"):
                return True
            elif selfminus.is_cyclotomic(algorithm="sage"):
                return True

        # third case, we need to take a square root
        ans, ff1 = f1.is_square(True)
        return ans and ff1.is_cyclotomic(algorithm="sage")

    def is_cyclotomic_product(self):
        r"""
        Test whether ``self`` is a product of cyclotomic polynomials.

        This method simply calls the function ``poliscycloprod`` from the Pari
        library.

        .. SEEALSO::

            :meth:`is_cyclotomic`

        EXAMPLES::

            sage: x = polygen(ZZ)
            sage: (x^5 - 1).is_cyclotomic_product()
            True
            sage: (x^5 + x^4 - x^2 + 1).is_cyclotomic_product()
            False

            sage: p = prod(cyclotomic_polynomial(i) for i in [2,5,7,12])
            sage: p.is_cyclotomic_product()
            True

            sage: (x^5 - 1/3).is_cyclotomic_product()
            False

            sage: x = polygen(Zmod(5))
            sage: (x-1).is_cyclotomic_product()
            Traceback (most recent call last):
            ...
            NotImplementedError: not implemented in non-zero characteristic
        """
        if self.base_ring().characteristic() != 0:
            raise NotImplementedError("not implemented in non-zero characteristic")
        if self.base_ring() != ZZ:
            try:
                f = self.change_ring(ZZ)
            except TypeError:
                return False
            return f.is_cyclotomic_product()

        return bool(self._pari_().poliscycloprod())

    def homogenize(self, var='h'):
        r"""
        Return the homogenization of this polynomial.

        The polynomial itself is returned if it homogeneous already. Otherwise,
        its monomials are multiplied with the smallest powers of ``var`` such
        that they all have the same total degree.

        INPUT:

        - ``var`` -- a variable in the polynomial ring (as a string, an element
          of the ring, or ``0``) or a name for a new variable (default:
          ``'h'``)

        OUTPUT:

        If ``var`` specifies the variable in the polynomial ring, then a
        homogeneous element in that ring is returned. Otherwise, a homogeneous
        element is returned in a polynomial ring with an extra last variable
        ``var``.

        EXAMPLES::

            sage: R.<x> = QQ[]
            sage: f = x^2 + 1
            sage: f.homogenize()
            x^2 + h^2

        The parameter ``var`` can be used to specify the name of the variable::

            sage: g = f.homogenize('z'); g
            x^2 + z^2
            sage: g.parent()
            Multivariate Polynomial Ring in x, z over Rational Field

        However, if the polynomial is homogeneous already, then that parameter
        is ignored and no extra variable is added to the polynomial ring::

            sage: f = x^2
            sage: g = f.homogenize('z'); g
            x^2
            sage: g.parent()
            Univariate Polynomial Ring in x over Rational Field

        For compatibility with the multivariate case, if ``var`` specifies the
        variable of the polynomial ring, then the monomials are multiplied with
        the smallest powers of ``var`` such that the result is homogeneous; in
        other words, we end up with a monomial whose leading coefficient is the
        sum of the coefficients of the polynomial::

            sage: f = x^2 + x + 1
            sage: f.homogenize('x')
            3*x^2

        In positive characterstic, the degree can drop in this case::

            sage: R.<x> = GF(2)[]
            sage: f = x + 1
            sage: f.homogenize(x)
            0

        For compatibility with the multivariate case, the parameter ``var`` can
        also be 0 to specify the variable in the polynomial ring::

            sage: R.<x> = QQ[]
            sage: f = x^2 + x + 1
            sage: f.homogenize(0)
            3*x^2

        """
        if self.is_homogeneous():
            return self

        x, = self.variables()

        if isinstance(var, int) or isinstance(var, Integer):
            if var:
                raise TypeError, "Variable index %d must be < 1."%var
            else:
                return sum(self.coefficients())*x**self.degree()

        x_name = self.variable_name()
        var = str(var)

        if var == x_name:
            return sum(self.coefficients())*x**self.degree()

        P = PolynomialRing(self.base_ring(), [x_name, var])
        return P(self)._homogenize(1)

    def is_homogeneous(self):
        r"""
        Return ``True`` if this polynomial is homogeneous.

        EXAMPLES::

            sage: P.<x> = PolynomialRing(QQ)
            sage: x.is_homogeneous()
            True
            sage: P(0).is_homogeneous()
            True
            sage: (x+1).is_homogeneous()
            False
        """
        return len(self.exponents()) < 2

# ----------------- inner functions -------------
# Cython can't handle function definitions inside other function

cdef do_schoolbook_product(x, y):
    """
    Compute the multiplication of two polynomials represented by lists, using
    the schoolbook algorithm.

    This is the core of _mul_generic and the code that is used by
    _mul_karatsuba bellow a threshold.

    TESTS:

    Doctested indirectly in _mul_generic and _mul_karatsuba. For the doctest we
    use a ring such that default multiplication calls external libraries::

        sage: K = ZZ['x']
        sage: f = K.random_element(8)
        sage: g = K.random_element(8)
        sage: f*g - f._mul_generic(g)
        0
    """
    cdef Py_ssize_t i, k, start, end
    cdef Py_ssize_t d1 = len(x)-1, d2 = len(y)-1
    if d1 == -1:
        return x
    elif d2 == -1:
        return y
    elif d1 == 0:
        c = x[0]
        return [c*a for a in y] # beware of noncommutative rings
    elif d2 == 0:
        c = y[0]
        return [a*c for a in x] # beware of noncommutative rings
    coeffs = []
    for k from 0 <= k <= d1+d2:
        start = 0 if k <= d2 else k-d2  # max(0, k-d2)
        end =   k if k <= d1 else d1    # min(k, d1)
        sum = x[start] * y[k-start]
        for i from start < i <= end:
            sum = sum + x[i] * y[k-i]
        coeffs.append(sum)
    return coeffs

cdef do_karatsuba_different_size(left, right, Py_ssize_t K_threshold):
    """
    Multiply two polynomials of different degrees by splitting the one of
    largest degree in chunks that are multiplied with the other using the
    Karatsuba algorithm, as explained in _mul_karatsuba.

    INPUT:

        - `left`: a list representing a polynomial
        - `right`: a list representing a polynomial
        - `K_threshold`: an Integer, a threshold to pass to the classical
          quadratic algorithm. During Karatsuba recursion, if one of the lists
          has length <= K_threshold the classical product is used instead.

    TESTS:

    This method is indirectly doctested in _mul_karatsuba.

    Here, we use Fibonacci numbers that need deepest recursion in this method.

        sage: K = ZZ['x']
        sage: f = K.random_element(21)
        sage: g = K.random_element(34)
        sage: f*g - f._mul_karatsuba(g,0)
        0
    """
    cdef Py_ssize_t n = len(left), m = len(right)
    cdef Py_ssize_t r, q, i, j, mi
    if n == 0 or m == 0:
        return []
    if n == 1:
        c = left[0]
        return [c*a for a in right]
    if m == 1:
        c = right[0]
        return [a*c for a in left] # beware of noncommutative rings
    if n <= K_threshold or m <= K_threshold:
        return do_schoolbook_product(left,right)
    if n == m:
        return do_karatsuba(left, right, K_threshold, 0, 0, n)
    if n > m:
        # left is the bigger list
        # n is the bigger number
        q = n // m
        r = n % m
        output = do_karatsuba(left, right, K_threshold, 0, 0, m)
        for i from 1 <= i < q:
            mi = m*i
            carry = do_karatsuba(left, right, K_threshold, mi, 0, m)
            for j from 0 <= j < m-1:
                output[mi+j] = output[mi+j] + carry[j]
            output.extend(carry[m-1:])
        if r:
            mi = m*q
            carry = do_karatsuba_different_size(left[mi:], right, K_threshold)
            for j from 0 <= j < m-1:
                output[mi+j] = output[mi+j] + carry[j]
            output.extend(carry[m-1:])
        return output
    else:
        # n < m, I need to repeat the code due to the case
        # of noncommutative rings.
        q = m // n
        r = m % n
        output = do_karatsuba(left, right, K_threshold, 0, 0, n)
        for i from 1 <= i < q:
            mi = n*i
            carry = do_karatsuba(left, right, K_threshold, 0, mi, n)
            for j from 0 <= j < n-1:
                output[mi+j] = output[mi+j] + carry[j]
            output.extend(carry[n-1:])
        if r:
            mi = n*q
            carry = do_karatsuba_different_size(left, right[mi:], K_threshold)
            for j from 0 <= j < n-1:
                output[mi+j] = output[mi+j] + carry[j]
            output.extend(carry[n-1:])
        return output

cdef do_karatsuba(left, right, Py_ssize_t K_threshold,Py_ssize_t start_l, Py_ssize_t start_r,Py_ssize_t num_elts):
    """
    Core routine for Karatsuba multiplication. This function works for two
    polynomials of the same degree.

    Input:

        - left: a list containing a slice representing a polynomial
        - right: a list containing the slice representing a polynomial with the
          same length as left
        - K_threshold: an integer. For lists of length <= K_threshold, the
          quadratic polynomial multiplication is used.
        - start_l: the index of left where the actual polynomial starts
        - start_r: the index of right where the actual polynomial starts
        - num_elts: the length of the polynomials.

    Thus, the actual polynomials we want to multiply are represented by the
    slices: left[ start_l: start_l+num_elts ], right[ right_l: right_l+num_elts ].
    We use this representation in order to avoid creating slices of lists and
    create smaller lists.

    Output:

        - a list representing the product of the polynomials

    Doctested indirectly in _mul_karatsuba

    TESTS::

        sage: K.<x> = ZZ[]
        sage: f = K.random_element(50) + x^51
        sage: g = K.random_element(50) + x^51
        sage: f*g - f._mul_karatsuba(g,0)
        0

    Notes on the local variables:

    - ac will always be a list of length lenac
    - bd will always be a list of length lenbd
    - a_m_b and c_m_d are lists of length ne, we only make necessary additions
    - tt1 has length lenac
    """
    cdef Py_ssize_t e, ne, lenac, lenbd, start_le, start_re, i
    if num_elts == 0:
        return []
    if num_elts == 1:
        return [left[start_l]*right[start_r]]
    if num_elts <= K_threshold:
        # Special case of degree 2, no loop, no function call
        if num_elts == 2:
            b = left[start_l]
            a = left[start_l+1]
            d = right[start_r]
            c = right[start_r+1]
            return [b*d, a*d+b*c, a*c]
        return do_schoolbook_product(left[start_l:start_l+num_elts], right[start_r:start_r+num_elts])
    if num_elts == 2:
        # beware of noncommutative rings
        b = left[start_l]
        a = left[start_l+1]
        d = right[start_r]
        c = right[start_r+1]
        ac = a*c
        bd = b*d
        return [bd, (a+b)*(c+d)-ac-bd, ac]
    e = num_elts//2
    ne = num_elts-e
    lenac = 2*ne-1
    lenbd = 2*e-1
    start_le = start_l+e
    start_re = start_r+e
    ac = do_karatsuba(left, right, K_threshold, start_le, start_re, ne)
    bd = do_karatsuba(left, right, K_threshold, start_l,  start_r,  e)
    a_m_b = left[start_le:start_le+ne]
    c_m_d = right[start_re:start_re+ne]
    for i from 0 <= i < e:
        a_m_b[i] = a_m_b[i] + left[start_l+i]
        c_m_d[i] = c_m_d[i] + right[start_r+i]
    tt1 = do_karatsuba(a_m_b, c_m_d, K_threshold, 0, 0, ne)
    # bd might be shorter than ac, we divide the operations in two loops
    for i from 0 <= i < lenbd:
        tt1[i] = tt1[i] - (ac[i]+bd[i])
    for i from lenbd <= i < lenac:
        tt1[i] = tt1[i] - ac[i]
    # Reconstruct the product from the lists bd, tt1, ac.
    for i from 0 <= i < e-1:
        bd[e+i] = bd[e+i] + tt1[i]
    bd.append(tt1[e-1])
    for i from 0 <= i < lenac -e:
        ac[i] = ac[i] + tt1[e+i]
    return bd + ac


cdef class Polynomial_generic_dense(Polynomial):
    """
    A generic dense polynomial.

    EXAMPLES::

        sage: R.<x> = PolynomialRing(PolynomialRing(QQ,'y'))
        sage: f = x^3 - x + 17
        sage: type(f)
        <type 'sage.rings.polynomial.polynomial_element.Polynomial_generic_dense'>
        sage: loads(f.dumps()) == f
        True
    """
    def __init__(self, parent, x=None, int check=1, is_gen=False, int construct=0, **kwds):
        Polynomial.__init__(self, parent, is_gen=is_gen)
        if x is None:
            self.__coeffs = []
            return

        R = parent.base_ring()
        if isinstance(x, list):
            if check:
                self.__coeffs = [R(t) for t in x]
                self.__normalize()
            else:
                self.__coeffs = x
            return

        if sage.rings.fraction_field_element.is_FractionFieldElement(x):
            if x.denominator() != 1:
                raise TypeError("denominator must be 1")
            else:
                x = x.numerator()

        if isinstance(x, Polynomial):
            if (<Element>x)._parent is self._parent:
                x = list(x.list())
            elif R.has_coerce_map_from((<Element>x)._parent):# is R or (<Element>x)._parent == R:
                try:
                    if x.is_zero():
                        self.__coeffs = []
                        return
                except (AttributeError, TypeError):
                    pass
                x = [x]
            else:
                self.__coeffs = [R(a, **kwds) for a in x.list()]
                if check:
                    self.__normalize()
                return

        elif isinstance(x, int) and x == 0:
            self.__coeffs = []
            return

        elif isinstance(x, dict):
            x = self._dict_to_list(x, R.zero())

        elif isinstance(x, pari_gen):
            x = [R(w, **kwds) for w in x.list()]
            check = 0
        elif not isinstance(x, list):
            # We trust that the element constructors do not send x=0
#            if x:
            x = [x]   # constant polynomials
#            else:
#                x = []    # zero polynomial
        if check:
            self.__coeffs = [R(z, **kwds) for z in x]
            self.__normalize()
        else:
            self.__coeffs = x

    cdef Polynomial_generic_dense _new_c(self, list coeffs, Parent P):
        cdef type t = type(self)
        cdef Polynomial_generic_dense f = <Polynomial_generic_dense>t.__new__(t)
        f._parent = P
        f.__coeffs = coeffs
        return f

    cpdef Polynomial _new_constant_poly(self, a, Parent P):
        """
        Create a new constant polynomial in P with value a.

        ASSUMPTION:

        The given value **must** be an element of the base ring. That
        assumption is not verified.

        EXAMPLES::

            sage: S.<y> = QQ[]
            sage: R.<x> = S[]
            sage: x._new_constant_poly(y+1, R)
            y + 1
            sage: parent(x._new_constant_poly(y+1, R))
            Univariate Polynomial Ring in x over Univariate Polynomial Ring in y over Rational Field
        """
        if a:
            return self._new_c([a],P)
        else:
            return self._new_c([],P)

    def __reduce__(self):
        """
        For pickling.

        TESTS::

            sage: R.<x> = QQ['a,b']['x']
            sage: f = x^3-x
            sage: loads(dumps(f)) == f
            True

        Make sure we're testing the right method::

            sage: type(f)
            <type 'sage.rings.polynomial.polynomial_element.Polynomial_generic_dense'>
        """
        return make_generic_polynomial, (self._parent, self.__coeffs)

    def __nonzero__(self):
        return len(self.__coeffs) > 0

    cdef int __normalize(self) except -1:
        """
        TESTS:

        Check that exceptions are propagated correctly (:trac:`18274`)::

            sage: class BrokenRational(Rational):
            ....:     def __nonzero__(self):
            ....:         raise NotImplementedError("cannot check whether number is non-zero")
            sage: z = BrokenRational()
            sage: R.<x> = QQ[]
            sage: from sage.rings.polynomial.polynomial_element import Polynomial_generic_dense
            sage: Polynomial_generic_dense(R, [z])
            Traceback (most recent call last):
            ...
            NotImplementedError: cannot check whether number is non-zero
        """
        cdef list x = self.__coeffs
        cdef Py_ssize_t n = len(x) - 1
        while n >= 0 and not x[n]:
            del x[n]
            n -= 1

    # you may have to replicate this boilerplate code in derived classes if you override
    # __richcmp__.  The python documentation at  http://docs.python.org/api/type-structs.html
    # explains how __richcmp__, __hash__, and __cmp__ are tied together.
    def __hash__(self):
        return self._hash_c()

    def __richcmp__(left, right, int op):
        return (<Element>left)._richcmp(right, op)

    def __getitem__(self, n):
        """
        EXAMPLES::

            sage: R.<x> = RDF[]
            sage: f = (1+2*x)^5; f
            32.0*x^5 + 80.0*x^4 + 80.0*x^3 + 40.0*x^2 + 10.0*x + 1.0
            sage: f[-1]
            0.0
            sage: f[2]
            40.0
            sage: f[6]
            0.0
            sage: f[:3]
            40.0*x^2 + 10.0*x + 1.0
            sage: f[2:5]
            80.0*x^4 + 80.0*x^3 + 40.0*x^2
            sage: f[2:]
            32.0*x^5 + 80.0*x^4 + 80.0*x^3 + 40.0*x^2
        """
        if isinstance(n, slice):
            start, stop = n.start, n.stop
            if start <= 0:
                start = 0
                zeros = []
            elif start > 0:
                zeros = [self._parent.base_ring().zero()] * start
            if stop is None:
                stop = len(self.__coeffs)
            return self._parent(zeros + self.__coeffs[start:stop])
        else:
            if n < 0 or n >= len(self.__coeffs):
                return self.base_ring().zero()
            return self.__coeffs[n]

    def _unsafe_mutate(self, n, value):
        """
        Never use this unless you really know what you are doing.

        .. warning::

           This could easily introduce subtle bugs, since Sage assumes
           everywhere that polynomials are immutable. It's OK to use
           this if you really know what you're doing.

        EXAMPLES::

            sage: R.<x> = ZZ[]
            sage: f = (1+2*x)^2; f
            4*x^2 + 4*x + 1
            sage: f._unsafe_mutate(1, -5)
            sage: f
            4*x^2 - 5*x + 1
        """
        n = int(n)
        value = self.base_ring()(value)
        if n >= 0 and n < len(self.__coeffs):
            self.__coeffs[n] = value
            if n == len(self.__coeffs) and value == 0:
                self.__normalize()
        elif n < 0:
            raise IndexError("polynomial coefficient index must be nonnegative")
        elif value != 0:
            zero = self.base_ring().zero()
            for _ in xrange(len(self.__coeffs), n):
                self.__coeffs.append(zero)
            self.__coeffs.append(value)

    def __floordiv__(self, right):
        """
        Return the quotient upon division (no remainder).

        EXAMPLES::

            sage: R.<x> = QQbar[]
            sage: f = (1+2*x)^3 + 3*x; f
            8*x^3 + 12*x^2 + 9*x + 1
            sage: g = f // (1+2*x); g
            4*x^2 + 4*x + 5/2
            sage: f - g * (1+2*x)
            -3/2
            sage: f.quo_rem(1+2*x)
            (4*x^2 + 4*x + 5/2, -3/2)

        TESTS:

        Check that #13048 has been fixed::

            sage: R.<x> = QQbar[]
            sage: x//x
            1
            sage: x//1
            x

        """
        P = (<Element>self)._parent
        if right.parent() == P:
            return Polynomial.__floordiv__(self, right)
        d = P.base_ring()(right)
        cdef Polynomial_generic_dense res = (<Polynomial_generic_dense>self)._new_c([c // d for c in (<Polynomial_generic_dense>self).__coeffs], P)
        res.__normalize()
        return res

    cpdef ModuleElement _add_(self, ModuleElement right):
        cdef Polynomial_generic_dense res
        cdef Py_ssize_t check=0, i, min
        x = (<Polynomial_generic_dense>self).__coeffs
        y = (<Polynomial_generic_dense>right).__coeffs
        if len(x) > len(y):
            min = len(y)
            high = x[min:]
        elif len(x) < len(y):
            min = len(x)
            high = y[min:]
        else:
            min = len(x)
        cdef list low = [x[i] + y[i] for i from 0 <= i < min]
        if len(x) == len(y):
            res = self._new_c(low, self._parent)
            res.__normalize()
            return res
        else:
            return self._new_c(low + high, self._parent)

    cpdef ModuleElement _iadd_(self, ModuleElement right):
        cdef Py_ssize_t check=0, i, min
        x = (<Polynomial_generic_dense>self).__coeffs
        y = (<Polynomial_generic_dense>right).__coeffs
        if len(x) >= len(y):
            for i from 0 <= i < len(y):
                x[i] += y[i]
        else:
            for i from 0 <= i < len(x):
                x[i] += y[i]
            x += y[len(x):]
        if len(x) == len(y):
            self.__normalize()
        return self

    cpdef ModuleElement _sub_(self, ModuleElement right):
        cdef Polynomial_generic_dense res
        cdef Py_ssize_t check=0, i, min
        x = (<Polynomial_generic_dense>self).__coeffs
        y = (<Polynomial_generic_dense>right).__coeffs
        if len(x) > len(y):
            min = len(y)
            high = x[min:]
        elif len(x) < len(y):
            min = len(x)
            high = [-y[i] for i from min <= i < len(y)]
        else:
            min = len(x)
        low = [x[i] - y[i] for i from 0 <= i < min]
        if len(x) == len(y):
            res = self._new_c(low, self._parent)
            res.__normalize()
            return res
        else:
            return self._new_c(low + high, self._parent)

    cpdef ModuleElement _isub_(self, ModuleElement right):
        cdef Py_ssize_t check=0, i, min
        x = (<Polynomial_generic_dense>self).__coeffs
        y = (<Polynomial_generic_dense>right).__coeffs
        if len(x) >= len(y):
            for i from 0 <= i < len(y):
                x[i] -= y[i]
        else:
            for i from 0 <= i < len(x):
                x[i] -= y[i]
            x += [-c for c in y[len(x):]]
        if len(x) == len(y):
            self.__normalize()
        return self

    cpdef ModuleElement _rmul_(self, RingElement c):
        if len(self.__coeffs) == 0:
            return self
        if c._parent is not (<Element>self.__coeffs[0])._parent:
            c = (<Element>self.__coeffs[0])._parent._coerce_c(c)
        v = [c * a for a in self.__coeffs]
        cdef Polynomial_generic_dense res = self._new_c(v, self._parent)
        #if not v[len(v)-1]:
        # "normalize" checks this anyway...
        res.__normalize()
        return res

    cpdef ModuleElement _lmul_(self, RingElement c):
        if len(self.__coeffs) == 0:
            return self
        if c._parent is not (<Element>self.__coeffs[0])._parent:
            c = (<Element>self.__coeffs[0])._parent._coerce_c(c)
        v = [a * c for a in self.__coeffs]
        cdef Polynomial_generic_dense res = self._new_c(v, self._parent)
        #if not v[len(v)-1]:
        # "normalize" checks this anyway...
        res.__normalize()
        return res

    cpdef ModuleElement _ilmul_(self, RingElement c):
        if len(self.__coeffs) == 0:
            return self
        if c._parent is not (<Element>self.__coeffs[0])._parent:
            c = (<Element>self.__coeffs[0])._parent._coerce_c(c)
        cdef Py_ssize_t i, deg = len(self.__coeffs)
        for i from 0 <= i < deg:
            self.__coeffs[i] *= c
        if not self.__coeffs[deg-1]:
            self.__normalize()
        return self

    cpdef constant_coefficient(self):
        """
        Return the constant coefficient of this polynomial.

        OUTPUT:
            element of base ring

        EXAMPLES:
            sage: R.<t> = QQ[]
            sage: S.<x> = R[]
            sage: f = x*t + x + t
            sage: f.constant_coefficient()
            t
        """
        if len(self.__coeffs) == 0:
            return self.base_ring().zero()
        else:
            return self.__coeffs[0]

    def list(self, copy=True):
        """
        Return a new copy of the list of the underlying elements of self.

        EXAMPLES::

            sage: R.<x> = GF(17)[]
            sage: f = (1+2*x)^3 + 3*x; f
            8*x^3 + 12*x^2 + 9*x + 1
            sage: f.list()
            [1, 9, 12, 8]
        """
        if copy:
            return list(self.__coeffs)
        else:
            return self.__coeffs

    def degree(self, gen=None):
        """
        EXAMPLES::

            sage: R.<x> = RDF[]
            sage: f = (1+2*x^7)^5
            sage: f.degree()
            35

        TESTS:

        Check that :trac:`12552` is fixed::

            sage: type(f.degree())
            <type 'sage.rings.integer.Integer'>

        """
        return smallInteger(len(self.__coeffs) - 1)

    def shift(self, Py_ssize_t n):
        r"""
        Returns this polynomial multiplied by the power `x^n`. If
        `n` is negative, terms below `x^n` will be
        discarded. Does not change this polynomial.

        EXAMPLES::

            sage: R.<x> = PolynomialRing(PolynomialRing(QQ,'y'), 'x')
            sage: p = x^2 + 2*x + 4
            sage: type(p)
            <type 'sage.rings.polynomial.polynomial_element.Polynomial_generic_dense'>
            sage: p.shift(0)
             x^2 + 2*x + 4
            sage: p.shift(-1)
             x + 2
            sage: p.shift(2)
             x^4 + 2*x^3 + 4*x^2

        TESTS::

            sage: p = R(0)
            sage: p.shift(3).is_zero()
            True
            sage: p.shift(-3).is_zero()
            True

        AUTHORS:

        - David Harvey (2006-08-06)
        """
        if n == 0 or self.degree() < 0:
            return self
        if n > 0:
            output = [self.base_ring().zero()] * n
            output.extend(self.__coeffs)
            return self._new_c(output, self._parent)
        if n < 0:
            if n > len(self.__coeffs) - 1:
                return self._parent([])
            else:
                return self._new_c(self.__coeffs[-int(n):], self._parent)

    @coerce_binop
    def quo_rem(self, other):
        """
        Returns the quotient and remainder of the Euclidean division of
        ``self`` and ``other``.

        Raises ZerodivisionError if ``other`` is zero. Raises ArithmeticError if ``other`` has
        a nonunit leading coefficient.

        EXAMPLES::

            sage: P.<x> = QQ[]
            sage: R.<y> = P[]
            sage: f = R.random_element(10)
            sage: g = y^5+R.random_element(4)
            sage: q,r = f.quo_rem(g)
            sage: f == q*g + r
            True
            sage: g = x*y^5
            sage: f.quo_rem(g)
            Traceback (most recent call last):
            ...
            ArithmeticError: Nonunit leading coefficient
            sage: g = 0
            sage: f.quo_rem(g)
            Traceback (most recent call last):
            ...
            ZeroDivisionError: Division by zero polynomial
        """
        if other.is_zero():
            raise ZeroDivisionError("Division by zero polynomial")
        if not other.leading_coefficient().is_unit():
            raise ArithmeticError("Nonunit leading coefficient")
        if self.is_zero():
            return self, self

        R = self.parent().base_ring()
        x = (<Polynomial_generic_dense>self).__coeffs[:] # make a copy
        y = (<Polynomial_generic_dense>other).__coeffs
        m = len(x)  # deg(self)=m-1
        n = len(y)  # deg(other)=n-1
        if m < n:
            return self.parent()(0), self

        quo = list()
        for k from m-n >= k >= 0:
            q = x[n+k-1]/y[n-1]
            x[n+k-1] = R.zero()
            for j from n+k-2 >= j >= k:
                x[j] -= q * y[j-k]
            quo.insert(0,q)

        return self._new_c(quo,self._parent), self._new_c(x,self._parent)._inplace_truncate(n-1)

    cpdef Polynomial truncate(self, long n):
        r"""
        Returns the polynomial of degree ` < n` which is equivalent
        to self modulo `x^n`.

        EXAMPLES::

            sage: S.<q> = QQ['t']['q']
            sage: f = (1+q^10+q^11+q^12).truncate(11); f
            q^10 + 1
            sage: f = (1+q^10+q^100).truncate(50); f
            q^10 + 1
            sage: f.degree()
            10
            sage: f = (1+q^10+q^100).truncate(500); f
            q^100 + q^10 + 1

        TESTS:

        Make sure we're not actually testing a specialized
        implementation.

        ::

            sage: type(f)
            <type 'sage.rings.polynomial.polynomial_element.Polynomial_generic_dense'>
        """
        l = len(self.__coeffs)
        if n > l:
            n = l
        while n > 0 and not self.__coeffs[n-1]:
            n -= 1
        return self._new_c(self.__coeffs[:n], self._parent)

    cdef _inplace_truncate(self, long n):
        if n < len(self.__coeffs):
            while n > 0 and not self.__coeffs[n-1]:
                n -= 1
        self.__coeffs = self.__coeffs[:n]
        return self

def make_generic_polynomial(parent, coeffs):
    return parent(coeffs)

@cached_function
def universal_discriminant(n):
    r"""
    Return the discriminant of the 'universal' univariate polynomial
    `a_n x^n + \cdots + a_1 x + a_0` in `\ZZ[a_0, \ldots, a_n][x]`.

    INPUT:

    - ``n`` - degree of the polynomial

    OUTPUT:

    The discriminant as a polynomial in `n + 1` variables over `\ZZ`.
    The result will be cached, so subsequent computations of
    discriminants of the same degree will be faster.

    EXAMPLES::

        sage: from sage.rings.polynomial.polynomial_element import universal_discriminant
        sage: universal_discriminant(1)
        1
        sage: universal_discriminant(2)
        a1^2 - 4*a0*a2
        sage: universal_discriminant(3)
        a1^2*a2^2 - 4*a0*a2^3 - 4*a1^3*a3 + 18*a0*a1*a2*a3 - 27*a0^2*a3^2
        sage: universal_discriminant(4).degrees()
        (3, 4, 4, 4, 3)

    .. SEEALSO::
        :meth:`Polynomial.discriminant`
    """
    pr1 = PolynomialRing(ZZ, n + 1, 'a')
    pr2 = PolynomialRing(pr1, 'x')
    p = pr2(list(pr1.gens()))
    return (1 - (n&2))*p.resultant(p.derivative())//pr1.gen(n)

cdef class ConstantPolynomialSection(Map):
    """
    This class is used for conversion from a polynomial ring to its base ring.

    Since :trac:`9944`, it calls the constant_coefficient method,
    which can be optimized for a particular polynomial type.

    EXAMPLES::

        sage: P0.<y_1> = GF(3)[]
        sage: P1.<y_2,y_1,y_0> = GF(3)[]
        sage: P0(-y_1)    # indirect doctest
        2*y_1

        sage: phi = GF(3).convert_map_from(P0); phi
        Generic map:
          From: Univariate Polynomial Ring in y_1 over Finite Field of size 3
          To:   Finite Field of size 3
        sage: type(phi)
        <type 'sage.rings.polynomial.polynomial_element.ConstantPolynomialSection'>
        sage: phi(P0.one())
        1
        sage: phi(y_1)
        Traceback (most recent call last):
        ...
        TypeError: not a constant polynomial
    """
    cpdef Element _call_(self, x):
        """
        TESTS:
            sage: from sage.rings.polynomial.polynomial_element import ConstantPolynomialSection
            sage: R.<x> = QQ[]
            sage: m = ConstantPolynomialSection(R, QQ); m
            Generic map:
              From: Univariate Polynomial Ring in x over Rational Field
              To:   Rational Field
            sage: m(x-x+1/2) # implicit
            1/2
            sage: m(x-x)
            0
            sage: m(x)
            Traceback (most recent call last):
            ...
            TypeError: not a constant polynomial
        """
        if x.degree() <= 0:
            try:
                return <Element>(x.constant_coefficient())
            except AttributeError:
                return <Element>((<Polynomial>x).constant_coefficient())
        else:
            raise TypeError("not a constant polynomial")

cdef class PolynomialBaseringInjection(Morphism):
    """
    This class is used for conversion from a ring to a polynomial
    over that ring.

    It calls the _new_constant_poly method on the generator,
    which should be optimized for a particular polynomial type.

    Technically, it should be a method of the polynomial ring, but
    few polynomial rings are cython classes, and so, as a method
    of a cython polynomial class, it is faster.

    EXAMPLES:

    We demonstrate that most polynomial ring classes use
    polynomial base injection maps for coercion. They are
    supposed to be the fastest maps for that purpose. See
    :trac:`9944`. ::

        sage: R.<x> = Qp(3)[]
        sage: R.coerce_map_from(R.base_ring())
        Polynomial base injection morphism:
          From: 3-adic Field with capped relative precision 20
          To:   Univariate Polynomial Ring in x over 3-adic Field with capped relative precision 20
        sage: R.<x,y> = Qp(3)[]
        sage: R.coerce_map_from(R.base_ring())
        Polynomial base injection morphism:
          From: 3-adic Field with capped relative precision 20
          To:   Multivariate Polynomial Ring in x, y over 3-adic Field with capped relative precision 20
        sage: R.<x,y> = QQ[]
        sage: R.coerce_map_from(R.base_ring())
        Polynomial base injection morphism:
          From: Rational Field
          To:   Multivariate Polynomial Ring in x, y over Rational Field
        sage: R.<x> = QQ[]
        sage: R.coerce_map_from(R.base_ring())
        Polynomial base injection morphism:
          From: Rational Field
          To:   Univariate Polynomial Ring in x over Rational Field

    By :trac:`9944`, there are now only very few exceptions::

        sage: PolynomialRing(QQ,names=[]).coerce_map_from(QQ)
        Generic morphism:
          From: Rational Field
          To:   Multivariate Polynomial Ring in no variables over Rational Field
    """

    cdef RingElement _an_element
    cdef object _new_constant_poly_

    def __init__(self, domain, codomain):
        """
        TESTS::

            sage: from sage.rings.polynomial.polynomial_element import PolynomialBaseringInjection
            sage: PolynomialBaseringInjection(QQ, QQ['x'])
            Polynomial base injection morphism:
              From: Rational Field
              To:   Univariate Polynomial Ring in x over Rational Field
            sage: PolynomialBaseringInjection(ZZ, QQ['x'])
            Traceback (most recent call last):
            ...
            AssertionError: domain must be basering

        ::

            sage: R.<t> = Qp(2)[]
            sage: f = R.convert_map_from(R.base_ring())    # indirect doctest
            sage: f(Qp(2).one()*3)
            (1 + 2 + O(2^20))
            sage: (Qp(2).one()*3)*t
            (1 + 2 + O(2^20))*t
        """
        assert codomain.base_ring() is domain, "domain must be basering"
        Morphism.__init__(self, domain, codomain)
        self._an_element = codomain.gen()
        self._repr_type_str = "Polynomial base injection"
        self._new_constant_poly_ = self._an_element._new_constant_poly

    cdef dict _extra_slots(self, dict _slots):
        """
        EXAMPLES::

            sage: phi = QQ['x'].coerce_map_from(QQ)   # indirect doctest
            sage: phi
            Polynomial base injection morphism:
              From: Rational Field
              To:   Univariate Polynomial Ring in x over Rational Field
            sage: phi(3/1)
            3
        """
        _slots['_an_element'] = self._an_element
        _slots['_new_constant_poly_'] = self._new_constant_poly_
        return Morphism._extra_slots(self, _slots)

    cdef _update_slots(self, dict _slots):
        """
        EXAMPLES::

            sage: phi = QQ['x'].coerce_map_from(QQ)  # indirect doctest
            sage: phi
            Polynomial base injection morphism:
              From: Rational Field
              To:   Univariate Polynomial Ring in x over Rational Field
            sage: phi(3/1)
            3
        """
        Morphism._update_slots(self, _slots)
        self._an_element = _slots['_an_element']
        self._new_constant_poly_ = _slots['_new_constant_poly_']

    cpdef Element _call_(self, x):
        """
        TESTS:
            sage: from sage.rings.polynomial.polynomial_element import PolynomialBaseringInjection
            sage: m = PolynomialBaseringInjection(ZZ, ZZ['x']); m
            Polynomial base injection morphism:
              From: Integer Ring
              To:   Univariate Polynomial Ring in x over Integer Ring
            sage: m(2) # indirect doctest
            2
            sage: parent(m(2))
            Univariate Polynomial Ring in x over Integer Ring
        """
        return self._new_constant_poly_(x, self._codomain)

    cpdef Element _call_with_args(self, x, args=(), kwds={}):
        """
        TESTS:
            sage: from sage.rings.polynomial.polynomial_element import PolynomialBaseringInjection
            sage: m = PolynomialBaseringInjection(Qp(5), Qp(5)['x'])
            sage: m(1 + O(5^11), absprec = 5)   # indirect doctest
            (1 + O(5^11))
        """
        try:
            return self._codomain._element_constructor_(x, *args, **kwds)
        except AttributeError:
            # if there is no element constructor,
            # there is a custom call method.
            return self._codomain(x, *args, **kwds)

    def section(self):
        """
        TESTS::

            sage: from sage.rings.polynomial.polynomial_element import PolynomialBaseringInjection
            sage: m = PolynomialBaseringInjection(RDF, RDF['x'])
            sage: m.section()
            Generic map:
              From: Univariate Polynomial Ring in x over Real Double Field
              To:   Real Double Field
            sage: type(m.section())
            <type 'sage.rings.polynomial.polynomial_element.ConstantPolynomialSection'>
        """
        return ConstantPolynomialSection(self._codomain, self.domain())<|MERGE_RESOLUTION|>--- conflicted
+++ resolved
@@ -3417,11 +3417,7 @@
                 factors = S[1]
                 exponents = S[2]
                 v = sorted([( P(factors[i+1]),
-<<<<<<< HEAD
-                              sage.rings.integer.Integer(exponents[i+1]) )
-=======
                               sage.rings.integer.Integer(exponents[i+1]))
->>>>>>> 6a3cb272
                             for i in range(len(factors))])
                 unit = P.one()
                 for i in range(len(v)):
