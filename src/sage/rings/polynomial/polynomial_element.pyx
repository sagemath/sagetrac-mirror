--- conflicted
+++ resolved
@@ -1020,34 +1020,6 @@
     def __iter__(self):
         return iter(self.list())
 
-<<<<<<< HEAD
-=======
-    def _cache_key(self):
-        """
-        Return a hashable key which identifies this element.
-
-        EXAMPLES::
-
-            sage: K.<u> = Qq(4)
-            sage: R.<x> = K[]
-            sage: f = x
-            sage: hash(f)
-            Traceback (most recent call last):
-            ...
-            TypeError: unhashable type: 'sage.rings.padics.qadic_flint_CR.qAdicCappedRelativeElement'
-            sage: f._cache_key()
-            (Univariate Polynomial Ring in x over Unramified Extension of 2-adic Field with capped relative precision 20 in u defined by (1 + O(2^20))*x^2 + (1 + O(2^20))*x + (1 + O(2^20)),
-             0,
-             1 + O(2^20))
-            sage: @cached_function
-            ....: def foo(t): return t
-            ....:
-            sage: foo(x)
-            (1 + O(2^20))*x
-        """
-        return (self._parent,) + tuple(self)
-
->>>>>>> 930e35e4
     def __hash__(self):
         return self._hash_c()
 
@@ -1085,12 +1057,8 @@
             sage: hash(t)
             Traceback (most recent call last):
             ...
-<<<<<<< HEAD
-            TypeError: p-adic numbers are unhashable
-=======
-            TypeError: unhashable type: 'sage.rings.padics.qadic_flint_CR.qAdicCappedRelativeElement'
-
->>>>>>> 930e35e4
+            TypeError: unhashable type: 'sage.rings.padics.padic_ZZ_pX_CR_element.pAdicZZpXCRElement'
+
         """
         cdef long result = 0 # store it in a c-int and just let the overflowing additions wrap
         cdef long result_mon
