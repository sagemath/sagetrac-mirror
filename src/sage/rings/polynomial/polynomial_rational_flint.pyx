--- conflicted
+++ resolved
@@ -19,17 +19,11 @@
 include "sage/ext/stdsage.pxi"
 include "sage/ext/interrupt.pxi"
 
-<<<<<<< HEAD
-from sage.libs.flint.fmpz cimport *
-from sage.libs.flint.fmpz_poly cimport *
-from sage.libs.flint.fmpq_poly cimport *
-=======
 from sage.libs.gmp.mpz cimport *
 from sage.libs.gmp.mpq cimport *
 from sage.libs.flint.fmpz cimport *
 from sage.libs.flint.fmpq cimport *
 from sage.libs.flint.fmpz_poly cimport *
->>>>>>> fff00d4c
 
 from sage.interfaces.all import singular as singular_default
 
