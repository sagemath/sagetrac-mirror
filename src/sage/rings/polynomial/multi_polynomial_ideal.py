--- conflicted
+++ resolved
@@ -3463,17 +3463,13 @@
         'ginv:TQ', 'ginv:TQBlockHigh', 'ginv:TQBlockLow' and 'ginv:TQDegree'
             One of GINV's implementations (if available)
 
-<<<<<<< HEAD
+        'giac:gbasis'
+            Giac's ``gbasis`` command (if available)
+
         'openf4'
-
             F4 algorithm, works only with grevlex order,
             and for prime finite fields of characteristic < 2^32
             or binary field extensions of degree < 64.
-
-=======
-        'giac:gbasis'
-            Giac's ``gbasis`` command (if available)
->>>>>>> 8f93e71c
 
         If only a system is given - e.g. 'magma' - the default algorithm is
         chosen for that system.
@@ -3530,7 +3526,28 @@
             sage: I.groebner_basis('libsingular:slimgb')
             [a - 60*c^3 + 158/7*c^2 + 8/7*c - 1, b + 30*c^3 - 79/7*c^2 + 3/7*c, c^4 - 10/21*c^3 + 1/84*c^2 + 1/84*c]
 
-<<<<<<< HEAD
+        Giac only supports the degree reverse lexicographical ordering::
+
+            sage: I = sage.rings.ideal.Katsura(P,3) # regenerate to prevent caching
+            sage: J = I.change_ring(P.change_ring(order='degrevlex'))
+            sage: gb = J.groebner_basis('giac') # optional - giacpy, random
+            sage: gb  # optional - giacpy
+            [c^3 - 79/210*c^2 + 1/30*b + 1/70*c, b^2 - 3/5*c^2 - 1/5*b + 1/5*c, b*c + 6/5*c^2 - 1/10*b - 2/5*c, a + 2*b + 2*c - 1]
+
+            sage: ideal(J.transformed_basis()).change_ring(P).interreduced_basis()  # optional - giacpy
+            [a - 60*c^3 + 158/7*c^2 + 8/7*c - 1, b + 30*c^3 - 79/7*c^2 + 3/7*c, c^4 - 10/21*c^3 + 1/84*c^2 + 1/84*c]
+
+        Giac's gbasis over `\QQ` can benefit from a probabilistic lifting and
+        multi threaded operations::
+
+            sage: A9=PolynomialRing(QQ,9,'x') # optional - giacpy
+            sage: I9=sage.rings.ideal.Katsura(A9) # optional - giacpy
+            sage: I9.groebner_basis("giac",proba_epsilon=1e-7) # optional - giacpy, long time (3s)
+            Running a probabilistic check for the reconstructed Groebner basis...
+            Polynomial Sequence with 143 Polynomials in 9 Variables
+
+        The list of available Giac options is provided at :func:`sage.libs.giac.groebner_basis`.
+
         F4 is available through the optional openf4 package::
 
             sage: R.<a,b,c> = Zmod(65521)[]
@@ -3581,29 +3598,6 @@
             sage: I = ideal([P(0)])
             sage: I.groebner_basis('openf4') # optional - openf4
             [0]
-=======
-        Giac only supports the degree reverse lexicographical ordering::
-
-            sage: I = sage.rings.ideal.Katsura(P,3) # regenerate to prevent caching
-            sage: J = I.change_ring(P.change_ring(order='degrevlex'))
-            sage: gb = J.groebner_basis('giac') # optional - giacpy, random
-            sage: gb  # optional - giacpy
-            [c^3 - 79/210*c^2 + 1/30*b + 1/70*c, b^2 - 3/5*c^2 - 1/5*b + 1/5*c, b*c + 6/5*c^2 - 1/10*b - 2/5*c, a + 2*b + 2*c - 1]
-
-            sage: ideal(J.transformed_basis()).change_ring(P).interreduced_basis()  # optional - giacpy
-            [a - 60*c^3 + 158/7*c^2 + 8/7*c - 1, b + 30*c^3 - 79/7*c^2 + 3/7*c, c^4 - 10/21*c^3 + 1/84*c^2 + 1/84*c]
-
-        Giac's gbasis over `\QQ` can benefit from a probabilistic lifting and
-        multi threaded operations::
-
-            sage: A9=PolynomialRing(QQ,9,'x') # optional - giacpy
-            sage: I9=sage.rings.ideal.Katsura(A9) # optional - giacpy
-            sage: I9.groebner_basis("giac",proba_epsilon=1e-7) # optional - giacpy, long time (3s)
-            Running a probabilistic check for the reconstructed Groebner basis...
-            Polynomial Sequence with 143 Polynomials in 9 Variables
-
-        The list of available Giac options is provided at :func:`sage.libs.giac.groebner_basis`.
->>>>>>> 8f93e71c
 
         Note that ``toy:buchberger`` does not return the reduced Groebner
         basis, ::
