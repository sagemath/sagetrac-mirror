--- conflicted
+++ resolved
@@ -1,21 +1,4 @@
-<<<<<<< HEAD
 """
-p-adic Flat Polynomials
-"""
-
-#*****************************************************************************
-#  Distributed under the terms of the GNU General Public License (GPL)
-#  as published by the Free Software Foundation; either version 2 of
-#  the License, or (at your option) any later version.
-#                  http://www.gnu.org/licenses/
-#*****************************************************************************
-
-from sage.rings.polynomial.polynomial_element import Polynomial_generic_dense, Polynomial
-from sage.rings.polynomial.padics.polynomial_padic import Polynomial_padic
-from sage.rings.infinity import infinity
-from sage.libs.all import pari_gen
-=======
-r"""
 `p`-adic polynomials with a flat precision
 
 This module provides classes for `p`-adic polynomials with a flat precision,
@@ -25,15 +8,8 @@
 AUTHORS:
 
 - Julian Rueth (2013- 09-12): added some docstrings and cleanup of the inheritance
-
 """
-from sage.rings.integer import Integer
-from sage.rings.infinity import infinity
-from sage.libs.all import pari_gen
-from sage.structure.factorization import Factorization
-from polynomial_padic_generic import Polynomial_padic_generic_ring
->>>>>>> 901f9532
-import sage.rings.padics.misc
+
 #*****************************************************************************
 #       Copyright (C) 2008 David Roe <roed.math@gmail.com>
 #                     2008 John Cremona <john.cremona@gmail.com>
@@ -44,6 +20,12 @@
 #  the License, or (at your option) any later version.
 #                  http://www.gnu.org/licenses/
 #*****************************************************************************
+import sage.rings.padics.misc
+from sage.rings.integer import Integer
+from sage.rings.infinity import infinity
+from sage.libs.all import pari_gen
+from sage.structure.factorization import Factorization
+from polynomial_padic_generic import Polynomial_padic_generic_ring
 
 class Polynomial_padic_flat(Polynomial_padic_generic_ring):
     r"""
@@ -58,15 +40,6 @@
     - ``check`` -- a boolean (default: ``True``), whether to make sure that all
       coefficients are in the `p`-adic base ring
 
-<<<<<<< HEAD
-class Polynomial_padic_flat(Polynomial_generic_dense, Polynomial_padic):
-    def __init__(self, parent, x=None, check=True, is_gen=False, construct=False, absprec=None):
-        """
-        Initialization function for the class Polynomial_padic_flat.
-        """
-        if x is None:
-            Polynomial_generic_dense.__init__(self, parent, x, check, is_gen, construct)
-=======
     - ``is_gen`` -- a boolean (default: ``False``), whether this is the
       generator of the polynomial ring
 
@@ -96,7 +69,6 @@
         """
         if x is None:
             Polynomial_padic_generic_ring.__init__(self, parent, x = None, is_gen = is_gen)
->>>>>>> 901f9532
             return
         R = parent.base_ring()
         if sage.rings.fraction_field_element.is_FractionFieldElement(x):
@@ -136,9 +108,6 @@
         if absprec is None:
             absprec = infinity
         m = min([a.precision_absolute() for a in x] + [absprec])
-<<<<<<< HEAD
-        Polynomial_generic_dense.__init__(self, parent, x, absprec = m)
-=======
         Polynomial_padic_generic_ring.__init__(self, parent, x)
 
     def _mul_(self, right):
@@ -258,5 +227,4 @@
         if c != 0:
             F.append((self.parent()(self.base_ring().prime_pow(c)), 1))
             u = u.add_bigoh(absprec - c)
-        return Factorization(F, u)
->>>>>>> 901f9532
+        return Factorization(F, u)