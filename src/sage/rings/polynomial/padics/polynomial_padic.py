"""
Base class for generic `p`-adic polynomials

This provides common functionality for all `p`-adic polynomials, such
as printing and factoring.

AUTHORS:

- Jeroen Demeyer (2013-11-22): initial version, split off from other
  files, made Polynomial_padic the common base class for all p-adic
  polynomials.

"""

#*****************************************************************************
#       Copyright (C) 2007 David Roe <roed.math@gmail.com>
#       Copyright (C) 2013 Julian Rueth <julian.rueth@fsfe.org>
#       Copyright (C) 2013 Jeroen Demeyer <jdemeyer@cage.ugent.be>
#
#  Distributed under the terms of the GNU General Public License (GPL)
#  as published by the Free Software Foundation; either version 2 of
#  the License, or (at your option) any later version.
#                  http://www.gnu.org/licenses/
#*****************************************************************************
from __future__ import print_function
from six.moves import range
from builtins import zip

from sage.rings.polynomial.polynomial_element_generic import Polynomial_generic_domain
from sage.rings.padics.precision_error import PrecisionError
from sage.rings.polynomial.polynomial_element import Polynomial
from sage.rings.infinity import infinity

class Polynomial_padic(Polynomial_generic_domain):
    r"""
    A polynomial over a `p`-adic ring.

    INPUT:

    - ``parent`` -- a polynomial ring over a `p`-adic ring

    - ``is_gen`` -- whether this is the generator of the polynomial ring
      (default: ``False``)

    .. NOTE::

        In contrast to :class:`polynomial_padic_generic.Polynomial_padic_generic`
        (which inherits from this class), this class is meant as a base class
        for implementations which provide their own handling of the polynomial
        data.

    EXAMPLES::

        sage: R.<x> = Zp(3)[] # indirect doctest
        sage: from sage.rings.polynomial.padics.polynomial_padic import Polynomial_padic
        sage: isinstance(x, Polynomial_padic)
        True

    """
    def __init__(self, parent, x=None, check=True, is_gen=False, construct=False):
        r"""
        Initialization.

        TESTS::

            sage: from sage.rings.polynomial.padics.polynomial_padic import Polynomial_padic
            sage: R.<x> = Zp(3)[]
            sage: type(Polynomial_padic(R))
            <class 'sage.rings.polynomial.padics.polynomial_padic.Polynomial_padic'>

        """
        Polynomial_generic_domain.__init__(self, parent, is_gen=is_gen)

    def _repr(self, name=None):
        r"""
        EXAMPLES::

            sage: R.<w> = PolynomialRing(Zp(5, prec=5, type = 'capped-abs', print_mode = 'val-unit'))
            sage: f = 24 + R(4/3)*w + w^4
            sage: f._repr()
            '(1 + O(5^5))*w^4 + (O(5^5))*w^3 + (O(5^5))*w^2 + (1043 + O(5^5))*w + (24 + O(5^5))'
            sage: f._repr(name='z')
            '(1 + O(5^5))*z^4 + (O(5^5))*z^3 + (O(5^5))*z^2 + (1043 + O(5^5))*z + (24 + O(5^5))'

        TESTS::

            sage: k = Qp(5,10)
            sage: R.<x> = k[]
            sage: f = R([k(0,-3), 0, k(0,-1)]); f
            (O(5^-1))*x^2 + (O(5^-3))
            sage: f + f
            (O(5^-1))*x^2 + (O(5^-3))

        AUTHOR:

        - David Roe (2007-03-03), based on Polynomial_generic_dense._repr()
        """
        s = ""
        coeffs = self.list()
        if name is None:
            name = self.parent().variable_name()
        for n in reversed(range(len(coeffs))):
            x = coeffs[n]
            if x.valuation() != infinity:
                if s:
                    s += " + "
                x = "(%s)"%repr(x)
                if n > 1:
                    var = "*%s^%s"%(name,n)
                elif n==1:
                    var = "*%s"%name
                else:
                    var = ""
                s += (x + var)
        return s or "0"

<<<<<<< HEAD
    def quo_rem(self, right):
        """
        Returns the quotient and remainder of division by right

        EXAMPLES:
            sage: Kx.<x> = PolynomialRing(Zp(7))
            sage: (x^3+7*x+1).quo_rem(x-7)
            ((1 + O(7^20))*x^2 + (7 + O(7^21))*x + (7 + 7^2 + O(7^21)), (O(7^20))*x^3 + (O(7^21))*x^2 + (O(7^21))*x + (1 + 7^2 + 7^3 + O(7^20)))
        """
        return self._quo_rem_naive(right)

    def _quo_rem_naive(self, right):
        """
        Naive quotient with remainder operating on padic polynomials as their coefficient lists
        """
        if right == 0:
            raise ZeroDivisionError, "cannot divide by a polynomial indistinguishable from 0"
        P = self.parent()
        F = list(self); G = list(right);
        fdeg = self.degree()
        gdeg = right.degree()
        Q = [0 for i in range(fdeg-gdeg+1)]
        j=1
        while fdeg >= gdeg:
            a = F[-j]
            if a!=0:
                for i in range(fdeg-gdeg,fdeg+1):
                    F[i] -= a * G[i-(fdeg-gdeg)]
                Q[fdeg-gdeg] += a
            j+=1; fdeg-=1;
        return (P(Q), P(F))
=======
    def content(self):
        """
        Compute the content of this polynomial.

        OUTPUT:

        If this is the zero polynomial, return the constant coefficient.
        Otherwise, since the content is only defined up to a unit, return the
        content as `\pi^k` with maximal precision where `k` is the minimal
        valuation of any of the coefficients.

        EXAMPLES::

            sage: K = Zp(13,7)
            sage: R.<t> = K[]
            sage: f = 13^7*t^3 + K(169,4)*t - 13^4
            sage: f.content()
            13^2 + O(13^9)
            sage: R(0).content()
            0
            sage: f = R(K(0,3)); f
            (O(13^3))
            sage: f.content()
            O(13^3)

            sage: P.<x> = ZZ[]
            sage: f = x + 2
            sage: f.content()
            1
            sage: fp = f.change_ring(pAdicRing(2, 10))
            sage: fp
            (1 + O(2^10))*x + (2 + O(2^11))
            sage: fp.content()
            1 + O(2^10)
            sage: (2*fp).content()
            2 + O(2^11)

        Over a field it would be sufficient to return only zero or one, as the
        content is only defined up to multiplication with a unit. However, we
        return `\pi^k` where `k` is the minimal valuation of any coefficient::

            sage: K = Qp(13,7)
            sage: R.<t> = K[]
            sage: f = 13^7*t^3 + K(169,4)*t - 13^-4
            sage: f.content()
            13^-4 + O(13^3)
            sage: f = R.zero()
            sage: f.content()
            0
            sage: f = R(K(0,3))
            sage: f.content()
            O(13^3)
            sage: f = 13*t^3 + K(0,1)*t
            sage: f.content()
            13 + O(13^8)

        """
        if self.is_zero():
            return self[0]
        else:
            return self.base_ring()(self.base_ring().prime_pow(min([x.valuation() for x in self.coefficients(sparse=False)])))
>>>>>>> d9e145d4

    def factor(self):
        """
        Return the factorization of this polynomial.

        EXAMPLES::

            sage: R.<t> = PolynomialRing(Qp(3,3,print_mode='terse',print_pos=False))
            sage: pol = t^8 - 1
            sage: for p,e in pol.factor():
            ....:     print("{} {}".format(e, p))
            1 (1 + O(3^3))*t + (1 + O(3^3))
            1 (1 + O(3^3))*t + (-1 + O(3^3))
            1 (1 + O(3^3))*t^2 + (5 + O(3^3))*t + (-1 + O(3^3))
            1 (1 + O(3^3))*t^2 + (-5 + O(3^3))*t + (-1 + O(3^3))
            1 (1 + O(3^3))*t^2 + (0 + O(3^3))*t + (1 + O(3^3))
            sage: R.<t> = PolynomialRing(Qp(5,6,print_mode='terse',print_pos=False))
            sage: pol = 100 * (5*t - 1) * (t - 5)
            sage: pol
            (500 + O(5^9))*t^2 + (-2600 + O(5^8))*t + (500 + O(5^9))
            sage: pol.factor()
            (500 + O(5^9)) * ((1 + O(5^5))*t + (-1/5 + O(5^5))) * ((1 + O(5^6))*t + (-5 + O(5^6)))
            sage: pol.factor().value()
            (500 + O(5^8))*t^2 + (-2600 + O(5^8))*t + (500 + O(5^8))

        The same factorization over `\ZZ_p`. In this case, the "unit"
        part is a `p`-adic unit and the power of `p` is considered to be
        a factor::

            sage: R.<t> = PolynomialRing(Zp(5,6,print_mode='terse',print_pos=False))
            sage: pol = 100 * (5*t - 1) * (t - 5)
            sage: pol
            (500 + O(5^9))*t^2 + (-2600 + O(5^8))*t + (500 + O(5^9))
            sage: pol.factor()
            (4 + O(5^6)) * ((5 + O(5^7)))^2 * ((1 + O(5^6))*t + (-5 + O(5^6))) * ((5 + O(5^6))*t + (-1 + O(5^6)))
            sage: pol.factor().value()
            (500 + O(5^8))*t^2 + (-2600 + O(5^8))*t + (500 + O(5^8))

        In the following example, the discriminant is zero, so the `p`-adic
        factorization is not well defined::

            sage: factor(t^2)
            Traceback (most recent call last):
            ...
            PrecisionError: p-adic factorization not well-defined since the discriminant is zero up to the requestion p-adic precision

        More examples over `\ZZ_p`::

            sage: R.<w> = PolynomialRing(Zp(5, prec=6, type = 'capped-abs', print_mode = 'val-unit'))
            sage: f = w^5-1
            sage: f.factor()
            ((1 + O(5^6))*w + (3124 + O(5^6))) * ((1 + O(5^6))*w^4 + (12501 + O(5^6))*w^3 + (9376 + O(5^6))*w^2 + (6251 + O(5^6))*w + (3126 + O(5^6)))

        See :trac:`4038`::

            sage: E = EllipticCurve('37a1')
            sage: K =Qp(7,10)
            sage: EK = E.base_extend(K)
            sage: E = EllipticCurve('37a1')
            sage: K = Qp(7,10)
            sage: EK = E.base_extend(K)
            sage: g = EK.division_polynomial_0(3)
            sage: g.factor()
            (3 + O(7^10)) * ((1 + O(7^10))*x + (1 + 2*7 + 4*7^2 + 2*7^3 + 5*7^4 + 7^5 + 5*7^6 + 3*7^7 + 5*7^8 + 3*7^9 + O(7^10))) * ((1 + O(7^10))*x^3 + (6 + 4*7 + 2*7^2 + 4*7^3 + 7^4 + 5*7^5 + 7^6 + 3*7^7 + 7^8 + 3*7^9 + O(7^10))*x^2 + (6 + 3*7 + 5*7^2 + 2*7^4 + 7^5 + 7^6 + 2*7^8 + 3*7^9 + O(7^10))*x + (2 + 5*7 + 4*7^2 + 2*7^3 + 6*7^4 + 3*7^5 + 7^6 + 4*7^7 + O(7^10)))

        TESTS:

        Check that :trac:`13293` is fixed::

            sage: R.<T> = Qp(3)[]
            sage: f = 1926*T^2 + 312*T + 387
            sage: f.factor()
            (3^2 + 2*3^3 + 2*3^4 + 3^5 + 2*3^6 + O(3^22)) * ((1 + O(3^19))*T + (2*3^-1 + 3 + 3^2 + 2*3^5 + 2*3^6 + 2*3^7 + 3^8 + 3^9 + 2*3^11 + 3^15 + 3^17 + O(3^19))) * ((1 + O(3^20))*T + (2*3 + 3^2 + 3^3 + 3^5 + 2*3^6 + 2*3^7 + 3^8 + 3^10 + 3^11 + 2*3^12 + 2*3^14 + 2*3^15 + 2*3^17 + 2*3^18 + O(3^20)))
        """
        if self == 0:
            raise ArithmeticError("factorization of {!r} is not defined".format(self))
        # Scale self such that 0 is the lowest valuation
        # amongst the coefficients
        try:
            val = self.valuation(val_of_var=0)
        except TypeError:
            val = min([c.valuation() for c in self])
        self_normal = self / self.base_ring().uniformizer_pow(val)

        absprec = min([x.precision_absolute() for x in self_normal])
        if self_normal.discriminant().valuation() >= absprec:
            raise PrecisionError(
                "p-adic factorization not well-defined since the discriminant is zero up to the requestion p-adic precision")
        G = self_normal.__pari__().factorpadic(self.base_ring().prime(), absprec)
        return _pari_padic_factorization_to_sage(G, self.parent(), self.leading_coefficient())

def _pari_padic_factorization_to_sage(G, R, leading_coeff):
    """
    Given a PARI factorization matrix `G` representing a factorization
    of some polynomial in the `p`-adic polynomial ring `R`,
    return the corresponding Sage factorization. All factors in `G`
    are assumed to have content 1 (this is how PARI returns its
    factorizations).

    INPUT:

    - ``G`` -- PARI factorization matrix, returned by ``factorpadic``.

    - ``R`` -- polynomial ring to be used as parent ring of the factors

    - ``leading_coeff`` -- leading coefficient of the polynomial which
      was factored. This can belong to any ring which can be coerced
      into ``R.base_ring()``.

    OUTPUT:

    - A Sage :class:`Factorization`.

    """
    B = R.base_ring()
    p = B.prime()
    leading_coeff = B(leading_coeff)

    pols = [R(f, absprec=f.padicprec(p)) for f in G[0]]
    exps = [int(e) for e in G[1]]

    # Determine unit part (which is discarded by PARI)
    if B.is_field():
        # When the base ring is a field, we normalize
        # the irreducible factors so they have leading
        # coefficient 1.
        for i in range(len(pols)):
            lc = pols[i].leading_coefficient()
            lc = lc.lift_to_precision()  # Ensure we don't lose precision
            pols[i] *= ~lc
    else:
        # When the base ring is not a field, we normalize
        # the irreducible factors so that the leading term
        # is a power of p.
        c, leading_coeff = leading_coeff.val_unit()
        for i in range(len(pols)):
            v, upart = pols[i].leading_coefficient().val_unit()
            upart = upart.lift_to_precision()  # Ensure we don't lose precision
            pols[i] *= ~upart
            c -= exps[i] * v
        if c:
            # Add factor p^c
            pols.append(R(p))
            exps.append(c)

    from sage.structure.factorization import Factorization
    return Factorization(zip(pols, exps), leading_coeff)<|MERGE_RESOLUTION|>--- conflicted
+++ resolved
@@ -114,7 +114,6 @@
                 s += (x + var)
         return s or "0"
 
-<<<<<<< HEAD
     def quo_rem(self, right):
         """
         Returns the quotient and remainder of division by right
@@ -146,7 +145,7 @@
                 Q[fdeg-gdeg] += a
             j+=1; fdeg-=1;
         return (P(Q), P(F))
-=======
+
     def content(self):
         """
         Compute the content of this polynomial.
@@ -208,7 +207,6 @@
             return self[0]
         else:
             return self.base_ring()(self.base_ring().prime_pow(min([x.valuation() for x in self.coefficients(sparse=False)])))
->>>>>>> d9e145d4
 
     def factor(self):
         """
