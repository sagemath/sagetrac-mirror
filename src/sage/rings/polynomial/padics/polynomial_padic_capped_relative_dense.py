--- conflicted
+++ resolved
@@ -50,9 +50,6 @@
 Integer = sage.rings.integer.Integer
 Polynomial_integer_dense = sage.rings.polynomial.polynomial_integer_dense_ntl.Polynomial_integer_dense_ntl
 
-<<<<<<< HEAD
-class Polynomial_padic_capped_relative_dense(Polynomial_generic_domain, Polynomial_padic):
-=======
 class Polynomial_padic_capped_relative_dense(Polynomial_padic):
     r"""
     A polynomial over a `p`-adic base ring with capped relative precision.
@@ -88,7 +85,6 @@
         True
 
     """
->>>>>>> 901f9532
     def __init__(self, parent, x=None, check=True, is_gen=False, construct = False, absprec = infinity, relprec = infinity):
         """
         Initialization.
