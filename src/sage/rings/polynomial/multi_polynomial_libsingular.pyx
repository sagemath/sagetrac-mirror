--- conflicted
+++ resolved
@@ -219,10 +219,12 @@
 from sage.rings.finite_rings.integer_mod_ring import is_IntegerModRing
 from sage.rings.number_field.number_field_base cimport NumberField
 
-from sage.arith.all import gcd
+from sage.rings.arith import gcd
 from sage.structure.element import coerce_binop
 
 from sage.structure.parent cimport Parent
+from sage.structure.parent_base cimport ParentWithBase
+from sage.structure.parent_gens cimport ParentWithGens
 from sage.structure.category_object cimport CategoryObject
 
 from sage.structure.element cimport EuclideanDomainElement
@@ -1371,14 +1373,14 @@
             # singular converts to bits from base_10 in mpr_complex.cc by:
             #  size_t bits = 1 + (size_t) ((float)digits * 3.5);
             precision = base_ring.precision()
-            digits = sage.arith.all.ceil((2*precision - 2)/7.0)
+            digits = sage.rings.arith.ceil((2*precision - 2)/7.0)
             self.__singular = singular.ring("(real,%d,0)"%digits, _vars, order=order)
 
         elif is_ComplexField(base_ring):
             # singular converts to bits from base_10 in mpr_complex.cc by:
             #  size_t bits = 1 + (size_t) ((float)digits * 3.5);
             precision = base_ring.precision()
-            digits = sage.arith.all.ceil((2*precision - 2)/7.0)
+            digits = sage.rings.arith.ceil((2*precision - 2)/7.0)
             self.__singular = singular.ring("(complex,%d,0,I)"%digits, _vars,  order=order)
 
         elif base_ring.is_prime_field():
@@ -1633,9 +1635,9 @@
         cdef number *n
         cdef number *denom
 
-        if self is not f._parent:
+        if not <ParentWithBase>self is f._parent:
             f = self._coerce_c(f)
-        if self is not g._parent:
+        if not <ParentWithBase>self is g._parent:
             g = self._coerce_c(g)
 
         if not f._poly:
@@ -1736,9 +1738,9 @@
         """
         cdef poly *m = p_ISet(1,self._ring)
 
-        if self is not f._parent:
+        if not <ParentWithBase>self is f._parent:
             f = self._coerce_c(f)
-        if self is not g._parent:
+        if not <ParentWithBase>self is g._parent:
             g = self._coerce_c(g)
 
         if f._poly == NULL:
@@ -1938,7 +1940,7 @@
             0
         """
         self._poly = NULL
-        self._parent = parent
+        self._parent = <ParentWithBase>parent
         self._parent_ring = singular_ring_reference(parent._ring)
 
     def __dealloc__(self):
@@ -3939,16 +3941,11 @@
         if self._parent._base.is_finite() and self._parent._base.characteristic() > 1<<29:
             raise NotImplementedError, "Division of multivariate polynomials over prime fields with characteristic > 2^29 is not implemented."
 
-<<<<<<< HEAD
         _self = <MPolynomial_libsingular>self
         _right = <MPolynomial_libsingular>right
 
-        if r.ringtype != 0:
-            if r.ringtype == 4:
-=======
         if r.cf.type != n_unknown:
             if r.cf.type == n_Z:
->>>>>>> 2b762791
                 P = parent.change_ring(RationalField())
                 f = P(self)//P(right)
                 CM = list(f)
@@ -5403,7 +5400,7 @@
     Singular data structure is used elsewhere.
     """
     cdef MPolynomial_libsingular p = MPolynomial_libsingular.__new__(MPolynomial_libsingular)
-    p._parent = parent
+    p._parent = <ParentWithBase>parent
     p._parent_ring = singular_ring_reference(parent._ring)
     p._poly = juice
     p_Normalize(p._poly, p._parent_ring)
