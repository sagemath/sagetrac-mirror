r"""
Finite Fields

Sage supports arithmetic in finite prime and extension fields.
Several implementation for prime fields are implemented natively in
Sage for several sizes of primes `p`. These implementations
are


-  ``sage.rings.finite_rings.integer_mod.IntegerMod_int``,

-  ``sage.rings.finite_rings.integer_mod.IntegerMod_int64``, and

-  ``sage.rings.finite_rings.integer_mod.IntegerMod_gmp``.


Small extension fields of cardinality `< 2^{16}` are
implemented using tables of Zech logs via the Givaro C++ library
(``sage.rings.finite_rings.finite_field_givaro.FiniteField_givaro``).
While this representation is very fast it is limited to finite
fields of small cardinality. Larger finite extension fields of
order `q >= 2^{16}` are internally represented as
polynomials over smaller finite prime fields. If the
characteristic of such a field is 2 then NTL is used internally to
represent the field
(``sage.rings.finite_rings.finite_field_ntl_gf2e.FiniteField_ntl_gf2e``).
In all other case the PARI C library is used
(``sage.rings.finite_rings.finite_field_pari_ffelt.FiniteField_pari_ffelt``).

However, this distinction is internal only and the user usually
does not have to worry about it because consistency across all
implementations is aimed for. In all extension field
implementations the user may either specify a minimal polynomial or
leave the choice to Sage.

For small finite fields the default choice are Conway polynomials.

The Conway polynomial `C_n` is the lexicographically first
monic irreducible, primitive polynomial of degree `n` over
`GF(p)` with the property that for a root `\alpha`
of `C_n` we have that
`\beta=
\alpha^{(p^n - 1)/(p^m - 1)}` is a root of
`C_m` for all `m` dividing `n`. Sage
contains a database of Conway polynomials which also can be queried
independently of finite field construction.

While Sage supports basic arithmetic in finite fields some more
advanced features for computing with finite fields are still not
implemented. For instance, Sage does not calculate embeddings of
finite fields yet.

EXAMPLES::

    sage: k = GF(5); type(k)
    <class 'sage.rings.finite_rings.finite_field_prime_modn.FiniteField_prime_modn_with_category'>

::

    sage: k = GF(5^2,'c'); type(k)
    <class 'sage.rings.finite_rings.finite_field_givaro.FiniteField_givaro_with_category'>

::

    sage: k = GF(2^16,'c'); type(k)
    <class 'sage.rings.finite_rings.finite_field_ntl_gf2e.FiniteField_ntl_gf2e_with_category'>

::

    sage: k = GF(3^16,'c'); type(k)
    <class 'sage.rings.finite_rings.finite_field_pari_ffelt.FiniteField_pari_ffelt_with_category'>

Finite Fields support iteration, starting with 0.

::

    sage: k = GF(9, 'a')
    sage: for i,x in enumerate(k):  print i,x
    0 0
    1 a
    2 a + 1
    3 2*a + 1
    4 2
    5 2*a
    6 2*a + 2
    7 a + 2
    8 1
    sage: for a in GF(5):
    ...    print a
    0
    1
    2
    3
    4

We output the base rings of several finite fields.

::

    sage: k = GF(3); type(k)
    <class 'sage.rings.finite_rings.finite_field_prime_modn.FiniteField_prime_modn_with_category'>
    sage: k.base_ring()
    Finite Field of size 3

::

    sage: k = GF(9,'alpha'); type(k)
    <class 'sage.rings.finite_rings.finite_field_givaro.FiniteField_givaro_with_category'>
    sage: k.base_ring()
    Finite Field of size 3

::

    sage: k = GF(3^40,'b'); type(k)
    <class 'sage.rings.finite_rings.finite_field_pari_ffelt.FiniteField_pari_ffelt_with_category'>
    sage: k.base_ring()
    Finite Field of size 3

Further examples::

    sage: GF(2).is_field()
    True
    sage: GF(next_prime(10^20)).is_field()
    True
    sage: GF(19^20,'a').is_field()
    True
    sage: GF(8,'a').is_field()
    True

AUTHORS:

- William Stein: initial version

- Robert Bradshaw: prime field implementation

- Martin Albrecht: Givaro and ntl.GF2E implementations
"""

#*****************************************************************************
#       Copyright (C) 2006 William Stein <wstein@gmail.com>
#
#  Distributed under the terms of the GNU General Public License (GPL)
#
#    This code is distributed in the hope that it will be useful,
#    but WITHOUT ANY WARRANTY; without even the implied warranty of
#    MERCHANTABILITY or FITNESS FOR A PARTICULAR PURPOSE.  See the GNU
#    General Public License for more details.
#
#  The full text of the GPL is available at:
#
#                  http://www.gnu.org/licenses/
#*****************************************************************************

import random

from sage.rings.finite_rings.finite_field_base import is_FiniteField
from sage.structure.parent_gens import normalize_names

from sage.rings.integer import Integer

import sage.rings.polynomial.polynomial_element as polynomial_element
import sage.rings.polynomial.multi_polynomial_element as multi_polynomial_element
from sage.rings.polynomial.polynomial_ring_constructor import PolynomialRing

# We don't late import this because this means trouble with the Givaro library
# On a Macbook Pro OSX 10.5.8, this manifests as a Bus Error on exiting Sage.
# TODO: figure out why
from finite_field_givaro import FiniteField_givaro

import sage.interfaces.gap

from sage.structure.factory import UniqueFactory

class FiniteFieldFactory(UniqueFactory):
    """
    Return the globally unique finite field of given order with
    generator labeled by the given name and possibly with given
    modulus.

    INPUT:

    - ``order`` -- a prime power

    - ``name`` -- string; must be specified unless ``order`` is prime.

    - ``modulus`` -- (optional) either a defining polynomial for the
      field, or a string specifying an algorithm to use to generate
      such a polynomial.  If ``modulus`` is a string, it is passed to
      :meth:`~sage.rings.polynomial.irreducible_element()` as the
      parameter ``algorithm``; see there for the permissible values of
      this parameter. In particular, you can specify
      ``modulus="primitive"`` to get a primitive polynomial.

    - ``impl`` -- (optional) a string specifying the implementation of
      the finite field. Possible values are:

      - ``'modn'`` -- ring of integers modulo `p` (only for prime
        fields).

      - ``'givaro'`` -- Givaro, which uses Zech logs (only for fields
        of at most 65521 elements).

      - ``'ntl'`` -- NTL using GF2X (only in characteristic 2).

      - ``'pari_ffelt'`` -- PARI's ``FFELT`` type (only for extension
        fields).

      - ``'pari_mod'`` -- Older PARI implementation using ``POLMOD``s
        (slower than ``'pari_ffelt'``, only for extension fields).

    - ``elem_cache`` -- cache all elements to avoid creation time
      (default: order < 500)

    - ``check_irreducible`` -- verify that the polynomial modulus is
      irreducible

    - ``proof`` -- bool (default: ``True``): if ``True``, use provable
      primality test; otherwise only use pseudoprimality test.

    - ``args`` -- additional parameters passed to finite field
      implementations

    - ``kwds`` -- additional keyword parameters passed to finite field
      implementations

    ALIAS: You can also use ``GF`` instead of ``FiniteField`` -- they
    are identical.

    EXAMPLES::

        sage: k.<a> = FiniteField(9); k
        Finite Field in a of size 3^2
        sage: parent(a)
        Finite Field in a of size 3^2
        sage: charpoly(a, 'y')
        y^2 + 2*y + 2

    We illustrate the proof flag.  The following example would hang
    for a very long time if we didn't use ``proof=False``.

    .. NOTE::

        Magma only supports ``proof=False`` for making finite fields,
        so falsely appears to be faster than Sage -- see :trac:`10975`.

    ::

        sage: k = FiniteField(10^1000 + 453, proof=False)
        sage: k = FiniteField((10^1000 + 453)^2, 'a', proof=False)      # long time -- about 5 seconds

    ::

        sage: F.<x> = GF(5)[]
        sage: K.<a> = GF(5**5, name='a', modulus=x^5 - x +1 )
        sage: f = K.modulus(); f
        x^5 + 4*x + 1
        sage: type(f)
         <type 'sage.rings.polynomial.polynomial_zmod_flint.Polynomial_zmod_flint'>

    By default, the given generator is not guaranteed to be primitive
    (a generator of the multiplicative group), use
    ``modulus="primitive"`` if you need this::

        sage: K.<a> = GF(5^40)
        sage: a.multiplicative_order()
        4547473508864641189575195312
        sage: a.is_square()
        True
        sage: K.<b> = GF(5^40, modulus="primitive")
        sage: b.multiplicative_order()
        9094947017729282379150390624

    The modulus must be irreducible::

        sage: K.<a> = GF(5**5, name='a', modulus=x^5 - x)
        Traceback (most recent call last):
        ...
        ValueError: finite field modulus must be irreducible but it is not

    You can't accidentally fool the constructor into thinking the
    modulus is irreducible when it is not, since it actually tests
    irreducibility modulo `p`.  Also, the modulus has to be of the
    right degree (this is always checked)::

        sage: F.<x> = QQ[]
        sage: factor(x^5 + 2)
        x^5 + 2
        sage: K.<a> = GF(5^5, modulus=x^5 + 2)
        Traceback (most recent call last):
        ...
        ValueError: finite field modulus must be irreducible but it is not
        sage: K.<a> = GF(5^5, modulus=x^3 + 3*x + 3, check_irreducible=False)
        Traceback (most recent call last):
        ...
        ValueError: the degree of the modulus does not equal the degree of the field

    Any type which can be converted to the polynomial ring `GF(p)[x]`
    is accepted as modulus::

        sage: K.<a> = GF(13^3, modulus=[1,0,0,2])
        sage: K.<a> = GF(13^10, modulus=pari("ffinit(13,10)"))
        sage: var('x')
        x
        sage: K.<a> = GF(13^2, modulus=x^2 - 2)
        sage: K.<a> = GF(13^2, modulus=sin(x))
        Traceback (most recent call last):
        ...
        TypeError: unable to convert x (=sin(x)) to an integer

    If you wish to live dangerously, you can tell the constructor not
    to test irreducibility using ``check_irreducible=False``, but this
    can easily lead to crashes and hangs -- so do not do it unless you
    know that the modulus really is irreducible!

    ::

        sage: K.<a> = GF(5**2, name='a', modulus=x^2 + 2, check_irreducible=False)

    Even for prime fields, you can specify a modulus. This will not
    change how Sage computes in this field, but it will change the
    result of the :meth:`modulus` and :meth:`gen` methods::

        sage: k.<a> = GF(5, modulus="primitive")
        sage: k.modulus()
        x + 3
        sage: a
        2

    The order of a finite field must be a prime power::

        sage: GF(1)
        Traceback (most recent call last):
        ...
        ValueError: the order of a finite field must be at least 2
        sage: GF(100)
        Traceback (most recent call last):
        ...
        ValueError: the order of a finite field must be a prime power

    Finite fields with explicit random modulus are not cached::

        sage: k.<a> = GF(5**10, modulus='random')
        sage: n.<a> = GF(5**10, modulus='random')
        sage: n is k
        False
        sage: GF(5**10, 'a') is GF(5**10, 'a')
        True

    We check that various ways of creating the same finite field yield
    the same object, which is cached::

        sage: K = GF(7, 'a')
        sage: L = GF(7, 'b')
        sage: K is L           # name is ignored for prime fields
        True
        sage: K is GF(7, modulus=K.modulus())
        True
        sage: K = GF(4,'a'); K.modulus()
        x^2 + x + 1
        sage: L = GF(4,'a', K.modulus())
        sage: K is L
        True
        sage: M = GF(4,'a', K.modulus().change_variable_name('y'))
        sage: K is M
        True

    You may print finite field elements as integers. This currently
    only works if the order of field is `<2^{16}`, though::

        sage: k.<a> = GF(2^8, repr='int')
        sage: a
        2

    The following demonstrate coercions for finite fields using Conway
    polynomials::

        sage: k = GF(5^2, conway=True, prefix='z'); a = k.gen()
        sage: l = GF(5^5, conway=True, prefix='z'); b = l.gen()
        sage: a + b
        3*z10^5 + z10^4 + z10^2 + 3*z10 + 1

    Note that embeddings are compatible in lattices of such finite
    fields::

        sage: m = GF(5^3, conway=True, prefix='z'); c = m.gen()
        sage: (a+b)+c == a+(b+c)
        True
        sage: (a*b)*c == a*(b*c)
        True
        sage: from sage.categories.pushout import pushout
        sage: n = pushout(k, l)
        sage: o = pushout(l, m)
        sage: q = pushout(n, o)
        sage: q(o(b)) == q(n(b))
        True

    Another check that embeddings are defined properly::

        sage: k = GF(3**10, conway=True, prefix='z')
        sage: l = GF(3**20, conway=True, prefix='z')
        sage: l(k.gen()**10) == l(k.gen())**10
        True

    Check that :trac:`16934` has been fixed::

        sage: k1.<a> = GF(17^14, impl="pari_ffelt")
        sage: _ = a/2
        sage: k2.<a> = GF(17^14, impl="pari_ffelt")
        sage: k1 is k2
        True

    """
    def create_key_and_extra_args(self, order, name=None, modulus=None, names=None,
                                  impl=None, proof=None, check_irreducible=True, **kwds):
        """
        EXAMPLES::

            sage: GF.create_key_and_extra_args(9, 'a')
            ((9, ('a',), x^2 + 2*x + 2, 'givaro', '{}', 3, 2, True), {})
            sage: GF.create_key_and_extra_args(9, 'a', foo='value')
            ((9, ('a',), x^2 + 2*x + 2, 'givaro', "{'foo': 'value'}", 3, 2, True), {'foo': 'value'})
        """
        import sage.rings.arith
        from sage.structure.proof.all import WithProof, arithmetic
        if proof is None:
            proof = arithmetic()
        with WithProof('arithmetic', proof):
            order = Integer(order)
            if order <= 1:
                raise ValueError("the order of a finite field must be at least 2")

            if order.is_prime():
                p = order
                n = Integer(1)
                if impl is None:
                    impl = 'modn'
                name = ('x',)  # Ignore name
                # Every polynomial of degree 1 is irreducible
                check_irreducible = False
            # This check should be replaced by order.is_prime_power()
            # if Trac #16878 is fixed.
            elif sage.rings.arith.is_prime_power(order):
                if not names is None: name = names
                name = normalize_names(1,name)

                p, n = order.factor()[0]

                # The following is a temporary solution that allows us
                # to construct compatible systems of finite fields
                # until algebraic closures of finite fields are
                # implemented in Sage.  It requires the user to
                # specify two parameters:
                #
                # - `conway` -- boolean; if True, this field is
                #   constructed to fit in a compatible system using
                #   a Conway polynomial.
                # - `prefix` -- a string used to generate names for
                #   automatically constructed finite fields
                #
                # See the docstring of FiniteFieldFactory for examples.
                #
                # Once algebraic closures of finite fields are
                # implemented, this syntax should be superseded by
                # something like the following:
                #
                #     sage: Fpbar = GF(5).algebraic_closure('z')
                #     sage: F, e = Fpbar.subfield(3)  # e is the embedding into Fpbar
                #     sage: F
                #     Finite field in z3 of size 5^3
                #
                # This temporary solution only uses actual Conway
                # polynomials (no pseudo-Conway polynomials), since
                # pseudo-Conway polynomials are not unique, and until
                # we have algebraic closures of finite fields, there
                # is no good place to store a specific choice of
                # pseudo-Conway polynomials.
                if name is None:
                    if not ('conway' in kwds and kwds['conway']):
                        raise ValueError("parameter 'conway' is required if no name given")
                    if 'prefix' not in kwds:
                        raise ValueError("parameter 'prefix' is required if no name given")
                    name = kwds['prefix'] + str(n)

                if 'conway' in kwds and kwds['conway']:
                    from conway_polynomials import conway_polynomial
                    if 'prefix' not in kwds:
                        raise ValueError("a prefix must be specified if conway=True")
                    if modulus is not None:
                        raise ValueError("no modulus may be specified if conway=True")
                    # The following raises a RuntimeError if no polynomial is found.
                    modulus = conway_polynomial(p, n)

                if impl is None:
                    if order < zech_log_bound:
                        impl = 'givaro'
                    elif p == 2:
                        impl = 'ntl'
                    else:
                        impl = 'pari_ffelt'
            else:
                raise ValueError("the order of a finite field must be a prime power")

            # Determine modulus.
            # For the 'modn' implementation, we use the following
            # optimization which we also need to avoid an infinite loop:
            # a modulus of None is a shorthand for x-1.
            if modulus is not None or impl != 'modn':
                R = PolynomialRing(FiniteField(p), 'x')
                if modulus is None:
                    modulus = R.irreducible_element(n)
                if isinstance(modulus, str):
                    # A string specifies an algorithm to find a suitable modulus.
                    if modulus == "default":
                        from sage.misc.superseded import deprecation
                        deprecation(16983, "the modulus 'default' is deprecated, use modulus=None instead (which is the default)")
                        modulus = None
                    modulus = R.irreducible_element(n, algorithm=modulus)
                else:
                    if sage.rings.polynomial.polynomial_element.is_Polynomial(modulus):
                        modulus = modulus.change_variable_name('x')
                    modulus = R(modulus).monic()

                    if modulus.degree() != n:
                        raise ValueError("the degree of the modulus does not equal the degree of the field")
                    if check_irreducible and not modulus.is_irreducible():
                        raise ValueError("finite field modulus must be irreducible but it is not")
                # If modulus is x - 1 for impl="modn", set it to None
                if impl == 'modn' and modulus[0] == -1:
                    modulus = None

            return (order, name, modulus, impl, str(kwds), p, n, proof), kwds

    def create_object(self, version, key, **kwds):
        """
        EXAMPLES::

            sage: K = GF(19) # indirect doctest
            sage: TestSuite(K).run()

        We try to create finite fields with various implementations::

            sage: k = GF(2, impl='modn')
            sage: k = GF(2, impl='givaro')
            sage: k = GF(2, impl='ntl')
            sage: k = GF(2, impl='pari_ffelt')
            Traceback (most recent call last):
            ...
            ValueError: the degree must be at least 2
            sage: k = GF(2, impl='pari_mod')
            Traceback (most recent call last):
            ...
            ValueError: The size of the finite field must not be prime.
            sage: k = GF(2, impl='supercalifragilisticexpialidocious')
            Traceback (most recent call last):
            ...
            ValueError: no such finite field implementation: 'supercalifragilisticexpialidocious'
            sage: k.<a> = GF(2^15, impl='modn')
            Traceback (most recent call last):
            ...
            ValueError: the 'modn' implementation requires a prime order
            sage: k.<a> = GF(2^15, impl='givaro')
            sage: k.<a> = GF(2^15, impl='ntl')
            sage: k.<a> = GF(2^15, impl='pari_ffelt')
            sage: k.<a> = GF(2^15, impl='pari_mod')
            sage: k.<a> = GF(3^60, impl='modn')
            Traceback (most recent call last):
            ...
            ValueError: the 'modn' implementation requires a prime order
            sage: k.<a> = GF(3^60, impl='givaro')
            Traceback (most recent call last):
            ...
            ValueError: q must be < 2^16
            sage: k.<a> = GF(3^60, impl='ntl')
            Traceback (most recent call last):
            ...
            ValueError: q must be a 2-power
            sage: k.<a> = GF(3^60, impl='pari_ffelt')
            sage: k.<a> = GF(3^60, impl='pari_mod')
        """
        # IMPORTANT!  If you add a new class to the list of classes
        # that get cached by this factor object, then you *must* add
        # the following method to that class in order to fully support
        # pickling:
        #
        #     def __reduce__(self):   # and include good doctests, please!
        #         return self._factory_data[0].reduce_data(self)
        #
        # This is not in the base class for finite fields, since some finite
        # fields need not be created using this factory object, e.g., residue
        # class fields.

        if len(key) == 5:
            # for backward compatibility of pickles (see trac 10975).
            order, name, modulus, impl, _ = key
            p, n = Integer(order).factor()[0]
            proof = True
        else:
            order, name, modulus, impl, _, p, n, proof = key

        if impl == 'modn':
            if n != 1:
                raise ValueError("the 'modn' implementation requires a prime order")
            from finite_field_prime_modn import FiniteField_prime_modn
            # Using a check option here is probably a worthwhile
            # compromise since this constructor is simple and used a
            # huge amount.
            K = FiniteField_prime_modn(order, check=False, modulus=modulus)
        else:
            # We have to do this with block so that the finite field
            # constructors below will use the proof flag that was
            # passed in when checking for primality, factoring, etc.
            # Otherwise, we would have to complicate all of their
            # constructors with check options.
            from sage.structure.proof.all import WithProof
            with WithProof('arithmetic', proof):
                if impl == 'givaro':
                    repr = kwds.get('repr', 'poly')
                    elem_cache = kwds.get('elem_cache', order < 500)
                    K = FiniteField_givaro(order, name, modulus, repr=repr, cache=elem_cache)
                elif impl == 'ntl':
                    from finite_field_ntl_gf2e import FiniteField_ntl_gf2e
                    K = FiniteField_ntl_gf2e(order, name, modulus)
                elif impl == 'pari_ffelt':
                    from finite_field_pari_ffelt import FiniteField_pari_ffelt
                    K = FiniteField_pari_ffelt(p, modulus, name)
                elif (impl == 'pari_mod'
                      or impl == 'pari'):    # for unpickling old pickles
                    # This implementation is deprecated, a warning will
                    # be given when this field is created.
                    # See http://trac.sagemath.org/ticket/17297
                    from finite_field_ext_pari import FiniteField_ext_pari
                    K = FiniteField_ext_pari(order, name, modulus)
<<<<<<< HEAD
                elif impl == 'flint_fq':
                    from finite_field_flint_fq import FiniteField_flint_fq
                    K = FiniteField_flint_fq(p, modulus, name)
                elif impl == 'flint_fq_nmod':
                    from finite_field_flint_fq_nmod import FiniteField_flint_fq_nmod
                    K = FiniteField_flint_fq_nmod(p, modulus, name)
                elif impl == 'modn':
                    raise ValueError("the 'modn' implementation requires a prime order")
=======
>>>>>>> f16112c7
                else:
                    raise ValueError("no such finite field implementation: %r" % impl)

            # Temporary; see create_key_and_extra_args() above.
            if 'prefix' in kwds:
                K._prefix = kwds['prefix']

        return K


GF = FiniteField = FiniteFieldFactory("FiniteField")


def is_PrimeFiniteField(x):
    """
    Returns True if x is a prime finite field.

    EXAMPLES::

        sage: from sage.rings.finite_rings.constructor import is_PrimeFiniteField
        sage: is_PrimeFiniteField(QQ)
        False
        sage: is_PrimeFiniteField(GF(7))
        True
        sage: is_PrimeFiniteField(GF(7^2,'a'))
        False
        sage: is_PrimeFiniteField(GF(next_prime(10^90,proof=False)))
        True
    """
    from finite_field_prime_modn import FiniteField_prime_modn
    from sage.rings.finite_rings.finite_field_base import FiniteField as FiniteField_generic

    return isinstance(x, FiniteField_prime_modn) or \
           (isinstance(x, FiniteField_generic) and x.degree() == 1)

zech_log_bound = 2**16<|MERGE_RESOLUTION|>--- conflicted
+++ resolved
@@ -630,17 +630,12 @@
                     # See http://trac.sagemath.org/ticket/17297
                     from finite_field_ext_pari import FiniteField_ext_pari
                     K = FiniteField_ext_pari(order, name, modulus)
-<<<<<<< HEAD
                 elif impl == 'flint_fq':
                     from finite_field_flint_fq import FiniteField_flint_fq
                     K = FiniteField_flint_fq(p, modulus, name)
                 elif impl == 'flint_fq_nmod':
                     from finite_field_flint_fq_nmod import FiniteField_flint_fq_nmod
                     K = FiniteField_flint_fq_nmod(p, modulus, name)
-                elif impl == 'modn':
-                    raise ValueError("the 'modn' implementation requires a prime order")
-=======
->>>>>>> f16112c7
                 else:
                     raise ValueError("no such finite field implementation: %r" % impl)
 
