r"""
Elements of `\ZZ/n\ZZ`

An element of the integers modulo `n`.

There are three types of integer_mod classes, depending on the
size of the modulus.


-  ``IntegerMod_int`` stores its value in a
   ``int_fast32_t`` (typically an ``int``);
   this is used if the modulus is less than
   `\sqrt{2^{31}-1}`.

-  ``IntegerMod_int64`` stores its value in a
   ``int_fast64_t`` (typically a ``long
   long``); this is used if the modulus is less than
   `2^{31}-1`. In many places, we assume that the values and the modulus
   actually fit inside an ``unsigned long``.

-  ``IntegerMod_gmp`` stores its value in a
   ``mpz_t``; this can be used for an arbitrarily large
   modulus.


All extend ``IntegerMod_abstract``.

For efficiency reasons, it stores the modulus (in all three forms,
if possible) in a common (cdef) class
``NativeIntStruct`` rather than in the parent.

AUTHORS:

-  Robert Bradshaw: most of the work

-  Didier Deshommes: bit shifting

-  William Stein: editing and polishing; new arith architecture

-  Robert Bradshaw: implement native is_square and square_root

-  William Stein: sqrt

-  Maarten Derickx: moved the valuation code from the global
   valuation function to here


TESTS::

    sage: R = Integers(101^3)
    sage: a = R(824362); b = R(205942)
    sage: a * b
    851127

    sage: type(IntegerModRing(2^31-1).an_element())
    <type 'sage.rings.finite_rings.integer_mod.IntegerMod_int64'>
    sage: type(IntegerModRing(2^31).an_element())
    <type 'sage.rings.finite_rings.integer_mod.IntegerMod_gmp'>
"""

#*****************************************************************************
#       Copyright (C) 2006 Robert Bradshaw <robertwb@math.washington.edu>
#                     2006 William Stein <wstein@gmail.com>
#
# This program is free software: you can redistribute it and/or modify
# it under the terms of the GNU General Public License as published by
# the Free Software Foundation, either version 2 of the License, or
# (at your option) any later version.
#                  https://www.gnu.org/licenses/
#*****************************************************************************
from __future__ import print_function, division, absolute_import

from cysignals.signals cimport sig_on, sig_off, sig_check

from cpython.int cimport *
from cpython.list cimport *
from cpython.ref cimport *

from libc.math cimport log, ceil

from sage.libs.gmp.all cimport *

import operator

cdef bint use_32bit_type(int_fast64_t modulus):
    return modulus <= INTEGER_MOD_INT32_LIMIT

from sage.arith.long cimport integer_check_long, integer_check_long_py, ERR_OVERFLOW

import sage.rings.rational as rational
from sage.libs.pari.all import pari, PariError
import sage.rings.integer_ring as integer_ring
import sage.rings.rational_field

import sage.interfaces.all

import sage.rings.integer
cimport sage.rings.integer
from sage.rings.integer cimport Integer

from sage.structure.coerce cimport py_scalar_to_element
import sage.structure.element
cimport sage.structure.element
coerce_binop = sage.structure.element.coerce_binop
from sage.structure.element cimport RingElement, ModuleElement, Element
from sage.categories.morphism cimport Morphism
from sage.categories.map cimport Map

from sage.misc.persist import register_unpickle_override
<<<<<<< HEAD
from sage.misc.superseded import deprecated_function_alias
=======

>>>>>>> f0ae571d
from sage.structure.parent cimport Parent

cdef Integer one_Z = Integer(1)

def Mod(n, m, parent=None):
    """
    Return the equivalence class of `n` modulo `m` as
    an element of `\ZZ/m\ZZ`.

    EXAMPLES::

        sage: x = Mod(12345678, 32098203845329048)
        sage: x
        12345678
        sage: x^100
        1017322209155072

    You can also use the lowercase version::

        sage: mod(12,5)
        2

    Illustrates that :trac:`5971` is fixed. Consider `n` modulo `m` when
    `m = 0`. Then `\ZZ/0\ZZ` is isomorphic to `\ZZ` so `n` modulo `0`
    is equivalent to `n` for any integer value of `n`::

        sage: Mod(10, 0)
        10
        sage: a = randint(-100, 100)
        sage: Mod(a, 0) == a
        True
    """
    # when m is zero, then ZZ/0ZZ is isomorphic to ZZ
    if m == 0:
        return n

    # m is non-zero, so return n mod m
    cdef IntegerMod_abstract x
    if parent is None:
        from .integer_mod_ring import IntegerModRing
        parent = IntegerModRing(m)
    return IntegerMod(parent, n)


mod = Mod

register_unpickle_override('sage.rings.integer_mod', 'Mod', Mod)
register_unpickle_override('sage.rings.integer_mod', 'mod', mod)

def IntegerMod(parent, value):
    """
    Create an integer modulo `n` with the given parent.

    This is mainly for internal use.

    EXAMPLES::

        sage: from sage.rings.finite_rings.integer_mod import IntegerMod
        sage: R = IntegerModRing(100)
        sage: type(R._pyx_order.table)
        <type 'list'>
        sage: IntegerMod(R, 42)
        42
        sage: IntegerMod(R, 142)
        42
        sage: IntegerMod(R, 10^100 + 42)
        42
        sage: IntegerMod(R, -9158)
        42
    """
    cdef NativeIntStruct modulus = parent._pyx_order

    cdef long val = 0
    cdef int err

    if modulus.table is not None:
        # Try to return an element from the precomputed table
        integer_check_long(value, &val, &err)
        if not err:
            val = (<int_fast64_t>val) % modulus.int64
            if val < 0:
                val += modulus.int64
            a = <Element>modulus.table[val]
            assert a._parent is parent
            return a
    t = modulus.element_class()
    return t(parent, value)


def is_IntegerMod(x):
    """
    Return ``True`` if and only if x is an integer modulo
    `n`.

    EXAMPLES::

        sage: from sage.rings.finite_rings.integer_mod import is_IntegerMod
        sage: is_IntegerMod(5)
        False
        sage: is_IntegerMod(Mod(5,10))
        True
    """
    return isinstance(x, IntegerMod_abstract)


cdef inline inverse_or_None(x):
    try:
        return ~x
    except ArithmeticError:
        return None


cdef class NativeIntStruct:
    """
    We store the various forms of the modulus here rather than in the
    parent for efficiency reasons.

    We may also store a cached table of all elements of a given ring in
    this class.
    """
    def __cinit__(self):
        self.int32 = -1
        self.int64 = -1

    def __init__(self, m):
        self.sageInteger = Integer(m)
        cdef mpz_srcptr z = self.sageInteger.value
        if mpz_cmp_si(z, INTEGER_MOD_INT64_LIMIT) <= 0:
            self.int64 = mpz_get_si(z)
            if use_32bit_type(self.int64):
                self.int32 = self.int64

    def __repr__(self):
        return f"{type(self).__name__}({self.sageInteger})"

    def __reduce__(self):
        """
        TESTS::

            sage: from sage.rings.finite_rings.integer_mod import NativeIntStruct
            sage: M = NativeIntStruct(12345); M
            NativeIntStruct(12345)
            sage: loads(dumps(M))
            NativeIntStruct(12345)
        """
        return type(self), (self.sageInteger, )

    def precompute_table(self, parent):
        """
        Function to compute and cache all elements of this class.

        If ``inverses == True``, also computes and caches the inverses
        of the invertible elements.

        EXAMPLES::

            sage: from sage.rings.finite_rings.integer_mod import NativeIntStruct
            sage: R = IntegerModRing(10)
            sage: M = NativeIntStruct(R.order())
            sage: M.precompute_table(R)
            sage: M.table
            [0, 1, 2, 3, 4, 5, 6, 7, 8, 9]
            sage: M.inverses
            [None, 1, None, 7, None, None, None, 3, None, 9]

        This is used by the :class:`sage.rings.finite_rings.integer_mod_ring.IntegerModRing_generic` constructor::

            sage: from sage.rings.finite_rings.integer_mod_ring import IntegerModRing_generic
            sage: R = IntegerModRing_generic(39, cache=False)
            sage: R(5)^-1
            8
            sage: R(5)^-1 is R(8)
            False
            sage: R = IntegerModRing_generic(39, cache=True)  # indirect doctest
            sage: R(5)^-1 is R(8)
            True

        Check that the inverse of 0 modulo 1 works, see :trac:`13639`::

            sage: R = IntegerModRing_generic(1, cache=True)  # indirect doctest
            sage: R(0)^-1 is R(0)
            True

        TESTS::

            sage: R = IntegerModRing(10^50)
            sage: M = NativeIntStruct(R.order())
            sage: M.precompute_table(R)
            Traceback (most recent call last):
            ...
            OverflowError: precompute_table() is only supported for small moduli
        """
        cdef Py_ssize_t i, m = self.int64

        # Verify that the modulus m fits in a Py_ssize_t
        if m <= 0 or (<int_fast64_t>m != self.int64):
            raise OverflowError("precompute_table() is only supported for small moduli")

        t = self.element_class()
        self.table = [t(parent, i) for i in range(m)]

        if m == 1:
            # Special case for integers modulo 1
            self.inverses = self.table
        else:
            self.inverses = [inverse_or_None(x) for x in self.table]


# For unpickling
makeNativeIntStruct = NativeIntStruct
register_unpickle_override('sage.rings.integer_mod', 'makeNativeIntStruct', NativeIntStruct)


cdef class IntegerMod_abstract(FiniteRingElement):

    def __init__(self, parent, value=None):
        """
        EXAMPLES::

            sage: a = Mod(10, 30^10); a
            10
            sage: type(a)
            <type 'sage.rings.finite_rings.integer_mod.IntegerMod_gmp'>
            sage: loads(a.dumps()) == a
            True

        TESTS::

            sage: TestSuite(Zmod(1)).run()
            sage: TestSuite(Zmod(2)).run()
            sage: TestSuite(Zmod(3)).run()
            sage: TestSuite(Zmod(4)).run()
            sage: TestSuite(Zmod(5)).run()
            sage: TestSuite(Zmod(6)).run()
            sage: TestSuite(Zmod(2^10 * 3^5)).run()
            sage: TestSuite(Zmod(2^30 * 3^50 * 5^20)).run()

            sage: GF(29)(SR(1/3))
            10
            sage: Integers(30)(QQ['x'](1/7))
            13
            sage: Integers(30)(SR(1/4))
            Traceback (most recent call last):
            ...
            ZeroDivisionError: inverse of Mod(4, 30) does not exist
        """
        self._parent = parent
        self.__modulus = parent._pyx_order

        if value is None:
            return

        cdef long longval = 0
        cdef int err = 0
        cdef Integer z

        if isinstance(value, Integer):
            z = <Integer>value
        elif isinstance(value, rational.Rational):
            z = value % self.__modulus.sageInteger
        elif integer_check_long_py(value, &longval, &err) and not err:
            self.set_from_long(longval)
            return
        else:
            try:
                z = integer_ring.Z(value)
            except (TypeError, ValueError):
                from sage.symbolic.expression import Expression
                if isinstance(value, Expression):
                    value = value.pyobject()
                else:
                    value = py_scalar_to_element(value)
                if isinstance(value, Element) and value.parent().is_exact():
                    value = sage.rings.rational_field.QQ(value)
                    z = value % self.__modulus.sageInteger
                else:
                    raise
        self.set_from_mpz(z.value)

    cdef IntegerMod_abstract _new_c_fast(self, unsigned long value):
        cdef type t = type(self)
        x = <IntegerMod_abstract>t.__new__(t)
        x._parent = self._parent
        x.__modulus = self.__modulus
        x.set_from_ulong_fast(value)
        return x

    cdef _new_c_from_long(self, long value):
        cdef type t = type(self)
        cdef IntegerMod_abstract x = <IntegerMod_abstract>t.__new__(t)
        x._parent = self._parent
        x.__modulus = self.__modulus
        x.set_from_long(value)
        return x

    cdef void set_from_mpz(self, mpz_t value):
        raise NotImplementedError("must be defined in child class")

    cdef void set_from_long(self, long value):
        raise NotImplementedError("must be defined in child class")

    cdef void set_from_ulong_fast(self, unsigned long value):
        """
        Set ``self`` to the value in ``value`` where ``value`` is
        assumed to be less than the modulus
        """
        raise NotImplementedError("must be defined in child class")

    def __abs__(self):
        """
        Raise an error message, since ``abs(x)`` makes no sense
        when ``x`` is an integer modulo `n`.

        EXAMPLES::

            sage: abs(Mod(2,3))
            Traceback (most recent call last):
            ...
            ArithmeticError: absolute valued not defined on integers modulo n.
        """
        raise ArithmeticError("absolute valued not defined on integers modulo n.")

    def __reduce__(IntegerMod_abstract self):
        """
        EXAMPLES::

            sage: a = Mod(4,5); a
            4
            sage: loads(a.dumps()) == a
            True
            sage: a = Mod(-1,5^30)^25
            sage: loads(a.dumps()) == a
            True
        """
        return sage.rings.finite_rings.integer_mod.mod, (self.lift(), self.modulus(), self.parent())

    def _im_gens_(self, codomain, im_gens):
        """
        Return the image of ``self`` under the map that sends the
        generators of the parent to ``im_gens``.

        EXAMPLES::

            sage: a = Mod(7, 10)
            sage: R = ZZ.quotient(5)
            sage: a._im_gens_(R, (R(1),))
            2
        """
        return codomain._coerce_(self)

    def __mod__(self, modulus):
        """
        Coerce this element to the ring `Z/(modulus)`.

        If the new ``modulus`` does not divide the current modulus,
        an ``ArithmeticError`` is raised.

        EXAMPLES::

            sage: a = Mod(14, 35)
            sage: a % 5
            4
            sage: parent(a % 5)
            Ring of integers modulo 5
            sage: a % 350
            Traceback (most recent call last):
            ...
            ArithmeticError: reduction modulo 350 not defined
            sage: a % 35
            14
            sage: int(1) % a
            Traceback (most recent call last):
            ...
            TypeError: unsupported operand type(s) for %: 'int' and 'sage.rings.finite_rings.integer_mod.IntegerMod_int'
        """
        if not isinstance(self, IntegerMod_abstract):
            # something % Mod(x,y) makes no sense
            return NotImplemented
        from .integer_mod_ring import IntegerModRing
        R = IntegerModRing(modulus)
        if (<Element>self)._parent._IntegerModRing_generic__order % R.order():
            raise ArithmeticError(f"reduction modulo {modulus!r} not defined")
        return R(self)

    def is_nilpotent(self):
        r"""
        Return ``True`` if ``self`` is nilpotent,
        i.e., some power of ``self`` is zero.

        EXAMPLES::

            sage: a = Integers(90384098234^3)
            sage: factor(a.order())
            2^3 * 191^3 * 236607587^3
            sage: b = a(2*191)
            sage: b.is_nilpotent()
            False
            sage: b = a(2*191*236607587)
            sage: b.is_nilpotent()
            True

        ALGORITHM: Let `m \geq  \log_2(n)`, where `n` is
        the modulus. Then `x \in \ZZ/n\ZZ` is
        nilpotent if and only if `x^m = 0`.

        PROOF: This is clear if you reduce to the prime power case, which
        you can do via the Chinese Remainder Theorem.

        We could alternatively factor `n` and check to see if the
        prime divisors of `n` all divide `x`. This is
        asymptotically slower :-).
        """
        if self.is_zero():
            return True
        m = self.__modulus.sageInteger.exact_log(2) + 1
        return (self**m).is_zero()

    #################################################################
    # Interfaces
    #################################################################
    def _pari_init_(self):
        return 'Mod(%s,%s)'%(str(self), self.__modulus.sageInteger)

    def __pari__(self):
        return self.lift().__pari__().Mod(self.__modulus.sageInteger)

    def _gap_init_(self):
        r"""
        Return string representation of corresponding GAP object.

        EXAMPLES::

            sage: a = Mod(2,19)
            sage: gap(a)
            Z(19)
            sage: gap(Mod(3, next_prime(10000)))
            Z(10007)^6190
            sage: gap(Mod(3, next_prime(100000)))
            ZmodpZObj( 3, 100003 )
            sage: gap(Mod(4, 48))
            ZmodnZObj( 4, 48 )
        """
        return '%s*One(ZmodnZ(%s))' % (self, self.__modulus.sageInteger)

    def _magma_init_(self, magma):
        """
        Coercion to Magma.

        EXAMPLES::

            sage: a = Integers(15)(4)
            sage: b = magma(a)                # optional - magma
            sage: b.Type()                    # optional - magma
            RngIntResElt
            sage: b^2                         # optional - magma
            1
        """
        return '%s!%s'%(self.parent()._magma_init_(magma), self)

    def _axiom_init_(self):
        """
        Return a string representation of the corresponding to
        (Pan)Axiom object.

        EXAMPLES::

            sage: a = Integers(15)(4)
            sage: a._axiom_init_()
            '4 :: IntegerMod(15)'

            sage: aa = axiom(a); aa #optional - axiom
            4
            sage: aa.type()         #optional - axiom
            IntegerMod 15

            sage: aa = fricas(a); aa #optional - fricas
            4
            sage: aa.typeOf()        #optional - fricas
            IntegerMod(15)

        """
        return '%s :: %s'%(self, self.parent()._axiom_init_())

    _fricas_init_ = _axiom_init_

    def _sage_input_(self, sib, coerced):
        r"""
        Produce an expression which will reproduce this value when
        evaluated.

        EXAMPLES::

            sage: K = GF(7)
            sage: sage_input(K(5), verify=True)
            # Verified
            GF(7)(5)
            sage: sage_input(K(5) * polygen(K), verify=True)
            # Verified
            R.<x> = GF(7)[]
            5*x
            sage: from sage.misc.sage_input import SageInputBuilder
            sage: K(5)._sage_input_(SageInputBuilder(), False)
            {call: {call: {atomic:GF}({atomic:7})}({atomic:5})}
            sage: K(5)._sage_input_(SageInputBuilder(), True)
            {atomic:5}
        """
        v = sib.int(self.lift())
        if coerced:
            return v
        else:
            return sib(self.parent())(v)

    def log(self, b=None, logarithm_exists=False):
        r"""
        Return an integer `x` such that `b^x = a`, where
        `a` is ``self``.

        INPUT:


        -  ``self`` - unit modulo `n`

        -  ``b`` - a unit modulo `n`. If ``b`` is not given,
           ``R.multiplicative_generator()`` is used, where
           ``R`` is the parent of ``self``.

        -  ``logarithm_exists`` - a boolean (default ``False``). If ``True``
           it assumes that the logarithm exists in order to speed up
           the computation, the code might end up in an infinite loop if this
           is set to ``True`` but the logarithm does not exist.


        OUTPUT: Integer `x` such that `b^x = a`, if this exists; a ValueError otherwise.

        .. NOTE::

           If the modulus is prime and b is a generator, this calls Pari's ``znlog``
           function, which is rather fast. If not, it falls back on the generic
           discrete log implementation in :meth:`sage.groups.generic.discrete_log`.

        EXAMPLES::

            sage: r = Integers(125)
            sage: b = r.multiplicative_generator()^3
            sage: a = b^17
            sage: a.log(b)
            17
            sage: a.log()
            51

        A bigger example::

            sage: FF = FiniteField(2^32+61)
            sage: c = FF(4294967356)
            sage: x = FF(2)
            sage: a = c.log(x)
            sage: a
            2147483678
            sage: x^a
            4294967356

        Things that can go wrong. E.g., if the base is not a generator for
        the multiplicative group, or not even a unit.

        ::

            sage: Mod(3, 7).log(Mod(2, 7))
            Traceback (most recent call last):
            ...
            ValueError: No discrete log of 3 found to base 2 modulo 7
            sage: a = Mod(16, 100); b = Mod(4,100)
            sage: a.log(b)
            Traceback (most recent call last):
            ...
            ValueError: logarithm of 16 is not defined since it is not a unit modulo 100

        TESTS:

        We check that :trac:`9205` is fixed::

            sage: Mod(5,9).log(Mod(2, 9))
            5

        We test against a bug (side effect on PARI) fixed in :trac:`9438`::

            sage: R.<a, b> = QQ[]
            sage: pari(b)
            b
            sage: GF(7)(5).log()
            5
            sage: pari(b)
            b

        We test that :trac:`23927` is fixed::

            sage: x = mod(48475563673907791151, 10^20 + 763)^2
            sage: e = 25248843418589594761
            sage: (x^e).log(x)==e
            True

        AUTHORS:

        - David Joyner and William Stein (2005-11)

        - William Stein (2007-01-27): update to use PARI as requested
          by David Kohel.

        - Simon King (2010-07-07): fix a side effect on PARI
        """
        if not self.is_unit():
            raise ValueError("logarithm of %s is not defined since it is not a unit modulo %s"%(self, self.modulus()))

        if b is None:
            b = self._parent.multiplicative_generator()
            logarithm_exists = True
        else:
            b = self._parent(b)
            if not (logarithm_exists or b.is_unit()):
                raise ValueError("logarithm with base %s is not defined since it is not a unit modulo %s"%(b, b.modulus()))

        if logarithm_exists or self.modulus().is_prime():
            if not logarithm_exists:
                oa = self.multiplicative_order()
                ob = b.multiplicative_order()
                if not oa.divides(ob):
                    raise ValueError("No discrete log of %s found to base %s modulo %s"%(self, b, self.modulus()))

            try:
                n = pari(self).znlog(pari(b), pari(b.multiplicative_order()))
                n = n.sage()
            except PariError as msg:
                raise RuntimeError("%s\nPARI failed to compute discrete log (perhaps base is not a generator or is too large)" % msg)
            else:
                if n == []:
                    raise ValueError("No discrete log of %s found to base %s modulo %s"%(self, b, self.modulus()))
                return n


        else: # fall back on slower native implementation

            from sage.groups.generic import discrete_log
            return discrete_log(self, b)

    def generalised_log(self):
        r"""
        Return integers `[n_1, \ldots, n_d]` such that

        .. MATH::

            \prod_{i=1}^d x_i^{n_i} = \text{self},

        where `x_1, \dots, x_d` are the generators of the unit group
        returned by ``self.parent().unit_gens()``.

        EXAMPLES::

            sage: m = Mod(3, 1568)
            sage: v = m.generalised_log(); v
            [1, 3, 1]
            sage: prod([Zmod(1568).unit_gens()[i] ** v[i] for i in [0..2]])
            3

        .. SEEALSO::

            The method :meth:`log`.

        .. warning::

            The output is given relative to the set of generators
            obtained by passing ``algorithm='sage'`` to the method
            :meth:`~sage.rings.finite_rings.integer_mod_ring.IntegerModRing_generic.unit_gens`
            of the parent (which is the default).  Specifying
            ``algorithm='pari'`` usually yields a different set of
            generators that is incompatible with this method.

        """
        if not self.is_unit():
            raise ZeroDivisionError
        N = self.modulus()
        h = []
        for (p, c) in N.factor():
            if p != 2 or (p == 2 and c == 2):
                h.append((self % p**c).log())
            elif c > 2:
                m = self % p**c
                if m % 4 == 1:
                    h.append(0)
                else:
                    h.append(1)
                    m *= -1
                h.append(m.log(5))
        return h

    def modulus(IntegerMod_abstract self):
        """
        EXAMPLES::

            sage: Mod(3,17).modulus()
            17
        """
        return self.__modulus.sageInteger

    def charpoly(self, var='x'):
        """
        Returns the characteristic polynomial of this element.

        EXAMPLES::

            sage: k = GF(3)
            sage: a = k.gen()
            sage: a.charpoly('x')
            x + 2
            sage: a + 2
            0

        AUTHORS:

        - Craig Citro
        """
        R = self.parent()[var]
        return R([-self,1])

    def minpoly(self, var='x'):
        """
        Returns the minimal polynomial of this element.

        EXAMPLES::

            sage: GF(241, 'a')(1).minpoly()
            x + 240
        """
        return self.charpoly(var)

    def minimal_polynomial(self, var='x'):
        """
        Returns the minimal polynomial of this element.

        EXAMPLES::

            sage: GF(241, 'a')(1).minimal_polynomial(var = 'z')
            z + 240
        """
        return self.minpoly(var)

    def polynomial(self, var='x'):
        """
        Returns a constant polynomial representing this value.

        EXAMPLES::

            sage: k = GF(7)
            sage: a = k.gen(); a
            1
            sage: a.polynomial()
            1
            sage: type(a.polynomial())
            <type 'sage.rings.polynomial.polynomial_zmod_flint.Polynomial_zmod_flint'>
        """
        R = self.parent()[var]
        return R(self)

    def norm(self):
        """
        Returns the norm of this element, which is itself. (This is here
        for compatibility with higher order finite fields.)

        EXAMPLES::

            sage: k = GF(691)
            sage: a = k(389)
            sage: a.norm()
            389

        AUTHORS:

        - Craig Citro
        """
        return self

    def trace(self):
        """
        Returns the trace of this element, which is itself. (This is here
        for compatibility with higher order finite fields.)

        EXAMPLES::

            sage: k = GF(691)
            sage: a = k(389)
            sage: a.trace()
            389

        AUTHORS:

        - Craig Citro
        """
        return self

    def lift_centered(self):
        r"""
        Lift ``self`` to a centered congruent integer.

        OUTPUT:

        The unique integer `i` such that `-n/2 < i \leq n/2` and `i = self \mod n`
        (where `n` denotes the modulus).

        EXAMPLES::

            sage: Mod(0,5).lift_centered()
            0
            sage: Mod(1,5).lift_centered()
            1
            sage: Mod(2,5).lift_centered()
            2
            sage: Mod(3,5).lift_centered()
            -2
            sage: Mod(4,5).lift_centered()
            -1
            sage: Mod(50,100).lift_centered()
            50
            sage: Mod(51,100).lift_centered()
            -49
            sage: Mod(-1,3^100).lift_centered()
            -1
        """
        n = self.modulus()
        x = self.lift()
        if 2*x <= n:
            return x
        else:
            return x - n

    cpdef bint is_one(self):
        raise NotImplementedError

    cpdef bint is_unit(self):
        raise NotImplementedError

    @coerce_binop
    def divides(self, other):
        r"""
        Test wheter ``self`` divides ``other``.

        EXAMPLES::

            sage: R = Zmod(6)
            sage: R(2).divides(R(4))
            True
            sage: R(4).divides(R(2))
            True
            sage: R(2).divides(R(3))
            False
        """
        if not other:
            return True
        elif not self:
            return False
        mod = self.modulus()
        sl = self.lift().gcd(mod)
        if sl.is_one():
            return True
        return sl.divides(other.lift().gcd(mod))

    def is_square(self):
        r"""
        EXAMPLES::

            sage: Mod(3,17).is_square()
            False
            sage: Mod(9,17).is_square()
            True
            sage: Mod(9,17*19^2).is_square()
            True
            sage: Mod(-1,17^30).is_square()
            True
            sage: Mod(1/9, next_prime(2^40)).is_square()
            True
            sage: Mod(1/25, next_prime(2^90)).is_square()
            True

        TESTS::

            sage: Mod(1/25, 2^8).is_square()
            True
            sage: Mod(1/25, 2^40).is_square()
            True

            sage: for p,q,r in cartesian_product_iterator([[3,5],[11,13],[17,19]]): # long time
            ....:     for ep,eq,er in cartesian_product_iterator([[0,1,2,3],[0,1,2,3],[0,1,2,3]]):
            ....:         for e2 in [0, 1, 2, 3, 4]:
            ....:             n = p^ep * q^eq * r^er * 2^e2
            ....:             for _ in range(2):
            ....:                 a = Zmod(n).random_element()
            ....:                 if a.is_square().__xor__(a.__pari__().issquare()):
            ....:                     print(a, n)

        ALGORITHM: Calculate the Jacobi symbol
        `(\mathtt{self}/p)` at each prime `p`
        dividing `n`. It must be 1 or 0 for each prime, and if it
        is 0 mod `p`, where `p^k || n`, then
        `ord_p(\mathtt{self})` must be even or greater than
        `k`.

        The case `p = 2` is handled separately.

        AUTHORS:

        - Robert Bradshaw
        """
        return self.is_square_c()

    cdef bint is_square_c(self) except -2:
        cdef int l2, m2
        if self.is_zero() or self.is_one():
            return 1
        # We first try to rule out self being a square without
        # factoring the modulus.
        lift = self.lift()
        m2, modd = self.modulus().val_unit(2)
        if m2 == 2:
            if lift & 2 == 2:  # lift = 2 or 3 (mod 4)
                return 0
        elif m2 > 2:
            l2, lodd = lift.val_unit(2)
            if l2 < m2 and (l2 % 2 == 1 or lodd % (1 << min(3, m2 - l2)) != 1):
                return 0
        # self is a square modulo 2^m2.  We compute the Jacobi symbol
        # modulo modd.  If this is -1, then self is not a square.
        if lift.jacobi(modd) == -1:
            return 0
        # We need to factor the modulus.  We do it here instead of
        # letting PARI do it, so that we can cache the factorisation.
        return lift.__pari__().Zn_issquare(self._parent.factored_order())

    def sqrt(self, extend=True, all=False):
        r"""
        Returns square root or square roots of ``self`` modulo
        `n`.

        INPUT:


        -  ``extend`` - bool (default: ``True``);
           if ``True``, return a square root in an extension ring,
           if necessary. Otherwise, raise a ``ValueError`` if the
           square root is not in the base ring.

        -  ``all`` - bool (default: ``False``); if
           ``True``, return {all} square roots of self, instead of
           just one.


        ALGORITHM: Calculates the square roots mod `p` for each of
        the primes `p` dividing the order of the ring, then lifts
        them `p`-adically and uses the CRT to find a square root
        mod `n`.

        See also ``square_root_mod_prime_power`` and
        ``square_root_mod_prime`` (in this module) for more
        algorithmic details.

        EXAMPLES::

            sage: mod(-1, 17).sqrt()
            4
            sage: mod(5, 389).sqrt()
            86
            sage: mod(7, 18).sqrt()
            5
            sage: a = mod(14, 5^60).sqrt()
            sage: a*a
            14
            sage: mod(15, 389).sqrt(extend=False)
            Traceback (most recent call last):
            ...
            ValueError: self must be a square
            sage: Mod(1/9, next_prime(2^40)).sqrt()^(-2)
            9
            sage: Mod(1/25, next_prime(2^90)).sqrt()^(-2)
            25

        ::

            sage: a = Mod(3,5); a
            3
            sage: x = Mod(-1, 360)
            sage: x.sqrt(extend=False)
            Traceback (most recent call last):
            ...
            ValueError: self must be a square
            sage: y = x.sqrt(); y
            sqrt359
            sage: y.parent()
            Univariate Quotient Polynomial Ring in sqrt359 over Ring of integers modulo 360 with modulus x^2 + 1
            sage: y^2
            359

        We compute all square roots in several cases::

            sage: R = Integers(5*2^3*3^2); R
            Ring of integers modulo 360
            sage: R(40).sqrt(all=True)
            [20, 160, 200, 340]
            sage: [x for x in R if x^2 == 40]  # Brute force verification
            [20, 160, 200, 340]
            sage: R(1).sqrt(all=True)
            [1, 19, 71, 89, 91, 109, 161, 179, 181, 199, 251, 269, 271, 289, 341, 359]
            sage: R(0).sqrt(all=True)
            [0, 60, 120, 180, 240, 300]

        ::

            sage: R = Integers(5*13^3*37); R
            Ring of integers modulo 406445
            sage: v = R(-1).sqrt(all=True); v
            [78853, 111808, 160142, 193097, 213348, 246303, 294637, 327592]
            sage: [x^2 for x in v]
            [406444, 406444, 406444, 406444, 406444, 406444, 406444, 406444]
            sage: v = R(169).sqrt(all=True); min(v), -max(v), len(v)
            (13, 13, 104)
            sage: all(x^2 == 169 for x in v)
            True

        ::

            sage: t = FiniteField(next_prime(2^100))(4)
            sage: t.sqrt(extend = False, all = True)
            [2, 1267650600228229401496703205651]
            sage: t = FiniteField(next_prime(2^100))(2)
            sage: t.sqrt(extend = False, all = True)
            []

        Modulo a power of 2::

            sage: R = Integers(2^7); R
            Ring of integers modulo 128
            sage: a = R(17)
            sage: a.sqrt()
            23
            sage: a.sqrt(all=True)
            [23, 41, 87, 105]
            sage: [x for x in R if x^2==17]
            [23, 41, 87, 105]
        """
        if self.is_one():
            if all:
                return list(self.parent().square_roots_of_one())
            else:
                return self

        if not self.is_square_c():
            if extend:
                y = 'sqrt%s'%self
                R = self.parent()['x']
                modulus = R.gen()**2 - R(self)
                if self._parent.is_field():
                    from .finite_field_constructor import FiniteField
                    Q = FiniteField(self.__modulus.sageInteger**2, y, modulus)
                else:
                    R = self.parent()['x']
                    Q = R.quotient(modulus, names=(y,))
                z = Q.gen()
                if all:
                    # TODO
                    raise NotImplementedError
                return z
            if all:
                return []
            raise ValueError("self must be a square")

        F = self._parent.factored_order()
        cdef long e, exp, val
        if len(F) == 1:
            p, e = F[0]

            if all and e > 1 and not self.is_unit():
                if self.is_zero():
                    # All multiples of p^ciel(e/2) vanish
                    return [self._parent(x) for x in xrange(0, self.__modulus.sageInteger, p**((e+1)/2))]
                else:
                    z = self.lift()
                    val = z.valuation(p)/2  # square => valuation is even
                    from sage.rings.finite_rings.integer_mod_ring import IntegerModRing
                    # Find the unit part (mod the ring with appropriate precision)
                    u = IntegerModRing(p**(e-val))(z // p**(2*val))
                    # will add multiples of p^exp
                    exp = e - val
                    if p == 2:
                        exp -= 1  # note the factor of 2 below
                    if 2*exp < e:
                        exp = (e+1)/2
                    # For all a^2 = u and all integers b
                    #   (a*p^val + b*p^exp) ^ 2
                    #   = u*p^(2*val) + 2*a*b*p^(val+exp) + b^2*p^(2*exp)
                    #   = u*p^(2*val)  mod p^e
                    # whenever min(val+exp, 2*exp) > e
                    p_val = p**val
                    p_exp = p**exp
                    w = [self._parent(a.lift() * p_val + b)
                            for a in u.sqrt(all=True)
                            for b in xrange(0, self.__modulus.sageInteger, p_exp)]
                    if p == 2:
                        w = list(set(w))
                    w.sort()
                    return w

            if e > 1:
                x = square_root_mod_prime_power(mod(self, p**e), p, e)
            else:
                x = square_root_mod_prime(self, p)
            x = x._balanced_abs()

            if not all:
                return x

            v = list(set([x*a for a in self._parent.square_roots_of_one()]))
            v.sort()
            return v

        else:
            if not all:
                # Use CRT to combine together a square root modulo each prime power
                sqrts = [square_root_mod_prime(mod(self, p), p) for p, e in F if e == 1] + \
                        [square_root_mod_prime_power(mod(self, p**e), p, e) for p, e in F if e != 1]

                x = sqrts.pop()
                for y in sqrts:
                    x = x.crt(y)
                return x._balanced_abs()
            else:
                # Use CRT to combine together all square roots modulo each prime power
                vmod = []
                moduli = []
                P = self.parent()
                from sage.rings.finite_rings.integer_mod_ring import IntegerModRing
                for p, e in F:
                    k = p**e
                    R = IntegerModRing(p**e)
                    w = [P(x) for x in R(self).sqrt(all=True)]
                    vmod.append(w)
                    moduli.append(k)
                # Now combine in all possible ways using the CRT
                from sage.arith.all import CRT_basis
                basis = CRT_basis(moduli)
                from sage.misc.mrange import cartesian_product_iterator
                v = []
                for x in cartesian_product_iterator(vmod):
                    # x is a specific choice of roots modulo each prime power divisor
                    a = sum([basis[i]*x[i] for i in range(len(x))])
                    v.append(a)
                v.sort()
                return v

    square_root = sqrt

    def nth_root(self, n, extend = False, all = False, algorithm = None, cunningham = False):
        r"""
        Returns an `n`\th root of ``self``.

        INPUT:

        - ``n`` - integer `\geq 1`

        - ``extend`` - bool (default: True); if True, return an nth
          root in an extension ring, if necessary. Otherwise, raise a
          ValueError if the root is not in the base ring.  Warning:
          this option is not implemented!

        - ``all`` - bool (default: ``False``); if ``True``, return all `n`\th
          roots of ``self``, instead of just one.

        - ``algorithm`` - string (default: None); The algorithm for the prime modulus case.
          CRT and p-adic log techniques are used to reduce to this case.
          'Johnston' is the only currently supported option.

        - ``cunningham`` - bool (default: ``False``); In some cases,
          factorization of ``n`` is computed. If cunningham is set to ``True``,
          the factorization of ``n`` is computed using trial division for all
          primes in the so called Cunningham table. Refer to
          sage.rings.factorint.factor_cunningham for more information. You need
          to install an optional package to use this method, this can be done
          with the following command line ``sage -i cunningham_tables``

        OUTPUT:

        If self has an `n`\th root, returns one (if ``all`` is ``False``) or a
        list of all of them (if ``all`` is ``True``).  Otherwise, raises a
        ``ValueError`` (if ``extend`` is ``False``) or a ``NotImplementedError`` (if
        ``extend`` is ``True``).

        .. warning::

           The 'extend' option is not implemented (yet).

        NOTES:

        - If `n = 0`:

          - if ``all=True``:

            - if ``self=1``: all nonzero elements of the parent are returned in
              a list.  Note that this could be very expensive for large
              parents.

            - otherwise: an empty list is returned

          - if ``all=False``:

            - if ``self=1``: ``self`` is returned

            - otherwise; a ``ValueError`` is raised

        - If `n < 0`:

          - if self is invertible, the `(-n)`\th root of the inverse of self is returned

          - otherwise a ``ValueError`` is raised or empty list returned.

        EXAMPLES::


            sage: K = GF(31)
            sage: a = K(22)
            sage: K(22).nth_root(7)
            13
            sage: K(25).nth_root(5)
            5
            sage: K(23).nth_root(3)
            29
            sage: mod(225,2^5*3^2).nth_root(4, all=True)
            [225, 129, 33, 63, 255, 159, 9, 201, 105, 279, 183, 87, 81, 273, 177, 207, 111, 15, 153, 57, 249, 135, 39, 231]
            sage: mod(275,2^5*7^4).nth_root(7, all=True)
            [58235, 25307, 69211, 36283, 3355, 47259, 14331]
            sage: mod(1,8).nth_root(2,all=True)
            [1, 7, 5, 3]
            sage: mod(4,8).nth_root(2,all=True)
            [2, 6]
            sage: mod(1,16).nth_root(4,all=True)
            [1, 15, 13, 3, 9, 7, 5, 11]
            sage: (mod(22,31)^200).nth_root(200)
            5
            sage: mod(3,6).nth_root(0,all=True)
            []
            sage: mod(3,6).nth_root(0)
            Traceback (most recent call last):
            ...
            ValueError
            sage: mod(1,6).nth_root(0,all=True)
            [1, 2, 3, 4, 5]

        TESTS::

            sage: for p in [1009,2003,10007,100003]:
            ....:     K = GF(p)
            ....:     for r in (p-1).divisors():
            ....:         if r == 1: continue
            ....:         x = K.random_element()
            ....:         y = x^r
            ....:         if y.nth_root(r)**r != y: raise RuntimeError
            ....:         if (y^41).nth_root(41*r)**(41*r) != y^41: raise RuntimeError
            ....:         if (y^307).nth_root(307*r)**(307*r) != y^307: raise RuntimeError

            sage: for t in range(200):
            ....:     n = randint(1,2^63)
            ....:     K = Integers(n)
            ....:     b = K.random_element()
            ....:     e = randint(-2^62, 2^63)
            ....:     try:
            ....:         a = b.nth_root(e)
            ....:         if a^e != b:
            ....:             print(n, b, e, a)
            ....:             raise NotImplementedError
            ....:     except ValueError:
            ....:         pass

        We check that :trac:`13172` is resolved::

            sage: mod(-1, 4489).nth_root(2, all=True)
            []

        Check that the code path cunningham might be used::

            sage: a = Mod(9,11)
            sage: a.nth_root(2, False, True, 'Johnston', cunningham = True) # optional - cunningham
            [3, 8]

        ALGORITHMS:

        - The default for prime modulus is currently an algorithm described in the following paper:

        Johnston, Anna M. A generalized qth root algorithm. Proceedings of the tenth annual ACM-SIAM symposium on Discrete algorithms. Baltimore, 1999: pp 929-930.

        AUTHORS:

        - David Roe (2010-2-13)
        """
        if extend:
            raise NotImplementedError
        K = self.parent()
        n = Integer(n)
        if n == 0:
            if self == 1:
                if all: return [K(a) for a in range(1,K.order())]
                else: return self
            else:
                if all: return []
                else: raise ValueError
        F = K.factored_order()
        if len(F) == 0:
            if all:
                return [self]
            else:
                return self
        if len(F) != 1:
            if all:
                # we should probably do a first pass to see if there are any solutions so that we don't get giant intermediate lists and waste time...
                L = []
                for p, k in F:
                    L.append(mod(self, p**k).nth_root(n, all=True, algorithm=algorithm))
                ans = L[0]
                for i in range(1, len(L)):
                    ans = [a.crt(b) for a in ans for b in L[i]]
            else:
                ans = mod(0,1)
                for p, k in F:
                    ans = ans.crt(mod(self, p**k).nth_root(n, algorithm=algorithm))
            return ans
        p, k = F[0]
        if self.is_zero():
            if n < 0:
                if all: return []
                else: raise ValueError
            if all:
                if k == 1:
                    return [self]
                else:
                    minval = max(1, (k/n).ceil())
                    return [K(a*p**minval) for a in range(p**(k-minval))]
            else:
                return self
        if n < 0:
            try:
                self = ~self
            except ZeroDivisionError:
                if all: return []
                else: raise ValueError
            n = -n
        if p == 2 and k == 1:
            if all: return [self]
            else: return self
        if k > 1:
            pval, upart = self.lift().val_unit(p)
            if not n.divides(pval):
                if all:
                    return []
                else:
                    raise ValueError("no nth root")
            if pval > 0:
                if all:
                    return [K(a.lift()*p**(pval // n) + p**(k - (pval - pval//n)) * b) for a in mod(upart, p**(k-pval)).nth_root(n, all=True, algorithm=algorithm) for b in range(p**(pval - pval//n))]
                else:
                    return K(p**(pval // n) * mod(upart, p**(k-pval)).nth_root(n, algorithm=algorithm).lift())
            from sage.rings.padics.all import ZpFM
            R = ZpFM(p,k)
            self_orig = self
            if p == 2:
                sign = [1]
                if self % 4 == 3:
                    if n % 2 == 0:
                        if all: return []
                        else: raise ValueError("no nth root")
                    else:
                        sign = [-1]
                        self = -self
                elif n % 2 == 0:
                    if k > 2 and self % 8 == 5:
                        if all: return []
                        else: raise ValueError("no nth root")
                    sign = [1, -1]
                if k == 2:
                    if all: return [K(s) for s in sign[:2]]
                    else: return K(sign[0])
                if all: modp = [mod(self,8)]
                else: modp = mod(self,8)
            else:
                sign = [1]
                modp = self % p
                self = self / K(R.teichmuller(modp))
                modp = modp.nth_root(n, all=all, algorithm=algorithm)
            # now self is congruent to 1 mod 4 or 1 mod p (for odd p), so the power series for p-adic log converges.
            # Hensel lifting is probably better, but this is easier at the moment.
            plog = R(self).log()
            nval = n.valuation(p)
            if nval >= plog.valuation() + (-1 if p == 2 else 0):
                if self == 1:
                    if all:
                        return [s*K(p*k+m.lift()) for k in range(p**(k-(2 if p==2 else 1))) for m in modp for s in sign]
                    else: return self_orig
                else:
                    if all: return []
                    else: raise ValueError("no nth root")
            if all:
                ans = [plog // n + p**(k - nval) * i for i in range(p**nval)]
                ans = [s*K(R.teichmuller(m) * a.exp()) for a in ans for m in modp for s in sign]
                return ans
            else:
                return sign[0] * K(R.teichmuller(modp) * (plog // n).exp())
        return self._nth_root_common(n, all, algorithm, cunningham)

    def _nth_root_naive(self, n):
        """
        Computes all nth roots using brute force, for doc-testing.

        TESTS::

            sage: for n in range(2,100): # long time
            ....:     K = Integers(n)
            ....:     elist = list(range(1,min(2*n+2,100)))
            ....:     for e in random_sublist(elist, 5/len(elist)):
            ....:         for a in random_sublist(range(1,n), min((n+2)//2,10)/(n-1)):
            ....:             b = K(a)
            ....:             try:
            ....:                 L = b.nth_root(e, all=True)
            ....:                 if L:
            ....:                     c = b.nth_root(e)
            ....:             except Exception:
            ....:                 L = [-1]
            ....:             M = b._nth_root_naive(e)
            ....:             if sorted(L) != M:
            ....:                 print("mod(%s, %s).nth_root(%s,all=True), mod(%s, %s)._nth_root_naive(%s)" % (a,n,e,a,n,e))
            ....:             if L and (c not in L):
            ....:                 print("mod(%s, %s).nth_root(%s), mod(%s, %s).nth_root(%s,all=True)" % (a,n,e,a,n,e))
        """
        return [a for a in self.parent() if a**n == self]

    def _balanced_abs(self):
        """
        This function returns `x` or `-x`, whichever has a
        positive representative in `-n/2 < x \leq n/2`.

        This is used so that the same square root is always returned,
        despite the possibly probabilistic nature of the underlying
        algorithm.
        """
        if self.lift() > self.__modulus.sageInteger >> 1:
            return -self
        else:
            return self

    def rational_reconstruction(self):
        """
        Use rational reconstruction to try to find a lift of this element to
        the rational numbers.

        EXAMPLES::

            sage: R = IntegerModRing(97)
            sage: a = R(2) / R(3)
            sage: a
            33
            sage: a.rational_reconstruction()
            2/3

        This method is also inherited by prime finite fields elements::

            sage: k = GF(97)
            sage: a = k(RationalField()('2/3'))
            sage: a
            33
            sage: a.rational_reconstruction()
            2/3
        """
        return self.lift().rational_reconstruction(self.modulus())

    def crt(IntegerMod_abstract self, IntegerMod_abstract other):
        r"""
        Use the Chinese Remainder Theorem to find an element of the
        integers modulo the product of the moduli that reduces to
        ``self`` and to ``other``. The modulus of
        ``other`` must be coprime to the modulus of
        ``self``.

        EXAMPLES::

            sage: a = mod(3,5)
            sage: b = mod(2,7)
            sage: a.crt(b)
            23

        ::

            sage: a = mod(37,10^8)
            sage: b = mod(9,3^8)
            sage: a.crt(b)
            125900000037

        ::

            sage: b = mod(0,1)
            sage: a.crt(b) == a
            True
            sage: a.crt(b).modulus()
            100000000

        TESTS::

            sage: mod(0,1).crt(mod(4,2^127))
            4
            sage: mod(4,2^127).crt(mod(0,1))
            4
            sage: mod(4,2^30).crt(mod(0,1))
            4
            sage: mod(0,1).crt(mod(4,2^30))
            4
            sage: mod(0,1).crt(mod(4,2^15))
            4
            sage: mod(4,2^15).crt(mod(0,1))
            4

        AUTHORS:

        - Robert Bradshaw
        """
        cdef int_fast64_t new_modulus
        if not isinstance(self, IntegerMod_gmp) and not isinstance(other, IntegerMod_gmp):

            if other.__modulus.int64 == 1: return self
            new_modulus = self.__modulus.int64 * other.__modulus.int64
            if new_modulus < INTEGER_MOD_INT32_LIMIT:
                return self.__crt(other)

            elif new_modulus < INTEGER_MOD_INT64_LIMIT:
                if not isinstance(self, IntegerMod_int64):
                    self = IntegerMod_int64(self._parent, self.lift())
                if not isinstance(other, IntegerMod_int64):
                    other = IntegerMod_int64(other._parent, other.lift())
                return self.__crt(other)

        if not isinstance(self, IntegerMod_gmp):
            if self.__modulus.int64 == 1: return other
            self = IntegerMod_gmp(self._parent, self.lift())

        if not isinstance(other, IntegerMod_gmp):
            if other.__modulus.int64 == 1: return self
            other = IntegerMod_gmp(other._parent, other.lift())

        return self.__crt(other)

    def additive_order(self):
        r"""
        Returns the additive order of self.

        This is the same as ``self.order()``.

        EXAMPLES::

            sage: Integers(20)(2).additive_order()
            10
            sage: Integers(20)(7).additive_order()
            20
            sage: Integers(90308402384902)(2).additive_order()
            45154201192451
        """
        n = self.__modulus.sageInteger
        return sage.rings.integer.Integer(n // self.lift().gcd(n))

    def is_primitive_root(self):
        """
        Determines whether this element generates the group of units modulo n.

        This is only possible if the group of units is cyclic, which occurs if
        n is 2, 4, a power of an odd prime or twice a power of an odd prime.

        EXAMPLES::

            sage: mod(1,2).is_primitive_root()
            True
            sage: mod(3,4).is_primitive_root()
            True
            sage: mod(2,7).is_primitive_root()
            False
            sage: mod(3,98).is_primitive_root()
            True
            sage: mod(11,1009^2).is_primitive_root()
            True

        TESTS::

            sage: for p in prime_range(3,12):
            ....:     for k in range(1,4):
            ....:         for even in [1,2]:
            ....:             n = even*p^k
            ....:             phin = euler_phi(n)
            ....:             for _ in range(6):
            ....:                 a = Zmod(n).random_element()
            ....:                 if not a.is_unit(): continue
            ....:                 if a.is_primitive_root().__xor__(a.multiplicative_order()==phin):
            ....:                     print("mod(%s,%s) incorrect" % (a, n))

        `0` is not a primitive root mod `n` (:trac:`23624`) except for `n=0`::

            sage: mod(0, 17).is_primitive_root()
            False
            sage: all(not mod(0, n).is_primitive_root() for n in srange(2, 20))
            True
            sage: mod(0, 1).is_primitive_root()
            True

            sage: all(not mod(p^j, p^k).is_primitive_root()
            ....:     for p in prime_range(3, 12)
            ....:     for k in srange(1, 4)
            ....:     for j in srange(0, k))
            True
        """
        cdef Integer p1, q = Integer(2)
        m = self.modulus()
        if m == 1:
            return True
        if m == 2:
            return self == 1
        if m == 4:
            return self == 3
        pow2, odd = m.val_unit(2)
        if pow2 > 1:
            return False
        if pow2 == 1:
            if self % 2 == 0:
                return False
            self = self % odd
        p, k = odd.perfect_power()
        if not p.is_prime():
            return False
        if k > 1:
            if self**((p-1)*p**(k-2)) == 1:
                return False
            # self**(p**(k-1)*(p-1)//q) = 1 for some q
            # iff mod(self,p)**((p-1)//q) = 1 for some q
            self = self % p
        if self == 0:
            return False
        # Now self is modulo a prime and need the factorization of p-1.
        p1 = p - 1
        while mpz_cmpabs_ui(p1.value, 1):
            q = p1.trial_division(bound=1000, start=mpz_get_ui(q.value))
            if q == p1:
                break
            if self**((p-1)//q) == 1:
                return False
            mpz_remove(p1.value, p1.value, q.value)
        if q.is_prime():
            return self**((p-1)//q) != 1
        # No small factors remain: we need to do some real work.
        for qq, e in q.factor():
            if self**((p-1)//qq) == 1:
                return False
        return True

    def multiplicative_order(self):
        """
        Returns the multiplicative order of self.

        EXAMPLES::

            sage: Mod(-1,5).multiplicative_order()
            2
            sage: Mod(1,5).multiplicative_order()
            1
            sage: Mod(0,5).multiplicative_order()
            Traceback (most recent call last):
            ...
            ArithmeticError: multiplicative order of 0 not defined since it is not a unit modulo 5
        """
        try:
            return sage.rings.integer.Integer(self.__pari__().znorder())
        except PariError:
            raise ArithmeticError("multiplicative order of %s not defined since it is not a unit modulo %s"%(
                self, self.__modulus.sageInteger))

    def valuation(self, p):
        """
        The largest power r such that m is in the ideal generated by p^r or infinity if there is not a largest such power.
        However it is an error to take the valuation with respect to a unit.

        .. NOTE::

            This is not a valuation in the mathematical sense. As shown with the examples below.

        EXAMPLES:

        This example shows that the (a*b).valuation(n) is not always the same as a.valuation(n) + b.valuation(n)

        ::

            sage: R=ZZ.quo(9)
            sage: a=R(3)
            sage: b=R(6)
            sage: a.valuation(3)
            1
            sage: a.valuation(3) + b.valuation(3)
            2
            sage: (a*b).valuation(3)
            +Infinity

        The valuation with respect to a unit is an error

        ::

            sage: a.valuation(4)
            Traceback (most recent call last):
            ...
            ValueError: Valuation with respect to a unit is not defined.

        TESTS::

            sage: R=ZZ.quo(12)
            sage: a=R(2)
            sage: b=R(4)
            sage: a.valuation(2)
            1
            sage: b.valuation(2)
            +Infinity
            sage: ZZ.quo(1024)(16).valuation(4)
            2

        """
        p=self.__modulus.sageInteger.gcd(p)
        if p==1:
            raise ValueError("Valuation with respect to a unit is not defined.")
        r = 0
        power = p
        while not (self % power): # self % power == 0
            r += 1
            power *= p
            if not power.divides(self.__modulus.sageInteger):
                from sage.rings.all import infinity
                return infinity
        return r

    cpdef _floordiv_(self, right):
        """
        Exact division for prime moduli, for compatibility with other fields.

        EXAMPLES::

            sage: GF(7)(3) // 5
            2
        """
        return self._mul_(~right)

    def _repr_(self):
        return str(self.lift())

    def _latex_(self):
        return str(self)

    def _integer_(self, ZZ=None):
        return self.lift()

    def _rational_(self):
        return rational.Rational(self.lift())

    def _vector_(self):
        """
        Return self as a vector of its parent viewed as a one-dimensional
        vector space.

        This is to support prime finite fields, which are implemented as
        `IntegerMod` ring.

        EXAMPLES::

            sage: F.<a> = GF(13)
            sage: V = F.vector_space()
            sage: V(a)
            (1)
        """
        return self.parent().vector_space()([self])


######################################################################
#      class IntegerMod_gmp
######################################################################


cdef class IntegerMod_gmp(IntegerMod_abstract):
    """
    Elements of `\ZZ/n\ZZ` for n not small enough
    to be operated on in word size.

    AUTHORS:

    - Robert Bradshaw (2006-08-24)
    """

    def __cinit__(self):
        mpz_init(self.value)

    cdef IntegerMod_gmp _new_c(self):
        cdef IntegerMod_gmp x
        x = IntegerMod_gmp.__new__(IntegerMod_gmp)
        x.__modulus = self.__modulus
        x._parent = self._parent
        return x

    def __dealloc__(self):
        mpz_clear(self.value)

    cdef void set_from_mpz(self, mpz_t value):
        cdef sage.rings.integer.Integer modulus
        modulus = self.__modulus.sageInteger
        mpz_mod(self.value, value, modulus.value)

    cdef void set_from_long(self, long value):
        r"""
        EXAMPLES::

            sage: p = next_prime(2^32)
            sage: GF(p)(int(p+1))
            1
        """
        mpz_set_si(self.value, value)
        mpz_mod(self.value, self.value, self.__modulus.sageInteger.value)

    cdef void set_from_ulong_fast(self, unsigned long value):
        mpz_set_ui(self.value, value)

    def __lshift__(IntegerMod_gmp self, k):
        r"""
        Performs a left shift by ``k`` bits.

        For details, see :meth:`shift`.

        EXAMPLES::

            sage: e = Mod(19, 10^10)
            sage: e << 102
            9443608576
        """
        return self.shift(long(k))

    def __rshift__(IntegerMod_gmp self, k):
        r"""
        Performs a right shift by ``k`` bits.

        For details, see :meth:`shift`.

        EXAMPLES::

            sage: e = Mod(19, 10^10)
            sage: e >> 1
            9
        """
        return self.shift(-long(k))

    cdef shift(IntegerMod_gmp self, long k):
        r"""
        Performs a bit-shift specified by ``k`` on ``self``.

        Suppose that ``self`` represents an integer `x` modulo `n`.  If `k` is
        `k = 0`, returns `x`.  If `k > 0`, shifts `x` to the left, that is,
        multiplies `x` by `2^k` and then returns the representative in the
        range `[0,n)`.  If `k < 0`, shifts `x` to the right, that is, returns
        the integral part of `x` divided by `2^k`.

        Note that, in any case, ``self`` remains unchanged.

        INPUT:

        - ``k`` - Integer of type ``long``

        OUTPUT:

        - Result of type ``IntegerMod_gmp``

        EXAMPLES::

            sage: e = Mod(19, 10^10)
            sage: e << 102
            9443608576
            sage: e >> 1
            9
            sage: e >> 4
            1
        """
        cdef IntegerMod_gmp x
        if k == 0:
            return self
        else:
            x = self._new_c()
            if k > 0:
                mpz_mul_2exp(x.value, self.value, k)
                mpz_fdiv_r(x.value, x.value, self.__modulus.sageInteger.value)
            else:
                mpz_fdiv_q_2exp(x.value, self.value, -k)
            return x

    cpdef int _cmp_(left, right) except -2:
        """
        EXAMPLES::

            sage: mod(5,13^20) == mod(5,13^20)
            True
            sage: mod(5,13^20) == mod(-5,13^20)
            False
            sage: mod(5,13^20) == mod(-5,13)
            False
        """
        cdef int i
        i = mpz_cmp((<IntegerMod_gmp>left).value, (<IntegerMod_gmp>right).value)
        if i < 0:
            return -1
        elif i == 0:
            return 0
        else:
            return 1

    cpdef bint is_one(IntegerMod_gmp self):
        """
        Returns ``True`` if this is `1`, otherwise
        ``False``.

        EXAMPLES::

            sage: mod(1,5^23).is_one()
            True
            sage: mod(0,5^23).is_one()
            False
        """
        return mpz_cmp_si(self.value, 1) == 0

    def __nonzero__(IntegerMod_gmp self):
        """
        Returns ``True`` if this is not `0`, otherwise
        ``False``.

        EXAMPLES::

            sage: mod(13,5^23).is_zero()
            False
            sage: (mod(25,5^23)^23).is_zero()
            True
        """
        return mpz_cmp_si(self.value, 0) != 0

    cpdef bint is_unit(self):
        """
        Return True iff this element is a unit.

        EXAMPLES::

            sage: mod(13, 5^23).is_unit()
            True
            sage: mod(25, 5^23).is_unit()
            False
        """
        return self.lift().gcd(self.modulus()) == 1

    def __crt(IntegerMod_gmp self, IntegerMod_gmp other):
        cdef IntegerMod_gmp lift, x
        cdef sage.rings.integer.Integer modulus, other_modulus

        modulus = self.__modulus.sageInteger
        other_modulus = other.__modulus.sageInteger
        from .integer_mod_ring import IntegerModRing
        lift = IntegerMod_gmp(IntegerModRing(modulus*other_modulus))
        try:
            if mpz_cmp(self.value, other.value) > 0:
                x = (other - IntegerMod_gmp(other._parent, self.lift())) / IntegerMod_gmp(other._parent, modulus)
                mpz_mul(lift.value, x.value, modulus.value)
                mpz_add(lift.value, lift.value, self.value)
            else:
                x = (self - IntegerMod_gmp(self._parent, other.lift())) / IntegerMod_gmp(self._parent, other_modulus)
                mpz_mul(lift.value, x.value, other_modulus.value)
                mpz_add(lift.value, lift.value, other.value)
            return lift
        except ZeroDivisionError:
            raise ZeroDivisionError("moduli must be coprime")


    def __copy__(IntegerMod_gmp self):
        cdef IntegerMod_gmp x
        x = self._new_c()
        mpz_set(x.value, self.value)
        return x

    cpdef _add_(self, right):
        """
        EXAMPLES::

            sage: R = Integers(10^10)
            sage: R(7) + R(8)
            15
        """
        cdef IntegerMod_gmp x
        x = self._new_c()
        mpz_add(x.value, self.value, (<IntegerMod_gmp>right).value)
        if mpz_cmp(x.value, self.__modulus.sageInteger.value)  >= 0:
            mpz_sub(x.value, x.value, self.__modulus.sageInteger.value)
        return x;

    cpdef _sub_(self, right):
        """
        EXAMPLES::

            sage: R = Integers(10^10)
            sage: R(7) - R(8)
            9999999999
        """
        cdef IntegerMod_gmp x
        x = self._new_c()
        mpz_sub(x.value, self.value, (<IntegerMod_gmp>right).value)
        if mpz_sgn(x.value) == -1:
            mpz_add(x.value, x.value, self.__modulus.sageInteger.value)
        return x;

    cpdef _neg_(self):
        """
        EXAMPLES::

            sage: -mod(5,10^10)
            9999999995
            sage: -mod(0,10^10)
            0
        """
        if mpz_cmp_si(self.value, 0) == 0:
            return self
        cdef IntegerMod_gmp x
        x = self._new_c()
        mpz_sub(x.value, self.__modulus.sageInteger.value, self.value)
        return x

    cpdef _mul_(self, right):
        """
        EXAMPLES::

            sage: R = Integers(10^11)
            sage: R(700000) * R(800000)
            60000000000
        """
        cdef IntegerMod_gmp x
        x = self._new_c()
        mpz_mul(x.value, self.value,  (<IntegerMod_gmp>right).value)
        mpz_fdiv_r(x.value, x.value, self.__modulus.sageInteger.value)
        return x

    cpdef _div_(self, right):
        """
        EXAMPLES::

            sage: R = Integers(10^11)
            sage: R(3) / R(7)
            71428571429
        """
        return self._mul_(~right)

    def __int__(self):
        return int(self.lift())

    def __index__(self):
        """
        Needed so integers modulo `n` can be used as list indices.

        EXAMPLES::

            sage: v = [1,2,3,4,5]
            sage: v[Mod(3,10^20)]
            4
        """
        return int(self.lift())

    def __long__(self):
        return long(self.lift())

    def __pow__(IntegerMod_gmp self, exp, m): # NOTE: m ignored, always use modulus of parent ring
        """
        EXAMPLES::

            sage: R = Integers(10^10)
            sage: R(2)^1000
            5668069376
            sage: p = next_prime(11^10)
            sage: R = Integers(p)
            sage: R(9876)^(p-1)
            1
            sage: mod(3, 10^100)^-2
            8888888888888888888888888888888888888888888888888888888888888888888888888888888888888888888888888889
            sage: mod(2, 10^100)^-2
            Traceback (most recent call last):
            ...
            ZeroDivisionError: Inverse does not exist.

        TESTS:

        We define ``0^0`` to be unity, :trac:`13894`::

            sage: p = next_prime(11^10)
            sage: R = Integers(p)
            sage: R(0)^0
            1

        The value returned from ``0^0`` should belong to our ring::

            sage: type(R(0)^0) == type(R(0))
            True

        When the modulus is ``1``, the only element in the ring is
        ``0`` (and it is equivalent to ``1``), so we return that
        instead::

            sage: from sage.rings.finite_rings.integer_mod \
            ....:     import IntegerMod_gmp
            sage: zero = IntegerMod_gmp(Integers(1),0)
            sage: type(zero)
            <type 'sage.rings.finite_rings.integer_mod.IntegerMod_gmp'>
            sage: zero^0
            0

        """
        cdef IntegerMod_gmp x = self._new_c()
        sig_on()
        try:
            mpz_pow_helper(x.value, self.value, exp, self.__modulus.sageInteger.value)
        finally:
            sig_off()
        return x

    def __invert__(IntegerMod_gmp self):
        """
        Return the multiplicative inverse of self.

        EXAMPLES::

            sage: a = mod(3,10^100); type(a)
            <type 'sage.rings.finite_rings.integer_mod.IntegerMod_gmp'>
            sage: ~a
            6666666666666666666666666666666666666666666666666666666666666666666666666666666666666666666666666667
            sage: ~mod(2,10^100)
            Traceback (most recent call last):
            ...
            ZeroDivisionError: inverse of Mod(2, 10000000000000000000000000000000000000000000000000000000000000000000000000000000000000000000000000000) does not exist
        """
        if self.is_zero():
            raise ZeroDivisionError(f"inverse of Mod(0, {self.__modulus.sageInteger}) does not exist")

        cdef IntegerMod_gmp x
        x = self._new_c()
        if not mpz_invert(x.value, self.value, self.__modulus.sageInteger.value):
            raise ZeroDivisionError(f"inverse of Mod({self}, {self.__modulus.sageInteger}) does not exist")
        return x

    def lift(IntegerMod_gmp self):
        """
        Lift an integer modulo `n` to the integers.

        EXAMPLES::

            sage: a = Mod(8943, 2^70); type(a)
            <type 'sage.rings.finite_rings.integer_mod.IntegerMod_gmp'>
            sage: lift(a)
            8943
            sage: a.lift()
            8943
        """
        cdef sage.rings.integer.Integer z
        z = sage.rings.integer.Integer()
        z.set_from_mpz(self.value)
        return z

    def __float__(self):
        return float(self.lift())

    def __hash__(self):
        """
        EXAMPLES::

            sage: a = Mod(8943, 2^100)
            sage: hash(a)
            8943
        """
        return mpz_pythonhash(self.value)

    @coerce_binop
    def gcd(self, IntegerMod_gmp other):
        """
        Greatest common divisor

        Returns the "smallest" generator in `\ZZ / N\ZZ` of the ideal
        generated by ``self`` and ``other``.

        INPUT:

        - ``other`` -- an element of the same ring as this one.

        EXAMPLES::

            sage: mod(2^3*3^2*5, 3^3*2^2*17^8).gcd(mod(2^4*3*17, 3^3*2^2*17^8))
            12
            sage: mod(0,17^8).gcd(mod(0,17^8))
            0
        """
        cdef IntegerMod_gmp ans = self._new_c()
        sig_on()
        mpz_gcd(ans.value, self.value, self.__modulus.sageInteger.value)
        mpz_gcd(ans.value, ans.value, other.value)
        sig_off()
        if mpz_cmp(ans.value, self.__modulus.sageInteger.value) == 0:
            # self = other = 0
            mpz_set_ui(ans.value, 0)
        return ans

######################################################################
#      class IntegerMod_int
######################################################################


cdef class IntegerMod_int(IntegerMod_abstract):
    """
    Elements of `\ZZ/n\ZZ` for n small enough to
    be operated on in 32 bits

    AUTHORS:

    - Robert Bradshaw (2006-08-24)

    EXAMPLES::

        sage: a = Mod(10,30); a
        10
        sage: loads(a.dumps()) == a
        True
    """

    cdef IntegerMod_int _new_c(self, int_fast32_t value):
        if self.__modulus.table is not None:
            return self.__modulus.table[value]
        cdef IntegerMod_int x = IntegerMod_int.__new__(IntegerMod_int)
        x._parent = self._parent
        x.__modulus = self.__modulus
        x.ivalue = value
        return x

    cdef void set_from_mpz(self, mpz_t value):
        self.ivalue = mpz_fdiv_ui(value, self.__modulus.int32)

    cdef void set_from_long(self, long value):
        self.ivalue = value % self.__modulus.int32
        if self.ivalue < 0:
            self.ivalue += self.__modulus.int32

    cdef void set_from_ulong_fast(self, unsigned long value):
        self.ivalue = value

    cdef void set_from_int(IntegerMod_int self, int_fast32_t ivalue):
        if ivalue < 0:
            self.ivalue = self.__modulus.int32 + (ivalue % self.__modulus.int32)
        elif ivalue >= self.__modulus.int32:
            self.ivalue = ivalue % self.__modulus.int32
        else:
            self.ivalue = ivalue

    cdef int_fast32_t get_int_value(IntegerMod_int self):
        return self.ivalue



    cpdef int _cmp_(self, right) except -2:
        """
        EXAMPLES::

            sage: mod(5,13) == mod(-8,13)
            True
            sage: mod(5,13) == mod(8,13)
            False
            sage: mod(5,13) == mod(5,24)
            False
            sage: mod(0, 13) == 0
            True
            sage: mod(0, 13) == int(0)
            True
        """
        if self.ivalue == (<IntegerMod_int>right).ivalue:
            return 0
        elif self.ivalue < (<IntegerMod_int>right).ivalue:
            return -1
        else:
            return 1

    cpdef bint is_one(IntegerMod_int self):
        """
        Returns ``True`` if this is `1`, otherwise
        ``False``.

        EXAMPLES::

            sage: mod(6,5).is_one()
            True
            sage: mod(0,5).is_one()
            False
            sage: mod(1, 1).is_one()
            True
            sage: Zmod(1).one().is_one()
            True
        """
        return self.ivalue == 1 or self.__modulus.int32 == 1

    def __nonzero__(IntegerMod_int self):
        """
        Returns ``True`` if this is not `0`, otherwise
        ``False``.

        EXAMPLES::

            sage: mod(13,5).is_zero()
            False
            sage: mod(25,5).is_zero()
            True
        """
        return self.ivalue != 0

    cpdef bint is_unit(IntegerMod_int self):
        """
        Return True iff this element is a unit

        EXAMPLES::

            sage: a=Mod(23,100)
            sage: a.is_unit()
            True
            sage: a=Mod(24,100)
            sage: a.is_unit()
            False
        """
        return gcd_int(self.ivalue, self.__modulus.int32) == 1

    def __crt(IntegerMod_int self, IntegerMod_int other):
        """
        Use the Chinese Remainder Theorem to find an element of the
        integers modulo the product of the moduli that reduces to self and
        to other. The modulus of other must be coprime to the modulus of
        self.

        EXAMPLES::

            sage: a = mod(3,5)
            sage: b = mod(2,7)
            sage: a.crt(b)
            23

        AUTHORS:

        - Robert Bradshaw
        """
        cdef IntegerMod_int lift
        cdef int_fast32_t x

        from .integer_mod_ring import IntegerModRing
        lift = IntegerMod_int(IntegerModRing(self.__modulus.int32 * other.__modulus.int32))

        try:
            x = (other.ivalue - self.ivalue % other.__modulus.int32) * mod_inverse_int(self.__modulus.int32, other.__modulus.int32)
            lift.set_from_int( x * self.__modulus.int32 + self.ivalue )
            return lift
        except ZeroDivisionError:
            raise ZeroDivisionError("moduli must be coprime")


    def __copy__(IntegerMod_int self):
        cdef IntegerMod_int x = IntegerMod_int.__new__(IntegerMod_int)
        x._parent = self._parent
        x.__modulus = self.__modulus
        x.ivalue = self.ivalue
        return x

    cpdef _add_(self, right):
        """
        EXAMPLES::

            sage: R = Integers(10)
            sage: R(7) + R(8)
            5
        """
        cdef int_fast32_t x
        x = self.ivalue + (<IntegerMod_int>right).ivalue
        if x >= self.__modulus.int32:
            x = x - self.__modulus.int32
        return self._new_c(x)

    cpdef _sub_(self, right):
        """
        EXAMPLES::

            sage: R = Integers(10)
            sage: R(7) - R(8)
            9
        """
        cdef int_fast32_t x
        x = self.ivalue - (<IntegerMod_int>right).ivalue
        if x < 0:
            x = x + self.__modulus.int32
        return self._new_c(x)

    cpdef _neg_(self):
        """
        EXAMPLES::

            sage: -mod(7,10)
            3
            sage: -mod(0,10)
            0
        """
        if self.ivalue == 0:
            return self
        return self._new_c(self.__modulus.int32 - self.ivalue)

    cpdef _mul_(self, right):
        """
        EXAMPLES::

            sage: R = Integers(10)
            sage: R(7) * R(8)
            6
        """
        return self._new_c((self.ivalue * (<IntegerMod_int>right).ivalue) % self.__modulus.int32)

    cpdef _div_(self, right):
        """
        EXAMPLES::

            sage: R = Integers(10)
            sage: R(2)/3
            4
        """
        if self.__modulus.inverses is not None:
            right_inverse = self.__modulus.inverses[(<IntegerMod_int>right).ivalue]
            if right_inverse is None:
                raise ZeroDivisionError(f"inverse of Mod({right}, {self.__modulus.sageInteger}) does not exist")
            else:
                return self._new_c((self.ivalue * (<IntegerMod_int>right_inverse).ivalue) % self.__modulus.int32)

        cdef int_fast32_t x
        x = self.ivalue * mod_inverse_int((<IntegerMod_int>right).ivalue, self.__modulus.int32)
        return self._new_c(x% self.__modulus.int32)

    def __int__(IntegerMod_int self):
        """
        TESTS::

            sage: e = Mod(8, 31)
            sage: int(e)
            8
        """
        return self.ivalue

    def __index__(self):
        """
        Needed so integers modulo `n` can be used as list indices.

        EXAMPLES::

            sage: v = [1,2,3,4,5]
            sage: v[Mod(10,7)]
            4
        """
        return self.ivalue

    def __long__(IntegerMod_int self):
        return self.ivalue

    def __lshift__(IntegerMod_int self, k):
        r"""
        Performs a left shift by ``k`` bits.

        For details, see :meth:`shift`.

        EXAMPLES::

            sage: e = Mod(5, 2^10 - 1)
            sage: e << 5
            160
            sage: e * 2^5
            160
        """
        return self.shift(int(k))

    def __rshift__(IntegerMod_int self, k):
        r"""
        Performs a right shift by ``k`` bits.

        For details, see :meth:`shift`.

        EXAMPLES::

            sage: e = Mod(5, 2^10 - 1)
            sage: e << 5
            160
            sage: e * 2^5
            160
        """
        return self.shift(-int(k))

    cdef shift(IntegerMod_int self, int k):
        """
        Performs a bit-shift specified by ``k`` on ``self``.

        Suppose that ``self`` represents an integer `x` modulo `n`.  If `k` is
        `k = 0`, returns `x`.  If `k > 0`, shifts `x` to the left, that is,
        multiplies `x` by `2^k` and then returns the representative in the
        range `[0,n)`.  If `k < 0`, shifts `x` to the right, that is, returns
        the integral part of `x` divided by `2^k`.

        Note that, in any case, ``self`` remains unchanged.

        INPUT:

        - ``k`` - Integer of type ``int``

        OUTPUT:

        - Result of type ``IntegerMod_int``

        WARNING:

        For positive ``k``, if ``x << k`` overflows as a 32-bit integer, the
        result is meaningless.

        EXAMPLES::

            sage: e = Mod(5, 2^10 - 1)
            sage: e << 5
            160
            sage: e * 2^5
            160
            sage: e = Mod(8, 2^5 - 1)
            sage: e >> 3
            1
        """
        if k == 0:
            return self
        elif k > 0:
            return self._new_c((self.ivalue << k) % self.__modulus.int32)
        else:
            return self._new_c(self.ivalue >> (-k))

    def __pow__(IntegerMod_int self, exp, m): # NOTE: m ignored, always use modulus of parent ring
        """
        EXAMPLES::

            sage: R = Integers(10)
            sage: R(2)^10
            4
            sage: R = Integers(389)
            sage: R(7)^388
            1

            sage: mod(3, 100)^-1
            67
            sage: mod(3, 100)^-100000000
            1

            sage: mod(2, 100)^-1
            Traceback (most recent call last):
            ...
            ZeroDivisionError: inverse of Mod(2, 100) does not exist
            sage: mod(2, 100)^-100000000
            Traceback (most recent call last):
            ...
            ZeroDivisionError: Inverse does not exist.

        TESTS:

        We define ``0^0`` to be unity, :trac:`13894`::

            sage: R = Integers(100)
            sage: R(0)^0
            1

        The value returned from ``0^0`` should belong to our ring::

            sage: type(R(0)^0) == type(R(0))
            True

        When the modulus is ``1``, the only element in the ring is
        ``0`` (and it is equivalent to ``1``), so we return that
        instead::

            sage: R = Integers(1)
            sage: R(0)^0
            0

        """
        cdef long long_exp
        cdef int_fast32_t res
        cdef mpz_t res_mpz
        if type(exp) is int and -100000 < PyInt_AS_LONG(exp) < 100000:
            long_exp = PyInt_AS_LONG(exp)
        elif type(exp) is Integer and mpz_cmpabs_ui((<Integer>exp).value, 100000) == -1:
            long_exp = mpz_get_si((<Integer>exp).value)
        else:
            base = self.lift()
            sig_on()
            try:
                mpz_init(res_mpz)
                mpz_pow_helper(res_mpz, (<Integer>base).value, exp, self.__modulus.sageInteger.value)
                res = mpz_get_ui(res_mpz)
                mpz_clear(res_mpz)
            finally:
                sig_off()
            return self._new_c(res)

        if long_exp == 0 and self.ivalue == 0:
            # Return 0 if the modulus is 1, otherwise return 1.
            return self._new_c(self.__modulus.int32 != 1)
        cdef bint invert = False
        if long_exp < 0:
            invert = True
            long_exp = -long_exp
        res = mod_pow_int(self.ivalue, long_exp, self.__modulus.int32)
        if invert:
            return ~self._new_c(res)
        else:
            return self._new_c(res)

    def __invert__(IntegerMod_int self):
        """
        Return the multiplicative inverse of self.

        EXAMPLES::

            sage: ~mod(7,100)
            43
            sage: Mod(0,1)^-1
            0
        """
        if self.__modulus.inverses is not None:
            x = self.__modulus.inverses[self.ivalue]
            if x is None:
                raise ZeroDivisionError(f"inverse of Mod({self}, {self.__modulus.sageInteger}) does not exist")
            else:
                return x
        else:
            return self._new_c(mod_inverse_int(self.ivalue, self.__modulus.int32))

    def lift(IntegerMod_int self):
        """
        Lift an integer modulo `n` to the integers.

        EXAMPLES::

            sage: a = Mod(8943, 2^10); type(a)
            <type 'sage.rings.finite_rings.integer_mod.IntegerMod_int'>
            sage: lift(a)
            751
            sage: a.lift()
            751
        """
        cdef sage.rings.integer.Integer z
        z = sage.rings.integer.Integer()
        mpz_set_si(z.value, self.ivalue)
        return z

    def __float__(IntegerMod_int self):
        return <double>self.ivalue

    def __hash__(self):
        """
        EXAMPLES::

            sage: a = Mod(89, 2^10)
            sage: hash(a)
            89
        """
        return hash(self.ivalue)

    cdef bint is_square_c(self) except -2:
        cdef int_fast32_t l2, lodd, m2, modd
        if self.ivalue <= 1:
            return 1
        # We first try to rule out self being a square without
        # factoring the modulus.
        lift = self.lift()
        m2, modd = self.modulus().val_unit(2)
        if m2 == 2:
            if self.ivalue & 2 == 2:  # self.ivalue = 2 or 3 (mod 4)
                return 0
        elif m2 > 2:
            l2, lodd = lift.val_unit(2)
            if l2 < m2 and (l2 % 2 == 1 or lodd % (1 << min(3, m2 - l2)) != 1):
                return 0
        # self is a square modulo 2^m2.  We compute the Jacobi symbol
        # modulo modd.  If this is -1, then self is not a square.
        if jacobi_int(self.ivalue, modd) == -1:
            return 0
        # We need to factor the modulus.  We do it here instead of
        # letting PARI do it, so that we can cache the factorisation.
        return lift.__pari__().Zn_issquare(self._parent.factored_order())

    def sqrt(self, extend=True, all=False):
        r"""
        Returns square root or square roots of ``self`` modulo
        `n`.

        INPUT:


        -  ``extend`` - bool (default: ``True``);
           if ``True``, return a square root in an extension ring,
           if necessary. Otherwise, raise a ``ValueError`` if the
           square root is not in the base ring.

        -  ``all`` - bool (default: ``False``); if
           ``True``, return {all} square roots of self, instead of
           just one.


        ALGORITHM: Calculates the square roots mod `p` for each of
        the primes `p` dividing the order of the ring, then lifts
        them `p`-adically and uses the CRT to find a square root
        mod `n`.

        See also ``square_root_mod_prime_power`` and
        ``square_root_mod_prime`` (in this module) for more
        algorithmic details.

        EXAMPLES::

            sage: mod(-1, 17).sqrt()
            4
            sage: mod(5, 389).sqrt()
            86
            sage: mod(7, 18).sqrt()
            5
            sage: a = mod(14, 5^60).sqrt()
            sage: a*a
            14
            sage: mod(15, 389).sqrt(extend=False)
            Traceback (most recent call last):
            ...
            ValueError: self must be a square
            sage: Mod(1/9, next_prime(2^40)).sqrt()^(-2)
            9
            sage: Mod(1/25, next_prime(2^90)).sqrt()^(-2)
            25

        ::

            sage: a = Mod(3,5); a
            3
            sage: x = Mod(-1, 360)
            sage: x.sqrt(extend=False)
            Traceback (most recent call last):
            ...
            ValueError: self must be a square
            sage: y = x.sqrt(); y
            sqrt359
            sage: y.parent()
            Univariate Quotient Polynomial Ring in sqrt359 over Ring of integers modulo 360 with modulus x^2 + 1
            sage: y^2
            359

        We compute all square roots in several cases::

            sage: R = Integers(5*2^3*3^2); R
            Ring of integers modulo 360
            sage: R(40).sqrt(all=True)
            [20, 160, 200, 340]
            sage: [x for x in R if x^2 == 40]  # Brute force verification
            [20, 160, 200, 340]
            sage: R(1).sqrt(all=True)
            [1, 19, 71, 89, 91, 109, 161, 179, 181, 199, 251, 269, 271, 289, 341, 359]
            sage: R(0).sqrt(all=True)
            [0, 60, 120, 180, 240, 300]
            sage: GF(107)(0).sqrt(all=True)
            [0]

        ::

            sage: R = Integers(5*13^3*37); R
            Ring of integers modulo 406445
            sage: v = R(-1).sqrt(all=True); v
            [78853, 111808, 160142, 193097, 213348, 246303, 294637, 327592]
            sage: [x^2 for x in v]
            [406444, 406444, 406444, 406444, 406444, 406444, 406444, 406444]
            sage: v = R(169).sqrt(all=True); min(v), -max(v), len(v)
            (13, 13, 104)
            sage: all(x^2 == 169 for x in v)
            True

        Modulo a power of 2::

            sage: R = Integers(2^7); R
            Ring of integers modulo 128
            sage: a = R(17)
            sage: a.sqrt()
            23
            sage: a.sqrt(all=True)
            [23, 41, 87, 105]
            sage: [x for x in R if x^2==17]
            [23, 41, 87, 105]
        """
        cdef int_fast32_t i, n = self.__modulus.int32
        if n > 100:
            moduli = self._parent.factored_order()
        # Unless the modulus is tiny, test to see if we're in the really
        # easy case of n prime, n = 3 mod 4.
        if n > 100 and n % 4 == 3 and len(moduli) == 1 and moduli[0][1] == 1:
            if jacobi_int(self.ivalue, self.__modulus.int32) == 1:
                # it's a non-zero square, sqrt(a) = a^(p+1)/4
                i = mod_pow_int(self.ivalue, (self.__modulus.int32+1)/4, n)
                if i > n/2:
                    i = n-i
                if all:
                    return [self._new_c(i), self._new_c(n-i)]
                else:
                    return self._new_c(i)
            elif self.ivalue == 0:
                return [self] if all else self
            elif not extend:
                raise ValueError("self must be a square")
        # Now we use a heuristic to guess whether or not it will
        # be faster to just brute-force search for squares in a c loop...
        # TODO: more tuning?
        elif n <= 100 or n / (1 << len(moduli)) < 5000:
            if all:
                return [self._new_c(i) for i from 0 <= i < n if (i*i) % n == self.ivalue]
            else:
                for i from 0 <= i <= n/2:
                    if (i*i) % n == self.ivalue:
                        return self._new_c(i)
                if not extend:
                    if all:
                        return []
                    raise ValueError("self must be a square")
        # Either it failed but extend was True, or the generic algorithm is better
        return IntegerMod_abstract.sqrt(self, extend=extend, all=all)


    def _balanced_abs(self):
        """
        This function returns `x` or `-x`, whichever has a
        positive representative in `-n/2 < x \leq n/2`.
        """
        if self.ivalue > self.__modulus.int32 / 2:
            return -self
        else:
            return self

    @coerce_binop
    def gcd(self, IntegerMod_int other):
        """
        Greatest common divisor

        Returns the "smallest" generator in `\ZZ / N\ZZ` of the ideal
        generated by ``self`` and ``other``.

        INPUT:

        - ``other`` -- an element of the same ring as this one.

        EXAMPLES::

            sage: R = Zmod(60); S = Zmod(72)
            sage: a = R(40).gcd(S(30)); a
            2
            sage: a.parent()
            Ring of integers modulo 12
            sage: b = R(17).gcd(60); b
            1
            sage: b.parent()
            Ring of integers modulo 60

            sage: mod(72*5, 3^3*2^2*17^2).gcd(mod(48*17, 3^3*2^2*17^2))
            12
            sage: mod(0,1).gcd(mod(0,1))
            0
        """
        cdef int_fast32_t g = gcd_int(self.ivalue, self.__modulus.int32)
        g = gcd_int(g, other.ivalue)
        if g == self.__modulus.int32: # self = other = 0
            g = 0
        return self._new_c(g)

### End of class


cdef int_fast32_t gcd_int(int_fast32_t a, int_fast32_t b):
    """
    Returns the gcd of a and b

    For use with IntegerMod_int

    AUTHORS:

    - Robert Bradshaw
    """
    cdef int_fast32_t tmp
    if a < b:
        tmp = b
        b = a
        a = tmp
    while b:
        tmp = b
        b = a % b
        a = tmp
    return a


cdef int_fast32_t mod_inverse_int(int_fast32_t x, int_fast32_t n) except 0:
    """
    Returns y such that xy=1 mod n

    For use in IntegerMod_int

    AUTHORS:

    - Robert Bradshaw
    """
    cdef int_fast32_t tmp, a, b, last_t, t, next_t, q
    if n == 1:
        return 0
    a = n
    b = x
    t = 0
    next_t = 1
    while b:
        # a = s * n + t * x
        if b == 1:
            next_t = next_t % n
            if next_t < 0:
                next_t = next_t + n
            return next_t
        q = a / b
        tmp = b
        b = a % b
        a = tmp
        last_t = t
        t = next_t
        next_t = last_t - q * t
    raise ZeroDivisionError(f"inverse of Mod({x}, {n}) does not exist")


cdef int_fast32_t mod_pow_int(int_fast32_t base, int_fast32_t exp, int_fast32_t n):
    """
    Returns base^exp mod n

    For use in IntegerMod_int

    EXAMPLES::

        sage: z = Mod(2, 256)
        sage: z^8
        0

    AUTHORS:

    - Robert Bradshaw
    """
    cdef int_fast32_t prod, pow2
    if exp <= 5:
        if exp == 0: return 1
        if exp == 1: return base
        prod = base * base % n
        if exp == 2: return prod
        if exp == 3: return (prod * base) % n
        if exp == 4: return (prod * prod) % n

    pow2 = base
    if exp % 2: prod = base
    else: prod = 1
    exp = exp >> 1
    while(exp != 0):
        pow2 = pow2 * pow2
        if pow2 >= INTEGER_MOD_INT32_LIMIT: pow2 = pow2 % n
        if exp % 2:
            prod = prod * pow2
            if prod >= INTEGER_MOD_INT32_LIMIT: prod = prod % n
        exp = exp >> 1

    if prod >= n:
        prod = prod % n
    return prod


cdef int jacobi_int(int_fast32_t a, int_fast32_t m) except -2:
    """
    Calculates the jacobi symbol (a/n)

    For use in IntegerMod_int

    AUTHORS:

    - Robert Bradshaw
    """
    cdef int s, jacobi = 1
    cdef int_fast32_t b

    a = a % m

    while True:
        if a == 0:
            return 0 # gcd was nontrivial
        elif a == 1:
            return jacobi
        s = 0
        while (1 << s) & a == 0:
            s += 1
        b = a >> s
        # Now a = 2^s * b

        # factor out (2/m)^s term
        if s % 2 == 1 and (m % 8 == 3 or m % 8 == 5):
            jacobi = -jacobi

        if b == 1:
            return jacobi

        # quadratic reciprocity
        if b % 4 == 3 and m % 4 == 3:
            jacobi = -jacobi
        a = m % b
        m = b

######################################################################
#      class IntegerMod_int64
######################################################################

cdef class IntegerMod_int64(IntegerMod_abstract):
    """
    Elements of `\ZZ/n\ZZ` for n small enough to
    be operated on in 64 bits

    EXAMPLES::

        sage: a = Mod(10,3^10); a
        10
        sage: type(a)
        <type 'sage.rings.finite_rings.integer_mod.IntegerMod_int64'>
        sage: loads(a.dumps()) == a
        True
        sage: Mod(5, 2^31)
        5

    AUTHORS:

    - Robert Bradshaw (2006-09-14)
    """

    cdef IntegerMod_int64 _new_c(self, int_fast64_t value):
        cdef IntegerMod_int64 x
        x = IntegerMod_int64.__new__(IntegerMod_int64)
        x.__modulus = self.__modulus
        x._parent = self._parent
        x.ivalue = value
        return x

    cdef void set_from_mpz(self, mpz_t value):
        self.ivalue = mpz_fdiv_ui(value, self.__modulus.int64)

    cdef void set_from_long(self, long value):
        self.ivalue = value % self.__modulus.int64
        if self.ivalue < 0:
            self.ivalue += self.__modulus.int64

    cdef void set_from_ulong_fast(self, unsigned long value):
        self.ivalue = value

    cdef void set_from_int(IntegerMod_int64 self, int_fast64_t ivalue):
        if ivalue < 0:
            self.ivalue = self.__modulus.int64 + (ivalue % self.__modulus.int64) # Is ivalue % self.__modulus.int64 actually negative?
        elif ivalue >= self.__modulus.int64:
            self.ivalue = ivalue % self.__modulus.int64
        else:
            self.ivalue = ivalue

    cdef int_fast64_t get_int_value(IntegerMod_int64 self):
        return self.ivalue


    cpdef int _cmp_(self, right) except -2:
        """
        EXAMPLES::

            sage: mod(5,13^5) == mod(13^5+5,13^5)
            True
            sage: mod(5,13^5) == mod(8,13^5)
            False
            sage: mod(5,13^5) == mod(5,13)
            True
            sage: mod(0, 13^5) == 0
            True
            sage: mod(0, 13^5) == int(0)
            True
        """
        if self.ivalue == (<IntegerMod_int64>right).ivalue: return 0
        elif self.ivalue < (<IntegerMod_int64>right).ivalue: return -1
        else: return 1

    cpdef bint is_one(IntegerMod_int64 self):
        """
        Returns ``True`` if this is `1`, otherwise
        ``False``.

        EXAMPLES::

            sage: (mod(-1,5^10)^2).is_one()
            True
            sage: mod(0,5^10).is_one()
            False
        """
        return self.ivalue == 1

    def __nonzero__(IntegerMod_int64 self):
        """
        Returns ``True`` if this is not `0`, otherwise
        ``False``.

        EXAMPLES::

            sage: mod(13,5^10).is_zero()
            False
            sage: mod(5^12,5^10).is_zero()
            True
        """
        return self.ivalue != 0

    cpdef bint is_unit(IntegerMod_int64 self):
        """
        Return True iff this element is a unit.

        EXAMPLES::

            sage: mod(13, 5^10).is_unit()
            True
            sage: mod(25, 5^10).is_unit()
            False
        """
        return gcd_int64(self.ivalue, self.__modulus.int64) == 1

    def __crt(IntegerMod_int64 self, IntegerMod_int64 other):
        """
        Use the Chinese Remainder Theorem to find an element of the
        integers modulo the product of the moduli that reduces to self and
        to other. The modulus of other must be coprime to the modulus of
        self.

        EXAMPLES::

            sage: a = mod(3,5^10)
            sage: b = mod(2,7)
            sage: a.crt(b)
            29296878
            sage: type(a.crt(b)) == type(b.crt(a)) and type(a.crt(b)) == type(mod(1, 7 * 5^10))
            True

        ::

            sage: a = mod(3,10^10)
            sage: b = mod(2,9)
            sage: a.crt(b)
            80000000003
            sage: type(a.crt(b)) == type(b.crt(a)) and type(a.crt(b)) == type(mod(1, 9 * 10^10))
            True

        AUTHORS:

        - Robert Bradshaw
        """
        cdef IntegerMod_int64 lift
        cdef int_fast64_t x

        from .integer_mod_ring import IntegerModRing
        lift = IntegerMod_int64(IntegerModRing(self.__modulus.int64 * other.__modulus.int64))

        try:
            x = (other.ivalue - self.ivalue % other.__modulus.int64) * mod_inverse_int64(self.__modulus.int64, other.__modulus.int64)
            lift.set_from_int( x * self.__modulus.int64 + self.ivalue )
            return lift
        except ZeroDivisionError:
            raise ZeroDivisionError("moduli must be coprime")

    def __copy__(IntegerMod_int64 self):
        return self._new_c(self.ivalue)

    cpdef _add_(self, right):
        """
        EXAMPLES::

            sage: R = Integers(10^5)
            sage: R(7) + R(8)
            15
        """
        cdef int_fast64_t x
        x = self.ivalue + (<IntegerMod_int64>right).ivalue
        if x >= self.__modulus.int64:
            x = x - self.__modulus.int64
        return self._new_c(x)

    cpdef _sub_(self, right):
        """
        EXAMPLES::

            sage: R = Integers(10^5)
            sage: R(7) - R(8)
            99999
        """
        cdef int_fast64_t x
        x = self.ivalue - (<IntegerMod_int64>right).ivalue
        if x < 0:
            x = x + self.__modulus.int64
        return self._new_c(x)

    cpdef _neg_(self):
        """
        EXAMPLES::

            sage: -mod(7,10^5)
            99993
            sage: -mod(0,10^6)
            0
        """
        if self.ivalue == 0:
            return self
        return self._new_c(self.__modulus.int64 - self.ivalue)

    cpdef _mul_(self, right):
        """
        EXAMPLES::

            sage: R = Integers(10^5)
            sage: R(700) * R(800)
            60000
        """
        return self._new_c((self.ivalue * (<IntegerMod_int64>right).ivalue) % self.__modulus.int64)


    cpdef _div_(self, right):
        """
        EXAMPLES::

            sage: R = Integers(10^5)
            sage: R(2)/3
            33334
        """
        return self._new_c((self.ivalue * mod_inverse_int64((<IntegerMod_int64>right).ivalue,
                                   self.__modulus.int64) ) % self.__modulus.int64)

    def __int__(IntegerMod_int64 self):
        return self.ivalue

    def __index__(self):
        """
        Needed so integers modulo `n` can be used as list indices.

        EXAMPLES::

            sage: v = [1,2,3,4,5]
            sage: v[Mod(3, 2^20)]
            4
        """
        return self.ivalue

    def __long__(IntegerMod_int64 self):
        return self.ivalue

    def __lshift__(IntegerMod_int64 self, k):
        r"""
        Performs a left shift by ``k`` bits.

        For details, see :meth:`shift`.

        EXAMPLES::

            sage: e = Mod(5, 2^31 - 1)
            sage: e << 32
            10
            sage: e * 2^32
            10
        """
        return self.shift(int(k))

    def __rshift__(IntegerMod_int64 self, k):
        r"""
        Performs a right shift by ``k`` bits.

        For details, see :meth:`shift`.

        EXAMPLES::

            sage: e = Mod(5, 2^31 - 1)
            sage: e >> 1
            2
        """
        return self.shift(-int(k))

    cdef shift(IntegerMod_int64 self, int k):
        """
        Performs a bit-shift specified by ``k`` on ``self``.

        Suppose that ``self`` represents an integer `x` modulo `n`.  If `k` is
        `k = 0`, returns `x`.  If `k > 0`, shifts `x` to the left, that is,
        multiplies `x` by `2^k` and then returns the representative in the
        range `[0,n)`.  If `k < 0`, shifts `x` to the right, that is, returns
        the integral part of `x` divided by `2^k`.

        Note that, in any case, ``self`` remains unchanged.

        INPUT:

        - ``k`` - Integer of type ``int``

        OUTPUT:

        - Result of type ``IntegerMod_int64``

        WARNING:

        For positive ``k``, if ``x << k`` overflows as a 64-bit integer, the
        result is meaningless.

        EXAMPLES::

            sage: e = Mod(5, 2^31 - 1)
            sage: e << 32
            10
            sage: e * 2^32
            10
            sage: e = Mod(5, 2^31 - 1)
            sage: e >> 1
            2
        """
        if k == 0:
            return self
        elif k > 0:
            return self._new_c((self.ivalue << k) % self.__modulus.int64)
        else:
            return self._new_c(self.ivalue >> (-k))

    def __pow__(IntegerMod_int64 self, exp, m): # NOTE: m ignored, always use modulus of parent ring
        """
        EXAMPLES::

            sage: R = Integers(10)
            sage: R(2)^10
            4
            sage: p = next_prime(10^5)
            sage: R = Integers(p)
            sage: R(1234)^(p-1)
            1
            sage: R = Integers(17^5)
            sage: R(17)^5
            0

            sage: R(2)^-1 * 2
            1
            sage: R(2)^-1000000 * 2^1000000
            1
            sage: R(17)^-1
            Traceback (most recent call last):
            ...
            ZeroDivisionError: inverse of Mod(17, 1419857) does not exist
            sage: R(17)^-100000000
            Traceback (most recent call last):
            ...
            ZeroDivisionError: Inverse does not exist.

        TESTS::

            sage: type(R(0))
            <type 'sage.rings.finite_rings.integer_mod.IntegerMod_int64'>

        We define ``0^0`` to be unity, :trac:`13894`::

            sage: p = next_prime(10^5)
            sage: R = Integers(p)
            sage: R(0)^0
            1

        The value returned from ``0^0`` should belong to our ring::

            sage: type(R(0)^0) == type(R(0))
            True

        When the modulus is ``1``, the only element in the ring is
        ``0`` (and it is equivalent to ``1``), so we return that
        instead::

            sage: from sage.rings.finite_rings.integer_mod \
            ....:     import IntegerMod_int64
            sage: zero = IntegerMod_int64(Integers(1),0)
            sage: type(zero)
            <type 'sage.rings.finite_rings.integer_mod.IntegerMod_int64'>
            sage: zero^0
            0

        """
        cdef long long_exp
        cdef int_fast64_t res
        cdef mpz_t res_mpz
        if type(exp) is int and -100000 < PyInt_AS_LONG(exp) < 100000:
            long_exp = PyInt_AS_LONG(exp)
        elif type(exp) is Integer and mpz_cmpabs_ui((<Integer>exp).value, 100000) == -1:
            long_exp = mpz_get_si((<Integer>exp).value)
        else:
            base = self.lift()
            sig_on()
            try:
                mpz_init(res_mpz)
                mpz_pow_helper(res_mpz, (<Integer>base).value, exp, self.__modulus.sageInteger.value)
                res = mpz_get_ui(res_mpz)
                mpz_clear(res_mpz)
            finally:
                sig_off()
            return self._new_c(res)

        if long_exp == 0 and self.ivalue == 0:
            # Return 0 if the modulus is 1, otherwise return 1.
            return self._new_c(self.__modulus.int64 != 1)
        cdef bint invert = False
        if long_exp < 0:
            invert = True
            long_exp = -long_exp
        res = mod_pow_int64(self.ivalue, long_exp, self.__modulus.int64)
        if invert:
            return self._new_c(mod_inverse_int64(res, self.__modulus.int64))
        else:
            return self._new_c(res)

    def __invert__(IntegerMod_int64 self):
        """
        Return the multiplicative inverse of self.

        EXAMPLES::

            sage: a = mod(7,2^40); type(a)
            <type 'sage.rings.finite_rings.integer_mod.IntegerMod_gmp'>
            sage: ~a
            471219269047
            sage: a
            7
        """
        return self._new_c(mod_inverse_int64(self.ivalue, self.__modulus.int64))

    def lift(IntegerMod_int64 self):
        """
        Lift an integer modulo `n` to the integers.

        EXAMPLES::

            sage: a = Mod(8943, 2^25); type(a)
            <type 'sage.rings.finite_rings.integer_mod.IntegerMod_int64'>
            sage: lift(a)
            8943
            sage: a.lift()
            8943
        """
        cdef sage.rings.integer.Integer z
        z = sage.rings.integer.Integer()
        mpz_set_si(z.value, self.ivalue)
        return z

    def __float__(IntegerMod_int64 self):
        """
        Coerce self to a float.

        EXAMPLES::

            sage: a = Mod(8943, 2^35)
            sage: float(a)
            8943.0
        """
        return <double>self.ivalue

    def __hash__(self):
        """
        Compute hash of self.

        EXAMPLES::

            sage: a = Mod(8943, 2^35)
            sage: hash(a)
            8943
        """

        return hash(self.ivalue)

    def _balanced_abs(self):
        """
        This function returns `x` or `-x`, whichever has a
        positive representative in `-n/2 < x \leq n/2`.
        """
        if self.ivalue > self.__modulus.int64 / 2:
            return -self
        else:
            return self

    @coerce_binop
    def gcd(self, IntegerMod_int64 other):
        """
        Greatest common divisor

        Returns the "smallest" generator in `\ZZ / N\ZZ` of the ideal
        generated by ``self`` and ``other``.

        INPUT:

        - ``other`` -- an element of the same ring as this one.

        EXAMPLES::

            sage: mod(2^3*3^2*5, 3^3*2^2*17^5).gcd(mod(2^4*3*17, 3^3*2^2*17^5))
            12
            sage: mod(0,17^5).gcd(mod(0,17^5))
            0
        """
        cdef int_fast64_t g = gcd_int64(self.ivalue, self.__modulus.int64)
        g = gcd_int64(g, other.ivalue)
        if g == self.__modulus.int64: # self = other = 0
            g = 0
        return self._new_c(g)


### Helper functions

cdef int mpz_pow_helper(mpz_t res, mpz_t base, object exp, mpz_t modulus) except -1:
    cdef bint invert = False
    cdef long long_exp

    if type(exp) is int:
        long_exp = PyInt_AS_LONG(exp)
        if long_exp < 0:
            long_exp = -long_exp
            invert = True
        mpz_powm_ui(res, base, long_exp, modulus)
    else:
        if type(exp) is not Integer:
            exp = Integer(exp)
        if mpz_sgn((<Integer>exp).value) < 0:
            exp = -exp
            invert = True
        mpz_powm(res, base, (<Integer>exp).value, modulus)
    if invert:
        if not mpz_invert(res, res, modulus):
            raise ZeroDivisionError("Inverse does not exist.")

cdef int_fast64_t gcd_int64(int_fast64_t a, int_fast64_t b):
    """
    Returns the gcd of a and b

    For use with IntegerMod_int64

    AUTHORS:

    - Robert Bradshaw
    """
    cdef int_fast64_t tmp
    if a < b:
        tmp = b
        b = a
        a = tmp
    while b:
        tmp = b
        b = a % b
        a = tmp
    return a


cdef int_fast64_t mod_inverse_int64(int_fast64_t x, int_fast64_t n) except 0:
    """
    Returns y such that xy=1 mod n

    For use in IntegerMod_int64

    AUTHORS:

    - Robert Bradshaw
    """
    cdef int_fast64_t tmp, a, b, last_t, t, next_t, q
    a = n
    b = x
    t = 0
    next_t = 1
    while b:
        # a = s * n + t * x
        if b == 1:
            next_t = next_t % n
            if next_t < 0:
                next_t = next_t + n
            return next_t
        q = a / b
        tmp = b
        b = a % b
        a = tmp
        last_t = t
        t = next_t
        next_t = last_t - q * t
    raise ZeroDivisionError(f"inverse of Mod({x}, {n}) does not exist")


cdef int_fast64_t mod_pow_int64(int_fast64_t base, int_fast64_t exp, int_fast64_t n):
    """
    Returns base^exp mod n

    For use in IntegerMod_int64

    AUTHORS:

    - Robert Bradshaw
    """
    cdef int_fast64_t prod, pow2
    if exp <= 5:
        if exp == 0: return 1
        if exp == 1: return base
        prod = base * base % n
        if exp == 2: return prod
        if exp == 3: return (prod * base) % n
        if exp == 4: return (prod * prod) % n

    pow2 = base
    if exp % 2: prod = base
    else: prod = 1
    exp = exp >> 1
    while(exp != 0):
        pow2 = pow2 * pow2
        if pow2 >= INTEGER_MOD_INT64_LIMIT: pow2 = pow2 % n
        if exp % 2:
            prod = prod * pow2
            if prod >= INTEGER_MOD_INT64_LIMIT: prod = prod % n
        exp = exp >> 1

    if prod >= n:
        prod = prod % n
    return prod


cdef int jacobi_int64(int_fast64_t a, int_fast64_t m) except -2:
    """
    Calculates the jacobi symbol (a/n)

    For use in IntegerMod_int64

    AUTHORS:

    - Robert Bradshaw
    """
    cdef int s, jacobi = 1
    cdef int_fast64_t b

    a = a % m

    while True:
        if a == 0:
            return 0 # gcd was nontrivial
        elif a == 1:
            return jacobi
        s = 0
        while (1 << s) & a == 0:
            s += 1
        b = a >> s
        # Now a = 2^s * b

        # factor out (2/m)^s term
        if s % 2 == 1 and (m % 8 == 3 or m % 8 == 5):
            jacobi = -jacobi

        if b == 1:
            return jacobi

        # quadratic reciprocity
        if b % 4 == 3 and m % 4 == 3:
            jacobi = -jacobi
        a = m % b
        m = b


########################
# Square root functions
########################

def square_root_mod_prime_power(IntegerMod_abstract a, p, e):
    r"""
    Calculates the square root of `a`, where `a` is an
    integer mod `p^e`.

    ALGORITHM: Perform `p`-adically by stripping off even
    powers of `p` to get a unit and lifting
    `\sqrt{unit} \bmod p` via Newton's method.

    AUTHORS:

    - Robert Bradshaw

    EXAMPLES::

        sage: from sage.rings.finite_rings.integer_mod import square_root_mod_prime_power
        sage: a=Mod(17,2^20)
        sage: b=square_root_mod_prime_power(a,2,20)
        sage: b^2 == a
        True

    ::

        sage: a=Mod(72,97^10)
        sage: b=square_root_mod_prime_power(a,97,10)
        sage: b^2 == a
        True
        sage: mod(100, 5^7).sqrt()^2
        100
    """
    if a.is_zero() or a.is_one():
        return a

    if p == 2:
        if e == 1:
            return a
        # TODO: implement something that isn't totally idiotic.
        for x in a.parent():
            if x**2 == a:
                return x

    # strip off even powers of p
    cdef int i, val = a.lift().valuation(p)
    if val % 2 == 1:
        raise ValueError("self must be a square.")
    if val > 0:
        unit = a._parent(a.lift() // p**val)
    else:
        unit = a

    # find square root of unit mod p
    x = unit.parent()(square_root_mod_prime(mod(unit, p), p))

    # lift p-adically using Newton iteration
    # this is done to higher precision than necessary except at the last step
    one_half = ~(a._new_c_from_long(2))
    # need at least (e - val//2) p-adic digits of precision, which doubles
    # at each step
    cdef int n = <int>ceil(log(e - val//2)/log(2))
    for i in range(n):
        x = (x+unit/x) * one_half

    # multiply in powers of p (if any)
    if val > 0:
        x *= p**(val // 2)
    return x

cpdef square_root_mod_prime(IntegerMod_abstract a, p=None):
    r"""
    Calculates the square root of `a`, where `a` is an
    integer mod `p`; if `a` is not a perfect square,
    this returns an (incorrect) answer without checking.

    ALGORITHM: Several cases based on residue class of
    `p \bmod 16`.


    -  `p \bmod 2 = 0`: `p = 2` so
       `\sqrt{a} = a`.

    -  `p \bmod 4 = 3`: `\sqrt{a} = a^{(p+1)/4}`.

    -  `p \bmod 8 = 5`: `\sqrt{a} = \zeta i a` where
       `\zeta = (2a)^{(p-5)/8}`, `i=\sqrt{-1}`.

    -  `p \bmod 16 = 9`: Similar, work in a bi-quadratic
       extension of `\GF{p}` for small `p`, Tonelli
       and Shanks for large `p`.

    -  `p \bmod 16 = 1`: Tonelli and Shanks.


    REFERENCES:

    - [Mul2004]_

    - [Atk1992]_

    - [Pos1988]_

    AUTHORS:

    - Robert Bradshaw

    TESTS:

    Every case appears in the first hundred primes.

    ::

        sage: from sage.rings.finite_rings.integer_mod import square_root_mod_prime   # sqrt() uses brute force for small p
        sage: all(square_root_mod_prime(a*a)^2 == a*a
        ....:     for p in prime_range(100)
        ....:     for a in Integers(p))
        True
    """
    if not a or a.is_one():
        return a

    if p is None:
        p = a._parent.order()
    p = Integer(p)

    cdef int p_mod_16 = p % 16
    cdef double bits = log(float(p))/log(2)
    cdef long r, m

    cdef Integer resZ


    if p_mod_16 % 2 == 0:  # p == 2
        return a

    elif p_mod_16 % 4 == 3:
        return a ** ((p+1)//4)

    elif p_mod_16 % 8 == 5:
        two_a = a+a
        zeta = two_a ** ((p-5)//8)
        i = zeta**2 * two_a # = two_a ** ((p-1)//4)
        return zeta*a*(i-1)

    elif p_mod_16 == 9 and bits < 500:
        two_a = a+a
        s = two_a ** ((p-1)//4)
        if s.is_one():
            d = a._parent.quadratic_nonresidue()
            d2 = d*d
            z = (two_a * d2) ** ((p-9)//16)
            i = two_a * d2 * z*z
            return z*d*a*(i-1)
        else:
            z = two_a ** ((p-9)//16)
            i = two_a * z*z
            return z*a*(i-1)

    else:
        one = a._new_c_from_long(1)
        r, q = (p-one_Z).val_unit(2)
        v = a._parent.quadratic_nonresidue()**q

        x = a ** ((q-1)//2)
        b = a*x*x # a ^ q
        res = a*x # a ^ ((q-1)/2)

        while b != one:
            m = 1
            bpow = b*b
            while bpow != one:
                bpow *= bpow
                m += 1
            g = v**(one_Z << (r-m-1)) # v^(2^(r-m-1))
            res *= g
            b *= g*g
        return res


def lucas_q1(mm, IntegerMod_abstract P):
    """
    Return `V_k(P, 1)` where `V_k` is the Lucas
    function defined by the recursive relation

    `V_k(P, Q) = PV_{k-1}(P, Q) -  QV_{k-2}(P, Q)`

    with `V_0 = 2, V_1(P_Q) = P`.

    REFERENCES:

    - [Pos1988]_

    AUTHORS:

    - Robert Bradshaw

    TESTS::

        sage: from sage.rings.finite_rings.integer_mod import lucas_q1
        sage: all(lucas_q1(k, a) == BinaryRecurrenceSequence(a, -1, 2, a)(k)
        ....:     for a in Integers(23)
        ....:     for k in range(13))
        True
    """
    if mm == 0:
        return 2
    elif mm == 1:
        return P

    cdef sage.rings.integer.Integer m
    m = <sage.rings.integer.Integer>mm if isinstance(mm, sage.rings.integer.Integer) else sage.rings.integer.Integer(mm)
    two = P._new_c_from_long(2)
    d1 = P
    d2 = P*P - two

    cdef int j
    for j from mpz_sizeinbase(m.value, 2)-1 > j > 0:
        sig_check()
        if mpz_tstbit(m.value, j):
            d1 = d1*d2 - P
            d2 = d2*d2 - two
        else:
            d2 = d1*d2 - P
            d1 = d1*d1 - two
    if mpz_odd_p(m.value):
        return d1*d2 - P
    else:
        return d1*d1 - two


def lucas(k, P, Q=1, n=None):
    r"""
    Return `[V_k(P, Q) \mod n, Q^{\lfloor k/2 \rfloor} \mod n]` where `V_k`
    is the Lucas function defined by the recursive relation

    .. MATH::

        V_k(P, Q) = P V_{k-1}(P, Q) -  Q V_{k-2}(P, Q)

    with `V_0 = 2, V_1 = P`.

    INPUT:

    - ``k`` -- integer; index to compute

    - ``P``, ``Q`` -- integers or modular integers; initial values

    - ``n`` -- integer (optional); modulus to use if ``P`` is not a modular
      integer

    REFERENCES:

    - [IEEEP1363]_

    AUTHORS:

    - Somindu Chaya Ramanna, Shashank Singh and Srinivas Vivek Venkatesh
      (2011-09-15, ECC2011 summer school)

    - Robert Bradshaw

    TESTS::

        sage: from sage.rings.finite_rings.integer_mod import lucas
        sage: p = randint(0,100000)
        sage: q = randint(0,100000)
        sage: n = randint(0,100)
        sage: all(lucas(k,p,q,n)[0] == Mod(lucas_number2(k,p,q),n)
        ....:     for k in Integers(20))
        True
        sage: from sage.rings.finite_rings.integer_mod import lucas
        sage: p = randint(0,100000)
        sage: q = randint(0,100000)
        sage: n = randint(0,100)
        sage: k = randint(0,100)
        sage: lucas(k,p,q,n) == [Mod(lucas_number2(k,p,q),n),Mod(q^(int(k/2)),n)]
        True

    EXAMPLES::

        sage: [lucas(k,4,5,11)[0] for k in range(30)]
        [2, 4, 6, 4, 8, 1, 8, 5, 2, 5, 10, 4, 10, 9, 8, 9, 7, 5, 7, 3, 10, 3, 6, 9, 6, 1, 7, 1, 2, 3]

        sage: lucas(20,4,5,11)
        [10, 1]
    """
    cdef IntegerMod_abstract p,q

    if n is None and not is_IntegerMod(P):
        raise ValueError

    if n is None:
        n = P.modulus()

    if not is_IntegerMod(P):
        p = Mod(P,n)
    else:
        p = P

    if not is_IntegerMod(Q):
        q = Mod(Q,n)
    else:
        q = Q

    if k == 0:
        return [2, 1]
    elif k == 1:
        return [p, 1]

    cdef sage.rings.integer.Integer m
    m = <sage.rings.integer.Integer>k if isinstance(k, sage.rings.integer.Integer) else sage.rings.integer.Integer(k)
    two = p._new_c_from_long(2)

    v0 = p._new_c_from_long(2)
    v1 = p
    q0 = p._new_c_from_long(1)
    q1 = p._new_c_from_long(1)

    cdef int j
    for j from mpz_sizeinbase(m.value, 2)-1 >= j >= 0:
        sig_check()
        q0 = q0*q1
        if mpz_tstbit(m.value, j):
            q1 = q0*Q
            v0 = v0*v1 - p*q0
            v1 = v1*v1 - two*q1
        else:
            q1 = q0
            v1 = v0*v1 - p*q0
            v0 = v0*v0 - two*q0
    return [v0,q0]


############# Homomorphisms ###############

cdef class IntegerMod_hom(Morphism):
    cdef IntegerMod_abstract zero
    cdef NativeIntStruct modulus

    def __init__(self, parent):
        Morphism.__init__(self, parent)
        # we need to use element constructor so that we can register both coercions and conversions using these morphisms.
        cdef Parent C = self._codomain
        self.zero = C._element_constructor_(0)
        self.modulus = C._pyx_order

    cdef dict _extra_slots(self):
        """
        Helper for pickling and copying.

        EXAMPLES::

            sage: R5 = IntegerModRing(5)
            sage: R15 = IntegerModRing(15)
            sage: phi = R5.coerce_map_from(R15); phi
            Natural morphism:
              From: Ring of integers modulo 15
              To:   Ring of integers modulo 5

        This method helps to implement copying::

            sage: psi = copy(phi); psi
            Natural morphism:
              From: Ring of integers modulo 15
              To:   Ring of integers modulo 5
            sage: psi(R15(7))
            2
        """
        slots = Morphism._extra_slots(self)
        slots['zero'] = self.zero
        slots['modulus'] = self.modulus
        return slots

    cdef _update_slots(self, dict _slots):
        """
        Helper for pickling and copying.

        EXAMPLES::

            sage: R5 = IntegerModRing(5)
            sage: R15 = IntegerModRing(15)
            sage: phi = R5.coerce_map_from(R15); phi
            Natural morphism:
              From: Ring of integers modulo 15
              To:   Ring of integers modulo 5

        This method helps to implement copying.
        ::

            sage: psi = copy(phi); psi
            Natural morphism:
              From: Ring of integers modulo 15
              To:   Ring of integers modulo 5
            sage: psi(R15(7))
            2

        """
        Morphism._update_slots(self, _slots)
        self.zero = _slots['zero']
        self.modulus = _slots['modulus']

    cpdef Element _call_(self, x):
        return IntegerMod(self._codomain, x)

cdef class IntegerMod_to_IntegerMod(IntegerMod_hom):
    """
    Very fast IntegerMod to IntegerMod homomorphism.

    EXAMPLES::

        sage: from sage.rings.finite_rings.integer_mod import IntegerMod_to_IntegerMod
        sage: Rs = [Integers(3**k) for k in range(1,30,5)]
        sage: [type(R(0)) for R in Rs]
        [<type 'sage.rings.finite_rings.integer_mod.IntegerMod_int'>, <type 'sage.rings.finite_rings.integer_mod.IntegerMod_int'>, <type 'sage.rings.finite_rings.integer_mod.IntegerMod_int64'>, <type 'sage.rings.finite_rings.integer_mod.IntegerMod_int64'>, <type 'sage.rings.finite_rings.integer_mod.IntegerMod_gmp'>, <type 'sage.rings.finite_rings.integer_mod.IntegerMod_gmp'>]
        sage: fs = [IntegerMod_to_IntegerMod(S, R) for R in Rs for S in Rs if S is not R and S.order() > R.order()]
        sage: all(f(-1) == f.codomain()(-1) for f in fs)
        True
        sage: [f(-1) for f in fs]
        [2, 2, 2, 2, 2, 728, 728, 728, 728, 177146, 177146, 177146, 43046720, 43046720, 10460353202]
    """
    def __init__(self, R, S):
        if not S.order().divides(R.order()):
            raise TypeError("No natural coercion from %s to %s" % (R, S))
        import sage.categories.homset
        IntegerMod_hom.__init__(self, sage.categories.homset.Hom(R, S))

    cpdef Element _call_(self, x):
        cdef IntegerMod_abstract a
        zero = <IntegerMod_abstract>self.zero
        cdef unsigned long value
        if isinstance(x, IntegerMod_int):
            value = (<IntegerMod_int>x).ivalue
            value %= <unsigned long>self.modulus.int32
            return zero._new_c_fast(value)
        elif isinstance(x, IntegerMod_int64):
            value = (<IntegerMod_int64>x).ivalue
            value %= <unsigned long>self.modulus.int64
            return zero._new_c_fast(value)
        a = zero._new_c_fast(0)
        a.set_from_mpz((<IntegerMod_gmp?>x).value)
        return a

    def _repr_type(self):
        return "Natural"

    def is_surjective(self):
        r"""
        Return whether this morphism is surjective.

        EXAMPLES::

            sage: Zmod(4).hom(Zmod(2)).is_surjective()
            True

        """
        return True

    def is_injective(self):
        r"""
        Return whether this morphism is injective.

        EXAMPLES::

            sage: Zmod(4).hom(Zmod(2)).is_injective()
            False

        """
        return self.domain().order() == self.codomain().order()

cdef class Integer_to_IntegerMod(IntegerMod_hom):
    r"""
    Fast `\ZZ \rightarrow \ZZ/n\ZZ`
    morphism.

    EXAMPLES:

    We make sure it works for every type.

    ::

        sage: from sage.rings.finite_rings.integer_mod import Integer_to_IntegerMod
        sage: Rs = [Integers(10), Integers(10^5), Integers(10^10)]
        sage: [type(R(0)) for R in Rs]
        [<type 'sage.rings.finite_rings.integer_mod.IntegerMod_int'>, <type 'sage.rings.finite_rings.integer_mod.IntegerMod_int64'>, <type 'sage.rings.finite_rings.integer_mod.IntegerMod_gmp'>]
        sage: fs = [Integer_to_IntegerMod(R) for R in Rs]
        sage: [f(-1) for f in fs]
        [9, 99999, 9999999999]
    """
    def __init__(self, R):
        import sage.categories.homset
        IntegerMod_hom.__init__(self, sage.categories.homset.Hom(integer_ring.ZZ, R))

    cpdef Element _call_(self, x):
        cdef IntegerMod_abstract a
        cdef Py_ssize_t res
        if self.modulus.table is not None:
            res = x % self.modulus.int64
            if res < 0:
                res += self.modulus.int64
            a = self.modulus.table[res]
#            if a._parent is not self._codomain:
            a._parent = self._codomain
            return a
        else:
            a = self.zero._new_c_from_long(0)
            a.set_from_mpz((<Integer>x).value)
            return a

    def _repr_type(self):
        return "Natural"

    def section(self):
        return IntegerMod_to_Integer(self._codomain)

    def is_surjective(self):
        r"""
        Return whether this morphism is surjective.

        EXAMPLES::

            sage: ZZ.hom(Zmod(2)).is_surjective()
            True

        """
        return True

    def is_injective(self):
        r"""
        Return whether this morphism is injective.

        EXAMPLES::

            sage: ZZ.hom(Zmod(2)).is_injective()
            False

        """
        return False


cdef class IntegerMod_to_Integer(Map):
    """
    Map to lift elements to :class:`~sage.rings.integer.Integer`.

    EXAMPLES::

        sage: ZZ.convert_map_from(GF(2))
        Lifting map:
          From: Finite Field of size 2
          To:   Integer Ring
    """
    def __init__(self, R):
        """
        TESTS:

        Lifting maps are morphisms in the category of sets (see
        :trac:`15618`)::

            sage: ZZ.convert_map_from(GF(2)).parent()
            Set of Morphisms from Finite Field of size 2 to Integer Ring in Category of sets
        """
        import sage.categories.homset
        from sage.categories.all import Sets
        Morphism.__init__(self, sage.categories.homset.Hom(R, integer_ring.ZZ, Sets()))

    cpdef Element _call_(self, x):
        cdef Integer ans = Integer.__new__(Integer)
        if isinstance(x, IntegerMod_gmp):
            mpz_set(ans.value, (<IntegerMod_gmp>x).value)
        elif isinstance(x, IntegerMod_int):
            mpz_set_ui(ans.value, (<IntegerMod_int>x).ivalue)
        elif isinstance(x, IntegerMod_int64):
            mpz_set_ui(ans.value, (<IntegerMod_int64>x).ivalue)
        return ans

    def _repr_type(self):
        return "Lifting"


cdef class Int_to_IntegerMod(IntegerMod_hom):
    """
    EXAMPLES:

    We make sure it works for every type.

    ::

        sage: from sage.rings.finite_rings.integer_mod import Int_to_IntegerMod
        sage: Rs = [Integers(2**k) for k in range(1,50,10)]
        sage: [type(R(0)) for R in Rs]
        [<type 'sage.rings.finite_rings.integer_mod.IntegerMod_int'>, <type 'sage.rings.finite_rings.integer_mod.IntegerMod_int'>, <type 'sage.rings.finite_rings.integer_mod.IntegerMod_int64'>, <type 'sage.rings.finite_rings.integer_mod.IntegerMod_gmp'>, <type 'sage.rings.finite_rings.integer_mod.IntegerMod_gmp'>]
        sage: fs = [Int_to_IntegerMod(R) for R in Rs]
        sage: [f(-1) for f in fs]
        [1, 2047, 2097151, 2147483647, 2199023255551]
    """
    def __init__(self, R):
        import sage.categories.homset
        from sage.sets.pythonclass import Set_PythonType
        IntegerMod_hom.__init__(self, sage.categories.homset.Hom(Set_PythonType(int), R))

    cpdef Element _call_(self, x):
        cdef IntegerMod_abstract a
        zero = <IntegerMod_abstract>self.zero

        cdef long res
        cdef int err

        if not integer_check_long_py(x, &res, &err):
            raise TypeError(f"{x} is not an integer")

        if not err:
            return zero._new_c_from_long(res)

        cdef Integer z = Integer(x)
        a = zero._new_c_fast(0)
        a.set_from_mpz(z.value)
        return a

    def _repr_type(self):
        return "Native"<|MERGE_RESOLUTION|>--- conflicted
+++ resolved
@@ -107,11 +107,6 @@
 from sage.categories.map cimport Map
 
 from sage.misc.persist import register_unpickle_override
-<<<<<<< HEAD
-from sage.misc.superseded import deprecated_function_alias
-=======
-
->>>>>>> f0ae571d
 from sage.structure.parent cimport Parent
 
 cdef Integer one_Z = Integer(1)
