--- conflicted
+++ resolved
@@ -233,34 +233,7 @@
 
     Next we compute with the integers modulo `16`.
 
-<<<<<<< HEAD
-            sage: FF = IntegerModRing(29)
-            sage: FF
-            Ring of integers modulo 29
-            sage: FF.category()
-            Join of Category of commutative rings
-                and Category of finite monoids
-                and Category of subquotients of monoids
-                and Category of quotients of semigroups
-            sage: FF.is_field()
-            True
-            sage: FF.characteristic()
-            29
-            sage: FF.order()
-            29
-            sage: gens = FF.unit_gens()
-            sage: a = gens[0]
-            sage: a
-            2
-            sage: a.is_square()
-            False
-            sage: def pow(i): return a**i
-            sage: [pow(i) for i in range(16)]
-            [1, 2, 4, 8, 16, 3, 6, 12, 24, 19, 9, 18, 7, 14, 28, 27]
-            sage: TestSuite(FF).run()
-=======
     ::
->>>>>>> 037277a4
 
         sage: Z16 = IntegerModRing(16)
         sage: Z16.category()
@@ -316,15 +289,53 @@
         TESTS::
 
             sage: FF = IntegerModRing(29)
+            sage: FF
+            Ring of integers modulo 29
+            sage: FF.category()
+            Join of Category of commutative rings
+                and Category of finite monoids
+                and Category of subquotients of monoids
+                and Category of quotients of semigroups
+            sage: FF.is_field()
+            True
+            sage: FF.characteristic()
+            29
+            sage: FF.order()
+            29
+            sage: gens = FF.unit_gens()
+            sage: a = gens[0]
+            sage: a
+            2
+            sage: a.is_square()
+            False
+            sage: def pow(i): return a**i
+            sage: [pow(i) for i in range(16)]
+            [1, 2, 4, 8, 16, 3, 6, 12, 24, 19, 9, 18, 7, 14, 28, 27]
             sage: TestSuite(FF).run()
+
+        We have seen above that an integer mod ring is, by default, not
+        initialised as an object in the category of fields. However, one
+        can force it to be. Moreover, testing containment in the category
+        of fields my re-initialise the category of the integer mod ring::
+
             sage: F19 = IntegerModRing(19, category = Fields())
+            sage: F19.category().is_subcategory(Fields())
+            True
+            sage: F23 = IntegerModRing(23)
+            sage: F23.category().is_subcategory(Fields())
+            False
+            sage: F23 in Fields()
+            True
+            sage: F23.category().is_subcategory(Fields())
+            True
             sage: TestSuite(F19).run()
-            sage: F23 = IntegerModRing(23)
-            sage: F23 in Fields()
-            True
             sage: TestSuite(F23).run()
+
+        Next we compute with the integers modulo `16`.
+
+        ::
+
             sage: Z16 = IntegerModRing(16)
-<<<<<<< HEAD
             sage: Z16.category()
             Join of Category of commutative rings
                 and Category of finite monoids
@@ -354,11 +365,24 @@
             2
             sage: b.multiplicative_order()
             4
-=======
->>>>>>> 037277a4
             sage: TestSuite(Z16).run()
+
+        Saving and loading::
+
             sage: R = Integers(100000)
             sage: TestSuite(R).run()  # long time (17s on sage.math, 2011)
+
+        Testing ideals and quotients::
+
+            sage: Z10 = Integers(10)
+            sage: I = Z10.principal_ideal(0)
+            sage: Z10.quotient(I) == Z10
+            True
+            sage: I = Z10.principal_ideal(2)
+            sage: Z10.quotient(I) == Z10
+            False
+            sage: I.is_prime()
+            True
         """
         order = ZZ(order)
         if order <= 0:
