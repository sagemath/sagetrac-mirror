--- conflicted
+++ resolved
@@ -189,7 +189,6 @@
 
     EXAMPLES:
 
-<<<<<<< HEAD
     First we compute with integers modulo `29`::
 
         sage: FF = IntegerModRing(29)
@@ -233,12 +232,14 @@
         sage: F23.category().is_subcategory(Fields())
         True
 
-
     Next we compute with the integers modulo `16`.::
 
         sage: Z16 = IntegerModRing(16)
         sage: Z16.category()
-        Join of Category of commutative rings and Category of subquotients of monoids and Category of quotients of semigroups and Category of finite enumerated sets
+        Join of Category of commutative rings
+            and Category of finite monoids
+            and Category of subquotients of monoids
+            and Category of quotients of semigroups
         sage: Z16.is_field()
         False
         sage: Z16.order()
@@ -289,107 +290,6 @@
 
         TESTS::
 
-=======
-    First we compute with integers modulo `29`.
-
-    ::
-
-        sage: FF = IntegerModRing(29)
-        sage: FF
-        Ring of integers modulo 29
-        sage: FF.category()
-        Join of Category of commutative rings and Category of subquotients of monoids and Category of quotients of semigroups and Category of finite enumerated sets
-        sage: FF.is_field()
-        True
-        sage: FF.characteristic()
-        29
-        sage: FF.order()
-        29
-        sage: gens = FF.unit_gens()
-        sage: a = gens[0]
-        sage: a
-        2
-        sage: a.is_square()
-        False
-        sage: def pow(i): return a**i
-        sage: [pow(i) for i in range(16)]
-        [1, 2, 4, 8, 16, 3, 6, 12, 24, 19, 9, 18, 7, 14, 28, 27]
-
-    We have seen above that an integer mod ring is, by default, not
-    initialised as an object in the category of fields. However, one
-    can force it to be. Moreover, testing containment in the category
-    of fields my re-initialise the category of the integer mod ring::
-
-        sage: F19 = IntegerModRing(19, category = Fields())
-        sage: F19.category().is_subcategory(Fields())
-        True
-        sage: F23 = IntegerModRing(23)
-        sage: F23.category().is_subcategory(Fields())
-        False
-        sage: F23 in Fields()
-        True
-        sage: F23.category().is_subcategory(Fields())
-        True
-
-
-    Next we compute with the integers modulo `16`.
-
-    ::
-
-        sage: Z16 = IntegerModRing(16)
-        sage: Z16.category()
-        Join of Category of commutative rings and Category of subquotients of monoids and Category of quotients of semigroups and Category of finite enumerated sets
-        sage: Z16.is_field()
-        False
-        sage: Z16.order()
-        16
-        sage: Z16.characteristic()
-        16
-        sage: gens = Z16.unit_gens()
-        sage: gens
-        (15, 5)
-        sage: a = gens[0]
-        sage: b = gens[1]
-        sage: def powa(i): return a**i
-        sage: def powb(i): return b**i
-        sage: gp_exp = FF.unit_group_exponent()
-        sage: gp_exp
-        28
-        sage: [powa(i) for i in range(15)]
-        [1, 15, 1, 15, 1, 15, 1, 15, 1, 15, 1, 15, 1, 15, 1]
-        sage: [powb(i) for i in range(15)]
-        [1, 5, 9, 13, 1, 5, 9, 13, 1, 5, 9, 13, 1, 5, 9]
-        sage: a.multiplicative_order()
-        2
-        sage: b.multiplicative_order()
-        4
-
-    Testing ideals and quotients::
-
-        sage: Z10 = Integers(10)
-        sage: I = Z10.principal_ideal(0)
-        sage: Z10.quotient(I) == Z10
-        True
-        sage: I = Z10.principal_ideal(2)
-        sage: Z10.quotient(I) == Z10
-        False
-        sage: I.is_prime()
-        True
-
-    ::
-
-        sage: R = IntegerModRing(97)
-        sage: a = R(5)
-        sage: a**(10^62)
-        61
-    """
-    def __init__(self, order, cache=None, category=None):
-        """
-        Create with the command ``IntegerModRing(order)``.
-
-        TESTS::
-
->>>>>>> b83e1d74
             sage: FF = IntegerModRing(29)
             sage: TestSuite(FF).run()
             sage: F19 = IntegerModRing(19, category = Fields())
@@ -399,38 +299,6 @@
             True
             sage: TestSuite(F23).run()
             sage: Z16 = IntegerModRing(16)
-<<<<<<< HEAD
-            sage: Z16.category()
-            Join of Category of commutative rings
-                and Category of finite monoids
-                and Category of subquotients of monoids
-                and Category of quotients of semigroups
-            sage: Z16.is_field()
-            False
-            sage: Z16.order()
-            16
-            sage: Z16.characteristic()
-            16
-            sage: gens = Z16.unit_gens()
-            sage: gens
-            (15, 5)
-            sage: a = gens[0]
-            sage: b = gens[1]
-            sage: def powa(i): return a**i
-            sage: def powb(i): return b**i
-            sage: gp_exp = FF.unit_group_exponent()
-            sage: gp_exp
-            28
-            sage: [powa(i) for i in range(15)]
-            [1, 15, 1, 15, 1, 15, 1, 15, 1, 15, 1, 15, 1, 15, 1]
-            sage: [powb(i) for i in range(15)]
-            [1, 5, 9, 13, 1, 5, 9, 13, 1, 5, 9, 13, 1, 5, 9]
-            sage: a.multiplicative_order()
-            2
-            sage: b.multiplicative_order()
-            4
-=======
->>>>>>> b83e1d74
             sage: TestSuite(Z16).run()
             sage: R = Integers(100000)
             sage: TestSuite(R).run()  # long time (17s on sage.math, 2011)
