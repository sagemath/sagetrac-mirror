r"""
Ring `\ZZ/n\ZZ` of integers modulo `n`

EXAMPLES::

    sage: R = Integers(97)
    sage: a = R(5)
    sage: a**100000000000000000000000000000000000000000000000000000000000000
    61

This example illustrates the relation between
`\ZZ/p\ZZ` and `\GF{p}`. In
particular, there is a canonical map to `\GF{p}`, but not in
the other direction.

::

    sage: r = Integers(7)
    sage: s = GF(7)
    sage: r.has_coerce_map_from(s)
    False
    sage: s.has_coerce_map_from(r)
    True
    sage: s(1) + r(1)
    2
    sage: parent(s(1) + r(1))
    Finite Field of size 7
    sage: parent(r(1) + s(1))
    Finite Field of size 7

We list the elements of `\ZZ/3\ZZ`::

    sage: R = Integers(3)
    sage: list(R)
    [0, 1, 2]

AUTHORS:

- William Stein (initial code)

- David Joyner (2005-12-22): most examples

- Robert Bradshaw (2006-08-24): convert to SageX (Cython)

- William Stein (2007-04-29): square_roots_of_one

- Simon King (2011-04-21): allow to prescribe a category

- Simon King (2013-09): Only allow to prescribe the category of fields
"""

#*****************************************************************************
#
#   Sage: System for Algebra and Geometry Experimentation
#
#       Copyright (C) 2005 William Stein <wstein@gmail.com>
#
#  Distributed under the terms of the GNU General Public License (GPL)
#
#    This code is distributed in the hope that it will be useful,
#    but WITHOUT ANY WARRANTY; without even the implied warranty of
#    MERCHANTABILITY or FITNESS FOR A PARTICULAR PURPOSE.  See the GNU
#    General Public License for more details.
#
#  The full text of the GPL is available at:
#
#                  http://www.gnu.org/licenses/
#*****************************************************************************

import sage.misc.prandom as random

from sage.rings.arith import is_prime, factor, CRT_basis, LCM, prime_divisors, euler_phi
import sage.rings.commutative_ring as commutative_ring
import sage.rings.field as field
import integer_mod
import sage.rings.integer as integer
import sage.rings.integer_ring as integer_ring
import sage.rings.quotient_ring as quotient_ring
from sage.structure.parent_gens import ParentWithGens

from sage.libs.pari.all import pari, PariError

import sage.interfaces.all
from sage.misc.cachefunc import cached_method

from sage.structure.factory import UniqueFactory

class IntegerModFactory(UniqueFactory):
    r"""
    Return the quotient ring `\ZZ / n\ZZ`.

    INPUT:

    - ``order`` -- integer (default: 0); positive or negative
    - ``is_field`` -- bool (default: ``False``); assert that
      the order is prime and hence the quotient ring belongs to
      the category of fields

    .. NOTE::

        The optional argument ``is_field`` is not part of the cache key.
        Hence, this factory will create precisely one instance of `\ZZ /
        n\ZZ`.  However, if ``is_field`` is true, then a previously created
        instance of the quotient ring will be updated to be in the category of
        fields.

        **Use with care!** Erroneously putting `\ZZ / n\ZZ` into the category
        of fields may have consequences that can compromise a whole Sage
        session, so that a restart will be needed.

    EXAMPLES::

        sage: IntegerModRing(15)
        Ring of integers modulo 15
        sage: IntegerModRing(7)
        Ring of integers modulo 7
        sage: IntegerModRing(-100)
        Ring of integers modulo 100

    Note that you can also use ``Integers``, which is a
    synonym for ``IntegerModRing``.

    ::

        sage: Integers(18)
        Ring of integers modulo 18
        sage: Integers() is Integers(0) is ZZ
        True

    .. NOTE::

        Testing whether a quotient ring `\ZZ / n\ZZ` is a field can of
        course be very costly. By default, it is not tested whether `n`
        is prime or not, in contrast to
        :func:`~sage.rings.finite_rings.constructor.GF`. If the user
        is sure that the modulus is prime and wants to avoid a primality
        test, (s)he can provide ``category=Fields()`` when constructing
        the quotient ring, and then the result will behave like a field.
        If the category is not provided during initialisation, and it is
        found out later that the ring is in fact a field, then the category
        will be changed at runtime, having the same effect as providing
        ``Fields()`` during initialisation.

    EXAMPLES::

        sage: R = IntegerModRing(5)
        sage: R.category()
        Join of Category of finite commutative rings
            and Category of subquotients of monoids
            and Category of quotients of semigroups
        sage: R in Fields()
        True
        sage: R.category()
        Join of Category of finite fields
            and Category of subquotients of monoids
            and Category of quotients of semigroups
        sage: S = IntegerModRing(5, is_field=True)
        sage: S is R
        True

    .. WARNING::

        If the optional argument ``is_field`` was used by mistake, there is
        currently no way to revert its impact, even though
        :meth:`IntegerModRing_generic.is_field` with the optional argument
        ``proof=True`` would return the correct answer.  So, prescribe
        ``is_field=True`` only if you know what your are doing!

    EXAMPLES::

        sage: R = IntegerModRing(15, is_field=True)
        sage: R in Fields()
        True
        sage: R.is_field()
        True

    If the optional argument `proof=True` is provided, primality is tested and
    the mistaken category assignment is reported::

        sage: R.is_field(proof=True)
        Traceback (most recent call last):
        ...
        ValueError: THIS SAGE SESSION MIGHT BE SERIOUSLY COMPROMISED!
        The order 15 is not prime, but this ring has been put
        into the category of fields. This may already have consequences
        in other parts of Sage. Either it was a mistake of the user,
        or a probabilitstic primality test has failed.
        In the latter case, please inform the developers.

    However, the mistaken assignment is not automatically corrected::

        sage: R in Fields()
        True

    """
    def get_object(self, version, key, extra_args):
        out = super(IntegerModFactory,self).get_object(version, key, extra_args)
        category = extra_args.get('category', None)
        if category is not None:
            out._refine_category_(category)
            out._factory_data[3]['category'] = category
        return out

    def create_key_and_extra_args(self, order=0, is_field=False):
        """
        An integer mod ring is specified uniquely by its order.

        EXAMPLES::

            sage: Zmod.create_key_and_extra_args(7)
            (7, {})
            sage: Zmod.create_key_and_extra_args(7, True)
            (7, {'category': Category of fields})
        """
        if is_field:
            from sage.categories.fields import Fields
            return order, {'category':Fields()}
        return order, {}

    def create_object(self, version, order, **kwds):
        """
        EXAMPLES::

            sage: R = Integers(10)
            sage: TestSuite(R).run() # indirect doctest
        """
        if isinstance(order, tuple):
            # this is for unpickling old data
            order, category = order
            kwds.setdefault('category', category)
        if order < 0:
            order = -order
        if order == 0:
            return integer_ring.IntegerRing(**kwds)
        else:
            return IntegerModRing_generic(order, **kwds)

Zmod = Integers = IntegerModRing = IntegerModFactory("IntegerModRing")


def is_IntegerModRing(x):
    """
    Return ``True`` if ``x`` is an integer modulo ring.

    EXAMPLES::

        sage: from sage.rings.finite_rings.integer_mod_ring import is_IntegerModRing
        sage: R = IntegerModRing(17)
        sage: is_IntegerModRing(R)
        True
        sage: is_IntegerModRing(GF(13))
        True
        sage: is_IntegerModRing(GF(4, 'a'))
        False
        sage: is_IntegerModRing(10)
        False
        sage: is_IntegerModRing(ZZ)
        False
    """
    return isinstance(x, IntegerModRing_generic)

from sage.categories.commutative_rings import CommutativeRings
from sage.categories.finite_enumerated_sets import FiniteEnumeratedSets
from sage.categories.category import JoinCategory
default_category = JoinCategory((CommutativeRings(), FiniteEnumeratedSets()))
ZZ = integer_ring.IntegerRing()

class IntegerModRing_generic(quotient_ring.QuotientRing_generic):
    """
    The ring of integers modulo `N`, with `N` composite.

    INPUT:

    - ``order`` -- an integer

    - ``category`` -- a subcategory of ``CommutativeRings()`` (the default)

    OUTPUT:

    The ring of integers modulo `N`.

    EXAMPLES:

    First we compute with integers modulo `29`.

    ::

        sage: FF = IntegerModRing(29)
        sage: FF
        Ring of integers modulo 29
        sage: FF.category()
<<<<<<< HEAD
        Join of Category of finite commutative rings and
         Category of subquotients of monoids and
         Category of quotients of semigroups
=======
        Join of Category of finite commutative rings
            and Category of subquotients of monoids
            and Category of quotients of semigroups
>>>>>>> f16112c7
        sage: FF.is_field()
        True
        sage: FF.characteristic()
        29
        sage: FF.order()
        29
        sage: gens = FF.unit_gens()
        sage: a = gens[0]
        sage: a
        2
        sage: a.is_square()
        False
        sage: def pow(i): return a**i
        sage: [pow(i) for i in range(16)]
        [1, 2, 4, 8, 16, 3, 6, 12, 24, 19, 9, 18, 7, 14, 28, 27]
        sage: TestSuite(FF).run()

    We have seen above that an integer mod ring is, by default, not
    initialised as an object in the category of fields. However, one
    can force it to be. Moreover, testing containment in the category
    of fields my re-initialise the category of the integer mod ring::

        sage: F19 = IntegerModRing(19, is_field=True)
        sage: F19.category().is_subcategory(Fields())
        True
        sage: F23 = IntegerModRing(23)
        sage: F23.category().is_subcategory(Fields())
        False
        sage: F23 in Fields()
        True
        sage: F23.category().is_subcategory(Fields())
        True
        sage: TestSuite(F19).run()
        sage: TestSuite(F23).run()

    By :trac:`15229`, there is a unique instance of the
    integral quotient ring of a given order. Using the
    :func:`IntegerModRing` factory twice, and using
    ``is_field=True`` the second time, will update the
    category of the unique instance::

        sage: F31a = IntegerModRing(31)
        sage: F31a.category().is_subcategory(Fields())
        False
        sage: F31b = IntegerModRing(31, is_field=True)
        sage: F31a is F31b
        True
        sage: F31a.category().is_subcategory(Fields())
        True

    Next we compute with the integers modulo `16`.

    ::

        sage: Z16 = IntegerModRing(16)
        sage: Z16.category()
<<<<<<< HEAD
        Join of Category of finite commutative rings and
         Category of subquotients of monoids and
         Category of quotients of semigroups
=======
        Join of Category of finite commutative rings
            and Category of subquotients of monoids
            and Category of quotients of semigroups
>>>>>>> f16112c7
        sage: Z16.is_field()
        False
        sage: Z16.order()
        16
        sage: Z16.characteristic()
        16
        sage: gens = Z16.unit_gens()
        sage: gens
        (15, 5)
        sage: a = gens[0]
        sage: b = gens[1]
        sage: def powa(i): return a**i
        sage: def powb(i): return b**i
        sage: gp_exp = FF.unit_group_exponent()
        sage: gp_exp
        28
        sage: [powa(i) for i in range(15)]
        [1, 15, 1, 15, 1, 15, 1, 15, 1, 15, 1, 15, 1, 15, 1]
        sage: [powb(i) for i in range(15)]
        [1, 5, 9, 13, 1, 5, 9, 13, 1, 5, 9, 13, 1, 5, 9]
        sage: a.multiplicative_order()
        2
        sage: b.multiplicative_order()
        4
        sage: TestSuite(Z16).run()

    Saving and loading::

        sage: R = Integers(100000)
        sage: TestSuite(R).run()  # long time (17s on sage.math, 2011)

    Testing ideals and quotients::

        sage: Z10 = Integers(10)
        sage: I = Z10.principal_ideal(0)
        sage: Z10.quotient(I) == Z10
        True
        sage: I = Z10.principal_ideal(2)
        sage: Z10.quotient(I) == Z10
        False
        sage: I.is_prime()
        True

    ::

        sage: R = IntegerModRing(97)
        sage: a = R(5)
        sage: a**(10^62)
        61
    """
    def __init__(self, order, cache=None, category=None):
        """
        Create with the command ``IntegerModRing(order)``.

        TESTS::

            sage: FF = IntegerModRing(29)
            sage: TestSuite(FF).run()
            sage: F19 = IntegerModRing(19, is_field=True)
            sage: TestSuite(F19).run()
            sage: F23 = IntegerModRing(23)
            sage: F23 in Fields()
            True
            sage: TestSuite(F23).run()
            sage: Z16 = IntegerModRing(16)
            sage: TestSuite(Z16).run()
            sage: R = Integers(100000)
            sage: TestSuite(R).run()  # long time (17s on sage.math, 2011)
        """
        order = ZZ(order)
        if order <= 0:
            raise ZeroDivisionError("order must be positive")
        self.__order = order
        self._pyx_order = integer_mod.NativeIntStruct(order)
        global default_category
        if category is None:
            category = default_category
        else:
            # If the category is given, e.g., as Fields(), then we still
            # know that the result will also live in default_category.
            # Hence, we use the join of the default and the given category.
            category = category.join([category,default_category])
        # Give the generator a 'name' to make quotients work.  The
        # name 'x' is used because it's also used for the ring of
        # integers: see the __init__ method for IntegerRing_class in
        # sage/rings/integer_ring.pyx.
        quotient_ring.QuotientRing_generic.__init__(self, ZZ, ZZ.ideal(order),
                                                    names=('x',),
                                                    category=category)
        # We want that the ring is its own base ring.
        self._base = self
        if cache is None:
            cache = order < 500
        if cache:
            self._precompute_table()
        self._zero_element = integer_mod.IntegerMod(self, 0)
        self._one_element = integer_mod.IntegerMod(self, 1)

    def _macaulay2_init_(self):
        """
        EXAMPLES::

            sage: macaulay2(Integers(7))  # optional - macaulay2
            ZZ
            --
             7

        ::

            sage: macaulay2(Integers(10)) # optional - macaulay2
            Traceback (most recent call last):
            ...
            TypeError: Error evaluating Macaulay2 code.
            IN:sage1=ZZ/10;
            OUT:...error: ZZ/n not implemented yet for composite n
        """
        return "ZZ/{}".format(self.order())

    def _axiom_init_(self):
        """
        Returns a string representation of self in (Pan)Axiom.

        EXAMPLES::

            sage: Z7 = Integers(7)
            sage: Z7._axiom_init_()
            'IntegerMod(7)'

            sage: axiom(Z7)  #optional - axiom
            IntegerMod 7

            sage: fricas(Z7) #optional - fricas
            IntegerMod(7)
        """
        return 'IntegerMod({})'.format(self.order())

    _fricas_init_ = _axiom_init_

    def krull_dimension(self):
        """
        Return the Krull dimension of ``self``.

        EXAMPLES::

            sage: Integers(18).krull_dimension()
            0
        """
        return integer.Integer(0)

    def is_noetherian(self):
        """
        Check if ``self`` is a Noetherian ring.

        EXAMPLES::

            sage: Integers(8).is_noetherian()
            True
        """
        return True

    def extension(self, poly, name=None, names=None, embedding=None):
        """
        Return an algebraic extension of ``self``. See
        :meth:`sage.rings.ring.CommutativeRing.extension()` for more
        information.

        EXAMPLES::

            sage: R.<t> = QQ[]
            sage: Integers(8).extension(t^2 - 3)
            Univariate Quotient Polynomial Ring in t over Ring of integers modulo 8 with modulus t^2 + 5
        """
        if self.modulus() == 1:
            return self

        from sage.rings.ring import CommutativeRing
        return CommutativeRing.extension(self, poly, name, names, embedding)

    @cached_method
    def is_prime_field(self):
        """
        Return ``True`` if the order is prime.

        EXAMPLES::

            sage: Zmod(7).is_prime_field()
            True
            sage: Zmod(8).is_prime_field()
            False
        """
        return self.__order.is_prime()

    def _precompute_table(self):
        """
        Computes a table of elements so that elements are unique.

        EXAMPLES::

            sage: R = Zmod(500); R._precompute_table()
            sage: R(7) + R(13) is R(3) + R(17)
            True
        """
        self._pyx_order.precompute_table(self)

    def list_of_elements_of_multiplicative_group(self):
        """
        Return a list of all invertible elements, as python ints.

        EXAMPLES::

            sage: R = Zmod(12)
            sage: L = R.list_of_elements_of_multiplicative_group(); L
            [1, 5, 7, 11]
            sage: type(L[0])
            <type 'int'>
        """
        import sage.rings.fast_arith as a
        if self.__order <= 46340:   # todo: don't hard code
            gcd = a.arith_int().gcd_int
        elif self.__order <= 2147483647:   # todo: don't hard code
            gcd = a.arith_llong().gcd_longlong
        else:
            raise MemoryError("creating the list would exhaust memory")
        N = self.__order
        H = [i for i in range(N) if gcd(i, N) == 1]
        return H

    @cached_method
    def multiplicative_subgroups(self):
        r"""
        Return generators for each subgroup of
        `(\ZZ/N\ZZ)^*`.

        EXAMPLES::

            sage: Integers(5).multiplicative_subgroups()
            ((2,), (4,), ())
            sage: Integers(15).multiplicative_subgroups()
            ((11, 7), (4, 11), (8,), (11,), (14,), (7,), (4,), ())
            sage: Integers(2).multiplicative_subgroups()
            ((),)
            sage: len(Integers(341).multiplicative_subgroups())
            80

        TESTS::

            sage: IntegerModRing(1).multiplicative_subgroups()
            ((0,),)
            sage: IntegerModRing(2).multiplicative_subgroups()
            ((),)
            sage: IntegerModRing(3).multiplicative_subgroups()
            ((2,), ())
        """
        from sage.groups.abelian_gps.values import AbelianGroupWithValues
        U = self.unit_gens()
        G = AbelianGroupWithValues(U, [x.multiplicative_order() for x in U], values_group=self)
        mysubs = []
        for Gsub in G.subgroups():
            mysubs.append(tuple( g.value() for g in Gsub.gens() ))
        return tuple(mysubs)

    def is_finite(self):
        """
        Return ``True`` since `\ZZ/N\ZZ` is finite for all positive `N`.

        EXAMPLES::

            sage: R = IntegerModRing(18)
            sage: R.is_finite()
            True
        """
        return True

    @cached_method
    def is_integral_domain(self, proof = True):
        """
        Return ``True`` if and only if the order of ``self`` is prime.

        EXAMPLES::

            sage: Integers(389).is_integral_domain()
            True
            sage: Integers(389^2).is_integral_domain()
            False
        """
        return is_prime(self.order())

    @cached_method
    def is_field(self, proof=None):
        r"""
        Return True precisely if the order is prime.

        INPUT:

        - ``proof`` (optional bool or None, default None):
          If ``False``, then test whether the category of the quotient
          is a subcategory of ``Fields()``, or do a probabilistic
          primality test. If ``None``, then test the category and then
          do a primality test according to the global arithmetic proof
          settings. If True, do a deterministic primality test.

        If it is found (perhaps probabilistically) that the ring is a field,
        then the category of the ring is refined to include the category
        of fields. This may change the Python class of the ring!

        EXAMPLES::

            sage: R = IntegerModRing(18)
            sage: R.is_field()
            False
            sage: FF = IntegerModRing(17)
            sage: FF.is_field()
            True

        By :trac:`15229`, the category of the ring is refined,
        if it is found that the ring is in fact a field::

            sage: R = IntegerModRing(127)
            sage: R.category()
            Join of Category of finite commutative rings
                and Category of subquotients of monoids
                and Category of quotients of semigroups
            sage: R.is_field()
            True
            sage: R.category()
            Join of Category of finite fields
                and Category of subquotients of monoids
                and Category of quotients of semigroups

        It is possible to mistakenly put `\ZZ/n\ZZ` into the category of fields.
        In this case, :meth:`is_field` will return True without performing a
        primality check. However, if the optional argument `proof=True` is
        provided, primality is tested and the mistake is uncovered in a warning
        message::

            sage: R = IntegerModRing(21, is_field=True)
            sage: R.is_field()
            True
            sage: R.is_field(proof=True)
            Traceback (most recent call last):
            ...
            ValueError: THIS SAGE SESSION MIGHT BE SERIOUSLY COMPROMISED!
            The order 21 is not prime, but this ring has been put
            into the category of fields. This may already have consequences
            in other parts of Sage. Either it was a mistake of the user,
            or a probabilitstic primality test has failed.
            In the latter case, please inform the developers.

        """
        from sage.categories.fields import Fields
        if not proof:
            if self.category().is_subcategory(Fields()):
                return True
        is_prime = self.order().is_prime(proof=proof)
        if is_prime:
            self._refine_category_(Fields())
            self._factory_data[3]['category'] = Fields()
        else:
            if self.category().is_subcategory(Fields()):
                raise ValueError("""THIS SAGE SESSION MIGHT BE SERIOUSLY COMPROMISED!
The order {} is not prime, but this ring has been put
into the category of fields. This may already have consequences
in other parts of Sage. Either it was a mistake of the user,
or a probabilitstic primality test has failed.
In the latter case, please inform the developers.""".format(self.order()))
        return is_prime

    @cached_method
    def field(self):
        """
        If this ring is a field, return the corresponding field as a finite
        field, which may have extra functionality and structure. Otherwise,
        raise a ``ValueError``.

        EXAMPLES::

            sage: R = Integers(7); R
            Ring of integers modulo 7
            sage: R.field()
            Finite Field of size 7
            sage: R = Integers(9)
            sage: R.field()
            Traceback (most recent call last):
            ...
            ValueError: self must be a field
        """
        try:
            return self.__field
        except AttributeError:
            if not self.is_field():
                raise ValueError("self must be a field")
            import constructor
            k = constructor.FiniteField(self.order())
            self.__field = k
            return k

    def _pseudo_fraction_field(self):
        """
        If ``self`` is composite, we may still want to do division by elements
        of ``self``.

        EXAMPLES::

            sage: Integers(15).fraction_field()
            Traceback (most recent call last):
            ...
            TypeError: self must be an integral domain.
            sage: Integers(15)._pseudo_fraction_field()
            Ring of integers modulo 15
            sage: R.<x> = Integers(15)[]
            sage: (x+5)/2
            8*x + 10

        This should be very fast::

            sage: R.<x> = Integers(next_prime(10^101)*next_prime(10^100))[]
            sage: x / R.base_ring()(2)
            500000000000000000000000000000000000000000000000000000000000000000000000000000000000000000000000013365000000000000000000000000000000000000000000000000000000000000000000000000000000000000000000000000401*x
        """
        return self

    @cached_method
    def multiplicative_group_is_cyclic(self):
        """
        Return ``True`` if the multiplicative group of this field is cyclic.
        This is the case exactly when the order is less than 8, a power
        of an odd prime, or twice a power of an odd prime.

        EXAMPLES::

            sage: R = Integers(7); R
            Ring of integers modulo 7
            sage: R.multiplicative_group_is_cyclic()
            True
            sage: R = Integers(9)
            sage: R.multiplicative_group_is_cyclic()
            True
            sage: Integers(8).multiplicative_group_is_cyclic()
            False
            sage: Integers(4).multiplicative_group_is_cyclic()
            True
            sage: Integers(25*3).multiplicative_group_is_cyclic()
            False

        We test that :trac:`5250` is fixed::

            sage: Integers(162).multiplicative_group_is_cyclic()
            True
        """
        n = self.order()
        if n < 8:
            return True

        if n % 4 == 0:
            return False # know n > 7, so n=4 case not a problem
        if n % 4 == 2:
            n = n // 2

        return n.is_prime_power()

    @cached_method
    def multiplicative_generator(self):
        """
        Return a generator for the multiplicative group of this ring,
        assuming the multiplicative group is cyclic.

        Use the unit_gens function to obtain generators even in the
        non-cyclic case.

        EXAMPLES::

            sage: R = Integers(7); R
            Ring of integers modulo 7
            sage: R.multiplicative_generator()
            3
            sage: R = Integers(9)
            sage: R.multiplicative_generator()
            2
            sage: Integers(8).multiplicative_generator()
            Traceback (most recent call last):
            ...
            ValueError: multiplicative group of this ring is not cyclic
            sage: Integers(4).multiplicative_generator()
            3
            sage: Integers(25*3).multiplicative_generator()
            Traceback (most recent call last):
            ...
            ValueError: multiplicative group of this ring is not cyclic
            sage: Integers(25*3).unit_gens()
            (26, 52)
            sage: Integers(162).unit_gens()
            (83,)
        """
        try:
            return self.__mult_gen
        except AttributeError:
            if self.is_field():
                a = self(self.field().multiplicative_generator())
                self.__mult_gen = a
                return a
            if self.multiplicative_group_is_cyclic():
                v = self.unit_gens()
                if len(v) != 1:
                    raise ArithmeticError
                return v[0]

            raise ValueError("multiplicative group of this ring is not cyclic")

    def quadratic_nonresidue(self):
        """
        Return a quadratic non-residue in ``self``.

        EXAMPLES::

            sage: R = Integers(17)
            sage: R.quadratic_nonresidue()
            3
            sage: R(3).is_square()
            False
        """
        try:
            return self._nonresidue
        except AttributeError:
            for a in self:
                if not a.is_square():
                    self._nonresidue = a
                    return a

    def square_roots_of_one(self):
        """
        Return all square roots of 1 in self, i.e., all solutions to
        `x^2 - 1 = 0`.

        OUTPUT:

        The square roots of 1 in ``self`` as a tuple.

        EXAMPLES::

            sage: R = Integers(2^10)
            sage: [x for x in R if x^2 == 1]
            [1, 511, 513, 1023]
            sage: R.square_roots_of_one()
            (1, 511, 513, 1023)

        ::

            sage: v = Integers(9*5).square_roots_of_one(); v
            (1, 19, 26, 44)
            sage: [x^2 for x in v]
            [1, 1, 1, 1]
            sage: v = Integers(9*5*8).square_roots_of_one(); v
            (1, 19, 71, 89, 91, 109, 161, 179, 181, 199, 251, 269, 271, 289, 341, 359)
            sage: [x^2 for x in v]
            [1, 1, 1, 1, 1, 1, 1, 1, 1, 1, 1, 1, 1, 1, 1, 1]
        """
        try:
            return self.__square_roots_of_one
        except AttributeError:
            pass
        n = self.__order
        if n.is_prime_power():
            if n % 2 == 0:
                # power of 2
                if n == 2:
                    v = [self(1)]
                elif n == 4:
                    v = [self(1), self(3)]
                else: # n >= 8
                    half_ord = n//2
                    v = [self(1), self(-1), self(half_ord-1), self(half_ord+1)]
            else:
                v = [self(1), self(-1)]
        else:
            # Reduce to the prime power case.
            F = self.factored_order()
            vmod = []
            moduli = []
            for p, e in F:
                k = p**e
                R = IntegerModRing(p**e)
                w = [self(x) for x in R.square_roots_of_one()]
                vmod.append(w)
                moduli.append(k)
            # Now combine in all possible ways using the CRT
            from sage.rings.arith import CRT_basis
            basis = CRT_basis(moduli)
            from sage.misc.mrange import cartesian_product_iterator
            v = []
            for x in cartesian_product_iterator(vmod):
                # x is a specific choice of roots modulo each prime power divisor
                a = sum([basis[i]*x[i] for i in range(len(x))])
                v.append(a)
            #end for
        #end if

        v.sort()
        v = tuple(v)
        self.__square_roots_of_one = v
        return v

    @cached_method
    def factored_order(self):
        """
        EXAMPLES::

            sage: R = IntegerModRing(18)
            sage: FF = IntegerModRing(17)
            sage: R.factored_order()
            2 * 3^2
            sage: FF.factored_order()
            17
        """
        return factor(self.__order, int_=(self.__order < 2**31))

    def factored_unit_order(self):
        """
        Return a list of :class:`Factorization` objects, each the factorization
        of the order of the units in a `\ZZ / p^n \ZZ` component of this group
        (using the Chinese Remainder Theorem).

        EXAMPLES::

            sage: R = Integers(8*9*25*17*29)
            sage: R.factored_unit_order()
            [2^2, 2 * 3, 2^2 * 5, 2^4, 2^2 * 7]
        """
        ans = []
        from sage.structure.factorization import Factorization
        for p, e in self.factored_order():
            ans.append(Factorization([(p,e-1)]) * factor(p-1, int_=(self.__order < 2**31)))
        return ans

    def characteristic(self):
        """
        EXAMPLES::

            sage: R = IntegerModRing(18)
            sage: FF = IntegerModRing(17)
            sage: FF.characteristic()
            17
            sage: R.characteristic()
            18
        """
        return self.__order

    def _repr_(self):
        """
        String representation.

        EXAMPLES::

            sage: Zmod(87)
            Ring of integers modulo 87
        """
        return "Ring of integers modulo {}".format(self.__order)

    def _latex_(self):
        r"""
        Latex representation.

        EXAMPLES::

            sage: latex(Zmod(87))
            \ZZ/87\ZZ
        """
        return "\\ZZ/{}\\ZZ".format(self.__order)

    def modulus(self):
        r"""
        Return the polynomial `x - 1` over this ring.

        .. NOTE::

           This function exists for consistency with the finite-field
           modulus function.

        EXAMPLES::

            sage: R = IntegerModRing(18)
            sage: R.modulus()
            x + 17
            sage: R = IntegerModRing(17)
            sage: R.modulus()
            x + 16
        """
        try:
            return self.__modulus
        except AttributeError:
            x = self['x'].gen()
            self.__modulus = x - 1
            return self.__modulus

    def order(self):
        """
        Return the order of this ring.

        EXAMPLES::

            sage: Zmod(87).order()
            87
        """
        return self.__order

    def cardinality(self):
        """
        Return the cardinality of this ring.

        EXAMPLES::

            sage: Zmod(87).cardinality()
            87
        """
        return self.order()

    def _pari_order(self):
        """
        Return the pari integer representing the order of this ring.

        EXAMPLES::

            sage: Zmod(87)._pari_order()
            87
        """
        try:
            return self.__pari_order
        except AttributeError:
            self.__pari_order = pari(self.order())
            return self.__pari_order

    def _element_constructor_(self, x):
        """
        TESTS::

            sage: K2 = GF(2)
            sage: K3 = GF(3)
            sage: K8 = GF(8,'a')
            sage: K8(5) # indirect doctest
            1
            sage: K8('a+1')
            a + 1
            sage: K8(K2(1))
            1

        The following test refers to :trac:`6468`::

            sage: class foo_parent(Parent):
            ...       pass
            sage: class foo(RingElement):
            ...       def lift(self):
            ...           raise PariError
            sage: P = foo_parent()
            sage: F = foo(P)
            sage: GF(2)(F)
            Traceback (most recent call last):
            ...
            TypeError: error coercing to finite field

        The following test refers to :trac:`8970`::

            sage: R = Zmod(13); a = R(2)
            sage: a == R(gap(a))
            True

        """
        try:
            return integer_mod.IntegerMod(self, x)
        except (NotImplementedError, PariError):
            raise TypeError("error coercing to finite field")
        except TypeError:
            if sage.interfaces.gap.is_GapElement(x):
                from sage.interfaces.gap import intmod_gap_to_sage
                try:
                    y = intmod_gap_to_sage(x)
                    return self.coerce(y)
                except (ValueError, IndexError, TypeError) as msg:
                    raise TypeError("{}\nerror coercing to finite field".format(msg))

            raise # Continue up with the original TypeError


    def __iter__(self):
        """
        EXAMPLES::

            sage: R = IntegerModRing(3)
            sage: for i in R:
            ...    print i
            0
            1
            2
            sage: L = [i for i in R]
            sage: L[0].parent()
            Ring of integers modulo 3
        """
        i = 0
        order = int(self.__order)
        while i < order:
            yield self(i)
            i = i + 1

    def _coerce_map_from_(self, S):
        """
        EXAMPLES::

            sage: R = Integers(15)
            sage: f = R.coerce_map_from(Integers(450)); f # indirect doctest
            Natural morphism:
              From: Ring of integers modulo 450
              To:   Ring of integers modulo 15
            sage: f(-1)
            14
            sage: f = R.coerce_map_from(int); f
            Native morphism:
              From: Set of Python objects of type 'int'
              To:   Ring of integers modulo 15
            sage: f(-1r)
            14
            sage: f = R.coerce_map_from(ZZ); f
            Natural morphism:
              From: Integer Ring
              To:   Ring of integers modulo 15
            sage: f(-1)
            14
            sage: f = R.coerce_map_from(Integers(10)); print f
            None
            sage: f = R.coerce_map_from(QQ); print f
            None

            sage: R = IntegerModRing(17)
            sage: a = R(3)
            sage: b = R._coerce_(3)
            sage: b
            3
            sage: a==b
            True

        This is allowed::

            sage: R(2/3)
            12

        But this is not, since there is no (canonical or not!) ring
        homomorphism from `\QQ` to `\GF{17}`.

        ::

            sage: R._coerce_(2/3)
            Traceback (most recent call last):
            ...
            TypeError: no canonical coercion from Rational Field to Ring of integers modulo 17

        We do not allow the coercion ``GF(p) -> Z/pZ``, because in case of a
        canonical isomorphism, there is a coercion map in only one
        direction, i.e., to the object in the smaller category.
        """
        if S is int:
            return integer_mod.Int_to_IntegerMod(self)
        elif S is integer_ring.ZZ:
            return integer_mod.Integer_to_IntegerMod(self)
        elif isinstance(S, IntegerModRing_generic):
            if isinstance(S, field.Field):
                return None
            try:
                return integer_mod.IntegerMod_to_IntegerMod(S, self)
            except TypeError:
                pass
        to_ZZ = integer_ring.ZZ._internal_coerce_map_from(S)
        if to_ZZ is not None:
            return integer_mod.Integer_to_IntegerMod(self) * to_ZZ

    def __cmp__(self, other):
        """
        EXAMPLES::

            sage: Z11 = IntegerModRing(11); Z11
            Ring of integers modulo 11
            sage: Z12 = IntegerModRing(12); Z12
            Ring of integers modulo 12
            sage: Z13 = IntegerModRing(13); Z13
            Ring of integers modulo 13
            sage: F = GF(11); F
            Finite Field of size 11
            sage: Z11 == Z11, Z11 == Z12, Z11 == Z13, Z11 == F
            (True, False, False, False)

        In :trac:`15229`, the following was implemented::

            sage: R1 = IntegerModRing(5)
            sage: R2 = IntegerModRing(5, is_field=True)
            sage: R1 is R2    # used to return False
            True
            sage: R2 == GF(5)
            False

        """
        # We want that GF(p) and IntegerModRing(p) evaluate unequal.
        # However, we can not just compare the types, since the
        # choice of a different category also changes the type.
        # But if we go to the base class, we avoid the influence
        # of the category.
        try:
            c = cmp(other.__class__.__base__, self.__class__.__base__)
        except AttributeError: # __base__ does not always exists
            c = cmp(type(other), type(self))
        if c:
            return c
        return cmp(self.__order, other.__order)

    # The following __unit_gens functions are here since I just factored
    # them out from the unit_gens function.  They are only called by
    # the unit_gens function.
    def __unit_gens_primecase(self, p):
        """
        Assuming the modulus is prime, returns the smallest generator
        of the group of units.

        EXAMPLES::

            sage: Zmod(17)._IntegerModRing_generic__unit_gens_primecase(17)
            3
        """
        if p == 2:
            return integer_mod.Mod(1,p)
        P = prime_divisors(p-1)
        ord = integer.Integer(p-1)
        one = integer_mod.Mod(1,p)
        x = 2
        while x < p:
            generator = True
            z = integer_mod.Mod(x,p)
            for q in P:
                if z**(ord//q) == one:
                    generator = False
                    break
            if generator:
                return z
            x += 1
        #end for
        raise ValueError("didn't find primitive root for p={}".format(p))

    def __unit_gens_primepowercase(self, p, r):
        r"""
        Find smallest generator for
        `(\ZZ/p^r\ZZ)^*`.

        EXAMPLES::

            sage: Zmod(27)._IntegerModRing_generic__unit_gens_primepowercase(3,3)
            [2]
        """
        if r == 1:
            return [self.__unit_gens_primecase(p)]

        if p == 2:
            if r < 1:
                raise ValueError("p=2, r={} should be >=1".format(r))
            if r == 1:
                return []
            if r == 2:
                return [integer_mod.Mod(-1,2**r)]

            pr=2**r
            a = integer_mod.Mod(5, pr)
            return [integer_mod.Mod(-1,pr), a]

        # odd prime
        pr = p**r
        R = IntegerModRing(pr)
        x = R(self.__unit_gens_primecase(p).lift())
        n = p**(r-2)*(p-1)
        one = integer_mod.Mod(1,pr)
        for b in range(0,p):
            z = x+R(b*p)
            if z**n != one:
                a = integer_mod.Mod(z,pr)
                return [a]
        raise ValueError("p={}, r={}, couldn't find generator".format(p,r))

    @cached_method
    def unit_gens(self):
        r"""
        Returns generators for the unit group `(\ZZ/N\ZZ)^*`.

        We compute the list of generators using a deterministic algorithm, so
        the generators list will always be the same. For each odd prime divisor
        of `N` there will be exactly one corresponding generator; if `N` is
        even there will be 0, 1 or 2 generators according to whether 2 divides
        `N` to order 1, 2 or `\geq 3`.

        OUTPUT:

        A tuple containing the units of ``self``.

        EXAMPLES::

            sage: R = IntegerModRing(18)
            sage: R.unit_gens()
            (11,)
            sage: R = IntegerModRing(17)
            sage: R.unit_gens()
            (3,)
            sage: IntegerModRing(next_prime(10^30)).unit_gens()
            (5,)

        TESTS::

            sage: IntegerModRing(2).unit_gens()
            ()
            sage: IntegerModRing(4).unit_gens()
            (3,)
            sage: IntegerModRing(8).unit_gens()
            (7, 5)
        """
        n = self.__order
        if n == 1:
            return (self(1),)
        unit_gens = []
        for p,r in self.factored_order():
            m = n/(p**r)
            for g in self.__unit_gens_primepowercase(p, r):
                x = g.crt(integer_mod.Mod(1,m))
                if x != 1:
                    unit_gens.append(x)
        return tuple(unit_gens)

    @cached_method
    def unit_group_exponent(self):
        """
        EXAMPLES::

            sage: R = IntegerModRing(17)
            sage: R.unit_group_exponent()
            16
            sage: R = IntegerModRing(18)
            sage: R.unit_group_exponent()
            6
        """
        a = []
        for p, r in self.factored_order():
            if p != 2:
                a.append((p-1)*(p**(r-1)))   # phi(p**r)
            elif r==2: # p=2 from this point on
                a.append(2)
            elif r>2:
                a.append(2**(r-2))
        return int(LCM(a))

    def unit_group_order(self):
        """
        Return the order of the unit group of this residue class ring.

        EXAMPLES::

            sage: R = Integers(500)
            sage: R.unit_group_order()
            200
        """
        return euler_phi(self.order())

    def random_element(self, bound=None):
        """
        Return a random element of this ring.

        If ``bound`` is not ``None``, return the coercion of an integer in the
        interval ``[-bound, bound]`` into this ring.

        EXAMPLES::

            sage: R = IntegerModRing(18)
            sage: R.random_element()
            2
        """
        if not (bound is None):
            return commutative_ring.CommutativeRing.random_element(self, bound)
        a = random.randint(0,self.order()-1)
        return self(a)

    #######################################################
    # Suppose for interfaces
    #######################################################
    def _gap_init_(self):
        """
        EXAMPLES::

            sage: R = Integers(12345678900)
            sage: R
            Ring of integers modulo 12345678900
            sage: gap(R) # indirect doctest
            (Integers mod 12345678900)
        """
        return 'ZmodnZ({})'.format(self.order())

    def _magma_init_(self, magma):
        """
        EXAMPLES::

            sage: R = Integers(12345678900)
            sage: R
            Ring of integers modulo 12345678900
            sage: magma(R) # indirect doctest, optional - magma
            Residue class ring of integers modulo 12345678900
        """
        return 'Integers({})'.format(self.order())

    def degree(self):
        """
        Return 1.

        EXAMPLE::

            sage: R = Integers(12345678900)
            sage: R.degree()
            1
        """
        return integer.Integer(1)

Zmod = IntegerModRing
Integers = IntegerModRing

# Register unpickling methods for backward compatibility.

from sage.structure.sage_object import register_unpickle_override
register_unpickle_override('sage.rings.integer_mod_ring', 'IntegerModRing_generic', IntegerModRing_generic)

## def GF(p):
##     """
##     EXAMPLES:
##         sage: F = GF(11)
##         sage: F
##         Finite field of size 11
##     """
##     if not arith.is_prime(p):
##         raise NotImplementedError("only prime fields currently implemented")
##     return IntegerModRing(p)

def crt(v):
    """
    INPUT:

    - ``v`` -- (list) a lift of elements of ``rings.IntegerMod(n)``, for
      various coprime moduli ``n``

    EXAMPLES::

        sage: from sage.rings.finite_rings.integer_mod_ring import crt
        sage: crt([mod(3, 8),mod(1,19),mod(7, 15)])
        1027
    """
    if len(v) == 0:
        return IntegerModRing(1)(1)
    x = v[0]
    for i in range(1,len(v)):
        x = x.crt(v[i])
    return x
<|MERGE_RESOLUTION|>--- conflicted
+++ resolved
@@ -289,15 +289,9 @@
         sage: FF
         Ring of integers modulo 29
         sage: FF.category()
-<<<<<<< HEAD
-        Join of Category of finite commutative rings and
-         Category of subquotients of monoids and
-         Category of quotients of semigroups
-=======
         Join of Category of finite commutative rings
             and Category of subquotients of monoids
             and Category of quotients of semigroups
->>>>>>> f16112c7
         sage: FF.is_field()
         True
         sage: FF.characteristic()
@@ -354,15 +348,9 @@
 
         sage: Z16 = IntegerModRing(16)
         sage: Z16.category()
-<<<<<<< HEAD
-        Join of Category of finite commutative rings and
-         Category of subquotients of monoids and
-         Category of quotients of semigroups
-=======
         Join of Category of finite commutative rings
             and Category of subquotients of monoids
             and Category of quotients of semigroups
->>>>>>> f16112c7
         sage: Z16.is_field()
         False
         sage: Z16.order()
