--- conflicted
+++ resolved
@@ -170,13 +170,9 @@
 from sage.rings.polynomial.polynomial_element import is_Polynomial
 
 from sage.structure.factory import UniqueFactory
-<<<<<<< HEAD
 from sage.structure.dynamic_class import dynamic_class
-from sage.structure.element cimport parent_c
-=======
 from sage.structure.element cimport parent
 from sage.structure.richcmp cimport richcmp, richcmp_not_equal
->>>>>>> 439907fd
 
 
 class ResidueFieldFactory(UniqueFactory):
@@ -927,16 +923,12 @@
             sage: k = P.residue_field()
             sage: k.reduction_map()
             Partially defined reduction map:
-<<<<<<< HEAD
               From: Fraction Field of Univariate Polynomial Ring in t over Finite Field of size 2 (using NTL)
               To:   Residue field in tbar of Principal ideal (t^7 + t^6 + t^5 + t^4 + 1) of Univariate Polynomial Ring in t over Finite Field of size 2 (using NTL)
 
-=======
-              From: Fraction Field of Univariate Polynomial Ring in t over Finite Field of size 2 (using GF2X)
-              To:   Residue field in tbar of Principal ideal (t^7 + t^6 + t^5 + t^4 + 1) of Univariate Polynomial Ring in t over Finite Field of size 2 (using GF2X)
             sage: type(k)
             <class 'sage.rings.finite_rings.residue_field.ResidueFiniteField_givaro_with_category'>
->>>>>>> 439907fd
+
         """
         self._K = K
         self._F = F   # finite field
@@ -1035,11 +1027,8 @@
             sage: R.<t> = GF(2)[]; h = t^5 + t^2 + 1
             sage: k.<a> = R.residue_field(h); K = R.fraction_field()
             sage: f = k.convert_map_from(K)
-<<<<<<< HEAD
-=======
             sage: type(f)
             <class 'sage.rings.finite_rings.residue_field.ReductionMap'>
->>>>>>> 439907fd
             sage: f(1/t)
             a^4 + a
             sage: f(1/h)
@@ -1498,11 +1487,8 @@
             Ring morphism:
               From: Maximal Order in Cyclotomic Field of order 5 and degree 4
               To:   Residue field in a of Fractional ideal (7)
-<<<<<<< HEAD
-=======
             sage: type(phi)
             <class 'sage.rings.finite_rings.residue_field.ResidueFieldHomomorphism_global'>
->>>>>>> 439907fd
 
             sage: R.<t> = GF(2)[]; P = R.ideal(t^7 + t^6 + t^5 + t^4 + 1)
             sage: k = P.residue_field(); f = k.coerce_map_from(R)
@@ -1860,426 +1846,4 @@
               From: Residue field in tmod of Fractional ideal (theta_12^2 + 2)
               To:   Maximal Order in Cyclotomic Field of order 12 and degree 4
         """
-<<<<<<< HEAD
-        return "Lifting"
-=======
-        return "Lifting"
-
-class ResidueFiniteField_prime_modn(ResidueField_generic, FiniteField_prime_modn):
-    """
-    The class representing residue fields of number fields that have
-    prime order.
-
-    EXAMPLES::
-
-        sage: R.<x> = QQ[]
-        sage: K.<a> = NumberField(x^3-7)
-        sage: P = K.ideal(29).factor()[1][0]
-        sage: k = ResidueField(P)
-        sage: k
-        Residue field of Fractional ideal (-a^2 - 2*a - 2)
-        sage: k.order()
-        29
-        sage: OK = K.maximal_order()
-        sage: c = OK(a)
-        sage: b = k(a)
-        sage: k.coerce_map_from(OK)(c)
-        16
-        sage: k(4)
-        4
-        sage: k(c + 5)
-        21
-        sage: b + c
-        3
-
-        sage: R.<t> = GF(7)[]; P = R.ideal(2*t + 3)
-        sage: k = P.residue_field(); k
-        Residue field of Principal ideal (t + 5) of Univariate Polynomial Ring in t over Finite Field of size 7
-        sage: k(t^2)
-        4
-        sage: k.order()
-        7
-    """
-    def __init__(self, p, name, intp, to_vs, to_order, PB):
-        """
-        Initialize ``self``.
-
-        INPUT:
-
-        - ``p`` -- A prime ideal of a number field
-
-        - ``name`` -- the name of the generator of this extension
-
-        - ``intp`` -- the rational prime that ``p`` lies over
-
-        EXAMPLES::
-
-            sage: K.<i> = QuadraticField(-1)
-            sage: kk = ResidueField(K.factor(5)[0][0])
-            sage: type(kk)
-            <class 'sage.rings.finite_rings.residue_field.ResidueFiniteField_prime_modn_with_category'>
-
-            sage: R.<t> = GF(7)[]; P = R.ideal(2*t + 3)
-            sage: k = P.residue_field(); type(k)
-            <class 'sage.rings.finite_rings.residue_field.ResidueFiniteField_prime_modn_with_category'>
-        """
-        ResidueField_generic.__init__(self, p)
-        FiniteField_prime_modn.__init__(self, intp)
-        from sage.rings.finite_rings.integer_mod import IntegerMod_to_IntegerMod, Integer_to_IntegerMod, Int_to_IntegerMod
-        K = OK = p.ring()
-        if OK.is_field():
-            OK = OK.ring_of_integers()
-        else:
-            K = K.fraction_field()
-        if PB is None:
-            if OK is ZZ:
-                # integer case
-                coerce_list = [IntegerMod_to_IntegerMod(GF(intp), self), Integer_to_IntegerMod(self), Int_to_IntegerMod(self)]
-            else:
-                # polynomial ring case.
-                coerce_list = [ResidueFieldHomomorphism_global(OK, self, None, None, None, None), OK.base_ring()]
-            self._populate_coercion_lists_(coerce_list=coerce_list, convert_list=[ReductionMap(K, self, None, None, None, None)]) # could be special-cased a bit more.
-        else:
-            PBinv = PB**(-1)
-            self._populate_coercion_lists_(coerce_list=[IntegerMod_to_IntegerMod(GF(intp), self), Integer_to_IntegerMod(self), Int_to_IntegerMod(self), ResidueFieldHomomorphism_global(OK, self, to_vs, to_order, PB, PBinv)], \
-                                                 convert_list=[ReductionMap(K, self, to_vs, to_order, PB, PBinv)])
-
-    def _element_constructor_(self, x):
-        """
-        Construct and/or coerce ``x`` into an element of ``self``.
-
-        INPUT:
-
-           - ``x`` -- something to cast in to ``self``.
-
-        EXAMPLES::
-
-            sage: R.<x> = QQ[]
-            sage: K.<a> = NumberField(x^3-7)
-            sage: P = K.ideal(29).factor()[1][0]
-            sage: k = ResidueField(P)
-            sage: k
-            Residue field of Fractional ideal (-a^2 - 2*a - 2)
-            sage: OK = K.maximal_order()
-            sage: c = OK(a)
-            sage: b = k(a); b
-            16
-            sage: k(2r)
-            2
-            sage: V = k.vector_space(map=False); v = V([3])
-            sage: type(k.convert_map_from(V))
-            <class 'sage.structure.coerce_maps.DefaultConvertMap_unique'>
-            sage: k(v) # indirect doctest
-            3
-
-            sage: R.<t> = GF(2)[]; P = R.ideal(t+1); k.<a> = P.residue_field()
-            sage: V = k.vector_space(map=False); v = V([1])
-            sage: k(v)
-            1
-        """
-        if isinstance(x, FreeModuleElement) and len(x) == 1:
-            x = x[0]
-        try:
-            return FiniteField_prime_modn._element_constructor_(self, x)
-        except TypeError:
-            return ResidueField_generic._element_constructor_(self, x)
-
-class ResidueFiniteField_pari_ffelt(ResidueField_generic, FiniteField_pari_ffelt):
-    """
-    The class representing residue fields of number fields that have non-prime
-    order at least `2^16`.
-
-    EXAMPLES::
-
-        sage: K.<a> = NumberField(x^3-7)
-        sage: P = K.ideal(923478923).factor()[0][0]
-        sage: k = K.residue_field(P)
-        sage: k.degree()
-        2
-        sage: OK = K.maximal_order()
-        sage: c = OK(a)
-        sage: b = k(c)
-        sage: b+c
-        2*abar
-        sage: b*c
-        664346875*abar + 535606347
-        sage: k.base_ring()
-        Finite Field of size 923478923
-
-        sage: R.<t> = GF(5)[]; P = R.ideal(4*t^12 + 3*t^11 + 4*t^10 + t^9 + t^8 + 3*t^7 + 2*t^6 + 3*t^4 + t^3 + 3*t^2 + 2)
-        sage: k.<a> = P.residue_field()
-        sage: type(k)
-        <class 'sage.rings.finite_rings.residue_field.ResidueFiniteField_pari_ffelt_with_category'>
-        sage: k(1/t)
-        3*a^11 + a^10 + 3*a^9 + 2*a^8 + 2*a^7 + a^6 + 4*a^5 + a^3 + 2*a^2 + a
-    """
-
-    def __init__(self, p, characteristic, name, modulus, to_vs, to_order, PB):
-        """
-        Initialize ``self``.
-
-        EXAMPLES:
-
-        We create a residue field with implementation ``pari_ffelt``::
-
-            sage: K.<a> = NumberField(x^3-7)
-            sage: P = K.ideal(923478923).factor()[0][0]
-            sage: type(P.residue_field())
-            <class 'sage.rings.finite_rings.residue_field.ResidueFiniteField_pari_ffelt_with_category'>
-        """
-        ResidueField_generic.__init__(self, p)
-        FiniteField_pari_ffelt.__init__(self, characteristic, modulus, name)
-        K = OK = p.ring()
-        if OK.is_field():
-            OK = OK.ring_of_integers()
-        else:
-            K = K.fraction_field()
-        if PB is None:
-            PBinv = None
-        else:
-            PBinv = PB**(-1)
-        self._populate_coercion_lists_(coerce_list=[self.base_ring(), ResidueFieldHomomorphism_global(OK, self, to_vs, to_order, PB, PBinv)], convert_list = [ReductionMap(K, self, to_vs, to_order, PB, PBinv)])
-
-    def _element_constructor_(self, x):
-        """
-        Coerce ``x`` into ``self``.
-
-        EXAMPLES::
-
-            sage: K.<aa> = NumberField(x^3 - 2)
-            sage: P = K.factor(10007)[0][0]
-            sage: P.residue_class_degree()
-            2
-            sage: ff.<alpha> = P.residue_field(); ff
-            Residue field in alpha of Fractional ideal (-12*aa^2 + 189*aa - 475)
-            sage: type(ff)
-            <class 'sage.rings.finite_rings.residue_field.ResidueFiniteField_pari_ffelt_with_category'>
-            sage: ff(alpha^2 + 1)
-            7521*alpha + 4131
-            sage: ff(17/3)
-            6677
-            sage: V = ff.vector_space(map=False); v = V([3,-2])
-            sage: type(ff.convert_map_from(V))
-            <class 'sage.structure.coerce_maps.DefaultConvertMap_unique'>
-            sage: ff(v) # indirect doctest
-            10005*alpha + 3
-
-            sage: R.<t> = GF(5)[]; P = R.ideal(4*t^12 + 3*t^11 + 4*t^10 + t^9 + t^8 + 3*t^7 + 2*t^6 + 3*t^4 + t^3 + 3*t^2 + 2)
-            sage: k.<a> = P.residue_field()
-            sage: V = k.vector_space(map=False); v = V([1,2,3,4,5,6,7,8,9,0,1,2]); k(v) # indirect doctest
-            2*a^11 + a^10 + 4*a^8 + 3*a^7 + 2*a^6 + a^5 + 4*a^3 + 3*a^2 + 2*a + 1
-        """
-        try:
-            return self.element_class(self, x)
-        except TypeError:
-            return ResidueField_generic._element_constructor_(self, x)
-
-
-class ResidueFiniteField_givaro(ResidueField_generic, FiniteField_givaro):
-    """
-    The class representing residue fields of number fields that have non-prime
-    order strictly less than `2^16`.
-
-    EXAMPLES::
-
-        sage: R.<x> = QQ[]
-        sage: K.<a> = NumberField(x^3-7)
-        sage: P = K.ideal(29).factor()[0][0]
-        sage: k =K.residue_field(P)
-        sage: k.degree()
-        2
-        sage: OK = K.maximal_order()
-        sage: c = OK(a)
-        sage: b = k(c)
-        sage: b*c^2
-        7
-        sage: b*c
-        13*abar + 5
-
-        sage: R.<t> = GF(7)[]; P = R.ideal(t^2 + 4)
-        sage: k.<a> = R.residue_field(P); type(k)
-        <class 'sage.rings.finite_rings.residue_field.ResidueFiniteField_givaro_with_category'>
-        sage: k(1/t)
-        5*a
-    """
-    def __init__(self, p, q, name, modulus, to_vs, to_order, PB):
-        r"""
-        INPUT:
-
-        - ``p`` -- the prime ideal defining this residue field
-
-        - ``q`` -- the order of this residue field (a power of intp)
-
-        - ``name`` -- the name of the generator of this extension
-
-        - ``modulus`` -- the polynomial modulus for this extension
-
-        - ``to_vs`` -- the map from the number field (or function field) to
-          the appropriate vector space (over `\QQ` or `F_p(t)`)
-
-        - ``to_order`` -- the map from a lattice in that vector space to the maximal order
-
-        - ``PB`` -- a matrix used in defining the reduction and lifting maps.
-
-        EXAMPLES::
-
-            sage: R.<x> = QQ[]
-            sage: K.<a> = NumberField(x^4+3*x^2-17)
-            sage: P = K.ideal(61).factor()[0][0]
-            sage: k = K.residue_field(P)
-
-            sage: R.<t> = GF(3)[]; P = R.ideal(t^4 - t^3 + t + 1); k.<a> = P.residue_field(); type(k)
-            <class 'sage.rings.finite_rings.residue_field.ResidueFiniteField_givaro_with_category'>
-            sage: a^5
-            a^3 + 2*a^2 + a + 2
-        """
-        ResidueField_generic.__init__(self, p)
-        FiniteField_givaro.__init__(self, q, name, modulus)
-        K = OK = p.ring()
-        if OK.is_field():
-            OK = OK.ring_of_integers()
-        else:
-            K = K.fraction_field()
-        if PB is None:
-            PBinv = None
-        else:
-            PBinv = PB**(-1)
-        self._populate_coercion_lists_(coerce_list=[self.base_ring(), ResidueFieldHomomorphism_global(OK, self, to_vs, to_order, PB, PBinv)], convert_list = [ReductionMap(K, self, to_vs, to_order, PB, PBinv)])
-
-    def _element_constructor_(self, x):
-        """
-        INPUT:
-
-            - ``x`` -- Something to cast into ``self``.
-
-        EXAMPLES::
-
-            sage: R.<x> = QQ[]
-            sage: K.<a> = NumberField(x^4+3*x^2-17)
-            sage: P = K.ideal(61).factor()[0][0]
-            sage: k =K.residue_field(P)
-            sage: k(77*a^7+4)
-            2*abar + 4
-            sage: V = k.vector_space(map=False); v = V([3,-2])
-            sage: type(k.convert_map_from(V))
-            <class 'sage.structure.coerce_maps.DefaultConvertMap_unique'>
-            sage: k(v) # indirect doctest
-            59*abar + 3
-
-            sage: R.<t> = GF(3)[]; P = R.ideal(t^4 - t^3 + t + 1); k.<a> = P.residue_field()
-            sage: V = k.vector_space(map=False); v = V([0,1,2,3])
-            sage: k(v) # indirect doctest
-            2*a^2 + a
-        """
-        try:
-            return FiniteField_givaro._element_constructor_(self, x)
-        except TypeError:
-            return ResidueField_generic._element_constructor_(self, x)
-
-class ResidueFiniteField_ntl_gf2e(ResidueField_generic, FiniteField_ntl_gf2e):
-    """
-    The class representing residue fields with order a power of 2.
-
-    When the order is less than `2^16`, givaro is used by default instead.
-
-    EXAMPLES::
-
-        sage: R.<x> = QQ[]
-        sage: K.<a> = NumberField(x^3-7)
-        sage: P = K.ideal(29).factor()[0][0]
-        sage: k =K.residue_field(P)
-        sage: k.degree()
-        2
-        sage: OK = K.maximal_order()
-        sage: c = OK(a)
-        sage: b = k(c)
-        sage: b*c^2
-        7
-        sage: b*c
-        13*abar + 5
-
-        sage: R.<t> = GF(2)[]; P = R.ideal(t^19 + t^5 + t^2 + t + 1)
-        sage: k.<a> = R.residue_field(P); type(k)
-        <class 'sage.rings.finite_rings.residue_field.ResidueFiniteField_ntl_gf2e_with_category'>
-        sage: k(1/t)
-        a^18 + a^4 + a + 1
-        sage: k(1/t)*t
-        1
-    """
-    # we change the order for consistency with FiniteField_ntl_gf2e's __cinit__
-    def __init__(self, q, name, modulus, repr, p, to_vs, to_order, PB):
-        """
-        INPUT:
-
-        - ``p`` -- the prime ideal defining this residue field
-
-        - ``q`` -- the order of this residue field
-
-        - ``name`` -- the name of the generator of this extension
-
-        - ``modulus`` -- the polynomial modulus for this extension
-
-        - ``to_vs`` -- the map from the number field (or function field) to
-          the appropriate vector space (over `\QQ` or `F_p(t)`)
-
-        - ``to_order`` -- the map from a lattice in that vector space to the
-          maximal order
-
-        - ``PB`` -- a matrix used in defining the reduction and lifting maps
-
-        EXAMPLES::
-
-            sage: R.<x> = QQ[]
-            sage: K.<a> = NumberField(x^4+3*x^2-17)
-            sage: P = K.ideal(61).factor()[0][0]
-            sage: k = K.residue_field(P)
-
-            sage: R.<t> = GF(3)[]; P = R.ideal(t^4 - t^3 + t + 1); k.<a> = P.residue_field(); type(k)
-            <class 'sage.rings.finite_rings.residue_field.ResidueFiniteField_givaro_with_category'>
-            sage: a^5
-            a^3 + 2*a^2 + a + 2
-        """
-        ResidueField_generic.__init__(self, p)
-        FiniteField_ntl_gf2e.__init__(self, q, name, modulus, repr)
-        K = OK = p.ring()
-        if OK.is_field():
-            OK = OK.ring_of_integers()
-        else:
-            K = K.fraction_field()
-        if PB is None:
-            PBinv = None
-        else:
-            PBinv = PB**(-1)
-        self._populate_coercion_lists_(coerce_list=[self.base_ring(), ResidueFieldHomomorphism_global(OK, self, to_vs, to_order, PB, PBinv)], convert_list = [ReductionMap(K, self, to_vs, to_order, PB, PBinv)])
-
-    def _element_constructor_(self, x):
-        """
-        INPUT:
-
-        - ``x`` -- Something to cast into ``self``.
-
-        EXAMPLES::
-
-            sage: R.<x> = QQ[]
-            sage: K.<a> = NumberField(x^4+3*x^2-17)
-            sage: P = K.ideal(61).factor()[0][0]
-            sage: k =K.residue_field(P)
-            sage: k(77*a^7+4)
-            2*abar + 4
-            sage: V = k.vector_space(map=False); v = V([3,-2])
-            sage: type(k.convert_map_from(V))
-            <class 'sage.structure.coerce_maps.DefaultConvertMap_unique'>
-            sage: k(v) # indirect doctest
-            59*abar + 3
-
-            sage: R.<t> = GF(3)[]; P = R.ideal(t^4 - t^3 + t + 1); k.<a> = P.residue_field()
-            sage: V = k.vector_space(map=False); v = V([0,1,2,3])
-            sage: k(v) # indirect doctest
-            2*a^2 + a
-        """
-        try:
-            return FiniteField_ntl_gf2e._element_constructor_(self, x)
-        except TypeError:
-            return ResidueField_generic._element_constructor_(self, x)
-
->>>>>>> 439907fd
+        return "Lifting"