--- conflicted
+++ resolved
@@ -521,28 +521,11 @@
 
         EXAMPLES::
 
-<<<<<<< HEAD
-            sage: from sage.rings.finite_rings.finite_field_ext_pari import FiniteField_ext_pari
-            sage: k = FiniteField_ext_pari(3**2, 'a')
-            sage: a = k.gen()
-=======
             sage: k.<a> = FiniteField(9, impl='givaro', modulus='primitive')
->>>>>>> f16112c7
             sage: a.is_square()
             False
             sage: (a**2).is_square()
             True
-<<<<<<< HEAD
-            sage: k = FiniteField_ext_pari(2**2,'a')
-            sage: a = k.gen()
-            sage: (a**2).is_square()
-            True
-            sage: k = FiniteField_ext_pari(17**5,'a'); a = k.gen()
-            sage: (a**2).is_square()
-            True
-            sage: a.is_square()
-            False
-=======
             sage: k.<a> = FiniteField(4, impl='ntl', modulus='primitive')
             sage: (a**2).is_square()
             True
@@ -551,7 +534,6 @@
             False
             sage: (a**2).is_square()
             True
->>>>>>> f16112c7
 
         ::
 
@@ -589,19 +571,6 @@
 
         EXAMPLES::
 
-<<<<<<< HEAD
-            sage: from sage.rings.finite_rings.finite_field_ext_pari import FiniteField_ext_pari
-            sage: F = FiniteField_ext_pari(7^2, 'a')
-            sage: F(2).square_root()
-            4
-            sage: F(3).square_root()
-            5*a + 1
-            sage: F(3).square_root()**2
-            3
-            sage: F(4).square_root()
-            5
-            sage: K = FiniteField_ext_pari(7^3, 'alpha')
-=======
             sage: F = FiniteField(7^2, 'a')
             sage: F(2).square_root()
             4
@@ -612,35 +581,15 @@
             sage: F(4).square_root()
             2
             sage: K = FiniteField(7^3, 'alpha', impl='pari_ffelt')
->>>>>>> f16112c7
             sage: K(3).square_root()
             Traceback (most recent call last):
             ...
             ValueError: must be a perfect square.
         """
-<<<<<<< HEAD
-        return self.nth_root(2, extend=extend, all=all)
-        # The following which calls PARI is utterly slower.
-#        if extend:
-#            raise NotImplementedError
-#        R = self.parent()['x']
-#        f = R([-self, 0, 1])
-#        g = f.factor()
-#        if len(g) == 2 or g[0][1] == 2:
-#            if all:
-#                return [-g[0][0][0], g[0][0][0]]
-#            else:
-#                return -g[0][0][0]
-#        if all:
-#            return []
-#        else:
-#            raise ValueError("must be a perfect square.")
-=======
         try:
             return self.nth_root(2, extend=extend, all=all)
         except ValueError:
             raise ValueError("must be a perfect square.")
->>>>>>> f16112c7
 
     def sqrt(self, extend=False, all = False):
         """
@@ -648,15 +597,9 @@
 
         EXAMPLES::
 
-<<<<<<< HEAD
-            sage: k.<a> = GF(3^17, impl='pari_mod')
-            sage: (a^3 - a - 1).sqrt()
-            2*a^16 + a^15 + 2*a^13 + a^12 + 2*a^10 + a^9 + a^8 + 2*a^7 + 2*a^6 + a^5 + 2*a^4 + a^2 + a + 1
-=======
             sage: k.<a> = GF(3^17)
             sage: (a^3 - a - 1).sqrt()
             a^16 + 2*a^15 + a^13 + 2*a^12 + a^10 + 2*a^9 + 2*a^8 + a^7 + a^6 + 2*a^5 + a^4 + 2*a^2 + 2*a + 2
->>>>>>> f16112c7
         """
         return self.square_root(extend=extend, all=all)
 
