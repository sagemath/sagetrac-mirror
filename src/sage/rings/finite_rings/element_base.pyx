"""
Base class for finite field elements

AUTHORS::

- David Roe (2010-1-14) -- factored out of sage.structure.element

"""
include "sage/ext/stdsage.pxi"

from sage.structure.element cimport Element
from sage.structure.parent cimport Parent
from sage.rings.integer import Integer

def is_FiniteFieldElement(x):
    """
    Returns if x is a finite field element.

    EXAMPLE::

        sage: from sage.rings.finite_rings.element_base import is_FiniteFieldElement
        sage: is_FiniteFieldElement(1)
        False
        sage: is_FiniteFieldElement(IntegerRing())
        False
        sage: is_FiniteFieldElement(GF(5)(2))
        True
    """
    from sage.rings.finite_rings.finite_field_base import is_FiniteField
    return isinstance(x, Element) and is_FiniteField(x.parent())

cdef class FiniteRingElement(CommutativeRingElement):
    def _nth_root_common(self, n, all, algorithm, cunningham):
        """
        This function exists to reduce code duplication between finite field
        nth roots and integer_mod nth roots.

        The inputs are described there.

        TESTS::

            sage: a = Zmod(17)(13)
            sage: a._nth_root_common(4, True, "Johnston", False)
            [3, 5, 14, 12]
            sage: a._nth_root_common(4, True, "Johnston", cunningham = True) # optional - cunningham
            [3, 5, 14, 12]
        """
        K = self.parent()
        q = K.order()
        if self.is_one():
            gcd = n.gcd(q-1)
            if gcd == 1:
                if all: return [self]
                else: return self
            else:
                # the following may eventually be improved to not need a multiplicative generator.
                g = K.multiplicative_generator()
                q1overn = (q-1)//gcd
                nthroot = g**q1overn
                return [nthroot**a for a in range(gcd)] if all else nthroot
        n = n % (q-1)
        if n == 0:
            if all: return []
            else: raise ValueError, "no nth root"
        gcd, alpha, beta = n.xgcd(q-1) # gcd = alpha*n + beta*(q-1), so 1/n = alpha/gcd (mod q-1)
        if gcd == 1:
            return [self**alpha] if all else self**alpha
        n = gcd
        q1overn = (q-1)//n
        if self**q1overn != 1:
            if all: return []
            else: raise ValueError, "no nth root"
        self = self**alpha
        if cunningham:
            from sage.rings.factorint import factor_cunningham
            F = factor_cunningham(n)
        else:
            F = n.factor()
        from sage.groups.generic import discrete_log
        if algorithm is None or algorithm == 'Johnston':
            g = K.multiplicative_generator()
            for r, v in F:
                k, h = (q-1).val_unit(r)
                z = h * (-h).inverse_mod(r**v)
                x = (1 + z) // r**v
                if k == 1:
                    self = self**x
                else:
                    t = discrete_log(self**h, g**(r**v*h), r**(k-v), operation='*')
                    self = self**x * g**(-z*t)
            if all:
                nthroot = g**q1overn
                L = [self]
                for i in range(1,n):
                    self *= nthroot
                    L.append(self)
                return L
            else:
                return self
        else:
            raise ValueError, "unknown algorithm"

cdef class FinitePolyExtElement(FiniteRingElement):
    """
    Elements represented as polynomials modulo a given ideal.

    TESTS::

        sage: k.<a> = GF(64)
        sage: TestSuite(a).run()
    """
    def _im_gens_(self, codomain, im_gens):
        """
        Used for applying homomorphisms of finite fields.

        EXAMPLES::

            sage: k.<a> = FiniteField(73^2, 'a')
            sage: K.<b> = FiniteField(73^4, 'b')
            sage: phi = k.hom([ b^(73*73+1) ]) # indirect doctest
            sage: phi(0)
            0
            sage: phi(a)
            7*b^3 + 13*b^2 + 65*b + 71

            sage: phi(a+3)
            7*b^3 + 13*b^2 + 65*b + 1
        """
        ## NOTE: see the note in sage/rings/number_field_element.pyx,
        ## in the comments for _im_gens_ there -- something analogous
        ## applies here.
        return codomain(self.polynomial()(im_gens[0]))

    def minpoly(self,var='x'):
        """
        Returns the minimal polynomial of this element
        (over the corresponding prime subfield).

        EXAMPLES::

            sage: k.<a> = FiniteField(19^2)
            sage: parent(a)
            Finite Field in a of size 19^2
            sage: b=a**20;p=b.charpoly("x");p
            x^2 + 15*x + 4
            sage: factor(p)
            (x + 17)^2
            sage: b.minpoly('x')
            x + 17
        """
        p=self.charpoly(var);
        for q in p.factor():
            if q[0](self)==0:
                return q[0]
        # This shouldn't be reached, but you never know!
        raise ArithmeticError("Could not find the minimal polynomial")

        ## We have two names for the same method
        ## for compatibility with sage.matrix
    def minimal_polynomial(self,var='x'):
        """
        Returns the minimal polynomial of this element
        (over the corresponding prime subfield).

        EXAMPLES::

            sage: k.<a> = FiniteField(3^4)
            sage: parent(a)
            Finite Field in a of size 3^4
            sage: b=a**20;p=charpoly(b,"y");p
            y^4 + 2*y^2 + 1
            sage: factor(p)
            (y^2 + 1)^2
            sage: b.minimal_polynomial('y')
            y^2 + 1
        """
        return self.minpoly(var)

    def _vector_(self, reverse=False):
        """
        Return a vector in self.parent().vector_space() matching
        self. The most significant bit is to the right.

        INPUT::

        - ``reverse`` -- reverse the order of the bits
          from little endian to big endian.

        EXAMPLES::

            sage: k.<a> = GF(2^16)
            sage: e = a^2 + 1
            sage: v = vector(e)
            sage: v
            (1, 0, 1, 0, 0, 0, 0, 0, 0, 0, 0, 0, 0, 0, 0, 0)
            sage: k(v)
            a^2 + 1

            sage: k.<a> = GF(3^16)
            sage: e = 2*a^2 + 1
            sage: v = vector(e)
            sage: v
            (1, 0, 2, 0, 0, 0, 0, 0, 0, 0, 0, 0, 0, 0, 0, 0)
            sage: k(v)
            2*a^2 + 1

        You can also compute the vector in the other order::

            sage: e._vector_(reverse=True)
            (0, 0, 0, 0, 0, 0, 0, 0, 0, 0, 0, 0, 0, 2, 0, 1)
        """
        #vector(foo) might pass in ZZ
        if PY_TYPE_CHECK(reverse, Parent):
            raise TypeError, "Base field is fixed to prime subfield."

        k = self.parent()

        v = self.polynomial().list()

        ret = [v[i] for i in range(len(v))]

        for i in range(k.degree() - len(ret)):
            ret.append(0)

        if reverse:
            ret = list(reversed(ret))
        return k.vector_space()(ret)

    def _matrix_(self, reverse=False):
        """
        Return the matrix of right multiplication by the element on
        the power basis `1, x, x^2, \ldots, x^{d-1}` for the field
        extension.  Thus the \emph{rows} of this matrix give the images
        of each of the `x^i`.

        INPUT:

        - ``reverse`` - if True act on vectors in reversed order

        EXAMPLE::

            sage: k.<a> = GF(2^4)
            sage: a._vector_(reverse=True), a._matrix_(reverse=True) * a._vector_(reverse=True)
            ((0, 0, 1, 0), (0, 1, 0, 0))
            sage: vector(a), matrix(a) * vector(a)
            ((0, 1, 0, 0), (0, 0, 1, 0))
        """
        import sage.matrix.matrix_space

        K = self.parent()
        a = K.gen()
        x = K(1)
        d = K.degree()

        columns = []

        if not reverse:
            l = xrange(d)
        else:
            l = reversed(range(d))

        for i in l:
            columns.append( (self * x)._vector_() )
            x *= a

        k = K.base_ring()
        M = sage.matrix.matrix_space.MatrixSpace(k, d)

        if reverse:
            return M(columns)
        else:
            return M(columns).transpose()
    def _latex_(self):
        r"""
        Return the latex representation of self, which is just the
        latex representation of the polynomial representation of self.

        EXAMPLES::

            sage: k.<b> = GF(5^2); k
            Finite Field in b of size 5^2
            sage: b._latex_()
            'b'
            sage: (b^2+1)._latex_()
            'b + 4'
        """
        if self.parent().degree()>1:
            return self.polynomial()._latex_()
        else:
            return str(self)

    def _pari_(self, var=None):
        r"""
        Return PARI representation of this finite field element.

        INPUT:

        - ``var`` -- (default: ``None``) optional variable string

        EXAMPLES::

            sage: k.<a> = GF(5^3)
            sage: a._pari_()
            a
            sage: a._pari_('b')
            b
            sage: t = 3*a^2 + 2*a + 4
            sage: t_string = t._pari_init_('y')
            sage: t_string
            'Mod(Mod(3, 5)*y^2 + Mod(2, 5)*y + Mod(4, 5), Mod(1, 5)*y^3 + Mod(3, 5)*y + Mod(3, 5))'
            sage: type(t_string)
            <type 'str'>
            sage: t_element = t._pari_('b')
            sage: t_element
            3*b^2 + 2*b + 4
            sage: t_element.parent()
            Interface to the PARI C library
        """
        if var is None:
            var = self.parent().variable_name()
        from sage.libs.pari.all import pari
        ffgen = self._parent.modulus()._pari_with_name(var).ffgen()
        polypari = self.polynomial()._pari_with_name()
        # Add ffgen - ffgen to ensure that we really get an FFELT
        return polypari.subst("x", ffgen) + ffgen - ffgen

    def _pari_init_(self, var=None):
        r"""
        Return a string that defines this element when evaluated in PARI.

        INPUT:

        - ``var`` - default: ``None`` - a string for a new variable name to use.

        EXAMPLES::

            sage: S.<b> = GF(5^2); S
            Finite Field in b of size 5^2
            sage: b._pari_init_()
            'Mod(Mod(1, 5)*b, Mod(1, 5)*b^2 + Mod(4, 5)*b + Mod(2, 5))'
            sage: (2*b+3)._pari_init_()
            'Mod(Mod(2, 5)*b + Mod(3, 5), Mod(1, 5)*b^2 + Mod(4, 5)*b + Mod(2, 5))'

        TESTS:

        The following tests against a bug fixed in trac:`11530`::

            sage: F.<d> = GF(3^4)
            sage: F.modulus()
            x^4 + 2*x^3 + 2
            sage: d._pari_init_()
            'Mod(Mod(1, 3)*d, Mod(1, 3)*d^4 + Mod(2, 3)*d^3 + Mod(2, 3))'
            sage: (d^2+2*d+1)._pari_init_("p")
            'Mod(Mod(1, 3)*p^2 + Mod(2, 3)*p + Mod(1, 3), Mod(1, 3)*p^4 + Mod(2, 3)*p^3 + Mod(2, 3))'
            sage: d._pari_()
            d

            sage: K.<M> = GF(2^8)
            sage: K.modulus()
            x^8 + x^4 + x^3 + x^2 + 1
            sage: (M^3+1)._pari_init_()
            'Mod(Mod(1, 2)*M^3 + Mod(1, 2), Mod(1, 2)*M^8 + Mod(1, 2)*M^4 + Mod(1, 2)*M^3 + Mod(1, 2)*M^2 + Mod(1, 2))'
            sage: M._pari_init_(var='foo')
            'Mod(Mod(1, 2)*foo, Mod(1, 2)*foo^8 + Mod(1, 2)*foo^4 + Mod(1, 2)*foo^3 + Mod(1, 2)*foo^2 + Mod(1, 2))'
        """
        if var is None:
            var = self.parent().variable_name()
        g = self.parent().modulus()._pari_with_name(var)
        f = self.polynomial()._pari_with_name(var)
        return 'Mod({0}, {1})'.format(f, g)

    def charpoly(self, var='x', algorithm='matrix'):
        """
        Return the characteristic polynomial of self as a polynomial with given variable.

        INPUT:

        - ``var`` - string (default: 'x')

        - ``algorithm`` - string (default: 'matrix')

          - 'matrix' - return the charpoly computed from the matrix of
            left multiplication by self

          - 'pari' -- use pari's charpoly routine on polymods, which
            is not very good except in small cases

        The result is not cached.

        EXAMPLES::

            sage: k.<a> = GF(19^2)
            sage: parent(a)
            Finite Field in a of size 19^2
            sage: a.charpoly('X')
            X^2 + 18*X + 2
            sage: a^2 + 18*a + 2
            0
            sage: a.charpoly('X', algorithm='pari')
            X^2 + 18*X + 2
        """
        if algorithm == 'matrix':
            return self._matrix_().charpoly(var)
        elif algorithm == 'pari':
            from sage.rings.polynomial.polynomial_ring_constructor import PolynomialRing
            R = PolynomialRing(self.parent().prime_subfield(), var)
            return R(self._pari_().charpoly('x').lift())
        else:
            raise ValueError, "unknown algorithm '%s'"%algorithm

    def norm(self):
        """
        Return the norm of self down to the prime subfield.

        This is the product of the Galois conjugates of self.

        EXAMPLES::

            sage: S.<b> = GF(5^2); S
            Finite Field in b of size 5^2
            sage: b.norm()
            2
            sage: b.charpoly('t')
            t^2 + 4*t + 2

        Next we consider a cubic extension::

            sage: S.<a> = GF(5^3); S
            Finite Field in a of size 5^3
            sage: a.norm()
            2
            sage: a.charpoly('t')
            t^3 + 3*t + 3
            sage: a * a^5 * (a^25)
            2
        """
        f = self.charpoly('x')
        n = f[0]
        if f.degree() % 2 != 0:
            return -n
        else:
            return n

    def trace(self):
        """
        Return the trace of this element, which is the sum of the
        Galois conjugates.

        EXAMPLES::

            sage: S.<a> = GF(5^3); S
            Finite Field in a of size 5^3
            sage: a.trace()
            0
            sage: a.charpoly('t')
            t^3 + 3*t + 3
            sage: a + a^5 + a^25
            0
            sage: z = a^2 + a + 1
            sage: z.trace()
            2
            sage: z.charpoly('t')
            t^3 + 3*t^2 + 2*t + 2
            sage: z + z^5 + z^25
            2
        """
        return self.parent().prime_subfield()(self._pari_().trace().lift())

    def multiplicative_order(self):
        r"""
        Return the multiplicative order of this field element.

        EXAMPLE::

            sage: S.<a> = GF(5^3); S
            Finite Field in a of size 5^3
            sage: a.multiplicative_order()
            124
            sage: (a^8).multiplicative_order()
            31
            sage: S(0).multiplicative_order()
            Traceback (most recent call last):
            ...
            ArithmeticError: Multiplicative order of 0 not defined.
        """
        if self.is_zero():
            raise ArithmeticError("Multiplicative order of 0 not defined.")
        n = self._parent.order() - 1
        F = self._parent.factored_unit_order()[0]
        order = 1
        for p, e in F:
            # Determine the power of p that divides the order.
            a = self**(n//(p**e))
            while a != 1:
                order = order * p
                a = a**p

        return order

    def additive_order(self):
        """
        Return the additive order of this finite field element.

        EXAMPLES::

            sage: k.<a> = FiniteField(2^12, 'a')
            sage: b = a^3 + a + 1
            sage: b.additive_order()
            2
            sage: k(0).additive_order()
            1
        """
        if self.is_zero():
            from sage.rings.integer import Integer
            return Integer(1)
        return self.parent().characteristic()

    def is_square(self):
        """
        Returns ``True`` if and only if this element is a perfect square.

        EXAMPLES::

            sage: from sage.rings.finite_rings.finite_field_ext_pari import FiniteField_ext_pari
            sage: k = FiniteField_ext_pari(3**2, 'a')
            sage: a = k.gen()
            sage: a.is_square()
            False
            sage: (a**2).is_square()
            True
            sage: k = FiniteField_ext_pari(2**2,'a')
            sage: a = k.gen()
            sage: (a**2).is_square()
            True
            sage: k = FiniteField_ext_pari(17**5,'a'); a = k.gen()
            sage: (a**2).is_square()
            True
            sage: a.is_square()
            False

        ::

            sage: k(0).is_square()
            True
        """
        K = self.parent()
        if K.characteristic() == 2:
            return True
        n = K.order() - 1
        a = self**(n // 2)
        return a == 1 or a == 0

    def square_root(self, extend=False, all=False):
        """
        The square root function.

        INPUT:


        -  ``extend`` -- bool (default: ``True``); if ``True``, return a
           square root in an extension ring, if necessary. Otherwise, raise a
           ValueError if the root is not in the base ring.

           .. WARNING::

               This option is not implemented!

        -  ``all`` - bool (default: ``False``); if ``True``, return all
           square roots of ``self``, instead of just one.

        .. WARNING::

           The ``'extend'`` option is not implemented (yet).

        EXAMPLES::

            sage: from sage.rings.finite_rings.finite_field_ext_pari import FiniteField_ext_pari
            sage: F = FiniteField_ext_pari(7^2, 'a')
            sage: F(2).square_root()
            4
            sage: F(3).square_root()
            5*a + 1
            sage: F(3).square_root()**2
            3
            sage: F(4).square_root()
            5
            sage: K = FiniteField_ext_pari(7^3, 'alpha')
            sage: K(3).square_root()
            Traceback (most recent call last):
            ...
            ValueError: must be a perfect square.
        """
        return self.nth_root(2, extend=extend, all=all)
<<<<<<< HEAD
        # The following which calls PARI is utterly slower.
#        if extend:
#            raise NotImplementedError
#        R = self.parent()['x']
#        f = R([-self, 0, 1])
#        g = f.factor()
#        if len(g) == 2 or g[0][1] == 2:
#            if all:
#                return [-g[0][0][0], g[0][0][0]]
#            else:
#                return -g[0][0][0]
#        if all:
#            return []
#        else:
#            raise ValueError("must be a perfect square.")
=======
>>>>>>> 6ffc64d3

    def sqrt(self, extend=False, all = False):
        """
        See :meth:square_root().

        EXAMPLES::

            sage: k.<a> = GF(3^17, impl='pari_mod')
            sage: (a^3 - a - 1).sqrt()
            2*a^16 + a^15 + 2*a^13 + a^12 + 2*a^10 + a^9 + a^8 + 2*a^7 + 2*a^6 + a^5 + 2*a^4 + a^2 + a + 1
        """
        return self.square_root(extend=extend, all=all)

    def nth_root(self, n, extend = False, all = False, algorithm=None, cunningham=False):
        r"""
        Returns an `n`\th root of ``self``.

        INPUT:

        - ``n`` - integer `\geq 1`

        - ``extend`` - bool (default: ``False``); if ``True``, return an `n`\th
          root in an extension ring, if necessary. Otherwise, raise a
          ValueError if the root is not in the base ring.  Warning:
          this option is not implemented!

        - ``all`` - bool (default: ``False``); if ``True``, return all `n`\th
          roots of ``self``, instead of just one.

        - ``algorithm`` - string (default: ``None``); 'Johnston' is the only
          currently supported option.  For IntegerMod elements, the problem
          is reduced to the prime modulus case using CRT and `p`-adic logs,
          and then this algorithm used.

        OUTPUT:

        If self has an `n`\th root, returns one (if ``all`` is ``False``) or a
        list of all of them (if ``all`` is ``True``).
        Otherwise, raises a ``ValueError`` (if ``extend`` is ``False``)
        or a ``NotImplementedError`` (if ``extend`` is ``True``).

        .. warning::

           The ``extend`` option is not implemented (yet).

        EXAMPLES::

            sage: K = GF(31)
            sage: a = K(22)
            sage: K(22).nth_root(7)
            13
            sage: K(25).nth_root(5)
            5
            sage: K(23).nth_root(3)
            29

            sage: K.<a> = GF(625)
            sage: (3*a^2+a+1).nth_root(13)**13
            3*a^2 + a + 1

            sage: k.<a> = GF(29^2)
            sage: b = a^2 + 5*a + 1
            sage: b.nth_root(11)
            3*a + 20
            sage: b.nth_root(5)
            Traceback (most recent call last):
            ...
            ValueError: no nth root
            sage: b.nth_root(5, all = True)
            []
            sage: b.nth_root(3, all = True)
            [14*a + 18, 10*a + 13, 5*a + 27]

            sage: k.<a> = GF(29^5)
            sage: b = a^2 + 5*a + 1
            sage: b.nth_root(5)
            19*a^4 + 2*a^3 + 2*a^2 + 16*a + 3
            sage: b.nth_root(7)
            Traceback (most recent call last):
            ...
            ValueError: no nth root
            sage: b.nth_root(4, all=True)
            []

        TESTS::

            sage: for p in [2,3,5,7,11]:  # long time, random because of PARI warnings
            ....:     for n in [2,5,10]:
            ....:         q = p^n
            ....:         K.<a> = GF(q)
            ....:         for r in (q-1).divisors():
            ....:             if r == 1: continue
            ....:             x = K.random_element()
            ....:             y = x^r
            ....:             assert y.nth_root(r)^r == y
            ....:             assert (y^41).nth_root(41*r)^(41*r) == y^41
            ....:             assert (y^307).nth_root(307*r)^(307*r) == y^307
            sage: k.<a> = GF(4)
            sage: a.nth_root(0,all=True)
            []
            sage: k(1).nth_root(0,all=True)
            [a, a + 1, 1]

        ALGORITHMS:

        - The default is currently an algorithm described in the following paper:

        Johnston, Anna M. A generalized qth root algorithm. Proceedings of the tenth annual ACM-SIAM symposium on Discrete algorithms. Baltimore, 1999: pp 929-930.

        AUTHOR:

        - David Roe (2010-02-13)
        """
        if self.is_zero():
            if n <= 0:
                if all: return []
                else: raise ValueError
            if all: return [self]
            else: return self
        if n < 0:
            self = ~self
            n = -n
        elif n == 0:
            if self == 1:
                if all: return [a for a in self.parent().list() if a != 0]
                else: return self
            else:
                if all: return []
                else: raise ValueError
        if extend:
            raise NotImplementedError
        from sage.rings.integer import Integer
        n = Integer(n)
        return self._nth_root_common(n, all, algorithm, cunningham)

    def pth_power(self, int k = 1):
        """
        Return the `(p^k)^{th}` power of self, where `p` is the
        characteristic of the field.

        INPUT:

        - ``k`` - integer (default: 1, must fit in C int type)

        Note that if `k` is negative, then this computes the appropriate root.

        EXAMPLES::

            sage: F.<a> = GF(29^2)
            sage: z = a^2 + 5*a + 1
            sage: z.pth_power()
            19*a + 20
            sage: z.pth_power(10)
            10*a + 28
            sage: z.pth_power(-10) == z
            True
            sage: F.<b> = GF(2^12)
            sage: y = b^3 + b + 1
            sage: y == (y.pth_power(-3))^(2^3)
            True
            sage: y.pth_power(2)
            b^7 + b^6 + b^5 + b^4 + b^3 + b
        """
        p = self.additive_order()
        n = self.parent().degree()
        return self**(p**(k % n))

    frobenius = pth_power

    def pth_root(self, int k = 1):
        """
        Return the `(p^k)^{th}` root of self, where `p` is the characteristic
        of the field.

        INPUT:

        - ``k`` - integer (default: 1, must fit in C int type)

        Note that if `k` is negative, then this computes the appropriate power.

        EXAMPLES::

            sage: F.<b> = GF(2^12)
            sage: y = b^3 + b + 1
            sage: y == (y.pth_root(3))^(2^3)
            True
            sage: y.pth_root(2)
            b^11 + b^10 + b^9 + b^7 + b^5 + b^4 + b^2 + b
        """
        return self.pth_power(-k)

    def rational_reconstruction(self):
        """
        If the parent field is a prime field, uses rational reconstruction
        to try to find a lift of this element to the rational numbers.

        EXAMPLES::

            sage: from sage.rings.finite_rings.finite_field_ext_pari import FiniteField_ext_pari
            sage: k = GF(97)
            sage: a = k(RationalField()('2/3'))
            sage: a
            33
            sage: a.rational_reconstruction()
            2/3
        """
        import sage.rings.arith as arith
        import sage.rings.rational as rational
        if self.parent().degree() != 1:
            raise ArithmeticError("finite field must be prime")
        t = arith.rational_reconstruction(int(self), self.parent().characteristic())
        if t is None or t[1] == 0:
            raise ZeroDivisionError("unable to compute rational reconstruction")
        return rational.Rational((t[0],t[1]))
<|MERGE_RESOLUTION|>--- conflicted
+++ resolved
@@ -591,24 +591,6 @@
             ValueError: must be a perfect square.
         """
         return self.nth_root(2, extend=extend, all=all)
-<<<<<<< HEAD
-        # The following which calls PARI is utterly slower.
-#        if extend:
-#            raise NotImplementedError
-#        R = self.parent()['x']
-#        f = R([-self, 0, 1])
-#        g = f.factor()
-#        if len(g) == 2 or g[0][1] == 2:
-#            if all:
-#                return [-g[0][0][0], g[0][0][0]]
-#            else:
-#                return -g[0][0][0]
-#        if all:
-#            return []
-#        else:
-#            raise ValueError("must be a perfect square.")
-=======
->>>>>>> 6ffc64d3
 
     def sqrt(self, extend=False, all = False):
         """
