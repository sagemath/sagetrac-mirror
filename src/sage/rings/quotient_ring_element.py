"""
Quotient Ring Elements

AUTHORS:

- William Stein

"""

#*****************************************************************************
#       Copyright (C) 2005 William Stein <wstein@gmail.com>
#
# This program is free software: you can redistribute it and/or modify
# it under the terms of the GNU General Public License as published by
# the Free Software Foundation, either version 2 of the License, or
# (at your option) any later version.
#                  http://www.gnu.org/licenses/
#*****************************************************************************


from sage.structure.element import RingElement

from sage.interfaces.singular import singular as singular_default

class QuotientRingElement(RingElement):
    """
    An element of a quotient ring `R/I`.

    INPUT:

    - ``parent`` - the ring `R/I`

    - ``rep`` - a representative of the element in `R`; this is used
      as the internal representation of the element

    - ``reduce`` - bool (optional, default: True) - if True, then the
      internal representation of the element is ``rep`` reduced modulo
      the ideal `I`

    EXAMPLES::

        sage: R.<x> = PolynomialRing(ZZ)
        sage: S.<xbar> = R.quo((4 + 3*x + x^2, 1 + x^2)); S
        Quotient of Univariate Polynomial Ring in x over Integer Ring by the ideal (x^2 + 3*x + 4, x^2 + 1)
        sage: v = S.gens(); v
        (xbar,)

    ::

        sage: loads(v[0].dumps()) == v[0]
        True

    ::

        sage: R.<x,y> = PolynomialRing(QQ, 2)
        sage: S = R.quo(x^2 + y^2); S
        Quotient of Multivariate Polynomial Ring in x, y over Rational Field by the ideal (x^2 + y^2)
        sage: S.gens()
        (xbar, ybar)

    We name each of the generators.

    ::

        sage: S.<a,b> = R.quotient(x^2 + y^2)
        sage: a
        a
        sage: b
        b
        sage: a^2 + b^2 == 0
        True
        sage: b.lift()
        y
        sage: (a^3 + b^2).lift()
        -x*y^2 + y^2
    """
    def __init__(self, parent, rep, reduce=True):
        """
        An element of a quotient ring `R/I`.  See
        ``QuotientRingElement`` for full documentation.

        EXAMPLES::

            sage: R.<x> = PolynomialRing(ZZ)
            sage: S.<xbar> = R.quo((4 + 3*x + x^2, 1 + x^2)); S
            Quotient of Univariate Polynomial Ring in x over Integer Ring by the ideal (x^2 + 3*x + 4, x^2 + 1)
            sage: v = S.gens(); v
            (xbar,)
        """
        RingElement.__init__(self, parent)
        self.__rep = rep
        if reduce:
            self._reduce_()

    def _reduce_(self):
        """
        Reduce the element modulo the defining ideal of the quotient
        ring.  This internal method replaces the cached representative
        by one in reduced form.

        (Note that this has nothing to do with pickling.)

        TESTS::

<<<<<<< HEAD
            sage: R.<x,y> = QQ[]; S.<a,b> = R.quo(x^2 + y^2)
=======
            sage: R.<x,y> = QQ[]; S.<a,b> = R.quo(x^2 + y^2); type(a)
            <class 'sage.rings.quotient_ring.QuotientRing_generic_with_category.element_class'>
>>>>>>> d9e145d4
            sage: a._reduce_()
            sage: a._QuotientRingElement__rep
            x
        """
        I = self.parent().defining_ideal()
        self.__rep = I.reduce(self.__rep)

    def lift(self):
        """
        If self is an element of `R/I`, then return self as an
        element of `R`.

        EXAMPLES::

<<<<<<< HEAD
            sage: R.<x,y> = QQ[]; S.<a,b> = R.quo(x^2 + y^2)
=======
            sage: R.<x,y> = QQ[]; S.<a,b> = R.quo(x^2 + y^2); type(a)
            <class 'sage.rings.quotient_ring.QuotientRing_generic_with_category.element_class'>
>>>>>>> d9e145d4
            sage: a.lift()
            x
            sage: (3/5*(a + a^2 + b^2)).lift()
            3/5*x
        """
        return self.__rep

    def __bool__(self):
        """
        Return True if quotient ring element is non-zero in the
        quotient ring `R/I`, by determining whether the element
        is in `I`.

        EXAMPLES::

<<<<<<< HEAD
            sage: R.<x,y> = QQ[]; S.<a,b> = R.quo(x^2 + y^2)
=======
            sage: R.<x,y> = QQ[]; S.<a,b> = R.quo(x^2 + y^2); type(a)
            <class 'sage.rings.quotient_ring.QuotientRing_generic_with_category.element_class'>
>>>>>>> d9e145d4
            sage: bool(a)     # indirect docteest
            True
            sage: bool(S(0))
            False

        TESTS::

            sage: bool(a - a)
            False
        """
        return self.__rep not in self.parent().defining_ideal()

    __nonzero__ = __bool__

    def is_unit(self):
        """
        Return whether this element is a unit.

        EXAMPLES::

<<<<<<< HEAD
            sage: R.<x,y> = QQ[]; S.<a,b> = R.quo(x^2 + 1)
            sage: S.one().is_unit()
            True

        This is not fully implemented. So far, this only works for elements
        whose representative in the cover is a unit::

            sage: (a^2 + 1).is_unit()
=======
            sage: R.<x,y> = QQ[]; S.<a,b> = R.quo(1 - x*y); type(a)
            <class 'sage.rings.quotient_ring.QuotientRing_generic_with_category.element_class'>
            sage: a*b
            1
            sage: a.is_unit()
            Traceback (most recent call last):
            ...
            NotImplementedError
            sage: S(1).is_unit()
>>>>>>> d9e145d4
            True
            sage: b.is_unit() # not implemented
            False
            sage: a.is_unit() # not implemented
            True

        """
        if self.__rep.is_unit():
            return True
        from sage.categories.fields import Fields
        if self.parent() in Fields:
            return not self.is_zero()
        raise NotImplementedError

    def is_regular(self):
        """
        Return ``True`` if this element of the quotient is regular,
        (i.e., if it is not a zero divisor in `R/I`).

        EXAMPLES::

            sage: R.<x,y> = QQ[]
            sage: S.<a,b> = R.quotient_ring(x*y)
            sage: (a+b).is_regular()
            True
            sage: a.is_regular()
            False
            sage: a*b  # a is indeed a zero divisor
            0

        """
        raise NotImplementedError

    def _repr_(self):
        """
        String representation.

        TESTS::

<<<<<<< HEAD
            sage: R.<x,y> = QQ[]; S.<a,b> = R.quo(x^2 + y^2);
=======
            sage: R.<x,y> = QQ[]; S.<a,b> = R.quo(x^2 + y^2); type(a)
            <class 'sage.rings.quotient_ring.QuotientRing_generic_with_category.element_class'>
>>>>>>> d9e145d4
            sage: a-2*a*b     # indirect doctest
            -2*a*b + a

        In :trac:`11068`, the case of quotient rings without
        assigned names has been covered as well::

            sage: S = SteenrodAlgebra(2)
            sage: I = S*[S.0+S.1]*S
            sage: Q = S.quo(I)
            sage: Q.0
            Sq(1)

        """
        from sage.structure.parent_gens import localvars
        P = self.parent()
        R = P.cover_ring()
        # We print by temporarily (and safely!) changing the variable
        # names of the covering structure R to those of P.
        # These names get changed back, since we're using "with".
        # However, it may occur that no variable names are assigned.
        # That holds, in particular, if there are infinitely many
        # generators, as for Steenrod algebras.
        try:
            names = P.variable_names()
        except ValueError:
            return str(self.__rep)
        with localvars(R, P.variable_names(), normalize=False):
            return str(self.__rep)

    def __pari__(self):
        """
        The Pari representation of this quotient element.

        Since Pari does not support quotients by non-principal ideals,
        this function will raise an error in that case.

        EXAMPLES::

            sage: R.<x,y> = QQ[]
            sage: I = R.ideal(x^3,y^3)
            sage: S.<xb,yb> = R.quo(I)
            sage: pari(xb)
            Traceback (most recent call last):
            ...
            ValueError: Pari does not support quotients by non-principal ideals

        Note that the quotient does work in the case that the ideal is principal::

            sage: I = R.ideal(x^3+y^3)
            sage: S.<xb,yb> = R.quo(I)
            sage: pari(xb)^4
            Mod(-y^3*x, x^3 + y^3)
            sage: pari(yb)^4
            Mod(y^4, x^3 + y^3)
        """
        gens = self.parent().defining_ideal().gens()
        if len(gens) != 1:
            raise ValueError("Pari does not support quotients by non-principal ideals")
        return self.__rep.__pari__().Mod(gens[0])

    def _add_(self, right):
        """
        Add quotient ring element ``self`` to another quotient ring
        element, ``right``. If the quotient is `R/I`, the addition is
        carried out in `R` and then reduced to `R/I`.

        EXAMPLES::

<<<<<<< HEAD
            sage: R.<x,y> = QQ[]; S.<a,b> = R.quo(x^2 + y^2);
=======
            sage: R.<x,y> = QQ[]; S.<a,b> = R.quo(x^2 + y^2); type(a)
            <class 'sage.rings.quotient_ring.QuotientRing_generic_with_category.element_class'>
>>>>>>> d9e145d4
            sage: a + b
            a + b

        TESTS::

            sage: a._add_(b)
            a + b
        """
        return self.__class__(self.parent(), self.__rep + right.__rep)

    def _sub_(self, right):
        """
        Subtract quotient ring element ``right`` from quotient ring
        element ``self``. If the quotient is `R/I`, the subtraction is
        carried out in `R` and then reduced to `R/I`.

        EXAMPLES::

<<<<<<< HEAD
            sage: R.<x,y> = QQ[]; S.<a,b> = R.quo(x^2 + y^2);
=======
            sage: R.<x,y> = QQ[]; S.<a,b> = R.quo(x^2 + y^2); type(a)
            <class 'sage.rings.quotient_ring.QuotientRing_generic_with_category.element_class'>
>>>>>>> d9e145d4
            sage: a - b
            a - b

        TESTS::

            sage: a._sub_(b)
            a - b
        """
        return self.__class__(self.parent(), self.__rep - right.__rep)

    def _mul_(self, right):
        """
        Multiply quotient ring element ``self`` by another quotient ring
        element, ``right``. If the quotient is `R/I`, the multiplication is
        carried out in `R` and then reduced to `R/I`.

        EXAMPLES::

<<<<<<< HEAD
            sage: R.<x,y> = QQ[]; S.<a,b> = R.quo(x^2 + y^2);
=======
            sage: R.<x,y> = QQ[]; S.<a,b> = R.quo(x^2 + y^2); type(a)
            <class 'sage.rings.quotient_ring.QuotientRing_generic_with_category.element_class'>
>>>>>>> d9e145d4
            sage: a * b
            a*b

        TESTS::

            sage: a._mul_(b)
            a*b
            sage: a._mul_(a)
            -b^2
        """
        return self.__class__(self.parent(), self.__rep * right.__rep)

    def _div_(self, right):
        """
        Divide quotient ring element ``self`` by another quotient ring
        element, ``right``. If the quotient is `R/I`, the division is
        carried out in `R` and then reduced to `R/I`.

        EXAMPLES::

            sage: R.<x,y> = QQ[]
            sage: I = R.ideal([x^2 + 1, y^3 - 2])
            sage: S.<i,cuberoot> = R.quotient(I)
            sage: 1/(1+i)
            -1/2*i + 1/2

        Confirm via symbolic computation::

            sage: 1/(1+sqrt(-1))
            -1/2*I + 1/2

        Another more complicated quotient::

            sage: b = 1/(i+cuberoot); b
            1/5*i*cuberoot^2 - 2/5*i*cuberoot + 2/5*cuberoot^2 - 1/5*i + 1/5*cuberoot - 2/5
            sage: b*(i+cuberoot)
            1


        Another really easy example::

<<<<<<< HEAD
            sage: R.<x,y> = QQ[]; S.<a,b> = R.quo(x^2 + y^2)
=======
            sage: R.<x,y> = QQ[]; S.<a,b> = R.quo(x^2 + y^2); type(a)
            <class 'sage.rings.quotient_ring.QuotientRing_generic_with_category.element_class'>
>>>>>>> d9e145d4
            sage: a / S(2)
            1/2*a
            sage: (a*b)._div_(b)
            a

        An example in which we try to divide in a ring that is not a
        field::

            sage: R.<x,y> = QQ[]
            sage: I = R.ideal([x^2 - 1, y^3 - 2])
            sage: S.<a,cuberoot> = R.quotient(I)
            sage: 1/cuberoot
            1/2*cuberoot^2
            sage: 1/a
            a

        An example over a polynomial ring over a polynomial ring,
        which doesn't work (yet; obviously, this could be made to work
        by converting to a single polynomial quotient ring
        internally)::

            sage: R.<x> = QQ[]
            sage: S.<y,z> = R[]
            sage: Z.<ybar,zbar> = S.quotient([y^2 - 2, z^2 - 3])
            Traceback (most recent call last):
            ...
            TypeError: Can only reduce polynomials over fields.
        """
        # Special case: if self==0 (and right is nonzero), just return self.
        if not self:
            if not right: raise ZeroDivisionError
            return self

        # We are computing L/R modulo the ideal.
        (L, R) = (self.__rep, right.__rep)
        P  = self.parent()
        I = P.defining_ideal()

<<<<<<< HEAD
        # Try something very naive -- somebody will improve this
        # in the future.
        try:
            return L * R.inverse_mod(I)
        except NotImplementedError:
            if R.is_unit():
                return L * R.__invert__()
            else:
                raise
=======
        if not hasattr(I, 'groebner_basis'):
            # Try something very naive -- somebody will improve this
            # in the future.
            try:
                return L * R.inverse_mod(I)
            except NotImplementedError:
                if R.is_unit():
                    return L * ~R
                else:
                    raise

        # Now the parent is a polynomial ring, so we have an algorithm
        # at our disposal.

        # Our algorithm is to write L in terms of R and a Groebner
        # basis for the defining ideal.  We compute a Groebner basis
        # here explicitly purely for efficiency reasons, since it
        # makes the implicit Groebner basis computation of [R]+B
        # that is done in the lift command below faster.

        B  = I.groebner_basis()
        try:
            XY = L.lift((R,) + tuple(B))
        except ValueError:
             raise ArithmeticError("Division failed. The numerator is not "
                                   "a multiple of the denominator.")
        return P(XY[0])

    def _im_gens_(self, codomain, im_gens):
        """
        Return the image of ``self`` in ``codomain`` under the map
        that sends ``self.parent().gens()`` to ``im_gens``.

        INPUT:

        - ``codomain`` -- a ring

        - ``im_gens`` -- a tuple of elements `f(x)` in ``codomain``,
          one for each `x` in ``self.parent().gens()``, that define
          a homomorphism `f` from ``self.parent()`` to ``codomain``

        OUTPUT:

        The image of ``self`` in ``codomain`` under the above
        homomorphism `f`.

        EXAMPLES:

        Ring homomorphisms whose domain is the fraction field of a
        quotient ring work correctly (see :trac:`16135`)::

            sage: R.<x, y> = QQ[]
            sage: K = R.quotient(x^2 - y^3).fraction_field()
            sage: L.<t> = FunctionField(QQ)
            sage: f = K.hom((t^3, t^2))
            sage: list(map(f, K.gens()))
            [t^3, t^2]
            sage: xbar, ybar = K.gens()
            sage: f(1/ybar)
            1/t^2
            sage: f(xbar/ybar)
            t
        """
        return self.lift()._im_gens_(codomain, im_gens)
>>>>>>> d9e145d4

    def __int__(self):
        """
        Try to convert self (an element of `R/I`) to an integer by
        converting its lift in `R` to an integer.  Return a TypeError
        if no such conversion can be found.

        EXAMPLES::

<<<<<<< HEAD
            sage: R.<x,y> = QQ[]; S.<a,b> = R.quo(x^2 + y^2);
=======
            sage: R.<x,y> = QQ[]; S.<a,b> = R.quo(x^2 + y^2); type(a)
            <class 'sage.rings.quotient_ring.QuotientRing_generic_with_category.element_class'>
>>>>>>> d9e145d4
            sage: int(S(-3))                # indirect doctest
            -3
            sage: type(int(S(-3)))
            <... 'int'>
            sage: int(a)
            Traceback (most recent call last):
            ...
            TypeError
        """
        return int(self.lift())

    def _integer_(self, Z=None):
        """
        EXAMPLES::

<<<<<<< HEAD
            sage: R.<x,y> = QQ[]; S.<a,b> = R.quo(x^2 + y^2);
=======
            sage: R.<x,y> = QQ[]; S.<a,b> = R.quo(x^2 + y^2); type(a)
            <class 'sage.rings.quotient_ring.QuotientRing_generic_with_category.element_class'>
>>>>>>> d9e145d4
            sage: ZZ(S(-3))
            -3

        TESTS::

            sage: type(S(-3)._integer_())
            <type 'sage.rings.integer.Integer'>
        """
        try:
            return self.lift()._integer_(Z)
        except AttributeError:
            raise NotImplementedError

    def _rational_(self):
        """
        EXAMPLES::

<<<<<<< HEAD
            sage: R.<x,y> = QQ[]; S.<a,b> = R.quo(x^2 + y^2);
=======
            sage: R.<x,y> = QQ[]; S.<a,b> = R.quo(x^2 + y^2); type(a)
            <class 'sage.rings.quotient_ring.QuotientRing_generic_with_category.element_class'>
>>>>>>> d9e145d4
            sage: QQ(S(-2/3))
            -2/3

        TESTS::

            sage: type(S(-2/3)._rational_())
            <type 'sage.rings.rational.Rational'>
        """
        try:
            return self.lift()._rational_()
        except AttributeError:
            raise NotImplementedError

    def __long__(self):
        """
        EXAMPLES::

<<<<<<< HEAD
            sage: R.<x,y> = QQ[]; S.<a,b> = R.quo(x^2 + y^2)
=======
            sage: R.<x,y> = QQ[]; S.<a,b> = R.quo(x^2 + y^2); type(a)
            <class 'sage.rings.quotient_ring.QuotientRing_generic_with_category.element_class'>
>>>>>>> d9e145d4
            sage: long(S(-3))            # indirect doctest
            -3L
        """
        return long(self.lift())

    def __neg__(self):
        """
        EXAMPLES::

<<<<<<< HEAD
            sage: R.<x,y> = QQ[]; S.<a,b> = R.quo(x^2 + y^2);
=======
            sage: R.<x,y> = QQ[]; S.<a,b> = R.quo(x^2 + y^2); type(a)
            <class 'sage.rings.quotient_ring.QuotientRing_generic_with_category.element_class'>
>>>>>>> d9e145d4
            sage: -a                     # indirect doctest
            -a
            sage: -(a+b)
            -a - b
        """
        return self.__class__(self.parent(), -self.__rep)

    def __pos__(self):
        """
        TESTS::

<<<<<<< HEAD
            sage: R.<x,y> = QQ[]; S.<a,b> = R.quo(x^2 + y^2);
=======
            sage: R.<x,y> = QQ[]; S.<a,b> = R.quo(x^2 + y^2); type(a)
            <class 'sage.rings.quotient_ring.QuotientRing_generic_with_category.element_class'>
>>>>>>> d9e145d4
            sage: (a+b).__pos__()
            a + b
            sage: c = a+b; c.__pos__() is c
            True
        """
        return self

    def __invert__(self):
        """
        EXAMPLES::

<<<<<<< HEAD
            sage: R.<x,y> = QQ[]; S.<a,b> = R.quo(x^2 + y^2);
=======
            sage: R.<x,y> = QQ[]; S.<a,b> = R.quo(x^2 + y^2); type(a)
            <class 'sage.rings.quotient_ring.QuotientRing_generic_with_category.element_class'>
>>>>>>> d9e145d4
            sage: ~S(2/3)
            3/2

        TESTS::

            sage: S(2/3).__invert__()
            3/2

        Note that a is not invertible as an element of R::

            sage: a.__invert__()
            Traceback (most recent call last):
            ...
            ArithmeticError: element is non-invertible
        """
        try:
            inv = self.__rep.inverse_mod(self.parent().defining_ideal())
        except NotImplementedError:
            return self.parent().one()/self
        return self.__class__(self.parent(), inv)

    def __float__(self):
        """
        EXAMPLES::

<<<<<<< HEAD
            sage: R.<x,y> = QQ[]; S.<a,b> = R.quo(x^2 + y^2)
=======
            sage: R.<x,y> = QQ[]; S.<a,b> = R.quo(x^2 + y^2); type(a)
            <class 'sage.rings.quotient_ring.QuotientRing_generic_with_category.element_class'>
>>>>>>> d9e145d4
            sage: float(S(2/3))
            0.6666666666666666
            sage: float(a)
            Traceback (most recent call last):
            ...
            TypeError
        """
        return float(self.lift())

    def __hash__(self):
        r"""
        TESTS::

            sage: R.<x,y> = QQ[]
            sage: S.<a,b> = R.quo(x^2 + y^2)
            sage: hash(a)
            15360174650385711  # 64-bit
            1505322287         # 32-bit
        """
        return hash(self.__rep)

    def __cmp__(self, other):
        """
        EXAMPLES::

<<<<<<< HEAD
            sage: R.<x,y> = QQ[]; S.<a,b> = R.quo(x^2 + y^2)
=======
            sage: R.<x,y> = QQ[]; S.<a,b> = R.quo(x^2 + y^2); type(a)
            <class 'sage.rings.quotient_ring.QuotientRing_generic_with_category.element_class'>
>>>>>>> d9e145d4
            sage: a > b    # indirect doctest
            True
            sage: b > a
            False
            sage: a == loads(dumps(a))
            True

        TESTS::

            sage: a.__cmp__(a+1-1)
            0
            sage: a.__cmp__(b)
            1

        See :trac:`7797`::

            sage: F.<x,y,z> = FreeAlgebra(QQ, implementation='letterplace')
            sage: I = F*[x*y+y*z,x^2+x*y-y*x-y^2]*F
            sage: Q = F.quo(I)
            sage: Q.0^4    # indirect doctest
            ybar*zbar*zbar*xbar + ybar*zbar*zbar*ybar + ybar*zbar*zbar*zbar

        The issue from :trac:`8005` was most likely fixed as part of
        :trac:`9138`::

            sage: F = GF(5)
            sage: R.<x,y>=F[]
            sage: I=Ideal(R, [x, y])
            sage: S.<x1,y1>=QuotientRing(R,I)
            sage: x1^4
            0

        """

        # A containment test is not implemented for univariate polynomial
        # ideals. There are cases in which one would not like to add
        # elements of different degrees. The whole quotient stuff relies
        # in I.reduce(x) returning a normal form of x with respect to I.
        # Hence, we will not use more than that.
        #return cmp(self.__rep, other.__rep)
        # Since we have to compute normal forms anyway, it makes sense
        # to use it for comparison in the case of an inequality as well.
        if self.__rep == other.__rep: # Use a shortpath, so that we
                                      # avoid expensive reductions
             return 0
        I = self.parent().defining_ideal()
        return cmp(I.reduce(self.__rep), I.reduce(other.__rep))

    def lt(self):
        """
        Return the leading term of this quotient ring element.

        EXAMPLES::

            sage: R.<x,y,z>=PolynomialRing(GF(7),3,order='lex')
            sage: I = sage.rings.ideal.FieldIdeal(R)
            sage: Q = R.quo( I )
            sage: f = Q( z*y + 2*x )
            sage: f.lt()
            2*xbar

        TESTS::

<<<<<<< HEAD
            sage: R.<x,y> = QQ[]; S.<a,b> = R.quo(x^2 + y^2)
=======
            sage: R.<x,y> = QQ[]; S.<a,b> = R.quo(x^2 + y^2); type(a)
            <class 'sage.rings.quotient_ring.QuotientRing_generic_with_category.element_class'>
>>>>>>> d9e145d4
            sage: (a+3*a*b+b).lt()
            3*a*b
        """
        return self.__class__(self.parent(), self.__rep.lt())

    def lm(self):
        """
        Return the leading monomial of this quotient ring element.

        EXAMPLES::

            sage: R.<x,y,z>=PolynomialRing(GF(7),3,order='lex')
            sage: I = sage.rings.ideal.FieldIdeal(R)
            sage: Q = R.quo( I )
            sage: f = Q( z*y + 2*x )
            sage: f.lm()
            xbar

        TESTS::

<<<<<<< HEAD
            sage: R.<x,y> = QQ[]; S.<a,b> = R.quo(x^2 + y^2)
=======
            sage: R.<x,y> = QQ[]; S.<a,b> = R.quo(x^2 + y^2); type(a)
            <class 'sage.rings.quotient_ring.QuotientRing_generic_with_category.element_class'>
>>>>>>> d9e145d4
            sage: (a+3*a*b+b).lm()
            a*b

        """
        return self.__class__(self.parent(), self.__rep.lm())

    def lc(self):
        """
        Return the leading coefficient of this quotient ring element.

        EXAMPLES::

            sage: R.<x,y,z>=PolynomialRing(GF(7),3,order='lex')
            sage: I = sage.rings.ideal.FieldIdeal(R)
            sage: Q = R.quo( I )
            sage: f = Q( z*y + 2*x )
            sage: f.lc()
            2

        TESTS::

<<<<<<< HEAD
            sage: R.<x,y> = QQ[]; S.<a,b> = R.quo(x^2 + y^2)
=======
            sage: R.<x,y> = QQ[]; S.<a,b> = R.quo(x^2 + y^2); type(a)
            <class 'sage.rings.quotient_ring.QuotientRing_generic_with_category.element_class'>
>>>>>>> d9e145d4
            sage: (a+3*a*b+b).lc()
            3
        """
        return self.__rep.lc()

    def variables(self):
        """
        Return all variables occurring in ``self``.

        OUTPUT:

        A tuple of linear monomials, one for each variable occurring
        in ``self``.

        EXAMPLES::

<<<<<<< HEAD
            sage: R.<x,y> = QQ[]; S.<a,b> = R.quo(x^2 + y^2)
=======
            sage: R.<x,y> = QQ[]; S.<a,b> = R.quo(x^2 + y^2); type(a)
            <class 'sage.rings.quotient_ring.QuotientRing_generic_with_category.element_class'>
>>>>>>> d9e145d4
            sage: a.variables()
            (a,)
            sage: b.variables()
            (b,)
            sage: s = a^2 + b^2 + 1; s
            1
            sage: s.variables()
            ()
            sage: (a+b).variables()
            (a, b)
        """
        return tuple(self.__class__(self.parent(), v) for v in self.__rep.variables())

    def monomials(self):
        """
        Return the monomials in ``self``.

        OUTPUT:

        A list of monomials.

        EXAMPLES::

<<<<<<< HEAD
            sage: R.<x,y> = QQ[]; S.<a,b> = R.quo(x^2 + y^2)
=======
            sage: R.<x,y> = QQ[]; S.<a,b> = R.quo(x^2 + y^2); type(a)
            <class 'sage.rings.quotient_ring.QuotientRing_generic_with_category.element_class'>
>>>>>>> d9e145d4
            sage: a.monomials()
            [a]
            sage: (a+a*b).monomials()
            [a*b, a]
            sage: R.zero().monomials()
            []
        """
        return [self.__class__(self.parent(), m) for m in self.__rep.monomials()]

    def _singular_(self, singular=singular_default):
        """
        Return Singular representation of self.

        INPUT:

        -  ``singular`` - a non-standard interpreter may be
           provided

        EXAMPLES::

            sage: P.<x,y>  = PolynomialRing(GF(2),2)
            sage: I = sage.rings.ideal.FieldIdeal(P)
            sage: Q = P.quo(I)
            sage: Q._singular_()
            polynomial ring, over a field, global ordering
            //   coefficients: ZZ/2
            //   number of vars : 2
            //        block   1 : ordering dp
            //                  : names    x y
            //        block   2 : ordering C
            // quotient ring from ideal
            _[1]=x2+x
            _[2]=y2+y
            sage: xbar = Q(x); xbar
            xbar
            sage: xbar._singular_()
            x
            sage: Q(xbar._singular_()) # a round-trip
            xbar

        TESTS::

<<<<<<< HEAD
            sage: R.<x,y> = QQ[]; S.<a,b> = R.quo(x^2 + y^2)
=======
            sage: R.<x,y> = QQ[]; S.<a,b> = R.quo(x^2 + y^2); type(a)
            <class 'sage.rings.quotient_ring.QuotientRing_generic_with_category.element_class'>
>>>>>>> d9e145d4
            sage: (a-2/3*b)._singular_()
            x-2/3*y
            sage: S((a-2/3*b)._singular_())
            a - 2/3*b
        """
        return self.__rep._singular_(singular)

    def _magma_init_(self, magma):
        """
        Returns the Magma representation of this quotient ring element.

        EXAMPLES::

            sage: P.<x,y> = PolynomialRing(GF(2))
            sage: Q = P.quotient(sage.rings.ideal.FieldIdeal(P))
            sage: xbar, ybar = Q.gens()
            sage: magma(xbar)             # optional -- magma
            x
            sage: xbar._magma_init_(magma)  # optional -- magma
            '_sage_[...]!_sage_ref...'
        """
        g = magma(self.__rep)
        R = magma(self.parent())
        return '{}!{}'.format(R.name(), g._ref())

    def reduce(self, G):
        r"""
        Reduce this quotient ring element by a set of quotient ring
        elements ``G``.

        INPUT:


        -  ``G`` - a list of quotient ring elements


        EXAMPLES::

            sage: P.<a,b,c,d,e> = PolynomialRing(GF(2), 5, order='lex')
            sage: I1 = ideal([a*b + c*d + 1, a*c*e + d*e, a*b*e + c*e, b*c + c*d*e + 1])
            sage: Q = P.quotient( sage.rings.ideal.FieldIdeal(P) )
            sage: I2 = ideal([Q(f) for f in I1.gens()])
            sage: f = Q((a*b + c*d + 1)^2  + e)
            sage: f.reduce(I2.gens())
            ebar
        """
        try:
            G = [f.lift() for f in G]
        except TypeError:
            pass
        # reduction w.r.t. the defining ideal is performed in the
        # constructor
        return self.__class__(self.parent(), self.__rep.reduce(G))
<|MERGE_RESOLUTION|>--- conflicted
+++ resolved
@@ -102,12 +102,8 @@
 
         TESTS::
 
-<<<<<<< HEAD
-            sage: R.<x,y> = QQ[]; S.<a,b> = R.quo(x^2 + y^2)
-=======
-            sage: R.<x,y> = QQ[]; S.<a,b> = R.quo(x^2 + y^2); type(a)
-            <class 'sage.rings.quotient_ring.QuotientRing_generic_with_category.element_class'>
->>>>>>> d9e145d4
+            sage: R.<x,y> = QQ[]; S.<a,b> = R.quo(x^2 + y^2); type(a)
+            <class 'sage.rings.quotient_ring.QuotientRing_generic_with_category.element_class'>
             sage: a._reduce_()
             sage: a._QuotientRingElement__rep
             x
@@ -122,12 +118,8 @@
 
         EXAMPLES::
 
-<<<<<<< HEAD
-            sage: R.<x,y> = QQ[]; S.<a,b> = R.quo(x^2 + y^2)
-=======
-            sage: R.<x,y> = QQ[]; S.<a,b> = R.quo(x^2 + y^2); type(a)
-            <class 'sage.rings.quotient_ring.QuotientRing_generic_with_category.element_class'>
->>>>>>> d9e145d4
+            sage: R.<x,y> = QQ[]; S.<a,b> = R.quo(x^2 + y^2); type(a)
+            <class 'sage.rings.quotient_ring.QuotientRing_generic_with_category.element_class'>
             sage: a.lift()
             x
             sage: (3/5*(a + a^2 + b^2)).lift()
@@ -143,12 +135,8 @@
 
         EXAMPLES::
 
-<<<<<<< HEAD
-            sage: R.<x,y> = QQ[]; S.<a,b> = R.quo(x^2 + y^2)
-=======
-            sage: R.<x,y> = QQ[]; S.<a,b> = R.quo(x^2 + y^2); type(a)
-            <class 'sage.rings.quotient_ring.QuotientRing_generic_with_category.element_class'>
->>>>>>> d9e145d4
+            sage: R.<x,y> = QQ[]; S.<a,b> = R.quo(x^2 + y^2); type(a)
+            <class 'sage.rings.quotient_ring.QuotientRing_generic_with_category.element_class'>
             sage: bool(a)     # indirect docteest
             True
             sage: bool(S(0))
@@ -169,8 +157,10 @@
 
         EXAMPLES::
 
-<<<<<<< HEAD
             sage: R.<x,y> = QQ[]; S.<a,b> = R.quo(x^2 + 1)
+            <class 'sage.rings.quotient_ring.QuotientRing_generic_with_category.element_class'>
+            sage: a*b
+            1
             sage: S.one().is_unit()
             True
 
@@ -178,18 +168,12 @@
         whose representative in the cover is a unit::
 
             sage: (a^2 + 1).is_unit()
-=======
-            sage: R.<x,y> = QQ[]; S.<a,b> = R.quo(1 - x*y); type(a)
-            <class 'sage.rings.quotient_ring.QuotientRing_generic_with_category.element_class'>
-            sage: a*b
-            1
+            True
             sage: a.is_unit()
             Traceback (most recent call last):
             ...
             NotImplementedError
-            sage: S(1).is_unit()
->>>>>>> d9e145d4
-            True
+
             sage: b.is_unit() # not implemented
             False
             sage: a.is_unit() # not implemented
@@ -228,12 +212,8 @@
 
         TESTS::
 
-<<<<<<< HEAD
-            sage: R.<x,y> = QQ[]; S.<a,b> = R.quo(x^2 + y^2);
-=======
-            sage: R.<x,y> = QQ[]; S.<a,b> = R.quo(x^2 + y^2); type(a)
-            <class 'sage.rings.quotient_ring.QuotientRing_generic_with_category.element_class'>
->>>>>>> d9e145d4
+            sage: R.<x,y> = QQ[]; S.<a,b> = R.quo(x^2 + y^2); type(a)
+            <class 'sage.rings.quotient_ring.QuotientRing_generic_with_category.element_class'>
             sage: a-2*a*b     # indirect doctest
             -2*a*b + a
 
@@ -302,12 +282,8 @@
 
         EXAMPLES::
 
-<<<<<<< HEAD
-            sage: R.<x,y> = QQ[]; S.<a,b> = R.quo(x^2 + y^2);
-=======
-            sage: R.<x,y> = QQ[]; S.<a,b> = R.quo(x^2 + y^2); type(a)
-            <class 'sage.rings.quotient_ring.QuotientRing_generic_with_category.element_class'>
->>>>>>> d9e145d4
+            sage: R.<x,y> = QQ[]; S.<a,b> = R.quo(x^2 + y^2); type(a)
+            <class 'sage.rings.quotient_ring.QuotientRing_generic_with_category.element_class'>
             sage: a + b
             a + b
 
@@ -326,12 +302,8 @@
 
         EXAMPLES::
 
-<<<<<<< HEAD
-            sage: R.<x,y> = QQ[]; S.<a,b> = R.quo(x^2 + y^2);
-=======
-            sage: R.<x,y> = QQ[]; S.<a,b> = R.quo(x^2 + y^2); type(a)
-            <class 'sage.rings.quotient_ring.QuotientRing_generic_with_category.element_class'>
->>>>>>> d9e145d4
+            sage: R.<x,y> = QQ[]; S.<a,b> = R.quo(x^2 + y^2); type(a)
+            <class 'sage.rings.quotient_ring.QuotientRing_generic_with_category.element_class'>
             sage: a - b
             a - b
 
@@ -350,12 +322,8 @@
 
         EXAMPLES::
 
-<<<<<<< HEAD
-            sage: R.<x,y> = QQ[]; S.<a,b> = R.quo(x^2 + y^2);
-=======
-            sage: R.<x,y> = QQ[]; S.<a,b> = R.quo(x^2 + y^2); type(a)
-            <class 'sage.rings.quotient_ring.QuotientRing_generic_with_category.element_class'>
->>>>>>> d9e145d4
+            sage: R.<x,y> = QQ[]; S.<a,b> = R.quo(x^2 + y^2); type(a)
+            <class 'sage.rings.quotient_ring.QuotientRing_generic_with_category.element_class'>
             sage: a * b
             a*b
 
@@ -397,12 +365,8 @@
 
         Another really easy example::
 
-<<<<<<< HEAD
-            sage: R.<x,y> = QQ[]; S.<a,b> = R.quo(x^2 + y^2)
-=======
-            sage: R.<x,y> = QQ[]; S.<a,b> = R.quo(x^2 + y^2); type(a)
-            <class 'sage.rings.quotient_ring.QuotientRing_generic_with_category.element_class'>
->>>>>>> d9e145d4
+            sage: R.<x,y> = QQ[]; S.<a,b> = R.quo(x^2 + y^2); type(a)
+            <class 'sage.rings.quotient_ring.QuotientRing_generic_with_category.element_class'>
             sage: a / S(2)
             1/2*a
             sage: (a*b)._div_(b)
@@ -441,17 +405,6 @@
         P  = self.parent()
         I = P.defining_ideal()
 
-<<<<<<< HEAD
-        # Try something very naive -- somebody will improve this
-        # in the future.
-        try:
-            return L * R.inverse_mod(I)
-        except NotImplementedError:
-            if R.is_unit():
-                return L * R.__invert__()
-            else:
-                raise
-=======
         if not hasattr(I, 'groebner_basis'):
             # Try something very naive -- somebody will improve this
             # in the future.
@@ -516,7 +469,6 @@
             t
         """
         return self.lift()._im_gens_(codomain, im_gens)
->>>>>>> d9e145d4
 
     def __int__(self):
         """
@@ -526,12 +478,8 @@
 
         EXAMPLES::
 
-<<<<<<< HEAD
-            sage: R.<x,y> = QQ[]; S.<a,b> = R.quo(x^2 + y^2);
-=======
-            sage: R.<x,y> = QQ[]; S.<a,b> = R.quo(x^2 + y^2); type(a)
-            <class 'sage.rings.quotient_ring.QuotientRing_generic_with_category.element_class'>
->>>>>>> d9e145d4
+            sage: R.<x,y> = QQ[]; S.<a,b> = R.quo(x^2 + y^2); type(a)
+            <class 'sage.rings.quotient_ring.QuotientRing_generic_with_category.element_class'>
             sage: int(S(-3))                # indirect doctest
             -3
             sage: type(int(S(-3)))
@@ -547,12 +495,8 @@
         """
         EXAMPLES::
 
-<<<<<<< HEAD
-            sage: R.<x,y> = QQ[]; S.<a,b> = R.quo(x^2 + y^2);
-=======
-            sage: R.<x,y> = QQ[]; S.<a,b> = R.quo(x^2 + y^2); type(a)
-            <class 'sage.rings.quotient_ring.QuotientRing_generic_with_category.element_class'>
->>>>>>> d9e145d4
+            sage: R.<x,y> = QQ[]; S.<a,b> = R.quo(x^2 + y^2); type(a)
+            <class 'sage.rings.quotient_ring.QuotientRing_generic_with_category.element_class'>
             sage: ZZ(S(-3))
             -3
 
@@ -570,12 +514,8 @@
         """
         EXAMPLES::
 
-<<<<<<< HEAD
-            sage: R.<x,y> = QQ[]; S.<a,b> = R.quo(x^2 + y^2);
-=======
-            sage: R.<x,y> = QQ[]; S.<a,b> = R.quo(x^2 + y^2); type(a)
-            <class 'sage.rings.quotient_ring.QuotientRing_generic_with_category.element_class'>
->>>>>>> d9e145d4
+            sage: R.<x,y> = QQ[]; S.<a,b> = R.quo(x^2 + y^2); type(a)
+            <class 'sage.rings.quotient_ring.QuotientRing_generic_with_category.element_class'>
             sage: QQ(S(-2/3))
             -2/3
 
@@ -593,12 +533,8 @@
         """
         EXAMPLES::
 
-<<<<<<< HEAD
-            sage: R.<x,y> = QQ[]; S.<a,b> = R.quo(x^2 + y^2)
-=======
-            sage: R.<x,y> = QQ[]; S.<a,b> = R.quo(x^2 + y^2); type(a)
-            <class 'sage.rings.quotient_ring.QuotientRing_generic_with_category.element_class'>
->>>>>>> d9e145d4
+            sage: R.<x,y> = QQ[]; S.<a,b> = R.quo(x^2 + y^2); type(a)
+            <class 'sage.rings.quotient_ring.QuotientRing_generic_with_category.element_class'>
             sage: long(S(-3))            # indirect doctest
             -3L
         """
@@ -608,12 +544,8 @@
         """
         EXAMPLES::
 
-<<<<<<< HEAD
-            sage: R.<x,y> = QQ[]; S.<a,b> = R.quo(x^2 + y^2);
-=======
-            sage: R.<x,y> = QQ[]; S.<a,b> = R.quo(x^2 + y^2); type(a)
-            <class 'sage.rings.quotient_ring.QuotientRing_generic_with_category.element_class'>
->>>>>>> d9e145d4
+            sage: R.<x,y> = QQ[]; S.<a,b> = R.quo(x^2 + y^2); type(a)
+            <class 'sage.rings.quotient_ring.QuotientRing_generic_with_category.element_class'>
             sage: -a                     # indirect doctest
             -a
             sage: -(a+b)
@@ -625,12 +557,8 @@
         """
         TESTS::
 
-<<<<<<< HEAD
-            sage: R.<x,y> = QQ[]; S.<a,b> = R.quo(x^2 + y^2);
-=======
-            sage: R.<x,y> = QQ[]; S.<a,b> = R.quo(x^2 + y^2); type(a)
-            <class 'sage.rings.quotient_ring.QuotientRing_generic_with_category.element_class'>
->>>>>>> d9e145d4
+            sage: R.<x,y> = QQ[]; S.<a,b> = R.quo(x^2 + y^2); type(a)
+            <class 'sage.rings.quotient_ring.QuotientRing_generic_with_category.element_class'>
             sage: (a+b).__pos__()
             a + b
             sage: c = a+b; c.__pos__() is c
@@ -642,12 +570,8 @@
         """
         EXAMPLES::
 
-<<<<<<< HEAD
-            sage: R.<x,y> = QQ[]; S.<a,b> = R.quo(x^2 + y^2);
-=======
-            sage: R.<x,y> = QQ[]; S.<a,b> = R.quo(x^2 + y^2); type(a)
-            <class 'sage.rings.quotient_ring.QuotientRing_generic_with_category.element_class'>
->>>>>>> d9e145d4
+            sage: R.<x,y> = QQ[]; S.<a,b> = R.quo(x^2 + y^2); type(a)
+            <class 'sage.rings.quotient_ring.QuotientRing_generic_with_category.element_class'>
             sage: ~S(2/3)
             3/2
 
@@ -673,12 +597,8 @@
         """
         EXAMPLES::
 
-<<<<<<< HEAD
-            sage: R.<x,y> = QQ[]; S.<a,b> = R.quo(x^2 + y^2)
-=======
-            sage: R.<x,y> = QQ[]; S.<a,b> = R.quo(x^2 + y^2); type(a)
-            <class 'sage.rings.quotient_ring.QuotientRing_generic_with_category.element_class'>
->>>>>>> d9e145d4
+            sage: R.<x,y> = QQ[]; S.<a,b> = R.quo(x^2 + y^2); type(a)
+            <class 'sage.rings.quotient_ring.QuotientRing_generic_with_category.element_class'>
             sage: float(S(2/3))
             0.6666666666666666
             sage: float(a)
@@ -704,12 +624,8 @@
         """
         EXAMPLES::
 
-<<<<<<< HEAD
-            sage: R.<x,y> = QQ[]; S.<a,b> = R.quo(x^2 + y^2)
-=======
-            sage: R.<x,y> = QQ[]; S.<a,b> = R.quo(x^2 + y^2); type(a)
-            <class 'sage.rings.quotient_ring.QuotientRing_generic_with_category.element_class'>
->>>>>>> d9e145d4
+            sage: R.<x,y> = QQ[]; S.<a,b> = R.quo(x^2 + y^2); type(a)
+            <class 'sage.rings.quotient_ring.QuotientRing_generic_with_category.element_class'>
             sage: a > b    # indirect doctest
             True
             sage: b > a
@@ -773,12 +689,8 @@
 
         TESTS::
 
-<<<<<<< HEAD
-            sage: R.<x,y> = QQ[]; S.<a,b> = R.quo(x^2 + y^2)
-=======
-            sage: R.<x,y> = QQ[]; S.<a,b> = R.quo(x^2 + y^2); type(a)
-            <class 'sage.rings.quotient_ring.QuotientRing_generic_with_category.element_class'>
->>>>>>> d9e145d4
+            sage: R.<x,y> = QQ[]; S.<a,b> = R.quo(x^2 + y^2); type(a)
+            <class 'sage.rings.quotient_ring.QuotientRing_generic_with_category.element_class'>
             sage: (a+3*a*b+b).lt()
             3*a*b
         """
@@ -799,12 +711,8 @@
 
         TESTS::
 
-<<<<<<< HEAD
-            sage: R.<x,y> = QQ[]; S.<a,b> = R.quo(x^2 + y^2)
-=======
-            sage: R.<x,y> = QQ[]; S.<a,b> = R.quo(x^2 + y^2); type(a)
-            <class 'sage.rings.quotient_ring.QuotientRing_generic_with_category.element_class'>
->>>>>>> d9e145d4
+            sage: R.<x,y> = QQ[]; S.<a,b> = R.quo(x^2 + y^2); type(a)
+            <class 'sage.rings.quotient_ring.QuotientRing_generic_with_category.element_class'>
             sage: (a+3*a*b+b).lm()
             a*b
 
@@ -826,12 +734,8 @@
 
         TESTS::
 
-<<<<<<< HEAD
-            sage: R.<x,y> = QQ[]; S.<a,b> = R.quo(x^2 + y^2)
-=======
-            sage: R.<x,y> = QQ[]; S.<a,b> = R.quo(x^2 + y^2); type(a)
-            <class 'sage.rings.quotient_ring.QuotientRing_generic_with_category.element_class'>
->>>>>>> d9e145d4
+            sage: R.<x,y> = QQ[]; S.<a,b> = R.quo(x^2 + y^2); type(a)
+            <class 'sage.rings.quotient_ring.QuotientRing_generic_with_category.element_class'>
             sage: (a+3*a*b+b).lc()
             3
         """
@@ -848,12 +752,8 @@
 
         EXAMPLES::
 
-<<<<<<< HEAD
-            sage: R.<x,y> = QQ[]; S.<a,b> = R.quo(x^2 + y^2)
-=======
-            sage: R.<x,y> = QQ[]; S.<a,b> = R.quo(x^2 + y^2); type(a)
-            <class 'sage.rings.quotient_ring.QuotientRing_generic_with_category.element_class'>
->>>>>>> d9e145d4
+            sage: R.<x,y> = QQ[]; S.<a,b> = R.quo(x^2 + y^2); type(a)
+            <class 'sage.rings.quotient_ring.QuotientRing_generic_with_category.element_class'>
             sage: a.variables()
             (a,)
             sage: b.variables()
@@ -877,12 +777,8 @@
 
         EXAMPLES::
 
-<<<<<<< HEAD
-            sage: R.<x,y> = QQ[]; S.<a,b> = R.quo(x^2 + y^2)
-=======
-            sage: R.<x,y> = QQ[]; S.<a,b> = R.quo(x^2 + y^2); type(a)
-            <class 'sage.rings.quotient_ring.QuotientRing_generic_with_category.element_class'>
->>>>>>> d9e145d4
+            sage: R.<x,y> = QQ[]; S.<a,b> = R.quo(x^2 + y^2); type(a)
+            <class 'sage.rings.quotient_ring.QuotientRing_generic_with_category.element_class'>
             sage: a.monomials()
             [a]
             sage: (a+a*b).monomials()
@@ -925,12 +821,8 @@
 
         TESTS::
 
-<<<<<<< HEAD
-            sage: R.<x,y> = QQ[]; S.<a,b> = R.quo(x^2 + y^2)
-=======
-            sage: R.<x,y> = QQ[]; S.<a,b> = R.quo(x^2 + y^2); type(a)
-            <class 'sage.rings.quotient_ring.QuotientRing_generic_with_category.element_class'>
->>>>>>> d9e145d4
+            sage: R.<x,y> = QQ[]; S.<a,b> = R.quo(x^2 + y^2); type(a)
+            <class 'sage.rings.quotient_ring.QuotientRing_generic_with_category.element_class'>
             sage: (a-2/3*b)._singular_()
             x-2/3*y
             sage: S((a-2/3*b)._singular_())
