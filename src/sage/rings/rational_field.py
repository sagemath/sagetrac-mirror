--- conflicted
+++ resolved
@@ -1234,7 +1234,6 @@
         """
         return sib.name('QQ')
 
-<<<<<<< HEAD
     def valuation(self, p):
         r"""
         Return the ``p``-adic valuation on the field of rationals.
@@ -1251,7 +1250,7 @@
         """
         from sage.rings.padics.padic_valuation import pAdicValuation
         return pAdicValuation(self, p)
-=======
+
     def _factor_univariate_polynomial(self, f):
         """
         Factor the univariate polynomial ``f``.
@@ -1299,7 +1298,6 @@
 
         from sage.structure.factorization import Factorization
         return Factorization(F, f.leading_coefficient())
->>>>>>> 1c17d9ee
 
 QQ = RationalField()
 Q = QQ
