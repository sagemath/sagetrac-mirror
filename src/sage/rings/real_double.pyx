r"""
Double Precision Real Numbers

EXAMPLES:

We create the real double vector space of dimension `3`::

    sage: V = RDF^3; V
    Vector space of dimension 3 over Real Double Field

Notice that this space is unique::

    sage: V is RDF^3
    True
    sage: V is FreeModule(RDF, 3)
    True
    sage: V is VectorSpace(RDF, 3)
    True

Also, you can instantly create a space of large dimension::

    sage: V = RDF^10000

TESTS:

Test NumPy conversions::

    sage: RDF(1).__array_interface__
    {'typestr': '=f8'}
    sage: import numpy
    sage: numpy.array([RDF.pi()]).dtype
    dtype('float64')
"""

#*****************************************************************************
# This program is free software: you can redistribute it and/or modify
# it under the terms of the GNU General Public License as published by
# the Free Software Foundation, either version 2 of the License, or
# (at your option) any later version.
#                  http://www.gnu.org/licenses/
#*****************************************************************************

from __future__ import print_function, absolute_import

cimport libc.math
from libc.string cimport memcpy
from cpython.object cimport *
from cpython.float cimport *

from cysignals.signals cimport sig_on, sig_off

from sage.ext.stdsage cimport PY_NEW
from sage.ext.pool cimport ObjectPool_Cloning

from sage.libs.gsl.all cimport *

gsl_set_error_handler_off()

import math, operator

from cypari2.convert cimport new_gen_from_double

import sage.rings.integer
import sage.rings.rational

from sage.rings.integer cimport Integer
from sage.rings.integer_ring import ZZ

from sage.categories.morphism cimport Morphism
from sage.structure.coerce cimport is_numpy_type
from sage.misc.randstate cimport randstate, current_randstate
from sage.structure.richcmp cimport rich_to_bool
from sage.arith.constants cimport *

IF HAVE_GMPY2:
    cimport gmpy2


cdef RealDoubleField_class _RDF = RealDoubleField_class()
RDF = _RDF   # external interface


def is_RealDoubleField(x):
    """
    Returns ``True`` if ``x`` is the field of real double precision numbers.

    EXAMPLES::

        sage: from sage.rings.real_double import is_RealDoubleField
        sage: is_RealDoubleField(RDF)
        True
        sage: is_RealDoubleField(RealField(53))
        False
    """
    return isinstance(x, RealDoubleField_class)


def RealDoubleField():
    """
    Return the unique instance of the
    :class:`real double field<RealDoubleField_class>`.

    EXAMPLES::

        sage: RealDoubleField() is RealDoubleField()
        True
    """
    return _RDF


cdef class RealDoubleField_class(Field):
    """
    An approximation to the field of real numbers using double
    precision floating point numbers. Answers derived from calculations
    in this approximation may differ from what they would be if those
    calculations were performed in the true field of real numbers. This
    is due to the rounding errors inherent to finite precision
    calculations.

    EXAMPLES::

        sage: RR == RDF
        False
        sage: RDF == RealDoubleField()    # RDF is the shorthand
        True

    ::

        sage: RDF(1)
        1.0
        sage: RDF(2/3)
        0.6666666666666666

    A ``TypeError`` is raised if the coercion doesn't make sense::

        sage: RDF(QQ['x'].0)
        Traceback (most recent call last):
        ...
        TypeError: cannot coerce nonconstant polynomial to float
        sage: RDF(QQ['x'](3))
        3.0

    One can convert back and forth between double precision real
    numbers and higher-precision ones, though of course there may be
    loss of precision::

        sage: a = RealField(200)(2).sqrt(); a
        1.4142135623730950488016887242096980785696718753769480731767
        sage: b = RDF(a); b
        1.4142135623730951
        sage: a.parent()(b)
        1.4142135623730951454746218587388284504413604736328125000000
        sage: a.parent()(b) == b
        True
        sage: b == RR(a)
        True

    """
    def __init__(self):
        """
        Initialize ``self``.

        TESTS::

            sage: R = RealDoubleField()
            sage: TestSuite(R).run()
        """
        from sage.categories.fields import Fields
        Field.__init__(self, self, category=Fields().Metric().Complete())
        self._populate_coercion_lists_(init_no_parent=True,
                                       convert_method_name='_real_double_')

    _element_constructor_ = RealDoubleElement

    def __reduce__(self):
        """
        For pickling.

        EXAMPLES::

            sage: loads(dumps(RDF)) is RDF
            True
        """
        return RealDoubleField, ()

    cpdef bint is_exact(self) except -2:
        """
        Returns ``False``, because doubles are not exact.

        EXAMPLES::

            sage: RDF.is_exact()
            False
        """
        return False

    def _latex_(self):
        r"""
        Return a latex representation of ``self``.

        EXAMPLES::

            sage: latex(RDF) # indirect doctest
            \Bold{R}
        """
        return "\\Bold{R}"

    def _sage_input_(self, sib, coerced):
        r"""
        Produce an expression which will reproduce this value when evaluated.

        EXAMPLES::

            sage: sage_input(RDF, verify=True)
            # Verified
            RDF
            sage: from sage.misc.sage_input import SageInputBuilder
            sage: RDF._sage_input_(SageInputBuilder(), False)
            {atomic:RDF}
        """
        return sib.name('RDF')

    def __repr__(self):
        """
        Return a string representation of ``self``.

        EXAMPLES::

            sage: RealDoubleField() # indirect doctest
            Real Double Field
            sage: RDF
            Real Double Field
        """
        return "Real Double Field"

    def _repr_option(self, key):
        """
        Metadata about the :meth:`_repr_` output.

        See :meth:`sage.structure.parent._repr_option` for details.

        EXAMPLES::

            sage: RDF._repr_option('element_is_atomic')
            True
        """
        if key == 'element_is_atomic':
            return True
        return super(RealDoubleField_class, self)._repr_option(key)

    def __richcmp__(self, x, op):
        """
        Compare ``self`` to ``x``.

        EXAMPLES::

            sage: RDF == 5
            False
            sage: loads(dumps(RDF)) == RDF
            True
        """
        if isinstance(x, RealDoubleField_class):
            return rich_to_bool(op, 0)
        if op == Py_NE:
            return True
        return NotImplemented

    def construction(self):
        r"""
        Returns the functorial construction of ``self``, namely, completion of
        the rational numbers with respect to the prime at `\infty`.

        Also preserves other information that makes this field unique (i.e.
        the Real Double Field).

        EXAMPLES::

            sage: c, S = RDF.construction(); S
            Rational Field
            sage: RDF == c(S)
            True
        """
        from sage.categories.pushout import CompletionFunctor
        return (CompletionFunctor(sage.rings.infinity.Infinity,
                                  53,
                                  {'type': 'RDF'}),
               sage.rings.rational_field.QQ)

    def complex_field(self):
        """
        Return the complex field with the same precision as ``self``, i.e.,
        the complex double field.

        EXAMPLES::

            sage: RDF.complex_field()
            Complex Double Field
        """
        from sage.rings.complex_double import CDF
        return CDF

    def algebraic_closure(self):
        """
        Return the algebraic closure of ``self``, i.e., the complex double
        field.

        EXAMPLES::

            sage: RDF.algebraic_closure()
            Complex Double Field
        """
        from sage.rings.complex_double import CDF
        return CDF

    cpdef _coerce_map_from_(self, S):
        """
        Canonical coercion of ``S`` to the real double field.

        The rings that canonically coerce to the real double field are:

        - the real double field itself
        - int, long, integer, and rational rings
        - numpy integers and floatings
        - the real lazy field
        - the MPFR real field with at least 53 bits of precision

        EXAMPLES::

            sage: RDF.coerce(5) # indirect doctest
            5.0
            sage: RDF.coerce(9499294r)
            9499294.0
            sage: RDF.coerce(61/3)
            20.333333333333332
            sage: parent(RDF(3) + CDF(5))
            Complex Double Field
            sage: parent(CDF(5) + RDF(3))
            Complex Double Field
            sage: CDF.gen(0) + 5.0
            5.0 + 1.0*I
            sage: RLF(2/3) + RDF(1)
            1.6666666666666665

            sage: import numpy
            sage: RDF.coerce(numpy.int8('1'))
            1.0
            sage: RDF.coerce(numpy.float64('1'))
            1.0

            sage: RDF.coerce(pi)
            Traceback (most recent call last):
            ...
            TypeError: no canonical coercion from Symbolic Ring to Real Double Field

        Test that :trac:`15695` is fixed (see also :trac:`18076`)::

            sage: 1j + numpy.float64(2)
            2.00000000000000 + 1.00000000000000*I
            sage: parent(_)
            Complex Field with 53 bits of precision
        """
        if S is int or S is float:
            return ToRDF(S)

        from .rational_field import QQ
        from .real_lazy import RLF
        if S is ZZ or S is QQ or S is RLF:
            return ToRDF(S)

        from .real_mpfr import RR, RealField_class
        if isinstance(S, RealField_class):
            if S.prec() >= 53:
                return ToRDF(S)
            else:
                return None
        elif is_numpy_type(S):
            import numpy
            if issubclass(S, numpy.integer) or issubclass(S, numpy.floating):
                return ToRDF(S)
            else:
                return None

        connecting = RR._internal_coerce_map_from(S)
        if connecting is not None:
            return ToRDF(RR) * connecting

    def _magma_init_(self, magma):
        r"""
        Return a string representation of ``self`` in the Magma language.

        EXAMPLES:

        Magma handles precision in decimal digits, so we lose a bit::

            sage: magma(RDF) # optional - magma # indirect doctest
            Real field of precision 15
            sage: 10^15 < 2^53 < 10^16
            True

        When we convert back from Magma, we convert to a generic real field
        that has 53 bits of precision::

            sage: magma(RDF).sage() # optional - magma
            Real Field with 53 bits of precision
        """
        return "RealField(%s : Bits := true)" % self.prec()

    def _polymake_init_(self):
        r"""
        Return the polymake representation of the real double field.

        EXAMPLES::

            sage: polymake(RDF)    #optional - polymake # indirect doctest
            Float
        """
        return '"Float"'

    def precision(self):
        """
        Return the precision of this real double field in bits.

        Always returns 53.

        EXAMPLES::

            sage: RDF.precision()
            53
        """
        return 53

    prec = precision

    def to_prec(self, prec):
        """
        Return the real field to the specified precision. As doubles have
        fixed precision, this will only return a real double field if ``prec``
        is exactly 53.

        EXAMPLES::

            sage: RDF.to_prec(52)
            Real Field with 52 bits of precision
            sage: RDF.to_prec(53)
            Real Double Field
        """
        if prec == 53:
            return self
        else:
            from .real_mpfr import RealField
            return RealField(prec)


    def gen(self, n=0):
        """
        Return the generator of the real double field.

        EXAMPLES::

            sage: RDF.0
            1.0
            sage: RDF.gens()
            (1.0,)
        """
        if n != 0:
            raise ValueError("only 1 generator")
        return RealDoubleElement(1)

    def ngens(self):
        """
        Return the number of generators which is always 1.

        EXAMPLES::

            sage: RDF.ngens()
            1
        """
        return 1

    def is_finite(self):
        """
        Return ``False``, since the field of real numbers is not finite.

        Technical note: There exists an upper bound on the double
        representation.

        EXAMPLES::

            sage: RDF.is_finite()
            False
        """
        return False

    def characteristic(self):
        """
        Returns 0, since the field of real numbers has characteristic 0.

        EXAMPLES::

            sage: RDF.characteristic()
            0
        """
        return Integer(0)

    cdef _new_c(self, double value):
        cdef RealDoubleElement x
        x = PY_NEW(RealDoubleElement)
        x._value = value
        return x

    def random_element(self, double min=-1, double max=1):
        """
        Return a random element of this real double field in the interval
        ``[min, max]``.

        EXAMPLES::

            sage: RDF.random_element()
            0.7369454235661859
            sage: RDF.random_element(min=100, max=110)
            102.8159473516245
        """
        cdef randstate rstate = current_randstate()

        return self._new_c((max-min)*rstate.c_rand_double() + min)

    def name(self):
        """
        The name of ``self``.

        EXAMPLES::

            sage: RDF.name()
            'RealDoubleField'
        """
        return "RealDoubleField"

    def __hash__(self):
        """
        Return the hash value of ``self``.

        TESTS::

            sage: hash(RDF) % 2^32 == hash(str(RDF)) % 2^32
            True
        """
        return 1157042230 #return hash(str(self))

    def pi(self):
        r"""
        Returns `\pi` to double-precision.

        EXAMPLES::

            sage: RDF.pi()
            3.141592653589793
            sage: RDF.pi().sqrt()/2
            0.8862269254527579
        """
        return self(M_PI)

    def euler_constant(self):
        """
        Return Euler's gamma constant to double precision.

        EXAMPLES::

            sage: RDF.euler_constant()
            0.5772156649015329
        """
        return self(M_EULER)

    def log2(self):
        r"""
        Return `\log(2)` to the precision of this field.

        EXAMPLES::

            sage: RDF.log2()
            0.6931471805599453
            sage: RDF(2).log()
            0.6931471805599453
        """
        return self(M_LN2)

    def factorial(self, int n):
        """
        Return the factorial of the integer `n` as a real number.

        EXAMPLES::

            sage: RDF.factorial(100)
            9.332621544394415e+157
        """
        if n < 0:
            raise ArithmeticError("n must be nonnegative")
        return self(gsl_sf_fact(n))

    def zeta(self, n=2):
        """
        Return an `n`-th root of unity in the real field, if one
        exists, or raise a ``ValueError`` otherwise.

        EXAMPLES::

            sage: RDF.zeta()
            -1.0
            sage: RDF.zeta(1)
            1.0
            sage: RDF.zeta(5)
            Traceback (most recent call last):
            ...
            ValueError: No 5th root of unity in self
        """
        if n == 1:
            return self(1)
        elif n == 2:
            return self(-1)
        raise ValueError("No %sth root of unity in self" % n)

    def NaN(self):
        """
        Return Not-a-Number ``NaN``.

        EXAMPLES::

            sage: RDF.NaN()
            NaN
        """
        return self(0)/self(0)

    nan = NaN

    def _factor_univariate_polynomial(self, f):
        """
        Factor the univariate polynomial ``f``.

        INPUT:

        - ``f`` -- a univariate polynomial defined over the double precision
          real numbers

        OUTPUT:

        - A factorization of ``f`` over the double precision real numbers
          into a unit and monic irreducible factors

        .. NOTE::

            This is a helper method for
            :meth:`sage.rings.polynomial.polynomial_element.Polynomial.factor`.

        TESTS::

            sage: R.<x> = RDF[]
            sage: RDF._factor_univariate_polynomial(x)
            x
            sage: RDF._factor_univariate_polynomial(2*x)
            (2.0) * x
            sage: RDF._factor_univariate_polynomial(x^2)
            x^2
            sage: RDF._factor_univariate_polynomial(x^2 + 1)
            x^2 + 1.0
            sage: RDF._factor_univariate_polynomial(x^2 - 1)
            (x - 1.0) * (x + 1.0)

        The implementation relies on the ``roots()`` method which often reports
        roots not to be real even though they are::

            sage: f = (x-1)^3
            sage: f.roots(ring=CDF)  # abs tol 2e-5
            [(1.0000065719436413, 1),
             (0.9999967140281792 - 5.691454546815028e-06*I, 1),
             (0.9999967140281792 + 5.691454546815028e-06*I, 1)]

        This leads to the following incorrect factorization::

            sage: f.factor()  # abs tol 2e-5
            (x - 1.0000065719436413) * (x^2 - 1.9999934280563585*x + 0.9999934280995487)
        """
        roots = f.roots(sage.rings.complex_double.CDF)

        # collect real roots and conjugate pairs of non-real roots
        real_roots = [(r, e) for r, e in roots if r.imag().is_zero()]
        non_real_roots = {r: e for r, e in roots if not r.imag().is_zero()}
        assert all([non_real_roots[r.conj()] == e for r, e in non_real_roots.items()]), "Bug in root finding code over RDF - roots must always come in conjugate pairs"
        non_real_roots = [(r, e) for r, e in non_real_roots.items() if r.imag() > 0]

        # turn the roots into irreducible factors
        x = f.parent().gen()
        real_factors = [(x - r.real(), e) for r, e in real_roots]
        non_real_factors = [(x**2 - (r + r.conj()).real()*x + (r*r.conj()).real(), e) for r, e in non_real_roots]

        # make the factors monic
        from sage.structure.factorization import Factorization
        return Factorization([(g.monic(), e) for g, e in real_factors + non_real_factors], f.leading_coefficient())


cdef class RealDoubleElement(FieldElement):
    """
    An approximation to a real number using double precision floating
    point numbers. Answers derived from calculations with such
    approximations may differ from what they would be if those
    calculations were performed with true real numbers. This is due to
    the rounding errors inherent to finite precision calculations.
    """

    __array_interface__ = {'typestr': '=f8'}

    def __cinit__(self):
        """
        Initialze ``self`` to an empty element.

        EXAMPLES::

            sage: from sage.rings.real_double import RealDoubleElement
            sage: x = RealDoubleElement.__new__(RealDoubleElement)
            sage: x
            0.0
            sage: x.parent()
            Real Double Field
        """
        self._parent = _RDF
        self._value = 0.0

    def __init__(self, x):
        """
        Initialze a new ``RealDoubleElement`` with value ``x``.

        EXAMPLES::

            sage: RDF(10^100)
            1e+100

        TESTS::

            sage: from gmpy2 import *  # optional - gmpy2
            sage: RDF(mpz(42))         # optional - gmpy2
            42.0
            sage: RDF(mpq(3/4))        # optional - gmpy2
            0.75
            sage: RDF(mpq('4.1'))      # optional - gmpy2
            4.1
        """
        self._value = float(x)

    def _magma_init_(self, magma):
        r"""
        Return a string representation of ``self`` in the Magma language.

        EXAMPLES::

            sage: RDF(10.5)
            10.5
            sage: magma(RDF(10.5)) # optional - magma # indirect doctest
            10.5000000000000
        """
        return "%s!%s" % (self.parent()._magma_init_(magma), self)

    def __reduce__(self):
        """
        For pickling.

        EXAMPLES::

            sage: a = RDF(-2.7)
            sage: loads(dumps(a)) == a
            True
        """
        return RealDoubleElement, (self._value, )

    cdef _new_c(self, double value):
        cdef RealDoubleElement x
        x = PY_NEW(RealDoubleElement)
        x._value = value
        return x

    def prec(self):
        """
        Return the precision of this number in bits.

        Always returns 53.

        EXAMPLES::

            sage: RDF(0).prec()
            53
        """

        return 53

    def ulp(self):
        """
        Returns the unit of least precision of ``self``, which is the
        weight of the least significant bit of ``self``. This is always
        a strictly positive number. It is also the gap between this
        number and the closest number with larger absolute value that
        can be represented.

        EXAMPLES::

            sage: a = RDF(pi)
            sage: a.ulp()
            4.440892098500626e-16
            sage: b = a + a.ulp()

        Adding or subtracting an ulp always gives a different number::

            sage: a + a.ulp() == a
            False
            sage: a - a.ulp() == a
            False
            sage: b + b.ulp() == b
            False
            sage: b - b.ulp() == b
            False

        Since the default rounding mode is round-to-nearest, adding or
        subtracting something less than half an ulp always gives the
        same number, unless the result has a smaller ulp. The latter
        can only happen if the input number is (up to sign) exactly a
        power of 2::

            sage: a - a.ulp()/3 == a
            True
            sage: a + a.ulp()/3 == a
            True
            sage: b - b.ulp()/3 == b
            True
            sage: b + b.ulp()/3 == b
            True
            sage: c = RDF(1)
            sage: c - c.ulp()/3 == c
            False
            sage: c.ulp()
            2.220446049250313e-16
            sage: (c - c.ulp()).ulp()
            1.1102230246251565e-16

        The ulp is always positive::

            sage: RDF(-1).ulp()
            2.220446049250313e-16

        The ulp of zero is the smallest positive number in RDF::

            sage: RDF(0).ulp()
            5e-324
            sage: RDF(0).ulp()/2
            0.0

        Some special values::

            sage: a = RDF(1)/RDF(0); a
            +infinity
            sage: a.ulp()
            +infinity
            sage: (-a).ulp()
            +infinity
            sage: a = RDF('nan')
            sage: a.ulp() is a
            True

        The ulp method works correctly with small numbers::

            sage: u = RDF(0).ulp()
            sage: u.ulp() == u
            True
            sage: x = u * (2^52-1)  # largest denormal number
            sage: x.ulp() == u
            True
            sage: x = u * 2^52  # smallest normal number
            sage: x.ulp() == u
            True

        """
        # First, check special values
        if self._value == 0:
            return RealDoubleElement(libc.math.ldexp(1.0, -1074))
        if gsl_isnan(self._value):
            return self
        if gsl_isinf(self._value):
            return self.abs()

        # Normal case
        cdef int e
        libc.math.frexp(self._value, &e)
        e -= 53
        # Correction for denormals
        if e < -1074:
            e = -1074
        return RealDoubleElement(libc.math.ldexp(1.0, e))

    def real(self):
        """
        Return ``self`` - we are already real.

        EXAMPLES::

            sage: a = RDF(3)
            sage: a.real()
            3.0
        """
        return self

    def imag(self):
        """
        Return the imaginary part of this number, which is zero.

        EXAMPLES::

            sage: a = RDF(3)
            sage: a.imag()
            0.0
        """
        return RealDoubleElement(0)

    def __complex__(self):
        """
        Return ``self`` as a python complex number.

        EXAMPLES::

            sage: a = 2303
            sage: RDF(a)
            2303.0
            sage: complex(RDF(a))
            (2303+0j)
        """
        return complex(self._value,0)

    def _integer_(self, ZZ=None):
        """
        If this floating-point number is actually an integer, return
        that integer.  Otherwise, raise an exception.

        EXAMPLES::

            sage: ZZ(RDF(237.0)) # indirect doctest
            237
            sage: ZZ(RDF(0.0/0.0))
            Traceback (most recent call last):
            ...
            ValueError: cannot convert float NaN to integer
            sage: ZZ(RDF(1.0/0.0))
            Traceback (most recent call last):
            ...
            OverflowError: cannot convert float infinity to integer
            sage: ZZ(RDF(-123456789.0))
            -123456789
            sage: ZZ(RDF((2.0))^290)
            1989292945639146568621528992587283360401824603189390869761855907572637988050133502132224
            sage: ZZ(RDF(-2345.67))
            Traceback (most recent call last):
            ...
            TypeError: Cannot convert non-integral float to integer
        """
        return Integer(self._value)

    def __mpfr__(self):
        """
        Convert Sage ``RealDoubleElement`` to gmpy2 ``mpfr``.

        EXAMPLES::

            sage: RDF(42.2).__mpfr__()    # optional - gmpy2
            mpfr('42.200000000000003')
            sage: from gmpy2 import mpfr  # optional - gmpy2
            sage: mpfr(RDF(5.1))          # optional - gmpy2
            mpfr('5.0999999999999996')

        TESTS::

            sage: RDF().__mpfr__(); raise NotImplementedError("gmpy2 is not installed")
            Traceback (most recent call last):
            ...
            NotImplementedError: gmpy2 is not installed
        """
        IF HAVE_GMPY2:
            return gmpy2.mpfr(self._value)
        ELSE:
            raise NotImplementedError("gmpy2 is not installed")

    def _interface_init_(self, I=None):
        """
        Return ``self`` formatted as a string, suitable as input to another
        computer algebra system. (This is the default function used for
        exporting to other computer algebra systems.)

        EXAMPLES::

            sage: s1 = RDF(sin(1)); s1
            0.8414709848078965
            sage: s1._interface_init_()
            '0.8414709848078965'
            sage: s1 == RDF(gp(s1))
            True
        """
        return repr(self._value)

    def _sage_input_(self, sib, coerced):
        r"""
        Produce an expression which will reproduce this value when evaluated.

        EXAMPLES::

            sage: sage_input(RDF(NaN))
            RDF(NaN)
            sage: sage_input(RDF(-infinity), verify=True)
            # Verified
            -RDF(infinity)
            sage: sage_input(RDF(-infinity)*polygen(RDF))
            R.<x> = RDF[]
            -RDF(infinity)*x + RDF(NaN)
            sage: sage_input(RDF(pi), verify=True)
            # Verified
            RDF(3.1415926535897931)
            sage: sage_input(RDF(-e), verify=True, preparse=False)
            # Verified
            -RDF(2.718281828459045...)
            sage: sage_input(RDF(pi)*polygen(RDF), verify=True, preparse=None)
            # Verified
            R = RDF['x']
            x = R.gen()
            3.1415926535897931*x
            sage: from sage.misc.sage_input import SageInputBuilder
            sage: sib = SageInputBuilder()
            sage: RDF(22/7)._sage_input_(sib, True)
            {atomic:3.1428571428571428}
            sage: RDF(22/7)._sage_input_(sib, False)
            {call: {atomic:RDF}({atomic:3.1428571428571428})}
        """
        cdef int isinf = gsl_isinf(self._value)
        cdef bint isnan = gsl_isnan(self._value)
        if isinf or isnan:
            if isnan:
                v = sib.name('NaN')
            else:
                v = sib.name('infinity')
            v = sib(self.parent())(v)
            if isinf < 0:
                v = -v
            return v

        from sage.rings.all import ZZ, RR

        cdef bint negative = self._value < 0
        if negative:
            self = -self

        # There are five possibilities for printing this floating-point
        # number, ordered from prettiest to ugliest (IMHO).
        # 1) An integer: 42
        # 2) A simple literal: 3.14159
        # 3) A coerced integer: RDF(42)
        # 4) A coerced literal: RDF(3.14159)
        # 5) A coerced RR value: RDF(RR('3.14159'))

        # str(self) works via libc, which we don't necessarily trust
        # to produce the best possible answer.  So this function prints
        # via RR/MPFR.  Without the preparser, input works via libc as
        # well, but we don't have a choice about that.

        # To use choice 1 or choice 3, this number must be an integer.
        cdef bint can_use_int_literal = \
            self.abs() < (Integer(1) << self.prec()) and self in ZZ

        self_str = RR(self._value).str(truncate=False, skip_zeroes=True)

        # To use choice 2 or choice 4, we must be able to read
        # numbers of this precision as a literal.
        cdef bint can_use_float_literal = \
            (sib.preparse() or float(self_str) == self)

        if can_use_int_literal or can_use_float_literal:
            if can_use_int_literal:
                v = sib.int(self._integer_())
            else:
                v = sib.float_str(self_str)
        else:
            v = sib(RR(self))
        if not coerced:
            v = sib(self.parent())(v)

        if negative:
            v = -v

        return v

    def _repr_(self):
        """
        Return the string representation of ``self``.

        EXAMPLES::

            sage: RDF(-2/3)
            -0.6666666666666666
            sage: a = RDF(2); a
            2.0
            sage: a^2
            4.0
            sage: RDF("nan")
            NaN
            sage: RDF(1)/RDF(0)
            +infinity
            sage: RDF(-1)/RDF(0)
            -infinity
        """
        return double_repr(self._value)

    def _latex_(self):
        r"""
        Return a latex representation of ``self``.

        EXAMPLES::

            sage: latex(RDF(3.4)) # indirect doctest
            3.4
            sage: latex(RDF(2e-100)) # indirect doctest
            2 \times 10^{-100}
        """
        s = self.str()
        parts = s.split('e')
        if len(parts) > 1:
            # scientific notation
            if parts[1][0] == '+':
                parts[1] = parts[1][1:]
            s = "%s \\times 10^{%s}" % (parts[0], parts[1])
        return s

    def __hash__(self):
        """
        Return the hash of ``self``, which coincides with the python float
        (and often int) type.

        EXAMPLES::

            sage: hash(RDF(1.2)) == hash(1.2r)
            True
        """
        return hash(self._value)

    def _im_gens_(self, codomain, im_gens):
        """
        Return the image of ``self`` under the homomorphism from the rational
        field to ``codomain``.

        This always just returns ``self`` coerced into the ``codomain``.

        EXAMPLES::

            sage: RDF(2.1)._im_gens_(RR, [RR(1)])
            2.10000000000000
            sage: R = RealField(20)
            sage: RDF(2.1)._im_gens_(R, [R(1)])
            2.1000
        """
        return codomain(self) # since 1 |--> 1

    def __str__(self):
        """
        Return the string representation of ``self``, see :meth:`str`.

        EXAMPLES::

            sage: print(RDF(-2/3))
            -0.666666666667
            sage: print(RDF(oo))
            +infinity
        """
        return double_str(self._value)

    def str(self):
        """
        Return the informal string representation of ``self``.

        EXAMPLES::

            sage: a = RDF('4.5'); a.str()
            '4.5'
            sage: a = RDF('49203480923840.2923904823048'); a.str()
            '4.92034809238e+13'
            sage: a = RDF(1)/RDF(0); a.str()
            '+infinity'
            sage: a = -RDF(1)/RDF(0); a.str()
            '-infinity'
            sage: a = RDF(0)/RDF(0); a.str()
            'NaN'

        We verify consistency with ``RR`` (mpfr reals)::

            sage: str(RR(RDF(1)/RDF(0))) == str(RDF(1)/RDF(0))
            True
            sage: str(RR(-RDF(1)/RDF(0))) == str(-RDF(1)/RDF(0))
            True
            sage: str(RR(RDF(0)/RDF(0))) == str(RDF(0)/RDF(0))
            True
        """
        return double_str(self._value)

    def __copy__(self):
        """
        Return copy of ``self``, which since ``self`` is immutable, is just
        ``self``.

        EXAMPLES::

            sage: r = RDF('-1.6')
            sage: r.__copy__() is r
            True
        """
        return self

    def integer_part(self):
        """
        If in decimal this number is written ``n.defg``, returns ``n``.

        EXAMPLES::

            sage: r = RDF('-1.6')
            sage: a = r.integer_part(); a
            -1
            sage: type(a)
            <type 'sage.rings.integer.Integer'>
            sage: r = RDF(0.0/0.0)
            sage: a = r.integer_part()
            Traceback (most recent call last):
            ...
            TypeError: Attempt to get integer part of NaN
        """
        if gsl_isnan(self._value):
            raise TypeError("Attempt to get integer part of NaN")
        else:
            return Integer(int(self._value))

    def sign_mantissa_exponent(self):
        r"""
        Return the sign, mantissa, and exponent of ``self``.

        In Sage (as in MPFR), floating-point numbers of precision `p`
        are of the form `s m 2^{e-p}`, where `s \in \{-1, 1\}`,
        `2^{p-1} \leq m < 2^p`, and `-2^{30} + 1 \leq e \leq 2^{30} -
        1`; plus the special values ``+0``, ``-0``, ``+infinity``,
        ``-infinity``, and ``NaN`` (which stands for Not-a-Number).

        This function returns `s`, `m`, and `e-p`.  For the special values:

        - ``+0`` returns ``(1, 0, 0)``
        - ``-0`` returns ``(-1, 0, 0)``
        - the return values for ``+infinity``, ``-infinity``, and ``NaN`` are
          not specified.

        EXAMPLES::

            sage: a = RDF(exp(1.0)); a
            2.718281828459045
            sage: sign,mantissa,exponent = RDF(exp(1.0)).sign_mantissa_exponent()
            sage: sign,mantissa,exponent
            (1, 6121026514868073, -51)
            sage: sign*mantissa*(2**exponent) == a
            True

        The mantissa is always a nonnegative number::

            sage: RDF(-1).sign_mantissa_exponent()
            (-1, 4503599627370496, -52)

        TESTS::

            sage: RDF('+0').sign_mantissa_exponent()
            (1, 0, 0)
            sage: RDF('-0').sign_mantissa_exponent()
            (-1, 0, 0)
        """
        from sage.rings.all import RR
        return RR(self._value).sign_mantissa_exponent()


    ########################
    #   Basic Arithmetic
    ########################
    def __invert__(self):
        """
        Compute the multiplicative inverse of ``self``.

        EXAMPLES::

            sage: a = RDF(-1.5)*RDF(2.5)
            sage: a.__invert__()
            -0.26666666666666666
            sage: ~a
            -0.26666666666666666
        """
        cdef RealDoubleElement x = <RealDoubleElement>PY_NEW(RealDoubleElement)
        x._value = 1.0 / self._value
        return x

    cpdef _add_(self, right):
        """
        Add two real numbers with the same parent.

        EXAMPLES::

            sage: RDF('-1.5') + RDF('2.5') # indirect doctest
            1.0
        """
        cdef RealDoubleElement x = <RealDoubleElement>PY_NEW(RealDoubleElement)
        x._value = self._value + (<RealDoubleElement>right)._value
        return x

    cpdef _sub_(self, right):
        """
        Subtract two real numbers with the same parent.

        EXAMPLES::

            sage: RDF('-1.5') - RDF('2.5') # indirect doctest
            -4.0
        """
        cdef RealDoubleElement x = <RealDoubleElement>PY_NEW(RealDoubleElement)
        x._value = self._value - (<RealDoubleElement>right)._value
        return x

    cpdef _mul_(self, right):
        """
        Multiply two real numbers with the same parent.

        EXAMPLES::

            sage: RDF('-1.5') * RDF('2.5') # indirect doctest
            -3.75
        """
        cdef RealDoubleElement x = <RealDoubleElement>PY_NEW(RealDoubleElement)
        x._value = self._value * (<RealDoubleElement>right)._value
        return x

    cpdef _div_(self, right):
        """
        Divide ``self`` by ``right``.

        EXAMPLES::

            sage: RDF('-1.5') / RDF('2.5') # indirect doctest
            -0.6
            sage: RDF(1)/RDF(0)
            +infinity
        """
        cdef RealDoubleElement x = <RealDoubleElement>PY_NEW(RealDoubleElement)
        x._value = self._value / (<RealDoubleElement>right)._value
        return x

    def __neg__(self):
        """
        Negates ``self``.

        EXAMPLES::

            sage: -RDF('-1.5')
            1.5
        """
        cdef RealDoubleElement x = <RealDoubleElement>PY_NEW(RealDoubleElement)
        x._value = -self._value
        return x

    def conjugate(self):
        r"""
        Returns the complex conjugate of this real number, which is
        the real number itself.

        EXAMPLES::

            sage: RDF(4).conjugate()
            4.0
        """
        return self

    def __abs__(self):
        """
        Returns the absolute value of ``self``.

        EXAMPLES::

            sage: abs(RDF(1.5))
            1.5
            sage: abs(RDF(-1.5))
            1.5
            sage: abs(RDF(0.0))
            0.0
            sage: abs(RDF(-0.0))
            0.0
        """
        # Use signbit instead of >= to handle -0.0 correctly
        if not libc.math.signbit(self._value):
            return self
        else:
            return self._new_c(-self._value)

    cpdef RealDoubleElement abs(RealDoubleElement self):
        """
        Returns the absolute value of ``self``.

        EXAMPLES::

            sage: RDF(1e10).abs()
            10000000000.0
            sage: RDF(-1e10).abs()
            10000000000.0
        """
        if self._value >= 0:
            return self
        else:
            return self._new_c(-self._value)

    def __lshift__(x, y):
        """
        LShifting a double is not supported; nor is lshifting a
        :class:`RealDoubleElement`.

        TESTS::

            sage: RDF(2) << 3
            Traceback (most recent call last):
            ...
            TypeError: unsupported operand type(s) for <<
        """
        raise TypeError("unsupported operand type(s) for <<")

    def __rshift__(x, y):
        """
        RShifting a double is not supported; nor is rshifting a
        :class:`RealDoubleElement`.

        TESTS::

            sage: RDF(2) >> 3
            Traceback (most recent call last):
            ...
            TypeError: unsupported operand type(s) for >>
        """
        raise TypeError("unsupported operand type(s) for >>")

    def multiplicative_order(self):
        r"""
        Returns `n` such that ``self^n == 1``.

        Only `\pm 1` have finite multiplicative order.

        EXAMPLES::

            sage: RDF(1).multiplicative_order()
            1
            sage: RDF(-1).multiplicative_order()
            2
            sage: RDF(3).multiplicative_order()
            +Infinity
        """
        if self._value == 1:
            return 1
        elif self._value == -1:
            return 2
        return sage.rings.infinity.infinity

    def sign(self):
        """
        Returns -1,0, or 1 if ``self`` is negative, zero, or positive;
        respectively.

        EXAMPLES::

            sage: RDF(-1.5).sign()
            -1
            sage: RDF(0).sign()
            0
            sage: RDF(2.5).sign()
            1
        """
        if not self._value:
            return 0
        if self._value > 0:
            return 1
        return -1


    ###################
    # Rounding etc
    ###################

    def round(self):
        """
        Given real number `x`, rounds up if fractional part is greater than
        `0.5`, rounds down if fractional part is less than `0.5`.

        EXAMPLES::

            sage: RDF(0.49).round()
            0
            sage: a=RDF(0.51).round(); a
            1
        """
        return Integer(round(self._value))

    def floor(self):
        """
        Return the floor of ``self``.

        EXAMPLES::

            sage: RDF(2.99).floor()
            2
            sage: RDF(2.00).floor()
            2
            sage: RDF(-5/2).floor()
            -3
        """
        return Integer(math.floor(self._value))

    def ceil(self):
        """
        Return the ceiling of ``self``.

        EXAMPLES::

            sage: RDF(2.99).ceil()
            3
            sage: RDF(2.00).ceil()
            2
            sage: RDF(-5/2).ceil()
            -2
        """
        return Integer(math.ceil(self._value))

    ceiling = ceil

    def trunc(self):
        """
        Truncates this number (returns integer part).

        EXAMPLES::

            sage: RDF(2.99).trunc()
            2
            sage: RDF(-2.00).trunc()
            -2
            sage: RDF(0.00).trunc()
            0
        """
        return Integer(int(self._value))

    def frac(self):
        """
        Return a real number in `(-1, 1)`. It satisfies the relation:
        ``x = x.trunc() + x.frac()``

        EXAMPLES::

            sage: RDF(2.99).frac()
            0.9900000000000002
            sage: RDF(2.50).frac()
            0.5
            sage: RDF(-2.79).frac()
            -0.79
        """
        return self._new_c(self._value - int(self._value))

    ###########################################
    # Conversions
    ###########################################

    def __float__(self):
        """
        Return ``self`` as a python float.

        EXAMPLES::

            sage: float(RDF(1.5))
            1.5
            sage: type(float(RDF(1.5)))
            <... 'float'>
        """
        return self._value

    def _rpy_(self):
        """
        Returns ``self.__float__()`` for rpy to convert into the
        appropriate R object.

        EXAMPLES::

            sage: n = RDF(2.0)
            sage: n._rpy_()
            2.0
            sage: type(n._rpy_())
            <... 'float'>
        """
        return self.__float__()

    def __int__(self):
        """
        Return integer truncation of this real number.

        EXAMPLES::

            sage: int(RDF(2.99))
            2
            sage: int(RDF(-2.99))
            -2
        """
        return int(self._value)

    def __long__(self):
        """
        Returns long integer truncation of this real number.

        EXAMPLES::

            sage: int(RDF(10e15))
            10000000000000000L                   # 32-bit
            10000000000000000                    # 64-bit
            sage: long(RDF(2^100)) == 2^100
            True
        """
        return long(self._value)

    def _complex_mpfr_field_(self, CC):
        """
        EXAMPLES::

            sage: a = RDF(1/3)
            sage: CC(a)
            0.333333333333333
            sage: a._complex_mpfr_field_(CC)
            0.333333333333333

        If we coerce to a higher-precision field the extra bits appear
        random; they are actually 0's in base 2.

        ::

            sage: a._complex_mpfr_field_(ComplexField(100))
            0.33333333333333331482961625625
            sage: a._complex_mpfr_field_(ComplexField(100)).str(2)
            '0.01010101010101010101010101010101010101010101010101010100000000000000000000000000000000000000000000000'
        """
        return CC(self._value)

    def _complex_double_(self, CDF):
        """
        Return ``self`` as a complex double.

        EXAMPLES::

            sage: CDF(RDF(1/3)) # indirect doctest
            0.3333333333333333
        """
        return CDF(self._value)

    def __pari__(self):
        """
        Return a PARI representation of ``self``.

        EXAMPLES::

            sage: RDF(1.5).__pari__()
            1.50000000000000
        """
        return new_gen_from_double(self._value)


    ###########################################
    # Comparisons: ==, !=, <, <=, >, >=
    ###########################################

    def is_NaN(self):
        """
        Check if ``self`` is ``NaN``.

        EXAMPLES::

            sage: RDF(1).is_NaN()
            False
            sage: a = RDF(0)/RDF(0)
            sage: a.is_NaN()
            True
        """
        return gsl_isnan(self._value)

    def is_positive_infinity(self):
        r"""
        Check if ``self`` is `+\infty`.

        EXAMPLES::

            sage: a = RDF(1)/RDF(0)
            sage: a.is_positive_infinity()
            True
            sage: a = RDF(-1)/RDF(0)
            sage: a.is_positive_infinity()
            False
        """
        return gsl_isinf(self._value) > 0

    def is_negative_infinity(self):
        r"""
        Check if ``self`` is `-\infty`.

        EXAMPLES::

            sage: a = RDF(2)/RDF(0)
            sage: a.is_negative_infinity()
            False
            sage: a = RDF(-3)/RDF(0)
            sage: a.is_negative_infinity()
            True
        """
        return gsl_isinf(self._value) < 0

    def is_infinity(self):
        r"""
        Check if ``self`` is `\infty`.

        EXAMPLES::

            sage: a = RDF(2); b = RDF(0)
            sage: (a/b).is_infinity()
            True
            sage: (b/a).is_infinity()
            False
        """
        return gsl_isinf(self._value)

    cpdef _richcmp_(left, right, int op):
        """
        Rich comparison of ``left`` and ``right``.

        EXAMPLES::

            sage: RDF(2) < RDF(0)
            False
            sage: RDF(2) == RDF(4/2)
            True
            sage: RDF(-2) > RDF(-4)
            True

        TESTS:

        Check comparisons with ``NaN`` (:trac:`16515`)::

            sage: n = RDF('NaN')
            sage: n == n
            False
            sage: n == RDF(1)
            False
        """
        # We really need to use the correct operators, to deal
        # correctly with NaNs.
        cdef double x = (<RealDoubleElement>left)._value
        cdef double y = (<RealDoubleElement>right)._value
        if op == Py_LT:
            return x < y
        elif op == Py_LE:
            return x <= y
        elif op == Py_EQ:
            return x == y
        elif op == Py_NE:
            return x != y
        elif op == Py_GT:
            return x > y
        else:
            return x >= y


    ############################
    # Special Functions
    ############################

    def NaN(self):
        """
        Return Not-a-Number ``NaN``.

        EXAMPLES::

            sage: RDF.NaN()
            NaN
        """
        return self(0)/self(0)

    nan = NaN

    def sqrt(self, extend=True, all=False):
        """
        The square root function.

        INPUT:

        -  ``extend`` -- bool (default: ``True``); if ``True``, return a
           square root in a complex field if necessary if ``self`` is negative;
           otherwise raise a ``ValueError``.

        -  ``all`` -- bool (default: ``False``); if ``True``, return a
           list of all square roots.

        EXAMPLES::

            sage: r = RDF(4.0)
            sage: r.sqrt()
            2.0
            sage: r.sqrt()^2 == r
            True

        ::

            sage: r = RDF(4344)
            sage: r.sqrt()
            65.90902821313632
            sage: r.sqrt()^2 - r
            0.0

        ::

            sage: r = RDF(-2.0)
            sage: r.sqrt()
            1.4142135623730951*I

        ::

            sage: RDF(2).sqrt(all=True)
            [1.4142135623730951, -1.4142135623730951]
            sage: RDF(0).sqrt(all=True)
            [0.0]
            sage: RDF(-2).sqrt(all=True)
            [1.4142135623730951*I, -1.4142135623730951*I]
        """
        if self._value >= 0:
            x = self._new_c(libc.math.sqrt(self._value))
            if all:
                if x.is_zero():
                    return [x]
                else:
                    return [x, -x]
            else:
                return x
        if not extend:
            raise ValueError("negative number %s does not have a square root in the real field" % self)
        import sage.rings.complex_double
        return self._complex_double_(sage.rings.complex_double.CDF).sqrt(all=all)

    def is_square(self):
        """
        Return whether or not this number is a square in this field. For
        the real numbers, this is ``True`` if and only if ``self`` is
        non-negative.

        EXAMPLES::

            sage: RDF(3.5).is_square()
            True
            sage: RDF(0).is_square()
            True
            sage: RDF(-4).is_square()
            False
        """
        return self._value >= 0

    def is_integer(self):
        """
        Return True if this number is a integer

        EXAMPLES::

            sage: RDF(3.5).is_integer()
            False
            sage: RDF(3).is_integer()
            True
        """
        return self._value in ZZ


    def cube_root(self):
        """
        Return the cubic root (defined over the real numbers) of ``self``.

        EXAMPLES::

            sage: r = RDF(125.0); r.cube_root()
            5.000000000000001
            sage: r = RDF(-119.0)
            sage: r.cube_root()^3 - r  # rel tol 1
            -1.4210854715202004e-14
        """
        return self.nth_root(3)


    def nth_root(self, int n):
        """
        Return the `n^{th}` root of ``self``.

        INPUT:

        -  ``n`` -- an integer

        OUTPUT:

        The output is a complex double if ``self`` is negative and `n` is even,
        otherwise it is a real double.

        EXAMPLES::

            sage: r = RDF(-125.0); r.nth_root(3)
            -5.000000000000001
            sage: r.nth_root(5)
            -2.6265278044037674
            sage: RDF(-2).nth_root(5)^5  # rel tol 1e-15
            -2.000000000000001
            sage: RDF(-1).nth_root(5)^5
            -1.0
            sage: RDF(3).nth_root(10)^10
            2.9999999999999982
            sage: RDF(-1).nth_root(2)
            6.123233995736757e-17 + 1.0*I
            sage: RDF(-1).nth_root(4)
            0.7071067811865476 + 0.7071067811865475*I
        """
        if n == 0:
            return RealDoubleElement(float('nan'))
        if self._value < 0:
            if GSL_IS_EVEN(n):
                return self._complex_double_(sage.rings.complex_double.CDF).nth_root(n)
            else:
                return - ( (-self) ** (float(1)/n) )
        else:
            return self ** (float(1)/n)

    cdef __pow_double(self, double exponent, double sign):
        """
        If ``sign == 1`` or ``self >= 0``, return ``self ^ exponent``.
        If ``sign == -1`` and ``self < 0``, return ``- abs(self) ^ exponent``.
        """
        cdef double v = self._value
        if v >= 0:
            if v == 1:
                return self
            elif exponent == 0:
                return self._new_c(1.0)
            elif v == 0:
                if exponent < 0:
                    raise ZeroDivisionError("0.0 cannot be raised to a negative power")
                return self
            sign = 1.0
        else:  # v < 0
            expmod2 = libc.math.fmod(exponent, 2.0)
            if expmod2 == 0.0:
                pass
            elif expmod2 == 1.0:
                sign = -1.0
            else:
                raise ValueError("negative number cannot be raised to a fractional power")
            v = -v
        return self._new_c(sign * gsl_sf_exp(gsl_sf_log(v) * exponent))

    cpdef _pow_(self, other):
        """
        Return ``self`` raised to the real double power ``other``.

        EXAMPLES::

            sage: a = RDF('1.23456')
            sage: a^a
            1.2971114817819216

        TESTS::

            sage: RDF(0) ^ RDF(0.5)
            0.0
            sage: RDF(0) ^ (1/2)
            0.0
            sage: RDF(0) ^ RDF(0)
            1.0
            sage: RDF(0) ^ RDF(-1)
            Traceback (most recent call last):
            ...
            ZeroDivisionError: 0.0 cannot be raised to a negative power
            sage: RDF(-1) ^ RDF(0)
            1.0
            sage: RDF(-1) ^ RDF(1)
            -1.0
            sage: RDF(-1) ^ RDF(0.5)
            Traceback (most recent call last):
            ...
            ValueError: negative number cannot be raised to a fractional power
        """
        return self.__pow_double((<RealDoubleElement>other)._value, 1)

    cpdef _pow_int(self, n):
        """
        Return ``self`` raised to the integer power ``n``.

        TESTS::

            sage: RDF(1) ^ (2^1000)
            1.0
            sage: RDF(1) ^ (2^1000 + 1)
            1.0
            sage: RDF(1) ^ (-2^1000)
            1.0
            sage: RDF(1) ^ (-2^1000 + 1)
            1.0
            sage: RDF(-1) ^ (2^1000)
            1.0
            sage: RDF(-1) ^ (2^1000 + 1)
            -1.0
            sage: RDF(-1) ^ (-2^1000)
            1.0
            sage: RDF(-1) ^ (-2^1000 + 1)
            -1.0

        ::

            sage: base = RDF(1.0000000000000002)
            sage: base._pow_int(0)
            1.0
            sage: base._pow_int(1)
            1.0000000000000002
            sage: base._pow_int(2)
            1.0000000000000004
            sage: base._pow_int(3)
            1.0000000000000007
            sage: base._pow_int(2^57)
            78962960182680.42
            sage: base._pow_int(2^57 + 1)
            78962960182680.42

        ::

            sage: base = RDF(-1.0000000000000002)
            sage: base._pow_int(0)
            1.0
            sage: base._pow_int(1)
            -1.0000000000000002
            sage: base._pow_int(2)
            1.0000000000000004
            sage: base._pow_int(3)
            -1.0000000000000007
            sage: base._pow_int(2^57)
            78962960182680.42
            sage: base._pow_int(2^57 + 1)
            -78962960182680.42
        """
        return self.__pow_double(n, -1.0 if (n & 1) else 1.0)

    cdef _pow_long(self, long n):
        """
        Compute ``self`` raised to the power ``n``.

        EXAMPLES::

            sage: RDF('1.23456') ^ 20
            67.64629770385...
            sage: RDF(3) ^ 32
            1853020188851841.0
            sage: RDF(2)^(-1024)
            5.562684646268003e-309

        TESTS::

            sage: base = RDF(1.0000000000000002)
            sage: base ^ RDF(2^31)
            1.000000476837272
            sage: base ^ (2^57)
            78962960182680.42
            sage: base ^ RDF(2^57)
            78962960182680.42
        """
        if -2048 <= n <= 2048:
            # For small exponents, it is possible that the powering
            # is exact either because the base is a power of 2
            # (e.g. 2.0^1000) or because the exact result has few
            # significant digits (e.g. 3.0^10). Here, we use the
            # square-and-multiply algorithm by GSL.
            return self._new_c(gsl_pow_int(self._value, <int>n))
        # If the exponent is sufficiently large in absolute value, the
        # result cannot be exact (except if the base is -1.0, 0.0 or
        # 1.0 but those cases are handled by __pow_double too). The
        # log-and-exp algorithm from __pow_double will be more precise
        # than square-and-multiply.

        # We do need to take care of the sign since the conversion
        # of n to double might change an odd number to an even number.
        return self.__pow_double(<double>n, -1.0 if (n & 1) else 1.0)

    cdef _log_base(self, double log_of_base):
        if self._value == 0:
            return RDF(-1)/RDF(0)
        elif self._value < 0:
            return RDF.NaN()
        sig_on()
        a = self._new_c(gsl_sf_log(self._value) / log_of_base)
        sig_off()
        return a

    def log(self, base=None):
        """
        Return the logarithm.

        INPUT:

        - ``base`` -- integer or ``None`` (default). The base of the
          logarithm. If ``None`` is specified, the base is `e` (the so-called
          natural logarithm).

        OUTPUT:

        The logarithm of ``self``.  If ``self`` is positive, a double
        floating point number. Infinity if ``self`` is zero. A
        imaginary complex floating point number if ``self`` is
        negative.

        EXAMPLES::

            sage: RDF(2).log()
            0.6931471805599453
            sage: RDF(2).log(2)
            1.0
            sage: RDF(2).log(pi)
            0.6055115613982801
            sage: RDF(2).log(10)
            0.30102999566398114
            sage: RDF(2).log(1.5)
            1.7095112913514547
            sage: RDF(0).log()
            -infinity
            sage: RDF(-1).log()
            3.141592653589793*I
            sage: RDF(-1).log(2)  # rel tol 1e-15
            4.532360141827194*I

        TESTS:

        Make sure that we can take the log of small numbers accurately
        and the fix doesn't break preexisting values (:trac:`12557`)::

            sage: R = RealField(128)
            sage: def check_error(x):
            ....:   x = RDF(x)
            ....:   log_RDF = x.log()
            ....:   log_RR = R(x).log()
            ....:   diff = R(log_RDF) - log_RR
            ....:   if abs(diff) < log_RDF.ulp():
            ....:       return True
            ....:   print("logarithm check failed for %s (diff = %s ulp)"% \
            ....:       (x, diff/log_RDF.ulp()))
            ....:   return False
            sage: all( check_error(2^x) for x in range(-100,100) )
            True
            sage: all( check_error(x) for x in sxrange(0.01, 2.00, 0.01) )
            True
            sage: all( check_error(x) for x in sxrange(0.99, 1.01, 0.001) )
            True
            sage: RDF(1.000000001).log()
            1.000000082240371e-09
            sage: RDF(1e-17).log()
            -39.14394658089878
            sage: RDF(1e-50).log()
            -115.12925464970229
        """
        if self < 0:
            from sage.rings.complex_double import CDF
            return CDF(self).log(base)
        if base is None:
            return self._log_base(1)
        else:
            if isinstance(base, RealDoubleElement):
                return self._log_base(base._log_base(1))
            else:
                return self._log_base(gsl_sf_log(float(base)))

    def log2(self):
        """
        Return log to the base 2 of ``self``.

        EXAMPLES::

            sage: r = RDF(16.0)
            sage: r.log2()
            4.0

        ::

            sage: r = RDF(31.9); r.log2()
            4.9954845188775066
        """
        if self < 0:
            from sage.rings.complex_double import CDF
            return CDF(self).log(2)
        sig_on()
        a = self._new_c(gsl_sf_log(self._value) * M_1_LN2)
        sig_off()
        return a


    def log10(self):
        """
        Return log to the base 10 of ``self``.

        EXAMPLES::

            sage: r = RDF('16.0'); r.log10()
            1.2041199826559248
            sage: r.log() / RDF(log(10))
            1.2041199826559246
            sage: r = RDF('39.9'); r.log10()
            1.6009728956867482
        """
        if self < 0:
            from sage.rings.complex_double import CDF
            return CDF(self).log(10)
        sig_on()
        a = self._new_c(gsl_sf_log(self._value) * M_1_LN10)
        sig_off()
        return a

    def logpi(self):
        r"""
        Return log to the base `\pi` of ``self``.

        EXAMPLES::

            sage: r = RDF(16); r.logpi()
            2.4220462455931204
            sage: r.log() / RDF(log(pi))
            2.4220462455931204
            sage: r = RDF('39.9'); r.logpi()
            3.2203023346075152
        """
        if self < 0:
            from sage.rings.complex_double import CDF
            return CDF(self).log(M_PI)
        sig_on()
        a = self._new_c(gsl_sf_log(self._value) * M_1_LNPI)
        sig_off()
        return a

    def exp(self):
        r"""
        Return `e^\mathtt{self}`.

        EXAMPLES::

            sage: r = RDF(0.0)
            sage: r.exp()
            1.0

        ::

            sage: r = RDF('32.3')
            sage: a = r.exp(); a
            106588847274864.47
            sage: a.log()
            32.3

        ::

            sage: r = RDF('-32.3')
            sage: r.exp()
            9.381844588498685e-15

        ::

            sage: RDF(1000).exp()
            +infinity
        """
        sig_on()
        a = self._new_c(gsl_sf_exp(self._value))
        sig_off()
        return a

    def exp2(self):
        """
        Return `2^\mathtt{self}`.

        EXAMPLES::

            sage: r = RDF(0.0)
            sage: r.exp2()
            1.0

        ::

            sage: r = RDF(32.0)
            sage: r.exp2()
            4294967295.9999967

        ::

            sage: r = RDF(-32.3)
            sage: r.exp2()
            1.8911724825302065e-10
        """
        sig_on()
        a = self._new_c(gsl_sf_exp(self._value * M_LN2))
        sig_off()
        return a

    def exp10(self):
        r"""
        Return `10^\mathtt{self}`.

        EXAMPLES::

            sage: r = RDF(0.0)
            sage: r.exp10()
            1.0

        ::

            sage: r = RDF(32.0)
            sage: r.exp10()
            1.0000000000000069e+32

        ::

            sage: r = RDF(-32.3)
            sage: r.exp10()
            5.011872336272702e-33
        """
        sig_on()
        a = self._new_c(gsl_sf_exp(self._value * M_LN10))
        sig_off()
        return a

    def cos(self):
        """
        Return the cosine of ``self``.

        EXAMPLES::

            sage: t=RDF.pi()/2
            sage: t.cos()
            6.123233995736757e-17
        """
        return self._new_c(gsl_sf_cos(self._value))

    def sin(self):
        """
        Return the sine of ``self``.

        EXAMPLES::

            sage: RDF(2).sin()
            0.9092974268256817
        """
        return self._new_c(gsl_sf_sin(self._value))

    def dilog(self):
        r"""
        Return the dilogarithm of ``self``.

        This is defined by the
        series `\sum_n x^n/n^2` for `|x| \le 1`. When the absolute
        value of ``self`` is greater than 1, the returned value is the
        real part of (the analytic continuation to `\CC` of) the
        dilogarithm of ``self``.

        EXAMPLES::

            sage: RDF(1).dilog()  # rel tol 1.0e-13
            1.6449340668482264
            sage: RDF(2).dilog()  # rel tol 1.0e-13
            2.46740110027234
        """
        return self._new_c(gsl_sf_dilog(self._value))

    def restrict_angle(self):
        r"""
        Return a number congruent to ``self`` mod `2\pi` that lies in
        the interval `(-\pi, \pi]`.

        Specifically, it is the unique `x \in (-\pi, \pi]` such
        that ```self`` `= x + 2\pi n` for some `n \in \ZZ`.

        EXAMPLES::

            sage: RDF(pi).restrict_angle()
            3.141592653589793
            sage: RDF(pi + 1e-10).restrict_angle()
            -3.1415926534897936
            sage: RDF(1+10^10*pi).restrict_angle()
            0.9999977606...
        """
        return self._new_c(gsl_sf_angle_restrict_symm(self._value))

    def tan(self):
        """
        Return the tangent of ``self``.

        EXAMPLES::

            sage: q = RDF.pi()/3
            sage: q.tan()
            1.7320508075688767
            sage: q = RDF.pi()/6
            sage: q.tan()
            0.5773502691896256
        """
        cdef double denom
        cos = gsl_sf_cos(self._value)
        a = self._new_c(gsl_sf_sin(self._value) / cos)
        return a

    def sincos(self):
        """
        Return a pair consisting of the sine and cosine of ``self``.

        EXAMPLES::

            sage: t = RDF.pi()/6
            sage: t.sincos()
            (0.49999999999999994, 0.8660254037844387)
        """
        return self.sin(), self.cos()

    def hypot(self, other):
        r"""
        Computes the value `\sqrt{s^2 + o^2}` where `s` is ``self`` and `o`
        is ``other`` in such a way as to avoid overflow.

        EXAMPLES::

            sage: x = RDF(4e300); y = RDF(3e300);
            sage: x.hypot(y)
            5e+300
            sage: sqrt(x^2+y^2) # overflow
            +infinity
        """
        sig_on()
        a = self._new_c(gsl_sf_hypot(self._value, float(other)))
        sig_off()
        return a

    def arccos(self):
        """
        Return the inverse cosine of ``self``.

        EXAMPLES::

            sage: q = RDF.pi()/3
            sage: i = q.cos()
            sage: i.arccos() == q
            True
        """
        return self._new_c(libc.math.acos(self._value))

    def arcsin(self):
        """
        Return the inverse sine of ``self``.

        EXAMPLES::

            sage: q = RDF.pi()/5
            sage: i = q.sin()
            sage: i.arcsin() == q
            True
        """
        return self._new_c(libc.math.asin(self._value))

    def arctan(self):
        """
        Return the inverse tangent of ``self``.

        EXAMPLES::

            sage: q = RDF.pi()/5
            sage: i = q.tan()
            sage: i.arctan() == q
            True
        """
        return self._new_c(libc.math.atan(self._value))


    def cosh(self):
        """
        Return the hyperbolic cosine of ``self``.

        EXAMPLES::

            sage: q = RDF.pi()/12
            sage: q.cosh()
            1.0344656400955106
        """
        return self._new_c(gsl_ldexp( gsl_sf_exp(self._value) + gsl_sf_exp(-self._value), -1)) # (e^x + e^-x)/2

    def sinh(self):
        """
        Return the hyperbolic sine of ``self``.

        EXAMPLES::

            sage: q = RDF.pi()/12
            sage: q.sinh()
            0.26480022760227073
        """
        return self._new_c(gsl_ldexp( gsl_sf_expm1(self._value) - gsl_sf_expm1(-self._value), -1)) # (e^x - e^-x)/2

    def tanh(self):
        """
        Return the hyperbolic tangent of ``self``.

        EXAMPLES::

            sage: q = RDF.pi()/12
            sage: q.tanh()
            0.25597778924568454
        """
        return self.sinh() / self.cosh()

    def acosh(self):
        """
        Return the hyperbolic inverse cosine of ``self``.

        EXAMPLES::

            sage: q = RDF.pi()/2
            sage: i = q.cosh(); i
            2.5091784786580567
            sage: abs(i.acosh()-q) < 1e-15
            True
        """
        return self._new_c(gsl_acosh(self._value))

    def arcsinh(self):
        """
        Return the hyperbolic inverse sine of ``self``.

        EXAMPLES::

            sage: q = RDF.pi()/2
            sage: i = q.sinh(); i
            2.3012989023072947
            sage: abs(i.arcsinh()-q) < 1e-15
            True
        """
        return self._new_c(gsl_asinh(self._value))

    def arctanh(self):
        """
        Return the hyperbolic inverse tangent of ``self``.

        EXAMPLES::

            sage: q = RDF.pi()/2
            sage: i = q.tanh(); i
            0.9171523356672744
            sage: i.arctanh() - q  # rel tol 1
            4.440892098500626e-16
        """
        return self._new_c(gsl_atanh(self._value))

    def sech(self):
        r"""
        Return the hyperbolic secant of ``self``.

        EXAMPLES::

            sage: RDF(pi).sech()
            0.08626673833405443
            sage: CDF(pi).sech()
            0.08626673833405443
        """
        return 1/self.cosh()

    def csch(self):
        r"""
        Return the hyperbolic cosecant of ``self``.

        EXAMPLES::

            sage: RDF(pi).csch()
            0.08658953753004694
            sage: CDF(pi).csch()  # rel tol 1e-15
            0.08658953753004696
        """
        return 1/self.sinh()

    def coth(self):
        r"""
        Return the hyperbolic cotangent of ``self``.

        EXAMPLES::

            sage: RDF(pi).coth()
            1.003741873197321
            sage: CDF(pi).coth()
            1.0037418731973213
        """
        return self.cosh() / self.sinh()

    def agm(self, other):
        r"""
        Return the arithmetic-geometric mean of ``self`` and ``other``. The
        arithmetic-geometric mean is the common limit of the sequences
        `u_n` and `v_n`, where `u_0` is ``self``,
        `v_0` is other, `u_{n+1}` is the arithmetic mean
        of `u_n` and `v_n`, and `v_{n+1}` is the
        geometric mean of `u_n` and `v_n`. If any operand is negative, the
        return value is ``NaN``.

        EXAMPLES::

            sage: a = RDF(1.5)
            sage: b = RDF(2.3)
            sage: a.agm(b)
            1.8786484558146697

        The arithmetic-geometric mean always lies between the geometric and
        arithmetic mean::

            sage: sqrt(a*b) < a.agm(b) < (a+b)/2
            True
        """
        cdef double a = self._value
        cdef double b = other
        cdef double eps = 2.0**-51
        if a < 0 or b < 0:
            return self._parent.nan()
        while True:
            a1 = (a+b)/2
            b1 = libc.math.sqrt(a*b)
            if abs((b1/a1)-1) < eps: return self._new_c(a1)
            a, b = a1, b1

    def erf(self):
        """
        Return the value of the error function on ``self``.

        EXAMPLES::

            sage: RDF(6).erf()
            1.0
        """
        return self._new_c(gsl_sf_erf(self._value))

    def gamma(self):
        """
        Return the value of the Euler gamma function on ``self``.

        EXAMPLES::

            sage: RDF(6).gamma()
            120.0
            sage: RDF(1.5).gamma()  # rel tol 1e-15
            0.8862269254527584
        """
        sig_on()
        a = self._new_c(gsl_sf_gamma(self._value))
        sig_off()
        return a

    def zeta(self):
        r"""
        Return the Riemann zeta function evaluated at this real number.

        .. NOTE::

           PARI is vastly more efficient at computing the Riemann zeta
           function. See the example below for how to use it.

        EXAMPLES::

            sage: RDF(2).zeta()  # rel tol 1e-15
            1.6449340668482269
            sage: RDF.pi()^2/6
            1.6449340668482264
            sage: RDF(-2).zeta()
            0.0
            sage: RDF(1).zeta()
            +infinity
        """
        if self._value == 1:
            return self._new_c(1)/self._new_c(0)
        return self._new_c(gsl_sf_zeta(self._value))

    def algebraic_dependency(self, n):
        """
        Return a polynomial of degree at most `n` which is
        approximately satisfied by this number.

        .. NOTE::

            The resulting polynomial need not be irreducible, and indeed
            usually won't be if this number is a good approximation to an
            algebraic number of degree less than `n`.

        ALGORITHM:

        Uses the PARI C-library ``algdep`` command.

        EXAMPLES::

            sage: r = sqrt(RDF(2)); r
            1.4142135623730951
            sage: r.algebraic_dependency(5)
            x^2 - 2
        """
        return sage.arith.all.algdep(self,n)

    algdep = algebraic_dependency


cdef class RealDoublePool(ObjectPool_Cloning):
    """
    A pool for real double elements.

    There are two relevant attributes: ``_parent`` (a Python object)
    and ``_value`` (a double). We assume here that
    ``_parent`` is never changed (an important assumption!), so we only
    need to deal with ``_value``.
    """
    cdef int pool_out(self, obj) except -1:
        (<RealDoubleElement>obj)._value = 0.0

RealDoublePool(RealDoubleElement).enable()


cdef class ToRDF(Morphism):
    def __init__(self, R):
        """
        Fast morphism from anything with a ``__float__`` method to an ``RDF``
        element.

        EXAMPLES::

            sage: f = RDF.coerce_map_from(ZZ); f
            Native morphism:
              From: Integer Ring
              To:   Real Double Field
            sage: f(4)
            4.0
            sage: f = RDF.coerce_map_from(QQ); f
            Native morphism:
              From: Rational Field
              To:   Real Double Field
            sage: f(1/2)
            0.5
            sage: f = RDF.coerce_map_from(int); f
            Native morphism:
              From: Set of Python objects of class 'int'
              To:   Real Double Field
            sage: f(3r)
            3.0
            sage: f = RDF.coerce_map_from(float); f
            Native morphism:
              From: Set of Python objects of class 'float'
              To:   Real Double Field
            sage: f(3.5)
            3.5
        """
        from sage.categories.homset import Hom
        if isinstance(R, type):
            from sage.structure.parent import Set_PythonType
            R = Set_PythonType(R)
        Morphism.__init__(self, Hom(R, RDF))

    cpdef Element _call_(self, x):
        """
        Send ``x`` to the image under this map.

        EXAMPLES::

            sage: f = RDF.coerce_map_from(float)
            sage: f(3.5) # indirect doctest
            3.5
        """
        cdef RealDoubleElement r = <RealDoubleElement>PY_NEW(RealDoubleElement)
        r._value = PyFloat_AsDouble(x)
        return r

    def _repr_type(self):
        """
        Return the representation type of ``self``.

        EXAMPLES::

            sage: RDF.coerce_map_from(float)._repr_type()
            'Native'
        """
        return "Native"


def is_RealDoubleElement(x):
    """
    Check if ``x`` is an element of the real double field.

    EXAMPLES::

        sage: from sage.rings.real_double import is_RealDoubleElement
        sage: is_RealDoubleElement(RDF(3))
        True
        sage: is_RealDoubleElement(RIF(3))
        False
    """
    return isinstance(x, RealDoubleElement)


<<<<<<< HEAD
=======
################# FAST CREATION CODE ######################
########### Based on fast integer creation code   #########
######## There is nothing to see here, move along   #######

# We use a global element to steal all the references
# from.  DO NOT INITIALIZE IT AGAIN and DO NOT REFERENCE IT!
cdef RealDoubleElement global_dummy_element
global_dummy_element = RealDoubleElement(0)

# A global pool for performance when elements are rapidly created and destroyed.
# It operates on the following principles:
#
# - The pool starts out empty.
# - When an new element is needed, one from the pool is returned
#   if available, otherwise a new RealDoubleElement object is created
# - When an element is collected, it will add it to the pool
#   if there is room, otherwise it will be deallocated.
DEF element_pool_size = 50

cdef PyObject* element_pool[element_pool_size]
cdef int element_pool_count = 0

# used for profiling the pool
cdef int total_alloc = 0
cdef int use_pool = 0


cdef PyObject* fast_tp_new(type t, args, kwds):
    global element_pool, element_pool_count, total_alloc, use_pool

    cdef PyObject* new

    # for profiling pool usage
    # total_alloc += 1

    # If there is a ready real double in the pool, we will
    # decrement the counter and return that.

    if element_pool_count > 0:

        # for profiling pool usage
        # use_pool += 1

        element_pool_count -= 1
        new = <PyObject *> element_pool[element_pool_count]

    # Otherwise, we have to create one.

    else:

        # allocate enough room for the RealDoubleElement,
        # sizeof_RealDoubleElement is sizeof(RealDoubleElement).
        # The use of PyObject_Malloc directly assumes
        # that RealDoubleElements are not garbage collected, i.e.
        # they do not possess references to other Python
        # objects (As indicated by the Py_TPFLAGS_HAVE_GC flag).
        # See below for a more detailed description.

        new = <PyObject*>PyObject_Malloc( sizeof(RealDoubleElement) )

        # Now set every member as set in z, the global dummy RealDoubleElement
        # created before this tp_new started to operate.

        memcpy(new, (<void*>global_dummy_element), sizeof(RealDoubleElement) )

    # This line is only needed if Python is compiled in debugging mode
    # './configure --with-pydebug' or SAGE_DEBUG=yes. If that is the
    # case a Python object has a bunch of debugging fields which are
    # initialized with this macro.
    if_Py_TRACE_REFS_then_PyObject_INIT(
            new, Py_TYPE(global_dummy_element))

    # The global_dummy_element may have a reference count larger than
    # one, but it is expected that newly created objects have a
    # reference count of one. This is potentially unneeded if
    # everybody plays nice, because the gobal_dummy_element has only
    # one reference in that case.

    # Objects from the pool have reference count zero, so this
    # needs to be set in this case.

    new.ob_refcnt = 1

    return new

cdef void fast_tp_dealloc(PyObject* o):

    # If there is room in the pool for a used integer object,
    # then put it in rather than deallocating it.

    global element_pool, element_pool_count

    if element_pool_count < element_pool_size:

        # And add it to the pool.
        element_pool[element_pool_count] = o
        element_pool_count += 1
        return

    # Free the object. This assumes that Py_TPFLAGS_HAVE_GC is not
    # set. If it was set another free function would need to be
    # called.

    PyObject_Free(o)


from sage.misc.allocator cimport hook_tp_functions
hook_tp_functions(global_dummy_element, <newfunc>(&fast_tp_new), <destructor>(&fast_tp_dealloc), False)


>>>>>>> 93020a4e
cdef double_repr(double x):
    """
    Convert a double to a string with maximum precision.
    """
    if gsl_finite(x):
        return repr(x)
    cdef int v = gsl_isinf(x)
    if v > 0:
        return "+infinity"
    if v < 0:
        return "-infinity"
    return "NaN"

cdef double_str(double x):
    """
    Convert a double to an informal string.
    """
    if gsl_finite(x):
        return str(x)
    return double_repr(x)<|MERGE_RESOLUTION|>--- conflicted
+++ resolved
@@ -2800,119 +2800,6 @@
     return isinstance(x, RealDoubleElement)
 
 
-<<<<<<< HEAD
-=======
-################# FAST CREATION CODE ######################
-########### Based on fast integer creation code   #########
-######## There is nothing to see here, move along   #######
-
-# We use a global element to steal all the references
-# from.  DO NOT INITIALIZE IT AGAIN and DO NOT REFERENCE IT!
-cdef RealDoubleElement global_dummy_element
-global_dummy_element = RealDoubleElement(0)
-
-# A global pool for performance when elements are rapidly created and destroyed.
-# It operates on the following principles:
-#
-# - The pool starts out empty.
-# - When an new element is needed, one from the pool is returned
-#   if available, otherwise a new RealDoubleElement object is created
-# - When an element is collected, it will add it to the pool
-#   if there is room, otherwise it will be deallocated.
-DEF element_pool_size = 50
-
-cdef PyObject* element_pool[element_pool_size]
-cdef int element_pool_count = 0
-
-# used for profiling the pool
-cdef int total_alloc = 0
-cdef int use_pool = 0
-
-
-cdef PyObject* fast_tp_new(type t, args, kwds):
-    global element_pool, element_pool_count, total_alloc, use_pool
-
-    cdef PyObject* new
-
-    # for profiling pool usage
-    # total_alloc += 1
-
-    # If there is a ready real double in the pool, we will
-    # decrement the counter and return that.
-
-    if element_pool_count > 0:
-
-        # for profiling pool usage
-        # use_pool += 1
-
-        element_pool_count -= 1
-        new = <PyObject *> element_pool[element_pool_count]
-
-    # Otherwise, we have to create one.
-
-    else:
-
-        # allocate enough room for the RealDoubleElement,
-        # sizeof_RealDoubleElement is sizeof(RealDoubleElement).
-        # The use of PyObject_Malloc directly assumes
-        # that RealDoubleElements are not garbage collected, i.e.
-        # they do not possess references to other Python
-        # objects (As indicated by the Py_TPFLAGS_HAVE_GC flag).
-        # See below for a more detailed description.
-
-        new = <PyObject*>PyObject_Malloc( sizeof(RealDoubleElement) )
-
-        # Now set every member as set in z, the global dummy RealDoubleElement
-        # created before this tp_new started to operate.
-
-        memcpy(new, (<void*>global_dummy_element), sizeof(RealDoubleElement) )
-
-    # This line is only needed if Python is compiled in debugging mode
-    # './configure --with-pydebug' or SAGE_DEBUG=yes. If that is the
-    # case a Python object has a bunch of debugging fields which are
-    # initialized with this macro.
-    if_Py_TRACE_REFS_then_PyObject_INIT(
-            new, Py_TYPE(global_dummy_element))
-
-    # The global_dummy_element may have a reference count larger than
-    # one, but it is expected that newly created objects have a
-    # reference count of one. This is potentially unneeded if
-    # everybody plays nice, because the gobal_dummy_element has only
-    # one reference in that case.
-
-    # Objects from the pool have reference count zero, so this
-    # needs to be set in this case.
-
-    new.ob_refcnt = 1
-
-    return new
-
-cdef void fast_tp_dealloc(PyObject* o):
-
-    # If there is room in the pool for a used integer object,
-    # then put it in rather than deallocating it.
-
-    global element_pool, element_pool_count
-
-    if element_pool_count < element_pool_size:
-
-        # And add it to the pool.
-        element_pool[element_pool_count] = o
-        element_pool_count += 1
-        return
-
-    # Free the object. This assumes that Py_TPFLAGS_HAVE_GC is not
-    # set. If it was set another free function would need to be
-    # called.
-
-    PyObject_Free(o)
-
-
-from sage.misc.allocator cimport hook_tp_functions
-hook_tp_functions(global_dummy_element, <newfunc>(&fast_tp_new), <destructor>(&fast_tp_dealloc), False)
-
-
->>>>>>> 93020a4e
 cdef double_repr(double x):
     """
     Convert a double to a string with maximum precision.
