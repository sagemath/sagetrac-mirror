r"""
Double Precision Real Numbers

EXAMPLES:

We create the real double vector space of dimension `3`::

    sage: V = RDF^3; V
    Vector space of dimension 3 over Real Double Field

Notice that this space is unique::

    sage: V is RDF^3
    True
    sage: V is FreeModule(RDF, 3)
    True
    sage: V is VectorSpace(RDF, 3)
    True

Also, you can instantly create a space of large dimension::

    sage: V = RDF^10000

TESTS:

Test NumPy conversions::

    sage: RDF(1).__array_interface__
    {'typestr': '=f8'}
    sage: import numpy
    sage: numpy.array([RDF.pi()]).dtype
    dtype('float64')
"""

#*****************************************************************************
# This program is free software: you can redistribute it and/or modify
# it under the terms of the GNU General Public License as published by
# the Free Software Foundation, either version 2 of the License, or
# (at your option) any later version.
#                  http://www.gnu.org/licenses/
#*****************************************************************************

from cpython.object cimport *
from cpython.float cimport *
include "sage/ext/python_debug.pxi"
include 'sage/ext/cdefs.pxi'
include 'sage/ext/stdsage.pxi'
include 'sage/ext/interrupt.pxi'
from sage.libs.gsl.all cimport *
cimport libc.math

gsl_set_error_handler_off()

import math, operator

import sage.libs.pari.pari_instance
from sage.libs.pari.pari_instance cimport PariInstance
cdef PariInstance pari = sage.libs.pari.pari_instance.pari

import sage.rings.integer
import sage.rings.rational

from sage.rings.integer cimport Integer
from sage.rings.integer_ring import ZZ

from sage.categories.morphism cimport Morphism
from sage.structure.coerce cimport is_numpy_type
from sage.misc.randstate cimport randstate, current_randstate


def is_RealDoubleField(x):
    """
    Returns ``True`` if ``x`` is the field of real double precision numbers.

    EXAMPLES::

        sage: from sage.rings.real_double import is_RealDoubleField
        sage: is_RealDoubleField(RDF)
        True
        sage: is_RealDoubleField(RealField(53))
        False
    """
    return isinstance(x, RealDoubleField_class)

cdef class RealDoubleField_class(Field):
    """
    An approximation to the field of real numbers using double
    precision floating point numbers. Answers derived from calculations
    in this approximation may differ from what they would be if those
    calculations were performed in the true field of real numbers. This
    is due to the rounding errors inherent to finite precision
    calculations.

    EXAMPLES::

        sage: RR == RDF
        False
        sage: RDF == RealDoubleField()    # RDF is the shorthand
        True

    ::

        sage: RDF(1)
        1.0
        sage: RDF(2/3)
        0.6666666666666666

    A ``TypeError`` is raised if the coercion doesn't make sense::

        sage: RDF(QQ['x'].0)
        Traceback (most recent call last):
        ...
        TypeError: cannot coerce nonconstant polynomial to float
        sage: RDF(QQ['x'](3))
        3.0

    One can convert back and forth between double precision real
    numbers and higher-precision ones, though of course there may be
    loss of precision::

        sage: a = RealField(200)(2).sqrt(); a
        1.4142135623730950488016887242096980785696718753769480731767
        sage: b = RDF(a); b
        1.4142135623730951
        sage: a.parent()(b)
        1.4142135623730951454746218587388284504413604736328125000000
        sage: a.parent()(b) == b
        True
        sage: b == RR(a)
        True

    """
    def __init__(self):
        """
        Initialize ``self``.

        TESTS::

            sage: R = RealDoubleField()
            sage: TestSuite(R).run()
        """
        from sage.categories.fields import Fields
        Field.__init__(self, self, category=Fields().Metric().Complete())
        self._populate_coercion_lists_(element_constructor=RealDoubleElement,
                                       init_no_parent=True,
                                       convert_method_name='_real_double_')

    def __reduce__(self):
        """
        For pickling.

        EXAMPLES::

            sage: loads(dumps(RDF)) is RDF
            True
        """
        return RealDoubleField, ()

    cpdef bint is_exact(self) except -2:
        """
        Returns ``False``, because doubles are not exact.

        EXAMPLE::

            sage: RDF.is_exact()
            False
        """
        return False

    def _latex_(self):
        r"""
        Return a latex representation of ``self``.

        EXAMPLES::

            sage: latex(RDF) # indirect doctest
            \Bold{R}
        """
        return "\\Bold{R}"

    def _sage_input_(self, sib, coerced):
        r"""
        Produce an expression which will reproduce this value when evaluated.

        EXAMPLES::

            sage: sage_input(RDF, verify=True)
            # Verified
            RDF
            sage: from sage.misc.sage_input import SageInputBuilder
            sage: RDF._sage_input_(SageInputBuilder(), False)
            {atomic:RDF}
        """
        return sib.name('RDF')

    def __repr__(self):
        """
        Return a string representation of ``self``.

        EXAMPLES::

            sage: RealDoubleField() # indirect doctest
            Real Double Field
            sage: RDF
            Real Double Field
        """
        return "Real Double Field"

    def _repr_option(self, key):
        """
        Metadata about the :meth:`_repr_` output.

        See :meth:`sage.structure.parent._repr_option` for details.

        EXAMPLES::

            sage: RDF._repr_option('element_is_atomic')
            True
        """
        if key == 'element_is_atomic':
            return True
        return super(RealDoubleField_class, self)._repr_option(key)

    def __cmp__(self, x):
        """
        Compare ``self`` to ``x``.

        EXAMPLES::

            sage: RDF == 5
            False
            sage: loads(dumps(RDF)) == RDF
            True
        """
        if isinstance(x, RealDoubleField_class):
            return 0
        return cmp(type(self), type(x))

    def construction(self):
        r"""
        Returns the functorial construction of ``self``, namely, completion of
        the rational numbers with respect to the prime at `\infty`.

        Also preserves other information that makes this field unique (i.e.
        the Real Double Field).

        EXAMPLES::

            sage: c, S = RDF.construction(); S
            Rational Field
            sage: RDF == c(S)
            True
        """
        from sage.categories.pushout import CompletionFunctor
        return (CompletionFunctor(sage.rings.infinity.Infinity,
                                  53,
                                  {'type': 'RDF'}),
               sage.rings.rational_field.QQ)

    def complex_field(self):
        """
        Return the complex field with the same precision as ``self``, i.e.,
        the complex double field.

        EXAMPLES::

            sage: RDF.complex_field()
            Complex Double Field
        """
        from sage.rings.complex_double import CDF
        return CDF

    def algebraic_closure(self):
        """
        Return the algebraic closure of ``self``, i.e., the complex double
        field.

        EXAMPLES::

            sage: RDF.algebraic_closure()
            Complex Double Field
        """
        from sage.rings.complex_double import CDF
        return CDF

    cpdef _coerce_map_from_(self, S):
        """
        Canonical coercion of ``S`` to the real double field.

        The rings that canonically coerce to the real double field are:

        - the real double field itself
        - int, long, integer, and rational rings
        - numpy integers and floatings
        - the real lazy field
        - the MPFR real field with at least 53 bits of precision

        EXAMPLES::

            sage: RDF.coerce(5) # indirect doctest
            5.0
            sage: RDF.coerce(9499294r)
            9499294.0
            sage: RDF.coerce(61/3)
            20.333333333333332
            sage: parent(RDF(3) + CDF(5))
            Complex Double Field
            sage: parent(CDF(5) + RDF(3))
            Complex Double Field
            sage: CDF.gen(0) + 5.0
            5.0 + 1.0*I
            sage: RLF(2/3) + RDF(1)
            1.6666666666666665

            sage: import numpy
            sage: RDF.coerce(numpy.int8('1'))
            1.0
            sage: RDF.coerce(numpy.float64('1'))
            1.0

            sage: RDF.coerce(pi)
            Traceback (most recent call last):
            ...
            TypeError: no canonical coercion from Symbolic Ring to Real Double Field

        Test that :trac:`15695` is fixed (see also :trac:`18076`)::

            sage: 1j + numpy.float64(2)
            2.00000000000000 + 1.00000000000000*I
            sage: parent(_)
            Complex Field with 53 bits of precision
        """
        if S is int or S is float:
            return ToRDF(S)

        from rational_field import QQ
        from real_lazy import RLF
        if S is ZZ or S is QQ or S is RLF:
            return ToRDF(S)

        from real_mpfr import RR, RealField_class
        if isinstance(S, RealField_class):
            if S.prec() >= 53:
                return ToRDF(S)
            else:
                return None
        elif is_numpy_type(S):
            import numpy
            if issubclass(S, numpy.integer) or issubclass(S, numpy.floating):
                return ToRDF(S)
            else:
                return None

        connecting = RR._internal_coerce_map_from(S)
        if connecting is not None:
            return ToRDF(RR) * connecting

    def _magma_init_(self, magma):
        r"""
        Return a string representation of ``self`` in the Magma language.

        EXAMPLES:

        Magma handles precision in decimal digits, so we lose a bit::

            sage: magma(RDF) # optional - magma # indirect doctest
            Real field of precision 15
            sage: 10^15 < 2^53 < 10^16
            True

        When we convert back from Magma, we convert to a generic real field
        that has 53 bits of precision::

            sage: magma(RDF).sage() # optional - magma
            Real Field with 53 bits of precision
        """
        return "RealField(%s : Bits := true)" % self.prec()

    def precision(self):
        """
        Return the precision of this real double field in bits.

        Always returns 53.

        EXAMPLES::

            sage: RDF.precision()
            53
        """
        return 53

    prec = precision

    def to_prec(self, prec):
        """
        Return the real field to the specified precision. As doubles have
        fixed precision, this will only return a real double field if ``prec``
        is exactly 53.

        EXAMPLES::

            sage: RDF.to_prec(52)
            Real Field with 52 bits of precision
            sage: RDF.to_prec(53)
            Real Double Field
        """
        if prec == 53:
            return self
        else:
            from real_mpfr import RealField
            return RealField(prec)


    def gen(self, n=0):
        """
        Return the generator of the real double field.

        EXAMPLES::

            sage: RDF.0
            1.0
            sage: RDF.gens()
            (1.0,)
        """
        if n != 0:
            raise ValueError, "only 1 generator"
        return RealDoubleElement(1)

    def ngens(self):
        """
        Return the number of generators which is always 1.

        EXAMPLES::

            sage: RDF.ngens()
            1
        """
        return 1

    def is_finite(self):
        """
        Return ``False``, since the field of real numbers is not finite.

        Technical note: There exists an upper bound on the double
        representation.

        EXAMPLES::

            sage: RDF.is_finite()
            False
        """
        return False

    def characteristic(self):
        """
        Returns 0, since the field of real numbers has characteristic 0.

        EXAMPLES::

            sage: RDF.characteristic()
            0
        """
        return Integer(0)

    cdef _new_c(self, double value):
        cdef RealDoubleElement x
        x = PY_NEW(RealDoubleElement)
        x._value = value
        return x

    def random_element(self, double min=-1, double max=1):
        """
        Return a random element of this real double field in the interval
        ``[min, max]``.

        EXAMPLES::

            sage: RDF.random_element()
            0.7369454235661859
            sage: RDF.random_element(min=100, max=110)
            102.8159473516245
        """
        cdef randstate rstate = current_randstate()

        return self._new_c((max-min)*rstate.c_rand_double() + min)

    def name(self):
        """
        The name of ``self``.

        EXAMPLES::

            sage: RDF.name()
            'RealDoubleField'
        """
        return "RealDoubleField"

    def __hash__(self):
        """
        Return the hash value of ``self``.

        TEST::

            sage: hash(RDF) % 2^32 == hash(str(RDF)) % 2^32
            True
        """
        return 1157042230 #return hash(str(self))

    def pi(self):
        r"""
        Returns `\pi` to double-precision.

        EXAMPLES::

            sage: RDF.pi()
            3.141592653589793
            sage: RDF.pi().sqrt()/2
            0.8862269254527579
        """
        return self(M_PI)


    def euler_constant(self):
        """
        Return Euler's gamma constant to double precision.

        EXAMPLES::

            sage: RDF.euler_constant()
            0.5772156649015329
        """
        return self(M_EULER)

    def log2(self):
        r"""
        Return `\log(2)` to the precision of this field.

        EXAMPLES::

            sage: RDF.log2()
            0.6931471805599453
            sage: RDF(2).log()
            0.6931471805599453
        """
        return self(M_LN2)

    def factorial(self, int n):
        """
        Return the factorial of the integer `n` as a real number.

        EXAMPLES::

            sage: RDF.factorial(100)
            9.332621544394415e+157
        """
        if n < 0:
            raise ArithmeticError, "n must be nonnegative"
        return self(gsl_sf_fact(n))

    def zeta(self, n=2):
        """
        Return an `n`-th root of unity in the real field, if one
        exists, or raise a ``ValueError`` otherwise.

        EXAMPLES::

            sage: RDF.zeta()
            -1.0
            sage: RDF.zeta(1)
            1.0
            sage: RDF.zeta(5)
            Traceback (most recent call last):
            ...
            ValueError: No 5th root of unity in self
        """
        if n == 1:
            return self(1)
        elif n == 2:
            return self(-1)
        raise ValueError, "No %sth root of unity in self"%n

    def NaN(self):
        """
        Return Not-a-Number ``NaN``.

        EXAMPLES::

            sage: RDF.NaN()
            NaN
        """
        return self(0)/self(0)

    nan = NaN

    def _factor_univariate_polynomial(self, f):
        """
        Factor the univariate polynomial ``f``.

        INPUT:

        - ``f`` -- a univariate polynomial defined over the double precision
          real numbers

        OUTPUT:

        - A factorization of ``f`` over the double precision real numbers
          into a unit and monic irreducible factors

        .. NOTE::

            This is a helper method for
            :meth:`sage.rings.polynomial.polynomial_element.Polynomial.factor`.

        TESTS::

            sage: R.<x> = RDF[]
            sage: RDF._factor_univariate_polynomial(x)
            x
            sage: RDF._factor_univariate_polynomial(2*x)
            (2.0) * x
            sage: RDF._factor_univariate_polynomial(x^2)
            x^2
            sage: RDF._factor_univariate_polynomial(x^2 + 1)
            x^2 + 1.0
            sage: RDF._factor_univariate_polynomial(x^2 - 1)
            (x - 1.0) * (x + 1.0)

        The implementation relies on the ``roots()`` method which often reports
        roots not to be real even though they are::

            sage: f = (x-1)^3
            sage: f.roots(ring=CDF)  # abs tol 2e-5
            [(1.0000065719436413, 1),
             (0.9999967140281792 - 5.691454546815028e-06*I, 1),
             (0.9999967140281792 + 5.691454546815028e-06*I, 1)]

        This leads to the following incorrect factorization::

            sage: f.factor()  # abs tol 2e-5
            (x - 1.0000065719436413) * (x^2 - 1.9999934280563585*x + 0.9999934280995487)
        """
        roots = f.roots(sage.rings.complex_double.CDF)

        # collect real roots and conjugate pairs of non-real roots
        real_roots = [(r, e) for r, e in roots if r.imag().is_zero()]
        non_real_roots = {r: e for r, e in roots if not r.imag().is_zero()}
        assert all([non_real_roots[r.conj()] == e for r, e in non_real_roots.items()]), "Bug in root finding code over RDF - roots must always come in conjugate pairs"
        non_real_roots = [(r, e) for r, e in non_real_roots.items() if r.imag() > 0]

        # turn the roots into irreducible factors
        x = f.parent().gen()
        real_factors = [(x - r.real(), e) for r, e in real_roots]
        non_real_factors = [(x**2 - (r + r.conj()).real()*x + (r*r.conj()).real(), e) for r, e in non_real_roots]

        # make the factors monic
        from sage.structure.factorization import Factorization
        return Factorization([(g.monic(), e) for g, e in real_factors + non_real_factors], f.leading_coefficient())


cdef class RealDoubleElement(FieldElement):
    """
    An approximation to a real number using double precision floating
    point numbers. Answers derived from calculations with such
    approximations may differ from what they would be if those
    calculations were performed with true real numbers. This is due to
    the rounding errors inherent to finite precision calculations.
    """

    __array_interface__ = {'typestr': '=f8'}

    def __cinit__(self):
        """
        Initialize ``self`` for cython.

        EXAMPLES::

            sage: RDF(2.3) # indirect doctest
            2.3
        """
        (<Element>self)._parent = _RDF

    def __init__(self, x):
        """
        Create a new ``RealDoubleElement`` with value ``x``.

        EXAMPLES::

            sage: RDF(10^100)
            1e+100
        """
        self._value = float(x)

    def _magma_init_(self, magma):
        r"""
        Return a string representation of ``self`` in the Magma language.

        EXAMPLES::

            sage: RDF(10.5)
            10.5
            sage: magma(RDF(10.5)) # optional - magma # indirect doctest
            10.5000000000000
        """
        return "%s!%s" % (self.parent()._magma_init_(magma), self)

    def __reduce__(self):
        """
        For pickling.

        EXAMPLES::

            sage: a = RDF(-2.7)
            sage: loads(dumps(a)) == a
            True
        """
        return RealDoubleElement, (self._value, )

    cdef _new_c(self, double value):
        cdef RealDoubleElement x
        x = PY_NEW(RealDoubleElement)
        x._value = value
        return x

    def prec(self):
        """
        Return the precision of this number in bits.

        Always returns 53.

        EXAMPLES::

            sage: RDF(0).prec()
            53
        """

        return 53

    def ulp(self):
        """
        Returns the unit of least precision of ``self``, which is the
        weight of the least significant bit of ``self``. This is always
        a strictly positive number. It is also the gap between this
        number and the closest number with larger absolute value that
        can be represented.

        EXAMPLES::

            sage: a = RDF(pi)
            sage: a.ulp()
            4.440892098500626e-16
            sage: b = a + a.ulp()

        Adding or subtracting an ulp always gives a different number::

            sage: a + a.ulp() == a
            False
            sage: a - a.ulp() == a
            False
            sage: b + b.ulp() == b
            False
            sage: b - b.ulp() == b
            False

        Since the default rounding mode is round-to-nearest, adding or
        subtracting something less than half an ulp always gives the
        same number, unless the result has a smaller ulp. The latter
        can only happen if the input number is (up to sign) exactly a
        power of 2::

            sage: a - a.ulp()/3 == a
            True
            sage: a + a.ulp()/3 == a
            True
            sage: b - b.ulp()/3 == b
            True
            sage: b + b.ulp()/3 == b
            True
            sage: c = RDF(1)
            sage: c - c.ulp()/3 == c
            False
            sage: c.ulp()
            2.220446049250313e-16
            sage: (c - c.ulp()).ulp()
            1.1102230246251565e-16

        The ulp is always positive::

            sage: RDF(-1).ulp()
            2.220446049250313e-16

        The ulp of zero is the smallest positive number in RDF::

            sage: RDF(0).ulp()
            5e-324
            sage: RDF(0).ulp()/2
            0.0

        Some special values::

            sage: a = RDF(1)/RDF(0); a
            +infinity
            sage: a.ulp()
            +infinity
            sage: (-a).ulp()
            +infinity
            sage: a = RDF('nan')
            sage: a.ulp() is a
            True

        The ulp method works correctly with small numbers::

            sage: u = RDF(0).ulp()
            sage: u.ulp() == u
            True
            sage: x = u * (2^52-1)  # largest denormal number
            sage: x.ulp() == u
            True
            sage: x = u * 2^52  # smallest normal number
            sage: x.ulp() == u
            True

        """
        # First, check special values
        if self._value == 0:
            return RealDoubleElement(ldexp(1.0, -1074))
        if gsl_isnan(self._value):
            return self
        if gsl_isinf(self._value):
            return self.abs()

        # Normal case
        cdef int e
        frexp(self._value, &e)
        e -= 53
        # Correction for denormals
        if e < -1074:
            e = -1074
        return RealDoubleElement(ldexp(1.0, e))

    def real(self):
        """
        Return ``self`` - we are already real.

        EXAMPLES::

            sage: a = RDF(3)
            sage: a.real()
            3.0
        """
        return self

    def imag(self):
        """
        Return the imaginary part of this number, which is zero.

        EXAMPLES::

            sage: a = RDF(3)
            sage: a.imag()
            0.0
        """
        return RealDoubleElement(0)

    def __complex__(self):
        """
        Return ``self`` as a python complex number.

        EXAMPLES::

            sage: a = 2303
            sage: RDF(a)
            2303.0
            sage: complex(RDF(a))
            (2303+0j)
        """
        return complex(self._value,0)

    def _integer_(self, ZZ=None):
        """
        If this floating-point number is actually an integer, return
        that integer.  Otherwise, raise an exception.

        EXAMPLES::

            sage: ZZ(RDF(237.0)) # indirect doctest
            237
            sage: ZZ(RDF(0.0/0.0))
            Traceback (most recent call last):
            ...
            ValueError: cannot convert float NaN to integer
            sage: ZZ(RDF(1.0/0.0))
            Traceback (most recent call last):
            ...
            OverflowError: cannot convert float infinity to integer
            sage: ZZ(RDF(-123456789.0))
            -123456789
            sage: ZZ(RDF((2.0))^290)
            1989292945639146568621528992587283360401824603189390869761855907572637988050133502132224
            sage: ZZ(RDF(-2345.67))
            Traceback (most recent call last):
            ...
            TypeError: Cannot convert non-integral float to integer
        """
        return Integer(self._value)

    def _interface_init_(self, I=None):
        """
        Return ``self`` formatted as a string, suitable as input to another
        computer algebra system. (This is the default function used for
        exporting to other computer algebra systems.)

        EXAMPLES::

            sage: s1 = RDF(sin(1)); s1
            0.8414709848078965
            sage: s1._interface_init_()
            '0.8414709848078965'
            sage: s1 == RDF(gp(s1))
            True
        """
        return repr(self._value)

    def _sage_input_(self, sib, coerced):
        r"""
        Produce an expression which will reproduce this value when evaluated.

        EXAMPLES::

            sage: sage_input(RDF(NaN))
            RDF(NaN)
            sage: sage_input(RDF(-infinity), verify=True)
            # Verified
            -RDF(infinity)
            sage: sage_input(RDF(-infinity)*polygen(RDF))
            R.<x> = RDF[]
            -RDF(infinity)*x + RDF(NaN)
            sage: sage_input(RDF(pi), verify=True)
            # Verified
            RDF(3.1415926535897931)
            sage: sage_input(RDF(-e), verify=True, preparse=False)
            # Verified
            -RDF(2.718281828459045...)
            sage: sage_input(RDF(pi)*polygen(RDF), verify=True, preparse=None)
            # Verified
            R = RDF['x']
            x = R.gen()
            3.1415926535897931*x
            sage: from sage.misc.sage_input import SageInputBuilder
            sage: sib = SageInputBuilder()
            sage: RDF(22/7)._sage_input_(sib, True)
            {atomic:3.1428571428571428}
            sage: RDF(22/7)._sage_input_(sib, False)
            {call: {atomic:RDF}({atomic:3.1428571428571428})}
        """
        cdef int isinf = gsl_isinf(self._value)
        cdef bint isnan = gsl_isnan(self._value)
        if isinf or isnan:
            if isnan:
                v = sib.name('NaN')
            else:
                v = sib.name('infinity')
            v = sib(self.parent())(v)
            if isinf < 0:
                v = -v
            return v

        from sage.rings.all import ZZ, RR

        cdef bint negative = self._value < 0
        if negative:
            self = -self

        # There are five possibilities for printing this floating-point
        # number, ordered from prettiest to ugliest (IMHO).
        # 1) An integer: 42
        # 2) A simple literal: 3.14159
        # 3) A coerced integer: RDF(42)
        # 4) A coerced literal: RDF(3.14159)
        # 5) A coerced RR value: RDF(RR('3.14159'))

        # str(self) works via libc, which we don't necessarily trust
        # to produce the best possible answer.  So this function prints
        # via RR/MPFR.  Without the preparser, input works via libc as
        # well, but we don't have a choice about that.

        # To use choice 1 or choice 3, this number must be an integer.
        cdef bint can_use_int_literal = \
            self.abs() < (Integer(1) << self.prec()) and self in ZZ

        self_str = RR(self._value).str(truncate=False, skip_zeroes=True)

        # To use choice 2 or choice 4, we must be able to read
        # numbers of this precision as a literal.
        cdef bint can_use_float_literal = \
            (sib.preparse() or float(self_str) == self)

        if can_use_int_literal or can_use_float_literal:
            if can_use_int_literal:
                v = sib.int(self._integer_())
            else:
                v = sib.float_str(self_str)
        else:
            v = sib(RR(self))
        if not coerced:
            v = sib(self.parent())(v)

        if negative:
            v = -v

        return v

    def _repr_(self):
        """
        Return the string representation of ``self``.

        EXAMPLES::

            sage: RDF(-2/3)
            -0.6666666666666666
            sage: a = RDF(2); a
            2.0
            sage: a^2
            4.0
            sage: RDF("nan")
            NaN
            sage: RDF(1)/RDF(0)
            +infinity
            sage: RDF(-1)/RDF(0)
            -infinity
        """
        return double_repr(self._value)

    def _latex_(self):
        r"""
        Return a latex representation of ``self``.

        EXAMPLES::

            sage: latex(RDF(3.4)) # indirect doctest
            3.4
            sage: latex(RDF(2e-100)) # indirect doctest
            2 \times 10^{-100}
        """
        s = self.str()
        parts = s.split('e')
        if len(parts) > 1:
            # scientific notation
            if parts[1][0] == '+':
                parts[1] = parts[1][1:]
            s = "%s \\times 10^{%s}" % (parts[0], parts[1])
        return s

    def __hash__(self):
        """
        Return the hash of ``self``, which coincides with the python float
        (and often int) type.

        EXAMPLES::

            sage: hash(RDF(1.2)) == hash(1.2r)
            True
        """
        return hash(self._value)

    def _im_gens_(self, codomain, im_gens):
        """
        Return the image of ``self`` under the homomorphism from the rational
        field to ``codomain``.

        This always just returns ``self`` coerced into the ``codomain``.

        EXAMPLES::

            sage: RDF(2.1)._im_gens_(RR, [RR(1)])
            2.10000000000000
            sage: R = RealField(20)
            sage: RDF(2.1)._im_gens_(R, [R(1)])
            2.1000
        """
        return codomain(self) # since 1 |--> 1

    def __str__(self):
        """
        Return the string representation of ``self``, see :meth:`str`.

        EXAMPLES::

            sage: print RDF(-2/3)
            -0.666666666667
            sage: print RDF(oo)
            +infinity
        """
        return double_str(self._value)

    def str(self):
        """
        Return the informal string representation of ``self``.

        EXAMPLES::

            sage: a = RDF('4.5'); a.str()
            '4.5'
            sage: a = RDF('49203480923840.2923904823048'); a.str()
            '4.92034809238e+13'
            sage: a = RDF(1)/RDF(0); a.str()
            '+infinity'
            sage: a = -RDF(1)/RDF(0); a.str()
            '-infinity'
            sage: a = RDF(0)/RDF(0); a.str()
            'NaN'

        We verify consistency with ``RR`` (mpfr reals)::

            sage: str(RR(RDF(1)/RDF(0))) == str(RDF(1)/RDF(0))
            True
            sage: str(RR(-RDF(1)/RDF(0))) == str(-RDF(1)/RDF(0))
            True
            sage: str(RR(RDF(0)/RDF(0))) == str(RDF(0)/RDF(0))
            True
        """
        return double_str(self._value)

    def __copy__(self):
        """
        Return copy of ``self``, which since ``self`` is immutable, is just
        ``self``.

        EXAMPLES::

            sage: r = RDF('-1.6')
            sage: r.__copy__() is r
            True
        """
        return self

    def integer_part(self):
        """
        If in decimal this number is written ``n.defg``, returns ``n``.

        EXAMPLES::

            sage: r = RDF('-1.6')
            sage: a = r.integer_part(); a
            -1
            sage: type(a)
            <type 'sage.rings.integer.Integer'>
            sage: r = RDF(0.0/0.0)
            sage: a = r.integer_part()
            Traceback (most recent call last):
            ...
            TypeError: Attempt to get integer part of NaN
        """
        if gsl_isnan(self._value):
            raise TypeError, "Attempt to get integer part of NaN"
        else:
            return Integer(int(self._value))

    def sign_mantissa_exponent(self):
        r"""
        Return the sign, mantissa, and exponent of ``self``.

        In Sage (as in MPFR), floating-point numbers of precision `p`
        are of the form `s m 2^{e-p}`, where `s \in \{-1, 1\}`,
        `2^{p-1} \leq m < 2^p`, and `-2^{30} + 1 \leq e \leq 2^{30} -
        1`; plus the special values ``+0``, ``-0``, ``+infinity``,
        ``-infinity``, and ``NaN`` (which stands for Not-a-Number).

        This function returns `s`, `m`, and `e-p`.  For the special values:

        - ``+0`` returns ``(1, 0, 0)``
        - ``-0`` returns ``(-1, 0, 0)``
        - the return values for ``+infinity``, ``-infinity``, and ``NaN`` are
          not specified.

        EXAMPLES::

            sage: a = RDF(exp(1.0)); a
            2.718281828459045
            sage: sign,mantissa,exponent = RDF(exp(1.0)).sign_mantissa_exponent()
            sage: sign,mantissa,exponent
            (1, 6121026514868073, -51)
            sage: sign*mantissa*(2**exponent) == a
            True

        The mantissa is always a nonnegative number::

            sage: RDF(-1).sign_mantissa_exponent()
            (-1, 4503599627370496, -52)

        TESTS::

            sage: RDF('+0').sign_mantissa_exponent()
            (1, 0, 0)
            sage: RDF('-0').sign_mantissa_exponent()
            (-1, 0, 0)
        """
        from sage.rings.all import RR
        return RR(self._value).sign_mantissa_exponent()


    ########################
    #   Basic Arithmetic
    ########################
    def __invert__(self):
        """
        Compute the multiplicative inverse of ``self``.

        EXAMPLES::

            sage: a = RDF(-1.5)*RDF(2.5)
            sage: a.__invert__()
            -0.26666666666666666
            sage: ~a
            -0.26666666666666666
        """
        cdef RealDoubleElement x = <RealDoubleElement>PY_NEW(RealDoubleElement)
        x._value = 1.0 / self._value
        return x

    cpdef ModuleElement _add_(self, ModuleElement right):
        """
        Add two real numbers with the same parent.

        EXAMPLES::

            sage: RDF('-1.5') + RDF('2.5') # indirect doctest
            1.0
        """
        cdef RealDoubleElement x = <RealDoubleElement>PY_NEW(RealDoubleElement)
        x._value = self._value + (<RealDoubleElement>right)._value
        return x

    cpdef ModuleElement _sub_(self, ModuleElement right):
        """
        Subtract two real numbers with the same parent.

        EXAMPLES::

            sage: RDF('-1.5') - RDF('2.5') # indirect doctest
            -4.0
        """
        cdef RealDoubleElement x = <RealDoubleElement>PY_NEW(RealDoubleElement)
        x._value = self._value - (<RealDoubleElement>right)._value
        return x

    cpdef RingElement _mul_(self, RingElement right):
        """
        Multiply two real numbers with the same parent.

        EXAMPLES::

            sage: RDF('-1.5') * RDF('2.5') # indirect doctest
            -3.75
        """
        cdef RealDoubleElement x = <RealDoubleElement>PY_NEW(RealDoubleElement)
        x._value = self._value * (<RealDoubleElement>right)._value
        return x

<<<<<<< HEAD
=======
    cpdef RingElement _imul_(self, RingElement right):
        """
        Multiply ``right`` py ``self`` and store result in ``self``.

        EXAMPLES::

            sage: a = RDF(2.5)
            sage: a *= RDF(3); a # indirect doctest
            7.5
        """
        self._value *= (<RealDoubleElement>right)._value
        return self

    def __floordiv__(self, other):
        """
        Return the floor of ``self`` divided by ``other``.

        EXAMPLES::

            sage: RDF(5) // RDF(3)
            1
            sage: RDF(-1.5) // RDF(2.5)
            -1
            sage: RDF(1) // RDF(0)
            Traceback (most recent call last):
            ...
            ZeroDivisionError: Floor division by zero
            sage: RDF(1e200) // RDF(1e-200)
            Traceback (most recent call last):
            ...
            OverflowError: cannot convert float infinity to integer
        """
        if not other != 0:
            raise ZeroDivisionError("Floor division by zero")
        return (self / other).floor()

>>>>>>> 43eee88a
    cpdef RingElement _div_(self, RingElement right):
        """
        Divide ``self`` by ``right``.

        EXAMPLES::

            sage: RDF('-1.5') / RDF('2.5')
            -0.6
            sage: RDF(1)/RDF(0)
            +infinity
        """
        cdef RealDoubleElement x = <RealDoubleElement>PY_NEW(RealDoubleElement)
        x._value = self._value / (<RealDoubleElement>right)._value
        return x

    def __neg__(self):
        """
        Negates ``self``.

        EXAMPLES::

            sage: -RDF('-1.5')
            1.5
        """
        cdef RealDoubleElement x = <RealDoubleElement>PY_NEW(RealDoubleElement)
        x._value = -self._value
        return x

    def conjugate(self):
        r"""
        Returns the complex conjugate of this real number, which is
        the real number itself.

        EXAMPLES::

            sage: RDF(4).conjugate()
            4.0
        """
        return self

    def __abs__(self):
        """
        Returns the absolute value of ``self``.

        EXAMPLES::

            sage: abs(RDF(1.5))
            1.5
            sage: abs(RDF(-1.5))
            1.5
        """
        if self._value >= 0:
            return self
        else:
            return self._new_c(-self._value)

    cpdef RealDoubleElement abs(RealDoubleElement self):
        """
        Returns the absolute value of ``self``.

        EXAMPLES::

            sage: RDF(1e10).abs()
            10000000000.0
            sage: RDF(-1e10).abs()
            10000000000.0
        """
        if self._value >= 0:
            return self
        else:
            return self._new_c(-self._value)

    def __lshift__(x, y):
        """
        LShifting a double is not supported; nor is lshifting a
        :class:`RealDoubleElement`.

        TESTS::

            sage: RDF(2) << 3
            Traceback (most recent call last):
            ...
            TypeError: unsupported operand type(s) for <<
        """
        raise TypeError, "unsupported operand type(s) for <<"

    def __rshift__(x, y):
        """
        RShifting a double is not supported; nor is rshifting a
        :class:`RealDoubleElement`.

        TESTS::

            sage: RDF(2) >> 3
            Traceback (most recent call last):
            ...
            TypeError: unsupported operand type(s) for >>
        """
        raise TypeError, "unsupported operand type(s) for >>"

    def multiplicative_order(self):
        r"""
        Returns `n` such that ``self^n == 1``.

        Only `\pm 1` have finite multiplicative order.

        EXAMPLES::

            sage: RDF(1).multiplicative_order()
            1
            sage: RDF(-1).multiplicative_order()
            2
            sage: RDF(3).multiplicative_order()
            +Infinity
        """
        if self._value == 1:
            return 1
        elif self._value == -1:
            return 2
        return sage.rings.infinity.infinity

    def sign(self):
        """
        Returns -1,0, or 1 if ``self`` is negative, zero, or positive;
        respectively.

        EXAMPLES::

            sage: RDF(-1.5).sign()
            -1
            sage: RDF(0).sign()
            0
            sage: RDF(2.5).sign()
            1
        """
        if not self._value:
            return 0
        if self._value > 0:
            return 1
        return -1


    ###################
    # Rounding etc
    ###################

    def round(self):
        """
        Given real number `x`, rounds up if fractional part is greater than
        `0.5`, rounds down if fractional part is less than `0.5`.

        EXAMPLES::

            sage: RDF(0.49).round()
            0
            sage: a=RDF(0.51).round(); a
            1
        """
        return Integer(round(self._value))

    def floor(self):
        """
        Return the floor of ``self``.

        EXAMPLES::

            sage: RDF(2.99).floor()
            2
            sage: RDF(2.00).floor()
            2
            sage: RDF(-5/2).floor()
            -3
        """
        return Integer(math.floor(self._value))

    def ceil(self):
        """
        Return the ceiling of ``self``.

        EXAMPLES::

            sage: RDF(2.99).ceil()
            3
            sage: RDF(2.00).ceil()
            2
            sage: RDF(-5/2).ceil()
            -2
        """
        return Integer(math.ceil(self._value))

    ceiling = ceil

    def trunc(self):
        """
        Truncates this number (returns integer part).

        EXAMPLES::

            sage: RDF(2.99).trunc()
            2
            sage: RDF(-2.00).trunc()
            -2
            sage: RDF(0.00).trunc()
            0
        """
        return Integer(int(self._value))

    def frac(self):
        """
        Return a real number in `(-1, 1)`. It satisfies the relation:
        ``x = x.trunc() + x.frac()``

        EXAMPLES::

            sage: RDF(2.99).frac()
            0.9900000000000002
            sage: RDF(2.50).frac()
            0.5
            sage: RDF(-2.79).frac()
            -0.79
        """
        return self._new_c(self._value - int(self._value))

    ###########################################
    # Conversions
    ###########################################

    def __float__(self):
        """
        Return ``self`` as a python float.

        EXAMPLES::

            sage: float(RDF(1.5))
            1.5
            sage: type(float(RDF(1.5)))
            <type 'float'>
        """
        return self._value

    def _rpy_(self):
        """
        Returns ``self.__float__()`` for rpy to convert into the
        appropriate R object.

        EXAMPLES::

            sage: n = RDF(2.0)
            sage: n._rpy_()
            2.0
            sage: type(n._rpy_())
            <type 'float'>
        """
        return self.__float__()

    def __int__(self):
        """
        Return integer truncation of this real number.

        EXAMPLES::

            sage: int(RDF(2.99))
            2
            sage: int(RDF(-2.99))
            -2
        """
        return int(self._value)

    def __long__(self):
        """
        Returns long integer truncation of this real number.

        EXAMPLES::

            sage: int(RDF(10e15))
            10000000000000000L                   # 32-bit
            10000000000000000                    # 64-bit
            sage: long(RDF(2^100)) == 2^100
            True
        """
        return long(self._value)

    def _complex_mpfr_field_(self, CC):
        """
        EXAMPLES::

            sage: a = RDF(1/3)
            sage: CC(a)
            0.333333333333333
            sage: a._complex_mpfr_field_(CC)
            0.333333333333333

        If we coerce to a higher-precision field the extra bits appear
        random; they are actually 0's in base 2.

        ::

            sage: a._complex_mpfr_field_(ComplexField(100))
            0.33333333333333331482961625625
            sage: a._complex_mpfr_field_(ComplexField(100)).str(2)
            '0.01010101010101010101010101010101010101010101010101010100000000000000000000000000000000000000000000000'
        """
        return CC(self._value)

    def _complex_double_(self, CDF):
        """
        Return ``self`` as a complex double.

        EXAMPLES::

            sage: CDF(RDF(1/3)) # indirect doctest
            0.3333333333333333
        """
        return CDF(self._value)

    def _pari_(self):
        """
        Return a PARI representation of ``self``.

        EXAMPLES::

            sage: RDF(1.5)._pari_()
            1.50000000000000
        """
        return pari.double_to_gen_c(self._value)


    ###########################################
    # Comparisons: ==, !=, <, <=, >, >=
    ###########################################

    def is_NaN(self):
        """
        Check if ``self`` is ``NaN``.

        EXAMPLES::

            sage: RDF(1).is_NaN()
            False
            sage: a = RDF(0)/RDF(0)
            sage: a.is_NaN()
            True
        """
        return gsl_isnan(self._value)

    def is_positive_infinity(self):
        r"""
        Check if ``self`` is `+\infty`.

        EXAMPLES::

            sage: a = RDF(1)/RDF(0)
            sage: a.is_positive_infinity()
            True
            sage: a = RDF(-1)/RDF(0)
            sage: a.is_positive_infinity()
            False
        """
        return gsl_isinf(self._value) > 0

    def is_negative_infinity(self):
        r"""
        Check if ``self`` is `-\infty`.

        EXAMPLES::

            sage: a = RDF(2)/RDF(0)
            sage: a.is_negative_infinity()
            False
            sage: a = RDF(-3)/RDF(0)
            sage: a.is_negative_infinity()
            True
        """
        return gsl_isinf(self._value) < 0

    def is_infinity(self):
        r"""
        Check if ``self`` is `\infty`.

        EXAMPLES::

            sage: a = RDF(2); b = RDF(0)
            sage: (a/b).is_infinity()
            True
            sage: (b/a).is_infinity()
            False
        """
        return gsl_isinf(self._value)

    cpdef _richcmp_(left, Element right, int op):
        """
        Rich comparison of ``left`` and ``right``.

        EXAMPLES::

            sage: RDF(2) < RDF(0)
            False
            sage: RDF(2) == RDF(4/2)
            True
            sage: RDF(-2) > RDF(-4)
            True

        TESTS:

        Check comparisons with ``NaN`` (:trac:`16515`)::

            sage: n = RDF('NaN')
            sage: n == n
            False
            sage: n == RDF(1)
            False
        """
        # We really need to use the correct operators, to deal
        # correctly with NaNs.
        cdef double x = (<RealDoubleElement>left)._value
        cdef double y = (<RealDoubleElement>right)._value
        if op == 0:
            return x < y
        elif op == 1:
            return x <= y
        elif op == 2:
            return x == y
        elif op == 3:
            return x != y
        elif op == 4:
            return x > y
        else:
            return x >= y


    ############################
    # Special Functions
    ############################

    def NaN(self):
        """
        Return Not-a-Number ``NaN``.

        EXAMPLES::

            sage: RDF.NaN()
            NaN
        """
        return self(0)/self(0)

    nan = NaN

    def sqrt(self, extend=True, all=False):
        """
        The square root function.

        INPUT:

        -  ``extend`` -- bool (default: ``True``); if ``True``, return a
           square root in a complex field if necessary if ``self`` is negative;
           otherwise raise a ``ValueError``.

        -  ``all`` -- bool (default: ``False``); if ``True``, return a
           list of all square roots.

        EXAMPLES::

            sage: r = RDF(4.0)
            sage: r.sqrt()
            2.0
            sage: r.sqrt()^2 == r
            True

        ::

            sage: r = RDF(4344)
            sage: r.sqrt()
            65.90902821313632
            sage: r.sqrt()^2 - r
            0.0

        ::

            sage: r = RDF(-2.0)
            sage: r.sqrt()
            1.4142135623730951*I

        ::

            sage: RDF(2).sqrt(all=True)
            [1.4142135623730951, -1.4142135623730951]
            sage: RDF(0).sqrt(all=True)
            [0.0]
            sage: RDF(-2).sqrt(all=True)
            [1.4142135623730951*I, -1.4142135623730951*I]
        """
        if self._value >= 0:
            x = self._new_c(sqrt(self._value))
            if all:
                if x.is_zero():
                    return [x]
                else:
                    return [x, -x]
            else:
                return x
        if not extend:
            raise ValueError, "negative number %s does not have a square root in the real field"%self
        import sage.rings.complex_double
        return self._complex_double_(sage.rings.complex_double.CDF).sqrt(all=all)

    def is_square(self):
        """
        Return whether or not this number is a square in this field. For
        the real numbers, this is ``True`` if and only if ``self`` is
        non-negative.

        EXAMPLES::

            sage: RDF(3.5).is_square()
            True
            sage: RDF(0).is_square()
            True
            sage: RDF(-4).is_square()
            False
        """
        return self._value >= 0

    def is_integer(self):
        """
        Return True if this number is a integer

        EXAMPLES::

            sage: RDF(3.5).is_integer()
            False
            sage: RDF(3).is_integer()
            True
        """
        return self._value in ZZ


    def cube_root(self):
        """
        Return the cubic root (defined over the real numbers) of ``self``.

        EXAMPLES::

            sage: r = RDF(125.0); r.cube_root()
            5.000000000000001
            sage: r = RDF(-119.0)
            sage: r.cube_root()^3 - r  # rel tol 1
            -1.4210854715202004e-14
        """
        return self.nth_root(3)


    def nth_root(self, int n):
        """
        Return the `n^{th}` root of ``self``.

        INPUT:

        -  ``n`` -- an integer

        OUTPUT:

        The output is a complex double if ``self`` is negative and `n` is even,
        otherwise it is a real double.

        EXAMPLES::

            sage: r = RDF(-125.0); r.nth_root(3)
            -5.000000000000001
            sage: r.nth_root(5)
            -2.6265278044037674
            sage: RDF(-2).nth_root(5)^5  # rel tol 1e-15
            -2.000000000000001
            sage: RDF(-1).nth_root(5)^5
            -1.0
            sage: RDF(3).nth_root(10)^10
            2.9999999999999982
            sage: RDF(-1).nth_root(2)
            6.123233995736757e-17 + 1.0*I
            sage: RDF(-1).nth_root(4)
            0.7071067811865476 + 0.7071067811865475*I
        """
        if n == 0:
            return RealDoubleElement(float('nan'))
        if self._value < 0:
            if GSL_IS_EVEN(n):
                return self._complex_double_(sage.rings.complex_double.CDF).nth_root(n)
            else:
                return - ( (-self) ** (float(1)/n) )
        else:
            return self ** (float(1)/n)

    cdef RealDoubleElement __pow_float(self, double exponent):
        """
        Raise ``self`` to a floating point value.

        TESTS:

              sage: RDF(0)^.5
              0.0
              sage: RDF(0)^(1/2)
              0.0
              sage: RDF(0)^RDF(0)
              1.0
        """
        if exponent == 0:
            return self._new_c(1)
        elif self._value == 0 or self._value == 1:
            return self
        else:
            return self._new_c(gsl_sf_exp(gsl_sf_log(self._value) * exponent))

    cdef RealDoubleElement __pow_int(self, int exponent):
        return self._new_c(gsl_pow_int(self._value, exponent))

    def __pow__(self, exponent, modulus):
        """
        Compute ``self`` raised to the power of exponent, rounded in the
        direction specified by the parent of ``self``.

        If the result is not a real number, ``self`` and the exponent are both
        coerced to complex numbers (with sufficient precision), then the
        exponentiation is computed in the complex numbers. Thus this
        function can return either a real or complex number.

        EXAMPLES::

            sage: a = RDF('1.23456')
            sage: a^20
            67.64629770385...
            sage: a^a
            1.2971114817819216

        Symbolic examples::

            sage: x, y = var('x,y')
            sage: RDF('-2.3')^(x+y^3+sin(x))
            (-2.3)^(y^3 + x + sin(x))
            sage: RDF('-2.3')^x
            (-2.3)^x
        """
        cdef RealDoubleElement base, exp
        if isinstance(self, RealDoubleElement):
            base = self
            if isinstance(exponent, RealDoubleElement):
                return base.__pow_float((<RealDoubleElement>exponent)._value)
            elif isinstance(exponent, float):
                return base.__pow_float(exponent)
            elif isinstance(exponent, int):
                return base.__pow_int(exponent)
            elif isinstance(exponent, Integer) and exponent < INT_MAX:
                return base.__pow_int(exponent)
            try:
                exp = base._parent(exponent)
                return base.__pow_float(exp._value)
            except TypeError:
                return exponent.parent()(self) ** exponent # neither operand is RealDoubleElement
        else:
            try:
                base = exponent.parent()(self)
                return base.__pow_float((<RealDoubleElement>exponent)._value)
            except TypeError:
                return self ** self.parent()(exponent) # neither operand is RealDoubleElement


    cdef _log_base(self, double log_of_base):
        if self._value == 0:
            return RDF(-1)/RDF(0)
        elif self._value < 0:
            return RDF.NaN()
        sig_on()
        a = self._new_c(gsl_sf_log(self._value) / log_of_base)
        sig_off()
        return a

    def log(self, base=None):
        """
        Return the logarithm.

        INPUT:

        - ``base`` -- integer or ``None`` (default). The base of the
          logarithm. If ``None`` is specified, the base is `e` (the so-called
          natural logarithm).

        OUTPUT:

        The logarithm of ``self``.  If ``self`` is positive, a double
        floating point number. Infinity if ``self`` is zero. A
        imaginary complex floating point number if ``self`` is
        negative.

        EXAMPLES::

            sage: RDF(2).log()
            0.6931471805599453
            sage: RDF(2).log(2)
            1.0
            sage: RDF(2).log(pi)
            0.6055115613982801
            sage: RDF(2).log(10)
            0.30102999566398114
            sage: RDF(2).log(1.5)
            1.7095112913514547
            sage: RDF(0).log()
            -infinity
            sage: RDF(-1).log()
            3.141592653589793*I
            sage: RDF(-1).log(2)  # rel tol 1e-15
            4.532360141827194*I

        TESTS:

        Make sure that we can take the log of small numbers accurately
        and the fix doesn't break preexisting values (:trac:`12557`)::

            sage: R = RealField(128)
            sage: def check_error(x):
            ....:   x = RDF(x)
            ....:   log_RDF = x.log()
            ....:   log_RR = R(x).log()
            ....:   diff = R(log_RDF) - log_RR
            ....:   if abs(diff) < log_RDF.ulp():
            ....:       return True
            ....:   print "logarithm check failed for %s (diff = %s ulp)"% \
            ....:       (x, diff/log_RDF.ulp())
            ....:   return False
            sage: all( check_error(2^x) for x in range(-100,100) )
            True
            sage: all( check_error(x) for x in sxrange(0.01, 2.00, 0.01) )
            True
            sage: all( check_error(x) for x in sxrange(0.99, 1.01, 0.001) )
            True
            sage: RDF(1.000000001).log()
            1.000000082240371e-09
            sage: RDF(1e-17).log()
            -39.14394658089878
            sage: RDF(1e-50).log()
            -115.12925464970229
        """
        if self < 0:
            from sage.rings.complex_double import CDF
            return CDF(self).log(base)
        if base is None:
            return self._log_base(1)
        else:
            if isinstance(base, RealDoubleElement):
                return self._log_base(base._log_base(1))
            else:
                return self._log_base(gsl_sf_log(float(base)))

    def log2(self):
        """
        Return log to the base 2 of ``self``.

        EXAMPLES::

            sage: r = RDF(16.0)
            sage: r.log2()
            4.0

        ::

            sage: r = RDF(31.9); r.log2()
            4.995484518877507
        """
        if self < 0:
            from sage.rings.complex_double import CDF
            return CDF(self).log(2)
        sig_on()
        a = self._new_c(gsl_sf_log(self._value) / M_LN2)
        sig_off()
        return a


    def log10(self):
        """
        Return log to the base 10 of ``self``.

        EXAMPLES::

            sage: r = RDF('16.0'); r.log10()
            1.2041199826559246
            sage: r.log() / RDF(log(10))
            1.2041199826559246
            sage: r = RDF('39.9'); r.log10()
            1.6009728956867482
        """
        if self < 0:
            from sage.rings.complex_double import CDF
            return CDF(self).log(10)
        sig_on()
        a = self._new_c(gsl_sf_log(self._value) / M_LN10)
        sig_off()
        return a

    def logpi(self):
        r"""
        Return log to the base `\pi` of ``self``.

        EXAMPLES::

            sage: r = RDF(16); r.logpi()
            2.4220462455931204
            sage: r.log() / RDF(log(pi))
            2.4220462455931204
            sage: r = RDF('39.9'); r.logpi()
            3.2203023346075152
        """
        if self < 0:
            from sage.rings.complex_double import CDF
            return CDF(self).log(math.pi)
        sig_on()
        a = self._new_c(gsl_sf_log(self._value) / M_LNPI)
        sig_off()
        return a

    def exp(self):
        r"""
        Return `e^\mathtt{self}`.

        EXAMPLES::

            sage: r = RDF(0.0)
            sage: r.exp()
            1.0

        ::

            sage: r = RDF('32.3')
            sage: a = r.exp(); a
            106588847274864.47
            sage: a.log()
            32.3

        ::

            sage: r = RDF('-32.3')
            sage: r.exp()
            9.381844588498685e-15

        ::

            sage: RDF(1000).exp()
            +infinity
        """
        sig_on()
        a = self._new_c(gsl_sf_exp(self._value))
        sig_off()
        return a

    def exp2(self):
        """
        Return `2^\mathtt{self}`.

        EXAMPLES::

            sage: r = RDF(0.0)
            sage: r.exp2()
            1.0

        ::

            sage: r = RDF(32.0)
            sage: r.exp2()
            4294967295.9999967

        ::

            sage: r = RDF(-32.3)
            sage: r.exp2()
            1.8911724825302065e-10
        """
        sig_on()
        a = self._new_c(gsl_sf_exp(self._value * M_LN2))
        sig_off()
        return a

    def exp10(self):
        r"""
        Return `10^\mathtt{self}`.

        EXAMPLES::

            sage: r = RDF(0.0)
            sage: r.exp10()
            1.0

        ::

            sage: r = RDF(32.0)
            sage: r.exp10()
            1.0000000000000069e+32

        ::

            sage: r = RDF(-32.3)
            sage: r.exp10()
            5.011872336272702e-33
        """
        sig_on()
        a = self._new_c(gsl_sf_exp(self._value * M_LN10))
        sig_off()
        return a

    def cos(self):
        """
        Return the cosine of ``self``.

        EXAMPLES::

            sage: t=RDF.pi()/2
            sage: t.cos()
            6.123233995736757e-17
        """
        return self._new_c(gsl_sf_cos(self._value))

    def sin(self):
        """
        Return the sine of ``self``.

        EXAMPLES::

            sage: RDF(2).sin()
            0.9092974268256817
        """
        return self._new_c(gsl_sf_sin(self._value))

    def dilog(self):
        r"""
        Return the dilogarithm of ``self``.

        This is defined by the
        series `\sum_n x^n/n^2` for `|x| \le 1`. When the absolute
        value of ``self`` is greater than 1, the returned value is the
        real part of (the analytic continuation to `\CC` of) the
        dilogarithm of ``self``.

        EXAMPLES::

            sage: RDF(1).dilog()  # rel tol 1.0e-13
            1.6449340668482264
            sage: RDF(2).dilog()  # rel tol 1.0e-13
            2.46740110027234
        """
        return self._new_c(gsl_sf_dilog(self._value))

    def restrict_angle(self):
        r"""
        Return a number congruent to ``self`` mod `2\pi` that lies in
        the interval `(-\pi, \pi]`.

        Specifically, it is the unique `x \in (-\pi, \pi]` such
        that ```self`` `= x + 2\pi n` for some `n \in \ZZ`.

        EXAMPLES::

            sage: RDF(pi).restrict_angle()
            3.141592653589793
            sage: RDF(pi + 1e-10).restrict_angle()
            -3.1415926534897936
            sage: RDF(1+10^10*pi).restrict_angle()
            0.9999977606...
        """
        return self._new_c(gsl_sf_angle_restrict_symm(self._value))

    def tan(self):
        """
        Return the tangent of ``self``.

        EXAMPLES::

            sage: q = RDF.pi()/3
            sage: q.tan()
            1.7320508075688767
            sage: q = RDF.pi()/6
            sage: q.tan()
            0.5773502691896256
        """
        cdef double denom
        cos = gsl_sf_cos(self._value)
        a = self._new_c(gsl_sf_sin(self._value) / cos)
        return a

    def sincos(self):
        """
        Return a pair consisting of the sine and cosine of ``self``.

        EXAMPLES::

            sage: t = RDF.pi()/6
            sage: t.sincos()
            (0.49999999999999994, 0.8660254037844387)
        """
        return self.sin(), self.cos()

    def hypot(self, other):
        r"""
        Computes the value `\sqrt{s^2 + o^2}` where `s` is ``self`` and `o`
        is ``other`` in such a way as to avoid overflow.

        EXAMPLES::

            sage: x = RDF(4e300); y = RDF(3e300);
            sage: x.hypot(y)
            5e+300
            sage: sqrt(x^2+y^2) # overflow
            +infinity
        """
        sig_on()
        a = self._new_c(gsl_sf_hypot(self._value, float(other)))
        sig_off()
        return a

    def arccos(self):
        """
        Return the inverse cosine of ``self``.

        EXAMPLES::

            sage: q = RDF.pi()/3
            sage: i = q.cos()
            sage: i.arccos() == q
            True
        """
        return self._new_c(libc.math.acos(self._value))

    def arcsin(self):
        """
        Return the inverse sine of ``self``.

        EXAMPLES::

            sage: q = RDF.pi()/5
            sage: i = q.sin()
            sage: i.arcsin() == q
            True
        """
        return self._new_c(libc.math.asin(self._value))

    def arctan(self):
        """
        Return the inverse tangent of ``self``.

        EXAMPLES::

            sage: q = RDF.pi()/5
            sage: i = q.tan()
            sage: i.arctan() == q
            True
        """
        return self._new_c(libc.math.atan(self._value))


    def cosh(self):
        """
        Return the hyperbolic cosine of ``self``.

        EXAMPLES::

            sage: q = RDF.pi()/12
            sage: q.cosh()
            1.0344656400955106
        """
        return self._new_c(gsl_ldexp( gsl_sf_exp(self._value) + gsl_sf_exp(-self._value), -1)) # (e^x + e^-x)/2

    def sinh(self):
        """
        Return the hyperbolic sine of ``self``.

        EXAMPLES::

            sage: q = RDF.pi()/12
            sage: q.sinh()
            0.26480022760227073
        """
        return self._new_c(gsl_ldexp( gsl_sf_expm1(self._value) - gsl_sf_expm1(-self._value), -1)) # (e^x - e^-x)/2

    def tanh(self):
        """
        Return the hyperbolic tangent of ``self``.

        EXAMPLES::

            sage: q = RDF.pi()/12
            sage: q.tanh()
            0.25597778924568454
        """
        return self.sinh() / self.cosh()

    def acosh(self):
        """
        Return the hyperbolic inverse cosine of ``self``.

        EXAMPLES::

            sage: q = RDF.pi()/2
            sage: i = q.cosh(); i
            2.5091784786580567
            sage: abs(i.acosh()-q) < 1e-15
            True
        """
        return self._new_c(gsl_acosh(self._value))

    def arcsinh(self):
        """
        Return the hyperbolic inverse sine of ``self``.

        EXAMPLES::

            sage: q = RDF.pi()/2
            sage: i = q.sinh(); i
            2.3012989023072947
            sage: abs(i.arcsinh()-q) < 1e-15
            True
        """
        return self._new_c(gsl_asinh(self._value))

    def arctanh(self):
        """
        Return the hyperbolic inverse tangent of ``self``.

        EXAMPLES::

            sage: q = RDF.pi()/2
            sage: i = q.tanh(); i
            0.9171523356672744
            sage: i.arctanh() - q  # rel tol 1
            4.440892098500626e-16
        """
        return self._new_c(gsl_atanh(self._value))

    def sech(self):
        r"""
        Return the hyperbolic secant of ``self``.

        EXAMPLES::

            sage: RDF(pi).sech()
            0.08626673833405443
            sage: CDF(pi).sech()
            0.08626673833405443
        """
        return 1/self.cosh()

    def csch(self):
        r"""
        Return the hyperbolic cosecant of ``self``.

        EXAMPLES::

            sage: RDF(pi).csch()
            0.08658953753004694
            sage: CDF(pi).csch()  # rel tol 1e-15
            0.08658953753004696
        """
        return 1/self.sinh()

    def coth(self):
        r"""
        Return the hyperbolic cotangent of ``self``.

        EXAMPLES::

            sage: RDF(pi).coth()
            1.003741873197321
            sage: CDF(pi).coth()
            1.0037418731973213
        """
        return self.cosh() / self.sinh()

    def agm(self, other):
        r"""
        Return the arithmetic-geometric mean of ``self`` and ``other``. The
        arithmetic-geometric mean is the common limit of the sequences
        `u_n` and `v_n`, where `u_0` is ``self``,
        `v_0` is other, `u_{n+1}` is the arithmetic mean
        of `u_n` and `v_n`, and `v_{n+1}` is the
        geometric mean of `u_n` and `v_n`. If any operand is negative, the
        return value is ``NaN``.

        EXAMPLES::

            sage: a = RDF(1.5)
            sage: b = RDF(2.3)
            sage: a.agm(b)
            1.8786484558146697

        The arithmetic-geometric mean always lies between the geometric and
        arithmetic mean::

            sage: sqrt(a*b) < a.agm(b) < (a+b)/2
            True
        """
        cdef double a = self._value
        cdef double b = other
        cdef double eps = 2.0**-51
        if a < 0 or b < 0:
            return self._parent.nan()
        while True:
            a1 = (a+b)/2
            b1 = sqrt(a*b)
            if abs((b1/a1)-1) < eps: return self._new_c(a1)
            a, b = a1, b1

    def erf(self):
        """
        Return the value of the error function on ``self``.

        EXAMPLES::

            sage: RDF(6).erf()
            1.0
        """
        return self._new_c(gsl_sf_erf(self._value))

    def gamma(self):
        """
        Return the value of the Euler gamma function on ``self``.

        EXAMPLES::

            sage: RDF(6).gamma()
            120.0
            sage: RDF(1.5).gamma()  # rel tol 1e-15
            0.8862269254527584
        """
        sig_on()
        a = self._new_c(gsl_sf_gamma(self._value))
        sig_off()
        return a

    def zeta(self):
        r"""
        Return the Riemann zeta function evaluated at this real number.

        .. NOTE::

           PARI is vastly more efficient at computing the Riemann zeta
           function. See the example below for how to use it.

        EXAMPLES::

            sage: RDF(2).zeta()  # rel tol 1e-15
            1.6449340668482269
            sage: RDF.pi()^2/6
            1.6449340668482264
            sage: RDF(-2).zeta()
            0.0
            sage: RDF(1).zeta()
            +infinity
        """
        if self._value == 1:
            return self._new_c(1)/self._new_c(0)
        return self._new_c(gsl_sf_zeta(self._value))

    def algebraic_dependency(self, n):
        """
        Return a polynomial of degree at most `n` which is
        approximately satisfied by this number.

        .. NOTE::

            The resulting polynomial need not be irreducible, and indeed
            usually won't be if this number is a good approximation to an
            algebraic number of degree less than `n`.

        ALGORITHM:

        Uses the PARI C-library ``algdep`` command.

        EXAMPLE::

            sage: r = sqrt(RDF(2)); r
            1.4142135623730951
            sage: r.algebraic_dependency(5)
            x^2 - 2
        """
        return sage.rings.arith.algdep(self,n)

    algdep = algebraic_dependency

cdef class ToRDF(Morphism):
    def __init__(self, R):
        """
        Fast morphism from anything with a ``__float__`` method to an ``RDF``
        element.

        EXAMPLES::

            sage: f = RDF.coerce_map_from(ZZ); f
            Native morphism:
              From: Integer Ring
              To:   Real Double Field
            sage: f(4)
            4.0
            sage: f = RDF.coerce_map_from(QQ); f
            Native morphism:
              From: Rational Field
              To:   Real Double Field
            sage: f(1/2)
            0.5
            sage: f = RDF.coerce_map_from(int); f
            Native morphism:
              From: Set of Python objects of type 'int'
              To:   Real Double Field
            sage: f(3r)
            3.0
            sage: f = RDF.coerce_map_from(float); f
            Native morphism:
              From: Set of Python objects of type 'float'
              To:   Real Double Field
            sage: f(3.5)
            3.5
        """
        from sage.categories.homset import Hom
        if isinstance(R, type):
            from sage.structure.parent import Set_PythonType
            R = Set_PythonType(R)
        Morphism.__init__(self, Hom(R, RDF))

    cpdef Element _call_(self, x):
        """
        Send ``x`` to the image under this map.

        EXAMPLES::

            sage: f = RDF.coerce_map_from(float)
            sage: f(3.5) # indirect doctest
            3.5
        """
        cdef RealDoubleElement r = <RealDoubleElement>PY_NEW(RealDoubleElement)
        r._value = PyFloat_AsDouble(x)
        return r

    def _repr_type(self):
        """
        Return the representation type of ``self``.

        EXAMPLES::

            sage: RDF.coerce_map_from(float)._repr_type()
            'Native'
        """
        return "Native"


#####################################################
# unique objects
#####################################################
cdef RealDoubleField_class _RDF
_RDF = RealDoubleField_class()

RDF = _RDF   # external interface

def RealDoubleField():
    """
    Return the unique instance of the
    :class:`real double field<RealDoubleField_class>`.

    EXAMPLES::

        sage: RealDoubleField() is RealDoubleField()
        True
    """
    global _RDF
    return _RDF

def is_RealDoubleElement(x):
    """
    Check if ``x`` is an element of the real double field.

    EXAMPLE::

        sage: from sage.rings.real_double import is_RealDoubleElement
        sage: is_RealDoubleElement(RDF(3))
        True
        sage: is_RealDoubleElement(RIF(3))
        False
    """
    return isinstance(x, RealDoubleElement)


################# FAST CREATION CODE ######################
########### Based on fast integer creation code   #########
######## There is nothing to see here, move along   #######

# We use a global element to steal all the references
# from.  DO NOT INITIALIZE IT AGAIN and DO NOT REFERENCE IT!
cdef RealDoubleElement global_dummy_element
global_dummy_element = RealDoubleElement(0)

# A global pool for performance when elements are rapidly created and destroyed.
# It operates on the following principles:
#
# - The pool starts out empty.
# - When an new element is needed, one from the pool is returned
#   if available, otherwise a new RealDoubleElement object is created
# - When an element is collected, it will add it to the pool
#   if there is room, otherwise it will be deallocated.
DEF element_pool_size = 50

cdef PyObject* element_pool[element_pool_size]
cdef int element_pool_count = 0

# used for profiling the pool
cdef int total_alloc = 0
cdef int use_pool = 0


cdef PyObject* fast_tp_new(type t, args, kwds):
    global element_pool, element_pool_count, total_alloc, use_pool

    cdef PyObject* new

    # for profiling pool usage
    # total_alloc += 1

    # If there is a ready real double in the pool, we will
    # decrement the counter and return that.

    if element_pool_count > 0:

        # for profiling pool usage
        # use_pool += 1

        element_pool_count -= 1
        new = <PyObject *> element_pool[element_pool_count]

    # Otherwise, we have to create one.

    else:

        # allocate enough room for the RealDoubleElement,
        # sizeof_RealDoubleElement is sizeof(RealDoubleElement).
        # The use of PyObject_Malloc directly assumes
        # that RealDoubleElements are not garbage collected, i.e.
        # they do not possess references to other Python
        # objects (As indicated by the Py_TPFLAGS_HAVE_GC flag).
        # See below for a more detailed description.

        new = <PyObject*>PyObject_Malloc( sizeof(RealDoubleElement) )

        # Now set every member as set in z, the global dummy RealDoubleElement
        # created before this tp_new started to operate.

        memcpy(new, (<void*>global_dummy_element), sizeof(RealDoubleElement) )

    # This line is only needed if Python is compiled in debugging mode
    # './configure --with-pydebug' or SAGE_DEBUG=yes. If that is the
    # case a Python object has a bunch of debugging fields which are
    # initialized with this macro.
    if_Py_TRACE_REFS_then_PyObject_INIT(
            new, Py_TYPE(global_dummy_element))

    # The global_dummy_element may have a reference count larger than
    # one, but it is expected that newly created objects have a
    # reference count of one. This is potentially unneeded if
    # everybody plays nice, because the gobal_dummy_element has only
    # one reference in that case.

    # Objects from the pool have reference count zero, so this
    # needs to be set in this case.

    new.ob_refcnt = 1

    return new

cdef void fast_tp_dealloc(PyObject* o):

    # If there is room in the pool for a used integer object,
    # then put it in rather than deallocating it.

    global element_pool, element_pool_count

    if element_pool_count < element_pool_size:

        # And add it to the pool.
        element_pool[element_pool_count] = o
        element_pool_count += 1
        return

    # Free the object. This assumes that Py_TPFLAGS_HAVE_GC is not
    # set. If it was set another free function would need to be
    # called.

    PyObject_Free(o)


from sage.misc.allocator cimport hook_tp_functions
hook_tp_functions(global_dummy_element, <newfunc>(&fast_tp_new), <destructor>(&fast_tp_dealloc), False)


def time_alloc_list(n):
    """
    Allocate a list of length ``n`` of :class:`RealDoubleElement` instances.

    EXAMPLES:

    During the operation (in this example, addition), we end up with two
    temporary elements. After completion of the operation, they are added
    to the pool::

        sage: from sage.rings.real_double import time_alloc_list
        sage: RDF(2.1) + RDF(2.2)
        4.300000000000001

    Next when we call :func:`time_alloc_list`, the "created" elements are
    actually pulled from the pool::

        sage: time_alloc_list(2)
        [2.2, 2.1]
    """
    cdef int i
    l = []
    for i from 0 <= i < n:
        l.append(PY_NEW(RealDoubleElement))

    return l

def time_alloc(n):
    """
    Allocate ``n`` :class:`RealDoubleElement` instances.

    EXAMPLES:

    Since this does not store anything in a python object, the created
    elements will not be sent to the garbage collector. Therefore they
    remain in the pool::

        sage: from sage.rings.real_double import time_alloc, pool_stats
        sage: pool_stats()
        Used pool 0 / 0 times
        Pool contains 7 / 50 items
        sage: time_alloc(25)
        sage: pool_stats()
        Used pool 0 / 0 times
        Pool contains 7 / 50 items
    """
    cdef int i
    for i from 0 <= i < n:
        z = PY_NEW(RealDoubleElement)

def pool_stats():
    """
    Statistics for the real double pool.

    EXAMPLES:

    We first pull all elements from the pool (making sure it is empty to
    illustrate how the pool works)::

        sage: from sage.rings.real_double import time_alloc_list, pool_stats
        sage: L = time_alloc_list(50)
        sage: pool_stats()
        Used pool 0 / 0 times
        Pool contains 0 / 50 items

    During the operation (in this example, addition), we end up with two
    temporary elements. After completion of the operation, they are added
    to the pool::

        sage: RDF(2.1) + RDF(2.2)
        4.300000000000001
        sage: pool_stats()
        Used pool 0 / 0 times
        Pool contains 2 / 50 items

    Next when we call :func:`time_alloc_list`, the "created" elements are
    actually pulled from the pool::

        sage: time_alloc_list(3)
        [2.2, 2.1, 0.0]

    Note that the number of objects left in the pool depends on the garbage
    collector::

        sage: pool_stats()
        Used pool 0 / 0 times
        Pool contains 1 / 50 items
    """
    print "Used pool %s / %s times" % (use_pool, total_alloc)
    print "Pool contains %s / %s items" % (element_pool_count, element_pool_size)

cdef double_repr(double x):
    """
    Convert a double to a string with maximum precision.
    """
    if gsl_finite(x):
        return repr(x)
    cdef int v = gsl_isinf(x)
    if v > 0:
        return "+infinity"
    if v < 0:
        return "-infinity"
    return "NaN"

cdef double_str(double x):
    """
    Convert a double to an informal string.
    """
    if gsl_finite(x):
        return str(x)
    return double_repr(x)<|MERGE_RESOLUTION|>--- conflicted
+++ resolved
@@ -1256,21 +1256,6 @@
         x._value = self._value * (<RealDoubleElement>right)._value
         return x
 
-<<<<<<< HEAD
-=======
-    cpdef RingElement _imul_(self, RingElement right):
-        """
-        Multiply ``right`` py ``self`` and store result in ``self``.
-
-        EXAMPLES::
-
-            sage: a = RDF(2.5)
-            sage: a *= RDF(3); a # indirect doctest
-            7.5
-        """
-        self._value *= (<RealDoubleElement>right)._value
-        return self
-
     def __floordiv__(self, other):
         """
         Return the floor of ``self`` divided by ``other``.
@@ -1294,7 +1279,6 @@
             raise ZeroDivisionError("Floor division by zero")
         return (self / other).floor()
 
->>>>>>> 43eee88a
     cpdef RingElement _div_(self, RingElement right):
         """
         Divide ``self`` by ``right``.
