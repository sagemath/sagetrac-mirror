r"""
Power Series Rings

Power series rings are constructed in the standard Sage
fashion.  See also :doc:`multi_power_series_ring`.

EXAMPLES:

Construct rings and elements::

    sage: R.<t> = PowerSeriesRing(QQ)
    sage: R.random_element(6)  # random
    -4 - 1/2*t^2 - 1/95*t^3 + 1/2*t^4 - 12*t^5 + O(t^6)

::

    sage: R.<t,u,v> = PowerSeriesRing(QQ); R
    Multivariate Power Series Ring in t, u, v over Rational Field
    sage: p = -t + 1/2*t^3*u - 1/4*t^4*u + 2/3*v^5 + R.O(6); p
    -t + 1/2*t^3*u - 1/4*t^4*u + 2/3*v^5 + O(t, u, v)^6
    sage: p in R
    True

The default precision is specified at construction, but does not
bound the precision of created elements.

::

    sage: R.<t> = PowerSeriesRing(QQ, default_prec=5)
    sage: R.random_element(6)  # random
    1/2 - 1/4*t + 2/3*t^2 - 5/2*t^3 + 2/3*t^5 + O(t^6)

Construct univariate power series from a list of coefficients::

    sage: S = R([1, 3, 5, 7]); S
    1 + 3*t + 5*t^2 + 7*t^3

An iterated example::

    sage: R.<t> = PowerSeriesRing(ZZ)
    sage: S.<t2> = PowerSeriesRing(R)
    sage: S
    Power Series Ring in t2 over Power Series Ring in t over Integer Ring
    sage: S.base_ring()
    Power Series Ring in t over Integer Ring

Sage can compute with power series over the symbolic ring.

::

    sage: K.<t> = PowerSeriesRing(SR, default_prec=5)
    sage: a, b, c = var('a,b,c')
    sage: f = a + b*t + c*t^2 + O(t^3)
    sage: f*f
    a^2 + 2*a*b*t + (b^2 + 2*a*c)*t^2 + O(t^3)
    sage: f = sqrt(2) + sqrt(3)*t + O(t^3)
    sage: f^2
    2 + 2*sqrt(3)*sqrt(2)*t + 3*t^2 + O(t^3)

Elements are first coerced to constants in ``base_ring``, then coerced
into the ``PowerSeriesRing``::

    sage: R.<t> = PowerSeriesRing(ZZ)
    sage: f = Mod(2, 3) * t; (f, f.parent())
    (2*t, Power Series Ring in t over Ring of integers modulo 3)

We make a sparse power series.

::

    sage: R.<x> = PowerSeriesRing(QQ, sparse=True); R
    Sparse Power Series Ring in x over Rational Field
    sage: f = 1 + x^1000000
    sage: g = f*f
    sage: g.degree()
    2000000

We make a sparse Laurent series from a power series generator::

    sage: R.<t> = PowerSeriesRing(QQ, sparse=True)
    sage: latex(-2/3*(1/t^3) + 1/t + 3/5*t^2 + O(t^5))
    \frac{-\frac{2}{3}}{t^{3}} + \frac{1}{t} + \frac{3}{5}t^{2} + O(t^{5})
    sage: S = parent(1/t); S
    Sparse Laurent Series Ring in t over Rational Field

AUTHORS:

- William Stein: the code
- Jeremy Cho (2006-05-17): some examples (above)
- Niles Johnson (2010-09): implement multivariate power series
- Simon King (2012-08): use category and coercion framework, :trac:`13412`

TESTS::

    sage: R.<t> = PowerSeriesRing(QQ)
    sage: R is loads(dumps(R))
    True
    sage: TestSuite(R).run()

::

    sage: R.<x> = PowerSeriesRing(QQ, sparse=True)
    sage: R is loads(dumps(R))
    True
    sage: TestSuite(R).run()

::

    sage: M = PowerSeriesRing(QQ, 't,u,v,w', default_prec=20)
    sage: M is loads(dumps(M))
    True
    sage: TestSuite(M).run()

"""

import weakref
import power_series_poly
import power_series_mpoly
from power_series_pari import PowerSeries_pari
import power_series_ring_element

from sage.rings.polynomial.polynomial_ring import is_PolynomialRing
from sage.rings.polynomial.multi_polynomial_ring_generic import is_MPolynomialRing
from polynomial.polynomial_ring_constructor import PolynomialRing
import laurent_series_ring
import laurent_series_ring_element
import commutative_ring
import integral_domain
import field
import integer
import sage.structure.parent_gens as gens
from infinity import infinity
import sage.misc.latex as latex
from sage.structure.nonexact import Nonexact

from sage.interfaces.magma import MagmaElement
from sage.rings.fraction_field_element import FractionFieldElement
from sage.misc.sage_eval import sage_eval

from sage.structure.unique_representation import UniqueRepresentation
from sage.structure.parent import normalize_names
from sage.structure.category_object import check_default_category
import sage.categories.commutative_rings as commutative_rings
_CommutativeRings = commutative_rings.CommutativeRings()
import sage.categories.integral_domains as integral_domains
_IntegralDomains = integral_domains.IntegralDomains()
import sage.categories.fields as fields
_Fields = fields.Fields()

from sage.categories.complete_discrete_valuation import CompleteDiscreteValuationRings


def PowerSeriesRing(base_ring, name=None, arg2=None, names=None,
                    sparse=False, default_prec=None, order='negdeglex',
                    num_gens=None, implementation=None):
    r"""
    Create a univariate or multivariate power series ring over a given
    (commutative) base ring.

    INPUT:


    -  ``base_ring`` - a commutative ring

    -  ``name``, ``names`` - name(s) of the indeterminate

    - ``default_prec`` - the default precision used if an exact object must
       be changed to an approximate object in order to do an arithmetic
       operation.  If left as ``None``, it will be set to 20 in the
       univariate case, and 12 in the multivariate case.

    -  ``sparse`` - (default: ``False``) whether power series
       are represented as sparse objects.

    - ``order`` - (default: ``negdeglex``) term ordering, for multivariate case

    - ``num_gens`` - number of generators, for multivariate case


    There is a unique power series ring over each base ring with given
    variable name. Two power series over the same base ring with
    different variable names are not equal or isomorphic.

    EXAMPLES (Univariate)::

        sage: R = PowerSeriesRing(QQ, 'x'); R
        Power Series Ring in x over Rational Field

    ::

        sage: S = PowerSeriesRing(QQ, 'y'); S
        Power Series Ring in y over Rational Field

    ::

        sage: R = PowerSeriesRing(QQ, 10)
        Traceback (most recent call last):
        ...
        ValueError: first letter of variable name must be a letter: 10

    ::

        sage: S = PowerSeriesRing(QQ, 'x', default_prec = 15); S
        Power Series Ring in x over Rational Field
        sage: S.default_prec()
        15

    EXAMPLES (Multivariate) See also :doc:`multi_power_series_ring`::

        sage: R = PowerSeriesRing(QQ, 't,u,v'); R
        Multivariate Power Series Ring in t, u, v over Rational Field

    ::

        sage: N = PowerSeriesRing(QQ,'w',num_gens=5); N
        Multivariate Power Series Ring in w0, w1, w2, w3, w4 over Rational Field

    Number of generators can be specified before variable name without using keyword::

        sage: M = PowerSeriesRing(QQ,4,'k'); M
        Multivariate Power Series Ring in k0, k1, k2, k3 over Rational Field

    Multivariate power series can be constructed using angle bracket or double square bracket notation::

        sage: R.<t,u,v> = PowerSeriesRing(QQ, 't,u,v'); R
        Multivariate Power Series Ring in t, u, v over Rational Field

        sage: ZZ[['s,t,u']]
        Multivariate Power Series Ring in s, t, u over Integer Ring

    Sparse multivariate power series ring::

        sage: M = PowerSeriesRing(QQ,4,'k',sparse=True); M
        Sparse Multivariate Power Series Ring in k0, k1, k2, k3 over
        Rational Field

    Power series ring over polynomial ring::

        sage: H = PowerSeriesRing(PolynomialRing(ZZ,3,'z'),4,'f'); H
        Multivariate Power Series Ring in f0, f1, f2, f3 over Multivariate
        Polynomial Ring in z0, z1, z2 over Integer Ring

    Power series ring over finite field::

        sage: S = PowerSeriesRing(GF(65537),'x,y'); S
        Multivariate Power Series Ring in x, y over Finite Field of size
        65537

    Power series ring with many variables::

        sage: R = PowerSeriesRing(ZZ, ['x%s'%p for p in primes(100)]); R
        Multivariate Power Series Ring in x2, x3, x5, x7, x11, x13, x17, x19,
        x23, x29, x31, x37, x41, x43, x47, x53, x59, x61, x67, x71, x73, x79,
        x83, x89, x97 over Integer Ring

    - Use :meth:`inject_variables` to make the variables available for
      interactive use.

      ::

        sage: R.inject_variables()
        Defining x2, x3, x5, x7, x11, x13, x17, x19, x23, x29, x31, x37,
        x41, x43, x47, x53, x59, x61, x67, x71, x73, x79, x83, x89, x97

        sage: f = x47 + 3*x11*x29 - x19 + R.O(3)
        sage: f in R
        True


    Variable ordering determines how series are displayed::

        sage: T.<a,b> = PowerSeriesRing(ZZ,order='deglex'); T
        Multivariate Power Series Ring in a, b over Integer Ring
        sage: T.term_order()
        Degree lexicographic term order
        sage: p = - 2*b^6 + a^5*b^2 + a^7 - b^2 - a*b^3 + T.O(9); p
        a^7 + a^5*b^2 - 2*b^6 - a*b^3 - b^2 + O(a, b)^9

        sage: U = PowerSeriesRing(ZZ,'a,b',order='negdeglex'); U
        Multivariate Power Series Ring in a, b over Integer Ring
        sage: U.term_order()
        Negative degree lexicographic term order
        sage: U(p)
        -b^2 - a*b^3 - 2*b^6 + a^7 + a^5*b^2 + O(a, b)^9


    TESTS::

        sage: N = PowerSeriesRing(QQ,'k',num_gens=5); N
        Multivariate Power Series Ring in k0, k1, k2, k3, k4 over Rational Field

    The following behavior of univariate power series ring will eventually
    be deprecated and then changed to return a multivariate power series
    ring::

        sage: N = PowerSeriesRing(QQ,'k',5); N
        Power Series Ring in k over Rational Field
        sage: N.default_prec()
        5
        sage: L.<m> = PowerSeriesRing(QQ,5); L
        Power Series Ring in m over Rational Field
        sage: L.default_prec()
        5

    By :trac:`14084`, a power series ring belongs to the category of integral
    domains, if the base ring does::

        sage: P = ZZ[['x']]
        sage: P.category()
        Category of integral domains
        sage: TestSuite(P).run()
        sage: M = ZZ[['x','y']]
        sage: M.category()
        Category of integral domains
        sage: TestSuite(M).run()

    Otherwise, it belongs to the category of commutative rings::

        sage: P = Integers(15)[['x']]
        sage: P.category()
        Category of commutative rings
        sage: TestSuite(P).run()
        sage: M = Integers(15)[['x','y']]
        sage: M.category()
        Category of commutative rings
        sage: TestSuite(M).run()

    """
    #multivariate case:
    # examples for first case:
    # PowerSeriesRing(QQ,'x,y,z')
    # PowerSeriesRing(QQ,['x','y','z'])
    # PowerSeriesRing(QQ,['x','y','z'], 3)
    if names is None and name is not None:
        names = name
    if isinstance(names, (tuple, list)) and len(names) > 1 or (isinstance(names, str) and ',' in names):
        return _multi_variate(base_ring, num_gens=arg2, names=names,
                     order=order, default_prec=default_prec, sparse=sparse)
    # examples for second case:
    # PowerSeriesRing(QQ,3,'t')
    if arg2 is None and num_gens is not None:
        arg2 = names
        names = num_gens
    if isinstance(arg2, str) and isinstance(names, (int,long,integer.Integer)):
        return _multi_variate(base_ring, num_gens=names, names=arg2,
                     order=order, default_prec=default_prec, sparse=sparse)


    # univariate case: the arguments to PowerSeriesRing used to be
    # (base_ring, name=None, default_prec=20, names=None, sparse=False),
    # and thus that is what the code below expects; this behavior is being
    # deprecated, and will eventually be removed.
    if default_prec is None and arg2 is None:
        default_prec = 20
    elif arg2 is not None:
        default_prec = arg2

    ## too many things (padics, elliptic curves) depend on this behavior,
    ## so no warning for now.
    ##
    # from sage.misc.superseded import deprecation
    # if isinstance(name, (int,long,integer.Integer)) or isinstance(arg2,(int,long,integer.Integer)):
    #     deprecation(trac_number, "This behavior of PowerSeriesRing is being deprecated in favor of constructing multivariate power series rings. (See Trac ticket #1956.)")


    # the following is the original, univariate-only code

    if isinstance(name, (int,long,integer.Integer)):
        default_prec = name
    if not names is None:
        name = names
    try:
        name = normalize_names(1, name)
    except TypeError:
        raise TypeError("illegal variable name")

    if name is None:
        raise TypeError("You must specify the name of the indeterminate of the Power series ring.")

    key = (base_ring, name, default_prec, sparse, implementation)
    if PowerSeriesRing_generic.__classcall__.is_in_cache(key):
        return PowerSeriesRing_generic(*key)

    if isinstance(name, (tuple, list)):
        assert len(name) == 1
        name = name[0]

    if not (name is None or isinstance(name, str)):
        raise TypeError("variable name must be a string or None")

    if base_ring in _Fields:
        R = PowerSeriesRing_over_field(base_ring, name, default_prec,
                                       sparse=sparse, implementation=implementation)
    elif base_ring in _IntegralDomains:
        R = PowerSeriesRing_domain(base_ring, name, default_prec,
                                   sparse=sparse, implementation=implementation)
    elif base_ring in _CommutativeRings:
        R = PowerSeriesRing_generic(base_ring, name, default_prec,
                                    sparse=sparse, implementation=implementation)
    else:
        raise TypeError("base_ring must be a commutative ring")
    return R

def _multi_variate(base_ring, num_gens=None, names=None,
                     order='negdeglex', default_prec=None, sparse=False):
    """
    Construct multivariate power series ring.

    TESTS::

    """
    if names is None:
        raise TypeError("you must specify a variable name or names")

    if num_gens is None:
        if isinstance(names,str):
            num_gens = len(names.split(','))
        elif isinstance(names, (list, tuple)):
            num_gens = len(names)
        else:
            raise TypeError("variable names must be a string, tuple or list")
    names = normalize_names(num_gens, names)
    num_gens = len(names)
    if default_prec is None:
        default_prec = 12

    if base_ring not in commutative_rings.CommutativeRings():
        raise TypeError("base_ring must be a commutative ring")
    from sage.rings.multi_power_series_ring import MPowerSeriesRing_generic
    R = MPowerSeriesRing_generic(base_ring, num_gens, names,
                                 order=order, default_prec=default_prec, sparse=sparse)
    return R


def _single_variate():
    pass

def is_PowerSeriesRing(R):
    """
    Return True if this is a *univariate* power series ring.  This is in
    keeping with the behavior of ``is_PolynomialRing``
    versus ``is_MPolynomialRing``.

    EXAMPLES::

        sage: from sage.rings.power_series_ring import is_PowerSeriesRing
        sage: is_PowerSeriesRing(10)
        False
        sage: is_PowerSeriesRing(QQ[['x']])
        True
    """
    if isinstance(R, PowerSeriesRing_generic):
        return R.ngens() == 1
    else:
        return False

class PowerSeriesRing_generic(UniqueRepresentation, commutative_ring.CommutativeRing, Nonexact):
    """
    A power series ring.
    """

    def __init__(self, base_ring, name=None, default_prec=20, sparse=False,
                 use_lazy_mpoly_ring=False, implementation=None,
                 category=None):
        """
        Initializes a power series ring.

        INPUT:


        -  ``base_ring`` - a commutative ring

        -  ``name`` - name of the indeterminate

        -  ``default_prec`` - the default precision

        -  ``sparse`` - whether or not power series are
           sparse

<<<<<<< HEAD
        - ``implementation`` -- either ``'poly'``, ``'mpoly'``, or
          ``'pari'``.  The default is ``'pari'`` if the base field is
          a PARI finite field, and ``'poly'`` otherwise.

        - ``use_lazy_mpoly_ring`` -- This option is deprecated; use
          ``implementation='mpoly'`` instead.

        If the base ring is a polynomial ring, then the option
        ``implementation='mpoly'`` causes computations to be done with
        multivariate polynomials instead of a univariate polynomial
        ring over the base ring.  Only use this for dense power series
        where you won't do too much arithmetic, but the arithmetic you
        do must be fast.  You must explicitly call
        ``f.do_truncation()`` on an element for it to truncate away
        higher order terms (this is called automatically before
        printing).

=======
        - ``use_lazy_mpoly_ring`` - if base ring is a poly ring compute with
          multivariate polynomials instead of a univariate poly over the base
          ring. Only use this for dense power series where you won't do too
          much arithmetic, but the arithmetic you do must be fast. You must
          explicitly call ``f.do_truncation()`` on an element
          for it to truncate away higher order terms (this is called
          automatically before printing).
          
        EXAMPLES:
    
        This base class inherits from :class:`~sage.rings.ring.CommutativeRing`.
        Since :trac:`11900`, it is also initialised as such, and since :trac:`14084`
        it is actually initialised as an integral domain::
    
            sage: R.<x> = ZZ[[]]
            sage: R.category()
            Category of integral domains
            sage: TestSuite(R).run()
    
        When the base ring `k` is a field, the ring `k[[x]]` is not only a
        commutative ring, but also a complete discrete valuation ring (CDVR).
        The appropriate (sub)category is automatically set in this case::
    
            sage: k = GF(11)
            sage: R.<x> = k[[]]
            sage: R.category()
            Category of complete discrete valuation rings
            sage: TestSuite(R).run()
>>>>>>> a3c4cf39
        """
        if use_lazy_mpoly_ring:
            deprecation(15601, 'The option use_lazy_mpoly_ring is deprecated; use implementation="mpoly" instead')

        from sage.rings.finite_rings.finite_field_pari_ffelt import FiniteField_pari_ffelt

        if implementation is None:
            if isinstance(base_ring, FiniteField_pari_ffelt):
                implementation = 'pari'
            elif use_lazy_mpoly_ring and (is_MPolynomialRing(base_ring) or
                                          is_PolynomialRing(base_ring)):
                implementation = 'mpoly'
            else:
                implementation = 'poly'

        R = PolynomialRing(base_ring, name, sparse=sparse)
        self.__poly_ring = R
        self.__is_sparse = sparse
        self.__params = (base_ring, name, default_prec, sparse)

        if implementation == 'poly':
            self.Element = power_series_poly.PowerSeries_poly
        elif implementation == 'mpoly':
            K = base_ring
            names = K.variable_names() + (name,)
            self.__mpoly_ring = PolynomialRing(K.base_ring(), names=names)
            assert is_MPolynomialRing(self.__mpoly_ring)
            self.Element = power_series_mpoly.PowerSeries_mpoly
        elif implementation == 'pari':
            self.Element = PowerSeries_pari
        else:
            raise ValueError('unknown power series implementation: %s' % implementation)

        commutative_ring.CommutativeRing.__init__(self, base_ring, names=name,
                                                  category=getattr(self,'_default_category',
                                                                  _CommutativeRings))
        Nonexact.__init__(self, default_prec)
        if self.Element is PowerSeries_pari:
            self.__generator = self.element_class(self, R.gen()._pari_(), check=False)
        else:
            self.__generator = self.element_class(self, R.gen(), is_gen=True)

    def variable_names_recursive(self, depth=None):
        r"""
        Return the list of variable names of this and its base rings.

        EXAMPLES::

            sage: R = QQ[['x']][['y']][['z']]
            sage: R.variable_names_recursive()
            ('x', 'y', 'z')
            sage: R.variable_names_recursive(2)
            ('y', 'z')
        """
        if depth is None:
            from sage.rings.infinity import infinity
            depth = infinity

        if depth <= 0:
            all = ()
        elif depth == 1:
            all = self.variable_names()
        else:
            my_vars = self.variable_names()
            try:
               all = self.base_ring().variable_names_recursive(depth - len(my_vars)) + my_vars
            except AttributeError:
                all = my_vars
        if len(all) > depth:
            all = all[-depth:]
        return all

    def _repr_(self):
        """
        Print out a power series ring.

        EXAMPLES::

            sage: R = GF(17)[['y']]
            sage: R
            Power Series Ring in y over Finite Field of size 17
            sage: R.__repr__()
            'Power Series Ring in y over Finite Field of size 17'
            sage: R.rename('my power series ring')
            sage: R
            my power series ring
        """
        s = "Power Series Ring in %s over %s"%(self.variable_name(), self.base_ring())
        if self.is_sparse():
            s = 'Sparse ' + s
        return s

    def is_sparse(self):
        """
        EXAMPLES::

            sage: R.<t> = PowerSeriesRing(ZZ)
            sage: t.is_sparse()
            False
            sage: R.<t> = PowerSeriesRing(ZZ, sparse=True)
            sage: t.is_sparse()
            True
        """
        return self.__is_sparse

    def is_dense(self):
        """
        EXAMPLES::

            sage: R.<t> = PowerSeriesRing(ZZ)
            sage: t.is_dense()
            True
            sage: R.<t> = PowerSeriesRing(ZZ, sparse=True)
            sage: t.is_dense()
            False
        """
        return not self.__is_sparse

    def _latex_(self):
        r"""
        Display latex representation of this power series ring.

        EXAMPLES::

            sage: R = GF(17)[['y']]
            sage: latex(R)  # indirect doctest
            \Bold{F}_{17}[[y]]
            sage: R = GF(17)[['y12']]
            sage: latex(R)
            \Bold{F}_{17}[[y_{12}]]
        """
        return "%s[[%s]]"%(latex.latex(self.base_ring()), self.latex_variable_names()[0])

    def _coerce_map_from_(self, S):
        """
        A coercion from `S` exists, if `S` coerces into ``self``'s base ring,
        or if `S` is a univariate polynomial or power series ring with the
        same variable name as self, defined over a base ring that coerces into
        ``self``'s base ring.

        EXAMPLES::

            sage: A = GF(17)[['x']]
            sage: A.has_coerce_map_from(ZZ)  # indirect doctest
            True
            sage: A.has_coerce_map_from(ZZ['x'])
            True
            sage: A.has_coerce_map_from(ZZ['y'])
            False
            sage: A.has_coerce_map_from(ZZ[['x']])
            True

        """
        if self.base_ring().has_coerce_map_from(S):
            return True
        if (is_PolynomialRing(S) or is_PowerSeriesRing(S)) and self.base_ring().has_coerce_map_from(S.base_ring()) \
           and self.variable_names()==S.variable_names():
            return True

    def _element_constructor_(self, f, prec=infinity, check=True):
        """
        Coerce object to this power series ring.

        Returns a new instance unless the parent of f is self, in which
        case f is returned (since f is immutable).

        INPUT:


        -  ``f`` - object, e.g., a power series ring element

        -  ``prec`` - (default: infinity); truncation precision
           for coercion

        -  ``check`` - bool (default: True), whether to verify
           that the coefficients, etc., coerce in correctly.


        EXAMPLES::

            sage: R.<t> = PowerSeriesRing(ZZ)
            sage: R(t+O(t^5))    # indirect doctest
            t + O(t^5)
            sage: R(13)
            13
            sage: R(2/3)
            Traceback (most recent call last):
            ...
            TypeError: no conversion of this rational to integer
            sage: R([1,2,3])
            1 + 2*t + 3*t^2
            sage: S.<w> = PowerSeriesRing(QQ)
            sage: R(w + 3*w^2 + O(w^3))
            t + 3*t^2 + O(t^3)
            sage: x = polygen(QQ,'x')
            sage: R(x + x^2 + x^3 + x^5, 3)
            t + t^2 + O(t^3)
            sage: R(1/(1-x), prec=5)
            1 + t + t^2 + t^3 + t^4 + O(t^5)
            sage: R(1/x, 5)
            Traceback (most recent call last):
            ...
            TypeError: no canonical coercion from Laurent Series Ring in t over Integer Ring to Power Series Ring in t over Integer Ring

            sage: PowerSeriesRing(PowerSeriesRing(QQ,'x'),'y')(x)
            x
            sage: PowerSeriesRing(PowerSeriesRing(QQ,'y'),'x')(x)
            x
            sage: PowerSeriesRing(PowerSeriesRing(QQ,'t'),'y')(x)
            y
            sage: PowerSeriesRing(PowerSeriesRing(QQ,'t'),'y')(1/(1+x), 5)
            1 - y + y^2 - y^3 + y^4 + O(y^5)
            sage: PowerSeriesRing(PowerSeriesRing(QQ,'x',5),'y')(1/(1+x))
            1 - x + x^2 - x^3 + x^4 + O(x^5)
            sage: PowerSeriesRing(PowerSeriesRing(QQ,'y'),'x')(1/(1+x), 5)
            1 - x + x^2 - x^3 + x^4 + O(x^5)
            sage: PowerSeriesRing(PowerSeriesRing(QQ,'x'),'x')(x).coefficients()
            [x]

        Laurent series with non-negative valuation are accepted (see
        :trac:`6431`)::

            sage: L.<q> = LaurentSeriesRing(QQ)
            sage: P = L.power_series_ring()
            sage: P(q)
            q
            sage: P(1/q)
            Traceback (most recent call last):
            ...
            ArithmeticError: self is a not a power series

        """
        if isinstance(f, power_series_ring_element.PowerSeries) and f.parent() is self:
            if prec >= f.prec():
                return f
            f = f.truncate(prec)
        elif isinstance(f, laurent_series_ring_element.LaurentSeries) and f.parent().power_series_ring() is self:
            return self(f.power_series(), prec, check=check)
        elif isinstance(f, MagmaElement) and str(f.Type()) == 'RngSerPowElt':
            v = sage_eval(f.Eltseq())
            return self(v) * (self.gen(0)**f.Valuation())
        elif isinstance(f, FractionFieldElement):
            if self.base_ring().has_coerce_map_from(f.parent()):
                return self.element_class(self, [f], prec, check=check)
            else:
                num = self.element_class(self, f.numerator(), prec, check=check)
                den = self.element_class(self, f.denominator(), prec, check=check)
                return self.coerce(num/den)
        return self.element_class(self, f, prec, check=check)

    def construction(self):
        """
        Return the functorial construction of self, namely, completion of
        the univariate polynomial ring with respect to the indeterminate
        (to a given precision).

        EXAMPLE::

            sage: R = PowerSeriesRing(ZZ, 'x')
            sage: c, S = R.construction(); S
            Univariate Polynomial Ring in x over Integer Ring
            sage: R == c(S)
            True
        """
        from sage.categories.pushout import CompletionFunctor
        return CompletionFunctor(self._names[0], self.default_prec()),  self._poly_ring()

    def _coerce_impl(self, x):
        """
        Return canonical coercion of x into self.

        Rings that canonically coerce to this power series ring R:

        - R itself

        - Any power series ring in the same variable whose base ring
          canonically coerces to the base ring of R.

        - Any ring that canonically coerces to the polynomial ring
          over the base ring of R.

        - Any ring that canonically coerces to the base ring of R

        EXAMPLES::

            sage: R.<t> = PowerSeriesRing(ZZ)
            sage: R._coerce_(t + t^2)  # indirect doctest
            t + t^2
            sage: R._coerce_(1/t)
            Traceback (most recent call last):
            ...
            TypeError: no canonical coercion from Laurent Series Ring in t over Integer Ring to Power Series Ring in t over Integer Ring
            sage: R._coerce_(5)
            5
            sage: tt = PolynomialRing(ZZ,'t').gen()
            sage: R._coerce_(tt^2 + tt - 1)
            -1 + t + t^2
            sage: R._coerce_(1/2)
            Traceback (most recent call last):
            ...
            TypeError: no canonical coercion from Rational Field to Power Series Ring in t over Integer Ring
            sage: S.<s> = PowerSeriesRing(ZZ)
            sage: R._coerce_(s)
            Traceback (most recent call last):
            ...
            TypeError: no canonical coercion from Power Series Ring in s over Integer Ring to Power Series Ring in t over Integer Ring

        We illustrate canonical coercion between power series rings with
        compatible base rings::

            sage: R.<t> = PowerSeriesRing(GF(7)['w'])
            sage: S = PowerSeriesRing(ZZ, 't')
            sage: f = S([1,2,3,4]); f
            1 + 2*t + 3*t^2 + 4*t^3
            sage: g = R._coerce_(f); g
            1 + 2*t + 3*t^2 + 4*t^3
            sage: parent(g)
            Power Series Ring in t over Univariate Polynomial Ring in w over Finite Field of size 7
            sage: S._coerce_(g)
            Traceback (most recent call last):
            ...
            TypeError: no canonical coercion from Power Series Ring in t over Univariate Polynomial Ring in w over Finite Field of size 7 to Power Series Ring in t over Integer Ring
        """
        try:
            P = x.parent()
            if is_PowerSeriesRing(P):
                if P.variable_name() == self.variable_name():
                    if self.has_coerce_map_from(P.base_ring()):
                        return self(x)
                    else:
                        raise TypeError("no natural map between bases of power series rings")

        except AttributeError:
            pass
        return self._coerce_try(x, [self.base_ring(), self.__poly_ring])



    def _is_valid_homomorphism_(self, codomain, im_gens):
        r"""
        This gets called implicitly when one constructs a ring homomorphism
        from a power series ring.

        EXAMPLE::

            sage: S = RationalField(); R.<t>=PowerSeriesRing(S)
            sage: f = R.hom([0])
            sage: f(3)
            3
            sage: g = R.hom([t^2])
            sage: g(-1 + 3/5 * t)
            -1 + 3/5*t^2

        .. note::

           There are no ring homomorphisms from the ring of all formal
           power series to most rings, e.g, the p-adic field, since
           you can always (mathematically!) construct some power
           series that doesn't converge. Note that 0 is not a *ring*
           homomorphism.
        """
        if im_gens[0] == 0:
            return True   # this is allowed.
        from laurent_series_ring import is_LaurentSeriesRing
        if is_PowerSeriesRing(codomain) or is_LaurentSeriesRing(codomain):
            return im_gens[0].valuation() > 0
        return False

    def _poly_ring(self):
        """
        Return the underlying polynomial ring used to represent elements of
        this power series ring.

        EXAMPLES::

            sage: R.<t> = PowerSeriesRing(ZZ)
            sage: R._poly_ring()
            Univariate Polynomial Ring in t over Integer Ring
        """
        return self.__poly_ring

    def _mpoly_ring(self):
        """
        Return the polynomial ring that we use if ``use_lazy_mpoly_ring``
        was set.
        """
        return self.__mpoly_ring

    def base_extend(self, R):
        """
        Return the power series ring over R in the same variable as self,
        assuming there is a canonical coerce map from the base ring of self
        to R.

        EXAMPLES::

            sage: R.<T> = GF(7)[[]]; R
            Power Series Ring in T over Finite Field of size 7
            sage: R.change_ring(ZZ)
            Power Series Ring in T over Integer Ring
            sage: R.base_extend(ZZ)
            Traceback (most recent call last):
            ...
            TypeError: no base extension defined
        """
        if R.has_coerce_map_from(self.base_ring()):
            return self.change_ring(R)
        else:
            raise TypeError("no base extension defined")

    def change_ring(self, R):
        """
        Return the power series ring over R in the same variable as self.

        EXAMPLES::

            sage: R.<T> = QQ[[]]; R
            Power Series Ring in T over Rational Field
            sage: R.change_ring(GF(7))
            Power Series Ring in T over Finite Field of size 7
            sage: R.base_extend(GF(7))
            Traceback (most recent call last):
            ...
            TypeError: no base extension defined
            sage: R.base_extend(QuadraticField(3,'a'))
            Power Series Ring in T over Number Field in a with defining polynomial x^2 - 3
        """
        return PowerSeriesRing(R, name = self.variable_name(), default_prec = self.default_prec())

    def change_var(self, var):
        """
        Return the power series ring in variable ``var`` over the same base ring.

        EXAMPLES::

            sage: R.<T> = QQ[[]]; R
            Power Series Ring in T over Rational Field
            sage: R.change_var('D')
            Power Series Ring in D over Rational Field
        """
        return PowerSeriesRing(self.base_ring(), names = var, sparse=self.is_sparse())

    def is_exact(self):
        """
        Return False since the ring of power series over any ring is not
        exact.
        
        EXAMPLES::
        
            sage: R.<t> = PowerSeriesRing(ZZ)
            sage: R.is_exact()
            False
        """
        return False

    def gen(self, n=0):
        """
        Return the generator of this power series ring.

        EXAMPLES::

            sage: R.<t> = PowerSeriesRing(ZZ)
            sage: R.gen()
            t
            sage: R.gen(3)
            Traceback (most recent call last):
            ...
            IndexError: generator n>0 not defined
        """
        if n != 0:
            raise IndexError("generator n>0 not defined")
        return self.__generator

    def uniformizer(self):
        """
        Return a uniformizer of this power series ring if it is
        a discrete valuation ring (i.e., if the base ring is actually
        a field). Otherwise, an error is raised.

        EXAMPLES::

            sage: R.<t> = PowerSeriesRing(QQ)
            sage: R.uniformizer()
            t

            sage: R.<t> = PowerSeriesRing(ZZ)
            sage: R.uniformizer()
            Traceback (most recent call last):
            ...
            TypeError: The base ring is not a field
        """
        if self.base_ring().is_field():
            return self.gen()
        else:
            raise TypeError("The base ring is not a field")

    def ngens(self):
        """
        Return the number of generators of this power series ring.

        This is always 1.

        EXAMPLES::

            sage: R.<t> = ZZ[[]]
            sage: R.ngens()
            1
        """
        return 1

    def random_element(self, prec=None, *args, **kwds):
        r"""
        Return a random power series.


        INPUT:

        -  ``prec`` - Integer specifying precision of output (default:
           default precision of self)

        -  ``*args, **kwds`` - Passed on to the ``random_element`` method for
           the base ring

        OUTPUT:

        -  Power series with precision ``prec`` whose coefficients are
           random elements from the base ring, randomized subject to the
           arguments ``*args`` and ``**kwds``


        ALGORITHM:

        Call the ``random_element`` method on the underlying polynomial
        ring.

        EXAMPLES::

            sage: R.<t> = PowerSeriesRing(QQ)
            sage: R.random_element(5)  # random
            -4 - 1/2*t^2 - 1/95*t^3 + 1/2*t^4 + O(t^5)
            sage: R.random_element(10)  # random
            -1/2 + 2*t - 2/7*t^2 - 25*t^3 - t^4 + 2*t^5 - 4*t^7 - 1/3*t^8 - t^9 + O(t^10)

        If given no argument, ``random_element`` uses default precision of self::

            sage: T = PowerSeriesRing(ZZ,'t')
            sage: T.default_prec()
            20
            sage: T.random_element()  # random
            4 + 2*t - t^2 - t^3 + 2*t^4 + t^5 + t^6 - 2*t^7 - t^8 - t^9 + t^11 - 6*t^12 + 2*t^14 + 2*t^16 - t^17 - 3*t^18 + O(t^20)
            sage: S = PowerSeriesRing(ZZ,'t', default_prec=4)
            sage: S.random_element()  # random
            2 - t - 5*t^2 + t^3 + O(t^4)


        Further arguments are passed to the underlying base ring (:trac:`#9481`)::

            sage: SZ = PowerSeriesRing(ZZ,'v')
            sage: SQ = PowerSeriesRing(QQ,'v')
            sage: SR = PowerSeriesRing(RR,'v')

            sage: SZ.random_element(x=4, y=6)  # random
            4 + 5*v + 5*v^2 + 5*v^3 + 4*v^4 + 5*v^5 + 5*v^6 + 5*v^7 + 4*v^8 + 5*v^9 + 4*v^10 + 4*v^11 + 5*v^12 + 5*v^13 + 5*v^14 + 5*v^15 + 5*v^16 + 5*v^17 + 4*v^18 + 5*v^19 + O(v^20)
            sage: SZ.random_element(3, x=4, y=6)  # random
            5 + 4*v + 5*v^2 + O(v^3)
            sage: SQ.random_element(3, num_bound=3, den_bound=100)  # random
            1/87 - 3/70*v - 3/44*v^2 + O(v^3)
            sage: SR.random_element(3, max=10, min=-10)  # random
            2.85948321262904 - 9.73071330911226*v - 6.60414378519265*v^2 + O(v^3)

        """
        if prec is None:
            prec = self.default_prec()
        return self(self.__poly_ring.random_element(prec-1, *args, **kwds), prec)

    def __cmp__(self, other):
        """
        Compare this power series ring to something else.

        Power series rings are considered equal if the base ring, variable
        names, and default truncation precision are the same.

        First the base rings are compared, then the variable names, then
        the default precision.

        EXAMPLES::

            sage: R.<t> = PowerSeriesRing(ZZ)
            sage: S.<t> = PowerSeriesRing(ZZ)
            sage: R is S
            True
            sage: R == S
            True
            sage: S.<t> = PowerSeriesRing(ZZ, default_prec=10)
            sage: R == S
            False
            sage: PowerSeriesRing(QQ,'t') == PowerSeriesRing(ZZ,'t')
            False
            sage: PowerSeriesRing(QQ,'t') == 5
            False
        """
        if not isinstance(other, PowerSeriesRing_generic):
            return -1
        c = cmp(self.base_ring(), other.base_ring())
        if c: return c
        c = cmp(self.variable_name(), other.variable_name())
        if c: return c
        c = cmp(self.default_prec(), other.default_prec())
        if c: return c
        return 0

    def __contains__(self, x):
        """
        Return True if x is an element of this power series ring or
        canonically coerces to this ring.

        EXAMPLES::

            sage: R.<t> = PowerSeriesRing(ZZ)
            sage: t + t^2 in R
            True
            sage: 1/t in R
            False
            sage: 5 in R
            True
            sage: 1/3 in R
            False
            sage: S.<s> = PowerSeriesRing(ZZ)
            sage: s in R
            False
        """
        if x.parent() == self:
            return True
        try:
            self._coerce_(x)
        except TypeError:
            return False
        return True

    def is_field(self, proof = True):
        """
        Return False since the ring of power series over any ring is never
        a field.
        
        EXAMPLES::
        
            sage: R.<t> = PowerSeriesRing(ZZ)
            sage: R.is_field()
            False
        """
        return False

    def is_finite(self):
        """
        Return False since the ring of power series over any ring is never
        finite.

        EXAMPLES::

            sage: R.<t> = PowerSeriesRing(ZZ)
            sage: R.is_finite()
            False
        """
        return False

    def characteristic(self):
        """
        Return the characteristic of this power series ring, which is the
        same as the characteristic of the base ring of the power series
        ring.

        EXAMPLES::

            sage: R.<t> = PowerSeriesRing(ZZ)
            sage: R.characteristic()
            0
            sage: R.<w> = Integers(2^50)[[]]; R
            Power Series Ring in w over Ring of integers modulo 1125899906842624
            sage: R.characteristic()
            1125899906842624
        """
        return self.base_ring().characteristic()

    def residue_field(self):
        """
        Return the residue field of this power series ring.

        EXAMPLES::

            sage: R.<x> = PowerSeriesRing(GF(17))
            sage: R.residue_field()
            Finite Field of size 17
            sage: R.<x> = PowerSeriesRing(Zp(5))
            sage: R.residue_field()
            Finite Field of size 5
        """
        if self.base_ring().is_field():
            return self.base_ring()
        else:
            return self.base_ring().residue_field()

    def laurent_series_ring(self):
        """
        If this is the power series ring `R[[t]]`, return the
        Laurent series ring `R((t))`.

        EXAMPLES::

            sage: R.<t> = PowerSeriesRing(ZZ,default_prec=5)
            sage: S = R.laurent_series_ring(); S
            Laurent Series Ring in t over Integer Ring
            sage: S.default_prec()
            5
            sage: f = 1+t; g=1/f; g
            1 - t + t^2 - t^3 + t^4 + O(t^5)
        """
        try:
            return self.__laurent_series_ring
        except AttributeError:
            self.__laurent_series_ring = laurent_series_ring.LaurentSeriesRing(
                                                 self.base_ring(), self.variable_name(), default_prec=self.default_prec(), sparse=self.is_sparse())
            return self.__laurent_series_ring

class PowerSeriesRing_domain(PowerSeriesRing_generic, integral_domain.IntegralDomain):
    pass

class PowerSeriesRing_over_field(PowerSeriesRing_domain):
    _default_category = CompleteDiscreteValuationRings()

    def fraction_field(self):
        """
        Return the fraction field of this power series ring, which is
        defined since this is over a field.

        This fraction field is just the Laurent series ring over the base
        field.

        EXAMPLES::

            sage: R.<t> = PowerSeriesRing(GF(7))
            sage: R.fraction_field()
            Laurent Series Ring in t over Finite Field of size 7
            sage: Frac(R)
            Laurent Series Ring in t over Finite Field of size 7
        """
        return self.laurent_series_ring()

def unpickle_power_series_ring_v0(base_ring, name, default_prec, sparse):
    """
    Unpickle (deserialize) a univariate power series ring according to
    the given inputs.

    EXAMPLES::

        sage: P.<x> = PowerSeriesRing(QQ)
        sage: loads(dumps(P)) == P # indirect doctest
        True
    """
    return PowerSeriesRing(base_ring, name=name, default_prec = default_prec, sparse=sparse)
<|MERGE_RESOLUTION|>--- conflicted
+++ resolved
@@ -477,7 +477,6 @@
         -  ``sparse`` - whether or not power series are
            sparse
 
-<<<<<<< HEAD
         - ``implementation`` -- either ``'poly'``, ``'mpoly'``, or
           ``'pari'``.  The default is ``'pari'`` if the base field is
           a PARI finite field, and ``'poly'`` otherwise.
@@ -495,15 +494,6 @@
         higher order terms (this is called automatically before
         printing).
 
-=======
-        - ``use_lazy_mpoly_ring`` - if base ring is a poly ring compute with
-          multivariate polynomials instead of a univariate poly over the base
-          ring. Only use this for dense power series where you won't do too
-          much arithmetic, but the arithmetic you do must be fast. You must
-          explicitly call ``f.do_truncation()`` on an element
-          for it to truncate away higher order terms (this is called
-          automatically before printing).
-          
         EXAMPLES:
     
         This base class inherits from :class:`~sage.rings.ring.CommutativeRing`.
@@ -524,7 +514,6 @@
             sage: R.category()
             Category of complete discrete valuation rings
             sage: TestSuite(R).run()
->>>>>>> a3c4cf39
         """
         if use_lazy_mpoly_ring:
             deprecation(15601, 'The option use_lazy_mpoly_ring is deprecated; use implementation="mpoly" instead')
