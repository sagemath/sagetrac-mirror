# -*- coding: utf-8 -*-
"""
Function Fields

A function field is an extension field of transcendental degree one of a
rational function field over a constant field. A function field in Sage is a
rational function field, an extension of a rational function field, or of
another function field.

EXAMPLES:

We create a rational function field::

    sage: K.<x> = FunctionField(GF(5^2,'a')); K
    Rational function field in x over Finite Field in a of size 5^2
    sage: K.genus()
    0
    sage: f = (x^2 + x + 1) / (x^3 + 1)
    sage: f
    (x^2 + x + 1)/(x^3 + 1)
    sage: f^3
    (x^6 + 3*x^5 + x^4 + 2*x^3 + x^2 + 3*x + 1)/(x^9 + 3*x^6 + 3*x^3 + 1)

Then we create an extension of the rational function field, and do some
simple arithmetic in it::

    sage: R.<y> = K[]
    sage: L.<y> = K.extension(y^3 - (x^3 + 2*x*y + 1/x)); L
    Function field in y defined by y^3 + 3*x*y + (4*x^4 + 4)/x
    sage: y^2
    y^2
    sage: y^3
    2*x*y + (x^4 + 1)/x
    sage: a = 1/y; a
    (4*x/(4*x^4 + 4))*y^2 + 2*x^2/(4*x^4 + 4)
    sage: a * y
    1

We next make an extension of the above function field, illustrating
that arithmetic with a tower of three fields is fully supported::

    sage: S.<t> = L[]
    sage: M.<t> = L.extension(t^2 - x*y)
    sage: M
    Function field in t defined by t^2 + 4*x*y
    sage: t^2
    x*y
    sage: 1/t
    ((1/(x^4 + 1))*y^2 + 2*x/(4*x^4 + 4))*t
    sage: M.base_field()
    Function field in y defined by y^3 + 3*x*y + (4*x^4 + 4)/x
    sage: M.base_field().base_field()
    Rational function field in x over Finite Field in a of size 5^2

It is also possible to construct function fields over an imperfect base field::

    sage: N.<u> = FunctionField(K)

and inseparable extension function fields::

    sage: J.<x> = FunctionField(GF(5)); J
    Rational function field in x over Finite Field of size 5
    sage: T.<v> = J[]
    sage: O.<v> = J.extension(v^5 - x); O
    Function field in v defined by v^5 + 4*x

TESTS::

    sage: TestSuite(J).run()
    sage: TestSuite(K).run(max_runs=1024) # long time (5s)
    sage: TestSuite(L).run(max_runs=64)  # long time (10s)
    sage: TestSuite(M).run(max_runs=32)  # long time (30s)
    sage: TestSuite(N).run(max_runs=64, skip = '_test_derivation') # long time (8s)
    sage: TestSuite(O).run(max_runs=128, skip = '_test_derivation') # long time (8s)

    sage: TestSuite(R).run()
    sage: TestSuite(S).run() # long time (3s)

AUTHORS:

- William Stein (2010): initial version

- Robert Bradshaw (2010-05-30): added is_finite()

- Julian Rüth (2011-06-08, 2011-09-14, 2014-06-23, 2014-06-24, 2016-11-13):
  fixed hom(), extension(); use @cached_method; added derivation(); added
  support for relative vector spaces; fixed conversion to base fields

- Maarten Derickx (2011-09-11): added doctests

- Syed Ahmad Lavasani (2011-12-16): added genus(), is_RationalFunctionField()

- Simon King (2014-10-29): Use the same generator names for a function field
  extension and the underlying polynomial ring.

- Kwankyu Lee (2017-04-30): added global function fields

"""
from __future__ import absolute_import
#*****************************************************************************
#       Copyright (C) 2010 William Stein <wstein@gmail.com>
#       Copyright (C) 2010 Robert Bradshaw <robertwb@math.washington.edu>
#       Copyright (C) 2011-2017 Julian Rüth <julian.rueth@gmail.com>
#       Copyright (C) 2011 Maarten Derickx <m.derickx.student@gmail.com>
#
#  Distributed under the terms of the GNU General Public License (GPL)
#  as published by the Free Software Foundation; either version 2 of
#  the License, or (at your option) any later version.
#                  http://www.gnu.org/licenses/
#*****************************************************************************
from sage.misc.cachefunc import cached_method
from sage.misc.lazy_import import lazy_import

from sage.interfaces.all import singular

from sage.arith.all import lcm

from sage.rings.ring import Field
from sage.rings.polynomial.polynomial_ring_constructor import PolynomialRing
from sage.modules.free_module_element import vector

from sage.categories.homset import Hom
from sage.categories.function_fields import FunctionFields
CAT = FunctionFields()

from .function_field_element import (
    FunctionFieldElement,
    FunctionFieldElement_rational,
    FunctionFieldElement_polymod,
    FunctionFieldElement_global)

lazy_import('sage.matrix.constructor', 'matrix')
lazy_import('sage.modules.free_module', 'FreeModule')

def is_FunctionField(x):
    """
    Return ``True`` if ``x`` is a function field.

    EXAMPLES::

        sage: from sage.rings.function_field.function_field import is_FunctionField
        sage: is_FunctionField(QQ)
        False
        sage: is_FunctionField(FunctionField(QQ, 't'))
        True
    """
    if isinstance(x, FunctionField): return True
    return x in FunctionFields()

def is_RationalFunctionField(x):
    """
    Return ``True`` if ``x`` is a rational function field.

    EXAMPLES::

        sage: from sage.rings.function_field.function_field import is_RationalFunctionField
        sage: is_RationalFunctionField(QQ)
        False
        sage: is_RationalFunctionField(FunctionField(QQ, 't'))
        True
    """
    return isinstance(x, RationalFunctionField)

class FunctionField(Field):
    """
    Abstract base class for all function fields.

    EXAMPLES::

        sage: K.<x> = FunctionField(QQ)
        sage: K
        Rational function field in x over Rational Field
    """
    def __init__(self, base_field, names, category=CAT):
        """
        Initialize.

        INPUT:

        - ``base_field`` -- function fied; the base of this function field

        - ``names`` -- string that gives the name of the generator

        TESTS::

            sage: K.<x> = FunctionField(QQ)
            sage: from sage.rings.function_field.function_field import FunctionField
            sage: isinstance(K, FunctionField)
            True
        """
        Field.__init__(self, base_field, names=names, category=category)

        # allow conversion into the constant base field
        from sage.categories.homset import Hom
        from .maps import FunctionFieldConversionToConstantBaseField
        to_constant_base_field = FunctionFieldConversionToConstantBaseField(Hom(self, self.constant_base_field()))
        # the conversion map must not keep the field alive if that is the only reference to it
        to_constant_base_field._make_weak_references()
        self.constant_base_field().register_conversion(to_constant_base_field)

    def is_perfect(self):
        r"""
        Return whether the field is perfect, i.e., its characteristic `p` is zero
        or every element has a `p`-th root.

        EXAMPLES::

            sage: FunctionField(QQ, 'x').is_perfect()
            True
            sage: FunctionField(GF(2), 'x').is_perfect()
            False
        """
        return self.characteristic() == 0

    def some_elements(self):
        """
        Return some elements in this function field.

        EXAMPLES::

           sage: K.<x> = FunctionField(QQ)
           sage: K.some_elements()
           [1,
            x,
            2*x,
            x/(x^2 + 2*x + 1),
            1/x^2,
            x/(x^2 - 1),
            x/(x^2 + 1),
            x/(2*x^2 + 2),
            0,
            1/x,
            ...]

        ::

           sage: R.<y> = K[]
           sage: L.<y> = K.extension(y^2 - x)
           sage: L.some_elements()
           [1,
            y,
            1/x*y,
            ((1/4*x + 1/4)/(1/4*x^2 - 1/2*x + 1/4))*y - 1/2*x/(1/4*x^2 - 1/2*x + 1/4),
            -1/-x,
            (1/(x - 1))*y,
            (1/(x + 1))*y,
            (1/(2*x + 2))*y,
            0,
            ...]

        """
        elements = []

        polynomials = [self(f) for f in self._ring.some_elements()]

        for numerator in polynomials:
            for denominator in polynomials:
                if denominator:
                    some_element = numerator/denominator
                    if some_element not in elements:
                        elements.append(some_element)

        return elements

    def characteristic(self):
        """
        Return the characteristic of the function field.

        EXAMPLES::

            sage: K.<x> = FunctionField(QQ)
            sage: K.characteristic()
            0
            sage: K.<x> = FunctionField(GF(7))
            sage: K.characteristic()
            7
            sage: R.<y> = K[]
            sage: L.<y> = K.extension(y^2 - x)
            sage: L.characteristic()
            7
        """
        return self.constant_base_field().characteristic()

    def is_finite(self):
        """
        Return whether the function field is finite, which is false.

        EXAMPLES::

            sage: R.<t> = FunctionField(QQ)
            sage: R.is_finite()
            False
            sage: R.<t> = FunctionField(GF(7))
            sage: R.is_finite()
            False
        """
        return False

    def is_global(self):
        """
        Return whether the function field is global, that is, whether
        the constant field is finite.

        EXAMPLES::

            sage: R.<t> = FunctionField(QQ)
            sage: R.is_global()
            False
            sage: R.<t> = FunctionField(GF(7))
            sage: R.is_global()
            True
        """
        return self.constant_base_field().is_finite()

    def extension(self, f, names=None):
        """
        Create an extension `K(y)` of this function field `K` extended with
        a root `y` of the univariate polynomial `f` over `K`.

        INPUT:

        - ``f`` -- univariate polynomial over `K`

        - ``names`` -- string or tuple of length 1 that names the variable `y`

        OUTPUT:

        - a function field

        EXAMPLES::

            sage: K.<x> = FunctionField(QQ); R.<y> = K[]
            sage: K.extension(y^5 - x^3 - 3*x + x*y)
            Function field in y defined by y^5 + x*y - x^3 - 3*x

        A nonintegral defining polynomial::

            sage: K.<t> = FunctionField(QQ); R.<y> = K[]
            sage: K.extension(y^3 + (1/t)*y + t^3/(t+1), 'z')
            Function field in z defined by z^3 + 1/t*z + t^3/(t + 1)

        The defining polynomial need not be monic or integral::

            sage: K.extension(t*y^3 + (1/t)*y + t^3/(t+1))
            Function field in y defined by t*y^3 + 1/t*y + t^3/(t + 1)
        """
        from . import constructor
        return constructor.FunctionFieldExtension(f, names)

    def order_with_basis(self, basis, check=True):
        """
        Return the order with given basis over the maximal order of
        the base field.

        INPUT:

        - ``basis`` -- list of elements of this function field

        - ``check`` -- boolean (default: ``True``); if ``True``, check that the
          basis is really linearly independent and that the module it spans is
          closed under multiplication, and contains the identity element.

        OUTPUT:

        - an order in the function field

        EXAMPLES::

            sage: K.<x> = FunctionField(QQ); R.<y> = K[]; L.<y> = K.extension(y^3 + x^3 + 4*x + 1)
            sage: O = L.order_with_basis([1, y, y^2]); O
            Order in Function field in y defined by y^3 + x^3 + 4*x + 1
            sage: O.basis()
            (1, y, y^2)

        Note that 1 does not need to be an element of the basis, as long it is in the module spanned by it::

            sage: O = L.order_with_basis([1+y, y, y^2]); O
            Order in Function field in y defined by y^3 + x^3 + 4*x + 1
            sage: O.basis()
            (y + 1, y, y^2)

        The following error is raised when the module spanned by the basis is not closed under multiplication::

            sage: O = L.order_with_basis([1, x^2 + x*y, (2/3)*y^2]); O
            Traceback (most recent call last):
            ...
            ValueError: The module generated by basis [1, x*y + x^2, 2/3*y^2] must be closed under multiplication

        and this happens when the identity is not in the module spanned by the basis::

            sage: O = L.order_with_basis([x, x^2 + x*y, (2/3)*y^2])
            Traceback (most recent call last):
            ...
            ValueError: The identity element must be in the module spanned by basis [x, x*y + x^2, 2/3*y^2]
        """
        from .function_field_order import FunctionFieldOrder_basis
        return FunctionFieldOrder_basis([self(a) for a in basis], check=check)

    def order(self, x, check=True):
        """
        Return the order generated by ``x`` over the base maximal order.

        INPUT:

        - ``x`` -- element or list of elements of the function field

        - ``check`` -- boolean; if ``True``, check that ``x`` really generates an order

        EXAMPLES::

            sage: K.<x> = FunctionField(QQ); R.<y> = K[]
            sage: L.<y> = K.extension(y^3 + x^3 + 4*x + 1)
            sage: O = L.order(y); O
            Order in Function field in y defined by y^3 + x^3 + 4*x + 1
            sage: O.basis()
            (1, y, y^2)

            sage: Z = K.order(x); Z
            Order in Rational function field in x over Rational Field
            sage: Z.basis()
            (1,)

        Orders with multiple generators are not yet supported::

            sage: Z = K.order([x,x^2]); Z
            Traceback (most recent call last):
            ...
            NotImplementedError
        """
        if not isinstance(x, (list, tuple)):
            x = [x]
        if len(x) == 1:
            g = x[0]
            basis = [self(1)]
            for i in range(self.degree()-1):
                basis.append(basis[-1]*g)
        else:
            raise NotImplementedError
        return self.order_with_basis(basis, check=check)

    def _coerce_map_from_(self, source):
        """
        Return True if there is a coerce map from R to self.

        EXAMPLES::

            sage: K.<x> = FunctionField(QQ); R.<y> = K[]; L.<y> = K.extension(y^3 + x^3 + 4*x + 1)
            sage: L.equation_order()
            Order in Function field in y defined by y^3 + x^3 + 4*x + 1
            sage: L._coerce_map_from_(L.equation_order())
            Conversion map:
              From: Order in Function field in y defined by y^3 + x^3 + 4*x + 1
              To:   Function field in y defined by y^3 + x^3 + 4*x + 1
            sage: L._coerce_map_from_(GF(7))

            sage: K.<x> = FunctionField(QQ)
            sage: L.<x> = FunctionField(GaussianIntegers().fraction_field())
            sage: L.has_coerce_map_from(K)
            True

            sage: K.<x> = FunctionField(QQ)
            sage: R.<y> = K[]
            sage: L.<y> = K.extension(y^3 + 1)
            sage: K.<x> = FunctionField(GaussianIntegers().fraction_field())
            sage: R.<y> = K[]
            sage: M.<y> = K.extension(y^3 + 1)
            sage: M.has_coerce_map_from(L) # not tested (the constant field including into a function field is not yet known to be injective)
            True

            sage: K.<x> = FunctionField(QQ)
            sage: R.<I> = K[]
            sage: L.<I> = K.extension(I^2 + 1)
            sage: M.<x> = FunctionField(GaussianIntegers().fraction_field())
            sage: M.has_coerce_map_from(L)
            True
        """
        from .function_field_order import FunctionFieldOrder
        if isinstance(source, FunctionFieldOrder):
            K = source.fraction_field()
            if K is self:
                return self._generic_coerce_map(source)
            source_to_K = K.coerce_map_from(source)
            K_to_self = self.coerce_map_from(K)
            if source_to_K and K_to_self:
                return K_to_self * source_to_K
        from sage.categories.function_fields import FunctionFields
        if source in FunctionFields():
            if source.base_field() is source:
                if self.base_field() is self:
                    # source and self are rational function fields
                    if source.variable_name() == self.variable_name():
                        # ... in the same variable
                        base_coercion = self.constant_field().coerce_map_from(source.constant_field())
                        if base_coercion is not None:
                            return source.hom([self.gen()], base_morphism=base_coercion)
            else:
                # source is an extensions of rational function fields
                base_coercion = self.coerce_map_from(source.base_field())
                if base_coercion is not None and base_coercion.is_injective():
                    # the base field of source coerces into the base field of self
                    self_polynomial = source.polynomial().map_coefficients(base_coercion)
                    # try to find a root of the defining polynomial in self
                    if self_polynomial(self.gen()) == 0:
                        # The defining polynomial of source has a root in self,
                        # therefore there is a map. To be sure that it is
                        # canonical, we require a root of the defining polynomial
                        # of self to be a root of the defining polynomial of
                        # source (and that the variables are named equally):
                        if source.variable_name() == self.variable_name():
                            return source.hom([self.gen()], base_morphism=base_coercion)

                    try:
                        sourcegen_in_self = self(source.variable_name())
                    except TypeError:
                        pass
                    else:
                        if self_polynomial(sourcegen_in_self) == 0:
                            # The defining polynomial of source has a root in self,
                            # therefore there is a map. To be sure that it is
                            # canonical, we require the names of the roots to match
                            return source.hom([sourcegen_in_self], base_morphism=base_coercion)

    def _test_derivation(self, **options):
        """
        Test the correctness of the derivations of the function field.

        EXAMPLES::

            sage: K.<x> = FunctionField(QQ)
            sage: TestSuite(K).run() # indirect doctest
        """
        tester = self._tester(**options)
        S = tester.some_elements()
        K = self.constant_base_field().some_elements()
        d = self.derivation()
        from itertools import product
        # Leibniz's law
        for x,y in tester.some_elements(product(S, S)):
            tester.assertTrue(d(x*y) == x*d(y) + d(x)*y)
        # Linearity
        for x,y in tester.some_elements(product(S, S)):
            tester.assertTrue(d(x+y) == d(x) + d(y))
        for c,x in tester.some_elements(product(K, S)):
            tester.assertTrue(d(c*x) == c*d(x))
        # Constants map to zero
        for c in tester.some_elements(K):
            tester.assertTrue(d(c) == 0)

    def _convert_map_from_(self, R):
        """
        Return a conversion from ``R`` to this function field if one exists.

        INPUT:

        - ``R`` -- ring

        EXAMPLES::

            sage: K.<x> = FunctionField(QQ)
            sage: R.<y> = K[]
            sage: L.<y> = K.extension(y^3 + x^3 + 4*x + 1)
            sage: K(L(x)) # indirect doctest
            x
        """
        if isinstance(R, FunctionField_polymod):
            base_conversion = self.convert_map_from(R.base_field())
            if base_conversion is not None:
                from sage.categories.morphism import SetMorphism
                return base_conversion * SetMorphism(R.Hom(R.base_field()), R._to_base_field)

    def _intermediate_fields(self, base):
        """
        Return the fields which lie in between base and the function field in the
        tower of function fields.

        INPUT:

        - ``base`` -- function field, either this field or a field from which
          this field has been created as an extension

        OUTPUT:

        - a list of fields; the first entry is ``base``, the last entry is this field.

        EXAMPLES::

            sage: K.<x> = FunctionField(QQ)
            sage: K._intermediate_fields(K)
            [Rational function field in x over Rational Field]

            sage: R.<y> = K[]
            sage: L.<y> = K.extension(y^2-x)
            sage: L._intermediate_fields(K)
            [Function field in y defined by y^2 - x, Rational function field in x over Rational Field]

            sage: R.<z> = L[]
            sage: M.<z> = L.extension(z^2-y)
            sage: M._intermediate_fields(L)
            [Function field in z defined by z^2 - y, Function field in y defined by y^2 - x]
            sage: M._intermediate_fields(K)
            [Function field in z defined by z^2 - y, Function field in y defined by y^2 - x,
            Rational function field in x over Rational Field]

        TESTS::

            sage: K._intermediate_fields(M)
            Traceback (most recent call last):
            ...
            ValueError: field has not been constructed as a finite extension of base
            sage: K._intermediate_fields(QQ)
            Traceback (most recent call last):
            ...
            TypeError: base must be a function field
        """
        if not is_FunctionField(base):
            raise TypeError("base must be a function field")

        ret = [self]
        while ret[-1] is not base:
            ret.append(ret[-1].base_field())
            if ret[-1] is ret[-2]:
                raise ValueError("field has not been constructed as a finite extension of base")
        return ret

    def rational_function_field(self):
        r"""
        Return the rational function field from which this field has been
        created as an extension.

        EXAMPLES::

            sage: K.<x> = FunctionField(QQ)
            sage: K.rational_function_field()
            Rational function field in x over Rational Field

            sage: R.<y> = K[]
            sage: L.<y> = K.extension(y^2-x)
            sage: L.rational_function_field()
            Rational function field in x over Rational Field

            sage: R.<z> = L[]
            sage: M.<z> = L.extension(z^2-y)
            sage: M.rational_function_field()
            Rational function field in x over Rational Field
        """
        return self if is_RationalFunctionField(self) else self.base_field().rational_function_field()

class FunctionField_polymod(FunctionField):
    """
    Function fields defined by a univariate polynomial, as an extension of the
    base field.

    EXAMPLES:

    We make a function field defined by a degree 5 polynomial over the
    rational function field over the rational numbers::

        sage: K.<x> = FunctionField(QQ)
        sage: R.<y> = K[]
        sage: L.<y> = K.extension(y^5 - (x^3 + 2*x*y + 1/x)); L
        Function field in y defined by y^5 - 2*x*y + (-x^4 - 1)/x

    We next make a function field over the above nontrivial function
    field L::

        sage: S.<z> = L[]
        sage: M.<z> = L.extension(z^2 + y*z + y); M
        Function field in z defined by z^2 + y*z + y
        sage: 1/z
        ((x/(-x^4 - 1))*y^4 - 2*x^2/(-x^4 - 1))*z - 1
        sage: z * (1/z)
        1

    We drill down the tower of function fields::

        sage: M.base_field()
        Function field in y defined by y^5 - 2*x*y + (-x^4 - 1)/x
        sage: M.base_field().base_field()
        Rational function field in x over Rational Field
        sage: M.base_field().base_field().constant_field()
        Rational Field
        sage: M.constant_base_field()
        Rational Field

    .. WARNING::

        It is not checked if the polynomial used to define the function field is irreducible
        Hence it is not guaranteed that this object really is a field!
        This is illustrated below.

    ::

        sage: K.<x>=FunctionField(QQ)
        sage: R.<y> = K[]
        sage: L.<y>=K.extension(x^2-y^2)
        sage: (y-x)*(y+x)
        0
        sage: 1/(y-x)
        1
        sage: y-x==0; y+x==0
        False
        False
    """
    def __init__(self, polynomial, names, element_class=FunctionFieldElement_polymod, category=CAT):
        """
        Create a function field defined as an extension of another function
        field by adjoining a root of a univariate polynomial.

        INPUT:

        - ``polynomial`` -- univariate polynomial over a function field

        - ``names`` -- tuple of length 1 or string; variable names

        - ``category`` -- category (default: category of function fields)

        EXAMPLES:

        We create an extension of a function field::

            sage: K.<x> = FunctionField(QQ); R.<y> = K[]
            sage: L = K.extension(y^5 - x^3 - 3*x + x*y); L
            Function field in y defined by y^5 + x*y - x^3 - 3*x

        Note the type::

            sage: type(L)
            <class 'sage.rings.function_field.function_field.FunctionField_polymod_with_category'>

        We can set the variable name, which doesn't have to be y::

            sage: L.<w> = K.extension(y^5 - x^3 - 3*x + x*y); L
            Function field in w defined by w^5 + x*w - x^3 - 3*x

        TESTS:

        Test that :trac:`17033` is fixed::

            sage: K.<t> = FunctionField(QQ)
            sage: R.<x> = QQ[]
            sage: M.<z> = K.extension(x^7-x-t)
            sage: M(x)
            z
            sage: M('z')
            z
            sage: M('x')
            Traceback (most recent call last):
            ...
            TypeError: unable to evaluate 'x' in Fraction Field of Univariate
            Polynomial Ring in t over Rational Field
        """
        from sage.rings.polynomial.polynomial_element import is_Polynomial
        if polynomial.parent().ngens()>1 or not is_Polynomial(polynomial):
            raise TypeError("polynomial must be univariate a polynomial")
        if names is None:
            names = (polynomial.variable_name(), )
        elif names != polynomial.variable_name():
            polynomial = polynomial.change_variable_name(names)
        if polynomial.degree() <= 0:
            raise ValueError("polynomial must have positive degree")
        base_field = polynomial.base_ring()
        if not isinstance(base_field, FunctionField):
            raise TypeError("polynomial must be over a FunctionField")
        self._element_class = element_class
        self._base_field = base_field
        self._polynomial = polynomial

        FunctionField.__init__(self, base_field, names=names, category = category)

        self._hash = hash(polynomial)
        self._ring = self._polynomial.parent()
        self._populate_coercion_lists_(coerce_list=[base_field, self._ring])
        self._gen = self(self._ring.gen())

    def __reduce__(self):
        """
        Return the arguments which were used to create this instance.

        The rationale for this is explained in the documentation of
        :class:`UniqueRepresentation`.

        EXAMPLES::

            sage: K.<x> = FunctionField(QQ); R.<y> = K[]
            sage: L = K.extension(y^2 - x)
            sage: clazz,args = L.__reduce__()
            sage: clazz(*args)
            Function field in y defined by y^2 - x
        """
        from .constructor import FunctionFieldExtension
        return  FunctionFieldExtension, (self._polynomial, self._names)

    def __hash__(self):
        """
        Return hash of the function field.

        The hash value is equal to the hash of the defining polynomial.

        EXAMPLES::

            sage: K.<x> = FunctionField(QQ); R.<y> = K[]
            sage: L = K.extension(y^5 - x^3 - 3*x + x*y)
            sage: hash(L) == hash(L.polynomial())
            True
        """
        return self._hash

    def _element_constructor_(self, x):
        r"""
        Make ``x`` into an element of the function field, possibly not canonically.

        INPUT:

        - ``x`` -- element

        TESTS::

            sage: K.<x> = FunctionField(QQ); R.<y> = K[]
            sage: L.<y> = K.extension(y^5 - (x^3 + 2*x*y + 1/x))
            sage: L._element_constructor_(L.polynomial_ring().gen())
            y
        """
        if isinstance(x, FunctionFieldElement):
            return self._element_class(self, self._ring(x.element()))
        return self._element_class(self, self._ring(x))

    def gen(self, n=0):
        """
        Return the `n`-th generator of the function field. By default, `n` is 0; any other
        value of `n` leads to an error. The generator is the class of `y`, if we view
        the function field as being presented as `K[y]/(f(y))`.

        EXAMPLES::

            sage: K.<x> = FunctionField(QQ); R.<y> = K[]
            sage: L.<y> = K.extension(y^5 - (x^3 + 2*x*y + 1/x))
            sage: L.gen()
            y
            sage: L.gen(1)
            Traceback (most recent call last):
            ...
            IndexError: Only one generator.
        """
        if n != 0: raise IndexError("Only one generator.")
        return self._gen

    def ngens(self):
        """
        Return the number of generators of the function field over its base
        field. This is by definition 1.

        EXAMPLES::

            sage: K.<x> = FunctionField(QQ); R.<y> = K[]
            sage: L.<y> = K.extension(y^5 - (x^3 + 2*x*y + 1/x))
            sage: L.ngens()
            1
        """
        return 1

    def _to_base_field(self, f):
        r"""
        Return ``f`` as an element of the :meth:`base_field`.

        INPUT:

        - ``f`` -- element of the function field which lies in the base
          field.

        EXAMPLES::

            sage: K.<x> = FunctionField(QQ)
            sage: R.<y> = K[]
            sage: L.<y> = K.extension(y^2 - x)
            sage: L._to_base_field(L(x))
            x
            sage: L._to_base_field(y)
            Traceback (most recent call last):
            ...
            ValueError: y is not an element of the base field

        TESTS:

        Verify that :trac:`21872` has been resolved::

            sage: R.<z> = L[]
            sage: M.<z> = L.extension(z^2 - y)

            sage: M(1) in QQ
            True
            sage: M(y) in L
            True
            sage: M(x) in K
            True
            sage: z in K
            False
        """
        K = self.base_field()
        if f.element().is_constant():
            return K(f.element())
        raise ValueError("%r is not an element of the base field"%(f,))

    def _to_constant_base_field(self, f):
        """
        Return ``f`` as an element of the :meth:`constant_base_field`.

        INPUT:

        - ``f`` -- element of the rational function field which is a
          constant

        EXAMPLES::

            sage: K.<x> = FunctionField(QQ)
            sage: R.<y> = K[]
            sage: L.<y> = K.extension(y^2 - x)
            sage: L._to_constant_base_field(L(1))
            1
            sage: L._to_constant_base_field(y)
            Traceback (most recent call last):
            ...
            ValueError: y is not an element of the base field

        TESTS:

        Verify that :trac:`21872` has been resolved::

            sage: L(1) in QQ
            True
            sage: y in QQ
            False
        """
        return self.base_field()._to_constant_base_field(self._to_base_field(f))

    def monic_integral_model(self, names=None):
        """
        Return a function field isomorphic to this field but which is an
        extension of a rational function field with defining polynomial that is
        monic and integral over the constant base field.

        INPUT:

        - ``names`` -- a string or a tuple of up to two strings (default:
          ``None``), the name of the generator of the field, and the name of
          the generator of the underlying rational function field (if a tuple);
          if not given, then the names are chosen automatically.

        OUTPUT:

        A triple ``(F,f,t)`` where ``F`` is a function field, ``f`` is an
        isomorphism from ``F`` to this field, and ``t`` is the inverse of
        ``f``.

        EXAMPLES::

            sage: K.<x> = FunctionField(QQ)
            sage: R.<y> = K[]
            sage: L.<y> = K.extension(x^2*y^5 - 1/x); L
            Function field in y defined by x^2*y^5 - 1/x
            sage: A, from_A, to_A = L.monic_integral_model('z')
            sage: A
            Function field in z defined by z^5 - x^12
            sage: from_A
            Function Field morphism:
              From: Function field in z defined by z^5 - x^12
              To:   Function field in y defined by x^2*y^5 - 1/x
              Defn: z |--> x^3*y
                    x |--> x
            sage: to_A
            Function Field morphism:
              From: Function field in y defined by x^2*y^5 - 1/x
              To:   Function field in z defined by z^5 - x^12
              Defn: y |--> 1/x^3*z
                    x |--> x
            sage: to_A(y)
            1/x^3*z
            sage: from_A(to_A(y))
            y
            sage: from_A(to_A(1/y))
            x^3*y^4
            sage: from_A(to_A(1/y)) == 1/y
            True

        This also works for towers of function fields::

            sage: R.<z> = L[]
            sage: M.<z> = L.extension(z^2*y - 1/x)
            sage: M.monic_integral_model()
            (Function field in z_ defined by z_^10 - x^18, Function Field morphism:
              From: Function field in z_ defined by z_^10 - x^18
              To:   Function field in z defined by y*z^2 - 1/x
              Defn: z_ |--> x^2*z
                    x |--> x, Function Field morphism:
              From: Function field in z defined by y*z^2 - 1/x
              To:   Function field in z_ defined by z_^10 - x^18
              Defn: z |--> 1/x^2*z_
                    y |--> 1/x^15*z_^8
                    x |--> x)

        TESTS:

        If the field is already a monic integral extension, then it is returned
        unchanged::

            sage: K.<x> = FunctionField(QQ)
            sage: R.<y> = K[]
            sage: L.<y> = K.extension(y^2-x)
            sage: L.monic_integral_model()
            (Function field in y defined by y^2 - x, Function Field endomorphism of Function field in y defined by y^2 - x
              Defn: y |--> y
                    x |--> x, Function Field endomorphism of Function field in y defined by y^2 - x
              Defn: y |--> y
                    x |--> x)

        unless ``names`` does not match with the current names::

            sage: L.monic_integral_model(names=('yy','xx'))
            (Function field in yy defined by yy^2 - xx, Function Field morphism:
              From: Function field in yy defined by yy^2 - xx
              To:   Function field in y defined by y^2 - x
              Defn: yy |--> y
                    xx |--> x, Function Field morphism:
              From: Function field in y defined by y^2 - x
              To:   Function field in yy defined by yy^2 - xx
              Defn: y |--> yy
                    x |--> xx)

        """
        if names:
            if not isinstance(names, tuple):
                names = (names,)
            if len(names) > 2:
                raise ValueErorr("names must contain at most 2 entries")

        if self.base_field() is not self.rational_function_field():
            L,from_L,to_L = self.simple_model()
            ret,ret_to_L,L_to_ret = L.monic_integral_model(names)
            from_ret = ret.hom( [from_L(ret_to_L(ret.gen())), from_L(ret_to_L(ret.base_field().gen()))] )
            to_ret = self.hom( [L_to_ret(to_L(k.gen())) for k in self._intermediate_fields(self.rational_function_field())] )
            return ret, from_ret, to_ret
        else:
            if self.polynomial().is_monic() and all([c.denominator().is_one() for c in self.polynomial()]):
                # self is already monic and integral
                if names is None or names == ():
                    names = (self.variable_name(),)
                return self.change_variable_name(names)
            else:
                if not names:
                    names = (self.variable_name()+"_",)
                if len(names) == 1:
                    names = (names[0], self.rational_function_field().variable_name())

                g, d = self._make_monic_integral(self.polynomial())
                K,from_K,to_K = self.base_field().change_variable_name(names[1])
                g = g.map_coefficients(to_K)
                ret = K.extension(g, names=names[0])
                from_ret = ret.hom([self.gen() * d, self.base_field().gen()])
                to_ret = self.hom([ret.gen() / d, ret.base_field().gen()])
                return ret, from_ret, to_ret

    def _make_monic_integral(self, f):
        """
        Return a monic integral polynomial `g` and an element `d` of the base
        field such that `g(y*d)=0` where `y` is a root of `f`.

        INPUT:

        - ``f`` -- polynomial

        EXAMPLES::

            sage: K.<x> = FunctionField(QQ); R.<y> = K[];
            sage: L.<y> = K.extension(x^2*y^5 - 1/x)
            sage: g, d = L._make_monic_integral(L.polynomial()); g,d
            (y^5 - x^12, x^3)
            sage: (y*d).is_integral()
            True
            sage: g.is_monic()
            True
            sage: g(y*d)
            0
        """
        R = f.base_ring()
        if not isinstance(R, RationalFunctionField):
            raise NotImplementedError

        # make f monic
        n = f.degree()
        c = f.leading_coefficient()
        if c != 1:
            f = f / c

        # find lcm of denominators
        from sage.arith.all import lcm
        # would be good to replace this by minimal...
        d = lcm([b.denominator() for b in f.list() if b])
        if d != 1:
            x = f.parent().gen()
            g = (d**n) * f(x/d)
        else:
            g = f
        return g, d

    def constant_field(self):
        """
        Return the algebraic closure of the constant field of the base
        field in the function field.

        EXAMPLES::

            sage: K.<x> = FunctionField(QQ); R.<y> = K[]
            sage: L.<y> = K.extension(y^5 - (x^3 + 2*x*y + 1/x))
            sage: L.constant_field()
            Traceback (most recent call last):
            ...
            NotImplementedError
        """
        raise NotImplementedError

    def constant_base_field(self):
        """
        Return the constant field of the base rational function field.

        EXAMPLES::

            sage: K.<x> = FunctionField(QQ); R.<y> = K[]
            sage: L.<y> = K.extension(y^5 - (x^3 + 2*x*y + 1/x)); L
            Function field in y defined by y^5 - 2*x*y + (-x^4 - 1)/x
            sage: L.constant_base_field()
            Rational Field
            sage: S.<z> = L[]
            sage: M.<z> = L.extension(z^2 - y)
            sage: M.constant_base_field()
            Rational Field
        """
        return self.base_field().constant_base_field()

    @cached_method(key=lambda self, base: self.base_field() if base is None else base)
    def degree(self, base=None):
        """
        Return the degree of the function field over the function field ``base``.

        INPUT:

        - ``base`` -- a function field (default: ``None``), a function field
          from which this field has been constructed as a finite extension.

        EXAMPLES::

            sage: K.<x> = FunctionField(QQ)
            sage: R.<y> = K[]
            sage: L.<y> = K.extension(y^5 - (x^3 + 2*x*y + 1/x)); L
            Function field in y defined by y^5 - 2*x*y + (-x^4 - 1)/x
            sage: L.degree()
            5
            sage: L.degree(L)
            1

            sage: R.<z> = L[]
            sage: M.<z> = L.extension(z^2 - y)
            sage: M.degree(L)
            2
            sage: M.degree(K)
            10

        TESTS::

            sage: L.degree(M)
            Traceback (most recent call last):
            ...
            ValueError: base must be None or the rational function field

        """
        if base is None:
            base = self.base_field()
        if base is self:
            from sage.rings.integer_ring import ZZ
            return ZZ(1)
        return self._polynomial.degree() * self.base_field().degree(base)

    def _repr_(self):
        """
        Return the string representation of the function field.

        EXAMPLES::

            sage: K.<x> = FunctionField(QQ); R.<y> = K[]
            sage: L.<y> = K.extension(y^5 - (x^3 + 2*x*y + 1/x))
            sage: L._repr_()
            'Function field in y defined by y^5 - 2*x*y + (-x^4 - 1)/x'
        """
        return "Function field in %s defined by %s"%(self.variable_name(), self._polynomial)

    def base_field(self):
        """
        Return the base field of the function field. This function field is
        presented as `L = K[y]/(f(y))`, and the base field is by definition the
        field `K`.

        EXAMPLES::

            sage: K.<x> = FunctionField(QQ); R.<y> = K[]
            sage: L.<y> = K.extension(y^5 - (x^3 + 2*x*y + 1/x))
            sage: L.base_field()
            Rational function field in x over Rational Field
        """
        return self._base_field

    def random_element(self, *args, **kwds):
        """
        Create a random element of the function field. Parameters are passed
        onto the random_element method of the base_field.

        EXAMPLES::

            sage: K.<x> = FunctionField(QQ); R.<y> = K[]
            sage: L.<y> = K.extension(y^2 - (x^2 + x))
            sage: L.random_element() # random
            ((x^2 - x + 2/3)/(x^2 + 1/3*x - 1))*y^2 + ((-1/4*x^2 + 1/2*x - 1)/(-5/2*x + 2/3))*y
            + (-1/2*x^2 - 4)/(-12*x^2 + 1/2*x - 1/95)
        """
        return self(self._ring.random_element(degree=self.degree(), *args, **kwds))

    def polynomial(self):
        """
        Return the univariate polynomial that defines the function field, that
        is, the polynomial `f(y)` so that the function field is of the form
        `K[y]/(f(y))`.

        EXAMPLES::

            sage: K.<x> = FunctionField(QQ); R.<y> = K[]
            sage: L.<y> = K.extension(y^5 - (x^3 + 2*x*y + 1/x))
            sage: L.polynomial()
            y^5 - 2*x*y + (-x^4 - 1)/x
        """
        return self._polynomial

    def is_separable(self):
        r"""
        Return whether the defining polynomial of the function field is
        separable, i.e., whether the gcd of the defining polynomial and its
        derivative is constant.

        EXAMPLES::

            sage: K.<x> = FunctionField(GF(5)); R.<y> = K[]
            sage: L.<y> = K.extension(y^5 - (x^3 + 2*x*y + 1/x))
            sage: L.is_separable()
            True

            sage: K.<x> = FunctionField(GF(5)); R.<y> = K[]
            sage: L.<y> = K.extension(y^5 - 1)
            sage: L.is_separable()
            False

        """
        f = self.polynomial()
        g = self.polynomial().derivative()
        return f.gcd(g).degree() == 0

    def polynomial_ring(self):
        """
        Return the polynomial ring used to represent elements of the
        function field.  If we view the function field as being presented
        as `K[y]/(f(y))`, then this function returns the ring `K[y]`.

        EXAMPLES::

            sage: K.<x> = FunctionField(QQ); R.<y> = K[]
            sage: L.<y> = K.extension(y^5 - (x^3 + 2*x*y + 1/x))
            sage: L.polynomial_ring()
            Univariate Polynomial Ring in y over Rational function field in x over Rational Field
        """
        return self._ring

    @cached_method(key=lambda self, base: self.base_field() if base is None else base)
    def vector_space(self, base=None):
        """
        Return a vector space and isomorphisms from the field to and from the
        vector space.

        This function allows us to identify the elements of this field with
        elements of a vector space over the base field, which is useful for
        representation and arithmetic with orders, ideals, etc.

        INPUT:

        - ``base`` -- a function field (default: ``None``), the returned vector
          space is over ``base`` which defaults to the base field of this
          function field.

        OUTPUT:

        - a vector space over the base function field

        - an isomorphism from the vector space to the field

        - an isomorphism from the field to the vector space

        EXAMPLES:

        We define a function field::

            sage: K.<x> = FunctionField(QQ); R.<y> = K[]
            sage: L.<y> = K.extension(y^5 - (x^3 + 2*x*y + 1/x)); L
            Function field in y defined by y^5 - 2*x*y + (-x^4 - 1)/x

        We get the vector spaces, and maps back and forth::

            sage: V, from_V, to_V = L.vector_space()
            sage: V
            Vector space of dimension 5 over Rational function field in x over Rational Field
            sage: from_V
            Isomorphism:
              From: Vector space of dimension 5 over Rational function field in x over Rational Field
              To:   Function field in y defined by y^5 - 2*x*y + (-x^4 - 1)/x
            sage: to_V
            Isomorphism:
              From: Function field in y defined by y^5 - 2*x*y + (-x^4 - 1)/x
              To:   Vector space of dimension 5 over Rational function field in x over Rational Field

        We convert an element of the vector space back to the function field::

            sage: from_V(V.1)
            y

        We define an interesting element of the function field::

            sage: a = 1/L.0; a
            (-x/(-x^4 - 1))*y^4 + 2*x^2/(-x^4 - 1)

        We convert it to the vector space, and get a vector over the base field::

            sage: to_V(a)
            (2*x^2/(-x^4 - 1), 0, 0, 0, -x/(-x^4 - 1))

        We convert to and back, and get the same element::

            sage: from_V(to_V(a)) == a
            True

        In the other direction::

            sage: v = x*V.0 + (1/x)*V.1
            sage: to_V(from_V(v)) == v
            True

        And we show how it works over an extension of an extension field::

            sage: R2.<z> = L[]; M.<z> = L.extension(z^2 -y)
            sage: M.vector_space()
            (Vector space of dimension 2 over Function field in y defined by y^5 - 2*x*y + (-x^4 - 1)/x, Isomorphism:
              From: Vector space of dimension 2 over Function field in y defined by y^5 - 2*x*y + (-x^4 - 1)/x
              To:   Function field in z defined by z^2 - y, Isomorphism:
              From: Function field in z defined by z^2 - y
              To:   Vector space of dimension 2 over Function field in y defined by y^5 - 2*x*y + (-x^4 - 1)/x)

        We can also get the vector space of ``M`` over ``K``::

            sage: M.vector_space(K)
            (Vector space of dimension 10 over Rational function field in x over Rational Field, Isomorphism:
              From: Vector space of dimension 10 over Rational function field in x over Rational Field
              To:   Function field in z defined by z^2 - y, Isomorphism:
              From: Function field in z defined by z^2 - y
              To:   Vector space of dimension 10 over Rational function field in x over Rational Field)

        """
        from .maps import MapVectorSpaceToFunctionField, MapFunctionFieldToVectorSpace
        if base is None:
            base = self.base_field()
        degree = self.degree(base)
        V = base**degree;
        from_V = MapVectorSpaceToFunctionField(V, self)
        to_V   = MapFunctionFieldToVectorSpace(self, V)
        return (V, from_V, to_V)

    def maximal_order(self):
        """
        Return the maximal order of the function field.

        EXAMPLES::

            sage: K.<x> = FunctionField(QQ); R.<y> = K[]
            sage: L.<y> = K.extension(y^5 - (x^3 + 2*x*y + 1/x))
            sage: L.maximal_order()  # todo: not implemented
        """
        raise NotImplementedError

    def maximal_order_infinite(self):
        """
        Return the maximal infinite order of the function field.

        EXAMPLES::

            sage: K.<x> = FunctionField(QQ); R.<y> = K[]
            sage: L.<y> = K.extension(y^5 - (x^3 + 2*x*y + 1/x))
            sage: L.maximal_order_infinite()  # todo: not implemented
        """
        raise NotImplementedError

    def equation_order(self):
        """
        Return the equation order of the function field.

        If we view the function field as being presented as `K[y]/(f(y))`, then
        the order generated by the class of `y` is returned.  If `f`
        is not monic, then :meth:`_make_monic_integral` is called, and instead
        we get the order generated by some integral multiple of a root of `f`.

        EXAMPLES::

            sage: K.<x> = FunctionField(QQ); R.<y> = K[]
            sage: L.<y> = K.extension(y^5 - (x^3 + 2*x*y + 1/x))
            sage: O = L.equation_order()
            sage: O.basis()
            (1, x*y, x^2*y^2, x^3*y^3, x^4*y^4)

        We try an example, in which the defining polynomial is not
        monic and is not integral::

            sage: K.<x> = FunctionField(QQ); R.<y> = K[]
            sage: L.<y> = K.extension(x^2*y^5 - 1/x); L
            Function field in y defined by x^2*y^5 - 1/x
            sage: O = L.equation_order()
            sage: O.basis()
            (1, x^3*y, x^6*y^2, x^9*y^3, x^12*y^4)
        """
        d = self._make_monic_integral(self.polynomial())[1]
        return self.order(d*self.gen(), check=False)

    def hom(self, im_gens, base_morphism=None):
        """
        Create a homomorphism from the function field to another function field.

        INPUT:

        - ``im_gens`` -- list of images of the generators of the function field
          and of successive base rings.

        - ``base_morphism`` -- homomorphism of the base ring, after the
          ``im_gens`` are used.  Thus if ``im_gens`` has length 2, then
          ``base_morphism`` should be a morphism from the base ring of the base
          ring of the function field.

        EXAMPLES:

        We create a rational function field, and a quadratic extension of it::

            sage: K.<x> = FunctionField(QQ); R.<y> = K[]
            sage: L.<y> = K.extension(y^2 - x^3 - 1)

        We make the field automorphism that sends y to -y::

            sage: f = L.hom(-y); f
            Function Field endomorphism of Function field in y defined by y^2 - x^3 - 1
              Defn: y |--> -y

        Evaluation works::

            sage: f(y*x - 1/x)
            -x*y - 1/x

        We try to define an invalid morphism::

            sage: f = L.hom(y+1)
            Traceback (most recent call last):
            ...
            ValueError: invalid morphism

        We make a morphism of the base rational function field::

            sage: phi = K.hom(x+1); phi
            Function Field endomorphism of Rational function field in x over Rational Field
              Defn: x |--> x + 1
            sage: phi(x^3 - 3)
            x^3 + 3*x^2 + 3*x - 2
            sage: (x+1)^3-3
            x^3 + 3*x^2 + 3*x - 2

        We make a morphism by specifying where the generators and the
        base generators go::

            sage: L.hom([-y, x])
            Function Field endomorphism of Function field in y defined by y^2 - x^3 - 1
              Defn: y |--> -y
                    x |--> x

        You can also specify a morphism on the base::

            sage: R1.<r> = K[]
            sage: L1.<r> = K.extension(r^2 - (x+1)^3 - 1)
            sage: L.hom(r, base_morphism=phi)
            Function Field morphism:
              From: Function field in y defined by y^2 - x^3 - 1
              To:   Function field in r defined by r^2 - x^3 - 3*x^2 - 3*x - 2
              Defn: y |--> r
                    x |--> x + 1

        We make another extension of a rational function field::

            sage: K2.<t> = FunctionField(QQ); R2.<w> = K2[]
            sage: L2.<w> = K2.extension((4*w)^2 - (t+1)^3 - 1)

        We define a morphism, by giving the images of generators::

            sage: f = L.hom([4*w, t+1]); f
            Function Field morphism:
              From: Function field in y defined by y^2 - x^3 - 1
              To:   Function field in w defined by 16*w^2 - t^3 - 3*t^2 - 3*t - 2
              Defn: y |--> 4*w
                    x |--> t + 1

        Evaluation works, as expected::

            sage: f(y+x)
            4*w + t + 1
            sage: f(x*y + x/(x^2+1))
            (4*t + 4)*w + (t + 1)/(t^2 + 2*t + 2)

        We make another extension of a rational function field::

            sage: K3.<yy> = FunctionField(QQ); R3.<xx> = K3[]
            sage: L3.<xx> = K3.extension(yy^2 - xx^3 - 1)

        This is the function field L with the generators exchanged. We define a morphism to L::

            sage: g = L3.hom([x,y]); g
            Function Field morphism:
              From: Function field in xx defined by -xx^3 + yy^2 - 1
              To:   Function field in y defined by y^2 - x^3 - 1
              Defn: xx |--> x
                    yy |--> y

        """
        if not isinstance(im_gens, (list,tuple)):
            im_gens = [im_gens]
        if len(im_gens) == 0:
            raise ValueError("no images specified")

        if len(im_gens) > 1:
            base_morphism = self.base_field().hom(im_gens[1:], base_morphism)

        # the codomain of this morphism is the field containing all the im_gens
        codomain = im_gens[0].parent();
        if base_morphism is not None:
            from sage.categories.pushout import pushout
            codomain = pushout(codomain, base_morphism.codomain())

        from .maps import FunctionFieldMorphism_polymod
        return FunctionFieldMorphism_polymod(self.Hom(codomain), im_gens[0], base_morphism)

    @cached_method
    def genus(self):
        """
        Return the genus of the function field.

        For now, the genus is computed using Singular.

        EXAMPLES::

            sage: K.<x> = FunctionField(QQ); R.<y> = K[]
            sage: L.<y> = K.extension(y^3 - (x^3 + 2*x*y + 1/x))
            sage: L.genus()
            3
        """
<<<<<<< HEAD
        # unfortunately singular can not compute the genus with the
        # polynomial_ring()._singular_ object because genus method
        # only accepts a ring of transcendental degree 2 over a prime
        # field not a ring of transcendental degree 1 over a rational
        # function field of one variable
=======
        # Unfortunately Singular can not compute the genus with the
        # polynomial_ring()._singular_ object because genus method only accepts
        # a ring of transdental degree 2 over a prime field not a ring of
        # transdental degree 1 over a rational function field of one variable
>>>>>>> c11f3516

        if (is_RationalFunctionField(self._base_field) and
            self._base_field.constant_field().is_prime_field()):

            # making the auxiliary ring which only has polynomials
            # with integral coefficients.
            tmpAuxRing = PolynomialRing(self._base_field.constant_field(),
                            str(self._base_field.gen())+','+str(self._ring.gen()))
            intMinPoly, d = self._make_monic_integral(self._polynomial)
            curveIdeal = tmpAuxRing.ideal(intMinPoly)

            singular.lib('normal.lib') #loading genus method in Singular
            return int(curveIdeal._singular_().genus())

        else:
            raise NotImplementedError("Computation of genus over the rational "
                                      "function field not implemented yet")

    @cached_method
    def derivation(self):
        r"""
        Return a derivation of the function field over the constant base field.

        A derivation on `R` is a map `R\to R` satisfying
        `D(\alpha+\beta)=D(\alpha)+D(\beta)` and `D(\alpha\beta)=\beta
        D(\alpha)+\alpha D(\beta)` for all `\alpha, \beta \in R`. For a
        function field which is a finite extension of `K(x)` with `K` perfect,
        the derivations form a one-dimensional `K`-vector space generated by
        the derivation returned by this method.

        EXAMPLES::

            sage: K.<x> = FunctionField(GF(3))
            sage: R.<y> = K[]
            sage: L.<y> = K.extension(y^2 - x)
            sage: d = L.derivation(); d
            Derivation map:
                From: Function field in y defined by y^2 + 2*x
                To:   Function field in y defined by y^2 + 2*x
                Defn: y |--> 2/x*y
            sage: d(x)
            1
            sage: d(x^3)
            0
            sage: d(x*y)
            0
            sage: d(y)
            2/x*y

        Derivations are linear and satisfy Leibniz's law::

            sage: d(x+y) == d(x) + d(y)
            True
            sage: d(x*y) == x*d(y) + y*d(x)
            True

        If the field is a separable extension of the base field, the derivation
        extending a derivation of the base function field is uniquely
        determined. Proposition 11 of [GT1996]_ describes how to compute the
        extension. We apply the formula described there to the generator
        of the space of derivations on the base field.

        The general inseparable case is not implemented yet (see :trac:`16562`,
        :trac:`16564`.)`
        """
        from .maps import FunctionFieldDerivation_separable
        if self.polynomial().gcd(self.polynomial().derivative()).is_one():
            return FunctionFieldDerivation_separable(self, self.base_ring().derivation())
        else:
            raise NotImplementedError("construction of separable models not implemented")

    def _simple_model(self, name='v'):
        r"""
        Return a finite extension `N/K(x)` isomorphic to the tower of
        extensions `M/L/K(x)` with `K` perfect.

        Helper method for :meth:`simple_model`.

        INPUT:

        - ``name`` -- a string, the name of the generator of `N`

        ALGORITHM:

        Since `K` is perfect, the extension `M/K(x)` is simple, i.e., generated
        by a single element [BM1940]_. Therefore, there are only finitely many
        intermediate fields (Exercise 3.6.7 in [Bo2009]_).
        Let `a` be a generator of `M/L` and let `b` be a generator of `L/K(x)`.
        For some `i` the field `N_i=K(x)(a+x^ib)` is isomorphic to `M` and so
        it is enough to test for all terms of the form `a+x^ib` whether they
        generate a field of the right degree.
        Indeed, suppose for contradiction that for all `i` we had `N_i\neq M`.
        Then `N_i=N_j` for some `i,j`.  Thus `(a+x^ib)-(a+x^jb)=b(x^i-x^j)\in
        N_j` and so `b\in N_j`.  Similarly,
        `a+x^ib-x^{i-j}(a+x^jb)=a(1+x^{i-j})\in N_j` and so `a\in N_j`.
        Therefore, `N_j=M`.

        TESTS::

            sage: K.<x> = FunctionField(QQ)
            sage: R.<y> = K[]
            sage: L.<y> = K.extension(y^2-x)
            sage: R.<z> = L[]
            sage: M.<z> = L.extension(z^2-y)
            sage: M._simple_model()
            (Function field in v defined by v^4 - x,
             Function Field morphism:
              From: Function field in v defined by v^4 - x
              To:   Function field in z defined by z^2 - y
              Defn: v |--> z,
             Function Field morphism:
              From: Function field in z defined by z^2 - y
              To:   Function field in v defined by v^4 - x
              Defn: z |--> v
                    y |--> v^2)

        Check that this also works for inseparable extensions::

            sage: K.<x> = FunctionField(GF(2))
            sage: R.<y> = K[]
            sage: L.<y> = K.extension(y^2-x)
            sage: R.<z> = L[]
            sage: M.<z> = L.extension(z^2-y)
            sage: M._simple_model()
            (Function field in v defined by v^4 + x,
             Function Field morphism:
              From: Function field in v defined by v^4 + x
              To:   Function field in z defined by z^2 + y
              Defn: v |--> z,
             Function Field morphism:
              From: Function field in z defined by z^2 + y
              To:   Function field in v defined by v^4 + x
              Defn: z |--> v
                    y |--> v^2)

        An example where the generator of the last extension does not generate
        the extension of the rational function field::

            sage: K.<x> = FunctionField(GF(2))
            sage: R.<y> = K[]
            sage: L.<y> = K.extension(y^2-x)
            sage: R.<z> = L[]
            sage: M.<z> = L.extension(z^3-1)
            sage: M._simple_model()
            (Function field in v defined by v^6 + x*v^4 + x^2*v^2 + x^3 + 1,
             Function Field morphism:
               From: Function field in v defined by v^6 + x*v^4 + x^2*v^2 + x^3 + 1
               To:   Function field in z defined by z^3 + 1
               Defn: v |--> z + y,
             Function Field morphism:
               From: Function field in z defined by z^3 + 1
               To:   Function field in v defined by v^6 + x*v^4 + x^2*v^2 + x^3 + 1
               Defn: z |--> v^4 + x^2
                     y |--> v^4 + v + x^2)

        """
        M = self
        L = M.base_field()
        K = L.base_field()

        assert(is_RationalFunctionField(K))
        assert(K is not L)
        assert(L is not M)

        if not K.constant_field().is_perfect():
            raise NotImplementedError("simple_model() only implemented over perfect constant fields")

        x = K.gen()
        b = L.gen()
        a = M.gen()

        # using a+x^i*b tends to lead to huge powers of x in the minimal
        # polynomial of the resulting field; it is better to try terms of
        # the form a+i*b first (but in characteristic p>0 there are only
        # finitely many of these)
        # We systematically try elements of the form a+b*factor*x^exponent
        factor = self.constant_base_field().zero()
        exponent = 0
        while True:
            v = M(a+b*factor*x**exponent)
            minpoly = v.matrix(K).minpoly()
            if minpoly.degree() == M.degree()*L.degree():
                break
            factor += 1
            if factor == 0:
                factor = self.constant_base_field().one()
                exponent += 1

        N = K.extension(minpoly, names=(name,))

        # the morphism N -> M, v |-> v
        N_to_M = N.hom(v)

        # the morphism M -> N, b |-> M_b, a |-> M_a
        V, V_to_M, M_to_V = M.vector_space(K)
        V, V_to_N, N_to_V = N.vector_space(K)
        from sage.matrix.matrix_space import MatrixSpace
        MS = MatrixSpace(V.base_field(), V.dimension())
        # the power basis of v over K
        B = [M_to_V(v**i) for i in range(V.dimension())]
        B = MS(B)
        M_b = V_to_N(B.solve_left(M_to_V(b)))
        M_a = V_to_N(B.solve_left(M_to_V(a)))
        M_to_N = M.hom([M_a,M_b])

        return N, N_to_M, M_to_N

    @cached_method
    def simple_model(self, name=None):
        """
        Return a function field isomorphic to this field which is a simple
        extension of a rational function field.

        INPUT:

        - ``name`` -- a string (default: ``None``), the name of generator of
          the simple extension. If ``None``, then the name of the generator
          will be the same as the name of the generator of this function field.

        OUTPUT:

        A triple ``(F,f,t)`` where ``F`` is a field isomorphic to this field,
        ``f`` is an isomorphism from ``F`` to this function field and ``t`` is
        the inverse of ``f``.

        EXAMPLES:

        A tower of four function fields::

            sage: K.<x> = FunctionField(QQ); R.<z> = K[]
            sage: L.<z> = K.extension(z^2-x); R.<u> = L[]
            sage: M.<u> = L.extension(u^2-z); R.<v> = M[]
            sage: N.<v> = M.extension(v^2-u)

        The fields N and M as simple extensions of K::

            sage: N.simple_model()
            (Function field in v defined by v^8 - x,
             Function Field morphism:
              From: Function field in v defined by v^8 - x
              To:   Function field in v defined by v^2 - u
              Defn: v |--> v,
             Function Field morphism:
              From: Function field in v defined by v^2 - u
              To:   Function field in v defined by v^8 - x
              Defn: v |--> v
                    u |--> v^2
                    z |--> v^4
                    x |--> x)
            sage: M.simple_model()
            (Function field in u defined by u^4 - x,
             Function Field morphism:
              From: Function field in u defined by u^4 - x
              To:   Function field in u defined by u^2 - z
              Defn: u |--> u,
             Function Field morphism:
              From: Function field in u defined by u^2 - z
              To:   Function field in u defined by u^4 - x
              Defn: u |--> u
                    z |--> u^2
                    x |--> x)

        An optional parameter ``name`` can be used to set the name of the
        generator of the simple extension::

            sage: M.simple_model(name='t')
            (Function field in t defined by t^4 - x, Function Field morphism:
              From: Function field in t defined by t^4 - x
              To:   Function field in u defined by u^2 - z
              Defn: t |--> u, Function Field morphism:
              From: Function field in u defined by u^2 - z
              To:   Function field in t defined by t^4 - x
              Defn: u |--> t
                    z |--> t^2
                    x |--> x)

        An example with higher degrees::

            sage: K.<x> = FunctionField(GF(3)); R.<y> = K[]
            sage: L.<y> = K.extension(y^5-x); R.<z> = L[]
            sage: M.<z> = L.extension(z^3-x)
            sage: M.simple_model()
            (Function field in z defined by z^15 + x*z^12 + x^2*z^9 + 2*x^3*z^6 + 2*x^4*z^3 + 2*x^5 + 2*x^3,
             Function Field morphism:
               From: Function field in z defined by z^15 + x*z^12 + x^2*z^9 + 2*x^3*z^6 + 2*x^4*z^3 + 2*x^5 + 2*x^3
               To:   Function field in z defined by z^3 + 2*x
               Defn: z |--> z + y,
             Function Field morphism:
               From: Function field in z defined by z^3 + 2*x
               To:   Function field in z defined by z^15 + x*z^12 + x^2*z^9 + 2*x^3*z^6 + 2*x^4*z^3 + 2*x^5 + 2*x^3
               Defn: z |--> 2/x*z^6 + 2*z^3 + z + 2*x
                     y |--> 1/x*z^6 + z^3 + x
                     x |--> x)

        This also works for inseparable extensions::

            sage: K.<x> = FunctionField(GF(2)); R.<y> = K[]
            sage: L.<y> = K.extension(y^2-x); R.<z> = L[]
            sage: M.<z> = L.extension(z^2-y)
            sage: M.simple_model()
            (Function field in z defined by z^4 + x, Function Field morphism:
               From: Function field in z defined by z^4 + x
               To:   Function field in z defined by z^2 + y
               Defn: z |--> z, Function Field morphism:
               From: Function field in z defined by z^2 + y
               To:   Function field in z defined by z^4 + x
               Defn: z |--> z
                     y |--> z^2
                     x |--> x)
        """
        if name is None:
            name = self.variable_name()

        if is_RationalFunctionField(self.base_field()):
            # the extension is simple already
            if name == self.variable_name():
                from sage.categories.homset import Hom
                id = Hom(self,self).identity()
                return self, id, id
            else:
                ret = self.base_field().extension(self.polynomial(), names=(name,))
                f = ret.hom(self.gen())
                t = self.hom(ret.gen())
                return ret, f, t
        else:
            # recursively collapse the tower of fields
            base = self.base_field()
            base_, from_base_, to_base_ = base.simple_model()
            self_ = base_.extension(self.polynomial().map_coefficients(to_base_), names=(name,))
            gens_in_base_ = [to_base_(k.gen())
                             for k in base._intermediate_fields(base.rational_function_field())]
            to_self_ = self.hom([self_.gen()]+gens_in_base_)
            from_self_ = self_.hom([self.gen(),from_base_(base_.gen())])

            # now collapse self_/base_/K(x)
            ret, ret_to_self_, self__to_ret = self_._simple_model(name)
            ret_to_self = ret.hom(from_self_(ret_to_self_(ret.gen())))
            gens_in_ret = [self__to_ret(to_self_(k.gen()))
                           for k in self._intermediate_fields(self.rational_function_field())]
            self_to_ret = self.hom(gens_in_ret)
            return ret, ret_to_self, self_to_ret

    @cached_method
    def primitive_element(self):
        r"""
        Return a primitive element over the underlying rational function field.

        If this is a finite extension of a rational function field `K(x)` with
        `K` perfect, then this is a simple extension of `K(x)`, i.e., there is
        a primitive element `y` which generates this field over `K(x)`. This
        method returns such an element `y`.

        EXAMPLES::

            sage: K.<x> = FunctionField(QQ)
            sage: R.<y> = K[]
            sage: L.<y> = K.extension(y^2-x)
            sage: R.<z> = L[]
            sage: M.<z> = L.extension(z^2-y)
            sage: R.<z> = L[]
            sage: N.<u> = L.extension(z^2-x-1)
            sage: N.primitive_element()
            u + y
            sage: M.primitive_element()
            z
            sage: L.primitive_element()
            y

        This also works for inseparable extensions::

            sage: K.<x> = FunctionField(GF(2))
            sage: R.<Y> = K[]
            sage: L.<y> = K.extension(Y^2-x)
            sage: R.<Z> = L[]
            sage: M.<z> = L.extension(Z^2-y)
            sage: M.primitive_element()
            z
        """
        N, f, t = self.simple_model()
        return f(N.gen())

    def change_variable_name(self, name):
        r"""
        Return a field isomorphic to this field with variable(s) ``name``.

        INPUT:

        - ``name`` -- a string or a tuple consisting of a strings, the names of
          the new variables starting with a generator of this field and going
          down to the rational function field.

        OUTPUT:

        A triple ``F,f,t`` where ``F`` is a function field, ``f`` is an
        isomorphism from ``F`` to this field, and ``t`` is the inverse of
        ``f``.

        EXAMPLES::

            sage: K.<x> = FunctionField(QQ)
            sage: R.<y> = K[]
            sage: L.<y> = K.extension(y^2 - x)
            sage: R.<z> = L[]
            sage: M.<z> = L.extension(z^2 - y)

            sage: M.change_variable_name('zz')
            (Function field in zz defined by zz^2 - y,
             Function Field morphism:
              From: Function field in zz defined by zz^2 - y
              To:   Function field in z defined by z^2 - y
              Defn: zz |--> z
                    y |--> y
                    x |--> x,
             Function Field morphism:
              From: Function field in z defined by z^2 - y
              To:   Function field in zz defined by zz^2 - y
              Defn: z |--> zz
                    y |--> y
                    x |--> x)
            sage: M.change_variable_name(('zz','yy'))
            (Function field in zz defined by zz^2 - yy, Function Field morphism:
              From: Function field in zz defined by zz^2 - yy
              To:   Function field in z defined by z^2 - y
              Defn: zz |--> z
                    yy |--> y
                    x |--> x, Function Field morphism:
              From: Function field in z defined by z^2 - y
              To:   Function field in zz defined by zz^2 - yy
              Defn: z |--> zz
                    y |--> yy
                    x |--> x)
            sage: M.change_variable_name(('zz','yy','xx'))
            (Function field in zz defined by zz^2 - yy,
             Function Field morphism:
              From: Function field in zz defined by zz^2 - yy
              To:   Function field in z defined by z^2 - y
              Defn: zz |--> z
                    yy |--> y
                    xx |--> x,
             Function Field morphism:
              From: Function field in z defined by z^2 - y
              To:   Function field in zz defined by zz^2 - yy
              Defn: z |--> zz
                    y |--> yy
                    x |--> xx)

        """
        if not isinstance(name, tuple):
            name = (name,)
        if len(name) == 0:
            raise ValueError("name must contain at least one string")
        elif len(name) == 1:
            base = self.base_field()
            from sage.categories.homset import Hom
            from_base = to_base = Hom(base,base).identity()
        else:
            base, from_base, to_base = self.base_field().change_variable_name(name[1:])

        ret = base.extension(self.polynomial().map_coefficients(to_base), names=(name[0],))
        f = ret.hom( [k.gen() for k in self._intermediate_fields(self.rational_function_field())] )
        t = self.hom( [k.gen() for k in ret._intermediate_fields(ret.rational_function_field())] )
        return ret, f, t

class FunctionField_global(FunctionField_polymod):
    """
    Global function fields.
    """
    def __init__(self, polynomial, names):
        """
        Initialize the function field.

        INPUT:

        - ``polynomial`` -- monic irreducible and separable polynomial

        - ``names`` -- name of the generator of the function field

        EXAMPLES::

            sage: K.<x>=FunctionField(GF(5)); _.<Y>=K[]
            sage: L.<y>=K.extension(Y^3-(x^3-1)/(x^3-2))
            sage: L
            Function field in y defined by y^3 + (4*x^3 + 1)/(x^3 + 3)
        """
        FunctionField_polymod.__init__(self, polynomial, names,
                                       element_class=FunctionFieldElement_global)

        self._cache = {}

    @cached_method
    def _inversion_isomorphism(self):
        r"""
        Return an inverted function field and isomorphisms.

        Here we define an isomorphism of ``self`` with a function field `M`
        over `k(1/x)`, mapping `x \to 1/x` and `t` to `y`. We call this
        inversion isomorphism. Also note that `K = k(1/x) == k(x)`. We
        also require `M` to be canonical.

        EXAMPLES::

            sage: K.<x> = FunctionField(GF(2)); _.<t> = K[]
            sage: F.<y> = K.extension(t^3 - x^2*(x^2 + x + 1)^2)
            sage: F._inversion_isomorphism()
            (Function field in s defined by s^3 + x^16 + x^14 + x^12, Composite map:
               From: Function field in s defined by s^3 + x^16 + x^14 + x^12
               To:   Function field in y defined by y^3 + x^6 + x^4 + x^2
               Defn:   Function Field morphism:
                       From: Function field in s defined by s^3 + x^16 + x^14 + x^12
                       To:   Function field in T defined by T^3 + (x^4 + x^2 + 1)/x^6
                       Defn: s |--> x^6*T
                             x |--> x
                     then
                       Function Field morphism:
                       From: Function field in T defined by T^3 + (x^4 + x^2 + 1)/x^6
                       To:   Function field in y defined by y^3 + x^6 + x^4 + x^2
                       Defn: T |--> y
                             x |--> 1/x, Composite map:
               From: Function field in y defined by y^3 + x^6 + x^4 + x^2
               To:   Function field in s defined by s^3 + x^16 + x^14 + x^12
               Defn:   Function Field morphism:
                       From: Function field in y defined by y^3 + x^6 + x^4 + x^2
                       To:   Function field in T defined by T^3 + (x^4 + x^2 + 1)/x^6
                       Defn: y |--> T
                             x |--> 1/x
                     then
                       Function Field morphism:
                       From: Function field in T defined by T^3 + (x^4 + x^2 + 1)/x^6
                       To:   Function field in s defined by s^3 + x^16 + x^14 + x^12
                       Defn: T |--> 1/x^6*s
                             x |--> x)
        """
        K = self.base_field()
        R = PolynomialRing(K,'T')
        x = K.gen()

        xinv = 1/x
        F_poly = R([K.hom(xinv)(c) for c in self.polynomial().list()])
        F = K.extension(F_poly)

        self2F = self.hom([F.gen(),xinv])
        F2self = F.hom([self.gen(),xinv])

        M, M2F, F2M = F.monic_integral_model('s')

        return M, F2self*M2F, F2M*self2F

class FunctionField_global_integral(FunctionField_global):
    """
    Global function fields defined by an irreducible and separable polynomial,
    which is integral over the maximal order of the base rational function
    field with a finite constant field.
    """
    pass

class RationalFunctionField(FunctionField):
    """
    Rational function field `K(t)` in one variable, over an arbitrary
    base field.

    EXAMPLES::

        sage: K.<t> = FunctionField(GF(3)); K
        Rational function field in t over Finite Field of size 3
        sage: K.gen()
        t
        sage: 1/t + t^3 + 5
        (t^4 + 2*t + 1)/t

    There are various ways to get at the underlying fields and rings
    associated to a rational function field::

        sage: K.<t> = FunctionField(GF(7))
        sage: K.base_field()
        Rational function field in t over Finite Field of size 7
        sage: K.field()
        Fraction Field of Univariate Polynomial Ring in t over Finite Field of size 7
        sage: K.constant_field()
        Finite Field of size 7
        sage: K.maximal_order()
        Maximal order in Rational function field in t over Finite Field of size 7

    We define a morphism::

        sage: K.<t> = FunctionField(QQ)
        sage: L = FunctionField(QQ, 'tbar') # give variable name as second input
        sage: K.hom(L.gen())
        Function Field morphism:
          From: Rational function field in t over Rational Field
          To:   Rational function field in tbar over Rational Field
          Defn: t |--> tbar
    """
    def __init__(self, constant_field, names,
            element_class = FunctionFieldElement_rational,
            category=CAT):
        """
        Create a rational function field in one variable.

        INPUT:

        - ``constant_field`` -- arbitrary field

        - ``names`` -- string or tuple of length 1

        EXAMPLES::

            sage: K.<t> = FunctionField(CC); K
            Rational function field in t over Complex Field with 53 bits of precision
            sage: K.category()
            Category of function fields
            sage: FunctionField(QQ[I], 'alpha')
            Rational function field in alpha over Number Field in I with defining polynomial x^2 + 1

        Must be over a field::

            sage: FunctionField(ZZ, 't')
            Traceback (most recent call last):
            ...
            TypeError: constant_field must be a field
        """
        if names is None:
            raise ValueError("variable name must be specified")
        elif not isinstance(names, tuple):
            names = (names, )
        if not constant_field.is_field():
            raise TypeError("constant_field must be a field")
        self._element_class = element_class
        self._constant_field = constant_field
        FunctionField.__init__(self, self, names=names, category = category)
        R = constant_field[names[0]]
        self._hash = hash((constant_field, names))
        self._ring = R

        self._field = R.fraction_field()
        from sage.categories.all import Hom
        hom = Hom(self._field, self)
        from .maps import FractionFieldToFunctionField
        self.register_coercion(hom.__make_element_class__(FractionFieldToFunctionField)(hom.domain(), hom.codomain()))

        from sage.categories.sets_with_partial_maps import SetsWithPartialMaps
        from sage.categories.morphism import SetMorphism
        R.register_conversion(SetMorphism(self.Hom(R, SetsWithPartialMaps()), self._to_polynomial))

        self._gen = self(R.gen())

    def __reduce__(self):
        """
        Returns the arguments which were used to create this instance. The
        rationale for this is explained in the documentation of
        :class:`UniqueRepresentation`.

        EXAMPLES::

            sage: K.<x> = FunctionField(QQ)
            sage: clazz,args = K.__reduce__()
            sage: clazz(*args)
            Rational function field in x over Rational Field
        """
        from .constructor import FunctionField
        return FunctionField, (self._constant_field, self._names)

    def __hash__(self):
        """
        Return hash of the function field.

        The hash is formed from the constant field and the variable names.

        EXAMPLES::

            sage: K.<t> = FunctionField(QQ)
            sage: hash(K) == hash((K.constant_base_field(), K.variable_names()))
            True

        """
        return self._hash

    def _repr_(self):
        """
        Return string representation of the function field.

        EXAMPLES::

            sage: K.<t> = FunctionField(QQ)
            sage: K._repr_()
            'Rational function field in t over Rational Field'
        """
        return "Rational function field in %s over %s"%(
            self.variable_name(), self._constant_field)

    def _element_constructor_(self, x):
        r"""
        Coerce ``x`` into an element of the function field, possibly not canonically.

        EXAMPLES::

            sage: K.<t> = FunctionField(QQ)
            sage: a = K._element_constructor_(K.maximal_order().gen()); a
            t
            sage: a.parent()
            Rational function field in t over Rational Field

        TESTS:

        Conversion of a string::

            sage: K('t')
            t
            sage: K('1/t')
            1/t

        Conversion of a constant polynomial over the function field::

            sage: K(K.polynomial_ring().one())
            1

        Some indirect test of conversion::

            sage: S.<x, y> = K[]
            sage: I = S*[x^2 - y^2, y-t]
            sage: I.groebner_basis()
            [x^2 - t^2, y - t]

        """
        if isinstance(x, FunctionFieldElement):
            return FunctionFieldElement_rational(self, self._field(x._x))
        try:
            x = self._field(x)
        except TypeError as Err:
            try:
                if x.parent() is self.polynomial_ring():
                    return x[0]
            except AttributeError:
                pass
            raise Err
        return FunctionFieldElement_rational(self, x)

    def _to_constant_base_field(self, f):
        r"""
        Return ``f`` as an element of the constant base field.

        INPUT:

        - ``f`` -- element of the rational function field which is a
          constant of the underlying rational function field.

        EXAMPLES::

            sage: K.<x> = FunctionField(QQ)
            sage: K._to_constant_base_field(K(1))
            1
            sage: K._to_constant_base_field(K(x))
            Traceback (most recent call last):
            ...
            ValueError: only constants can be converted into the constant base field but x is not a constant

        TESTS:

        Verify that :trac:`21872` has been resolved::

            sage: K(1) in QQ
            True
            sage: x in QQ
            False

        """
        K = self.constant_base_field()
        if f.denominator() in K and f.numerator() in K:
            # When K is not exact, f.denominator() might not be an exact 1, so
            # we need to divide explicitly to get the correct precision
            return K(f.numerator()) / K(f.denominator())
        raise ValueError("only constants can be converted into the constant base field but %r is not a constant"%(f,))

    def _to_polynomial(self, f):
        """
        If ``f`` is integral, return it as a polynomial.

        INPUT:

        - ``f`` -- an element of this rational function field whose denominator is a constant.

        EXAMPLES::

            sage: K.<x> = FunctionField(QQ)
            sage: K._ring(x) # indirect doctest
            x
        """
        K = f.parent().constant_base_field()
        if f.denominator() in K:
            return f.numerator()/K(f.denominator())
        raise ValueError("Only polynomials can be converted to the underlying polynomial ring")

    def _to_bivariate_polynomial(self, f):
        """
        Convert ``f`` from a univariate polynomial over the rational function
        field into a bivariate polynomial and a denominator.

        INPUT:

        - ``f`` -- univariate polynomial over the function field

        OUTPUT:

        - bivariate polynomial, denominator

        EXAMPLES::

            sage: R.<t> = FunctionField(GF(7))
            sage: S.<X> = R[]
            sage: f = (1/t)*(X^4 - 1/t^2)*(X^3 - t^3)
            sage: R._to_bivariate_polynomial(f)
            (X^7*t^2 - X^4*t^5 - X^3 + t^3, t^3)
        """
        v = f.list()
        from sage.arith.all import lcm
        denom = lcm([a.denominator() for a in v])
        S = denom.parent()
        x,t = S.base_ring()['%s,%s'%(f.parent().variable_name(),self.variable_name())].gens()
        phi = S.hom([t])
        return sum([phi((denom * v[i]).numerator()) * x**i for i in range(len(v))]), denom

    def _factor_univariate_polynomial(self, f, proof=True):
        """
        Factor the univariate polynomial f over the function field.

        INPUT:

        - ``f`` -- univariate polynomial over the function field

        EXAMPLES::

        We do a factorization over the function field over the rationals::

            sage: R.<t> = FunctionField(QQ)
            sage: S.<X> = R[]
            sage: f = (1/t)*(X^4 - 1/t^2)*(X^3 - t^3)
            sage: f.factor()             # indirect doctest
            (1/t) * (X - t) * (X^2 - 1/t) * (X^2 + 1/t) * (X^2 + t*X + t^2)
            sage: f.factor().prod() == f
            True

        We do a factorization over a finite prime field::

            sage: R.<t> = FunctionField(GF(7))
            sage: S.<X> = R[]
            sage: f = (1/t)*(X^4 - 1/t^2)*(X^3 - t^3)
            sage: f.factor()
            (1/t) * (X + 3*t) * (X + 5*t) * (X + 6*t) * (X^2 + 1/t) * (X^2 + 6/t)
            sage: f.factor().prod() == f
            True

        Factoring over a function field over a non-prime finite field::

            sage: k.<a> = GF(9)
            sage: R.<t> = FunctionField(k)
            sage: S.<X> = R[]
            sage: f = (1/t)*(X^3 - a*t^3)
            sage: f.factor()
            (1/t) * (X + (a + 2)*t)^3
            sage: f.factor().prod() == f
            True

        We check that ``proof`` parameter is passed to the underlying
        polynomial (see :trac:`24510`). However, factoring over a function
        field over a tower of finite fields does not work yet (see
        :trac:`24533`)::

            sage: k = GF(4)
            sage: k.<a> = GF(4)
            sage: R.<b> = k[]
            sage: l.<b> = k.extension(a^2 + a + b)
            sage: K.<x> = FunctionField(l)
            sage: R.<t> = K[]
            sage: F = t*x
            sage: F.factor(proof=False)
            Traceback (most recent call last):
            ...
            TypeError: no conversion of this ring to a Singular ring defined

        """
        old_variable_name = f.variable_name()
        # the variables of the bivariate polynomial must be distinct
        if self.variable_name() == f.variable_name():
            # replace x with xx to make the variable names distinct
            f = f.change_variable_name(old_variable_name + old_variable_name)

        F, d = self._to_bivariate_polynomial(f)
        fac = F.factor(proof=proof)
        x = f.parent().gen()
        t = f.parent().base_ring().gen()
        phi = F.parent().hom([x, t])
        v = [(phi(P),e) for P, e in fac]
        unit = phi(fac.unit())/d
        w = []
        for a, e in v:
            c = a.leading_coefficient()
            a = a/c
            # undo any variable substitution that we introduced for the bivariate polynomial
            if old_variable_name != a.variable_name():
                a = a.change_variable_name(old_variable_name)
            unit *= (c**e)
            w.append((a,e))
        from sage.structure.factorization import Factorization
        return Factorization(w, unit=unit)

    def extension(self, f, names=None):
        """
        Create an extension `L = K[y]/(f(y))` of the rational function field.

        INPUT:

        - ``f`` -- univariate polynomial over self

        - ``names`` -- string or length-1 tuple

        OUTPUT:

        - a function field

        EXAMPLES::

            sage: K.<x> = FunctionField(QQ); R.<y> = K[]
            sage: K.extension(y^5 - x^3 - 3*x + x*y)
            Function field in y defined by y^5 + x*y - x^3 - 3*x

        A nonintegral defining polynomial::

            sage: K.<t> = FunctionField(QQ); R.<y> = K[]
            sage: K.extension(y^3 + (1/t)*y + t^3/(t+1))
            Function field in y defined by y^3 + 1/t*y + t^3/(t + 1)

        The defining polynomial need not be monic or integral::

            sage: K.extension(t*y^3 + (1/t)*y + t^3/(t+1))
            Function field in y defined by t*y^3 + 1/t*y + t^3/(t + 1)
        """
        from . import constructor
        return constructor.FunctionFieldExtension(f, names)

    @cached_method
    def polynomial_ring(self, var='x'):
        """
        Return a polynomial ring in one variable over the rational function field.

        INPUT:

        - ``var`` -- string; name of the variable

        EXAMPLES::

            sage: K.<x> = FunctionField(QQ)
            sage: K.polynomial_ring()
            Univariate Polynomial Ring in x over Rational function field in x over Rational Field
            sage: K.polynomial_ring('T')
            Univariate Polynomial Ring in T over Rational function field in x over Rational Field
        """
        return self[var]

    @cached_method
    def vector_space(self):
        """
        Return a vector space and an isomorphism from the function field to the
        vector space and its iverse isomorphism.

        OUTPUT:

        - a vector space `V` over the constant field

        - an isomorphism from `V` to the function field

        - the inverse isomorphism from the function field to `V`

        EXAMPLES::

            sage: K.<x> = FunctionField(QQ)
            sage: K.vector_space()
            (Vector space of dimension 1 over Rational function field in x over Rational Field, Isomorphism:
              From: Vector space of dimension 1 over Rational function field in x over Rational Field
              To:   Rational function field in x over Rational Field, Isomorphism:
              From: Rational function field in x over Rational Field
              To:   Vector space of dimension 1 over Rational function field in x over Rational Field)
        """
        V = self.base_field()**1
        from .maps import MapVectorSpaceToFunctionField, MapFunctionFieldToVectorSpace
        from_V = MapVectorSpaceToFunctionField(V, self)
        to_V   = MapFunctionFieldToVectorSpace(self, V)
        return (V, from_V, to_V)

    def random_element(self, *args, **kwds):
        """
        Create a random element of the rational function field.

        Parameters are passed to the random_element method of the
        underlying fraction field.

        EXAMPLES::

            sage: FunctionField(QQ,'alpha').random_element()   # random
            (-1/2*alpha^2 - 4)/(-12*alpha^2 + 1/2*alpha - 1/95)
        """
        return self(self._field.random_element(*args, **kwds))

    def degree(self, base=None):
        """
        Return the degree over the base field of the rational function
        field.  Since the base field is the rational function field itself, the
        degree is 1.

        INPUT:

        - ``base`` -- the base field of the vector space; must be the function
          field itself (the default)

        EXAMPLES::

            sage: K.<t> = FunctionField(QQ)
            sage: K.degree()
            1
        """
        if base is None:
            base = self
        if base is not self:
            raise ValueError("base must be None or the rational function field")
        from sage.rings.integer_ring import ZZ
        return ZZ(1)

    def gen(self, n=0):
        """
        Return the ``n``-th generator of the function field.  If ``n`` is not
        0, then an IndexError is raised.

        EXAMPLES::

            sage: K.<t> = FunctionField(QQ); K.gen()
            t
            sage: K.gen().parent()
            Rational function field in t over Rational Field
            sage: K.gen(1)
            Traceback (most recent call last):
            ...
            IndexError: Only one generator.
        """
        if n != 0:
            raise IndexError("Only one generator.")
        return self._gen

    def ngens(self):
        """
        Return the number of generators, which is 1.

        EXAMPLES::

            sage: K.<t> = FunctionField(QQ)
            sage: K.ngens()
            1
        """
        return 1

    def base_field(self):
        """
        Return the base field of the rational function field, which is just
        the function field itself.

        EXAMPLES::

            sage: K.<t> = FunctionField(GF(7))
            sage: K.base_field()
            Rational function field in t over Finite Field of size 7
        """
        return self

    def hom(self, im_gens, base_morphism=None):
        """
        Create a homomorphism from ``self`` to another ring.

        INPUT:

        - ``im_gens`` -- exactly one element of some ring.  It must be
          invertible and trascendental over the image of ``base_morphism``; this
          is not checked.

        - ``base_morphism`` -- a homomorphism from the base field into the
          other ring.  If ``None``, try to use a coercion map.

        OUTPUT:

        - a map between function fields

        EXAMPLES:

        We make a map from a rational function field to itself::

            sage: K.<x> = FunctionField(GF(7))
            sage: K.hom( (x^4 + 2)/x)
            Function Field endomorphism of Rational function field in x over Finite Field of size 7
              Defn: x |--> (x^4 + 2)/x

        We construct a map from a rational function field into a
        non-rational extension field::

            sage: K.<x> = FunctionField(GF(7)); R.<y> = K[]
            sage: L.<y> = K.extension(y^3 + 6*x^3 + x)
            sage: f = K.hom(y^2 + y  + 2); f
            Function Field morphism:
              From: Rational function field in x over Finite Field of size 7
              To:   Function field in y defined by y^3 + 6*x^3 + x
              Defn: x |--> y^2 + y + 2
            sage: f(x)
            y^2 + y + 2
            sage: f(x^2)
            5*y^2 + (x^3 + 6*x + 4)*y + 2*x^3 + 5*x + 4
        """
        from sage.structure.category_object import CategoryObject
        if isinstance(im_gens, CategoryObject):
            return self.Hom(im_gens).natural_map()
        if not isinstance(im_gens, (list,tuple)):
            im_gens = [im_gens]
        if len(im_gens) != 1:
            raise ValueError("there must be exactly one generator")
        x = im_gens[0]
        R = x.parent()
        if base_morphism is None and not R.has_coerce_map_from(self.constant_field()):
            raise ValueError("You must specify a morphism on the base field")
        from .maps import FunctionFieldMorphism_rational
        return FunctionFieldMorphism_rational(self.Hom(R), x, base_morphism)

    def field(self):
        """
        Return the underlying field, forgetting the function field
        structure.

        EXAMPLES::

            sage: K.<t> = FunctionField(GF(7))
            sage: K.field()
            Fraction Field of Univariate Polynomial Ring in t over Finite Field of size 7

        .. SEEALSO::

            :meth:`sage.rings.fraction_field.FractionField_1poly_field.function_field`

        """
        return self._field

    @cached_method
    def maximal_order(self):
        """
        Return the maximal order of this function field.  Since this
        is a rational function field it is of the form K(t), and the
        maximal order is by definition K[t].

        EXAMPLES::

            sage: K.<t> = FunctionField(QQ)
            sage: K.maximal_order()
            Maximal order in Rational function field in t over Rational Field
            sage: K.equation_order()
            Maximal order in Rational function field in t over Rational Field
        """
        from .function_field_order import FunctionFieldOrder_rational
        return FunctionFieldOrder_rational(self)

    equation_order = maximal_order

    def constant_base_field(self):
        """
        Return the field that this rational function field is a
        transcendental extension of.

        EXAMPLES::

            sage: K.<t> = FunctionField(QQ)
            sage: K.constant_field()
            Rational Field

        """
        return self._constant_field

    constant_field = constant_base_field

    def genus(self):
        """
        Return the genus of the function field, namely 0.

        EXAMPLES::

            sage: K.<x> = FunctionField(QQ)
            sage: K.genus()
            0
        """
        return 0

    @cached_method(key=lambda self, base: None)
    def vector_space(self, base=None):
        """
        Return a vector space `V` and isomorphisms from the field to `V` and
        from `V` to the field.

        This function allows us to identify the elements of this field with
        elements of a one-dimensional vector space over the field itself. This
        method exists so that all function fields (rational or not) have the
        same interface.

        INPUT:

        - ``base`` -- the base field of the vector space; must be the function
          field itself (the default)

        OUTPUT:

        - a vector space `V` over base field

        - an isomorphism from `V` to the field

        - the inverse isomorphism from the field to `V`

        EXAMPLES::

            sage: K.<x> = FunctionField(QQ)
            sage: K.vector_space()
            (Vector space of dimension 1 over Rational function field in x over Rational Field, Isomorphism:
              From: Vector space of dimension 1 over Rational function field in x over Rational Field
              To:   Rational function field in x over Rational Field, Isomorphism:
              From: Rational function field in x over Rational Field
              To:   Vector space of dimension 1 over Rational function field in x over Rational Field)

        TESTS::

            sage: K.vector_space()
            (Vector space of dimension 1 over Rational function field in x over Rational Field, Isomorphism:
              From: Vector space of dimension 1 over Rational function field in x over Rational Field
              To:   Rational function field in x over Rational Field, Isomorphism:
              From: Rational function field in x over Rational Field
              To:   Vector space of dimension 1 over Rational function field in x over Rational Field)

        """
        from .maps import MapVectorSpaceToFunctionField, MapFunctionFieldToVectorSpace
        if base is None:
            base = self
        if base is not self:
            raise ValueError("base must be the rational function field or None")
        V = base**1
        from_V = MapVectorSpaceToFunctionField(V, self)
        to_V   = MapFunctionFieldToVectorSpace(self, V)
        return (V, from_V, to_V)

    def change_variable_name(self, name):
        r"""
        Return a field isomorphic to this field with variable ``name``.

        INPUT:

        - ``name`` -- a string or a tuple consisting of a single string, the
          name of the new variable

        OUTPUT:

        A triple ``F,f,t`` where ``F`` is a rational function field, ``f`` is
        an isomorphism from ``F`` to this field, and ``t`` is the inverse of
        ``f``.

        EXAMPLES::

            sage: K.<x> = FunctionField(QQ)
            sage: L,f,t = K.change_variable_name('y')
            sage: L,f,t
            (Rational function field in y over Rational Field,
             Function Field morphism:
              From: Rational function field in y over Rational Field
              To:   Rational function field in x over Rational Field
              Defn: y |--> x,
             Function Field morphism:
              From: Rational function field in x over Rational Field
              To:   Rational function field in y over Rational Field
              Defn: x |--> y)
            sage: L.change_variable_name('x')[0] is K
            True

        """
        if isinstance(name, tuple):
            if len(name) != 1:
                raise ValueError("names must be a tuple with a single string")
            name = name[0]
        if name == self.variable_name():
            from sage.categories.homset import Hom
            id = Hom(self,self).identity()
            return self,id,id
        else:
            from .constructor import FunctionField
            ret = FunctionField(self.constant_base_field(), name)
            return ret, ret.hom(self.gen()), self.hom(ret.gen())

    @cached_method
    def derivation(self):
        r"""
        Return a derivation of the rational function field over the constant
        base field.

        The derivation maps the generator of the rational function field to 1.

        EXAMPLES::

            sage: K.<x> = FunctionField(GF(3))
            sage: m = K.derivation(); m
            Derivation map:
              From: Rational function field in x over Finite Field of size 3
              To:   Rational function field in x over Finite Field of size 3
            sage: m(x)
            1

        TESTS::

            sage: L.<y> = FunctionField(K)
            sage: L.derivation()
            Traceback (most recent call last):
            ...
            NotImplementedError: not implemented for non-perfect base fields
        """
        from .maps import FunctionFieldDerivation_rational
        if not self.constant_base_field().is_perfect():
            raise NotImplementedError("not implemented for non-perfect base fields")
        return FunctionFieldDerivation_rational(self, self.one())

class RationalFunctionField_global(RationalFunctionField):
    """
    Rational function field over finite fields.
    """
    pass<|MERGE_RESOLUTION|>--- conflicted
+++ resolved
@@ -1564,18 +1564,10 @@
             sage: L.genus()
             3
         """
-<<<<<<< HEAD
-        # unfortunately singular can not compute the genus with the
-        # polynomial_ring()._singular_ object because genus method
-        # only accepts a ring of transcendental degree 2 over a prime
-        # field not a ring of transcendental degree 1 over a rational
-        # function field of one variable
-=======
         # Unfortunately Singular can not compute the genus with the
         # polynomial_ring()._singular_ object because genus method only accepts
         # a ring of transdental degree 2 over a prime field not a ring of
         # transdental degree 1 over a rational function field of one variable
->>>>>>> c11f3516
 
         if (is_RationalFunctionField(self._base_field) and
             self._base_field.constant_field().is_prime_field()):
