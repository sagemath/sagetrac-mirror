"""
Arbitrary Precision Complex Intervals

This is a simple complex interval package, using intervals which are
axis-aligned rectangles in the complex plane.  It has very few special
functions, and it does not use any special tricks to keep the size of
the intervals down.

AUTHORS:

These authors wrote ``complex_number.pyx``:

- William Stein (2006-01-26): complete rewrite
- Joel B. Mohler (2006-12-16): naive rewrite into pyrex
- William Stein(2007-01): rewrite of Mohler's rewrite

Then ``complex_number.pyx`` was copied to ``complex_interval.pyx`` and
heavily modified:

- Carl Witty (2007-10-24): rewrite to become a complex interval package

- Travis Scrimshaw (2012-10-18): Added documentation to get full coverage.

.. TODO::

    Implement :class:`ComplexIntervalFieldElement` multiplicative
    order similar to :class:`ComplexNumber` multiplicative
    order with ``_set_multiplicative_order(n)`` and
    :meth:`ComplexNumber.multiplicative_order()` methods.
"""

#*****************************************************************************
#       Copyright (C) 2006 William Stein <wstein@gmail.com>
#
# This program is free software: you can redistribute it and/or modify
# it under the terms of the GNU General Public License as published by
# the Free Software Foundation, either version 2 of the License, or
# (at your option) any later version.
#                  http://www.gnu.org/licenses/
#*****************************************************************************


include "sage/ext/interrupt.pxi"
from sage.libs.gmp.mpz cimport mpz_sgn, mpz_cmpabs_ui
from sage.libs.flint.fmpz cimport *

from sage.structure.element cimport FieldElement, RingElement, Element, ModuleElement
from complex_number cimport ComplexNumber

import complex_interval_field
from complex_field import ComplexField
from sage.rings.integer cimport Integer
import infinity
cimport real_mpfi
cimport real_mpfr
from sage.libs.pari.gen cimport gen as pari_gen


cdef double LOG_TEN_TWO_PLUS_EPSILON = 3.321928094887363 # a small overestimate of log(10,2)

def is_ComplexIntervalFieldElement(x):
    """
    Check if ``x`` is a :class:`ComplexIntervalFieldElement`.

    EXAMPLES::

        sage: from sage.rings.complex_interval import is_ComplexIntervalFieldElement as is_CIFE
        sage: is_CIFE(CIF(2))
        True
        sage: is_CIFE(CC(2))
        False
    """
    return isinstance(x, ComplexIntervalFieldElement)

cdef class ComplexIntervalFieldElement(sage.structure.element.FieldElement):
    """
    A complex interval.

    EXAMPLES::

        sage: I = CIF.gen()
        sage: b = 1.5 + 2.5*I
        sage: TestSuite(b).run()
    """
    cdef ComplexIntervalFieldElement _new(self):
        """
        Quickly creates a new initialized complex interval with the
        same parent as ``self``.
        """
        cdef ComplexIntervalFieldElement x
        x = ComplexIntervalFieldElement.__new__(ComplexIntervalFieldElement)
        x._parent = self._parent
        x._prec = self._prec
        mpfi_init2(x.__re, self._prec)
        mpfi_init2(x.__im, self._prec)
        return x

    def __init__(self, parent, real, imag=None):
        """
        Initialize a complex number (interval).

        EXAMPLES::

            sage: CIF(1.5, 2.5)
            1.5000000000000000? + 2.5000000000000000?*I
            sage: CIF((1.5, 2.5))
            1.5000000000000000? + 2.5000000000000000?*I
            sage: CIF(1.5 + 2.5*I)
            1.5000000000000000? + 2.5000000000000000?*I
        """
        cdef real_mpfi.RealIntervalFieldElement rr, ii
        self._parent = parent
        self._prec = self._parent._prec
        mpfi_init2(self.__re, self._prec)
        mpfi_init2(self.__im, self._prec)

        if imag is None:
            if isinstance(real, ComplexNumber):
                real, imag = (<ComplexNumber>real).real(), (<ComplexNumber>real).imag()
            elif isinstance(real, ComplexIntervalFieldElement):
                real, imag = (<ComplexIntervalFieldElement>real).real(), (<ComplexIntervalFieldElement>real).imag()
            elif isinstance(real, pari_gen):
                real, imag = real.real(), real.imag()
            elif isinstance(real, list) or isinstance(real, tuple):
                re, imag = real
                real = re
            elif isinstance(real, complex):
                real, imag = real.real, real.imag
            else:
                imag = 0
        try:
            R = parent._real_field()
            rr = R(real)
            ii = R(imag)
            mpfi_set(self.__re, rr.value)
            mpfi_set(self.__im, ii.value)
        except TypeError:
            raise TypeError, "unable to coerce to a ComplexIntervalFieldElement"


    def  __dealloc__(self):
        mpfi_clear(self.__re)
        mpfi_clear(self.__im)

    def _repr_(self):
        """
        Return a string representation of ``self``.

        EXAMPLES::

            sage: CIF(1.5) # indirect doctest
            1.5000000000000000?
            sage: CIF(1.5, 2.5) # indirect doctest
            1.5000000000000000? + 2.5000000000000000?*I
        """
        return self.str(10)

    def __hash__(self):
        """
        Return the hash value of ``self``.

        EXAMPLES::

            sage: hash(CIF(1.5)) # indirect doctest
            1517890078            # 32-bit
            -3314089385045448162  # 64-bit
            sage: hash(CIF(1.5, 2.5)) # indirect doctest
            -1103102080           # 32-bit
            3834538979630251904   # 64-bit
        """
        return hash(self.str())

    def __getitem__(self, i):
        """
        Returns either the real or imaginary component of ``self`` depending
        on the choice of ``i``: real (``i=0``), imaginary (``i=1``)

        INPUT:

        - ``i`` - 0 or 1

          - ``0`` -- will return the real component of ``self``
          - ``1`` -- will return the imaginary component of ``self``

        EXAMPLES::

            sage: z = CIF(1.5, 2.5)
            sage: z[0]
            1.5000000000000000?
            sage: z[1]
            2.5000000000000000?
        """
        if i == 0:
            return self.real()
        elif i == 1:
            return self.imag()
        raise IndexError, "i must be between 0 and 1."

    def __reduce__( self ):
        """
        Pickling support.

        TESTS::

            sage: a = CIF(1 + I)
            sage: loads(dumps(a)) == a
            True
        """
        # TODO: This is potentially slow -- make a 1 version that
        # is native and much faster -- doesn't use .real()/.imag()
        return (make_ComplexIntervalFieldElement0, (self._parent, self.real(), self.imag()))

    def str(self, base=10, style=None):
        """
        Returns a string representation of ``self``.

        EXAMPLES::

            sage: CIF(1.5).str()
            '1.5000000000000000?'
            sage: CIF(1.5, 2.5).str()
            '1.5000000000000000? + 2.5000000000000000?*I'
            sage: CIF(1.5, -2.5).str()
            '1.5000000000000000? - 2.5000000000000000?*I'
            sage: CIF(0, -2.5).str()
            '-2.5000000000000000?*I'
            sage: CIF(1.5).str(base=3)
            '1.1111111111111111111111111111111112?'
            sage: CIF(1, pi).str(style='brackets')
            '[1.0000000000000000 .. 1.0000000000000000] + [3.1415926535897931 .. 3.1415926535897936]*I'

        .. SEEALSO::

            - :meth:`~sage.rings.real_mpfi.RealIntervalFieldElement.str`
        """
        s = ""
        if not self.real().is_zero():
            s = self.real().str(base=base, style=style)
        if not self.imag().is_zero():
            y  =  self.imag()
            if s!="":
                if y < 0:
                    s = s+" - "
                    y = -y
                else:
                    s = s+" + "
            s = s+"%s*I"%y.str(base=base, style=style)
        if len(s) == 0:
            s = "0"
        return s

    def plot(self, pointsize=10, **kwds):
        r"""
        Plot a complex interval as a rectangle.

        EXAMPLES::

            sage: sum(plot(CIF(RIF(1/k, 1/k), RIF(-k, k))) for k in [1..10])
            Graphics object consisting of 20 graphics primitives

        Exact and nearly exact points are still visible::

            sage: plot(CIF(pi, 1), color='red') + plot(CIF(1, e), color='purple') + plot(CIF(-1, -1))
            Graphics object consisting of 6 graphics primitives

        A demonstration that `z \mapsto z^2` acts chaotically on `|z|=1`::

            sage: z = CIF(0, 2*pi/1000).exp()
            sage: g = Graphics()
            sage: for i in range(40):
            ...       z = z^2
            ...       g += z.plot(color=(1./(40-i), 0, 1))
            ...
            sage: g
            Graphics object consisting of 80 graphics primitives
        """
        from sage.plot.polygon import polygon2d
        x, y = self.real(), self.imag()
        x0, y0 = x.lower(), y.lower()
        x1, y1 = x.upper(), y.upper()
        g = polygon2d([(x0, y0), (x1, y0), (x1, y1), (x0, y1), (x0, y0)],
                thickness=pointsize/4, **kwds)
        # Nearly empty polygons don't show up.
        g += self.center().plot(pointsize= pointsize, **kwds)
        return g

    def _latex_(self):
        """
        Returns a latex representation of ``self``.

        EXAMPLES::

            sage: latex(CIF(1.5, -2.5)) # indirect doctest
            1.5000000000000000? - 2.5000000000000000?i
            sage: latex(CIF(0, 3e200)) # indirect doctest
            3.0000000000000000? \times 10^{200}i
        """
        import re
        s = self.str().replace('*I', 'i')
        return re.sub(r"e(-?\d+)", r" \\times 10^{\1}", s)

    def bisection(self):
        """
        Returns the bisection of ``self`` into four intervals whose union is
        ``self`` and intersection is :meth:`center()`.

        EXAMPLES::

            sage: z = CIF(RIF(2, 3), RIF(-5, -4))
            sage: z.bisection()
            (3.? - 5.?*I, 3.? - 5.?*I, 3.? - 5.?*I, 3.? - 5.?*I)
            sage: for z in z.bisection():
            ...       print z.real().endpoints(), z.imag().endpoints()
            (2.00000000000000, 2.50000000000000) (-5.00000000000000, -4.50000000000000)
            (2.50000000000000, 3.00000000000000) (-5.00000000000000, -4.50000000000000)
            (2.00000000000000, 2.50000000000000) (-4.50000000000000, -4.00000000000000)
            (2.50000000000000, 3.00000000000000) (-4.50000000000000, -4.00000000000000)

            sage: z = CIF(RIF(sqrt(2), sqrt(3)), RIF(e, pi))
            sage: a, b, c, d = z.bisection()
            sage: a.intersection(b).intersection(c).intersection(d) == CIF(z.center())
            True

            sage: zz = a.union(b).union(c).union(c)
            sage: zz.real().endpoints() == z.real().endpoints()
            True
            sage: zz.imag().endpoints() == z.imag().endpoints()
            True
        """
        cdef ComplexIntervalFieldElement a00 = self._new()
        mpfr_set(&a00.__re.left, &self.__re.left, MPFR_RNDN)
        mpfi_mid(&a00.__re.right, self.__re)
        mpfr_set(&a00.__im.left, &self.__im.left, MPFR_RNDN)
        mpfi_mid(&a00.__im.right, self.__im)

        cdef ComplexIntervalFieldElement a01 = self._new()
        mpfr_set(&a01.__re.left, &a00.__re.right, MPFR_RNDN)
        mpfr_set(&a01.__re.right, &self.__re.right, MPFR_RNDN)
        mpfi_set(a01.__im, a00.__im)

        cdef ComplexIntervalFieldElement a10 = self._new()
        mpfi_set(a10.__re, a00.__re)
        mpfi_mid(&a10.__im.left, self.__im)
        mpfr_set(&a10.__im.right, &self.__im.right, MPFR_RNDN)

        cdef ComplexIntervalFieldElement a11 = self._new()
        mpfi_set(a11.__re, a01.__re)
        mpfi_set(a11.__im, a10.__im)

        return a00, a01, a10, a11

    def is_exact(self):
        """
        Returns whether this complex interval is exact (i.e. contains exactly
        one complex value).

        EXAMPLES::

            sage: CIF(3).is_exact()
            True
            sage: CIF(0, 2).is_exact()
            True
            sage: CIF(-4, 0).sqrt().is_exact()
            True
            sage: CIF(-5, 0).sqrt().is_exact()
            False
            sage: CIF(0, 2*pi).is_exact()
            False
            sage: CIF(e).is_exact()
            False
            sage: CIF(1e100).is_exact()
            True
            sage: (CIF(1e100) + 1).is_exact()
            False
        """
        return mpfr_equal_p(&self.__re.left, &self.__re.right) and \
               mpfr_equal_p(&self.__im.left, &self.__im.right)

    def endpoints(self):
        """
        Return the 4 corners of the rectangle in the complex plane
        defined by this interval.

        OUTPUT: a 4-tuple of complex numbers
        (lower left, upper right, upper left, lower right)

        .. SEEALSO::

            :meth:`edges` which returns the 4 edges of the rectangle.

        EXAMPLES::

            sage: CIF(RIF(1,2), RIF(3,4)).endpoints()
            (1.00000000000000 + 3.00000000000000*I,
             2.00000000000000 + 4.00000000000000*I,
             1.00000000000000 + 4.00000000000000*I,
             2.00000000000000 + 3.00000000000000*I)
            sage: ComplexIntervalField(20)(-2).log().endpoints()
            (0.69315 + 3.1416*I,
             0.69315 + 3.1416*I,
             0.69315 + 3.1416*I,
             0.69315 + 3.1416*I)
        """
        left, right = self.real().endpoints()
        lower, upper = self.imag().endpoints()
        CC = self._parent._middle_field()
        return (CC(left, lower), CC(right, upper),
                CC(left, upper), CC(right, lower))

    def edges(self):
        """
        Return the 4 edges of the rectangle in the complex plane
        defined by this interval as intervals.

        OUTPUT: a 4-tuple of complex intervals
        (left edge, right edge, lower edge, upper edge)

        .. SEEALSO::

            :meth:`endpoints` which returns the 4 corners of the
            rectangle.

        EXAMPLES::

            sage: CIF(RIF(1,2), RIF(3,4)).edges()
            (1 + 4.?*I, 2 + 4.?*I, 2.? + 3*I, 2.? + 4*I)
            sage: ComplexIntervalField(20)(-2).log().edges()
            (0.69314671? + 3.14160?*I,
             0.69314766? + 3.14160?*I,
             0.693147? + 3.1415902?*I,
             0.693147? + 3.1415940?*I)
        """
        cdef ComplexIntervalFieldElement left = self._new()
        cdef ComplexIntervalFieldElement right = self._new()
        cdef ComplexIntervalFieldElement lower = self._new()
        cdef ComplexIntervalFieldElement upper = self._new()
        cdef mpfr_t x
        mpfr_init2(x, self.prec())

        # Set real parts
        mpfi_get_left(x, self.__re)
        mpfi_set_fr(left.__re, x)
        mpfi_get_right(x, self.__re)
        mpfi_set_fr(right.__re, x)
        mpfi_set(lower.__re, self.__re)
        mpfi_set(upper.__re, self.__re)

        # Set imaginary parts
        mpfi_get_left(x, self.__im)
        mpfi_set_fr(lower.__im, x)
        mpfi_get_right(x, self.__im)
        mpfi_set_fr(upper.__im, x)
        mpfi_set(left.__im, self.__im)
        mpfi_set(right.__im, self.__im)

        mpfr_clear(x)

        return (left, right, lower, upper)

    def diameter(self):
        """
        Returns a somewhat-arbitrarily defined "diameter" for this interval.

        The diameter of an interval is the maximum of the diameter of the real
        and imaginary components, where diameter on a real interval is defined
        as absolute diameter if the interval contains zero, and relative
        diameter otherwise.

        EXAMPLES::

            sage: CIF(RIF(-1, 1), RIF(13, 17)).diameter()
            2.00000000000000
            sage: CIF(RIF(-0.1, 0.1), RIF(13, 17)).diameter()
            0.266666666666667
            sage: CIF(RIF(-1, 1), 15).diameter()
            2.00000000000000
        """
        cdef real_mpfr.RealNumber diam
        diam = real_mpfr.RealNumber(self._parent._real_field()._middle_field(), None)
        cdef mpfr_t tmp
        mpfr_init2(tmp, self.prec())
        mpfi_diam(diam.value, self.__re)
        mpfi_diam(tmp, self.__im)
        mpfr_max(diam.value, diam.value, tmp, MPFR_RNDU)
        mpfr_clear(tmp)
        return diam

    def overlaps(self, ComplexIntervalFieldElement other):
        """
        Returns ``True`` if ``self`` and other are intervals with at least
        one value in common.

        EXAMPLES::

            sage: CIF(0).overlaps(CIF(RIF(0, 1), RIF(-1, 0)))
            True
            sage: CIF(1).overlaps(CIF(1, 1))
            False
        """
        return mpfr_greaterequal_p(&self.__re.right, &other.__re.left) \
           and mpfr_greaterequal_p(&other.__re.right, &self.__re.left) \
           and mpfr_greaterequal_p(&self.__im.right, &other.__im.left) \
           and mpfr_greaterequal_p(&other.__im.right, &self.__im.left)

    def intersection(self, other):
        """
        Returns the intersection of the two complex intervals ``self`` and
        ``other``.

        EXAMPLES::

            sage: CIF(RIF(1, 3), RIF(1, 3)).intersection(CIF(RIF(2, 4), RIF(2, 4))).str(style='brackets')
            '[2.0000000000000000 .. 3.0000000000000000] + [2.0000000000000000 .. 3.0000000000000000]*I'
            sage: CIF(RIF(1, 2), RIF(1, 3)).intersection(CIF(RIF(3, 4), RIF(2, 4)))
            Traceback (most recent call last):
            ...
            ValueError: intersection of non-overlapping intervals
        """

        cdef ComplexIntervalFieldElement x = self._new()
        cdef ComplexIntervalFieldElement other_intv
        if isinstance(other, ComplexIntervalFieldElement):
            other_intv = other
        else:
            # Let type errors from _coerce_ propagate...
            other_intv = self._parent(other)

        mpfi_intersect(x.__re, self.__re, other_intv.__re)
        mpfi_intersect(x.__im, self.__im, other_intv.__im)
        if mpfr_less_p(&x.__re.right, &x.__re.left) \
           or mpfr_less_p(&x.__im.right, &x.__im.left):
            raise ValueError, "intersection of non-overlapping intervals"

        return x

    def union(self, other):
        """
        Returns the smallest complex interval including the
        two complex intervals ``self`` and ``other``.

        EXAMPLES::

            sage: CIF(0).union(CIF(5, 5)).str(style='brackets')
            '[0.00000000000000000 .. 5.0000000000000000] + [0.00000000000000000 .. 5.0000000000000000]*I'
        """
        cdef ComplexIntervalFieldElement x = self._new()
        cdef ComplexIntervalFieldElement other_intv
        if isinstance(other, ComplexIntervalFieldElement):
            other_intv = other
        else:
            # Let type errors from _coerce_ propagate...
            other_intv = self._parent(other)

        mpfi_union(x.__re, self.__re, other_intv.__re)
        mpfi_union(x.__im, self.__im, other_intv.__im)
        return x

    def magnitude(self):
        """
        The largest absolute value of the elements of the interval, rounded
        away from zero.

        OUTPUT: a real number with rounding mode ``RNDU``

        EXAMPLES::

            sage: CIF(RIF(-1,1), RIF(-1,1)).magnitude()
            1.41421356237310
            sage: CIF(RIF(1,2), RIF(3,4)).magnitude()
            4.47213595499958
            sage: parent(CIF(1).magnitude())
            Real Field with 53 bits of precision and rounding RNDU
        """
        cdef real_mpfi.RealIntervalField_class RIF = self._parent._real_field()
        cdef real_mpfr.RealNumber x = RIF.__upper_field._new()
        cdef real_mpfr.RealNumber y = RIF.__upper_field._new()
        mpfi_mag(x.value, self.__re)
        mpfi_mag(y.value, self.__im)
        mpfr_hypot(x.value, x.value, y.value, MPFR_RNDA)
        return x

    def mignitude(self):
        """
        The smallest absolute value of the elements of the interval, rounded
        towards zero.

        OUTPUT: a real number with rounding mode ``RNDD``

        EXAMPLES::

            sage: CIF(RIF(-1,1), RIF(-1,1)).mignitude()
            0.000000000000000
            sage: CIF(RIF(1,2), RIF(3,4)).mignitude()
            3.16227766016837
            sage: parent(CIF(1).mignitude())
            Real Field with 53 bits of precision and rounding RNDD
        """
        cdef real_mpfi.RealIntervalField_class RIF = self._parent._real_field()
        cdef real_mpfr.RealNumber x = RIF.__lower_field._new()
        cdef real_mpfr.RealNumber y = RIF.__lower_field._new()
        mpfi_mig(x.value, self.__re)
        mpfi_mig(y.value, self.__im)
        mpfr_hypot(x.value, x.value, y.value, MPFR_RNDZ)
        return x

    def center(self):
        """
        Returns the closest floating-point approximation to the center
        of the interval.

        EXAMPLES::

            sage: CIF(RIF(1, 2), RIF(3, 4)).center()
            1.50000000000000 + 3.50000000000000*I
        """
        cdef complex_number.ComplexNumber center
        center = complex_number.ComplexNumber(self._parent._middle_field(), None)
        mpfi_mid(center.__re, self.__re)
        mpfi_mid(center.__im, self.__im)

        return center

    def __contains__(self, other):
        """
        Test whether ``other`` is totally contained in ``self``.

        EXAMPLES::

            sage: CIF(1, 1) in CIF(RIF(1, 2), RIF(1, 2))
            True
        """
        # This could be more efficient (and support more types for "other").
        return (other.real() in self.real()) and (other.imag() in self.imag())

    def contains_zero(self):
        """
        Returns ``True`` if ``self`` is an interval containing zero.

        EXAMPLES::

            sage: CIF(0).contains_zero()
            True
            sage: CIF(RIF(-1, 1), 1).contains_zero()
            False
        """
        return mpfi_has_zero(self.__re) and mpfi_has_zero(self.__im)

    cpdef ModuleElement _add_(self, ModuleElement right):
        """
        Add ``self`` and ``right``.

        EXAMPLES::

            sage: CIF(2,-3)._add_(CIF(1,-2))
            3 - 5*I
        """
        cdef ComplexIntervalFieldElement x
        x = self._new()
        mpfi_add(x.__re, self.__re, (<ComplexIntervalFieldElement>right).__re)
        mpfi_add(x.__im, self.__im, (<ComplexIntervalFieldElement>right).__im)
        return x

    cpdef ModuleElement _sub_(self, ModuleElement right):
        """
        Subtract ``self`` by ``right``.

        EXAMPLES::

            sage: CIF(2,-3)._sub_(CIF(1,-2))
            1 - 1*I
        """
        cdef ComplexIntervalFieldElement x
        x = self._new()
        mpfi_sub(x.__re, self.__re, (<ComplexIntervalFieldElement>right).__re)
        mpfi_sub(x.__im, self.__im, (<ComplexIntervalFieldElement>right).__im)
        return x

    cpdef RingElement _mul_(self, RingElement right):
        """
        Multiply ``self`` and ``right``.

        EXAMPLES::

            sage: CIF(2,-3)._mul_(CIF(1,-2))
            -4 - 7*I
        """
        cdef ComplexIntervalFieldElement x
        x = self._new()
        cdef mpfi_t t0, t1
        mpfi_init2(t0, self._prec)
        mpfi_init2(t1, self._prec)
        mpfi_mul(t0, self.__re, (<ComplexIntervalFieldElement>right).__re)
        mpfi_mul(t1, self.__im, (<ComplexIntervalFieldElement>right).__im)
        mpfi_sub(x.__re, t0, t1)
        mpfi_mul(t0, self.__re, (<ComplexIntervalFieldElement>right).__im)
        mpfi_mul(t1, self.__im, (<ComplexIntervalFieldElement>right).__re)
        mpfi_add(x.__im, t0, t1)
        mpfi_clear(t0)
        mpfi_clear(t1)
        return x

    def norm(self):
        """
        Returns the norm of this complex number.

        If `c = a + bi` is a complex number, then the norm of `c` is defined as
        the product of `c` and its complex conjugate:

        .. MATH::

            \text{norm}(c)
            =
            \text{norm}(a + bi)
            =
            c \cdot \overline{c}
            =
            a^2 + b^2.

        The norm of a complex number is different from its absolute value.
        The absolute value of a complex number is defined to be the square
        root of its norm. A typical use of the complex norm is in the
        integral domain `\ZZ[i]` of Gaussian integers, where the norm of
        each Gaussian integer `c = a + bi` is defined as its complex norm.

        .. SEEALSO::

            - :meth:`sage.rings.complex_double.ComplexDoubleElement.norm`

        EXAMPLES::

            sage: CIF(2, 1).norm()
            5
            sage: CIF(1, -2).norm()
            5
        """
        return self.norm_c()

    cdef real_mpfi.RealIntervalFieldElement norm_c(ComplexIntervalFieldElement self):
        cdef real_mpfi.RealIntervalFieldElement x
        x = real_mpfi.RealIntervalFieldElement(self._parent._real_field(), None)

        cdef mpfi_t t0, t1
        mpfi_init2(t0, self._prec)
        mpfi_init2(t1, self._prec)

        mpfi_sqr(t0, self.__re)
        mpfi_sqr(t1, self.__im)

        mpfi_add(x.value, t0, t1)

        mpfi_clear(t0)
        mpfi_clear(t1)
        return x

    cdef real_mpfi.RealIntervalFieldElement abs_c(ComplexIntervalFieldElement self):
        cdef real_mpfi.RealIntervalFieldElement x
        x = real_mpfi.RealIntervalFieldElement(self._parent._real_field(), None)

        cdef mpfi_t t0, t1
        mpfi_init2(t0, self._prec)
        mpfi_init2(t1, self._prec)

        mpfi_sqr(t0, self.__re)
        mpfi_sqr(t1, self.__im)

        mpfi_add(x.value, t0, t1)
        mpfi_sqrt(x.value, x.value)

        mpfi_clear(t0)
        mpfi_clear(t1)
        return x

    cpdef RingElement _div_(self, RingElement right):
        """
        Divide ``self`` by ``right``.

        EXAMPLES::

            sage: CIF(2,-3)._div_(CIF(1,-2))
            1.600000000000000? + 0.200000000000000?*I
        """
        cdef ComplexIntervalFieldElement x
        x = self._new()
        cdef mpfi_t a, b, t0, t1, right_nm
        mpfi_init2(t0, self._prec)
        mpfi_init2(t1, self._prec)
        mpfi_init2(a, self._prec)
        mpfi_init2(b, self._prec)
        mpfi_init2(right_nm, self._prec)

        mpfi_sqr(t0, (<ComplexIntervalFieldElement>right).__re)
        mpfi_sqr(t1, (<ComplexIntervalFieldElement>right).__im)
        mpfi_add(right_nm, t0, t1)

        mpfi_div(a, (<ComplexIntervalFieldElement>right).__re, right_nm)
        mpfi_div(b, (<ComplexIntervalFieldElement>right).__im, right_nm)

        ## Do this: x.__re =  a * self.__re + b * self.__im
        mpfi_mul(t0, a, self.__re)
        mpfi_mul(t1, b, self.__im)
        mpfi_add(x.__re, t0, t1)

        ## Do this: x.__im =  a * self.__im - b * self.__re
        mpfi_mul(t0, a, self.__im)
        mpfi_mul(t1, b, self.__re)
        mpfi_sub(x.__im, t0, t1)
        mpfi_clear(t0)
        mpfi_clear(t1)
        mpfi_clear(a)
        mpfi_clear(b)
        mpfi_clear(right_nm)
        return x

    def __rdiv__(self, left):
        """
        Divide ``left`` by ``self``.

        EXAMPLES::

            sage: CIF(2,-3).__rdiv__(CIF(1,-2))
            0.6153846153846154? - 0.0769230769230769?*I
        """
        return ComplexIntervalFieldElement(self._parent, left)/self

    def __pow__(self, right, modulus):
        r"""
        Compute `x^y`.

        If `y` is an integer, uses multiplication;
        otherwise, uses the standard definition `\exp(\log(x) \cdot y)`.

        .. WARNING::

            If the interval `x` crosses the negative real axis, then we use a
            non-standard definition of `\log()` (see the docstring for
            :meth:`argument()` for more details). This means that we will not
            select the principal value of the power, for part of the input
            interval (and that we violate the interval guarantees).

        EXAMPLES::

            sage: C.<i> = ComplexIntervalField(20)
            sage: a = i^2; a
            -1
            sage: a.parent()
            Complex Interval Field with 20 bits of precision
            sage: a = (1+i)^7; a
            8 - 8*I
            sage: (1+i)^(1+i)
            0.27396? + 0.58370?*I
            sage: a.parent()
            Complex Interval Field with 20 bits of precision
            sage: (2+i)^(-39)
            1.688?e-14 + 1.628?e-14*I

        If the interval crosses the negative real axis, then we don't use the
        standard branch cut (and we violate the interval guarantees)::

            sage: (CIF(-7, RIF(-1, 1)) ^ CIF(0.3)).str(style='brackets')
            '[0.99109735947126309 .. 1.1179269966896264] + [1.4042388462787560 .. 1.4984624123369835]*I'
            sage: CIF(-7, -1) ^ CIF(0.3)
            1.117926996689626? - 1.408500714575360?*I

        Note that ``x^2`` is not the same as ``x*x``::

            sage: a = CIF(RIF(-1,1))
            sage: print (a^2).str(style="brackets")
            [0.00000000000000000 .. 1.0000000000000000]
            sage: print (a*a).str(style="brackets")
            [-1.0000000000000000 .. 1.0000000000000000]
            sage: a = CIF(0, RIF(-1,1))
            sage: print (a^2).str(style="brackets")
            [-1.0000000000000000 .. -0.00000000000000000]
            sage: print (a*a).str(style="brackets")
            [-1.0000000000000000 .. 1.0000000000000000]
            sage: a = CIF(RIF(-1,1), RIF(-1,1))
            sage: print (a^2).str(style="brackets")
            [-1.0000000000000000 .. 1.0000000000000000] + [-2.0000000000000000 .. 2.0000000000000000]*I
            sage: print (a*a).str(style="brackets")
            [-2.0000000000000000 .. 2.0000000000000000] + [-2.0000000000000000 .. 2.0000000000000000]*I

        We can take very high powers::

            sage: RIF = RealIntervalField(27)
            sage: CIF = ComplexIntervalField(27)
            sage: s = RealField(27, rnd="RNDZ")(1/2)^(1/3)
            sage: a = CIF(RIF(-s/2,s/2), RIF(-s, s))
            sage: r = a^(10^10000)
            sage: print r.str(style="brackets")
            [-2.107553304e1028 .. 2.107553304e1028] + [-2.107553304e1028 .. 2.107553304e1028]*I

        TESTS::

            sage: CIF = ComplexIntervalField(7)
            sage: [CIF(2) ^ RDF(i) for i in range(-5,6)]
            [0.03125?, 0.06250?, 0.1250?, 0.2500?, 0.5000?, 1, 2, 4, 8, 16, 32]
            sage: pow(CIF(1), CIF(1), CIF(1))
            Traceback (most recent call last):
            ...
            TypeError: pow() 3rd argument not allowed unless all arguments are integers
        """
        if modulus is not None:
            raise TypeError("pow() 3rd argument not allowed unless all arguments are integers")

        cdef ComplexIntervalFieldElement z, z2, t = None
        z = <ComplexIntervalFieldElement?>self

        # Convert right to an integer
        if not isinstance(right, Integer):
            try:
                right = Integer(right)
            except TypeError:
                # Exponent is really not an integer
                return (z.log() * z._parent(right)).exp()

        cdef int s = mpz_sgn((<Integer>right).value)
        if s == 0:
            return z._parent.one()
        elif s < 0:
            z = ~z
        if not mpz_cmpabs_ui((<Integer>right).value, 1):
            return z

        # Convert exponent to fmpz_t
        cdef fmpz_t e
        fmpz_init(e)
        fmpz_set_mpz(e, (<Integer>right).value)
        fmpz_abs(e, e)

        # Now we know that e >= 2.
        # Use binary powering with special formula for squares.

        # Handle first bit more efficiently:
        if fmpz_tstbit(e, 0):
            res = z
        else:
            res = z._parent.one()
        fmpz_tdiv_q_2exp(e, e, 1)  # e >>= 1

        # Allocate a temporary ComplexIntervalFieldElement
        z2 = z._new()

        while True:
            # Compute z2 = z^2 using the formula
            # (a + bi)^2 = (a^2 - b^2) + 2abi
            mpfi_sqr(z2.__re, z.__re)  # a^2
            mpfi_sqr(z2.__im, z.__im)  # b^2
            mpfi_sub(z2.__re, z2.__re, z2.__im)  # a^2 - b^2
            mpfi_mul(z2.__im, z.__re, z.__im)  # ab
            mpfi_mul_2ui(z2.__im, z2.__im, 1)  # 2ab
            z = z2
            if fmpz_tstbit(e, 0):
                res *= z
            fmpz_tdiv_q_2exp(e, e, 1)  # e >>= 1
            if fmpz_is_zero(e):
                break

            # Swap temporary elements z2 and t (allocate t first if needed)
            if t is not None:
                z2 = t
            else:
                z2 = z2._new()
            t = z
        fmpz_clear(e)
        return res

    def _magma_init_(self, magma):
        r"""
        Return a string representation of ``self`` in the Magma language.

        EXAMPLES::

            sage: t = CIF((1, 1.1), 2.5); t
            1.1? + 2.5000000000000000?*I
            sage: magma(t) # optional - magma # indirect doctest
            1.05000000000000 + 2.50000000000000*$.1
            sage: t = ComplexIntervalField(100)((1, 4/3), 2.5); t
            2.? + 2.5000000000000000000000000000000?*I
            sage: magma(t) # optional - magma
            1.16666666666666666666666666670 + 2.50000000000000000000000000000*$.1
        """
        return "%s![%s, %s]" % (self.parent()._magma_init_(magma), self.center().real(), self.center().imag())

    def _interface_init_(self, I=None):
        """
        Raise a ``TypeError``.

        This function would return the string representation of ``self``
        that makes sense as a default representation of a complex
        interval in other computer algebra systems. But, most other
        computer algebra systems do not support interval arithmetic,
        so instead we just raise a ``TypeError``.

        Define the appropriate ``_cas_init_`` function if there is a
        computer algebra system you would like to support.

        EXAMPLES::

            sage: n = CIF(1.3939494594)
            sage: n._interface_init_()
            Traceback (most recent call last):
            ...
            TypeError

        Here a conversion to Maxima happens, which results in a ``TypeError``::

            sage: a = CIF(2.3)
            sage: maxima(a)
            Traceback (most recent call last):
            ...
            TypeError
        """
        raise TypeError


    def _sage_input_(self, sib, coerce):
        r"""
        Produce an expression which will reproduce this value when evaluated.

        EXAMPLES::

            sage: sage_input(CIF(RIF(e, pi), RIF(sqrt(2), sqrt(3))), verify=True)
            # Verified
            CIF(RIF(RR(2.7182818284590451), RR(3.1415926535897936)), RIF(RR(1.4142135623730949), RR(1.7320508075688774)))
            sage: sage_input(ComplexIntervalField(64)(2)^I, preparse=False, verify=True)
            # Verified
            RIF64 = RealIntervalField(64)
            RR64 = RealField(64)
            ComplexIntervalField(64)(RIF64(RR64('0.769238901363972126565'), RR64('0.769238901363972126619')), RIF64(RR64('0.638961276313634801076'), RR64('0.638961276313634801184')))
            sage: from sage.misc.sage_input import SageInputBuilder
            sage: sib = SageInputBuilder()
            sage: ComplexIntervalField(15)(3+I).log()._sage_input_(sib, False)
            {call: {call: {atomic:ComplexIntervalField}({atomic:15})}({call: {call: {atomic:RealIntervalField}({atomic:15})}({call: {call: {atomic:RealField}({atomic:15})}({atomic:1.15125})}, {call: {call: {atomic:RealField}({atomic:15})}({atomic:1.15137})})}, {call: {call: {atomic:RealIntervalField}({atomic:15})}({call: {call: {atomic:RealField}({atomic:15})}({atomic:0.321655})}, {call: {call: {atomic:RealField}({atomic:15})}({atomic:0.321777})})})}
        """
        # Interval printing could often be much prettier,
        # but I'm feeling lazy :)
        return sib(self.parent())(sib(self.real()), sib(self.imag()))

    def prec(self):
        """
        Return precision of this complex number.

        EXAMPLES::

            sage: i = ComplexIntervalField(2000).0
            sage: i.prec()
            2000
        """
        return self._parent.prec()

    def real(self):
        """
        Return real part of ``self``.

        EXAMPLES::

            sage: i = ComplexIntervalField(100).0
            sage: z = 2 + 3*i
            sage: x = z.real(); x
            2
            sage: x.parent()
            Real Interval Field with 100 bits of precision
        """
        cdef real_mpfi.RealIntervalFieldElement x
        x = real_mpfi.RealIntervalFieldElement(self._parent._real_field(), None)
        mpfi_set(x.value, self.__re)
        return x

    def imag(self):
        """
        Return imaginary part of ``self``.

        EXAMPLES::

            sage: i = ComplexIntervalField(100).0
            sage: z = 2 + 3*i
            sage: x = z.imag(); x
            3
            sage: x.parent()
            Real Interval Field with 100 bits of precision
        """
        cdef real_mpfi.RealIntervalFieldElement x
        x = real_mpfi.RealIntervalFieldElement(self._parent._real_field(), None)
        mpfi_set(x.value, self.__im)
        return x

    def __neg__(self):
        """
        Return the negation of ``self``.

        EXAMPLES::

            sage: CIF(1.5, 2.5).__neg__()
            -1.5000000000000000? - 2.5000000000000000?*I
        """
        cdef ComplexIntervalFieldElement x
        x = self._new()
        mpfi_neg(x.__re, self.__re)
        mpfi_neg(x.__im, self.__im)
        return x

    def __pos__(self):
        """
        Return the "positive" of ``self``, which is just ``self``.

        EXAMPLES::

            sage: CIF(1.5, 2.5).__pos__()
            1.5000000000000000? + 2.5000000000000000?*I
        """
        return self

    def __abs__(self):
        """
        Return the absolute value of ``self``.

        EXAMPLES::

            sage: CIF(1.5, 2.5).__abs__()
            2.915475947422650?
        """
        return self.abs_c()

    def __invert__(self):
        """
        Return the multiplicative inverse of ``self``.

        EXAMPLES::

            sage: I = CIF.0
            sage: a = ~(5+I) # indirect doctest
            sage: a * (5+I)
            1.000000000000000? + 0.?e-16*I
        """
        cdef ComplexIntervalFieldElement x
        x = self._new()

        cdef mpfi_t t0, t1
        mpfi_init2(t0, self._prec)
        mpfi_init2(t1, self._prec)

        mpfi_sqr(t0, self.__re)
        mpfi_sqr(t1, self.__im)

        mpfi_add(t0, t0, t1)         # now t0 is the norm
        mpfi_div(x.__re, self.__re, t0)   #     x.__re = self.__re/norm

        mpfi_neg(t1, self.__im)
        mpfi_div(x.__im, t1, t0)  #     x.__im = -self.__im/norm

        mpfi_clear(t0)
        mpfi_clear(t1)

        return x

    def _complex_mpfr_field_(self, field):
        """
        Convert to a complex field.

        EXAMPLES::

            sage: re = RIF("1.2")
            sage: im = RIF(2, 3)
            sage: a = ComplexIntervalField(30)(re, im)
            sage: CC(a)
            1.20000000018626 + 2.50000000000000*I
        """
        cdef ComplexNumber x = field(0)
        mpfi_mid(x.__re, self.__re)
        mpfi_mid(x.__im, self.__im)
        return x

    def __int__(self):
        """
        Convert ``self`` to an ``int``.

        EXAMPLES::

            sage: int(CIF(1,1))
            Traceback (most recent call last):
            ...
            TypeError: can't convert complex interval to int
        """
        raise TypeError, "can't convert complex interval to int"

    def __long__(self):
        """
        Convert ``self`` to a ``lon``.

        EXAMPLES::

            sage: long(CIF(1,1))
            Traceback (most recent call last):
            ...
            TypeError: can't convert complex interval to long
        """
        raise TypeError, "can't convert complex interval to long"

    def __float__(self):
        """
        Convert ``self`` to a ``float``.

        EXAMPLES::

            sage: float(CIF(1,1))
            Traceback (most recent call last):
            ...
            TypeError: can't convert complex interval to float
        """
        raise TypeError, "can't convert complex interval to float"

    def __complex__(self):
        """
        Convert ``self`` to a ``complex``.

        EXAMPLES::

            sage: complex(CIF(1,1))
            Traceback (most recent call last):
            ...
            TypeError: can't convert complex interval to complex
        """
        raise TypeError, "can't convert complex interval to complex"

    def __nonzero__(self):
        """
        Return ``True`` if ``self`` is not known to be exactly zero.

        EXAMPLES::

            sage: CIF(RIF(0, 0), RIF(0, 0)).__nonzero__()
            False
            sage: bool(CIF(RIF(0, 0), RIF(0, 0)))
            False
            sage: CIF(RIF(1), RIF(0)).__nonzero__()
            True
            sage: CIF(RIF(0), RIF(1)).__nonzero__()
            True
            sage: CIF(RIF(1, 2), RIF(0)).__nonzero__()
            True
            sage: CIF(RIF(-1, 1), RIF(-1, 1)).__nonzero__()
            True
        """
        return self.real().__nonzero__() or self.imag().__nonzero__()

    cpdef _richcmp_(left, Element right, int op):
        r"""
        As with the real interval fields this never returns false positives.
        Thus, `a == b` is ``True`` iff both `a` and `b` represent the same
        one-point interval. Likewise `a != b` is ``True`` iff `x != y` for all
        `x \in a, y \in b`.

        EXAMPLES::

            sage: CIF(0) == CIF(0)
            True
            sage: CIF(0) == CIF(1)
            False
            sage: CIF.gen() == CIF.gen()
            True
            sage: CIF(0) == CIF.gen()
            False
            sage: CIF(0) != CIF(1)
            True
            sage: -CIF(-3).sqrt() != CIF(-3).sqrt()
            True

        These intervals overlap, but contain unequal points::

            sage: CIF(3).sqrt() == CIF(3).sqrt()
            False
            sage: CIF(3).sqrt() != CIF(3).sqrt()
            False

        In the future, complex interval elements may be unordered,
        but or backwards compatibility we order them lexicographically::

            sage: CDF(-1) < -CDF.gen() < CDF.gen() < CDF(1)
            True
            sage: CDF(1) >= CDF(1) >= CDF.gen() >= CDF.gen() >= 0 >= -CDF.gen() >= CDF(-1)
            True
        """
        cdef ComplexIntervalFieldElement lt, rt
        lt = left
        rt = right
        if op == 2: #==
            # intervals a == b iff a<=b and b <= a
            # (this gives a result with two comparisons, where the
            # obvious approach would use three)
            return mpfr_lessequal_p(&lt.__re.right, &rt.__re.left) \
                and mpfr_lessequal_p(&rt.__re.right, &lt.__re.left) \
                and mpfr_lessequal_p(&lt.__im.right, &rt.__im.left) \
                and mpfr_lessequal_p(&rt.__im.right, &lt.__im.left)
        elif op == 3: #!=
            return mpfr_less_p(&lt.__re.right, &rt.__re.left) \
                or mpfr_less_p(&rt.__re.right, &lt.__re.left) \
                or mpfr_less_p(&lt.__im.right, &rt.__im.left) \
                or mpfr_less_p(&rt.__im.right, &lt.__im.left)
        else:
            # Eventually we probably want to disable comparison of complex
            # intervals, just like python complexes will be unordered.
            ## raise TypeError, "no ordering relation is defined for complex numbers"
            diff = left - right
            real_diff = diff.real()
            imag_diff = diff.imag()
            if op == 0: #<
                return real_diff < 0 or (real_diff == 0 and imag_diff < 0)
            elif op == 1: #<=
                return real_diff < 0 or (real_diff == 0 and imag_diff <= 0)
            elif op == 4: #>
                return real_diff > 0 or (real_diff == 0 and imag_diff > 0)
            elif op == 5: #>=
                return real_diff > 0 or (real_diff == 0 and imag_diff >= 0)

    cpdef int _cmp_(left, sage.structure.element.Element right) except -2:
        """
        Intervals are compared lexicographically on the 4-tuple:
        ``(x.real().lower(), x.real().upper(),
        x.imag().lower(), x.imag().upper())``

        EXAMPLES::

            sage: a = CIF(RIF(0,1), RIF(0,1))
            sage: b = CIF(RIF(0,1), RIF(0,2))
            sage: c = CIF(RIF(0,2), RIF(0,2))
            sage: cmp(a, b)
            -1
            sage: cmp(b, c)
            -1
            sage: cmp(a, c)
            -1
            sage: cmp(a, a)
            0
            sage: cmp(b, a)
            1

        TESTS::

            sage: tests = []
            sage: for rl in (0, 1):
            ....:     for ru in (rl, rl + 1):
            ....:         for il in (0, 1):
            ....:             for iu in (il, il + 1):
            ....:                 tests.append((CIF(RIF(rl, ru), RIF(il, iu)), (rl, ru, il, iu)))
            sage: for (i1, t1) in tests:
            ....:     for (i2, t2) in tests:
            ....:         assert(cmp(i1, i2) == cmp(t1, t2))
        """
        cdef int a, b
        a = mpfi_nan_p(left.__re)
        b = mpfi_nan_p((<ComplexIntervalFieldElement>right).__re)
        if a != b:
            return -1

        cdef int i
        i = mpfr_cmp(&left.__re.left, &(<ComplexIntervalFieldElement>right).__re.left)
        if i < 0:
            return -1
        elif i > 0:
            return 1
        i = mpfr_cmp(&left.__re.right, &(<ComplexIntervalFieldElement>right).__re.right)
        if i < 0:
            return -1
        elif i > 0:
            return 1
        i = mpfr_cmp(&left.__im.left, &(<ComplexIntervalFieldElement>right).__im.left)
        if i < 0:
            return -1
        elif i > 0:
            return 1
        i = mpfr_cmp(&left.__im.right, &(<ComplexIntervalFieldElement>right).__im.right)
        if i < 0:
            return -1
        elif i > 0:
            return 1
        return 0

    ########################################################################
    # Transcendental (and other) functions
    ########################################################################

    def argument(self):
        r"""
        The argument (angle) of the complex number, normalized
        so that `-\pi < \theta.lower() \leq \pi`.

        We raise a ``ValueError`` if the interval strictly contains 0,
        or if the interval contains only 0.

        .. WARNING::

            We do not always use the standard branch cut for
            argument!  If the interval crosses the negative real axis,
            then the argument will be an interval whose lower bound is
            less than `\pi` and whose upper bound is more than `\pi`; in
            effect, we move the branch cut away from the interval.

        EXAMPLES::

            sage: i = CIF.0
            sage: (i^2).argument()
            3.141592653589794?
            sage: (1+i).argument()
            0.785398163397449?
            sage: i.argument()
            1.570796326794897?
            sage: (-i).argument()
            -1.570796326794897?
            sage: (RR('-0.001') - i).argument()
            -1.571796326461564?
            sage: CIF(2).argument()
            0
            sage: CIF(-2).argument()
            3.141592653589794?

        Here we see that if the interval crosses the negative real
        axis, then the argument can exceed `\pi`, and we
        we violate the standard interval guarantees in the process::

            sage: CIF(-2, RIF(-0.1, 0.1)).argument().str(style='brackets')
            '[3.0916342578678501 .. 3.1915510493117365]'
            sage: CIF(-2, -0.1).argument()
            -3.091634257867851?
        """
        if mpfi_has_zero(self.__re) and mpfi_has_zero(self.__im):

            if mpfi_is_zero(self.__re) and mpfi_is_zero(self.__im):
                raise ValueError, "Can't take the argument of complex zero"
            if not mpfi_is_nonpos(self.__re) and not mpfi_is_nonneg(self.__re) \
               and not mpfi_is_nonpos(self.__im) and not mpfi_is_nonneg(self.__im):
                raise ValueError, "Can't take the argument of interval strictly containing zero"

            # Now if we exclude zero from the interval, we know that the
            # argument of the remaining points is bounded.  Check which
            # axes the interval extends along (we can deduce information
            # about the quadrants from information about the axes).

            which_axes = [False, False, False, False]
            if not mpfi_is_nonpos(self.__re):
                which_axes[0] = True
            if not mpfi_is_nonpos(self.__im):
                which_axes[1] = True
            if not mpfi_is_nonneg(self.__re):
                which_axes[2] = True
            if not mpfi_is_nonneg(self.__im):
                which_axes[3] = True

            lower = None
            for i in range(-1, 3):
                if which_axes[i % 4] and not which_axes[(i - 1) % 4]:
                    if lower is not None:
                        raise ValueError, "Can't take the argument of line-segment interval strictly containing zero"
                    lower = i

            for i in range(lower, lower+4):
                if which_axes[i % 4] and not which_axes[(i + 1) % 4]:
                    upper = i
                    break

            fld = self.parent()._real_field()
            return fld.pi() * fld(lower, upper) * fld(0.5)

        else:

            # OK, we know that the interval is bounded away from zero
            # in either the real or the imaginary direction (or both).
            # We'll handle the "bounded away in the imaginary direction"
            # case first.

            fld = self.parent()._real_field()

            if mpfi_is_strictly_pos(self.__im):
                return (-self.real() / self.imag()).arctan() + fld.pi()/2
            if mpfi_is_strictly_neg(self.__im):
                return (-self.real() / self.imag()).arctan() - fld.pi()/2

            if mpfi_is_strictly_pos(self.__re):
                return (self.imag() / self.real()).arctan()

            # The only remaining case is that self.__re is strictly
            # negative and self.__im contains 0.  In that case, we
            # return an interval containing pi.

            return (self.imag() / self.real()).arctan() + fld.pi()

    def arg(self):
        """
        Same as :meth:`argument()`.

        EXAMPLES::

            sage: i = CIF.0
            sage: (i^2).arg()
            3.141592653589794?
        """
        return self.argument()

    def crosses_log_branch_cut(self):
        """
        Returns ``True`` if this interval crosses the standard branch cut
        for :meth:`log()` (and hence for exponentiation) and for argument.
        (Recall that this branch cut is infinitesimally below the
        negative portion of the real axis.)

        EXAMPLES::

            sage: z = CIF(1.5, 2.5) - CIF(0, 2.50000000000000001); z
            1.5000000000000000? + -1.?e-15*I
            sage: z.crosses_log_branch_cut()
            False
            sage: CIF(-2, RIF(-0.1, 0.1)).crosses_log_branch_cut()
            True
        """

        if mpfi_is_nonneg(self.__re):
            return False
        if mpfi_is_nonneg(self.__im):
            return False
        if mpfi_is_neg(self.__im):
            return False
        return True

    def conjugate(self):
        """
        Return the complex conjugate of this complex number.

        EXAMPLES::

            sage: i = CIF.0
            sage: (1+i).conjugate()
            1 - 1*I
        """
        cdef ComplexIntervalFieldElement x
        x = self._new()

        mpfi_set(x.__re, self.__re)
        mpfi_neg(x.__im, self.__im)
        return x

    def exp(self):
        r"""
        Compute `e^z` or `\exp(z)` where `z` is the complex number ``self``.

        EXAMPLES::

            sage: i = ComplexIntervalField(300).0
            sage: z = 1 + i
            sage: z.exp()
            1.46869393991588515713896759732660426132695673662900872279767567631093696585951213872272450? + 2.28735528717884239120817190670050180895558625666835568093865811410364716018934540926734485?*I
        """
        mag = self.real().exp()
        theta = self.imag()
        re = theta.cos() * mag
        im = theta.sin() * mag
        return ComplexIntervalFieldElement(self._parent, re, im)

    def log(self,base=None):
        """
        Complex logarithm of `z`.

        .. WARNING::

            This does always not use the standard branch cut for complex log!
            See the docstring for :meth:`argument()` to see what we do instead.

        EXAMPLES::

            sage: a = CIF(RIF(3, 4), RIF(13, 14))
            sage: a.log().str(style='brackets')
            '[2.5908917751460420 .. 2.6782931373360067] + [1.2722973952087170 .. 1.3597029935721503]*I'
            sage: a.log().exp().str(style='brackets')
            '[2.7954667135098274 .. 4.2819545928390213] + [12.751682453911920 .. 14.237018048974635]*I'
            sage: a in a.log().exp()
            True

        If the interval crosses the negative real axis, then we don't
        use the standard branch cut (and we violate the interval guarantees)::

            sage: CIF(-3, RIF(-1/4, 1/4)).log().str(style='brackets')
            '[1.0986122886681095 .. 1.1020725100903968] + [3.0584514217013518 .. 3.2247338854782349]*I'
            sage: CIF(-3, -1/4).log()
            1.102072510090397? - 3.058451421701352?*I

        Usually if an interval contains zero, we raise an exception::

            sage: CIF(RIF(-1,1),RIF(-1,1)).log()
            Traceback (most recent call last):
            ...
            ValueError: Can't take the argument of interval strictly containing zero

        But we allow the exact input zero::

            sage: CIF(0).log()
            [-infinity .. -infinity]

        If a base is passed from another function, we can accommodate this::

            sage: CIF(-1,1).log(2)
            0.500000000000000? + 3.399270106370396?*I
        """
        if self == 0:
            from real_mpfi import RIF
            return RIF(0).log()
        theta = self.argument()
        rho = abs(self)
        if base is None or base == 'e':
            return ComplexIntervalFieldElement(self._parent, rho.log(), theta)
        else:
            from real_mpfr import RealNumber, RealField
            return ComplexIntervalFieldElement(self._parent, rho.log()/RealNumber(RealField(self.prec()),base).log(), theta/RealNumber(RealField(self.prec()),base).log())

    def sqrt(self, bint all=False, **kwds):
        """
        The square root function.

        .. WARNING::

            We approximate the standard branch cut along the negative real
            axis, with ``sqrt(-r^2) = i*r`` for positive real ``r``; but if
            the interval crosses the negative real axis, we pick the root with
            positive imaginary component for the entire interval.

        INPUT:

        - ``all`` -- bool (default: ``False``); if ``True``, return a list
          of all square roots.

        EXAMPLES::

            sage: CIF(-1).sqrt()^2
            -1
            sage: sqrt(CIF(2))
            1.414213562373095?
            sage: sqrt(CIF(-1))
            1*I
            sage: sqrt(CIF(2-I))^2
            2.00000000000000? - 1.00000000000000?*I
            sage: CC(-2-I).sqrt()^2
            -2.00000000000000 - 1.00000000000000*I

        Here, we select a non-principal root for part of the interval, and
        violate the standard interval guarantees::

            sage: CIF(-5, RIF(-1, 1)).sqrt().str(style='brackets')
            '[-0.22250788030178321 .. 0.22250788030178296] + [2.2251857651053086 .. 2.2581008643532262]*I'
            sage: CIF(-5, -1).sqrt()
            0.222507880301783? - 2.247111425095870?*I
        """
        if self.is_zero():
            return [self] if all else self
        if mpfi_is_zero(self.__im) and not mpfi_has_zero(self.__re):
            if mpfr_sgn(&self.__re.left) > 0:
                x = ComplexIntervalFieldElement(self._parent, self.real().sqrt(), 0)
            else:
                x = ComplexIntervalFieldElement(self._parent, 0, (-self.real()).sqrt())
        else:
            theta = self.argument()/2
            rho = abs(self).sqrt()
            x = ComplexIntervalFieldElement(self._parent, rho*theta.cos(), rho*theta.sin())
        if all:
            return [x, -x]
        else:
            return x


    def is_square(self):
        r"""
        This function always returns ``True`` as `\CC` is algebraically closed.

        EXAMPLES::

            sage: CIF(2, 1).is_square()
            True
        """
        return True

    def cos(self):
        r"""
        Compute the cosine of this complex interval.

        EXAMPLES::

            sage: CIF(1,1).cos()
            0.833730025131149? - 0.988897705762865?*I
            sage: CIF(3).cos()
            -0.9899924966004455?
            sage: CIF(0,2).cos()
            3.762195691083632?

        Check that :trac:`17285` is fixed::

            sage: CIF(cos(2/3))
            0.7858872607769480?

        ALGORITHM:

        The implementation uses the following trigonometric identity

        .. MATH::

            \cos(x + iy) = \cos(x) \cosh(y) - i \sin(x) \sinh(y)
        """
        cdef ComplexIntervalFieldElement res = self._new()
        cdef mpfi_t tmp
        mpfi_init2(tmp, self._parent.prec())
        sig_on()
        mpfi_cos(res.__re, self.__re)
        mpfi_cosh(tmp, self.__im)
        mpfi_mul(res.__re, res.__re, tmp)

        mpfi_sin(res.__im, self.__re)
        mpfi_sinh(tmp, self.__im)
        mpfi_mul(res.__im, res.__im, tmp)
        mpfi_neg(res.__im, res.__im)
        sig_off()
        mpfi_clear(tmp)
        return res

    def sin(self):
        r"""
        Compute the sine of this complex interval.

        EXAMPLES::

            sage: CIF(1,1).sin()
            1.298457581415978? + 0.634963914784736?*I
            sage: CIF(2).sin()
            0.909297426825682?
            sage: CIF(0,2).sin()
            3.626860407847019?*I

        Check that :trac:`17825` is fixed::

            sage: CIF(sin(2/3))
            0.618369803069737?

        ALGORITHM:

        The implementation uses the following trigonometric identity

        .. MATH::

            \sin(x + iy) = \sin(x) \cosh(y) + i \cos (x) \sinh(y)
        """
        cdef ComplexIntervalFieldElement res = self._new()
        cdef mpfi_t tmp
        mpfi_init2(tmp, self._parent.prec())
        sig_on()
        mpfi_sin(res.__re, self.__re)
        mpfi_cosh(tmp, self.__im)
        mpfi_mul(res.__re, res.__re, tmp)

        mpfi_cos(res.__im, self.__re)
        mpfi_sinh(tmp, self.__im)
        mpfi_mul(res.__im, res.__im, tmp)
        sig_off()
        mpfi_clear(tmp)
        return res

    def tan(self):
        r"""
        Return the tangent of this complex interval.

        EXAMPLES::

            sage: CIF(1,1).tan()
            0.27175258531952? + 1.08392332733870?*I
            sage: CIF(2).tan()
            -2.18503986326152?
            sage: CIF(0,2).tan()
            0.964027580075817?*I
        """
        return self.sin() / self.cos()

    def cosh(self):
        r"""
        Return the hyperbolic cosine of this complex interval.

        EXAMPLES::

            sage: CIF(1,1).cosh()
            0.833730025131149? + 0.988897705762865?*I
            sage: CIF(2).cosh()
            3.762195691083632?
            sage: CIF(0,2).cosh()
            -0.4161468365471424?

        ALGORITHM:

        The implementation uses the following trigonometric identity

        .. MATH::

            \cosh(x+iy) = \cos(y) \cosh(x) + i \sin(y) \sinh(x)
        """
        cdef ComplexIntervalFieldElement res = self._new()
        cdef mpfi_t tmp
        mpfi_init2(tmp, self._parent.prec())
        sig_on()
        mpfi_cos(res.__re, self.__im)
        mpfi_cosh(tmp, self.__re)
        mpfi_mul(res.__re, res.__re, tmp)

        mpfi_sin(res.__im, self.__im)
        mpfi_sinh(tmp, self.__re)
        mpfi_mul(res.__im, res.__im, tmp)
        sig_off()
        mpfi_clear(tmp)
        return res

    def sinh(self):
        r"""
        Return the hyperbolic sine of this complex interval.

        EXAMPLES::

            sage: CIF(1,1).sinh()
            0.634963914784736? + 1.298457581415978?*I
            sage: CIF(2).sinh()
            3.626860407847019?
            sage: CIF(0,2).sinh()
            0.909297426825682?*I

        ALGORITHM:

        The implementation uses the following trigonometric identity

        .. MATH::

            \sinh(x+iy) = \cos(y) \sinh(x) + i \sin(y) \cosh(x)
        """
        cdef ComplexIntervalFieldElement res = self._new()
        cdef mpfi_t tmp
        mpfi_init2(tmp, self._parent.prec())
        sig_on()
        mpfi_cos(res.__re, self.__im)
        mpfi_sinh(tmp, self.__re)
        mpfi_mul(res.__re, res.__re, tmp)

        mpfi_sin(res.__im, self.__im)
        mpfi_cosh(tmp, self.__re)
        mpfi_mul(res.__im, res.__im, tmp)
        sig_off()
        mpfi_clear(tmp)
        return res

    def tanh(self):
        r"""
        Return the hyperbolic tangent of this complex interval.

        EXAMPLES::

            sage: CIF(1,1).tanh()
            1.08392332733870? + 0.27175258531952?*I
            sage: CIF(2).tanh()
            0.964027580075817?
            sage: CIF(0,2).tanh()
            -2.18503986326152?*I
        """
        return self.sinh() / self.cosh()

<<<<<<< HEAD
    def find_subintervals(self, f, test, **kwds):
        r"""
        Find subintervals of this interval passing the given ``test``
        on the function ``f``.

        INPUT:

        - ``f`` -- the function as something callable.

        - ``test`` -- the condition which is tested for. This function
          gets ``f`` (or a modified ``f`` when ``use_fast_callable``
          is used) as its first argument and the cell which is to be
          tested as its second argument.

        See :func:`~sage.rings.real_mpfi.bisect` for further options.

        OUTPUT:

        A list of intervals.

        .. NOTE::

            This method performs a search by a bisection algorithm,
            see :func:`~sage.rings.real_mpfi.bisect`.

        EXAMPLES::

            sage: def contains_zero(fct, cell):
            ....:     return fct(cell).contains_zero()
            sage: CIF((-4,4), (-7,7)).find_subintervals(lambda x: exp(x) - 2, contains_zero)
            [0.69314718055995? - 6.28318530717959?*I,
             0.69314718055995? + 0.?e-14*I,
             0.69314718055995? + 6.28318530717959?*I]

        .. SEEALSO::

            :func:`sage.rings.real_mpfi.bisect`
            :meth:`sage.rings.real_mpfi.RealIntervalFieldElement.find_subintervals`,
        """
        from sage.rings.real_mpfi import bisect
        return bisect(f, self, test, **kwds)
=======
    def zeta(self, a=None):
        """
        Return the image of this interval by the Hurwitz zeta function.

        For ``a = 1`` (or ``a = None``), this computes the Riemann zeta function.

        EXAMPLES::

            sage: zeta(CIF(2, 3))
            0.7980219851462757? - 0.1137443080529385?*I
            sage: _.parent()
            Complex Interval Field with 53 bits of precision
            sage: CIF(2, 3).zeta(1/2)
            -1.955171567161496? + 3.123301509220897?*I
        """
        from sage.rings.complex_arb import ComplexBallField
        return ComplexBallField(self.prec())(self).zeta(a).\
            _complex_mpfi_(self._parent)
>>>>>>> edcb48aa


def make_ComplexIntervalFieldElement0( fld, re, im ):
    """
    Construct a :class:`ComplexIntervalFieldElement` for pickling.

    TESTS::

        sage: a = CIF(1 + I)
        sage: loads(dumps(a)) == a # indirect doctest
        True
    """
    x = ComplexIntervalFieldElement( fld, re, im )
    return x



def create_ComplexIntervalFieldElement(s_real, s_imag=None, int pad=0, min_prec=53):
    r"""
    Return the complex number defined by the strings ``s_real`` and ``s_imag``
    as an element of ``ComplexIntervalField(prec=n)``, where `n` potentially
    has slightly more (controlled by pad) bits than given by `s`.

    INPUT:

    - ``s_real`` -- a string that defines a real number (or something whose
      string representation defines a number)

    - ``s_imag`` -- a string that defines a real number (or something whose
      string representation defines a number)

    - ``pad`` -- an integer at least 0.

    - ``min_prec`` -- number will have at least this many bits of precision,
      no matter what.

    EXAMPLES::

        sage: ComplexIntervalFieldElement('2.3')
        2.300000000000000?
        sage: ComplexIntervalFieldElement('2.3','1.1')
        2.300000000000000? + 1.100000000000000?*I
        sage: ComplexIntervalFieldElement(10)
        10
        sage: ComplexIntervalFieldElement(10,10)
        10 + 10*I
        sage: ComplexIntervalFieldElement(1.000000000000000000000000000,2)
        1 + 2*I
        sage: ComplexIntervalFieldElement(1,2.000000000000000000000)
        1 + 2*I
        sage: ComplexIntervalFieldElement(1.234567890123456789012345, 5.4321098654321987654321)
        1.234567890123456789012350? + 5.432109865432198765432000?*I

    TESTS:

    Make sure we've rounded up ``log(10,2)`` enough to guarantee
    sufficient precision (:trac:`10164`).  This is a little tricky
    because at the time of writing, we don't support intervals long
    enough to trip the error.  However, at least we can make sure that
    we either do it correctly or fail noisily::

        sage: c_CIFE = sage.rings.complex_interval.create_ComplexIntervalFieldElement
        sage: for kp in range(2,6):
        ...       s = '1.' + '0'*10**kp + '1'
        ...       try:
        ...           assert c_CIFE(s,0).real()-1 != 0
        ...           assert c_CIFE(0,s).imag()-1 != 0
        ...       except TypeError:
        ...           pass

    """
    if s_imag is None:
        s_imag = 0

    if not isinstance(s_real, str):
        s_real = str(s_real).strip()
    if not isinstance(s_imag, str):
        s_imag = str(s_imag).strip()
    #if base == 10:
    bits = max(int(LOG_TEN_TWO_PLUS_EPSILON*len(s_real)),
               int(LOG_TEN_TWO_PLUS_EPSILON*len(s_imag)))
    #else:
    #    bits = max(int(math.log(base,2)*len(s_imag)),int(math.log(base,2)*len(s_imag)))

    C = complex_interval_field.ComplexIntervalField(prec=max(bits+pad, min_prec))
    return ComplexIntervalFieldElement(C, s_real, s_imag)<|MERGE_RESOLUTION|>--- conflicted
+++ resolved
@@ -1859,7 +1859,25 @@
         """
         return self.sinh() / self.cosh()
 
-<<<<<<< HEAD
+    def zeta(self, a=None):
+        """
+        Return the image of this interval by the Hurwitz zeta function.
+
+        For ``a = 1`` (or ``a = None``), this computes the Riemann zeta function.
+
+        EXAMPLES::
+
+            sage: zeta(CIF(2, 3))
+            0.7980219851462757? - 0.1137443080529385?*I
+            sage: _.parent()
+            Complex Interval Field with 53 bits of precision
+            sage: CIF(2, 3).zeta(1/2)
+            -1.955171567161496? + 3.123301509220897?*I
+        """
+        from sage.rings.complex_arb import ComplexBallField
+        return ComplexBallField(self.prec())(self).zeta(a).\
+            _complex_mpfi_(self._parent)
+
     def find_subintervals(self, f, test, **kwds):
         r"""
         Find subintervals of this interval passing the given ``test``
@@ -1901,26 +1919,6 @@
         """
         from sage.rings.real_mpfi import bisect
         return bisect(f, self, test, **kwds)
-=======
-    def zeta(self, a=None):
-        """
-        Return the image of this interval by the Hurwitz zeta function.
-
-        For ``a = 1`` (or ``a = None``), this computes the Riemann zeta function.
-
-        EXAMPLES::
-
-            sage: zeta(CIF(2, 3))
-            0.7980219851462757? - 0.1137443080529385?*I
-            sage: _.parent()
-            Complex Interval Field with 53 bits of precision
-            sage: CIF(2, 3).zeta(1/2)
-            -1.955171567161496? + 3.123301509220897?*I
-        """
-        from sage.rings.complex_arb import ComplexBallField
-        return ComplexBallField(self.prec())(self).zeta(a).\
-            _complex_mpfi_(self._parent)
->>>>>>> edcb48aa
 
 
 def make_ComplexIntervalFieldElement0( fld, re, im ):
