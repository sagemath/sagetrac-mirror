--- conflicted
+++ resolved
@@ -5296,8 +5296,7 @@
         sage: sage.rings.real_mpfi.__create__RealIntervalFieldElement_version1(RIF, 2.225, 2.227)
         2.226?
     """
-<<<<<<< HEAD
-    return RealIntervalFieldElement(parent, (lower, upper))
+    return parent([lower, upper])
 
 
 cpdef bisect(f, start, test,
@@ -5518,7 +5517,4 @@
 
         verbose('reduced results to %s cells' % (len(result),), level=1)
 
-    return result
-=======
-    return parent([lower, upper])
->>>>>>> 6abcb725
+    return result