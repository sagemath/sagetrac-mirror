--- conflicted
+++ resolved
@@ -1623,42 +1623,6 @@
         return self
 
 
-<<<<<<< HEAD
-    def _is_same_(self, other):
-        r"""
-        Return if this :class:`OTerm` is the same as ``other``.
-
-        INPUT:
-
-        - ``other`` -- an :class:`OTerm`.
-
-        OUTPUT:
-
-        A boolean.
-
-        .. NOTE::
-
-            This method gets called by the coercion model, so it can
-            be assumed that this :class:`OTerm` and ``other`` come
-            from the same parent.
-
-        EXAMPLES::
-
-            sage: from sage.rings.asymptotic.growth_group import GrowthGroup
-            sage: from sage.rings.asymptotic.term_monoid import OTermMonoid
-            sage: OT = OTermMonoid(GrowthGroup('x^ZZ'), QQ)
-            sage: t = OT.an_element(); t
-            O(x)
-            sage: t.is_same(OT(x))  # indirect doctest
-            True
-            sage: t.is_same(OT(x^2))  # indirect doctest
-            False
-        """
-        return self.growth == other.growth
-
-
-=======
->>>>>>> 51cfce64
 class OTermMonoid(GenericTermMonoid):
     r"""
     Parent for asymptotic big `O`-terms.
