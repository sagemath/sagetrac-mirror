--- conflicted
+++ resolved
@@ -216,19 +216,10 @@
       variable. It has to be a valid Python identifier. ``var`` can
       also be a tuple (or other iterable of such objects).
 
-<<<<<<< HEAD
-    ::
-
-        sage: G = agg.GrowthGroup('QQ^x * x^ZZ * y^ZZ * log(y)^QQ * QQ^z')
-        sage: G.an_element()
-        (1/2)^x * x * y * log(y)^(1/2) * (1/2)^z
-
-    .. SEEALSO:
-=======
     - ``repr`` (default: ``None``) -- if specified, then this string
       will be displayed instead of ``var``. Use this to get
       e.g. ``log(x)^ZZ``: ``var`` is then used to specify the variable `x`.
->>>>>>> 316cac1d
+
 
     TESTS::
 
@@ -413,15 +404,6 @@
 
         EXAMPLES::
 
-<<<<<<< HEAD
-            sage: import sage.groups.asymptotic_growth_group as agg
-            sage: G = agg.GrowthGroup('x^ZZ * log(x)^ZZ * y^QQ * log(z)^ZZ')
-            sage: G.gens_monomial()
-            (x, y)
-            sage: G = agg.GrowthGroup('QQ^x * x^ZZ * log(y)^ZZ * QQ^z')
-            sage: G.gens_monomial()
-            (x,)
-=======
             sage: from sage.rings.asymptotic.growth_group import Variable
             sage: Variable.extract_variable_name('x')
             'x'
@@ -445,7 +427,6 @@
             Traceback (most recent call last):
             ....
             ValueError: Unbalanced parentheses in 'log)x('.
->>>>>>> 316cac1d
         """
         from sage.symbolic.ring import isidentifier
         s = s.strip()
@@ -1928,7 +1909,24 @@
         return len(self.gens())
 
 
-<<<<<<< HEAD
+    def variable_names(self):
+        r"""
+        Return the names of the variables.
+
+        OUTPUT:
+
+        A tuple of strings.
+
+        EXAMPLES::
+
+            sage: from sage.rings.asymptotic.growth_group import GrowthGroup
+            sage: GrowthGroup('x^ZZ').variable_names()
+            ('x',)
+            sage: GrowthGroup('log(x)^ZZ').variable_names()
+            ('x',)
+        """
+        return self._var_.variable_names()
+
 
 class ExponentialGrowthElement(GenericGrowthElement):
     r"""
@@ -2489,25 +2487,6 @@
             0
         """
         return len(self.gens())
-=======
-    def variable_names(self):
-        r"""
-        Return the names of the variables.
-
-        OUTPUT:
-
-        A tuple of strings.
-
-        EXAMPLES::
-
-            sage: from sage.rings.asymptotic.growth_group import GrowthGroup
-            sage: GrowthGroup('x^ZZ').variable_names()
-            ('x',)
-            sage: GrowthGroup('log(x)^ZZ').variable_names()
-            ('x',)
-        """
-        return self._var_.variable_names()
->>>>>>> 316cac1d
 
 
 class GrowthGroupFactory(sage.structure.factory.UniqueFactory):
