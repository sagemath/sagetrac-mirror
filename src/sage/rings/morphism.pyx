--- conflicted
+++ resolved
@@ -872,11 +872,7 @@
                 if rbm is not None:
                     kwds['base_map'] = self * rbm
                 try:
-<<<<<<< HEAD
-                    return homset([self(g) for g in right.im_gens()], check=False)
-=======
                     return homset([self(g) for g in right.im_gens()], **kwds)
->>>>>>> 8acb0192
                 except ValueError:
                     pass
             from sage.rings.number_field.morphism import RelativeNumberFieldHomomorphism_from_abs
@@ -1105,8 +1101,6 @@
             sage: z._im_gens_(R, [t^2], base_map=cc)
             (-4*i + 3)*t^4 - i*t^2 + 1
 
-<<<<<<< HEAD
-=======
         The base map's codomain is extended to the whole codomain::
 
             sage: S.<x> = QQ[]
@@ -1119,7 +1113,6 @@
             sage: f.base_map() == cc.extend_codomain(T)
             True
 
->>>>>>> 8acb0192
         There is a check option, but it may be ignored in some cases
         -- it's purpose isn't so you can lie to Sage, but to sometimes
         speed up creation of a homomorphism::
@@ -1140,15 +1133,12 @@
         if check:
             if len(im_gens) != parent.domain().ngens():
                 raise ValueError("number of images must equal number of generators")
-<<<<<<< HEAD
-=======
             if base_map is None:
                 tkwds = {}
             else:
                 if base_map.codomain() is not self.codomain():
                     base_map = base_map.extend_codomain(self.codomain())
                 tkwds = {'base_map': base_map}
->>>>>>> 8acb0192
             tkwds = {} if base_map is None else {'base_map': base_map}
             t = parent.domain()._is_valid_homomorphism_(parent.codomain(), im_gens, **tkwds)
             if not t:
@@ -1205,10 +1195,6 @@
             sage: phi(i*y)
             -i*y^2
             sage: phi.base_map()
-<<<<<<< HEAD
-            Ring endomorphism of Number Field in i with defining polynomial x^2 + 1
-              Defn: i |--> -i
-=======
             Composite map:
               From: Number Field in i with defining polynomial x^2 + 1
               To:   Univariate Polynomial Ring in y over Number Field in i with defining polynomial x^2 + 1
@@ -1218,7 +1204,6 @@
                       Polynomial base injection morphism:
                       From: Number Field in i with defining polynomial x^2 + 1
                       To:   Univariate Polynomial Ring in y over Number Field in i with defining polynomial x^2 + 1
->>>>>>> 8acb0192
         """
         return self._base_map
 
