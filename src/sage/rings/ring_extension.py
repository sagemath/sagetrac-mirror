--- conflicted
+++ resolved
@@ -427,13 +427,9 @@
                 if ring.has_coerce_map_from(backend_base):
                     defining_morphism = RingExtensionHomomorphism(base.Hom(ring), ring.coerce_map_from(backend_base))
             if defining_morphism is None:
-<<<<<<< HEAD
-                raise ValueError("No coercion map from %s to %s" % (base,ring))
+                raise ValueError(f"No coercion map from {base} to {ring}")
             if canonical_backend is None:
                 canonical_backend = True
-=======
-                raise ValueError(f"no coercion map from {base} to {ring}")
->>>>>>> 6f02802d
         else:
             if defining_morphism.domain() is not base:
                 defining_morphism = defining_morphism.extend_domain(base)
@@ -561,15 +557,6 @@
         - ``category`` -- the category for the resulting parent
           (default: ``CommutativeRings()``)
 
-<<<<<<< HEAD
-=======
-        .. NOTE:
-
-            The attribute ``is_backend_exposed`` is only used for printing;
-            when it is ``False``, printing an element like its backend is
-            disabled (and a ``RuntimeError`` is raised when it would occur).
-
->>>>>>> 6f02802d
         OUTPUT:
 
         The extension defined by ``defining_morphism``
@@ -2535,11 +2522,7 @@
             constructor = RingExtensionFractionField
             kwargs = { 'print_options': {'print_elements_as': self.fraction_field(extend_base=True)} }
         ring = defining_morphism.codomain()
-<<<<<<< HEAD
         return RingExtension(ring, defining_morphism, gen=gen, names=names, canonical_backend=self._canonical_backend, constructors=[(constructor, kwargs)])
-=======
-        return RingExtension(ring, defining_morphism, names=names, constructors=[(constructor, kwargs)])
->>>>>>> 6f02802d
 
 
 class RingExtensionWithGen(RingExtensionWithBasis):
@@ -2819,8 +2802,4 @@
             constructor = RingExtensionFractionField
             kwargs = { 'print_options': {'print_elements_as': self.fraction_field(extend_base=True)} }
         ring = defining_morphism.codomain()
-<<<<<<< HEAD
-        return RingExtension(ring, defining_morphism, gen=gen, names=names, canonical_backend=self._canonical_backend, constructors=[(constructor, kwargs)])
-=======
-        return RingExtension(ring, defining_morphism, names=names, constructors=[(constructor, kwargs)])
->>>>>>> 6f02802d
+        return RingExtension(ring, defining_morphism, gen=gen, names=names, canonical_backend=self._canonical_backend, constructors=[(constructor, kwargs)])