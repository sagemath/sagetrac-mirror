--- conflicted
+++ resolved
@@ -1023,15 +1023,8 @@
             sage: pari(CDF(1,2))
             1.00000000000000 + 2.00000000000000*I
         """
-<<<<<<< HEAD
-        cdef sage.libs.pari.gen.PariInstance P
-        P = sage.libs.pari.gen.pari
-        pari_catch_sig_on()
-        return P.new_gen(self._gen())
-=======
         pari_catch_sig_on()
         return pari.new_gen(self._gen())
->>>>>>> 6452f9d3
 
     #######################################################################
     # Arithmetic
@@ -2228,15 +2221,8 @@
             sage: CDF(1,5).algdep(2)
             x^2 - 2*x + 26
         """
-<<<<<<< HEAD
-        cdef sage.libs.pari.gen.PariInstance P
-        P = sage.libs.pari.gen.pari
-        pari_catch_sig_on()
-        f = P.new_gen(algdep0(self._gen(), n, 0))
-=======
         pari_catch_sig_on()
         f = pari.new_gen(algdep0(self._gen(), n, 0))
->>>>>>> 6452f9d3
         from polynomial.polynomial_ring_constructor import PolynomialRing
         from integer_ring import ZZ
         R = PolynomialRing(ZZ ,'x')
