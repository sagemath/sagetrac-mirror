"""
`p`-Adic Capped Absolute Elements

Elements of `p`-Adic Rings with Absolute Precision Cap

AUTHORS:

- David Roe
- Genya Zaytman: documentation
- David Harvey: doctests
"""

#*****************************************************************************
#       Copyright (C) 2007-2013 David Roe <roed.math@gmail.com>
#                               William Stein <wstein@gmail.com>
#
#  Distributed under the terms of the GNU General Public License (GPL)
#  as published by the Free Software Foundation; either version 2 of
#  the License, or (at your option) any later version.
#
#                  http://www.gnu.org/licenses/
#*****************************************************************************

include "sage/libs/linkages/padics/mpz.pxi"
include "CA_template.pxi"

from sage.libs.pari.pari_instance cimport PariInstance
cdef PariInstance P = sage.libs.pari.pari_instance.pari
from sage.rings.finite_rings.integer_mod import Mod

cdef class pAdicCappedAbsoluteElement(CAElement):
    """
    Constructs new element with given parent and value.

    INPUT:

    - ``x`` -- value to coerce into a capped absolute ring

    - ``absprec`` -- maximum number of digits of absolute precision

    - ``relprec`` -- maximum number of digits of relative precision

    EXAMPLES::

        sage: R = ZpCA(3, 5)
        sage: R(2)
        2 + O(3^5)
        sage: R(2, absprec=2)
        2 + O(3^2)
        sage: R(3, relprec=2)
        3 + O(3^3)
        sage: R(Qp(3)(10))
        1 + 3^2 + O(3^5)
        sage: R(pari(6))
        2*3 + O(3^5)
        sage: R(pari(1/2))
        2 + 3 + 3^2 + 3^3 + 3^4 + O(3^5)
        sage: R(1/2)
        2 + 3 + 3^2 + 3^3 + 3^4 + O(3^5)
        sage: R(mod(-1, 3^7))
        2 + 2*3 + 2*3^2 + 2*3^3 + 2*3^4 + O(3^5)
        sage: R(mod(-1, 3^2))
        2 + 2*3 + O(3^2)
        sage: R(3 + O(3^2))
        3 + O(3^2)
    """
    def lift(self):
        """
            sage: R = ZpCA(3)
            sage: R(10).lift()
            10
            sage: R(-1).lift()
            3486784400
        """
        return self.lift_c()

    cdef lift_c(self):
        """
        Implementation of lift.

        TESTS::

            sage: ZpCA(3,3)(1/4).lift() # indirect doctest
            7
        """
        cdef Integer ans = PY_NEW(Integer)
        mpz_set(ans.value, self.value)
        return ans

    def _pari_(self):
        """
        Conversion to pari.

        EXAMPLES::

            sage: R = ZpCA(5)
            sage: pari(R(1777)) #indirect doctest
            2 + 5^2 + 4*5^3 + 2*5^4 + O(5^20)
            sage: pari(R(0,0))
            O(5^0)
<<<<<<< HEAD
        """
        return self._to_gen()

    cdef pari_gen _to_gen(self):
        """
        Converts this element to an equivalent pari element.

        EXAMPLES::

            sage: R = Zp(5, 10); a = R(17); pari(a) #indirect doctest
            2 + 3*5 + O(5^10)
            sage: pari(R(0))
            0
            sage: pari(R(0,5))
            O(5^5)
        """
        # holder is defined in the linkage file
        cdef long val = mpz_remove(holder.value, self.value, self.prime_pow.prime.value)
        return P.new_gen_from_padic(val, self.absprec - val,
                                    self.prime_pow.prime.value,
                                    self.prime_pow.pow_mpz_t_tmp(self.absprec - val)[0],
                                    holder.value)

=======
        """
        return self._to_gen()

    cdef pari_gen _to_gen(self):
        """
        Converts this element to an equivalent pari element.

        EXAMPLES::

            sage: R = ZpCA(5, 10); a = R(17); pari(a) #indirect doctest
            2 + 3*5 + O(5^10)
            sage: pari(R(0,5))
            O(5^5)
            sage: pari(R(0,5)).debug()
            [&=...] PADIC(lg=5):... (precp=0,valp=5):... ... ... ...
                p : [&=...] INT(lg=3):... (+,lgefint=3):... ... 
              p^l : [&=...] INT(lg=3):... (+,lgefint=3):... ... 
                I : [&=...] INT(lg=2):... (0,lgefint=2):... 
        """
        cdef long val
        # Let val be the valuation of self, holder (defined in the
        # linkage file) be the unit part.
        if mpz_sgn(self.value) == 0:
            # Special case for zero: maximal valuation and 0 unit part
            val = self.absprec
            mpz_set_ui(holder.value, 0)
        else:
            val = mpz_remove(holder.value, self.value, self.prime_pow.prime.value)
        return P.new_gen_from_padic(val, self.absprec - val,
                                    self.prime_pow.prime.value,
                                    self.prime_pow.pow_mpz_t_tmp(self.absprec - val)[0],
                                    holder.value)

>>>>>>> eb7b486c
    def _integer_(self, Z=None):
        r"""
        Converts this element to an integer.

        TESTS::

            sage: R = ZpCA(5, prec = 4); a = R(642); a
            2 + 3*5 + O(5^4)
            sage: a._integer_()
            17
        """
        return self.lift_c()

    def residue(self, absprec=1):
        r"""
        Reduces this element modulo ``p^absprec``.

        INPUT:

        - ``absprec`` - an integer

        OUTPUT:

        element of `\mathbb{Z}/p^{\mbox{absprec}} \mathbb{Z}` -- ``self``
        reduced modulo ``p^absprec``.

        EXAMPLES::

            sage: R = Zp(7,4,'capped-abs'); a = R(8); a.residue(1)
            1
        """
        cdef Integer selfvalue, modulus
        if not PY_TYPE_CHECK(absprec, Integer):
            absprec = Integer(absprec)
        if mpz_cmp_si((<Integer>absprec).value, self.absprec) > 0:
            raise PrecisionError, "Not enough precision known in order to compute residue."
        elif mpz_sgn((<Integer>absprec).value) < 0:
            raise ValueError, "cannot reduce modulo a negative power of p"
        cdef long aprec = mpz_get_ui((<Integer>absprec).value)
        modulus = PY_NEW(Integer)
        mpz_set(modulus.value, self.prime_pow.pow_mpz_t_tmp(aprec)[0])
        selfvalue = PY_NEW(Integer)
        mpz_set(selfvalue.value, self.value)
        return Mod(selfvalue, modulus)

    def multiplicative_order(self):
        r"""
        Returns the minimum possible multiplicative order of this element.

        OUTPUT:
        the multiplicative order of self.  This is the minimum multiplicative
        order of all elements of `\mathbb{Z}_p` lifting ``self`` to infinite
        precision.

        EXAMPLES::

            sage: R = ZpCA(7, 6)
            sage: R(1/3)
            5 + 4*7 + 4*7^2 + 4*7^3 + 4*7^4 + 4*7^5 + O(7^6)
            sage: R(1/3).multiplicative_order()
            +Infinity
            sage: R(7).multiplicative_order()
            +Infinity
            sage: R(1).multiplicative_order()
            1
            sage: R(-1).multiplicative_order()
            2
            sage: R.teichmuller(3).multiplicative_order()
            6
        """
        cdef mpz_t ppow_minus_one
        cdef Integer ans
        if mpz_divisible_p(self.value, self.prime_pow.prime.value):
            return infinity
        if mpz_cmp_ui(self.value, 1) == 0:
            ans = PY_NEW(Integer)
            mpz_set_ui(ans.value, 1)
            return ans
        mpz_init(ppow_minus_one)
        mpz_sub_ui(ppow_minus_one, self.prime_pow.pow_mpz_t_tmp(self.absprec)[0], 1)
        if mpz_cmp(self.value, ppow_minus_one) == 0:
            ans = PY_NEW(Integer)
            mpz_set_ui(ans.value, 2)
            mpz_clear(ppow_minus_one)
            return ans
        # check if self is an approximation to a teichmuller lift:
        mpz_powm(ppow_minus_one, self.value, self.prime_pow.prime.value, self.prime_pow.pow_mpz_t_tmp(self.absprec)[0])
        if mpz_cmp(ppow_minus_one, self.value) == 0:
            mpz_clear(ppow_minus_one)
            return self.residue(1).multiplicative_order()
        else:
            mpz_clear(ppow_minus_one)
            return infinity

def make_pAdicCappedAbsoluteElement(parent, x, absprec):
    """
    Unpickles a capped absolute element.

    EXAMPLES::

        sage: from sage.rings.padics.padic_capped_absolute_element import make_pAdicCappedAbsoluteElement
        sage: R = ZpCA(5)
        sage: a = make_pAdicCappedAbsoluteElement(R, 17*25, 5); a
        2*5^2 + 3*5^3 + O(5^5)
    """
    return unpickle_cae_v2(pAdicCappedAbsoluteElement, parent, x, absprec)<|MERGE_RESOLUTION|>--- conflicted
+++ resolved
@@ -98,31 +98,6 @@
             2 + 5^2 + 4*5^3 + 2*5^4 + O(5^20)
             sage: pari(R(0,0))
             O(5^0)
-<<<<<<< HEAD
-        """
-        return self._to_gen()
-
-    cdef pari_gen _to_gen(self):
-        """
-        Converts this element to an equivalent pari element.
-
-        EXAMPLES::
-
-            sage: R = Zp(5, 10); a = R(17); pari(a) #indirect doctest
-            2 + 3*5 + O(5^10)
-            sage: pari(R(0))
-            0
-            sage: pari(R(0,5))
-            O(5^5)
-        """
-        # holder is defined in the linkage file
-        cdef long val = mpz_remove(holder.value, self.value, self.prime_pow.prime.value)
-        return P.new_gen_from_padic(val, self.absprec - val,
-                                    self.prime_pow.prime.value,
-                                    self.prime_pow.pow_mpz_t_tmp(self.absprec - val)[0],
-                                    holder.value)
-
-=======
         """
         return self._to_gen()
 
@@ -156,7 +131,6 @@
                                     self.prime_pow.pow_mpz_t_tmp(self.absprec - val)[0],
                                     holder.value)
 
->>>>>>> eb7b486c
     def _integer_(self, Z=None):
         r"""
         Converts this element to an integer.
