--- conflicted
+++ resolved
@@ -752,7 +752,6 @@
             p = 4
         return self(p)._exp(self.precision_cap())
 
-<<<<<<< HEAD
     def valuation(self, p=None):
         r"""
         Return the ``p``-adic valuation of this ring.
@@ -793,11 +792,10 @@
         """
         from sage.rings.padics.padic_valuation import pAdicValuation
         return pAdicValuation(self, p)
-=======
+
     def frobenius_endomorphism(self, n=1):
         """
         INPUT:
-                     
         -  ``n`` -- an integer (default: 1)
 
         OUTPUT:
@@ -851,7 +849,6 @@
 
         """
         pass
->>>>>>> 1c17d9ee
 
 def local_print_mode(obj, print_options, pos = None, ram_name = None):
     r"""
