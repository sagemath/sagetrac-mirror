--- conflicted
+++ resolved
@@ -768,8 +768,6 @@
             p = 4
         return self(p)._exp(self.precision_cap())
 
-<<<<<<< HEAD
-=======
     def frobenius_endomorphism(self, n=1):
         """
         INPUT:
@@ -809,7 +807,6 @@
         from morphism import FrobeniusEndomorphism_padics
         return FrobeniusEndomorphism_padics(self, n)
 
->>>>>>> eb7b486c
     def _test_elements_eq_transitive(self, **options):
         """
         The operator ``==`` is not transitive for `p`-adic numbers. We disable
