"""
p-Adic Generic

A generic superclass for all p-adic parents.

AUTHORS:

- David Roe
- Genya Zaytman: documentation
- David Harvey: doctests
- Julian Rueth (2013-03-16): test methods for basic arithmetic

"""

#*****************************************************************************
#       Copyright (C) 2007-2013 David Roe <roed.math@gmail.com>
#                               William Stein <wstein@gmail.com>
#                               Julian Rueth <julian.rueth@fsfe.org>
#
#  Distributed under the terms of the GNU General Public License (GPL)
#  as published by the Free Software Foundation; either version 2 of
#  the License, or (at your option) any later version.
#
#                  http://www.gnu.org/licenses/
#*****************************************************************************
from __future__ import print_function
from __future__ import absolute_import

from sage.misc.misc import some_tuples
from copy import copy

from sage.structure.richcmp import richcmp
from sage.categories.principal_ideal_domains import PrincipalIdealDomains
from sage.categories.morphism import Morphism
from sage.categories.fields import Fields
from sage.rings.infinity import infinity
from .local_generic import LocalGeneric
from sage.rings.ring import PrincipalIdealDomain
from sage.rings.integer import Integer
from sage.rings.infinity import Infinity
from sage.rings.padics.padic_printing import pAdicPrinter
from sage.rings.padics.precision_error import PrecisionError
from sage.misc.cachefunc import cached_method
from sage.structure.richcmp import richcmp_not_equal


class pAdicGeneric(PrincipalIdealDomain, LocalGeneric):
    def __init__(self, base, p, prec, print_mode, names, element_class, category=None):
        """
        Initialization.

        INPUT:

            - base -- Base ring.
            - p -- prime
            - print_mode -- dictionary of print options
            - names -- how to print the uniformizer
            - element_class -- the class for elements of this ring

        EXAMPLES::

            sage: R = Zp(17) #indirect doctest
        """
        if category is None:
            if self.is_field():
                category = Fields()
            else:
                category = PrincipalIdealDomains()
            category = category.Metric().Complete()
        LocalGeneric.__init__(self, base, prec, names, element_class, category)
        self._printer = pAdicPrinter(self, print_mode)
        self._qth_roots_of_unity = [ (1, Infinity) ]

    def some_elements(self):
        r"""
        Returns a list of elements in this ring.

        This is typically used for running generic tests (see :class:`TestSuite`).

        EXAMPLES::

            sage: Zp(2,4).some_elements()
            [0, 1 + O(2^4), 2 + O(2^5), 1 + 2^2 + 2^3 + O(2^4), 2 + 2^2 + 2^3 + 2^4 + O(2^5)]
        """
        p = self(self.prime())
        a = self.gen()
        one = self.one()
        L = [self.zero(), one, p, (one+p+p).inverse_of_unit(), p-p**2]
        if a != p:
            L.extend([a, (one + a + p).inverse_of_unit()])
        if self.is_field():
            L.extend([~(p-p-a),p**(-20)])
        return L

    def _modified_print_mode(self, print_mode):
        """
        Returns a dictionary of print options, starting with self's
        print options but modified by the options in the dictionary
        print_mode.

        INPUT:

            - print_mode -- dictionary with keys in ['mode', 'pos', 'ram_name', 'unram_name', 'var_name', 'max_ram_terms', 'max_unram_terms', 'max_terse_terms', 'sep', 'alphabet']

        EXAMPLES::

            sage: R = Zp(5)
            sage: R._modified_print_mode({'mode': 'bars'})['ram_name']
            '5'
        """
        if print_mode is None:
            print_mode = {}
        elif isinstance(print_mode, str):
            print_mode = {'mode': print_mode}
        for option in ['mode', 'pos', 'ram_name', 'unram_name', 'var_name', 'max_ram_terms', 'max_unram_terms', 'max_terse_terms', 'sep', 'alphabet', 'show_prec']:
            if option not in print_mode:
                print_mode[option] = self._printer.dict()[option]
        return print_mode

    def ngens(self):
        """
        Returns the number of generators of self.

        We conventionally define this as 1: for base rings, we take a
        uniformizer as the generator; for extension rings, we take a
        root of the minimal polynomial defining the extension.

        EXAMPLES::

            sage: Zp(5).ngens()
            1
            sage: Zq(25,names='a').ngens()
            1
        """
        return 1

    def gens(self):
        """
        Returns a list of generators.

        EXAMPLES::

            sage: R = Zp(5); R.gens()
            [5 + O(5^21)]
            sage: Zq(25,names='a').gens()
            [a + O(5^20)]
            sage: S.<x> = ZZ[]; f = x^5 + 25*x -5; W.<w> = R.ext(f); W.gens()
            [w + O(w^101)]
        """
        return [self.gen()]

    def __richcmp__(self, other, op):
        """
        Return 0 if self == other, and 1 or -1 otherwise.

        We consider two p-adic rings or fields to be equal if they are
        equal mathematically, and also have the same precision cap and
        printing parameters.

        EXAMPLES::

            sage: R = Qp(7)
            sage: S = Qp(7,print_mode='val-unit')
            sage: R == S
            False
            sage: S = Qp(7,type='capped-rel')
            sage: R == S
            True
            sage: R is S
            True
        """
        if not isinstance(other, pAdicGeneric):
            return NotImplemented

        lx = self.prime()
        rx = other.prime()
        if lx != rx:
            return richcmp_not_equal(lx, rx, op)

        lx = self.precision_cap()
        rx = other.precision_cap()
        if lx != rx:
            return richcmp_not_equal(lx, rx, op)

        return self._printer.richcmp_modes(other._printer, op)

    #def ngens(self):
    #    return 1

    #def gen(self, n = 0):
    #    if n != 0:
    #        raise IndexError, "only one generator"
    #    return self(self.prime())

    def print_mode(self):
        r"""
        Returns the current print mode as a string.

        INPUT:

            self -- a p-adic field

        OUTPUT:

            string -- self's print mode

        EXAMPLES::

            sage: R = Qp(7,5, 'capped-rel')
            sage: R.print_mode()
            'series'
        """
        return self._printer._print_mode()

    def characteristic(self):
        r"""
        Returns the characteristic of self, which is always 0.

        INPUT:

            self -- a p-adic parent

        OUTPUT:

            integer -- self's characteristic, i.e., 0

        EXAMPLES::

            sage: R = Zp(3, 10,'fixed-mod'); R.characteristic()
            0
        """
        return Integer(0)

    def prime(self):
        """
        Returns the prime, ie the characteristic of the residue field.

        INPUT:

            self -- a p-adic parent

        OUTPUT:

            integer -- the characteristic of the residue field

        EXAMPLES::

            sage: R = Zp(3,5,'fixed-mod')
            sage: R.prime()
            3
        """
        return self.prime_pow._prime()

    def uniformizer_pow(self, n):
        """
        Returns p^n, as an element of self.

        If n is infinity, returns 0.

        EXAMPLES::

            sage: R = Zp(3, 5, 'fixed-mod')
            sage: R.uniformizer_pow(3)
            3^3
            sage: R.uniformizer_pow(infinity)
            0
        """
        if n is infinity:
            return self(0)
        return self(self.prime_pow.pow_Integer_Integer(n))

    def _unram_print(self):
        """
        For printing.  Will be None if the unramified subextension of self is of degree 1 over Z_p or Q_p.

        EXAMPLES::

            sage: Zp(5)._unram_print()
        """
        return None

    def residue_characteristic(self):
        """
        Return the prime, i.e., the characteristic of the residue field.

        OUTPUT:

        integer -- the characteristic of the residue field

        EXAMPLES::

            sage: R = Zp(3,5,'fixed-mod')
            sage: R.residue_characteristic()
            3
        """
        return self.prime()

    def residue_class_field(self):
        """
        Returns the residue class field.

        INPUT:

            self -- a p-adic ring

        OUTPUT:

            the residue field

        EXAMPLES::

            sage: R = Zp(3,5,'fixed-mod')
            sage: k = R.residue_class_field()
            sage: k
            Finite Field of size 3
        """
        from sage.rings.finite_rings.finite_field_constructor import GF
        return GF(self.prime())

    def residue_field(self):
        """
        Returns the residue class field.

        INPUT:

            self -- a p-adic ring

        OUTPUT:

            the residue field

        EXAMPLES::

            sage: R = Zp(3,5,'fixed-mod')
            sage: k = R.residue_field()
            sage: k
            Finite Field of size 3
        """
        return self.residue_class_field()

    def residue_ring(self, n):
        """
        Returns the quotient of the ring of integers by the nth power of the maximal ideal.

        EXAMPLES::

            sage: R = Zp(11)
            sage: R.residue_ring(3)
            Ring of integers modulo 1331
        """
        from sage.rings.finite_rings.integer_mod_ring import Zmod
        return Zmod(self.prime()**n)

    def residue_system(self):
        """
        Returns a list of elements representing all the residue classes.

        INPUT:

            self -- a p-adic ring

        OUTPUT:

            list of elements -- a list of elements representing all the residue classes

        EXAMPLES::

            sage: R = Zp(3, 5,'fixed-mod')
            sage: R.residue_system()
            [0, 1, 2]
        """
        return [self(i) for i in self.residue_class_field()]

    def _fraction_field_key(self, print_mode=None):
        """
        Changes print_mode from a dictionary to a tuple and raises a deprecation warning if it is present.

        EXAMPLES::

            sage: Zp(5)._fraction_field_key()
            sage: Zp(5)._fraction_field_key({"pos":False})
            doctest:warning
            ...
            DeprecationWarning: Use the change method if you want to change print options in fraction_field()
            See http://trac.sagemath.org/23227 for details.
            (('pos', False),)
        """
        if print_mode is not None:
            from sage.misc.superseded import deprecation
            deprecation(23227, "Use the change method if you want to change print options in fraction_field()")
            return tuple(sorted(print_mode.items()))

    @cached_method(key=_fraction_field_key)
    def fraction_field(self, print_mode=None):
        r"""
        Returns the fraction field of this ring or field.

        For `\ZZ_p`, this is the `p`-adic field with the same options,
        and for extensions, it is just the extension of the fraction
        field of the base determined by the same polynomial.

        The fraction field of a capped absolute ring is capped relative,
        and that of a fixed modulus ring is floating point.

        INPUT:

        - ``print_mode`` -- a dictionary containing print options.
          Defaults to the same options as this ring.

        OUTPUT:

        - the fraction field of this ring.

        EXAMPLES::

            sage: R = Zp(5, print_mode='digits', show_prec=False)
            sage: K = R.fraction_field(); K(1/3)
            31313131313131313132
            sage: L = R.fraction_field({'max_ram_terms':4}); L(1/3)
            doctest:warning
            ...
            DeprecationWarning: Use the change method if you want to change print options in fraction_field()
            See http://trac.sagemath.org/23227 for details.
            3132
            sage: U.<a> = Zq(17^4, 6, print_mode='val-unit', print_max_terse_terms=3)
            sage: U.fraction_field()
            17-adic Unramified Extension Field in a defined by x^4 + 7*x^2 + 10*x + 3
            sage: U.fraction_field({"pos":False}) == U.fraction_field()
            False

        TESTS::

            sage: R = ZpLC(2); R
            doctest:...: FutureWarning: This class/method/function is marked as experimental. It, its functionality or its interface might change without a formal deprecation.
            See http://trac.sagemath.org/23505 for details.
            2-adic Ring with lattice-cap precision
            sage: K = R.fraction_field(); K
            2-adic Field with lattice-cap precision

            sage: K = QpLC(2); K2 = K.fraction_field({'mode':'terse'})
            sage: K2 is K
            False
            sage: K = QpLC(2, label='test'); K
            2-adic Field with lattice-cap precision (label: test)
            sage: K.fraction_field()
            2-adic Field with lattice-cap precision (label: test)
            sage: K.fraction_field({'mode':'series'}) is K
            True
        """
        if self.is_field() and print_mode is None:
            return self
        if print_mode is None:
            return self.change(field=True)
        else:
            return self.change(field=True, **print_mode)

    def integer_ring(self, print_mode=None):
        r"""
        Returns the ring of integers of this ring or field.

        For `\QQ_p`, this is the `p`-adic ring with the same options,
        and for extensions, it is just the extension of the ring
        of integers of the base determined by the same polynomial.

        INPUT:

        - ``print_mode`` -- a dictionary containing print options.
          Defaults to the same options as this ring.

        OUTPUT:

        - the ring of elements of this field with nonnegative valuation.

        EXAMPLES::

            sage: K = Qp(5, print_mode='digits', show_prec=False)
            sage: R = K.integer_ring(); R(1/3)
            31313131313131313132
            sage: S = K.integer_ring({'max_ram_terms':4}); S(1/3)
            doctest:warning
            ...
            DeprecationWarning: Use the change method if you want to change print options in integer_ring()
            See http://trac.sagemath.org/23227 for details.
            3132
            sage: U.<a> = Qq(17^4, 6, print_mode='val-unit', print_max_terse_terms=3)
            sage: U.integer_ring()
            17-adic Unramified Extension Ring in a defined by x^4 + 7*x^2 + 10*x + 3
            sage: U.fraction_field({"print_mode":"terse"}) == U.fraction_field()
            doctest:warning
            ...
            DeprecationWarning: Use the change method if you want to change print options in fraction_field()
            See http://trac.sagemath.org/23227 for details.
            False

        TESTS::

            sage: K = QpLC(2); K
            2-adic Field with lattice-cap precision
            sage: R = K.integer_ring(); R
            2-adic Ring with lattice-cap precision

            sage: R = ZpLC(2); R2 = R.integer_ring({'mode':'terse'})
            sage: R2 is R
            False
            sage: R = ZpLC(2, label='test'); R
            2-adic Ring with lattice-cap precision (label: test)
            sage: R.integer_ring()
            2-adic Ring with lattice-cap precision (label: test)
            sage: R.integer_ring({'mode':'series'}) is R
            True
        """
        #Currently does not support fields with non integral defining polynomials.  This should change when the padic_general_extension framework gets worked out.
        if not self.is_field() and print_mode is None:
            return self
        if print_mode is None:
            return self.change(field=False)
        else:
            from sage.misc.superseded import deprecation
            deprecation(23227, "Use the change method if you want to change print options in integer_ring()")
            return self.change(field=False, **print_mode)

    def teichmuller(self, x, prec = None):
        r"""
        Returns the teichmuller representative of x.

        INPUT:

            - self -- a p-adic ring
            - x -- something that can be cast into self

        OUTPUT:

            - element -- the teichmuller lift of x

        EXAMPLES::

            sage: R = Zp(5, 10, 'capped-rel', 'series')
            sage: R.teichmuller(2)
            2 + 5 + 2*5^2 + 5^3 + 3*5^4 + 4*5^5 + 2*5^6 + 3*5^7 + 3*5^9 + O(5^10)
            sage: R = Qp(5, 10,'capped-rel','series')
            sage: R.teichmuller(2)
            2 + 5 + 2*5^2 + 5^3 + 3*5^4 + 4*5^5 + 2*5^6 + 3*5^7 + 3*5^9 + O(5^10)
            sage: R = Zp(5, 10, 'capped-abs', 'series')
            sage: R.teichmuller(2)
            2 + 5 + 2*5^2 + 5^3 + 3*5^4 + 4*5^5 + 2*5^6 + 3*5^7 + 3*5^9 + O(5^10)
            sage: R = Zp(5, 10, 'fixed-mod', 'series')
            sage: R.teichmuller(2)
            2 + 5 + 2*5^2 + 5^3 + 3*5^4 + 4*5^5 + 2*5^6 + 3*5^7 + 3*5^9
            sage: R = Zp(5,5)
            sage: S.<x> = R[]
            sage: f = x^5 + 75*x^3 - 15*x^2 +125*x - 5
            sage: W.<w> = R.ext(f)
            sage: y = W.teichmuller(3); y
            3 + 3*w^5 + w^7 + 2*w^9 + 2*w^10 + 4*w^11 + w^12 + 2*w^13 + 3*w^15 + 2*w^16 + 3*w^17 + w^18 + 3*w^19 + 3*w^20 + 2*w^21 + 2*w^22 + 3*w^23 + 4*w^24 + O(w^25)
            sage: y^5 == y
            True
            sage: g = x^3 + 3*x + 3
            sage: A.<a> = R.ext(g)
            sage: b = A.teichmuller(1 + 2*a - a^2); b
            (4*a^2 + 2*a + 1) + 2*a*5 + (3*a^2 + 1)*5^2 + (a + 4)*5^3 + (a^2 + a + 1)*5^4 + O(5^5)
            sage: b^125 == b
            True

        We check that :trac:`23736` is resolved::

            sage: R.teichmuller(GF(5)(2))
            2 + 5 + 2*5^2 + 5^3 + 3*5^4 + O(5^5)

        AUTHORS:

        - Initial version: David Roe
        - Quadratic time version: Kiran Kedlaya <kedlaya@math.mit.edu> (3/27/07)
        """
        ans = self(x) if prec is None else self(x, prec)
        # Since teichmuller representatives are defined at infinite precision,
        # we can lift to precision prec, as long as the absolute precision of ans is positive.
        if ans.precision_absolute() <= 0:
            raise ValueError("Not enough precision to determine Teichmuller representative")
        if ans.valuation() > 0:
            return self(0) if prec is None else self(0, prec)
        ans = ans.lift_to_precision(prec)
        if ans is x:
            ans = copy(ans)
        ans._teichmuller_set_unsafe()
        return ans

    def teichmuller_system(self):
        r"""
        Returns a set of teichmuller representatives for the invertible elements of `\ZZ / p\ZZ`.

        INPUT:

        - self -- a p-adic ring

        OUTPUT:

        - list of elements -- a list of teichmuller representatives for the invertible elements of `\ZZ / p\ZZ`

        EXAMPLES::

            sage: R = Zp(3, 5,'fixed-mod', 'terse')
            sage: R.teichmuller_system()
            [1, 242]

        Check that :trac:`20457` is fixed::

            sage: F.<a> = Qq(5^2,6)
            sage: F.teichmuller_system()[3]
            (2*a + 2) + (4*a + 1)*5 + 4*5^2 + (2*a + 1)*5^3 + (4*a + 1)*5^4 + (2*a + 3)*5^5 + O(5^6)

        NOTES:

        Should this return 0 as well?
        """
        R = self.residue_class_field()
        prec = self.precision_cap()
        return [self.teichmuller(self(i).lift_to_precision(prec)) for i in R if i != 0]

#     def different(self):
#         raise NotImplementedError

#     def automorphisms(self):
#         r"""
#         Returns the group of automorphisms of `\ZZ_p`, i.e. the trivial group.
#         """
#         raise NotImplementedError

#     def galois_group(self):
#         r"""
#         Returns the Galois group of `\ZZ_p`, i.e. the trivial group.
#         """
#         raise NotImplementedError

#     def hasGNB(self):
#         r"""
#         Returns whether or not `\ZZ_p` has a Gauss Normal Basis.
#         """
#         raise NotImplementedError

    def extension(self, modulus, prec = None, names = None, print_mode = None, implementation='FLINT', **kwds):
        """
        Create an extension of this p-adic ring.

        EXAMPLES::

            sage: k = Qp(5)
            sage: R.<x> = k[]
            sage: l.<w> = k.extension(x^2-5); l
            5-adic Eisenstein Extension Field in w defined by x^2 - 5

            sage: F = list(Qp(19)['x'](cyclotomic_polynomial(5)).factor())[0][0]
            sage: L = Qp(19).extension(F, names='a')
            sage: L
            19-adic Unramified Extension Field in a defined by x^2 + 8751674996211859573806383*x + 1
        """
        if isinstance(modulus, list):
            if len(modulus) == 0:
                return self
            else:
                return self.extension(modulus[-1], prec=prec[-1],
                                      names=names[-1],
                                      implementation=implementation[-1],
                                      print_mode=print_mode, **kwds).extension(
                                          modulus[:-1], prec=prec[:-1],
                                          names=names[:-1],
                                          implementation=implementation[:-1],
                                          print_mode=print_mode, **kwds)
        from sage.rings.padics.factory import ExtensionFactory
        if print_mode is None:
            print_mode = {}
        elif isinstance(print_mode, str):
            print_mode = {'print_mode': print_mode}
        else:
            if not isinstance(print_mode, dict):
                print_mode = dict(print_mode)
            for option in ['mode', 'pos', 'max_ram_terms', 'max_unram_terms', 'max_terse_terms', 'sep', 'alphabet']:
                if option in print_mode:
                    print_mode["print_" + option] = print_mode[option]
                    del print_mode[option]
                elif "print_" + option not in print_mode:
                    if "print_" + option in kwds:
                        print_mode["print_" + option] = kwds["print_" + option]
                    else:
                        print_mode["print_" + option] = self._printer.dict()[option]
            for option in ['ram_name', 'unram_name', 'var_name']:
                if option not in print_mode:
                    if option in kwds:
                        print_mode[option] = kwds[option]
                    else:
                        print_mode[option] = self._printer.dict()[option]
        return ExtensionFactory(base=self, modulus=modulus, prec=prec, names=names, check = True, implementation=implementation, **print_mode)

<<<<<<< HEAD
=======
    def absolute_ring(self, map=False, names=None):
        r"""
        Return an absolute extension of the absolute base isomorphic to this
        field, i.e., this field.

        TESTS::

            sage: K.<u> = Qq(4, 'v').absolute_ring()
            sage: K
            
        """
        if self.base() is not self.base_ring():
            raise NotImplementedError("this relative extension does not implement absolute_ring() yet")

        E = self.change(names=names) 
        if map:
            return (E, E.hom([self.gen()], check=False), self.hom([E.gen()], check=False))
        else:
            return E

>>>>>>> c56b0135
    def _is_valid_homomorphism_(self, codomain, im_gens, base_map=None):
        """
        Check whether the given images and map on the base ring determine a
        valid homomorphism to the codomain.

        EXAMPLES::

            sage: R.<x> = ZZ[]
            sage: K.<a> = Qq(25, modulus=x^2-2)
            sage: L.<b> = Qq(625, modulus=x^4-2)
            sage: K._is_valid_homomorphism_(L, [b^2])
            True
            sage: L._is_valid_homomorphism_(L, [b^3])
            False
            sage: z = L(-1).sqrt()
            sage: L._is_valid_homomorphism_(L, [z*b])
            True
            sage: L._is_valid_homomorphism_(L, [-b])
            True

            sage: W.<w> = K.extension(x^2 - 5)
            sage: cc = K.hom([-a])
            sage: W._is_valid_homomorphism_(W, [w], base_map=cc)
            True
            sage: W._is_valid_homomorphism_(W, [-w], base_map=cc)
            True
            sage: W._is_valid_homomorphism_(W, [w+1])
            False
        """
        K = self.base_ring()
        if base_map is None and not codomain.has_coerce_map_from(K):
            return False
        if len(im_gens) != 1:
            raise ValueError("Wrong number of generators")
        if self is K:
            # Qp or Zp, so either base_map is not None or there's a coercion to the codomain
            # We check that the im_gens has the right length and value
            return im_gens[0] == codomain(self.prime())
        # Now we're an extension.  We check that the defining polynomial maps to zero
        f = self.modulus()
        if base_map is not None:
            f = f.change_ring(base_map)
        return f(im_gens[0]) == 0

    def _test_add(self, **options):
        """
        Test addition of elements of this ring.

        INPUT:

        - ``options`` -- any keyword arguments accepted by :meth:`_tester`.

        EXAMPLES::

            sage: Zp(3)._test_add()

        .. SEEALSO::

            :class:`TestSuite`

        """
        tester = self._tester(**options)
        elements = tester.some_elements()

        for x in elements:
            y = x + self.zero()
            tester.assertEqual(y,x)
            tester.assertEqual(y.precision_absolute(),x.precision_absolute())
            tester.assertEqual(y.precision_relative(),x.precision_relative())

        for x,y in some_tuples(elements, 2, tester._max_runs):
            z = x + y
            tester.assertIs(z.parent(), self)
            zprec = min(x.precision_absolute(), y.precision_absolute())
            if self.is_lattice_prec():
                tester.assertGreaterEqual(z.precision_absolute(), zprec)
            elif not self.is_floating_point():
                tester.assertEqual(z.precision_absolute(), zprec)
            tester.assertGreaterEqual(z.valuation(), min(x.valuation(),y.valuation()))
            if x.valuation() != y.valuation():
                tester.assertEqual(z.valuation(), min(x.valuation(),y.valuation()))
            tester.assertTrue(y.is_equal_to(z-x,zprec))
            tester.assertTrue(x.is_equal_to(z-y,zprec))

    def _test_sub(self, **options):
        """
        Test subtraction on elements of this ring.

        INPUT:

        - ``options`` -- any keyword arguments accepted by :meth:`_tester`.

        EXAMPLES::

            sage: Zp(3)._test_sub()

        .. SEEALSO::

            :class:`TestSuite`

        """
        tester = self._tester(**options)

        elements = list(tester.some_elements())
        for x in elements:
            y = x - self.zero()
            tester.assertEqual(y, x)
            tester.assertEqual(y.precision_absolute(), x.precision_absolute())
            tester.assertEqual(y.precision_relative(), x.precision_relative())

        for x,y in some_tuples(elements, 2, tester._max_runs):
            z = x - y
            tester.assertIs(z.parent(), self)
            zprec = min(x.precision_absolute(), y.precision_absolute())
            if self.is_lattice_prec():
                tester.assertGreaterEqual(z.precision_absolute(), zprec)
            elif not self.is_floating_point():
                tester.assertEqual(z.precision_absolute(), zprec)
            tester.assertGreaterEqual(z.valuation(), min(x.valuation(),y.valuation()))
            if x.valuation() != y.valuation():
                tester.assertEqual(z.valuation(), min(x.valuation(),y.valuation()))
            tester.assertTrue((-y).is_equal_to(z - x,zprec))
            tester.assertTrue(x.is_equal_to(z + y,zprec))

    def _test_invert(self, **options):
        """
        Test multiplicative inversion of elements of this ring.

        INPUT:

        - ``options`` -- any keyword arguments accepted by :meth:`_tester`.

        EXAMPLES::

            sage: Zp(3)._test_invert()

        .. SEEALSO::

            :class:`TestSuite`

        """
        tester = self._tester(**options)

        elements = tester.some_elements()
        for x in elements:
            try:
                y = ~x
            except (ZeroDivisionError, PrecisionError, ValueError):
                tester.assertFalse(x.is_unit())
                if not self.is_fixed_mod(): tester.assertTrue(x.is_zero())
            else:
                try:
                    e = y * x
                except ZeroDivisionError:
                    tester.assertTrue(self.is_floating_point() and (x.is_zero() or y.is_zero()))
                else:
                    tester.assertFalse(x.is_zero())
                    tester.assertIs(y.parent(), self if self.is_fixed_mod() else self.fraction_field())
                    tester.assertTrue(e.is_one())
                    tester.assertEqual(e.precision_relative(), x.precision_relative())
                    tester.assertEqual(y.valuation(), -x.valuation())

    def _test_mul(self, **options):
        """
        Test multiplication of elements of this ring.

        INPUT:

        - ``options`` -- any keyword arguments accepted by :meth:`_tester`.

        EXAMPLES::

            sage: Zp(3)._test_mul()

        .. SEEALSO::

            :class:`TestSuite`

        """
        tester = self._tester(**options)

        elements = list(tester.some_elements())
        for x,y in some_tuples(elements, 2, tester._max_runs):
            z = x * y
            tester.assertIs(z.parent(), self)
            if self.is_capped_relative() or self.is_floating_point():
                tester.assertEqual(z.precision_relative(), min(x.precision_relative(), y.precision_relative()))
            else:
                tester.assertLessEqual(z.precision_relative(), min(x.precision_relative(), y.precision_relative()))
            if not z.is_zero():
                tester.assertEqual(z.valuation(), x.valuation() + y.valuation())

    def _test_div(self, **options):
        """
        Test division of elements of this ring.

        INPUT:

        - ``options`` -- any keyword arguments accepted by :meth:`_tester`.

        EXAMPLES::

            sage: Zp(3)._test_div()

        .. SEEALSO::

            :class:`TestSuite`

        """
        tester = self._tester(**options)

        elements = list(tester.some_elements())
        for x,y in some_tuples(elements, 2, tester._max_runs):
            try:
                z = x / y
            except (ZeroDivisionError, PrecisionError, ValueError):
                if self.is_fixed_mod(): tester.assertFalse(y.is_unit())
                else: tester.assertTrue(y.is_zero())
            else:
                try:
                    xx = z*y
                except ZeroDivisionError:
                    tester.assertTrue(self.is_floating_point() and (z.is_zero() or y.is_zero()))
                else:
                    tester.assertFalse(y.is_zero())
                    tester.assertIs(z.parent(), self if self.is_fixed_mod() else self.fraction_field())
                    # The following might be false if there is an absolute cap
                    # tester.assertEqual(z.precision_relative(), min(x.precision_relative(), y.precision_relative()))
                    if not x.is_zero():
                        tester.assertEqual(z.valuation(), x.valuation() - y.valuation())
                    tester.assertEqual(xx, x)

    def _test_neg(self, **options):
        """
        Test the negation operator on elements of this ring.

        INPUT:

        - ``options`` -- any keyword arguments accepted by :meth:`_tester`.

        EXAMPLES::

            sage: Zp(3)._test_neg()

        .. SEEALSO::

            :class:`TestSuite`
        """
        tester = self._tester(**options)
        for x in tester.some_elements():
            y = -x
            tester.assertIs(y.parent(), self)
            tester.assertTrue((x+y).is_zero())
            tester.assertEqual(y.valuation(),x.valuation())
            tester.assertEqual(x.precision_absolute(),y.precision_absolute())
            tester.assertEqual(x.precision_relative(),y.precision_relative())
            tester.assertEqual(x.is_zero(),y.is_zero())
            tester.assertEqual(x.is_unit(),y.is_unit())

    def _test_shift(self, **options):
        """
        Test the shift operator on elements of this ring.

        INPUT:

        - ``options`` -- any keyword arguments accepted by :meth:`_tester`.

        EXAMPLES::

            sage: Zp(3)._test_shift()

        .. SEEALSO::

            :class:`TestSuite`
        """
        tester = self._tester(**options)
        cap = self.precision_cap()
        k = self.residue_field()
        for v in range(min(cap,10)):
            if self.is_capped_absolute() or self.is_fixed_mod():
                prec = cap - v
            else:
                prec = cap
            b = self.uniformizer_pow(v)
            for x in tester.some_elements():
                y = (x << v) >> v
                if x._is_exact_zero() or self.is_field():
                    tester.assertEqual(x, y)
                else:
                    tester.assertTrue(x.is_equal_to(y, prec))
                y = (x >> v) << v
                if x._is_exact_zero() or self.is_field():
                    tester.assertEqual(x, y)
                else:
                    for i in range(min(v,prec)):
                        tester.assertEqual(k(y.expansion(i)), 0)
                    for i in range(v,prec):
                        tester.assertEqual(y.expansion(i), x.expansion(i))
                    xx = y + (x % b)
                    tester.assertTrue(xx.is_equal_to(x,prec))


    def _test_log(self, **options):
        """
        Test the log operator on elements of this ring.

        INPUT:

        - ``options`` -- any keyword arguments accepted by :meth:`_tester`.

        EXAMPLES::

            sage: Zp(3)._test_log()

        .. SEEALSO::

            :class:`TestSuite`
        """
        tester = self._tester(**options)
        for x in tester.some_elements():
            if x.is_zero(): continue
            try:
                l = x.log(p_branch=0)
                tester.assertIs(l.parent(), self)
            except ValueError:
                l = x.log(p_branch=0, change_frac=True)
            if self.is_capped_absolute() or self.is_capped_relative():
                if self.absolute_e() == 1:
                    tester.assertEqual(l.precision_absolute(), x.precision_relative())
                else:
                    tester.assertLessEqual(l.precision_absolute(), x.precision_relative())

        if self.is_capped_absolute() or self.is_capped_relative():
            # In the fixed modulus setting, rounding errors may occur
            for x, y, b in tester.some_elements(repeat=3):
                if (x*y).is_zero(): continue
                r1 = x.log(pi_branch=b) + y.log(pi_branch=b)
                r2 = (x*y).log(pi_branch=b)
                tester.assertEqual(r1, r2)

            p = self.prime()
            for x in tester.some_elements():
                if x.is_zero(): continue
                if p == 2:
                    a = 4 * x.unit_part()
                else:
                    a = p * x.unit_part()
                b = a.exp().log()
                c = (1+a).log().exp()
                tester.assertEqual(a, b)
                tester.assertEqual(1+a, c)

    def _test_teichmuller(self, **options):
        """
        Test Teichmuller lifts.

        INPUT:

        - ``options`` -- any keyword arguments accepted by :meth:`_tester`.

        EXAMPLES::

            sage: Zp(3)._test_teichmuller()

        .. SEEALSO::

            :class:`TestSuite`
        """
        tester = self._tester(**options)

        for x in tester.some_elements():
            try:
                y = self.teichmuller(x)
            except ValueError:
                tester.assertTrue(x.valuation() < 0 or x.precision_absolute()==0)
            else:
                try:
                    tester.assertEqual(x.residue(), y.residue())
                except (NotImplementedError, AttributeError):
                    pass
                tester.assertEqual(y**self.residue_field().order(), y)

    def _test_convert_residue_field(self, **options):
        r"""
        Test that conversion of residue field elements back to this ring works.

        INPUT:

         - ``options`` -- any keyword arguments accepted by :meth:`_tester`.

        EXAMPLES::

            sage: Zp(3)._test_convert_residue_field()

        .. SEEALSO::

            :class:`TestSuite`
        """
        tester = self._tester(**options)

        for x in tester.some_elements():
            if x.valuation() < 0:
                continue
            if x.precision_absolute() <= 0:
                continue
            y = x.residue()
            z = self(y)
            tester.assertEqual(z.residue(), y)

    def _test_distributivity(self, **options):
        r"""
        Test the distributivity of `*` on `+` on (not necessarily
        all) elements of this set.

        p-adic floating point rings only satisfy distributivity
        up to a precision that depends on the elements.

        INPUT:

        - ``options`` -- any keyword arguments accepted by :meth:`_tester`

        EXAMPLES:

        By default, this method runs the tests only on the
        elements returned by ``self.some_elements()``::

            sage: R = ZpFP(5,3)
            sage: R.some_elements()
            [0, 1, 5, 1 + 3*5 + 3*5^2, 5 + 4*5^2 + 4*5^3]
            sage: R._test_distributivity()

        However, the elements tested can be customized with the
        ``elements`` keyword argument::

            sage: R._test_distributivity(elements=[R(0),~R(0),R(42)])

        See the documentation for :class:`TestSuite` for more information.
        """
        if self.is_floating_point():
            tester = self._tester(**options)
            S = tester.some_elements()
            from sage.misc.misc import some_tuples
            for x,y,z in some_tuples(S, 3, tester._max_runs):
                yz_prec = min(y.precision_absolute(), z.precision_absolute())
                yz_val = (y + z).valuation()
                try:
                    prec = min(x.valuation() + yz_val + min(x.precision_relative(), yz_prec - yz_val),
                               x.valuation() + y.valuation() + (x * y).precision_relative(),
                               x.valuation() + z.valuation() + (x * z).precision_relative())
                except SignError:
                    pass
                else:
                    if prec > -infinity:
                        # only check left distributivity, since multiplication commutative
                        tester.assertTrue((x * (y + z)).is_equal_to((x * y) + (x * z),prec))
        else:
            super(pAdicGeneric, self)._test_distributivity(**options)

    def _test_additive_associativity(self, **options):
        r"""
        Test associativity for (not necessarily all) elements of this
        additive semigroup.

        INPUT:

        - ``options`` -- any keyword arguments accepted by :meth:`_tester`

        EXAMPLES:

        By default, this method tests only the elements returned by
        ``self.some_elements()``::

            sage: R = QpFP(7,3)
            sage: R._test_additive_associativity()

        However, the elements tested can be customized with the
        ``elements`` keyword argument::

            sage: R._test_additive_associativity(elements = [R(0), ~R(0), R(42)])

        See the documentation for :class:`TestSuite` for more information.
        """
        if self.is_floating_point():
            tester = self._tester(**options)
            S = tester.some_elements()
            from sage.misc.misc import some_tuples
            for x,y,z in some_tuples(S, 3, tester._max_runs):
                tester.assertTrue(((x + y) + z).is_equal_to(x + (y + z), min(x.precision_absolute(), y.precision_absolute(), z.precision_absolute())))
        else:
            super(pAdicGeneric, self)._test_additive_associativity(**options)

    @cached_method
    def _log_unit_part_p(self):
        r"""
        Compute the logarithm of the unit-part of `p`.

        If `\pi` is the uniformizer in this ring, then we can uniquely write
        `p=\pi^e u` where `u` is a `\pi`-adic unit. This method computes the
        logarithm of `u`.

        This is a helper method for
        :meth:`sage.rings.padics.padic_generic_element.pAdicGenericElement.log`.

        TESTS::

            sage: R = Qp(3,5)
            sage: R._log_unit_part_p()
            O(3^5)

            sage: S.<x> = ZZ[]
            sage: W.<pi> = R.extension(x^3-3)
            sage: W._log_unit_part_p()
            O(pi^15)

            sage: W.<pi> = R.extension(x^3-3*x-3)
            sage: W._log_unit_part_p()
            2 + pi + 2*pi^2 + pi^4 + pi^5 + 2*pi^7 + 2*pi^8 + pi^9 + 2*pi^10 + pi^11 + pi^12 + 2*pi^14 + O(pi^15)
        """
        return self(self.prime()).unit_part().log()

    def frobenius_endomorphism(self, n=1):
        """
        INPUT:

        -  ``n`` -- an integer (default: 1)

        OUTPUT:

        The `n`-th power of the absolute arithmetic Frobenius
        endomorphism on this field.

        EXAMPLES::

            sage: K.<a> = Qq(3^5)
            sage: Frob = K.frobenius_endomorphism(); Frob
            Frobenius endomorphism on 3-adic Unramified Extension ... lifting a |--> a^3 on the residue field
            sage: Frob(a) == a.frobenius()
            True

        We can specify a power::

            sage: K.frobenius_endomorphism(2)
            Frobenius endomorphism on 3-adic Unramified Extension ... lifting a |--> a^(3^2) on the residue field

        The result is simplified if possible::

            sage: K.frobenius_endomorphism(6)
            Frobenius endomorphism on 3-adic Unramified Extension ... lifting a |--> a^3 on the residue field
            sage: K.frobenius_endomorphism(5)
            Identity endomorphism of 3-adic Unramified Extension ...

        Comparisons work::

            sage: K.frobenius_endomorphism(6) == Frob
            True
        """
        from .morphism import FrobeniusEndomorphism_padics
        return FrobeniusEndomorphism_padics(self, n)

    def _test_elements_eq_transitive(self, **options):
        """
        The operator ``==`` is not transitive for `p`-adic numbers. We disable
        the check of the category framework by overriding this method.

        EXAMPLES::

            sage: R = Zp(3)
            sage: R(3) == R(0,1)
            True
            sage: R(0,1) == R(6)
            True
            sage: R(3) == R(6)
            False
            sage: R._test_elements_eq_transitive()

        """
        pass

    def valuation(self):
        r"""
        Return the `p`-adic valuation on this ring.

        OUTPUT:

        a valuation that is normalized such that the rational prime `p` has
        valuation 1.

        EXAMPLES::

            sage: K = Qp(3)
            sage: R.<a> = K[]
            sage: L.<a> = K.extension(a^3 - 3)
            sage: v = L.valuation(); v
            3-adic valuation
            sage: v(3)
            1
            sage: L(3).valuation()
            3

        The normalization is chosen such that the valuation restricts to the
        valuation on the base ring::

            sage: v(3) == K.valuation()(3)
            True
            sage: v.restriction(K) == K.valuation()
            True

        .. SEEALSO::

            :meth:`NumberField_generic.valuation() <sage.rings.number_field.number_field.NumberField_generic.valuation>`,
            :meth:`Order.valuation() <sage.rings.number_field.order.Order.valuation>`

        """
        from sage.rings.padics.padic_valuation import pAdicValuation
        return pAdicValuation(self)

    def _primitive_qth_root_of_unity(self, exponent):
        """
        Compute the ``p^exponent``-th roots of unity in this ring.

        INPUT:

        - ``exponent`` -- an integer or ``Infinity``

        OUTPUT:

        A triple ``(zeta,n,nextzeta)`` where

        - ``zeta`` is a generator of the group of ``p^exponent``-th
          roots of unity in this ring, and

        - ``p^n`` is the order of ``zeta``.

        - ``nextzeta`` is the result of ``zeta._inverse_pth_root()``
          if ``n`` is positive and ``None`` otherwise

        TESTS::

            sage: K.<a> = Qq(2^3, 5)
            sage: S.<x> = K[]
            sage: L.<pi> = K.extension(x^2 + 2*x + 2)
            sage: zeta = L.primitive_root_of_unity(); zeta # indirect doctest
            a + a*pi + pi^2 + a*pi^4 + a*pi^5 + a^2*pi^8 + a^2*pi^9 + O(pi^10)
            sage: zeta.parent() is L
            True
        """
        n = len(self._qth_roots_of_unity)

        # We check if the result is cached
        if exponent < n-1:
            return self._qth_roots_of_unity[exponent][0], exponent, self._qth_roots_of_unity[exponent+1]
        zeta, accuracy = self._qth_roots_of_unity[-1]
        if accuracy is not Infinity:
            return self._qth_roots_of_unity[-2][0], n-2, (zeta, accuracy)

        # It is not, so we compute it
        while accuracy is Infinity and n <= exponent + 1:
            self._qth_roots_of_unity[-1] = (self(zeta), Infinity)  # to avoid multiple conversions
            if n == 1:  # case of pth root of unity
                p = self.prime()
                e = self.absolute_e()
                k = self.residue_field()
                if e % (p-1) != 0:
                    # No pth root of unity in this ring
                    zeta = accuracy = None
                else:
                    rho = -k(self(p).expansion(e))
                    try:
                        r = rho.nth_root(p-1)
                    except ValueError:
                        # No pth root of unity in this ring
                        zeta = accuracy = None
                    else:
                        # We compute a primitive pth root of unity
                        m = e // (p-1)
                        prec = self.precision_cap() + e * (1 + m.valuation(p))
                        ring = self.change(prec=prec)
                        zeta = 1 + (ring(r).lift_to_precision() << m)
                        curprec = m*p + 1
                        while curprec < prec:
                            curprec -= e
                            curprec = min(2*curprec + e, p*curprec)
                            zeta = zeta.lift_to_precision(min(prec,curprec))
                            zeta += zeta * (1 - zeta**p) // p
            else:
                zeta, accuracy = zeta._inverse_pth_root()
                assert accuracy is not None
            self._qth_roots_of_unity.append((zeta, accuracy))
            n += 1
        return self._qth_roots_of_unity[-2][0], n-2, self._qth_roots_of_unity[-1]

    def primitive_root_of_unity(self, n=None, order=False):
        """
        Return a generator of the group of ``n``-th roots of unity
        in this ring.

        INPUT:

        - ``n`` -- an integer or ``None`` (default: ``None``):

        - ``order`` -- a boolean (default: ``False``)

        OUTPUT:

        A generator of the group of ``n``-th roots of unity.
        If ``n`` is ``None``, a generator of the full group of roots
        of unity is returned.

        If ``order`` is ``True``, the order of the above group is
        returned as well.

        EXAMPLES::

            sage: R = Zp(5, 10)
            sage: zeta = R.primitive_root_of_unity(); zeta
            2 + 5 + 2*5^2 + 5^3 + 3*5^4 + 4*5^5 + 2*5^6 + 3*5^7 + 3*5^9 + O(5^10)
            sage: zeta == R.teichmuller(2)
            True

        Now we consider an example with non trivial ``p``-th roots of unity::

            sage: W = Zp(3, 2)
            sage: S.<x> = W[]
            sage: R.<pi> = W.extension((x+1)^6 + (x+1)^3 + 1)

            sage: zeta, order = R.primitive_root_of_unity(order=True)
            sage: zeta
            2 + 2*pi + 2*pi^3 + 2*pi^7 + 2*pi^8 + 2*pi^9 + pi^11 + O(pi^12)
            sage: order
            18
            sage: zeta.multiplicative_order()
            18

            sage: zeta, order = R.primitive_root_of_unity(24, order=True)
            sage: zeta
            2 + pi^3 + 2*pi^7 + 2*pi^8 + 2*pi^10 + 2*pi^11 + O(pi^12)
            sage: order   # equal to gcd(18,24)
            6
            sage: zeta.multiplicative_order()
            6

        """
        p = self.prime()
        k = self.residue_field()
        prec = self.precision_cap()
        c = k.cardinality()

        # We compute a primitive qth root of unity
        # where q is the highest power of p dividing exponent
        if n is None:
            qthzeta, s, _ = self._primitive_qth_root_of_unity(Infinity)
            m = c - 1
        else:
            qthzeta, s, _ = self._primitive_qth_root_of_unity(n.valuation(p))
            m = n.gcd(c - 1)
        qthzeta = self(qthzeta)

        # We now compute a primitive mth root of qthzeta
        if m == 1:
            zeta = qthzeta
        else:
            zeta = self(k.multiplicative_generator() ** ((c-1) // m))
            invm = self(1/m)
            curprec = 1
            while curprec < prec:
                curprec *= 2
                zeta = zeta.lift_to_precision(min(prec,curprec))
                zeta += invm * zeta * (1 - qthzeta*zeta**m)

        if order:
            return zeta, m * p**s
        else:
            return zeta

    def roots_of_unity(self, n=None):
        """
        Return all the ``n``-th roots of unity in this ring.

        INPUT:

        - ``n`` -- an integer or ``None`` (default: ``None``); if
          ``None``, the full group of roots of unity is returned.

        EXAMPLES::

            sage: R = Zp(5, 10)
            sage: roots = R.roots_of_unity(); roots
            [1 + O(5^10),
             2 + 5 + 2*5^2 + 5^3 + 3*5^4 + 4*5^5 + 2*5^6 + 3*5^7 + 3*5^9 + O(5^10),
             4 + 4*5 + 4*5^2 + 4*5^3 + 4*5^4 + 4*5^5 + 4*5^6 + 4*5^7 + 4*5^8 + 4*5^9 + O(5^10),
             3 + 3*5 + 2*5^2 + 3*5^3 + 5^4 + 2*5^6 + 5^7 + 4*5^8 + 5^9 + O(5^10)]

            sage: R.roots_of_unity(10)
            [1 + O(5^10),
             4 + 4*5 + 4*5^2 + 4*5^3 + 4*5^4 + 4*5^5 + 4*5^6 + 4*5^7 + 4*5^8 + 4*5^9 + O(5^10)]

        In this case, the roots of unity are the Teichmuller representatives::

            sage: R.teichmuller_system()
            [1 + O(5^10),
             2 + 5 + 2*5^2 + 5^3 + 3*5^4 + 4*5^5 + 2*5^6 + 3*5^7 + 3*5^9 + O(5^10),
             3 + 3*5 + 2*5^2 + 3*5^3 + 5^4 + 2*5^6 + 5^7 + 4*5^8 + 5^9 + O(5^10),
             4 + 4*5 + 4*5^2 + 4*5^3 + 4*5^4 + 4*5^5 + 4*5^6 + 4*5^7 + 4*5^8 + 4*5^9 + O(5^10)]

        In general, there might be more roots of unity (it happens when the ring has non 
        trivial ``p``-th roots of unity)::

            sage: W.<a> = Zq(3^2, 2)
            sage: S.<x> = W[]
            sage: R.<pi> = W.extension((x+1)^2 + (x+1) + 1)

            sage: roots = R.roots_of_unity(); roots
            [1 + O(pi^4),
             a + 2*a*pi + 2*a*pi^2 + a*pi^3 + O(pi^4),
             ... 
             1 + pi + O(pi^4),
             a + a*pi^2 + 2*a*pi^3 + O(pi^4),
             ...
             1 + 2*pi + pi^2 + O(pi^4),
             a + a*pi + a*pi^2 + O(pi^4),
             ...]
            sage: len(roots)
            24

        We check that the logarithm of each root of unity vanishes::

            sage: for root in roots:
            ....:     if root.log() != 0: raise ValueError

        """
        zeta, order = self.primitive_root_of_unity(n, order=True)
        return [ zeta**i for i in range(order) ]

    def _roots_univariate_polynomial(self, P, ring, multiplicities, algorithm, secure=False):
        r"""
        Return the roots of ``P`` in the ring ``ring``.

        INPUT:

        - ``P`` - a polynomial defined over this ring

        - ``ring`` -- a ring into which this ring coerces

        - ``multiplicities`` -- a boolean (default: ``True``); 
          whether we have to return the multiplicities of each
          root or not

        - ``algorithm`` -- ``"pari"``, ``"sage"`` or ``None`` (default: 
          ``None``); Sage provides an implementation for any extension of 
          `Q_p` whereas only roots of polynomials over `\QQ_p` is implemented 
          in Pari; the default is ``"pari"`` if ``ring`` is `\ZZ_p` or `\QQ_p`, 
          ``"sage"`` otherwise.

        - ``secure`` -- a boolean (default: ``False``)

        NOTE:

        When ``secure`` is ``True``, this method raises an error when 
        the precision on the input polynomial is not enough to determine 
        the number of roots in the ground field. This happens when two 
        roots cannot be separated.
        A typical example is the polynomial

        .. MATH::

             (1 + O(p^10))*X^2 + O(p^10)*X + O(p^10)

        Indeed its discriminant might be any `p`-adic integer divisible 
        by `p^{10}` (resp. `p^{11}` when `p=2`) and so can be as well 
        zero, a square and a non-square.
        In the first case, the polynomial has one double root; in the
        second case, it has two roots; in the third case, it has no
        root in `\QQ_p`.

        When ``secure`` is ``False``, this method assumes that two 
        inseparable roots actually collapse. In the above example,
        it then answers that the given polynomial has a double root
        `O(p^5)`.

        This keyword is ignored when using the ``pari`` algorithm.

        EXAMPLES::

            sage: A = Zp(3, prec=10, print_mode='terse')
            sage: S.<x> = A[]
            sage: P = x^2 - 7
            sage: P.roots()
            [(30793 + O(3^10), 1), (28256 + O(3^10), 1)]
            sage: P.roots(multiplicities=False)
            [30793 + O(3^10), 28256 + O(3^10)]

        We compare with the result given by the method
        :meth:`sage.rings.padics.padic_generic_element.square_root`::

            sage: A(7).square_root(all=True)
            [30793 + O(3^10), 28256 + O(3^10)]

        Here is another example::

            sage: P = x * (x-1) * (x-2) * (x-3) * (x-4)
            sage: P.roots(multiplicities=False)
            [39370 + O(3^10),
             19684 + O(3^10),
             2 + O(3^10),
             3 + O(3^10),
             O(3^10)]

        The result is not quite what we expected.
        In fact, the roots are correct but the precision is not::

            sage: [ root.add_bigoh(9) for root in P.roots(multiplicities=False) ]
            [4 + O(3^9),
             1 + O(3^9),
             2 + O(3^9),
             3 + O(3^9),
             O(3^9)]

        This is due to the fact that we are using ``"pari"`` which does not
        track precision (it can only compute `p`-adic roots of exact polynomials).
        If we are switching to ``"sage"`` then the precision on the result
        becomes correct (but the computation is much slower)::

            sage: P.roots(multiplicities=False, algorithm="sage")
            [0,
             3 + O(3^11),
             1 + O(3^9),
             4 + O(3^9),
             2 + O(3^9)]

        We check that the keyword ``secure`` works as explained above::

            sage: P = x^2 + O(3^10)*x + O(3^10)
            sage: P.roots(algorithm="sage")
            [(O(3^5), 2)]
            sage: P.roots(algorithm="sage", secure=True)
            Traceback (most recent call last):
            ...
            PrecisionError: not enough precision to determine the number of roots

        An example over an extension::

            sage: B.<b> = Zq(3^3, prec=10, print_mode='terse')
            sage: P = B.modulus()

        We check that `P` has no root in `A`::

            sage: P.roots()
            []

        but that it has roots in `B`::

            sage: P.roots(B)
            [(35149 + 57730*b + 41124*b^2 + O(3^10), 1),
             (23900 + 1318*b + 17925*b^2 + O(3^10), 1),
             (b + O(3^10), 1)]

        We check further that the other roots are the conjugates
        of ``b`` under Frobenius::

            sage: b.frobenius()
            23900 + 1318*b + 17925*b^2 + O(3^10)
            sage: b.frobenius().frobenius()
            35149 + 57730*b + 41124*b^2 + O(3^10)

        Root finding works over ramified extensions also::

            sage: E = x^3 - 3*x + 3*b
            sage: C.<pi> = B.extension(E)
            sage: E.roots(C)
            [(pi + O(pi^30), 1)]

            sage: S.<x> = C[]
            sage: P = prod(x - (pi+i) for i in range(5))
            sage: P.roots()
            [(pi + O(pi^29), 1),
             (3 + pi + O(pi^29), 1),
             (1 + pi + O(pi^27), 1),
             (4 + pi + O(pi^27), 1),
             (2 + pi + O(pi^30), 1)]

        TESTS::

            sage: S(0).roots()
            Traceback (most recent call last):
            ...
            ArithmeticError: factorization of 0 is not defined

        """
        if P.is_zero():
            raise ArithmeticError("factorization of 0 is not defined")
        if ring is None:
             ring = self
        if algorithm is None:
            try:
                return self._roots_univariate_polynomial(P, ring, multiplicities, "pari", secure)
            except (NotImplementedError, PrecisionError):
                return self._roots_univariate_polynomial(P, ring, multiplicities, "sage", secure)
        elif algorithm == "pari":
            P = P.change_ring(ring)
            try:
                # note that P.factor() calls pari
                return P._roots_from_factorization(P.factor(), multiplicities)
            except (AttributeError, TypeError):
                raise NotImplementedError("root finding for this polynomial is not implemented in pari")
        elif algorithm == "sage":
            if ring.is_field():
                roots = P.change_ring(ring)._roots(secure, -Infinity, None)
            else:
                K = ring.fraction_field()
                roots = P.change_ring(K)._roots(secure, 0, None)
            if multiplicities:
                return [ (ring(root), m) for (root, m) in roots ]
            else:
                return [ ring(root) for (root, m) in roots ]

    def krull_dimension(self):
        r"""
        Returns the Krull dimension of this ring: 0 if a field or 1 if a ring

        EXAMPLES::

            sage: Zp(5).krull_dimension()
            1
            sage: Qp(5).krull_dimension()
            0
        """
        return 0 if self.is_field() else 1

class ResidueReductionMap(Morphism):
    """
    Reduction map from a p-adic ring or field to its residue field or ring.

    These maps must be created using the :meth:`_create_` method in order
    to support categories correctly.

    EXAMPLES::

        sage: from sage.rings.padics.padic_generic import ResidueReductionMap
        sage: R.<a> = Zq(125); k = R.residue_field()
        sage: f = ResidueReductionMap._create_(R, k); f
        Reduction morphism:
          From: 5-adic Unramified Extension Ring in a defined by x^3 + 3*x + 3
          To:   Finite Field in a0 of size 5^3
    """
    @staticmethod
    def _create_(R, k):
        """
        Initialization.  We have to implement this as a static method
        in order to call ``__make_element_class__``.

        INPUT:

        - ``R`` -- a `p`-adic ring or field.
        - ``k`` -- the residue field of ``R``, or a residue ring of ``R``.

        EXAMPLES::

            sage: f = Zmod(49).convert_map_from(Zp(7))
            sage: TestSuite(f).run()
            sage: K.<a> = Qq(125); k = K.residue_field(); f = k.convert_map_from(K)
            sage: TestSuite(f).run()
        """
        if R.is_field():
            from sage.categories.sets_with_partial_maps import SetsWithPartialMaps
            cat = SetsWithPartialMaps()
        else:
            from sage.categories.rings import Rings
            cat = Rings()
        from sage.categories.homset import Hom
        kfield = R.residue_field()
        N = k.cardinality()
        q = kfield.cardinality()
        n = N.exact_log(q)
        if N != q**n:
            raise RuntimeError("N must be a power of q")
        H = Hom(R, k, cat)
        f = H.__make_element_class__(ResidueReductionMap)(H)
        f._n = n
        if kfield is k:
            f._field = True
        else:
            f._field = False
        return f

    def is_surjective(self):
        """
        The reduction map is surjective.

        EXAMPLES::

            sage: GF(7).convert_map_from(Qp(7)).is_surjective()
            True
        """
        return True

    def is_injective(self):
        """
        The reduction map is far from injective.

        EXAMPLES::

            sage: GF(5).convert_map_from(ZpCA(5)).is_injective()
            False
        """
        return False

    def _call_(self, x):
        """
        Evaluate this morphism.

        EXAMPLES::

            sage: R.<a> = Zq(125); k = R.residue_field()
            sage: f = k.convert_map_from(R)
            sage: f(15)
            0
            sage: f(1/(1+a))
            a0^2 + 4*a0 + 4

            sage: Zmod(121).convert_map_from(Qp(11))(3/11)
            Traceback (most recent call last):
            ...
            ValueError: element must have non-negative valuation in order to compute residue.
        """
        return x.residue(self._n, field=self._field, check_prec=self._field)

    def section(self):
        """
        Returns the section from the residue ring or field
        back to the p-adic ring or field.

        EXAMPLES::

            sage: GF(3).convert_map_from(Zp(3)).section()
            Lifting morphism:
              From: Finite Field of size 3
              To:   3-adic Ring with capped relative precision 20
        """
        return ResidueLiftingMap._create_(self.codomain(), self.domain())

    def _repr_type(self):
        """
        Type of morphism, for printing.

        EXAMPLES::

            sage: GF(3).convert_map_from(Zp(3))._repr_type()
            'Reduction'
        """
        return "Reduction"

    def _richcmp_(self, other, op):
        r"""
        Compare this element to ``other`` with respect to ``op``.

        EXAMPLES::

            sage: from sage.rings.padics.padic_generic import ResidueReductionMap
            sage: f = ResidueReductionMap._create_(Zp(3), GF(3))
            sage: g = ResidueReductionMap._create_(Zp(3), GF(3))
            sage: f is g
            False
            sage: f == g
            True
        """
        if type(self) != type(other):
            return NotImplemented
        return richcmp((self.domain(), self.codomain()), (other.domain(), other.codomain()), op)

# A class for the Teichmuller lift would also be reasonable....

class ResidueLiftingMap(Morphism):
    """
    Lifting map to a p-adic ring or field from its residue field or ring.

    These maps must be created using the :meth:`_create_` method in order
    to support categories correctly.

    EXAMPLES::

        sage: from sage.rings.padics.padic_generic import ResidueLiftingMap
        sage: R.<a> = Zq(125); k = R.residue_field()
        sage: f = ResidueLiftingMap._create_(k, R); f
        Lifting morphism:
          From: Finite Field in a0 of size 5^3
          To:   5-adic Unramified Extension Ring in a defined by x^3 + 3*x + 3
    """
    @staticmethod
    def _create_(k, R):
        """
        Initialization.  We have to implement this as a static method
        in order to call ``__make_element_class__``.

        INPUT:

        - ``k`` -- the residue field of ``R``, or a residue ring of ``R``.
        - ``R`` -- a `p`-adic ring or field.

        EXAMPLES::

            sage: f = Zp(3).convert_map_from(Zmod(81))
            sage: TestSuite(f).run()
        """
        from sage.categories.sets_cat import Sets
        from sage.categories.homset import Hom
        kfield = R.residue_field()
        N = k.cardinality()
        q = kfield.cardinality()
        n = N.exact_log(q)
        if N != q**n:
            raise RuntimeError("N must be a power of q")
        H = Hom(k, R, Sets())
        f = H.__make_element_class__(ResidueLiftingMap)(H)
        f._n = n
        return f

    def _call_(self, x):
        """
        Evaluate this morphism.

        EXAMPLES::

            sage: R.<a> = Zq(27); k = R.residue_field(); a0 = k.gen()
            sage: f = R.convert_map_from(k); f
            Lifting morphism:
              From: Finite Field in a0 of size 3^3
              To:   3-adic Unramified Extension Ring in a defined by x^3 + 2*x + 1
            sage: f(a0 + 1)
            (a + 1) + O(3)

            sage: Zp(3)(Zmod(81)(0))
            O(3^4)
        """
        R = self.codomain()
        K = R.maximal_unramified_subextension()
        if self._n == 1 or K is R:
            unram_n = self._n
            if K.absolute_degree() == 1:
                lift = K._element_constructor_(x, unram_n)
            else:
                lift = K(x.polynomial().list(), unram_n)
            return R(lift, self._n)
        else:
            #unram_n = (self._n - 1) // R.absolute_e() + 1
            raise NotImplementedError

    def _call_with_args(self, x, args=(), kwds={}):
        """
        Evaluate this morphism with extra arguments.

        EXAMPLES::

            sage: f = Zp(2).convert_map_from(Zmod(128))
            sage: f(7, 5) # indirect doctest
            1 + 2 + 2^2 + O(2^5)
        """
        R = self.codomain()
        kwds = dict(kwds) # we're changing it
        if args:
            args = (min(args[0], self._n),) + args[1:]
            absprec = args[0]
        else:
            absprec = kwds['absprec'] = min(kwds.get('absprec', self._n), self._n)
        K = R.maximal_unramified_subextension()
        if absprec == 1 or K is R:
            if K.absolute_degree() == 1:
                lift = K._element_constructor_(x, *args, **kwds)
            else:
                lift = K(x.polynomial().list(), *args, **kwds)
            return R(lift, *args, **kwds)
        else:
            raise NotImplementedError

    def _repr_type(self):
        """
        Type of morphism, for printing.

        EXAMPLES::

            sage: Zp(3).convert_map_from(GF(3))._repr_type()
            'Lifting'
        """
        return "Lifting"

    def _richcmp_(self, other, op):
        r"""
        Compare this element to ``other`` with respect to ``op``.

        EXAMPLES::

            sage: from sage.rings.padics.padic_generic import ResidueLiftingMap
            sage: f = ResidueLiftingMap._create_(GF(3), Zp(3))
            sage: g = ResidueLiftingMap._create_(GF(3), Zp(3))
            sage: f is g
            False
            sage: f == g
            True
        """
        if type(self) != type(other):
            return NotImplemented
        return richcmp((self.domain(), self.codomain()), (other.domain(), other.codomain()), op)

def local_print_mode(obj, print_options, pos = None, ram_name = None):
    r"""
    Context manager for safely temporarily changing the print_mode
    of a p-adic ring/field.

    EXAMPLES::

        sage: R = Zp(5)
        sage: R(45)
        4*5 + 5^2 + O(5^21)
        sage: with local_print_mode(R, 'val-unit'):
        ....:     print(R(45))
        5 * 9 + O(5^21)

    .. NOTE::

        For more documentation see ``localvars`` in parent_gens.pyx
    """
    if isinstance(print_options, str):
        print_options = {'mode': print_options}
    elif not isinstance(print_options, dict):
        raise TypeError("print_options must be a dictionary or a string")
    if pos is not None:
        print_options['pos'] = pos
    if ram_name is not None:
        print_options['ram_name'] = ram_name
    for option in ['mode', 'pos', 'ram_name', 'unram_name', 'var_name', 'max_ram_terms', 'max_unram_terms', 'max_terse_terms', 'sep', 'alphabet']:
        if option not in print_options:
            print_options[option] = obj._printer.dict()[option]
    return pAdicPrinter(obj, print_options)<|MERGE_RESOLUTION|>--- conflicted
+++ resolved
@@ -690,8 +690,6 @@
                         print_mode[option] = self._printer.dict()[option]
         return ExtensionFactory(base=self, modulus=modulus, prec=prec, names=names, check = True, implementation=implementation, **print_mode)
 
-<<<<<<< HEAD
-=======
     def absolute_ring(self, map=False, names=None):
         r"""
         Return an absolute extension of the absolute base isomorphic to this
@@ -712,7 +710,6 @@
         else:
             return E
 
->>>>>>> c56b0135
     def _is_valid_homomorphism_(self, codomain, im_gens, base_map=None):
         """
         Check whether the given images and map on the base ring determine a
