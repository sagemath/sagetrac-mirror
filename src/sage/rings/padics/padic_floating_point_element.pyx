"""
`p`-Adic Floating Point Elements

Elements of `p`-Adic Rings with Floating Point Precision

AUTHORS:

- David Roe: initial version (2016-12-6)
"""

#*****************************************************************************
#       Copyright (C) 2016 David Roe <roed.math@gmail.com>
#
#  Distributed under the terms of the GNU General Public License (GPL)
#  as published by the Free Software Foundation; either version 2 of
#  the License, or (at your option) any later version.
#
#                  http://www.gnu.org/licenses/
#*****************************************************************************

include "sage/libs/linkages/padics/mpz.pxi"
include "FP_template.pxi"

from sage.libs.pari.all import pari
from sage.libs.pari.convert_gmp cimport new_gen_from_padic
from sage.rings.finite_rings.integer_mod import Mod

cdef extern from "sage/rings/padics/transcendantal.c":
<<<<<<< HEAD
    cdef void padicexp(mpz_t ans, const mpz_t a, unsigned long p, unsigned long prec, const mpz_t modulo)
    cdef void padicexp_Newton(mpz_t ans, const mpz_t a, unsigned long p, unsigned long prec, unsigned long precinit, const mpz_t modulo)

=======
    cdef void padiclog(mpz_t ans, const mpz_t a, unsigned long p, unsigned long prec, const mpz_t modulo)
>>>>>>> 3465a147

cdef class PowComputer_(PowComputer_base):
    """
    A PowComputer for a floating-point padic ring or field.
    """
    def __init__(self, Integer prime, long cache_limit, long prec_cap, long ram_prec_cap, bint in_field):
        """
        Initialization.

        EXAMPLES::

            sage: R = ZpFP(5)
            sage: type(R.prime_pow)
            <type 'sage.rings.padics.padic_floating_point_element.PowComputer_'>
            sage: R.prime_pow._prec_type
            'floating-point'
        """
        self._prec_type = 'floating-point'
        PowComputer_base.__init__(self, prime, cache_limit, prec_cap, ram_prec_cap, in_field)

cdef class pAdicFloatingPointElement(FPElement):
    """
    Constructs new element with given parent and value.

    INPUT:

    - ``x`` -- value to coerce into a floating point ring or field

    - ``absprec`` -- maximum number of digits of absolute precision

    - ``relprec`` -- maximum number of digits of relative precision

    EXAMPLES::

        sage: R = Zp(5, 10, 'floating-point')

    Construct from integers::

        sage: R(3)
        3
        sage: R(75)
        3*5^2
        sage: R(0)
        0
        sage: R(-1)
        4 + 4*5 + 4*5^2 + 4*5^3 + 4*5^4 + 4*5^5 + 4*5^6 + 4*5^7 + 4*5^8 + 4*5^9
        sage: R(-5)
        4*5 + 4*5^2 + 4*5^3 + 4*5^4 + 4*5^5 + 4*5^6 + 4*5^7 + 4*5^8 + 4*5^9 + 4*5^10
        sage: R(-7*25)
        3*5^2 + 3*5^3 + 4*5^4 + 4*5^5 + 4*5^6 + 4*5^7 + 4*5^8 + 4*5^9 + 4*5^10 + 4*5^11

    Construct from rationals::

        sage: R(1/2)
        3 + 2*5 + 2*5^2 + 2*5^3 + 2*5^4 + 2*5^5 + 2*5^6 + 2*5^7 + 2*5^8 + 2*5^9
        sage: R(-7875/874)
        3*5^3 + 2*5^4 + 2*5^5 + 5^6 + 3*5^7 + 2*5^8 + 3*5^10 + 3*5^11 + 3*5^12
        sage: R(15/425)
        Traceback (most recent call last):
        ...
        ValueError: p divides the denominator

    Construct from IntegerMod::

        sage: R(Integers(125)(3))
        3
        sage: R(Integers(5)(3))
        3
        sage: R(Integers(5^30)(3))
        3
        sage: R(Integers(5^30)(1+5^23))
        1
        sage: R(Integers(49)(3))
        Traceback (most recent call last):
        ...
        TypeError: p does not divide modulus 49

    ::

        sage: R(Integers(48)(3))
        Traceback (most recent call last):
        ...
        TypeError: p does not divide modulus 48

    Some other conversions::

        sage: R(R(5))
        5

    Construct from Pari objects::

        sage: R = ZpFP(5)
        sage: x = pari(123123) ; R(x)
        3 + 4*5 + 4*5^2 + 4*5^3 + 5^4 + 4*5^5 + 2*5^6 + 5^7
        sage: R(pari(R(5252)))
        2 + 2*5^3 + 3*5^4 + 5^5
        sage: R = ZpFP(5,prec=5)
        sage: R(pari(-1))
        4 + 4*5 + 4*5^2 + 4*5^3 + 4*5^4
        sage: pari(R(-1))
        4 + 4*5 + 4*5^2 + 4*5^3 + 4*5^4 + O(5^5)
        sage: pari(R(0))
        0
        sage: R(pari(R(0,5)))
        0

    # todo: doctests for converting from other types of p-adic rings

    """
    def lift(self):
        """
        Return an integer or rational congruent to ``self`` modulo ``self``'s
        precision.  If a rational is returned, its denominator will equal
        ``p^ordp(self)``.

        This method will raise a ValueError when this element is infinity.

        EXAMPLES::

            sage: R = Zp(7,4,'floating-point'); a = R(8); a.lift()
            8
            sage: R = QpFP(7,4); a = R(8); a.lift()
            8
            sage: R = QpFP(7,4); a = R(8/7); a.lift()
            8/7
        """
        return self.lift_c()

    cdef lift_c(self):
        """
        Implementation of lift.

        TESTS::

            sage: ZpFP(5)(0).lift() #indirect doctest
            0
            sage: R = QpFP(5); R(0).lift()
            0
            sage: R(5/9).lift()
            264909532335070
            sage: R(9/5).lift()
            9/5
        """
        cdef Integer ans
        cdef Rational ansr
        if self.ordp >= 0:
            ans = PY_NEW(Integer)
            if very_pos_val(self.ordp):
                mpz_set_ui(ans.value, 0)
            else:
                mpz_set(ans.value, self.unit)
                mpz_mul(ans.value, ans.value, self.prime_pow.pow_mpz_t_tmp(self.ordp))
            return ans
        else:
            ansr = Rational.__new__(Rational)
            if very_neg_val(self.ordp):
                raise ValueError("infinity cannot be lifted to an integer or rational")
            mpz_set(mpq_numref(ansr.value), self.unit)
            mpz_set(mpq_denref(ansr.value), self.prime_pow.pow_mpz_t_tmp(-self.ordp))
            return ansr

    def __pari__(self):
        """
        Converts this element to an equivalent pari element.

        EXAMPLES::

            sage: R = ZpFP(17, 10); a = ~R(14); pari(a) #indirect doctest
            11 + 3*17 + 17^2 + 6*17^3 + 13*17^4 + 15*17^5 + 10*17^6 + 3*17^7 + 17^8 + 6*17^9 + O(17^10)
            sage: pari(R(0))
            0
        """
        return self._to_gen()

    cdef pari_gen _to_gen(self):
        """
        Converts this element to an equivalent pari element.

        EXAMPLES::

            sage: R = ZpFP(5, 10); a = R(17); pari(a) #indirect doctest
            2 + 3*5 + O(5^10)
            sage: pari(R(0))
            0
        """
        if very_pos_val(self.ordp):
            return pari.zero()
        elif very_neg_val(self.ordp):
            raise ValueError("no analogue of p-adic infinity in pari")
        else:
            return new_gen_from_padic(self.ordp, self.prime_pow.prec_cap,
                                      self.prime_pow.prime.value,
                                      self.prime_pow.pow_mpz_t_top(),
                                      self.unit)
    def _integer_(self, Z=None):
        """
        Returns an integer congruent to this element modulo
        ``p^self.absolute_precision()``.

         EXAMPLES::

            sage: R = ZpFP(5); a = R(-1); a._integer_()
            95367431640624
         """
        if self.ordp < 0:
            raise ValueError("Cannot form an integer out of a p-adic field element with negative valuation")
        return self.lift_c()

    def residue(self, absprec=1):
        """
        Reduces this element modulo `p^{\mathrm{absprec}}`.

        INPUT:

        - ``absprec`` - a non-negative integer (default: ``1``)

        OUTPUT:

        This element reduced modulo `p^\mathrm{absprec}` as an element of
        `\ZZ/p^\mathrm{absprec}\ZZ`

        EXAMPLES::

            sage: R = ZpFP(7,4)
            sage: a = R(8)
            sage: a.residue(1)
            1
            sage: a.residue(2)
            8

            sage: K = QpFP(7,4)
            sage: a = K(8)
            sage: a.residue(1)
            1
            sage: a.residue(2)
            8
            sage: b = K(1/7)
            sage: b.residue()
            Traceback (most recent call last):
            ...
            ValueError: element must have non-negative valuation in order to compute residue.

        TESTS::

            sage: R = ZpFP(7,4)
            sage: a = R(8)
            sage: a.residue(0)
            0
            sage: a.residue(-1)
            Traceback (most recent call last):
            ...
            ValueError: cannot reduce modulo a negative power of p.
            sage: a.residue(5)
            Traceback (most recent call last):
            ...
            PrecisionError: not enough precision known in order to compute residue.

        """
        cdef Integer selfvalue, modulus
        cdef long aprec
        if not isinstance(absprec, Integer):
            absprec = Integer(absprec)
        if mpz_cmp_ui((<Integer>absprec).value, self.prime_pow.prec_cap) > 0:
            raise PrecisionError("not enough precision known in order to compute residue.")
        elif mpz_sgn((<Integer>absprec).value) < 0:
            raise ValueError("cannot reduce modulo a negative power of p.")
        aprec = mpz_get_ui((<Integer>absprec).value)
        if self.ordp < 0:
            raise ValueError("element must have non-negative valuation in order to compute residue.")
        modulus = PY_NEW(Integer)
        mpz_set(modulus.value, self.prime_pow.pow_mpz_t_tmp(aprec))
        selfvalue = PY_NEW(Integer)
        if very_pos_val(self.ordp):
            mpz_set_ui(selfvalue.value, 0)
        else:
            # Need to do this better.
            mpz_mul(selfvalue.value, self.prime_pow.pow_mpz_t_tmp(self.ordp), self.unit)
        return Mod(selfvalue, modulus)

<<<<<<< HEAD
    def _exp_binary_splitting(self, aprec):
        """
        Compute the exponential power series of this element

        This is a helper method for :meth:`exp`.

        INPUT:

        - ``aprec`` -- an integer, the precision to which to compute the
          exponential
=======
    def _log_binary_splitting(self, aprec):
        r"""
        Return ``\log(self)`` for ``self`` equal to 1 in the residue field

        This is a helper method for :meth:`log`.
        It uses a fast binary splitting algorithm.

        INPUT:

        - ``aprec`` -- an integer, the precision to which the result is
          correct. ``aprec`` must not exceed the precision cap of the ring over
          which this element is defined.
        - ``mina`` -- an integer (default: 0), the series will check `n` up to
          this valuation (and beyond) to see if they can contribute to the
          series.
>>>>>>> 3465a147

        NOTE::

            The function does not check that its argument ``self`` is
<<<<<<< HEAD
            the disk of convergence of ``exp``. If this assumption is not
            fullfiled the behaviour of the function is not specified.

        ALGORITHM:

        Write

        .. MATH::

            self = \sum_{i=1}^\infty a_i p^{2^i}

        with `0 \leq a_i < p^{2^i}` and compute
        `\exp(a_i p^{2^i})` using the standard Taylor expansion

        .. MATH::

            \exp(x) = 1 + x + x^2/2 + x^3/6 + x^4/24 + \cdots

        together with a binary splitting method.

        The binary complexity of this algorithm is quasi-linear.

        EXAMPLES::

            sage: R = Zp(7,5)
            sage: x = R(7)
            sage: x.exp(algorithm="binary_splitting")   # indirect doctest
            1 + 7 + 4*7^2 + 2*7^3 + O(7^5)

        """
        cdef unsigned long p
        cdef unsigned long prec = aprec
        cdef pAdicFloatingPointElement ans
        cdef Integer selfint = self.lift_c()

        if mpz_fits_slong_p(self.prime_pow.prime.value) == 0:
            raise NotImplementedError("The prime %s does not fit in a long" % self.prime_pow.prime)
        p = self.prime_pow.prime

        ans = self._new_c()
        ans.ordp = 0
        sig_on()
        padicexp(ans.unit, selfint.value, p, prec, self.prime_pow.pow_mpz_t_tmp(prec))
        sig_off()

        return ans

    def _exp_newton(self, aprec, log_algorithm=None):
        """
        Compute the exponential power series of this element

        This is a helper method for :meth:`exp`.

        INPUT:

        - ``aprec`` -- an integer, the precision to which to compute the
          exponential

        - ``log_algorithm`` (default: None) -- the algorithm used for
          computing the logarithm. This attribute is passed to the log
          method. See :meth:`log` for more details about the possible
          algorithms.

        NOTE::

            The function does not check that its argument ``self`` is
            the disk of convergence of ``exp``. If this assumption is not
            fullfiled the behaviour of the function is not specified.

        ALGORITHM:

        Solve the equation `\log(x) = self` using the Newton scheme::

        .. MATH::

            x_{i+1} = x_i \cdot (1 + self - \log(x_i))

        The binary complexity of this algorithm is roughly the same
        than that of the computation of the logarithm.

        EXAMPLES::

            sage: R.<w> = Zq(7^2,5)
            sage: x = R(7*w)
            sage: x.exp(algorithm="newton")   # indirect doctest
            1 + w*7 + (4*w + 2)*7^2 + (w + 6)*7^3 + 5*7^4 + O(7^5)
=======
            1 in the residue field. If this assumption is not fullfiled
            the behaviour of the function is not specified.

        ALGORITHM:

        1. Raise `u` to the power `p^v` for a suitable `v` in order
           to make it closer to 1. (`v` is chosen such that `p^v` is
           close to the precision.)

        2. Write

        .. MATH::

            u^{p-1} = \prod_{i=1}^\infty (1 - a_i p^{(v+1)*2^i})

        with `0 \leq a_i < p^{(v+1)*2^i}` and compute
        `\log(1 - a_i p^{(v+1)*2^i})` using the standard Taylor expansion

        .. MATH::

            \log(1 - x) = -x - 1/2 x^2 - 1/3 x^3 - 1/4 x^4 - 1/5 x^5 - \cdots

        together with a binary splitting method.

        3. Divide the result by `p^v`

        The complexity of this algorithm is quasi-linear.

        EXAMPLES::

            sage: r = Qp(5,prec=4)(6)
            sage: r._log_binary_splitting(2)
            5 + O(5^2)
            sage: r._log_binary_splitting(4)
            5 + 2*5^2 + 4*5^3 + O(5^4)
            sage: r._log_binary_splitting(100)
            5 + 2*5^2 + 4*5^3 + O(5^4)

            sage: r = Zp(5,prec=4,type='fixed-mod')(6)
            sage: r._log_binary_splitting(5)
            5 + 2*5^2 + 4*5^3 + O(5^4)

>>>>>>> 3465a147
        """
        cdef unsigned long p
        cdef unsigned long prec = aprec
        cdef pAdicFloatingPointElement ans
<<<<<<< HEAD
        cdef Integer selfint = self.lift_c()
=======
>>>>>>> 3465a147

        if mpz_fits_slong_p(self.prime_pow.prime.value) == 0:
            raise NotImplementedError("The prime %s does not fit in a long" % self.prime_pow.prime)
        p = self.prime_pow.prime

        ans = self._new_c()
<<<<<<< HEAD
        ans.ordp = 0
        mpz_set_ui(ans.unit, 1)
        sig_on()
        if p == 2:
            padicexp_Newton(ans.unit, selfint.value, p, prec, 2, self.prime_pow.pow_mpz_t_tmp(prec))
        else:
            padicexp_Newton(ans.unit, selfint.value, p, prec, 1, self.prime_pow.pow_mpz_t_tmp(prec))
        sig_off()

        return ans
=======
        ans.ordp = max((self-1).valuation(), (self+1).valuation())
        sig_on()
        padiclog(ans.unit, self.unit, p, prec, self.prime_pow.pow_mpz_t_tmp(prec))
        mpz_divexact(ans.unit, ans.unit, self.prime_pow.pow_mpz_t_tmp(ans.ordp))
        sig_off()

        return ans
>>>>>>> 3465a147
<|MERGE_RESOLUTION|>--- conflicted
+++ resolved
@@ -26,13 +26,9 @@
 from sage.rings.finite_rings.integer_mod import Mod
 
 cdef extern from "sage/rings/padics/transcendantal.c":
-<<<<<<< HEAD
     cdef void padicexp(mpz_t ans, const mpz_t a, unsigned long p, unsigned long prec, const mpz_t modulo)
     cdef void padicexp_Newton(mpz_t ans, const mpz_t a, unsigned long p, unsigned long prec, unsigned long precinit, const mpz_t modulo)
-
-=======
     cdef void padiclog(mpz_t ans, const mpz_t a, unsigned long p, unsigned long prec, const mpz_t modulo)
->>>>>>> 3465a147
 
 cdef class PowComputer_(PowComputer_base):
     """
@@ -312,7 +308,6 @@
             mpz_mul(selfvalue.value, self.prime_pow.pow_mpz_t_tmp(self.ordp), self.unit)
         return Mod(selfvalue, modulus)
 
-<<<<<<< HEAD
     def _exp_binary_splitting(self, aprec):
         """
         Compute the exponential power series of this element
@@ -323,28 +318,10 @@
 
         - ``aprec`` -- an integer, the precision to which to compute the
           exponential
-=======
-    def _log_binary_splitting(self, aprec):
-        r"""
-        Return ``\log(self)`` for ``self`` equal to 1 in the residue field
-
-        This is a helper method for :meth:`log`.
-        It uses a fast binary splitting algorithm.
-
-        INPUT:
-
-        - ``aprec`` -- an integer, the precision to which the result is
-          correct. ``aprec`` must not exceed the precision cap of the ring over
-          which this element is defined.
-        - ``mina`` -- an integer (default: 0), the series will check `n` up to
-          this valuation (and beyond) to see if they can contribute to the
-          series.
->>>>>>> 3465a147
 
         NOTE::
 
             The function does not check that its argument ``self`` is
-<<<<<<< HEAD
             the disk of convergence of ``exp``. If this assumption is not
             fullfiled the behaviour of the function is not specified.
 
@@ -431,65 +408,18 @@
             sage: x = R(7*w)
             sage: x.exp(algorithm="newton")   # indirect doctest
             1 + w*7 + (4*w + 2)*7^2 + (w + 6)*7^3 + 5*7^4 + O(7^5)
-=======
-            1 in the residue field. If this assumption is not fullfiled
-            the behaviour of the function is not specified.
-
-        ALGORITHM:
-
-        1. Raise `u` to the power `p^v` for a suitable `v` in order
-           to make it closer to 1. (`v` is chosen such that `p^v` is
-           close to the precision.)
-
-        2. Write
-
-        .. MATH::
-
-            u^{p-1} = \prod_{i=1}^\infty (1 - a_i p^{(v+1)*2^i})
-
-        with `0 \leq a_i < p^{(v+1)*2^i}` and compute
-        `\log(1 - a_i p^{(v+1)*2^i})` using the standard Taylor expansion
-
-        .. MATH::
-
-            \log(1 - x) = -x - 1/2 x^2 - 1/3 x^3 - 1/4 x^4 - 1/5 x^5 - \cdots
-
-        together with a binary splitting method.
-
-        3. Divide the result by `p^v`
-
-        The complexity of this algorithm is quasi-linear.
-
-        EXAMPLES::
-
-            sage: r = Qp(5,prec=4)(6)
-            sage: r._log_binary_splitting(2)
-            5 + O(5^2)
-            sage: r._log_binary_splitting(4)
-            5 + 2*5^2 + 4*5^3 + O(5^4)
-            sage: r._log_binary_splitting(100)
-            5 + 2*5^2 + 4*5^3 + O(5^4)
-
-            sage: r = Zp(5,prec=4,type='fixed-mod')(6)
-            sage: r._log_binary_splitting(5)
-            5 + 2*5^2 + 4*5^3 + O(5^4)
-
->>>>>>> 3465a147
+
         """
         cdef unsigned long p
         cdef unsigned long prec = aprec
         cdef pAdicFloatingPointElement ans
-<<<<<<< HEAD
         cdef Integer selfint = self.lift_c()
-=======
->>>>>>> 3465a147
 
         if mpz_fits_slong_p(self.prime_pow.prime.value) == 0:
             raise NotImplementedError("The prime %s does not fit in a long" % self.prime_pow.prime)
         p = self.prime_pow.prime
 
         ans = self._new_c()
-<<<<<<< HEAD
         ans.ordp = 0
         mpz_set_ui(ans.unit, 1)
         sig_on()
@@ -500,12 +430,81 @@
         sig_off()
 
         return ans
-=======
+
+    def _log_binary_splitting(self, aprec):
+        r"""
+        Return ``\log(self)`` for ``self`` equal to 1 in the residue field
+
+        This is a helper method for :meth:`log`.
+        It uses a fast binary splitting algorithm.
+
+        INPUT:
+
+        - ``aprec`` -- an integer, the precision to which the result is
+          correct. ``aprec`` must not exceed the precision cap of the ring over
+          which this element is defined.
+        - ``mina`` -- an integer (default: 0), the series will check `n` up to
+          this valuation (and beyond) to see if they can contribute to the
+          series.
+
+        NOTE::
+
+            The function does not check that its argument ``self`` is
+            1 in the residue field. If this assumption is not fullfiled
+            the behaviour of the function is not specified.
+
+        ALGORITHM:
+
+        1. Raise `u` to the power `p^v` for a suitable `v` in order
+           to make it closer to 1. (`v` is chosen such that `p^v` is
+           close to the precision.)
+
+        2. Write
+
+        .. MATH::
+
+            u^{p-1} = \prod_{i=1}^\infty (1 - a_i p^{(v+1)*2^i})
+
+        with `0 \leq a_i < p^{(v+1)*2^i}` and compute
+        `\log(1 - a_i p^{(v+1)*2^i})` using the standard Taylor expansion
+
+        .. MATH::
+
+            \log(1 - x) = -x - 1/2 x^2 - 1/3 x^3 - 1/4 x^4 - 1/5 x^5 - \cdots
+
+        together with a binary splitting method.
+
+        3. Divide the result by `p^v`
+
+        The complexity of this algorithm is quasi-linear.
+
+        EXAMPLES::
+
+            sage: r = Qp(5,prec=4)(6)
+            sage: r._log_binary_splitting(2)
+            5 + O(5^2)
+            sage: r._log_binary_splitting(4)
+            5 + 2*5^2 + 4*5^3 + O(5^4)
+            sage: r._log_binary_splitting(100)
+            5 + 2*5^2 + 4*5^3 + O(5^4)
+
+            sage: r = Zp(5,prec=4,type='fixed-mod')(6)
+            sage: r._log_binary_splitting(5)
+            5 + 2*5^2 + 4*5^3 + O(5^4)
+        """
+        cdef unsigned long p
+        cdef unsigned long prec = aprec
+        cdef pAdicFloatingPointElement ans
+
+        if mpz_fits_slong_p(self.prime_pow.prime.value) == 0:
+            raise NotImplementedError("The prime %s does not fit in a long" % self.prime_pow.prime)
+        p = self.prime_pow.prime
+
+        ans = self._new_c()
         ans.ordp = max((self-1).valuation(), (self+1).valuation())
         sig_on()
         padiclog(ans.unit, self.unit, p, prec, self.prime_pow.pow_mpz_t_tmp(prec))
         mpz_divexact(ans.unit, ans.unit, self.prime_pow.pow_mpz_t_tmp(ans.ordp))
         sig_off()
 
-        return ans
->>>>>>> 3465a147
+        return ans