"""
`p`-Adic ``ZZ_pX`` CR Element

This file implements elements of Eisenstein and unramified extensions
of `\mathbb{Z}_p` and `\mathbb{Q}_p` with capped relative precision.

For the parent class see padic_extension_leaves.pyx.

The underlying implementation is through NTL's ``ZZ_pX`` class.  Each
element contains the following data:

- ``ordp`` (``long``) -- A power of the uniformizer to scale the unit
  by.  For unramified extensions this uniformizer is `p`, for Eisenstein
  extensions it is not.  A value equal to the maximum value of a long
  indicates that the element is an exact zero.

- ``relprec`` (``long``) -- A signed integer giving the precision to
  which this element is defined.  For nonzero ``relprec``, the
  absolute value gives the power of the uniformizer modulo which the
  unit is defined.  A positive value indicates that the element is
  normalized (ie ``unit`` is actually a unit: in the case of
  Eisenstein extensions the constant term is not divisible by `p`, in
  the case of unramified extensions that there is at least one
  coefficient that is not divisible by `p`).  A negative value
  indicates that the element may or may not be normalized.  A zero
  value indicates that the element is zero to some precision.  If so,
  ``ordp`` gives the absolute precision of the element.  If ``ordp``
  is greater than ``maxordp``, then the element is an exact zero.

- ``unit`` (``ZZ_pX_c``) -- An ntl ``ZZ_pX`` storing the unit part.
  The variable `x` is the uniformizer in the case of Eisenstein
  extensions. If the element is not normalized, the ``unit`` may or
  may not actually be a unit.  This ``ZZ_pX`` is created with global
  ntl modulus determined by the absolute value of ``relprec``.  If
  ``relprec`` is 0, ``unit`` **is not initialized**, or destructed if
  normalized and found to be zero.  Otherwise, let `r` be relprec and
  `e` be the ramification index over `\mathbb{Q}_p` or `\mathbb{Z}_p`.
  Then the modulus of unit is given by `p^{ceil(r/e)}`.  Note that all
  kinds of problems arise if you try to mix moduli.
  ``ZZ_pX_conv_modulus`` gives a semi-safe way to convert between
  different moduli without having to pass through ``ZZX``.

- ``prime_pow`` (some subclass of ``PowComputer_ZZ_pX``) -- a class,
  identical among all elements with the same parent, holding common
  data.

  + ``prime_pow.deg`` -- The degree of the extension

  + ``prime_pow.e``   -- The ramification index

  + ``prime_pow.f``   -- The inertia degree

  + ``prime_pow.prec_cap`` -- the unramified precision cap.  For
    Eisenstein extensions this is the smallest power of p that is
    zero.

  + ``prime_pow.ram_prec_cap`` -- the ramified precision cap.  For
    Eisenstein extensions this will be the smallest power of `x` that
    is indistinguishable from zero.

  + ``prime_pow.pow_ZZ_tmp``, prime_pow.pow_mpz_t_tmp``,
    ``prime_pow.pow_Integer`` -- functions for accessing powers of
    `p`.  The first two return pointers.  See
    ``sage/rings/padics/pow_computer_ext`` for examples and important
    warnings.

  + ``prime_pow.get_context``, ``prime_pow.get_context_capdiv``,
    ``prime_pow.get_top_context`` -- obtain an
    ``ntl_ZZ_pContext_class`` corresponding to `p^n`.  The capdiv
    version divides by ``prime_pow.e`` as appropriate.
    ``top_context`` corresponds to `p^{prec_cap}`.

  + ``prime_pow.restore_context``,
    ``prime_pow.restore_context_capdiv``,
    ``prime_pow.restore_top_context`` -- restores the given context.

  + ``prime_pow.get_modulus``, ``get_modulus_capdiv``,
    ``get_top_modulus`` -- Returns a ``ZZ_pX_Modulus_c*`` pointing to
    a polynomial modulus defined modulo `p^n` (appropriately divided
    by ``prime_pow.e`` in the capdiv case).

EXAMPLES:

An Eisenstein extension::

    sage: R = Zp(5,5)
    sage: S.<x> = R[]
    sage: f = x^5 + 75*x^3 - 15*x^2 +125*x - 5
    sage: W.<w> = R.ext(f); W
    Eisenstein Extension of 5-adic Ring with capped relative precision 5 in w defined by (1 + O(5^5))*x^5 + (O(5^6))*x^4 + (3*5^2 + O(5^6))*x^3 + (2*5 + 4*5^2 + 4*5^3 + 4*5^4 + 4*5^5 + O(5^6))*x^2 + (5^3 + O(5^6))*x + (4*5 + 4*5^2 + 4*5^3 + 4*5^4 + 4*5^5 + O(5^6))
    sage: z = (1+w)^5; z
    1 + w^5 + w^6 + 2*w^7 + 4*w^8 + 3*w^10 + w^12 + 4*w^13 + 4*w^14 + 4*w^15 + 4*w^16 + 4*w^17 + 4*w^20 + w^21 + 4*w^24 + O(w^25)
    sage: y = z >> 1; y
    w^4 + w^5 + 2*w^6 + 4*w^7 + 3*w^9 + w^11 + 4*w^12 + 4*w^13 + 4*w^14 + 4*w^15 + 4*w^16 + 4*w^19 + w^20 + 4*w^23 + O(w^24)
    sage: y.valuation()
    4
    sage: y.precision_relative()
    20
    sage: y.precision_absolute()
    24
    sage: z - (y << 1)
    1 + O(w^25)
    sage: (1/w)^12+w
    w^-12 + w + O(w^13)
    sage: (1/w).parent()
    Eisenstein Extension of 5-adic Field with capped relative precision 5 in w defined by (1 + O(5^5))*x^5 + (O(5^6))*x^4 + (3*5^2 + O(5^6))*x^3 + (2*5 + 4*5^2 + 4*5^3 + 4*5^4 + 4*5^5 + O(5^6))*x^2 + (5^3 + O(5^6))*x + (4*5 + 4*5^2 + 4*5^3 + 4*5^4 + 4*5^5 + O(5^6))

Unramified extensions::

    sage: g = x^3 + 3*x + 3
    sage: A.<a> = R.ext(g)
    sage: z = (1+a)^5; z
    (2*a^2 + 4*a) + (3*a^2 + 3*a + 1)*5 + (4*a^2 + 3*a + 4)*5^2 + (4*a^2 + 4*a + 4)*5^3 + (4*a^2 + 4*a + 4)*5^4 + O(5^5)
    sage: z - 1 - 5*a - 10*a^2 - 10*a^3 - 5*a^4 - a^5
    O(5^5)
    sage: y = z >> 1; y
    (3*a^2 + 3*a + 1) + (4*a^2 + 3*a + 4)*5 + (4*a^2 + 4*a + 4)*5^2 + (4*a^2 + 4*a + 4)*5^3 + O(5^4)
    sage: 1/a
    (3*a^2 + 4) + (a^2 + 4)*5 + (3*a^2 + 4)*5^2 + (a^2 + 4)*5^3 + (3*a^2 + 4)*5^4 + O(5^5)
    sage: FFp = R.residue_field()
    sage: R(FFp(3))
    3 + O(5)
    sage: QQq.<zz> = Qq(25,4)
    sage: QQq(FFp(3))
    3 + O(5)
    sage: FFq = QQq.residue_field(); QQq(FFq(3))
    3 + O(5)
    sage: zz0 = FFq.gen(); QQq(zz0^2)
    (zz + 3) + O(5)

Different printing modes::

    sage: R = Zp(5, print_mode='digits'); S.<x> = R[]; f = x^5 + 75*x^3 - 15*x^2 + 125*x -5; W.<w> = R.ext(f)
    sage: z = (1+w)^5; repr(z)
    '...4110403113210310442221311242000111011201102002023303214332011214403232013144001400444441030421100001'
    sage: R = Zp(5, print_mode='bars'); S.<x> = R[]; g = x^3 + 3*x + 3; A.<a> = R.ext(g)
    sage: z = (1+a)^5; repr(z)
    '...[4, 4, 4]|[4, 4, 4]|[4, 4, 4]|[4, 4, 4]|[4, 4, 4]|[4, 4, 4]|[4, 4, 4]|[4, 4, 4]|[4, 4, 4]|[4, 4, 4]|[4, 4, 4]|[4, 4, 4]|[4, 4, 4]|[4, 4, 4]|[4, 4, 4]|[4, 4, 4]|[4, 4, 4]|[4, 3, 4]|[1, 3, 3]|[0, 4, 2]'
    sage: R = Zp(5, print_mode='terse'); S.<x> = R[]; f = x^5 + 75*x^3 - 15*x^2 + 125*x -5; W.<w> = R.ext(f)
    sage: z = (1+w)^5; z
    6 + 95367431640505*w + 25*w^2 + 95367431640560*w^3 + 5*w^4 + O(w^100)
    sage: R = Zp(5, print_mode='val-unit'); S.<x> = R[]; f = x^5 + 75*x^3 - 15*x^2 + 125*x -5; W.<w> = R.ext(f)
    sage: y = (1+w)^5 - 1; y
    w^5 * (2090041 + 19073486126901*w + 1258902*w^2 + 674*w^3 + 16785*w^4) + O(w^100)

You can get at the underlying ntl unit::

    sage: z._ntl_rep()
    [6 95367431640505 25 95367431640560 5]
    sage: y._ntl_rep()
    [2090041 19073486126901 1258902 674 16785]
    sage: y._ntl_rep_abs()
    ([5 95367431640505 25 95367431640560 5], 0)

NOTES::

    If you get an error ``internal error: can't grow this
    _ntl_gbigint,`` it indicates that moduli are being mixed
    inappropriately somewhere.  For example, when calling a function
    with a ``ZZ_pX_c`` as an argument, it copies.  If the modulus is not
    set to the modulus of the ``ZZ_pX_c``, you can get errors.

AUTHORS:

- David Roe (2008-01-01): initial version

- Robert Harron (2011-09): fixes/enhancements

- Julian Rueth (2014-05-09): enable caching through ``_cache_key``

"""

#*****************************************************************************
#       Copyright (C) 2008 David Roe <roed.math@gmail.com>
#                          William Stein <wstein@gmail.com>
#                     2014 Julian Rueth <julian.rueth@fsfe.org>
#
#  Distributed under the terms of the GNU General Public License (GPL)
#  as published by the Free Software Foundation; either version 2 of
#  the License, or (at your option) any later version.
#
#                  http://www.gnu.org/licenses/
#*****************************************************************************

from sage.ext.stdsage cimport PY_NEW
include "cysignals/signals.pxi"
include "sage/libs/ntl/decl.pxi"

from sage.rings.integer cimport Integer
from sage.rings.rational cimport Rational
from sage.libs.gmp.mpz cimport *
from sage.libs.gmp.mpq cimport *
from sage.libs.ntl.ntl_ZZX cimport ntl_ZZX
from sage.libs.ntl.ntl_ZZ cimport ntl_ZZ
from sage.libs.ntl.ntl_ZZ_p cimport ntl_ZZ_p
from sage.libs.ntl.ntl_ZZ_pContext cimport ntl_ZZ_pContext_class
from sage.libs.ntl.ntl_ZZ_pContext import ntl_ZZ_pContext
from sage.rings.padics.padic_generic_element cimport pAdicGenericElement
from sage.libs.pari.all import pari_gen
from sage.interfaces.gp import GpElement
from sage.rings.finite_rings.integer_mod import is_IntegerMod
from sage.rings.padics.padic_ext_element cimport pAdicExtElement
from sage.rings.padics.precision_error import PrecisionError

from sage.rings.padics.pow_computer_ext cimport PowComputer_ZZ_pX
from sage.rings.padics.pow_computer_ext cimport PowComputer_ZZ_pX_small_Eis
from sage.rings.padics.pow_computer_ext cimport PowComputer_ZZ_pX_big_Eis
from sage.rings.finite_rings.integer_mod_ring import IntegerModRing
from sage.rings.padics.unramified_extension_generic import UnramifiedExtensionGeneric

from sage.rings.real_double cimport RealDoubleElement

cdef object infinity
from sage.rings.infinity import infinity

cdef long maxordp = (1L << (sizeof(long) * 8 - 2)) -1
cdef long minusmaxordp = -maxordp

cdef inline int check_ordp(long a) except -1:
    if a > maxordp or a < minusmaxordp:
        raise ValueError, "valuation overflow"


cdef class pAdicZZpXCRElement(pAdicZZpXElement):
    def __init__(self, parent, x, absprec = infinity, relprec = infinity, empty = False):
        """
        Creates an element of a capped relative precision, unramified
        or Eisenstein extension of `\mathbb{Z}_p` or `\mathbb{Q}_p`.

        INPUT:

        - ``parent`` -- either an ``EisensteinRingCappedRelative`` or
          ``UnramifiedRingCappedRelative``

        - ``x`` -- an integer, rational, `p`-adic element, polynomial,
          list, integer_mod, pari int/frac/poly_t/pol_mod, an
          ``ntl_ZZ_pX``, an ``ntl_ZZ``, an ``ntl_ZZ_p``, an
          ``ntl_ZZX``, or something convertible into parent.residue_field()

        - ``absprec`` -- an upper bound on the absolute precision of the
          element created

        - ``relprec`` -- an upper bound on the relative precision of
          the element created

        - ``empty`` -- whether to return after initializing to zero
          (without setting the valuation).

        EXAMPLES::

            sage: R = Zp(5,5)
            sage: S.<x> = R[]
            sage: f = x^5 + 75*x^3 - 15*x^2 +125*x - 5
            sage: W.<w> = R.ext(f)
            sage: z = (1+w)^5; z # indirect doctest
            1 + w^5 + w^6 + 2*w^7 + 4*w^8 + 3*w^10 + w^12 + 4*w^13 + 4*w^14 + 4*w^15 + 4*w^16 + 4*w^17 + 4*w^20 + w^21 + 4*w^24 + O(w^25)
            sage: W(pari('3 + O(5^3)'))
            3 + O(w^15)
            sage: W(R(3,3))
            3 + O(w^15)
            sage: W.<w> = R.ext(x^625 + 915*x^17 - 95)
            sage: W(3)
            3 + O(w^3125)
            sage: W(w, 14)
            w + O(w^14)

        TESTS:

        Check that :trac:`3865` is fixed::

            sage: W(gp('3 + O(5^10)'))
            3 + O(w^3125)


        Check that :trac:`13612` has been fixed::

            sage: R = Zp(3)
            sage: S.<a> = R[]
            sage: W.<a> = R.extension(a^2+1)
            sage: W(W.residue_field().zero())
            O(3)

            sage: K = Qp(3)
            sage: S.<a> = K[]
            sage: L.<a> = K.extension(a^2+1)
            sage: L(L.residue_field().zero())
            O(3)

        """
        pAdicZZpXElement.__init__(self, parent)
        self.relprec = 0
        if empty:
            return
        cdef long aprec, rprec, ctx_prec, ltmp
        if relprec is not infinity and not isinstance(relprec, Integer):
            relprec = Integer(relprec)
        if (relprec is infinity) or (relprec > parent.precision_cap()):
            rprec = self.prime_pow.ram_prec_cap
        else:
            rprec = mpz_get_si((<Integer>relprec).value)
        if rprec < 0:
            rprec = 0
        if absprec is not infinity:
            if not isinstance(absprec, Integer):
                absprec = Integer(absprec)
            if mpz_fits_slong_p((<Integer>absprec).value) == 0:
                absprec = infinity
            else:
                aprec = mpz_get_si((<Integer>absprec).value)
        cdef mpz_t tmp
        cdef ZZ_c tmp_z
        cdef Py_ssize_t i
        cdef Integer tmp_Int
        cdef Rational xlift
        if isinstance(x, pAdicGenericElement):
            if self.prime_pow.in_field == 0 and x.valuation() < 0:
                raise ValueError, "element has negative valuation"
            if x._is_base_elt(self.prime_pow.prime):
                xlift = Rational(x.lift())
                if mpq_sgn(xlift.value) == 0:
                    if (<pAdicGenericElement>x)._is_exact_zero():
                        if absprec is infinity:
                            self._set_exact_zero()
                        else:
                            self._set_inexact_zero(aprec)
                        return
                ltmp = mpz_get_si((<Integer>x.precision_absolute()).value) * self.prime_pow.e
                if absprec is infinity or ltmp < aprec:
                    aprec = ltmp
                self._set_from_mpq_both(xlift.value, aprec, rprec)
                return
        if isinstance(x, GpElement):
            x = x._pari_()
        if isinstance(x, pari_gen):
            if x.type() == "t_PADIC":
                if x.variable() != self.prime_pow.prime:
                    raise TypeError, "Cannot coerce a pari p-adic with the wrong prime."
                ltmp = x.padicprec(self.prime_pow.prime) * self.prime_pow.e
                if absprec is infinity or ltmp < aprec:
                    aprec = ltmp
                    absprec = 0 # absprec just has to be non-infinite: everything else uses aprec
                x = x.lift()
            if x.type() == 't_INT':
                x = Integer(x)
            elif x.type() == 't_FRAC':
                x = Rational(x)
            elif x.type() == 't_POLMOD' or x.type == 't_POL':
                # This code doesn't check to see if the primes are the same.
                L = []
                x = x.lift().lift()
                for i from 0 <= i <= x.poldegree():
                    L.append(Integer(x.polcoeff(i)))
                x = L
            else:
                raise TypeError, "unsupported coercion from pari: only p-adics, integers, rationals, polynomials and pol_mods allowed"
        elif is_IntegerMod(x):
            mpz_init(tmp)
            ctx_prec = mpz_remove(tmp, (<Integer>x.modulus()).value, self.prime_pow.prime.value)
            if mpz_cmp_ui(tmp, 1) == 0:
                mpz_clear(tmp)
                x = x.lift()
                if absprec is infinity or ctx_prec < aprec:
                    aprec = ctx_prec
                    absprec = 0 # absprec just has to be non-infinite: everything else uses aprec
            else:
                mpz_clear(tmp)
                raise TypeError, "cannot coerce from the given integer mod ring (not a power of the same prime)"
        elif isinstance(x, ntl_ZZ_p):
            ctx_prec = ZZ_remove(tmp_z, (<ntl_ZZ>x.modulus()).x, self.prime_pow.pow_ZZ_tmp(1)[0])
            if ZZ_IsOne(tmp_z):
                x = x.lift()
                tmp_Int = PY_NEW(Integer)
                ZZ_to_mpz(tmp_Int.value, &(<ntl_ZZ>x).x)
                x = tmp_Int
                if absprec is infinity or ctx_prec < aprec:
                    aprec = ctx_prec
                    absprec = 0 # absprec just has to be non-infinite: everything else uses aprec
            else:
                raise TypeError, "cannot coerce the given ntl_ZZ_p (modulus not a power of the same prime)"
        elif isinstance(x, ntl_ZZ):
            tmp_Int = PY_NEW(Integer)
            ZZ_to_mpz(tmp_Int.value, &(<ntl_ZZ>x).x)
            x = tmp_Int
        elif isinstance(x, (int, long)):
            x = Integer(x)
        elif x in parent.residue_field():
            # Should only reach here if x is not in F_p
            z = parent.gen()
            poly = x.polynomial().list()
            x = sum([poly[i].lift() * (z ** i) for i in range(len(poly))], parent.zero())
            if absprec is infinity or 1 < aprec:
                aprec = 1
                absprec = 0 # absprec just has to be non-infinite: everything else uses aprec
        cdef pAdicZZpXCRElement _x
        if isinstance(x, Integer):
            if absprec is infinity:
                self._set_from_mpz_rel((<Integer>x).value, rprec)
            else:
                self._set_from_mpz_both((<Integer>x).value, aprec, rprec)
        elif isinstance(x, Rational):
            if absprec is infinity:
                self._set_from_mpq_rel((<Rational>x).value, rprec)
            else:
                self._set_from_mpq_both((<Rational>x).value, aprec, rprec)
        elif isinstance(x, ntl_ZZ_pX):
            if absprec is infinity:
                self._set_from_ZZ_pX_rel(&(<ntl_ZZ_pX>x).x, (<ntl_ZZ_pX>x).c, rprec)
            else:
                self._set_from_ZZ_pX_both(&(<ntl_ZZ_pX>x).x, (<ntl_ZZ_pX>x).c, aprec, rprec)
        elif isinstance(x, ntl_ZZX):
            if absprec is infinity:
                self._set_from_ZZX_rel((<ntl_ZZX>x).x, rprec)
            else:
                self._set_from_ZZX_both((<ntl_ZZX>x).x, aprec, rprec)
        elif isinstance(x, pAdicExtElement):
            if x.parent() is parent:
                _x = <pAdicZZpXCRElement>x
                if _x.relprec == 0:
                    if absprec is infinity or aprec > _x.ordp:
                        self._set_inexact_zero(_x.ordp) # this works for exact zeros too.
                    else:
                        self._set_inexact_zero(aprec)
                elif _x.relprec < 0:
                    if -_x.relprec < rprec:
                        rprec = _x.relprec
                    else:
                        rprec = -rprec
                    if absprec is infinity or aprec > _x.ordp - rprec:
                        self._set(&_x.unit, _x.ordp, rprec)
                    elif aprec > _x.ordp:
                        self._set(&_x.unit, _x.ordp, _x.ordp - aprec) #negating relprec to indicate non-normalized.
                    else:
                        self._set_inexact_zero(aprec)
                else:
                    if _x.relprec < rprec:
                        rprec = _x.relprec
                    if absprec is infinity or aprec > _x.ordp + rprec:
                        self._set(&_x.unit, _x.ordp, rprec)
                    elif aprec > _x.ordp:
                        self._set(&_x.unit, _x.ordp, aprec - _x.ordp)
                    else:
                        self._set_inexact_zero(aprec)
            elif x.parent().fraction_field() is parent:
                if isinstance(x, pAdicZZpXCRElement):
                    _x = <pAdicZZpXCRElement>x
                    if _x.relprec < 0:
                        _x._normalize()
                    if _x._is_exact_zero():
                        self._set_exact_zero()
                    elif _x._is_inexact_zero():
                        self._set_inexact_zero(_x.ordp)
                    else:
                        if _x.relprec < rprec:
                            rprec = _x.relprec
                        self._set(&_x.unit, _x.ordp, rprec)
                else:
                    # x is a pAdicZZpXCAElement
                    xordp = x.valuation()
                    xprec = x.precision_absolute()
                    if xordp == xprec:
                        self._set_inexact_zero(mpz_get_si((<Integer>xordp).value))
                    else:
                        poly = x._ntl_rep_abs()[0]
                        if absprec is infinity:
                            self._set_from_ZZ_pX_rel(&(<ntl_ZZ_pX>poly).x,(<ntl_ZZ_pX>poly).c, rprec)
                        else:
                            self._set_from_ZZ_pX_both(&(<ntl_ZZ_pX>poly).x,(<ntl_ZZ_pX>poly).c, aprec, rprec)
            elif x.parent() is parent.fraction_field():
                _x = <pAdicZZpXCRElement>x
                if _x.relprec < 0:
                    _x._normalize()
                if _x._is_exact_zero():
                    self._set_exact_zero()
                elif _x._is_inexact_zero():
                    self._set_inexact_zero(_x.ordp)
                else:
                    if _x.relprec < rprec:
                        rprec = _x.relprec
                    self._set(&_x.unit, _x.ordp, rprec)
            else:
                raise NotImplementedError, "Conversion from different p-adic extensions not yet supported"
        else:
            try:
                x = list(x)
            except TypeError:
                try:
                    x = x.list()
                except AttributeError:
                    raise TypeError, "cannot convert x to a p-adic element"
            if absprec is infinity:
                self._set_from_list_rel(x, rprec)
            else:
                self._set_from_list_both(x, aprec, rprec)

<<<<<<< HEAD
=======
    def _cache_key(self):
        r"""
        Return a hashable key which identifies this element.

        This makes it possible to use this element in caches such as
        functions or methods decorated with ``@cached_function`` or
        ``@cached_method`` respectively.

        EXAMPLE:

        In the following example, ``a`` and ``b`` compare equal. They cannot
        have a meaningful hash value since then their hash value would have to
        be the same::

            sage: K.<a> = Qq(9)
            sage: b = a + O(3)
            sage: a == b
            True
            sage: hash(a)
            Traceback (most recent call last):
            ...
            TypeError: unhashable type: 'sage.rings.padics.qadic_flint_CR.qAdicCappedRelativeElement'

        However, we want to cache computations which depend on them. Therefore
        they define a ``_cache_key`` which is hashable and uniquely identifies
        them::

            sage: a._cache_key()
            (..., ((0, 1),), 0, 20)
            sage: b._cache_key()
            (..., ((0, 1),), 0, 1)

        TESTS:

        Check that zero values are handled correctly::

            sage: K.zero()._cache_key()
            (..., 0)
            sage: K(0,1)._cache_key()
            (..., 1, 0)

        """
        if self._is_exact_zero():
            return (self.parent(), 0)
        elif self._is_inexact_zero():
            return (self.parent(), 0, self.valuation())
        else:
            return (self.parent(),
                    tuple(tuple(c) if isinstance(c, list) else c
                          for c in self.unit_part().list()),
                    self.valuation(), self.precision_relative())

>>>>>>> 930e35e4
    cdef int _set_inexact_zero(self, long absprec) except -1:
        """
        Sets ``self`` to be zero with valuation absprec.

        EXAMPLES::

            sage: R = Zp(5,5)
            sage: S.<x> = R[]
            sage: f = x^5 + 75*x^3 - 15*x^2 +125*x - 5
            sage: W.<w> = R.ext(f)
            sage: z = W(0,6); z # indirect doctest
            O(w^6)
            sage: z.valuation()
            6
            sage: z.precision_absolute()
            6
            sage: z.precision_relative()
            0

        TESTS::

            sage: R = Zp(17, 3)
            sage: S.<x> = R[]
            sage: W.<w> = R.ext(x^34 - 289*x^5 + 17)
            sage: z = W(0, 6); z
            O(w^6)
            sage: z.valuation()
            6
            sage: z.precision_absolute()
            6
            sage: z.precision_relative()
            0
        """
        self.ordp = absprec
        self.relprec = 0

    cdef int _set_exact_zero(self) except -1:
        """
        Sets ``self`` to be an exact zero.

        EXAMPLES::

            sage: R = Zp(5,5)
            sage: S.<x> = R[]
            sage: f = x^5 + 75*x^3 - 15*x^2 +125*x - 5
            sage: W.<w> = R.ext(f)
            sage: z = R(0); z # indirect doctest
            0
            sage: z.valuation()
            +Infinity
            sage: z.precision_absolute()
            +Infinity
            sage: z.precision_relative()
            0

        TESTS::

            sage: R = Zp(89, 3)
            sage: S.<x> = R[]
            sage: W.<w> = R.ext(x^34 - 2*89*x^5 + 89)
            sage: z = R(0); z # indirect doctest
            0
            sage: z.valuation()
            +Infinity
            sage: z.precision_absolute()
            +Infinity
            sage: z.precision_relative()
            0
        """
        self.ordp = maxordp
        self.relprec = 0

    cpdef bint _is_exact_zero(self) except -1:
        """
        Tests if ``self`` is an exact zero.

        EXAMPLES::

            sage: R = Qp(3,5)
            sage: S.<x> = R[]
            sage: f = x^5 + 75*x^3 - 15*x^2 +125*x - 5
            sage: W.<w> = R.ext(f)
            sage: z = W(0)
            sage: z._is_exact_zero()
            True
            sage: z = W(0,6)
            sage: z._is_exact_zero()
            False

        TESTS::

            sage: R = Qp(53, 3)
            sage: S.<x> = R[]
            sage: W.<w> = R.ext(x^34 - 2*53^5*x^9 + 53)
            sage: z = W(0)
            sage: z._is_exact_zero()
            True
            sage: z = W(0,6)
            sage: z._is_exact_zero()
            False

        """
        if self.ordp == maxordp:
            return 1
        else:
            return 0

    cpdef bint _is_inexact_zero(self) except -1:
        """
        Tests if ``self`` is an inexact zero.

        EXAMPLES::

            sage: R = Zp(7,5)
            sage: S.<x> = R[]
            sage: f = x^5 + 75*x^3 - 15*x^2 +125*x - 5
            sage: W.<w> = R.ext(f)
            sage: z = W(0)
            sage: z._is_inexact_zero()
            False
            sage: z = W(0,6)
            sage: z._is_inexact_zero()
            True

        TESTS::

            sage: R = Qp(29, 3)
            sage: S.<x> = R[]
            sage: W.<w> = R.ext(x^29 - 2*29^5*x - 29)
            sage: z = W(0)
            sage: z._is_inexact_zero()
            False
            sage: z = W(0,6)
            sage: z._is_inexact_zero()
            True
        """
        self._normalize()
        if self.relprec == 0:
            return not self._is_exact_zero()
        else:
            return False

    cdef int _set(self, ZZ_pX_c* unit, long ordp, long relprec) except -1:
        """
        Sets ``unit``, ``ordp`` and ``relprec`` directly.

        EXAMPLES::

            sage: R = Zp(5,5)
            sage: S.<x> = R[]
            sage: f = x^5 + 75*x^3 - 15*x^2 +125*x - 5
            sage: W.<w> = R.ext(f)
            sage: F = W.fraction_field()
            sage: z = F(1+w); z # indirect doctest
            1 + w + O(w^25)

        TESTS::

            sage: R = Zp(17,30)
            sage: S.<x> = R[]
            sage: f = x^51 - 34
            sage: W.<w> = R.ext(f)
            sage: F = W.fraction_field()
            sage: z = F(1+w); z # indirect doctest
            1 + w + O(w^1530)
            sage: z = F(w+w^2,relprec=0); z
            O(w)
        """
        self.ordp = ordp
        self._set_prec_rel(relprec)
        if self.relprec != 0:
            ZZ_pX_conv_modulus(self.unit, unit[0], self.prime_pow.get_context_capdiv(relprec).x)

    cdef int _set_from_mpz_rel(self, mpz_t x, long relprec) except -1:
        """
        Sets ``self`` from an ``mpz_t`` with relative precision bounded by ``relprec``.

        EXAMPLES::

            sage: R = Zp(5,5)
            sage: S.<x> = R[]
            sage: f = x^5 + 75*x^3 - 15*x^2 +125*x - 5
            sage: W.<w> = R.ext(f)
            sage: W(70, relprec = 8) # indirect doctest
            4*w^5 + 3*w^7 + w^9 + 2*w^10 + 2*w^11 + O(w^13)
            sage: W(70, relprec = 0)
            O(w^5)

        TESTS::

            sage: R = Qp(13,50)
            sage: S.<x> = R[]
            sage: f = x^169 - 13
            sage: W.<w> = R.ext(f)
            sage: a = W(65, relprec = 8); a.valuation() # indirect doctest
            169
            sage: W(65, relprec = 0)
            O(w^169)
        """
        if mpz_sgn(x) == 0:
            self._set_exact_zero()
            return 0
        cdef mpz_t tmp_m
        cdef ZZ_c tmp_z
        cdef long shift
        mpz_init(tmp_m)
        sig_on()
        shift = mpz_remove(tmp_m, x, self.prime_pow.prime.value)
        sig_off()
        self._set_prec_rel(relprec)
        mpz_to_ZZ(&tmp_z, tmp_m)
        mpz_clear(tmp_m)
        if self.relprec != 0:
            ZZ_pX_SetCoeff(self.unit, 0, ZZ_to_ZZ_p(tmp_z))
            self.ordp = 0
            self._pshift_self(shift)
        else:
            self.ordp = shift * self.prime_pow.e

    cdef int _set_from_mpz_both(self, mpz_t x, long absprec, long relprec) except -1:
        """
        Sets ``self`` from an ``mpz_t`` with relative precision bounded by ``relprec``
        and absolute precision bounded by ``absprec``.

        EXAMPLES::

            sage: R = Zp(5,5)
            sage: S.<x> = R[]
            sage: f = x^5 + 75*x^3 - 15*x^2 +125*x - 5
            sage: W.<w> = R.ext(f)
            sage: W(70, 8) # indirect doctest
            4*w^5 + 3*w^7 + O(w^8)
            sage: W(70, absprec = 4)
            O(w^4)

        TESTS::

            sage: R = Zp(7,3)
            sage: S.<x> = R[]
            sage: f = x^49 + 7*x^21 - 14
            sage: W.<w> = R.ext(f)
            sage: W(70, 100) # indirect doctest
            5*w^49 + 6*w^70 + 3*w^91 + O(w^100)
            sage: W(70, absprec = 4)
            O(w^4)
        """
        if mpz_sgn(x) == 0:
            self._set_inexact_zero(absprec)
            return 0
        cdef mpz_t tmp_m
        cdef ZZ_c tmp_z
        cdef long shift
        mpz_init(tmp_m)
        sig_on()
        shift = mpz_remove(tmp_m, x, self.prime_pow.prime.value)
        sig_off()
        self.ordp = shift * self.prime_pow.e
        if self._set_prec_both(absprec, relprec) == 1:
            # This indicates that self._set_inexact_zero was called
            mpz_clear(tmp_m)
            return 0
        mpz_to_ZZ(&tmp_z, tmp_m)
        mpz_clear(tmp_m)
        if self.relprec != 0:
            ZZ_pX_SetCoeff(self.unit, 0, ZZ_to_ZZ_p(tmp_z))
            self.ordp = 0
            self._pshift_self(shift)

    cdef int _set_from_mpq_rel(self, mpq_t x, long relprec) except -1:
        """
        Sets ``self`` from an ``mpq_t`` with relative precision
        bounded by ``relprec``.

        EXAMPLES::

            sage: R = Zp(5,5)
            sage: S.<x> = R[]
            sage: f = x^5 + 75*x^3 - 15*x^2 +125*x - 5
            sage: W.<w> = R.ext(f)
            sage: z = W(70/3, relprec = 9); z # indirect doctest
            3*w^5 + w^7 + 2*w^9 + 2*w^10 + 4*w^11 + w^12 + 2*w^13 + O(w^14)
            sage: z * 3
            4*w^5 + 3*w^7 + w^9 + 2*w^10 + 2*w^11 + w^13 + O(w^14)
            sage: W(70)
            4*w^5 + 3*w^7 + w^9 + 2*w^10 + 2*w^11 + w^13 + 3*w^16 + w^17 + w^18 + 4*w^20 + 4*w^21 + w^22 + 2*w^23 + 3*w^25 + w^27 + O(w^30)
            sage: F = W.fraction_field()
            sage: y = F(3/700); y
            w^-10 + w^-8 + 4*w^-6 + w^-3 + 4*w^-2 + 3*w^-1 + 3 + 4*w + w^3 + 4*w^4 + w^5 + 4*w^6 + 2*w^7 + 3*w^8 + 4*w^9 + 3*w^10 + 4*w^11 + w^12 + O(w^15)
            sage: y * 700
            3 + O(w^25)
            sage: W(70/3, relprec = 0)
            O(w^5)
            sage: c = F(5^-1 + O(5^2)); c
            w^-5 + 3*w^-3 + 2*w^3 + 4*w^5 + 4*w^6 + 3*w^7 + w^9 + O(w^10)
            sage: c * 5
            1 + O(w^15)

        TESTS::

            sage: R = Zp(11, 8, print_mode='digits')
            sage: S.<x> = R[]
            sage: f = x^3 + 1331 * x^2 - 11 * x + 11
            sage: W.<w> = R.ext(f)
            sage: z = W(77/3, relprec = 11); repr(z)[3:]
            '304107A2555000'
            sage: repr(z*3)[3:]
            '56698765444000'
            sage: repr(W(77))[3:]
            '5800A6604678856698765444000'
            sage: F = W.fraction_field()
            sage: y = F(3/847); repr(y)[3:]
            '5563A4105291255628.148272'
            sage: repr(y*847)[3:]
            '3'
            sage: repr(W(77/3, relprec=0))[3:]
            ''
            sage: c = F(11^-1 + O(11^2)); repr(c)[3:]
            '11111.01A'
            sage: repr(c * 11)[3:]
            '1'
        """
        if mpq_sgn(x) == 0:
            self._set_exact_zero()
            return 0
        cdef mpz_t num_unit, den_unit
        self._set_from_mpq_part1(num_unit, den_unit, x)
        self._set_prec_rel(relprec)
        self._set_from_mpq_part2(num_unit, den_unit)

    cdef int _set_from_mpq_both(self, mpq_t x, long absprec, long relprec) except -1:
        """
        Sets ``self`` from an ``mpq_t`` with relative precision
        bounded by ``relprec`` and absolute precision bounded by
        ``absprec``.

        EXAMPLES::

            sage: R = Zp(5,5)
            sage: S.<x> = R[]
            sage: f = x^5 + 75*x^3 - 15*x^2 +125*x - 5
            sage: W.<w> = R.ext(f)
            sage: z = W(70/3, 14); z # indirect doctest
            3*w^5 + w^7 + 2*w^9 + 2*w^10 + 4*w^11 + w^12 + 2*w^13 + O(w^14)
            sage: z * 3
            4*w^5 + 3*w^7 + w^9 + 2*w^10 + 2*w^11 + w^13 + O(w^14)
            sage: W(70)
            4*w^5 + 3*w^7 + w^9 + 2*w^10 + 2*w^11 + w^13 + 3*w^16 + w^17 + w^18 + 4*w^20 + 4*w^21 + w^22 + 2*w^23 + 3*w^25 + w^27 + O(w^30)
            sage: F = W.fraction_field()
            sage: y = F(3/700,-2); y
            w^-10 + w^-8 + 4*w^-6 + w^-3 + O(w^-2)
            sage: y * 700
            3 + O(w^8)
            sage: W(70/3, absprec = 4)
            O(w^4)
        """
        if mpq_sgn(x) == 0:
            self._set_inexact_zero(absprec)
            return 0
        cdef mpz_t num_unit, den_unit
        self._set_from_mpq_part1(num_unit, den_unit, x)
        if self._set_prec_both(absprec, relprec) == 1:
            # indicates an inexact zero
            mpz_clear(num_unit)
            mpz_clear(den_unit)
            return 0
        self._set_from_mpq_part2(num_unit, den_unit)

    cdef int _set_from_mpq_part1(self, mpz_t num_unit, mpz_t den_unit, mpq_t x) except -1:
        """
        Sets ``num_unit`` to be the unit of the numerator, ``den_unit`` to be the unit of the denominator and sets ``self.ordp`` correctly.

        TESTS::

            sage: R = Zp(5,5)
            sage: S.<x> = R[]
            sage: f = x^5 + 75*x^3 - 15*x^2 +125*x - 5
            sage: W.<w> = R.ext(f)
            sage: z = W(7000/3, 23); z # indirect doctest
            2*w^15 + 2*w^17 + 3*w^19 + w^22 + O(w^23)
        """
        cdef long num_ordp, den_ordp
        sig_on()
        mpz_init(num_unit)
        mpz_init(den_unit)
        num_ordp = mpz_remove(num_unit, mpq_numref(x), self.prime_pow.prime.value)
        den_ordp = mpz_remove(den_unit, mpq_denref(x), self.prime_pow.prime.value)
        sig_off()
        self.ordp = (num_ordp - den_ordp) * self.prime_pow.e
        if self.ordp < 0 and self.prime_pow.in_field == 0:
            mpz_clear(num_unit)
            mpz_clear(den_unit)
            raise ValueError, "p divides the denominator"

    cdef int _set_from_mpq_part2(self, mpz_t num_unit, mpz_t den_unit) except -1:
        """
        Given that ``self.ordp`` and ``self.relprec`` have been set, takes
        ``num_unit`` and ``den_unit`` and sets ``self.unit``.

        TESTS::

            sage: R = Zp(5,5)
            sage: S.<x> = R[]
            sage: f = x^5 + 75*x^3 - 15*x^2 +125*x - 5
            sage: W.<w> = R.ext(f)
            sage: W(QQ(0), 23) # indirect doctest
            O(w^23)
            sage: W(QQ(0))
            0
        """
        cdef ZZ_c num_zz, den_zz
        cdef ZZ_p_c tmp_zp
        cdef long val = self.ordp / self.prime_pow.e
        cdef mpz_t tmp_m
        if self.relprec != 0:
            mpz_init(tmp_m)
            mpz_set(tmp_m, num_unit)
            mpz_to_ZZ(&num_zz, tmp_m)
            mpz_set(tmp_m, den_unit)
            mpz_to_ZZ(&den_zz, tmp_m)
            mpz_clear(tmp_m)
            #The context has been restored in setting self.relprec
            ZZ_p_div(tmp_zp, ZZ_to_ZZ_p(num_zz), ZZ_to_ZZ_p(den_zz))
            ZZ_pX_SetCoeff(self.unit, 0, tmp_zp)
            self.ordp = 0
            self._pshift_self(val)

    cdef int _set_from_ZZX_rel(self, ZZX_c poly, long relprec) except -1:
        """
        Sets ``self`` from a ``ZZX`` with relative precision bounded by
        ``relprec``.

        EXAMPLES::

            sage: R = Zp(5,5)
            sage: S.<x> = R[]
            sage: f = x^5 + 75*x^3 - 15*x^2 +125*x - 5
            sage: W.<w> = R.ext(f)
            sage: z = W(ntl.ZZX([4,1,16]), relprec = 14); z # indirect doctest
            4 + w + w^2 + 3*w^7 + w^9 + 2*w^11 + 4*w^13 + O(w^14)
            sage: z._ntl_rep()
            [4 1 16]
            sage: z = W(ntl.ZZX([5^40,5^42,3*5^41]), relprec = 14); z
            w^200 + 4*w^207 + 4*w^209 + w^210 + 2*w^211 + 2*w^213 + O(w^214)
            sage: W(5)^40 + w*W(5)^42 + w^2 * W(3) * W(5)^41
            w^200 + 4*w^207 + 4*w^209 + w^210 + 2*w^211 + 2*w^213 + 2*w^215 + w^217 + 2*w^218 + w^220 + w^221 + w^222 + 3*w^224 + O(w^225)
            sage: z = W(ntl.ZZX([5^40,5^42,3*5^41]), relprec = 0); z
            O(w^200)
        """
        if ZZX_IsZero(poly):
            self._set_exact_zero()
            return 0
        if ZZX_deg(poly) >= self.prime_pow.deg:
            raise NotImplementedError
        # the -1 in the next line signals that there is no absprec specified
        self._set_from_ZZX_part1(poly, -1, relprec)
        # context was restored in _set_from_ZZX_part1
        if relprec == 0:
            self._set_prec_rel(relprec)
            return 0
        if self.relprec + self.ordp != 0:
            self.prime_pow.restore_context_capdiv(self.relprec + self.ordp)
            ZZX_to_ZZ_pX(self.unit, poly)
            self._internal_lshift(-self.ordp)

    cdef int _set_from_ZZX_both(self, ZZX_c poly, long absprec, long relprec) except -1:
        """
        Sets ``self`` from a ``ZZX`` with relative precision bounded by
        ``relprec`` and absolute precision bounded by ``absprec``.

        EXAMPLES::

            sage: R = Zp(5,5)
            sage: S.<x> = R[]
            sage: f = x^5 + 75*x^3 - 15*x^2 +125*x - 5
            sage: W.<w> = R.ext(f)
            sage: z = W(ntl.ZZX([4,1,16]), 12); z # indirect doctest
            4 + w + w^2 + 3*w^7 + w^9 + 2*w^11 + O(w^12)
            sage: z._ntl_rep()
            [4 1 16]
            sage: z = W(ntl.ZZX([5^40,5^42,3*5^41]), 212); z
            w^200 + 4*w^207 + 4*w^209 + w^210 + 2*w^211 + O(w^212)
            sage: z = W(ntl.ZZX([5^40,5^42,3*5^41]), 197); z
            O(w^197)
        """
        if ZZX_IsZero(poly) or absprec <= 0:
            self._set_inexact_zero(absprec)
            return 0
        if ZZX_deg(poly) >= self.prime_pow.deg:
            raise NotImplementedError
        if self._set_from_ZZX_part1(poly, absprec, relprec) == -2:
            # indicates _set_inexact_zero was called
            return 0
        # context was restored in _set_from_ZZX_part1
        if self.relprec + self.ordp != 0:
            self.prime_pow.restore_context_capdiv(self.relprec + self.ordp)
            ZZX_to_ZZ_pX(self.unit, poly)
            self._internal_lshift(-self.ordp)

    cdef int _set_from_ZZX_part1(self, ZZX_c poly, long absprec, long relprec) except -1:
        """
        Sets ``self.ordp`` from ``poly`` and restores the context.  ``poly`` must
        have degree less than ``self.prime_pow.deg``

        TESTS::

            sage: R = Zp(5,5)
            sage: S.<x> = R[]
            sage: f = x^5 + 75*x^3 - 15*x^2 +125*x - 5
            sage: W.<w> = R.ext(f)
            sage: z = W(ntl.ZZX([4,1,16]), 12); z # indirect doctest
            4 + w + w^2 + 3*w^7 + w^9 + 2*w^11 + O(w^12)
        """
        cdef long i = 0
        cdef long deg = ZZX_deg(poly)
        cdef long mini = -1
        cdef long minval
        cdef long curval
        cdef ZZ_c tmp_z
        while mini == -1:
            if not ZZ_IsZero(ZZX_coeff(poly,i)):
                minval = ZZ_remove(tmp_z, ZZX_coeff(poly, i), self.prime_pow.pow_ZZ_tmp(1)[0])
                mini = i
            i += 1
        while i <= deg:
            if not ZZ_IsZero(ZZX_coeff(poly,i)):
                curval = ZZ_remove(tmp_z, ZZX_coeff(poly, i), self.prime_pow.pow_ZZ_tmp(1)[0])
                if curval < minval:
                    minval = curval
                    mini = i
            i += 1
        if self.prime_pow.e == 1:
            self.ordp = minval
        else:
            self.ordp = minval * self.prime_pow.e + mini
        if absprec == -1: # indicates that _set_from_ZZX_rel is calling
            self._set_prec_rel(relprec)
        elif self._set_prec_both(absprec, relprec):
            # indicates self._set_inexact_zero was called
            return -2
        # _set_prec_rel or both has restored the context so that part2 works.

    cdef int _set_from_ZZ_pX_rel(self, ZZ_pX_c* poly, ntl_ZZ_pContext_class ctx, long relprec) except -1:
        """
        Sets ``self`` from a ``ZZ_pX`` with relative precision bounded by
        ``relprec``.

        If ``ctx`` is ``None`` and ``poly`` is 0 this function will raise an error
        (a ``ZZ_pX`` cannot represent something with infinite absolute
        precision).

        EXAMPLES::

            sage: R = Zp(5,5)
            sage: S.<x> = R[]
            sage: f = x^5 + 75*x^3 - 15*x^2 +125*x - 5
            sage: W.<w> = R.ext(f)
            sage: z = W(ntl.ZZ_pX([4,1,16],5^2)); z # indirect doctest
            4 + w + w^2 + 3*w^7 + w^9 + O(w^10)
            sage: z._ntl_rep()
            [4 1 16]
            sage: z = W(ntl.ZZ_pX([5^40,5^42,3*5^41], 5^44)); z
            w^200 + 4*w^207 + 4*w^209 + w^210 + 2*w^211 + 2*w^213 + 2*w^215 + w^217 + 2*w^218 + O(w^220)
            sage: z = W(ntl.ZZ_pX([5^40,5^42,3*5^41], 5^44), relprec = 0); z
            O(w^200)
        """
        cdef long ctx_prec = -1
        if ctx is not None:
            ctx_prec = self._check_ZZ_pContext(ctx) * self.prime_pow.e
        if ZZ_pX_IsZero(poly[0]):
            if ctx_prec == -1:
                raise ValueError, "must specify either a context or an absolute precision bound"
            else:
                self._set_inexact_zero(ctx_prec)
            return 0
        self._set_from_ZZ_pX_part1(poly)
        if relprec == 0:
            self._set_prec_rel(relprec)
            return 0
        if ctx_prec == -1:
            self._set_prec_rel(self.ordp + relprec)
        else:
            self._set_prec_rel(min(ctx_prec, self.ordp + relprec))
        self._set_from_ZZ_pX_part2(poly)

    cdef int _set_from_ZZ_pX_both(self, ZZ_pX_c* poly, ntl_ZZ_pContext_class ctx, long absprec, long relprec) except -1:
        """
        Sets ``self`` from a ``ZZ_pX`` with relative precision bounded by
        ``relprec`` and absolute precision bounded by ``absprec``.

        EXAMPLES::

            sage: R = Zp(5,5)
            sage: S.<x> = R[]
            sage: f = x^5 + 75*x^3 - 15*x^2 +125*x - 5
            sage: W.<w> = R.ext(f)
            sage: z = W(ntl.ZZ_pX([4,1,16],5^2), absprec = 8, relprec = 12); z # indirect doctest
            4 + w + w^2 + 3*w^7 + O(w^8)
            sage: z._ntl_rep()
            [4 1 16]
            sage: z = W(ntl.ZZ_pX([5^40,5^42,3*5^41], 5^50), 220); z
            w^200 + 4*w^207 + 4*w^209 + w^210 + 2*w^211 + 2*w^213 + 2*w^215 + w^217 + 2*w^218 + O(w^220)
            sage: z = W(ntl.ZZ_pX([5^40,5^42,3*5^41], 5^44), absprec = 77); z
            O(w^77)
        """
        cdef long ctx_prec
        if ctx is not None:
            ctx_prec = self._check_ZZ_pContext(ctx)
            if ctx_prec * self.prime_pow.e < absprec:
                absprec = ctx_prec * self.prime_pow.e
        if ZZ_pX_IsZero(poly[0]):
            self._set_inexact_zero(absprec)
            return 0
        self._set_from_ZZ_pX_part1(poly)
        if absprec <= self.ordp:
            self._set_inexact_zero(absprec)
        else:
            self._set_prec_rel(min(absprec, self.ordp + relprec))
            self._set_from_ZZ_pX_part2(poly)

    cdef int _set_from_ZZ_pX_part1(self, ZZ_pX_c* poly) except -1:
        """
        Sets ``self.ordp`` based on ``poly``.  ``poly`` must not be 0.

        TESTS::

            sage: R = Zp(5,5)
            sage: S.<x> = R[]
            sage: f = x^5 + 75*x^3 - 15*x^2 +125*x - 5
            sage: W.<w> = R.ext(f)
            sage: z = W(ntl.ZZ_pX([4,1,16],5^2), absprec = 8, relprec = 12); z # indirect doctest
            4 + w + w^2 + 3*w^7 + O(w^8)
        """
        cdef long val, index
        ZZ_pX_min_val_coeff(val, index, poly[0], self.prime_pow.pow_ZZ_tmp(1)[0])
        if self.prime_pow.e == 1:
            self.ordp = val
        else:
            self.ordp = val * self.prime_pow.e + index

    cdef int _set_from_ZZ_pX_part2(self, ZZ_pX_c* poly) except -1:
        """
        Assuming that ``self.ordp`` and ``self.relprec`` have been set, sets
        ``self.unit`` to ``poly`` and then normalizes.

        TESTS::

            sage: R = Zp(5,5)
            sage: S.<x> = R[]
            sage: f = x^5 + 75*x^3 - 15*x^2 +125*x - 5
            sage: W.<w> = R.ext(f)
            sage: z = W(ntl.ZZ_pX([4,1,16],5^2), absprec = 8, relprec = 12); z # indirect doctest
            4 + w + w^2 + 3*w^7 + O(w^8)
        """
        # We've set self.relprec to what is actually the absolute precision.
        if self.relprec != 0:
            ZZ_pX_conv_modulus(self.unit, poly[0], self.prime_pow.get_context_capdiv(self.relprec).x)
            self.relprec -= self.ordp
            self._internal_lshift(-self.ordp)

    cdef bint _set_prec_rel(self, long relprec) except -1:
        """
        Safely sets the relative precision of ``self`` to be the absolute
        value of ``relprec``.

        Returns ``True`` iff ``self.relprec`` was reset.

        Note that this will wipe out anything in ``self.unit``.  Be
        careful resetting ``self.unit`` directly: if you set it to a
        different modulus, NTL may have problems.  The safest way to
        reset ``self.unit`` to a different modulus is::

            self.prime_pow.restore_context_capdiv(self.relprec)
            cdef ZZ_pX_c tmp = self.unit
            self._set_prec_rel(new_rel_prec)
            ZZ_pX_conv_modulus(self.unit, tmp, self.prime_pow.get_context_capdiv(self.relprec).x)

        You may be able to just set ``self.relprec`` and
        ``ZZ_pX_conv_modulus`` if you're decreasing precision.  I'm
        not sure.

        TESTS::

            sage: R = Zp(5,5)
            sage: S.<x> = R[]
            sage: f = x^5 + 75*x^3 - 15*x^2 +125*x - 5
            sage: W.<w> = R.ext(f)
            sage: W(70, relprec = 8) # indirect doctest
            4*w^5 + 3*w^7 + w^9 + 2*w^10 + 2*w^11 + O(w^13)
        """
        if self.relprec == relprec:
            return False
        if relprec != 0:
            self.prime_pow.restore_context_capdiv(relprec)
            self.unit = ZZ_pX_c()
        self.relprec = relprec
        return True

    cdef bint _set_prec_both(self, long absprec, long relprec) except -1:
        """
        Assuming ``self.ordp`` is set, sets the relative precision of ``self``
        to the minimum of ``abs(relprec)`` and ``absprec-self.ordp``.

        If ``relprec`` is negative, will set ``self.relprec`` to be negative
        (indicating unnormalized unit)

        Returns`` True`` iff ``self.relprec = 0``, ie ``self`` was set to an
        inexact zero.

        Note that this will wipe out anything in ``self.unit``.  Be
        careful resetting ``self.unit`` directly: if you set it to a
        different modulus, NTL may have problems.  The safest way to
        reset ``self.unit`` to a different modulus is:

            self.prime_pow.restore_context_capdiv(self.relprec)
            cdef ZZ_pX_c tmp = self.unit
            self._set_prec_rel(new_rel_prec)
            ZZ_pX_conv_modulus(self.unit, tmp, self.prime_pow.get_context_capdiv(self.relprec).x)

        You may be able to just set ``self.relprec`` and
        ``ZZ_pX_conv_modulus`` if you're decreasing precision.  I'm
        not sure.

        TESTS::

            sage: R = Zp(5,5)
            sage: S.<x> = R[]
            sage: f = x^5 + 75*x^3 - 15*x^2 +125*x - 5
            sage: W.<w> = R.ext(f)
            sage: W(70, 8) # indirect doctest
            4*w^5 + 3*w^7 + O(w^8)
        """
        self.relprec = absprec - self.ordp
        cdef long arelprec
        if relprec < 0:
            arelprec = -relprec
        else:
            arelprec = relprec
        if self.relprec <= 0:
            self._set_inexact_zero(absprec)
        else:
            if arelprec < self.relprec:
                self.relprec = arelprec
            if self.relprec != 0:
                self.prime_pow.restore_context_capdiv(self.relprec)
                self.unit = ZZ_pX_c()
                if relprec < 0:
                    self.relprec = -self.relprec
        return self.relprec == 0

    cdef int _normalize(self) except -1:
        """
        Normalizes ``self``, adjusting ``self.ordp``, ``self.relprec``, and
        ``self.unit`` so that ``self.unit`` actually represents a unit.

        EXAMPLES::

            sage: R = Zp(5,5)
            sage: S.<x> = R[]
            sage: f = x^5 + 75*x^3 - 15*x^2 +125*x - 5
            sage: W.<w> = R.ext(f)
            sage: z = (1+w)^5
            sage: y = z - 1
            sage: y._ntl_rep_unnormalized()
            [5 3005 25 3060 5]
            sage: y # indirect doctest
            w^5 + w^6 + 2*w^7 + 4*w^8 + 3*w^10 + w^12 + 4*w^13 + 4*w^14 + 4*w^15 + 4*w^16 + 4*w^17 + 4*w^20 + w^21 + 4*w^24 + O(w^25)
            sage: y._ntl_rep_unnormalized()
            [41 26 152 49 535]
        """
        cdef long minval, mini, shift
        if self.relprec < 0:
            if ZZ_pX_IsZero(self.unit):
                self.ordp -= self.relprec # note that self.relprec < 0
                self.relprec = 0
            else:
                ZZ_pX_min_val_coeff(minval, mini, self.unit, self.prime_pow.pow_ZZ_tmp(1)[0])
                if self.prime_pow.e == 1:
                    shift = minval
                else:
                    shift = minval * self.prime_pow.e + mini
                if shift >= -self.relprec:
                    self.ordp -= self.relprec # note that self.relprec < 0
                    self.relprec = 0
                elif shift > 0:
                    self.relprec = -self.relprec - shift
                    self.ordp += shift
                    self._internal_lshift(-shift)
                else:
                    self.relprec = -self.relprec

    def _is_normalized(self):
        """
        Returns whether this element is currently normalized.

        EXAMPLES::

            sage: R.<a> = ZqCR(125,implementation="NTL"); b = 5*a + 4; c = 10*a^2 + 6; d = b + c
            sage: d._is_normalized()
            False
            sage: d.valuation()
            1
            sage: d._is_normalized()
            True
        """
        return self.relprec >= 0

    cdef int _internal_lshift(self, long shift) except -1:
        """
        Multiplies ``self.unit`` by ``x^shift``.

        Note that ``self.relprec`` must be set before calling this
        function and should not be 0, and self.unit must be defined to
        precision ``self.relprec - shift``

        This function does not alter ``self.ordp`` even though it WILL
        change the valuation of ``self.unit``

        Also note that if you call this function you should usually
        manually set ``self.relprec = -self.relprec`` since this function
        will usually unnormalize ``self``.

        TESTS::

            sage: R = Zp(5,5)
            sage: S.<x> = R[]
            sage: f = x^5 + 75*x^3 - 15*x^2 +125*x - 5
            sage: W.<w> = R.ext(f)
            sage: z = (1+w)^5
            sage: y = z - 1
            sage: y # indirect doctest
            w^5 + w^6 + 2*w^7 + 4*w^8 + 3*w^10 + w^12 + 4*w^13 + 4*w^14 + 4*w^15 + 4*w^16 + 4*w^17 + 4*w^20 + w^21 + 4*w^24 + O(w^25)
        """
        if self.relprec == 0:
            raise ValueError("p-adic Internal l-shift called with relative precision 0")
        cdef ZZ_pX_c tmpP
        cdef ZZ_pX_Modulus_c* mod
        if self.prime_pow.e == 1:
            if shift > 0:
                ZZ_pX_left_pshift(self.unit, self.unit, self.prime_pow.pow_ZZ_tmp(shift)[0], self.prime_pow.get_context(self.relprec).x)
            else:
                ZZ_pX_right_pshift(self.unit, self.unit, self.prime_pow.pow_ZZ_tmp(-shift)[0], self.prime_pow.get_context(self.relprec).x)
        else:
            if shift > 0:
                self.prime_pow.restore_context_capdiv(self.relprec)
                mod = self.prime_pow.get_modulus_capdiv(self.relprec)
                ZZ_pX_PowerXMod_long_pre(tmpP, shift, mod[0])
                ZZ_pX_MulMod_pre(self.unit, self.unit, tmpP, mod[0])
            elif shift < 0:
                self.prime_pow.eis_shift_capdiv(&self.unit, &self.unit, -shift, self.relprec)

    cdef int _pshift_self(self, long shift) except -1:
        """
        Multiplies ``self`` by ``p^shift``.

        This function assumes that ``self.relprec``, ``self.ordp`` and
        ``self.unit`` are already set (in the case ``self.prime_pow.e
        != 1``), and is more reasonable to call externally than
        ``_internal_lshift``

        EXAMPLES::

            sage: R = Qp(5,5)
            sage: S.<x> = R[]
            sage: f = x^5 + 75*x^3 - 15*x^2 +125*x - 5
            sage: W.<w> = R.ext(f)
            sage: z = W(3/25, relprec = 6); z
            3*w^-10 + 3*w^-8 + 2*w^-6 + O(w^-4)
            sage: z * 25
            3 + O(w^6)
        """
        cdef ZZ_pX_c high_shifter, high_shifter2
        cdef ZZ_pX_Modulus_c *modulus
        cdef ZZ_pX_Modulus_c modulus_up
        cdef ntl_ZZ_pContext_class c
        cdef PowComputer_ZZ_pX_small_Eis sm
        cdef PowComputer_ZZ_pX_big_Eis big
        cdef ntl_ZZ_pX printer
        cdef ZZ_pX_c* high_array
        cdef long i, high_length
        if self.prime_pow.e == 1:
            self.ordp += shift
        else:
            self.ordp += shift * self.prime_pow.e
            if shift < 0:
                shift = -shift
                c = self.prime_pow.get_context_capdiv(self.relprec)
                c.restore_c()
                modulus = self.prime_pow.get_modulus_capdiv(self.relprec)
                if isinstance(self.prime_pow, PowComputer_ZZ_pX_big_Eis):
                    high_array = (<PowComputer_ZZ_pX_big_Eis>self.prime_pow).high_shifter
                elif isinstance(self.prime_pow, PowComputer_ZZ_pX_small_Eis):
                    high_array = (<PowComputer_ZZ_pX_small_Eis>self.prime_pow).high_shifter
                else:
                    raise TypeError("unrecognized PowComputer type")
                ZZ_pX_conv_modulus(high_shifter, high_array[0], c.x)
                ZZ_pX_InvMod_newton_ram(high_shifter, high_shifter, modulus[0], c.x)
                ZZ_pX_PowerMod_long_pre(high_shifter, high_shifter, shift, modulus[0])
                ZZ_pX_MulMod_pre(self.unit, self.unit, high_shifter, modulus[0])
            elif shift > 0:
                i = 0
                c = self.prime_pow.get_context_capdiv(self.relprec)
                c.restore_c()
                modulus = self.prime_pow.get_modulus_capdiv(self.relprec)
                if isinstance(self.prime_pow, PowComputer_ZZ_pX_big_Eis):
                    high_array = (<PowComputer_ZZ_pX_big_Eis>self.prime_pow).high_shifter
                    high_length = (<PowComputer_ZZ_pX_big_Eis>self.prime_pow).high_length
                elif isinstance(self.prime_pow, PowComputer_ZZ_pX_small_Eis):
                    high_array = (<PowComputer_ZZ_pX_small_Eis>self.prime_pow).high_shifter
                    high_length = (<PowComputer_ZZ_pX_small_Eis>self.prime_pow).high_length
                else:
                    raise TypeError("unrecognized PowComputer type")
                if shift >= self.prime_pow.prec_cap:
                    # high_shifter = p^(2^(high_length - 1))/x^(e*2^(high_length - 1))
                    ZZ_pX_conv_modulus(high_shifter, high_array[high_length-1], c.x)
                    # if shift = r + s * 2^(high_length - 1)
                    # then high_shifter = p^(s*2^(high_length - 1))/x^(e*s*2^(high_length - 1))
                    ZZ_pX_PowerMod_long_pre(high_shifter, high_shifter, (shift / (1L << (high_length - 1))), modulus[0])
                    ZZ_pX_MulMod_pre(self.unit, self.unit, high_shifter, modulus[0])
                    # Now we only need to multiply self.unit by p^r/x^(e*r) where r < 2^(high_length - 1), which is tractable.
                    shift = shift % (1L << (high_length - 1))
                while shift > 0:
                    if shift & 1:
                        ZZ_pX_conv_modulus(high_shifter, high_array[i], c.x)
                        ZZ_pX_MulMod_pre(self.unit, self.unit, high_shifter, modulus[0])
                    shift = shift >> 1
                    i += 1

    cdef pAdicZZpXCRElement _new_c(self, long relprec):
        """
        Returns a new element with the same parent as ``self`` and
        relative precision ``relprec``

        Note that if ``relprec`` is non-positive, the convention is that
        ``relprec = 0`` indicates an exact or inexact zero, ``relprec < 0``
        indicates an unnormalized element.

        EXAMPLES::

            sage: R = Qp(5,5)
            sage: S.<x> = R[]
            sage: f = x^5 + 75*x^3 - 15*x^2 +125*x - 5
            sage: W.<w> = R.ext(f)
            sage: w^5 + 1 # indirect doctest
            1 + w^5 + O(w^25)
        """
        cdef pAdicZZpXCRElement ans = pAdicZZpXCRElement.__new__(pAdicZZpXCRElement)
        ans._parent = self._parent
        ans.prime_pow = self.prime_pow
        if relprec > 0:
            self.prime_pow.restore_context_capdiv(relprec)
            ans.relprec = relprec
        elif relprec == 0:
            ans._set_exact_zero()
        else:
            self.prime_pow.restore_context_capdiv(-relprec)
            ans.relprec = relprec
        return ans

    def __reduce__(self):
        """
        Pickles ``self``.

        EXAMPLES::

            sage: R = Qp(5,5)
            sage: S.<x> = R[]
            sage: f = x^5 + 75*x^3 - 15*x^2 +125*x - 5
            sage: W.<w> = R.ext(f)
            sage: z = (1 + w)^5 - 1
            sage: loads(dumps(z)) == z
            True
        """
        cdef Integer relprec, ordp
        relprec = PY_NEW(Integer)
        ordp = PY_NEW(Integer)
        mpz_set_si(relprec.value, self.relprec)
        mpz_set_si(ordp.value, self.ordp)
        if self.relprec == 0:
            return make_ZZpXCRElement, (self.parent(), None, ordp, relprec, 0)
        self.prime_pow.restore_context_capdiv(self.relprec)
        cdef ntl_ZZ_pX holder = ntl_ZZ_pX.__new__(ntl_ZZ_pX)
        holder.c = self.prime_pow.get_context_capdiv(self.relprec)
        holder.x = self.unit
        return make_ZZpXCRElement, (self.parent(), holder, ordp, relprec, 0)

    cdef int _cmp_units(left, pAdicGenericElement right) except -2:
        """
        For units ``left`` and ``right``, returns 0 if they are equal up to
        the lesser of the two precisions, or 1 if they are not.

        EXAMPLES::

            sage: R = Qp(5,5)
            sage: S.<x> = R[]
            sage: f = x^5 + 75*x^3 - 15*x^2 +125*x - 5
            sage: W.<w> = R.ext(f)
            sage: w == 1 # indirect doctest
            False
            sage: y = 1 + w + O(w^7)
            sage: z = 1 + w + w^10 + O(w^13)
            sage: y == z
            True
        """
        cdef pAdicZZpXCRElement diff

        from sage.structure.all import strict_equality
        if strict_equality():
            return cmp(left.unit_part().list(),right.unit_part().list())
        else:
            # This function needs improvement.  In particular, there are a lot of
            # speed improvements to be had, and it should be changed so that it
            # returns 1 only half the time (and -1 the other half) when left and
            # right are not equal.
            diff = <pAdicZZpXCRElement> (left - right)
            diff._normalize()
            if diff.relprec == 0:
                return 0
            # for now, just return 1
            return 1

    def __hash__(self):
        r"""
        Return a hash value for this element.

        EXAMPLES:

        `p`-adic numbers are not hashable::

            sage: R = ZpCR(5,5)
            sage: S.<x> = ZZ[]
            sage: f = x^5 + 75*x^3 - 15*x^2 +125*x - 5
            sage: W.<w> = R.ext(f)
            sage: hash(w)
            Traceback (most recent call last):
            ...
            TypeError: p-adic numbers are unhashable

        However, with ``strict_equality`` they are hashable::

            sage: with strict_equality(True):
            ....:     hash(w) == hash(w)
            True

        """
        from sage.structure.all import strict_equality
        if strict_equality():
            return hash(tuple(tuple(x) if isinstance(x,list) else x for x in self.list()))
        else:
            raise TypeError("p-adic numbers are unhashable")

    def __invert__(self):
        """
        Returns the inverse of ``self``.

        EXAMPLES::

            sage: R = Zp(5,5)
            sage: S.<x> = R[]
            sage: f = x^5 + 75*x^3 - 15*x^2 +125*x - 5
            sage: W.<w> = R.ext(f)
            sage: z = (1 + w)^5
            sage: y = ~z; y # indirect doctest
            1 + 4*w^5 + 4*w^6 + 3*w^7 + w^8 + 2*w^10 + w^11 + w^12 + 2*w^14 + 3*w^16 + 3*w^17 + 4*w^18 + 4*w^19 + 2*w^20 + 2*w^21 + 4*w^22 + 3*w^23 + 3*w^24 + O(w^25)
            sage: y.parent()
            Eisenstein Extension of 5-adic Field with capped relative precision 5 in w defined by (1 + O(5^5))*x^5 + (O(5^6))*x^4 + (3*5^2 + O(5^6))*x^3 + (2*5 + 4*5^2 + 4*5^3 + 4*5^4 + 4*5^5 + O(5^6))*x^2 + (5^3 + O(5^6))*x + (4*5 + 4*5^2 + 4*5^3 + 4*5^4 + 4*5^5 + O(5^6))
            sage: z = z - 1
            sage: ~z
            w^-5 + 4*w^-4 + 4*w^-3 + 4*w^-2 + 2*w^-1 + 1 + w + 4*w^2 + 4*w^3 + 4*w^4 + w^5 + w^6 + w^7 + 4*w^8 + 4*w^9 + 2*w^10 + w^11 + 2*w^12 + 4*w^13 + 4*w^14 + O(w^15)
            sage: ~z * z
            1 + O(w^20)
        """
        if self._is_exact_zero():
            raise ZeroDivisionError, "cannot divide by zero"
        if self._is_inexact_zero(): # this calls _normalize
            raise PrecisionError, "cannot divide by something indistinguishable from zero"
        cdef pAdicZZpXCRElement ans = self._new_c(self.relprec)
        if not ans.prime_pow.in_field:
            ans._parent = self._parent.fraction_field()
            ans.prime_pow = ans._parent.prime_pow
        ans.ordp = -self.ordp
        sig_on()
        if self.prime_pow.e == 1:
            ZZ_pX_InvMod_newton_unram(ans.unit, self.unit, self.prime_pow.get_modulus(ans.relprec)[0], self.prime_pow.get_context(ans.relprec).x, self.prime_pow.get_context(1).x)
        else:
            ZZ_pX_InvMod_newton_ram(ans.unit, self.unit, self.prime_pow.get_modulus_capdiv(ans.relprec)[0], self.prime_pow.get_context_capdiv(ans.relprec).x)
        sig_off()
        return ans

    cdef pAdicZZpXCRElement _lshift_c(self, long n):
        """
        Multiplies ``self`` by the uniformizer raised to the power ``n``.  If
        ``n`` is negative, right shifts by ``-n``.

        EXAMPLES::

            sage: R = Zp(5,5)
            sage: S.<x> = R[]
            sage: f = x^5 + 75*x^3 - 15*x^2 +125*x - 5
            sage: W.<w> = R.ext(f)
            sage: z = (1 + w)^5
            sage: z
            1 + w^5 + w^6 + 2*w^7 + 4*w^8 + 3*w^10 + w^12 + 4*w^13 + 4*w^14 + 4*w^15 + 4*w^16 + 4*w^17 + 4*w^20 + w^21 + 4*w^24 + O(w^25)
            sage: z << 17 # indirect doctest
            w^17 + w^22 + w^23 + 2*w^24 + 4*w^25 + 3*w^27 + w^29 + 4*w^30 + 4*w^31 + 4*w^32 + 4*w^33 + 4*w^34 + 4*w^37 + w^38 + 4*w^41 + O(w^42)
            sage: z << (-1)
            w^4 + w^5 + 2*w^6 + 4*w^7 + 3*w^9 + w^11 + 4*w^12 + 4*w^13 + 4*w^14 + 4*w^15 + 4*w^16 + 4*w^19 + w^20 + 4*w^23 + O(w^24)
        """
        if not self.prime_pow.in_field and n < -self.ordp:
            return self._rshift_c(-n)
        check_ordp(n)
        cdef pAdicZZpXCRElement ans
        if self._is_exact_zero() or n == 0:
            return self
        elif self._is_inexact_zero():
            ans = self._new_c(0)
        else:
            ans = self._new_c(self.relprec)
            ans.unit = self.unit
        ans.ordp = self.ordp + n
        check_ordp(ans.ordp)
        return ans

    def __lshift__(pAdicZZpXCRElement self, shift):
        """
        Multiplies ``self`` by the uniformizer raised to the power ``n``.  If
        ``n`` is negative, right shifts by ``-n``.

        EXAMPLES::

            sage: R = Zp(5,5)
            sage: S.<x> = R[]
            sage: f = x^5 + 75*x^3 - 15*x^2 +125*x - 5
            sage: W.<w> = R.ext(f)
            sage: z = (1 + w)^5
            sage: z
            1 + w^5 + w^6 + 2*w^7 + 4*w^8 + 3*w^10 + w^12 + 4*w^13 + 4*w^14 + 4*w^15 + 4*w^16 + 4*w^17 + 4*w^20 + w^21 + 4*w^24 + O(w^25)
            sage: z << 17 # indirect doctest
            w^17 + w^22 + w^23 + 2*w^24 + 4*w^25 + 3*w^27 + w^29 + 4*w^30 + 4*w^31 + 4*w^32 + 4*w^33 + 4*w^34 + 4*w^37 + w^38 + 4*w^41 + O(w^42)
            sage: z << (-1)
            w^4 + w^5 + 2*w^6 + 4*w^7 + 3*w^9 + w^11 + 4*w^12 + 4*w^13 + 4*w^14 + 4*w^15 + 4*w^16 + 4*w^19 + w^20 + 4*w^23 + O(w^24)
        """
        cdef pAdicZZpXCRElement ans
        if not isinstance(shift, Integer):
            shift = Integer(shift)
        if mpz_fits_slong_p((<Integer>shift).value) == 0:
            if self._is_exact_zero():
                return self
            if self.prime_pow.in_field or mpz_sgn((<Integer>shift).value) > 0:
                raise ValueError, "Shift does not fit in long"
            else:
                ans = self._new_c(0)
                ans.ordp = 0
                return ans
        return self._lshift_c(mpz_get_si((<Integer>shift).value))

    cdef pAdicZZpXCRElement _rshift_c(self, long n):
        """
        Divides self by the uniformizer raised to the power ``n``.  If
        parent is not a field, throws away the non-positive part of
        the series expansion.  If ``n`` is negative, left shifts by ``-n``.

        EXAMPLES::

            sage: R = Zp(5,5,print_mode='digits')
            sage: S.<x> = R[]
            sage: f = x^5 + 75*x^3 - 15*x^2 +125*x - 5
            sage: W.<w> = R.ext(f)
            sage: z = (1 + w)^5
            sage: for m in range(26): repr(z >> m) # indirect doctest
            '...4001400444441030421100001'
            '...400140044444103042110000'
            '...40014004444410304211000'
            '...4001400444441030421100'
            '...400140044444103042110'
            '...40014004444410304211'
            '...4001400444441030421'
            '...400140044444103042'
            '...40014004444410304'
            '...4001400444441030'
            '...400140044444103'
            '...40014004444410'
            '...4001400444441'
            '...400140044444'
            '...40014004444'
            '...4001400444'
            '...400140044'
            '...40014004'
            '...4001400'
            '...400140'
            '...40014'
            '...4001'
            '...400'
            '...40'
            '...4'
            '...'
            sage: repr(z >> (-4))
            '...40014004444410304211000010000'
        """
        if self.prime_pow.in_field or n <= self.ordp:
            return self._lshift_c(-n)
        if self._is_exact_zero() or n == 0:
            return self
        cdef long arelprec
        if self.relprec < 0:
            arelprec = -self.relprec
        else:
            arelprec = self.relprec
        cdef pAdicZZpXCRElement ans
        if arelprec > n - self.ordp:
            ans = self._new_c(arelprec - (n - self.ordp))
            if self.prime_pow.e == 1:
                ZZ_pX_right_pshift(ans.unit, self.unit, self.prime_pow.pow_ZZ_tmp(n - self.ordp)[0], self.prime_pow.get_context(ans.relprec).x)
            else:
                self.prime_pow.eis_shift_capdiv(&ans.unit, &self.unit, n - self.ordp, ans.relprec)
        else:
            ans = self._new_c(0)
        ans.ordp = 0
        ans.relprec = -ans.relprec
        return ans

    def __rshift__(pAdicZZpXCRElement self, shift):
        """
        Divides self by the uniformizer raised to the power ``n``.  If
        parent is not a field, throws away the non-positive part of
        the series expansion.  If ``n`` is negative, left shifts by ``-n``.

        EXAMPLES::

            sage: R = Zp(5,5)
            sage: S.<x> = R[]
            sage: f = x^5 + 75*x^3 - 15*x^2 +125*x - 5
            sage: W.<w> = R.ext(f)
            sage: z = (1 + w)^5
            sage: z
            1 + w^5 + w^6 + 2*w^7 + 4*w^8 + 3*w^10 + w^12 + 4*w^13 + 4*w^14 + 4*w^15 + 4*w^16 + 4*w^17 + 4*w^20 + w^21 + 4*w^24 + O(w^25)
            sage: z >> (6) # indirect doctest
            1 + 2*w + 4*w^2 + 3*w^4 + w^6 + 4*w^7 + 4*w^8 + 4*w^9 + 4*w^10 + 4*w^11 + 4*w^14 + w^15 + 4*w^18 + O(w^19)
            sage: z >> (-4)
            w^4 + w^9 + w^10 + 2*w^11 + 4*w^12 + 3*w^14 + w^16 + 4*w^17 + 4*w^18 + 4*w^19 + 4*w^20 + 4*w^21 + 4*w^24 + w^25 + 4*w^28 + O(w^29)
            sage: F = W.fraction_field()
            sage: z = F(z)
            sage: z >> 7
            w^-7 + w^-2 + w^-1 + 2 + 4*w + 3*w^3 + w^5 + 4*w^6 + 4*w^7 + 4*w^8 + 4*w^9 + 4*w^10 + 4*w^13 + w^14 + 4*w^17 + O(w^18)
        """
        cdef pAdicZZpXCRElement ans
        if not isinstance(shift, Integer):
            shift = Integer(shift)
        if mpz_fits_slong_p((<Integer>shift).value) == 0:
            if self._is_exact_zero():
                return self
            if self.prime_pow.in_field or mpz_sgn((<Integer>shift).value) < 0:
                raise ValueError, "valuation overflow"
            else:
                ans = self._new_c(0)
                ans.ordp = 0
                return ans
        return self._rshift_c(mpz_get_si((<Integer>shift).value))

    cpdef ModuleElement _neg_(self):
        """
        Returns ``-self``.

        EXAMPLES::

            sage: R = Zp(5,5)
            sage: S.<x> = R[]
            sage: f = x^5 + 75*x^3 - 15*x^2 +125*x - 5
            sage: W.<w> = R.ext(f)
            sage: z = (1 + w)^5; z
            1 + w^5 + w^6 + 2*w^7 + 4*w^8 + 3*w^10 + w^12 + 4*w^13 + 4*w^14 + 4*w^15 + 4*w^16 + 4*w^17 + 4*w^20 + w^21 + 4*w^24 + O(w^25)
            sage: -z # indirect doctest
            4 + 3*w^5 + 4*w^6 + w^7 + w^8 + w^9 + w^10 + w^11 + 2*w^12 + 4*w^13 + 4*w^15 + 3*w^16 + w^17 + 2*w^18 + 3*w^19 + 2*w^21 + 4*w^23 + 4*w^24 + O(w^25)
            sage: y = z + (-z); y
            O(w^25)
            sage: -y
            O(w^25)
            sage: -W(0)
            0
        """
        cdef pAdicZZpXCRElement ans = self._new_c(self.relprec)
        ans.ordp = self.ordp
        if self.relprec != 0:
            self.prime_pow.restore_context_capdiv(self.relprec)
            ZZ_pX_negate(ans.unit, self.unit)
        return ans

#                                             / 1 + \alpha^p \pi_K^{p \lambda}                      mod \mathfrak{p}_K^{p \lambda + 1}   if 1 \le \lambda < \frac{e_K}{p-1}
#        (1 + \alpha \pi^{\lambda})^p \equiv {  1 + (\alpha^p - \epsilon \alpha) \pi_K^{p \lambda}  mod \mathfrak{p}_K^{p \lambda + 1}   if \lambda = \frac{e_K}{p-1}
#                                             \ 1 - \epsilon \alpha \pi_K^{\lambda + e}             mod \mathfrak{p}_K^{\lambda + e + 1} if \lambda > \frac{e_K}{p-1}


    def __pow__(pAdicZZpXCRElement self, _right, m): # m ignored
        r"""
        Computes ``self^right``.

        Note: when ``right`` is divisible by `p` then one can get more
        precision than expected.

        Lemma 2.1 (Constructing Class Fields over Local Fields, Sebastian Pauli):

        Let `\alpha` be in `\mathcal{O}_K`.  Let

        ..math ::

            p = -\pi_K^{e_K} \epsilon

        be the factorization of `p` where `\epsilon` is a unit.  Then
        the `p`-th power of `1 + \alpha \pi_K^{\lambda}` satisfies

        ..math ::

            (1 + \alpha \pi^{\lambda})^p \equiv \left{ \begin{array}{lll}
            1 + \alpha^p \pi_K^{p \lambda} & \mod \mathfrak{p}_K^{p \lambda + 1} & \mbox{if $1 \le \lambda < \frac{e_K}{p-1}$} \\
            1 + (\alpha^p - \epsilon \alpha) \pi_K^{p \lambda} & \mod \mathfrak{p}_K^{p \lambda + 1} & \mbox{if $\lambda = \frac{e_K}{p-1}$} \\
            1 - \epsilon \alpha \pi_K^{\lambda + e} & \mod \mathfrak{p}_K^{\lambda + e + 1} & \mbox{if $\lambda > \frac{e_K}{p-1}$}
            \end{array} \right.


        So if ``right`` is divisible by `p^k` we can multiply the
        relative precision by `p` until we exceed `e/(p-1)`, then add
        `e` until we have done a total of `k` things: the precision of
        the result can therefore be greater than the precision of
        ``self``.

        There is also the issue of `p`-adic exponents, and determining
        how the precision of the exponent affects the precision of the
        result.

        In computing `(a + O(\pi^k))^{b + O(p^m)}`, one needs that the
        reduction of `a` mod `\pi` is in the prime field
        `\mathbb{F}_p` (so that the `p^m` power of the Teichmuller
        part is constant as `m` increases).  Given this restriction,
        we can factor out the Teichmuller part and use the above lemma
        to find the first spot where

        ..math::

            (1 + \alpha \pi^{\lambda})^{p^m}

        differs from 1.  We compare this with the precision bound
        given by computing `(a + O(\pi^k))^b` and take the lesser of
        the two.

        In order to do this we need to compute the valuation of ``(self
        / self.parent().teichmuller(self)) - 1``.

        EXAMPLES::

            sage: R = Zp(5,5)
            sage: S.<x> = R[]
            sage: f = x^5 + 75*x^3 - 15*x^2 +125*x - 5
            sage: W.<w> = R.ext(f)
            sage: (1 + w)^5 # indirect doctest
            1 + w^5 + w^6 + 2*w^7 + 4*w^8 + 3*w^10 + w^12 + 4*w^13 + 4*w^14 + 4*w^15 + 4*w^16 + 4*w^17 + 4*w^20 + w^21 + 4*w^24 + O(w^25)
            sage: (1 + w)^-5
            1 + 4*w^5 + 4*w^6 + 3*w^7 + w^8 + 2*w^10 + w^11 + w^12 + 2*w^14 + 3*w^16 + 3*w^17 + 4*w^18 + 4*w^19 + 2*w^20 + 2*w^21 + 4*w^22 + 3*w^23 + 3*w^24 + O(w^25)
            sage: (1 + w + O(w^19))^5
            1 + w^5 + w^6 + 2*w^7 + 4*w^8 + 3*w^10 + w^12 + 4*w^13 + 4*w^14 + 4*w^15 + 4*w^16 + 4*w^17 + 4*w^20 + w^21 + O(w^24)
            sage: (1 + O(w))^5
            1 + O(w^5)
            sage: (1 + w + O(w^3))^25
            1 + w^10 + w^11 + 4*w^12 + O(w^13)
            sage: (3 + 2*w + w^2 + O(w^6))^(15 + O(125))
            2 + 4*w^6 + w^7 + 3*w^8 + 3*w^9 + 4*w^10 + O(w^11)
            sage: (3 + 2*w + w^2 + O(w^6))^(15 + O(25))
            2 + 4*w^6 + w^7 + 3*w^8 + 3*w^9 + O(w^10)
            sage: (3 + w^2 + O(w^6))^(15+O(25))
            2 + w^5 + 4*w^7 + w^9 + 3*w^10 + O(w^11)
            sage: R = Zp(2, 10)
            sage: S.<x> = R[]
            sage: f = x^34 + 18*x^5 - 72*x^3 + 2
            sage: W.<w> = R.ext(f)
            sage: (1+w+O(w^2))^8
            1 + w^8 + O(w^16)
            sage: (1+w+O(w^2))^16
            1 + w^16 + O(w^32)
            sage: (1+w+O(w^2))^32
            1 + w^32 + w^50 + w^55 + w^60 + O(w^64)
            sage: (1+w+O(w^2))^64
            1 + w^64 + w^66 + w^71 + w^76 + w^81 + w^84 + w^86 + w^91 + w^94 + w^96 + O(w^98)

        TESTS:

            We define ``0^0`` to be unity, :trac:`13786`::

            sage: R = Zp(5,5)
            sage: S.<x> = R[]
            sage: f = x^5 + 75*x^3 - 15*x^2 +125*x - 5
            sage: W.<w> = R.ext(f)
            sage: type(W(0))
            <type 'sage.rings.padics.padic_ZZ_pX_CR_element.pAdicZZpXCRElement'>
            sage: W(0)^0
            1 + O(w^25)
            sage: W(0)^0 == W(1)
            True

        The value returned from ``0^0`` should belong to our ring::

            sage: R = Zp(5,5)
            sage: S.<x> = R[]
            sage: f = x^5 + 75*x^3 - 15*x^2 +125*x - 5
            sage: W.<w> = R.ext(f)
            sage: type(W(0)^0) == type(W(0))
            True

        """
        self._normalize()
        cdef Integer right
        cdef bint padic_exp
        cdef long exp_prec
        cdef long exp_val
        cdef long relprec
        cdef long threshold # e / (p-1)
        cdef long prime_long
        cdef mpz_t tmp, tmp2
        if mpz_fits_slong_p(self.prime_pow.prime.value) == 0:
            threshold = 0
        else:
            threshold = self.prime_pow.e / (mpz_get_si(self.prime_pow.prime.value) - 1)
        cdef Integer base_level
        cdef pAdicZZpXCRElement ans
        cdef long i
        if self._is_exact_zero():
            # Return 0 except for 0^0 error or type error on the exponent.
            if isinstance(_right, Integer) or isinstance(_right, Rational) or (isinstance(_right, pAdicGenericElement) and _right._is_base_elt(self.prime_pow.prime))  or isinstance(_right, (int, long)):
                if _right == 0:
                    return self.parent(1)
                return self
            else:
                raise TypeError, "exponent must be an integer, rational or base p-adic with the same prime"
        elif self._is_inexact_zero():
            # If an integer exponent, return an inexact zero of valuation right * self.ordp.  Otherwise raise an error.
            if isinstance(_right, (int, long)):
                _right = Integer(_right)
            if isinstance(_right, Integer):
                ans = self._new_c(0)
                mpz_init_set_si(tmp, self.ordp)
                mpz_mul(tmp, tmp, (<Integer>_right).value)
                if mpz_cmp_si(tmp, maxordp) >= 0 or mpz_cmp_si(tmp, -maxordp) <= 0:
                    raise ValueError, "valuation overflow"
                ans.ordp = mpz_get_si(tmp)
                mpz_clear(tmp)
                return ans
            elif isinstance(_right, Rational) or (isinstance(_right, pAdicGenericElement) and _right._is_base_elt(self.prime_pow.prime)):
                raise ValueError, "Need more precision"
            else:
                raise TypeError, "exponent must be an integer, rational or base p-adic with the same prime"
        if isinstance(_right, (int, long)):
            _right = Integer(_right)
        if isinstance(_right, Integer):
            right = <Integer> _right
            if right == 0:
                # return 1 to maximum precision
                ans = self._new_c(self.prime_pow.ram_prec_cap)
                ans.ordp = 0
                ZZ_pX_SetCoeff_long(ans.unit, 0, 1)
                return ans
            padic_exp = False
            exp_val = _right.valuation(self.prime_pow.prime) ##
        elif isinstance(_right, pAdicGenericElement) and _right._is_base_elt(self.prime_pow.prime):
            if self.ordp != 0:
                raise ValueError, "in order to raise to a p-adic exponent, base must be a unit"
            right = Integer(_right)
            padic_exp = True
            exp_prec = _right.precision_absolute() ##
            exp_val = _right.valuation() ##
            if exp_val < 0:
                raise NotImplementedError, "negative valuation exponents not yet supported"
            # checks to see if the residue of self.unit is in the prime field.
            if self.prime_pow.e == 1:
                for i from 1 <= i <= ZZ_pX_deg(self.unit):
                    if not ZZ_divide_test(ZZ_p_rep(ZZ_pX_coeff(self.unit, i)), self.prime_pow.pow_ZZ_tmp(1)[0]):
                        raise ValueError, "in order to raise to a p-adic exponent, base must reduce to an element of F_p mod the uniformizer"
            # compute the "level"
            teich_part = self.parent().teichmuller(self)
            base_level = (self / teich_part - 1).valuation() ##
        elif isinstance(_right, Rational):
            raise NotImplementedError
        else:
            raise TypeError, "exponent must be an integer, rational or base p-adic with the same prime"
        # Now we compute the increased relprec due to the exponent having positive p-adic valuation
        if exp_val > 0:
            mpz_init_set_si(tmp, self.relprec)
            while mpz_cmp_si(tmp, threshold) <= 0 and exp_val > 0:
                mpz_mul(tmp, tmp, self.prime_pow.prime.value)
                exp_val -= 1
            if exp_val > 0:
                mpz_init_set_si(tmp2, self.prime_pow.e)
                mpz_addmul_ui(tmp, tmp2, exp_val)
                mpz_clear(tmp2)
            if mpz_cmp_si(tmp, self.prime_pow.ram_prec_cap) > 0:
                relprec = self.prime_pow.ram_prec_cap
            else:
                relprec = mpz_get_si(tmp)
            mpz_clear(tmp)
        else:
            relprec = self.relprec
        # Now we compute the limit on relprec due to a non-infinite precision on the exponent.
        if padic_exp:
            if exp_prec > 0:
                # I can freely change base_level, so I use it in place of tmp above.
                while mpz_cmp_si(base_level.value, threshold) <= 0 and exp_prec > 0:
                    mpz_mul(base_level.value, base_level.value, self.prime_pow.prime.value)
                    exp_prec -= 1
                if exp_prec > 0:
                    mpz_init_set_si(tmp2, self.prime_pow.e)
                    mpz_addmul_ui(base_level.value, tmp2, exp_prec)
                    mpz_clear(tmp2)
                if mpz_cmp_si(base_level.value, relprec) < 0:
                    relprec = mpz_get_si(base_level.value)
            else:
                ans = self._new_c(0)
                ans.ordp = 0
                return ans
        ans = self._new_c(relprec)
        if self.ordp == 0:
            ans.ordp = 0
        else:
            mpz_init_set(tmp, right.value)
            mpz_mul_si(tmp, tmp, self.ordp)
            if mpz_cmp_si(tmp, maxordp) >= 0 or mpz_cmp_si(tmp, -maxordp) <= 0:
                raise ValueError, "valuation overflow"
            ans.ordp = mpz_get_si(tmp)
            mpz_clear(tmp)
        cdef ntl_ZZ rZZ = ntl_ZZ.__new__(ntl_ZZ)
        mpz_to_ZZ(&rZZ.x, right.value)
        sig_on()
        if mpz_sgn(right.value) < 0:
            if self.prime_pow.e == 1:
                ZZ_pX_InvMod_newton_unram(ans.unit, self.unit, self.prime_pow.get_modulus(ans.relprec)[0], self.prime_pow.get_context(ans.relprec).x, self.prime_pow.get_context(1).x)
            else:
                ZZ_pX_InvMod_newton_ram(ans.unit, self.unit, self.prime_pow.get_modulus_capdiv(ans.relprec)[0], self.prime_pow.get_context_capdiv(ans.relprec).x)
            ZZ_negate(rZZ.x, rZZ.x)
            ZZ_pX_PowerMod_pre(ans.unit, ans.unit, rZZ.x, self.prime_pow.get_modulus_capdiv(ans.relprec)[0])
        else:
            ZZ_pX_PowerMod_pre(ans.unit, self.unit, rZZ.x, self.prime_pow.get_modulus_capdiv(ans.relprec)[0])
        sig_off()
        return ans

    cpdef ModuleElement _add_(self, ModuleElement _right):
        """
        Computes the sum of ``self`` and ``right``.

        EXAMPLES::

            sage: R = Zp(5,5)
            sage: S.<x> = R[]
            sage: f = x^5 + 75*x^3 - 15*x^2 +125*x - 5
            sage: W.<w> = R.ext(f)
            sage: (4*w^5 + 3*w^7 + w^9 + 2*w^10 + 2*w^11 + O(w^13)) - 69 # indirect doctest
            1 + O(w^13)
            sage: -69 + (4*w^5 + 3*w^7 + w^9 + 2*w^10 + 2*w^11 + O(w^13))
            1 + O(w^13)
            sage: y = (4*w^5 + 3*w^7 + w^9 + 2*w^10 + 2*w^11 + O(w^13))
            sage: y - 70
            O(w^13)
            sage: y + 0
            4*w^5 + 3*w^7 + w^9 + 2*w^10 + 2*w^11 + O(w^13)
        """
        cdef pAdicZZpXCRElement right = <pAdicZZpXCRElement>_right
        cdef pAdicZZpXCRElement ans
        cdef long tmpL
        cdef ZZ_pX_c tmpP
        if self.relprec == 0:
            if self.ordp >= right.ordp + right.relprec: # or self._is_exact_zero()
                return right
            elif self.ordp <= right.ordp:
                ans = self._new_c(0)
                ans.ordp = self.ordp
            else:
                ans = self._new_c(self.ordp - right.ordp)
                ZZ_pX_conv_modulus(ans.unit, right.unit, self.prime_pow.get_context_capdiv(ans.relprec).x)
                if right.relprec < 0:
                    ans.relprec = -ans.relprec
                ans.ordp = right.ordp
            return ans
        if right.relprec == 0:
            if right.ordp >= self.ordp + self.relprec: # or right._is_exact_zero()
                return self
            elif right.ordp <= self.ordp:
                ans = self._new_c(0)
                ans.ordp = right.ordp
            else:
                ans = self._new_c(right.ordp - self.ordp)
                ZZ_pX_conv_modulus(ans.unit, self.unit, self.prime_pow.get_context_capdiv(ans.relprec).x)
                if self.relprec < 0:
                    ans.relprec = -ans.relprec
                ans.ordp = self.ordp
            return ans
        cdef long srprec = self.relprec
        if srprec < 0:
            srprec = -srprec
        cdef long rrprec = right.relprec
        if rrprec < 0:
            rrprec = -rrprec
        #print "self.ordp = %s\nright.ordp = %s"%(self.ordp, right.ordp)
        #print "self = %s\nright = %s"%(self, right)
        if self.ordp == right.ordp:
            # The relative precision of the sum is the minimum of the relative precisions in this case, possibly decreasing if we got cancellation
            # Since the valuations are the same, we could just add the units, if they had the same modulus.
            # But they don't necessarily, so we may have to conv_modulus
            if srprec == rrprec:
                ans = self._new_c(-srprec) # -srprec indicates that ans is not normalized
                self.prime_pow.restore_context_capdiv(srprec)
                ZZ_pX_add(ans.unit, self.unit, right.unit)
            elif srprec < rrprec:
                ans = self._new_c(-srprec)
                ZZ_pX_conv_modulus(ans.unit, right.unit, self.prime_pow.get_context_capdiv(srprec).x)
                self.prime_pow.restore_context_capdiv(srprec)
                # conv_modulus should have restored the context, so we don't need to again.
                ZZ_pX_add(ans.unit, ans.unit, self.unit)
            else:
                ans = self._new_c(-rrprec)
                ZZ_pX_conv_modulus(ans.unit, self.unit, self.prime_pow.get_context_capdiv(rrprec).x)
                self.prime_pow.restore_context_capdiv(rrprec)
                # conv_modulus should have restored the context, so we don't need to again.
                ZZ_pX_add(ans.unit, ans.unit, right.unit)
            ans.ordp = self.ordp
        elif self.ordp < right.ordp:
            tmpL = right.ordp - self.ordp
            if tmpL >= srprec:
                return self
            if srprec <= tmpL + rrprec:
                ans = self._new_c(-srprec)
            else:
                ans = self._new_c(-tmpL - rrprec)
            ans.ordp = self.ordp
            ZZ_pX_conv_modulus(ans.unit, right.unit, self.prime_pow.get_context_capdiv(ans.relprec).x)
            ans._internal_lshift(tmpL)
            if srprec <= tmpL + rrprec:
                ZZ_pX_add(ans.unit, ans.unit, self.unit)
            else:
                ZZ_pX_conv_modulus(tmpP, self.unit, self.prime_pow.get_context_capdiv(ans.relprec).x)
                ZZ_pX_add(ans.unit, ans.unit, tmpP)
            # if self is normalized, then the valuations are actually different so the sum will be normalized.
            if self.relprec > 0:
                ans.relprec = -ans.relprec
        else:
            tmpL = self.ordp - right.ordp
            if tmpL >= rrprec:
                return right
            if rrprec <= tmpL + srprec:
                ans = self._new_c(-rrprec)
            else:
                ans = self._new_c(-tmpL - srprec)
            ans.ordp = right.ordp
            ZZ_pX_conv_modulus(ans.unit, self.unit, self.prime_pow.get_context_capdiv(ans.relprec).x)
            ans._internal_lshift(tmpL)
            if rrprec <= tmpL + srprec:
                ZZ_pX_add(ans.unit, ans.unit, right.unit)
            else:
                ZZ_pX_conv_modulus(tmpP, right.unit, self.prime_pow.get_context_capdiv(ans.relprec).x)
                ZZ_pX_add(ans.unit, ans.unit, tmpP)
            # if right is normalized, then the valuations are actually different so the sum will be normalized.
            if right.relprec > 0:
                ans.relprec = -ans.relprec
        return ans

    cpdef ModuleElement _sub_(self, ModuleElement right):
        """
        Returns the difference of ``self`` and ``right``.

        EXAMPLES::

            sage: R = Zp(5,5)
            sage: S.<x> = R[]
            sage: f = x^5 + 75*x^3 - 15*x^2 +125*x - 5
            sage: W.<w> = R.ext(f)
            sage: a = W(329)
            sage: b = W(111)
            sage: a - b #indirect doctest
            3 + 3*w^5 + w^7 + 2*w^9 + 3*w^10 + 4*w^11 + 2*w^13 + 2*w^14 + w^15 + 4*w^16 + 2*w^18 + 3*w^19 + 2*w^20 + 3*w^21 + w^22 + w^24 + O(w^25)
            sage: W(218)
            3 + 3*w^5 + w^7 + 2*w^9 + 3*w^10 + 4*w^11 + 2*w^13 + 2*w^14 + w^15 + 4*w^16 + 2*w^18 + 3*w^19 + 2*w^20 + 3*w^21 + w^22 + w^24 + O(w^25)
            sage: a - O(w^14)
            4 + 3*w^10 + 2*w^12 + O(w^14)
            sage: a - 0
            4 + 3*w^10 + 2*w^12 + w^14 + 2*w^15 + w^16 + 3*w^17 + 3*w^18 + w^19 + 2*w^21 + 4*w^22 + w^23 + 4*w^24 + O(w^25)
            sage: O(w^14) - a
            1 + 4*w^5 + 3*w^7 + w^9 + w^10 + 2*w^11 + w^12 + w^13 + O(w^14)
        """
        # For now, a simple implementation
        return self + (-right)

    cpdef RingElement _mul_(self, RingElement _right):
        """
        Returns the product of ``self`` and ``right``.

        EXAMPLES::

            sage: R = Zp(5,5)
            sage: S.<x> = R[]
            sage: f = x^5 + 75*x^3 - 15*x^2 +125*x - 5
            sage: W.<w> = R.ext(f)
            sage: a = W(329)
            sage: b = W(111)
            sage: a*b #indirect doctest
            4 + 3*w^5 + w^7 + 2*w^9 + 4*w^11 + 3*w^12 + 2*w^13 + w^14 + 2*w^15 + 3*w^16 + 4*w^17 + 4*w^18 + 2*w^19 + 2*w^21 + 4*w^22 + 2*w^23 + w^24 + O(w^25)
            sage: a * 0
            0
            sage: a * O(w^14)
            O(w^14)
        """
        cdef pAdicZZpXCRElement right = <pAdicZZpXCRElement>_right
        cdef ZZ_pX_c modulus_corrected
        cdef ntl_ZZ_pContext_class ctx
        cdef pAdicZZpXCRElement ans
        if self._is_exact_zero():
            return self
        if right._is_exact_zero():
            return right
        self._normalize()
        right._normalize()
        if self.relprec <= right.relprec:
            ans = self._new_c(self.relprec)
        else:
            ans = self._new_c(right.relprec)
        ans.ordp = self.ordp + right.ordp
        check_ordp(ans.ordp)
        if ans.relprec == 0:
            return ans
        if self.relprec == right.relprec:
            self.prime_pow.restore_context_capdiv(ans.relprec)
            sig_on()
            ZZ_pX_MulMod_pre(ans.unit, self.unit, right.unit, self.prime_pow.get_modulus_capdiv(ans.relprec)[0])
            sig_off()
        elif self.relprec < right.relprec:
            sig_on()
            ZZ_pX_conv_modulus(modulus_corrected, right.unit, self.prime_pow.get_context_capdiv(ans.relprec).x)
            ZZ_pX_MulMod_pre(ans.unit, self.unit, modulus_corrected, self.prime_pow.get_modulus_capdiv(ans.relprec)[0])
            sig_off()
        else:
            sig_on()
            ZZ_pX_conv_modulus(modulus_corrected, self.unit, self.prime_pow.get_context_capdiv(ans.relprec).x)
            ZZ_pX_MulMod_pre(ans.unit, right.unit, modulus_corrected, self.prime_pow.get_modulus_capdiv(ans.relprec)[0])
            sig_off()
        return ans

    cpdef RingElement _div_(self, RingElement right):
        """
        Returns the quotient of ``self`` by ``right``.

        EXAMPLES::

            sage: R = Zp(5,5)
            sage: S.<x> = R[]
            sage: f = x^5 + 75*x^3 - 15*x^2 +125*x - 5
            sage: W.<w> = R.ext(f)
            sage: W(14) / W(125) #indirect doctest
            4*w^-15 + w^-13 + 3*w^-11 + 2*w^-10 + 3*w^-9 + 4*w^-8 + 4*w^-7 + 3*w^-6 + 2*w^-5 + 4*w^-4 + 3*w^-3 + 2*w^-2 + 4*w^-1 + 2 + w^2 + w^4 + 4*w^5 + w^6 + w^7 + 3*w^9 + O(w^10)
            sage: 1 / w
            w^-1 + O(w^24)
            sage: W.<w> = R.ext(x^25 - 165*x + 5)
            sage: a = (1 + w)^25 - 1
            sage: b = (1 + w)^5 - 1
            sage: c = (1 + w)^20 + (1 + w)^15 + (1 + w)^10 + (1 + w)^5 + 1
            sage: d = a / b; d == c
            True
            sage: d.precision_absolute()
            120
            sage: c.precision_absolute()
            125
            sage: 1 / a == ~a
            True
        """
        # for now, a simple implementation
        return self * (~right)

    def __copy__(self):
        """
        Returns a copy of ``self``.

        EXAMPLES::

            sage: R = Zp(5,5)
            sage: S.<x> = R[]
            sage: f = x^5 + 75*x^3 - 15*x^2 +125*x - 5
            sage: W.<w> = R.ext(f)
            sage: b = W(45, 17); b
            4*w^5 + 3*w^7 + w^9 + w^10 + 2*w^11 + w^12 + w^13 + 3*w^14 + w^16 + O(w^17)
            sage: c = copy(b); c
            4*w^5 + 3*w^7 + w^9 + w^10 + 2*w^11 + w^12 + w^13 + 3*w^14 + w^16 + O(w^17)
            sage: c is b
            False
        """
        cdef pAdicZZpXCRElement ans = self._new_c(self.relprec)
        ans.ordp = self.ordp
        ans.unit = self.unit
        return ans

    def _integer_(self, Z=None):
        """
        Returns an integer congruent to this element modulo
        `\pi`^``self.absolute_precision()``, if possible.

        EXAMPLES::

            sage: ZZ(ZqCR(125,names='a')(-1)) #indirect doctest
            95367431640624
            sage: R = Zp(5); S.<x> = ZZ[]; f = x^5 + 25*x^3 - 5; W.<w> = R.ext(f)
            sage: ZZ(W(-1))
            95367431640624
            sage: ZZ(W(0))
            0
            sage: ZZ(W(0,7))
            0
            sage: ZZ(w)
            Traceback (most recent call last):
            ...
            ValueError: This element not well approximated by an integer.
            sage: ZZ(W(5)) # todo: this should be different...
            381469726562505
        """
        cdef Integer ans
        cdef ZZ_c tmp_z
        if self._is_exact_zero() or self.relprec == 0:
            ans = PY_NEW(Integer)
            return ans
        if self.ordp < 0:
            self._normalize()
            if self.ordp < 0:
                raise ValueError, "This element has negative valuation"
        cdef ntl_ZZ_pX f = <ntl_ZZ_pX>self._ntl_rep_abs()[0]
        if f.degree() > 0:
            raise ValueError, "This element not well approximated by an integer."
        ans = PY_NEW(Integer)
        tmp_z = ZZ_p_rep(ZZ_pX_ConstTerm(f.x))
        ZZ_to_mpz(ans.value, &tmp_z)
        return ans

    def is_zero(self, absprec = None):
        """
        Returns whether the valuation of ``self`` is at least
        ``absprec``.  If ``absprec`` is ``None``, returns if ``self``
        is indistinguishable from zero.

        If ``self`` is an inexact zero of valuation less than ``absprec``,
        raises a PrecisionError.

        EXAMPLES::

            sage: R = Zp(5,5)
            sage: S.<x> = R[]
            sage: f = x^5 + 75*x^3 - 15*x^2 +125*x - 5
            sage: W.<w> = R.ext(f)
            sage: O(w^189).is_zero()
            True
            sage: W(0).is_zero()
            True
            sage: a = W(675)
            sage: a.is_zero()
            False
            sage: a.is_zero(7)
            True
            sage: a.is_zero(21)
            False
        """
        cdef bint ans
        cdef long aprec
        self._normalize()
        if self._is_exact_zero():
            ans = True
        elif absprec is None:
            ans = (self.relprec == 0)
        else:
            if not isinstance(absprec, Integer):
                absprec = Integer(absprec)
            if mpz_fits_slong_p((<Integer>absprec).value) == 0:
                if mpz_sgn((<Integer>absprec).value) < 0:
                    ans = True
                elif self.relprec == 0:
                    raise PrecisionError, "Not enough precision to determine if element is zero"
                else:
                    ans = False
            else:
                aprec = mpz_get_si((<Integer>absprec).value)
                if self.relprec == 0 and aprec > self.ordp:
                    raise PrecisionError, "Not enough precision to determine if element is zero"
                else:
                    ans = (self.ordp >= aprec)
        return ans

    cpdef ntl_ZZ_pX _ntl_rep_unnormalized(self):
        """
        Returns an ``ntl_ZZ_pX`` holding the current unit part of ``self``.

        ``self`` is not normalized before this, so the polynomial
        returned may not actually be a unit.

        EXAMPLES::

            sage: R = Zp(5,5)
            sage: S.<x> = R[]
            sage: f = x^5 + 75*x^3 - 15*x^2 +125*x - 5
            sage: W.<w> = R.ext(f)
            sage: a = W(566); b = W(209)
            sage: c = a + b; c._ntl_rep_unnormalized()
            [775]
            sage: c
            w^10 + 4*w^12 + 2*w^14 + w^15 + 2*w^16 + 4*w^17 + w^18 + w^20 + 2*w^21 + 3*w^22 + w^23 + w^24 + O(w^25)
            sage: c._ntl_rep_unnormalized()
            [106 60 114 35 112]
        """
        if self.relprec == 0:
            raise ValueError, "self == 0"
        self.prime_pow.restore_context_capdiv(self.relprec)
        cdef ntl_ZZ_pX ans = ntl_ZZ_pX.__new__(ntl_ZZ_pX)
        ans.c = self.prime_pow.get_context_capdiv(self.relprec)
        ans.x = self.unit
        return ans

    cpdef ntl_ZZ_pX _ntl_rep(self):
        """
        Returns an ``ntl_ZZ_pX`` that holds the unit part of ``self``.

        EXAMPLES::

            sage: R = Zp(5,5)
            sage: S.<x> = R[]
            sage: f = x^5 + 75*x^3 - 15*x^2 +125*x - 5
            sage: W.<w> = R.ext(f)
            sage: a = W(566); b = W(209)
            sage: c = a + b; c._ntl_rep()
            [106 60 114 35 112]
            sage: c
            w^10 + 4*w^12 + 2*w^14 + w^15 + 2*w^16 + 4*w^17 + w^18 + w^20 + 2*w^21 + 3*w^22 + w^23 + w^24 + O(w^25)
            sage: c._ntl_rep()
            [106 60 114 35 112]
        """
        self._normalize()
        return self._ntl_rep_unnormalized()

    cpdef _ntl_rep_abs(self):
        """
        Returns a pair ``(f, k)`` where ``f`` is an ``ntl_ZZ_pX`` and ``k`` is a
        non-positive integer such that ``self = f(self.parent.gen())*p^k``

        EXAMPLES::

            sage: R = Zp(5,5)
            sage: S.<x> = R[]
            sage: f = x^5 + 75*x^3 - 15*x^2 +125*x - 5
            sage: W.<w> = R.ext(f)
            sage: a = W(566); b = W(209)
            sage: c = a + b; c._ntl_rep_abs()
            ([775], 0)
            sage: c
            w^10 + 4*w^12 + 2*w^14 + w^15 + 2*w^16 + 4*w^17 + w^18 + w^20 + 2*w^21 + 3*w^22 + w^23 + w^24 + O(w^25)
            sage: c._ntl_rep_abs()
            ([775], 0)
            sage: (~c)._ntl_rep_abs()
            ([121], -2)
            sage: ~c
            w^-10 + w^-8 + 4*w^-6 + 4*w^-5 + 3*w^-3 + 4*w^-2 + 3*w^-1 + 4 + 4*w + 2*w^2 + 4*w^3 + 3*w^4 + O(w^5)
            sage: ~c * 25
            1 + 4*w^5 + 3*w^7 + w^9 + 4*w^10 + 2*w^11 + 3*w^12 + w^13 + 4*w^14 + O(w^15)
            sage: W(121)
            1 + 4*w^5 + 3*w^7 + w^9 + 4*w^10 + 2*w^11 + 3*w^12 + w^13 + 4*w^14 + 2*w^16 + 3*w^17 + 3*w^18 + 4*w^19 + 4*w^20 + 3*w^21 + w^22 + w^23 + 4*w^24 + O(w^25)
        """
        self._normalize()
        if self.ordp == 0:
            return self._ntl_rep(), Integer(0)
        cdef ntl_ZZ_pContext_class ctx
        cdef long little_shift, ppow
        if self.ordp > 0:
            ctx = self.prime_pow.get_context_capdiv(self.ordp + self.relprec)
        else:
            little_shift = ((-self.ordp) % self.prime_pow.e)
            if little_shift != 0:
                little_shift = self.prime_pow.e - little_shift
            ctx = self.prime_pow.get_context_capdiv(self.relprec + little_shift)
        ctx.restore_c()
        cdef pAdicZZpXCRElement dummy = pAdicZZpXCRElement.__new__(pAdicZZpXCRElement)
        cdef ntl_ZZ_pX ans = ntl_ZZ_pX.__new__(ntl_ZZ_pX)
        cdef Integer ans_k = PY_NEW(Integer)
        dummy.unit = self.unit
        dummy.prime_pow = self.prime_pow
        if self.ordp > 0:
            dummy.relprec = self.ordp + self.relprec
            dummy._internal_lshift(self.ordp)
            ans.x = dummy.unit
        else:
            ppow = (self.ordp - little_shift) / self.prime_pow.e
            mpz_set_si(ans_k.value, ppow)
            dummy.ordp = 0 # _pshift_self wants ordp set
            dummy.relprec = self.relprec + little_shift
            # self = x^(self.prime_pow.e * ppow) * x^(little_shift) * self.unit
            # so we want to _internal_lshift dummy.unit by little_shift
            dummy._internal_lshift(little_shift)
            # and then write
            # self = p^(ppow) * (x^e/p)^(ppow) * dummy.unit
            # so we need to multiply dummy.unit by (p/x^e)^(-ppow) in the Eisenstein case
            # which we can do by _pshift_self
            dummy._pshift_self(-ppow)
            ans.x = dummy.unit
        ans.c = ctx
        return ans, ans_k

    cdef ZZ_p_c _const_term(self):
        """
        Returns the constant term of ``self.unit``.

        Note: this may be divisible by `p` if ``self`` is not normalized.

        EXAMPLES::

            sage: R = Zp(5,5)
            sage: S.<x> = R[]
            sage: f = x^5 + 75*x^3 - 15*x^2 +125*x - 5
            sage: W.<w> = R.ext(f)
            sage: a = W(566)
            sage: a._const_term_test() #indirect doctest
            566
        """
        return ZZ_pX_ConstTerm((<pAdicZZpXCRElement>self).unit)

    def is_equal_to(self, right, absprec = None):
        """
        Returns whether ``self`` is equal to ``right`` modulo ``self.uniformizer()^absprec``.

        If ``absprec`` is ``None``, returns if ``self`` is equal to ``right`` modulo the lower of their two precisions.

        EXAMPLES::

            sage: R = Zp(5,5)
            sage: S.<x> = R[]
            sage: f = x^5 + 75*x^3 - 15*x^2 +125*x - 5
            sage: W.<w> = R.ext(f)
            sage: a = W(47); b = W(47 + 25)
            sage: a.is_equal_to(b)
            False
            sage: a.is_equal_to(b, 7)
            True
        """
        # Should be sped up later
        return (self - right).is_zero(absprec)

#    def lift(self):
#        """
#        Returns an element of a number field defined by the same polynomial as self's parent that is congruent to self modulo an appropriate ideal.

#        Not currently implemented.
#        """
#        raise NotImplementedError

    cpdef pAdicZZpXCRElement lift_to_precision(self, absprec=None):
        """
        Returns a ``pAdicZZpXCRElement`` congruent to ``self`` but with
        absolute precision at least ``absprec``.

        INPUT:

        - ``absprec`` -- (default ``None``) the absolute precision of
          the result.  If ``None``, lifts to the maximum precision
          allowed.

        .. NOTE::

            If setting ``absprec`` that high would violate the
            precision cap, raises a precision error.  If self is an
            inexact zero and ``absprec`` is greater than the maximum
            allowed valuation, raises an error.

            Note that the new digits will not necessarily be zero.

        EXAMPLES::

            sage: R = Zp(5,5)
            sage: S.<x> = R[]
            sage: f = x^5 + 75*x^3 - 15*x^2 +125*x - 5
            sage: W.<w> = R.ext(f)
            sage: a = W(345, 17); a
            4*w^5 + 3*w^7 + w^9 + 3*w^10 + 2*w^11 + 4*w^12 + w^13 + 2*w^14 + 2*w^15 + O(w^17)
            sage: b = a.lift_to_precision(19); b
            4*w^5 + 3*w^7 + w^9 + 3*w^10 + 2*w^11 + 4*w^12 + w^13 + 2*w^14 + 2*w^15 + w^17 + 2*w^18 + O(w^19)
            sage: c = a.lift_to_precision(24); c
            4*w^5 + 3*w^7 + w^9 + 3*w^10 + 2*w^11 + 4*w^12 + w^13 + 2*w^14 + 2*w^15 + w^17 + 2*w^18 + 4*w^19 + 4*w^20 + 2*w^21 + 4*w^23 + O(w^24)
            sage: a._ntl_rep()
            [19 35 118 60 121]
            sage: b._ntl_rep()
            [19 35 118 60 121]
            sage: c._ntl_rep()
            [19 35 118 60 121]
            sage: a.lift_to_precision().precision_relative() == W.precision_cap()
            True
        """
        cdef pAdicZZpXCRElement ans
        cdef long aprec, rprec
        self._normalize()
        if self._is_exact_zero():
            return self
        if absprec is not None and not isinstance(absprec, Integer):
            absprec = Integer(absprec)
        if absprec is None:
            if self.relprec == 0:
                # return an exact zero
                ans = self._new_c(0)
                ans._set_exact_zero()
                return ans
            aprec = self.prime_pow.ram_prec_cap + self.ordp
        elif mpz_fits_slong_p((<Integer>absprec).value) == 0:
            if mpz_sgn((<Integer>absprec).value) < 0 or self.relprec == self.prime_pow.ram_prec_cap:
                return self
            else:
                if self.relprec == 0:
                    raise ValueError("absprec larger than maximum allowable valuation")
                else:
                    raise PrecisionError("Precision higher than allowed by the precision cap.")
        else:
            aprec = mpz_get_si((<Integer>absprec).value)
        if aprec <= self.ordp + self.relprec:
            return self
        if self.relprec == 0:
            if self.ordp >= aprec:
                return self
            elif aprec >= maxordp:
                raise ValueError("absprec larger than maximum allowable valuation")
            else:
                ans = self._new_c(0)
                ans._set_inexact_zero(aprec)
                return ans
        # Now we're done handling all the special cases.
        rprec = aprec - self.ordp
        if rprec > self.prime_pow.ram_prec_cap:
            raise PrecisionError("Precision higher than allowed by the precision cap.")
        ans = self._new_c(rprec)
        ans.ordp = self.ordp
        ZZ_pX_conv_modulus(ans.unit, self.unit, self.prime_pow.get_context_capdiv(rprec).x)
        return ans

    def list(self, lift_mode = 'simple'):
        """
        Returns a list giving a series representation of self.

        - If ``lift_mode == 'simple'`` or ``'smallest'``, the returned
          list will consist of integers (in the Eisenstein case) or a
          list of lists of integers (in the unramified case).  ``self``
          can be reconstructed as a sum of elements of the list times
          powers of the uniformiser (in the Eisenstein case), or as a
          sum of powers of the `p` times polynomials in the generator
          (in the unramified case).

          + If ``lift_mode == 'simple'``, all integers will be in the interval
            `[0,p-1]`.

          + If ``lift_mode == 'smallest'`` they will be in the
            interval `[(1-p)/2, p/2]`.

        - If ``lift_mode == 'teichmuller'``, returns a list of
          ``pAdicZZpXCRElements``, all of which are Teichmuller
          representatives and such that ``self`` is the sum of that list
          times powers of the uniformizer.

        Note that zeros are truncated from the returned list if
        ``self.parent()`` is a field, so you must use the
        ``valuation`` function to fully reconstruct ``self``.

        EXAMPLES::

            sage: R = Zp(5,5)
            sage: S.<x> = R[]
            sage: f = x^5 + 75*x^3 - 15*x^2 +125*x - 5
            sage: W.<w> = R.ext(f)
            sage: y = W(775, 19); y
            w^10 + 4*w^12 + 2*w^14 + w^15 + 2*w^16 + 4*w^17 + w^18 + O(w^19)
            sage: (y>>9).list()
            [0, 1, 0, 4, 0, 2, 1, 2, 4, 1]
            sage: (y>>9).list('smallest')
            [0, 1, 0, -1, 0, 2, 1, 2, 0, 1]
            sage: w^10 - w^12 + 2*w^14 + w^15 + 2*w^16 + w^18 + O(w^19)
            w^10 + 4*w^12 + 2*w^14 + w^15 + 2*w^16 + 4*w^17 + w^18 + O(w^19)
            sage: g = x^3 + 3*x + 3
            sage: A.<a> = R.ext(g)
            sage: y = 75 + 45*a + 1200*a^2; y
            4*a*5 + (3*a^2 + a + 3)*5^2 + 4*a^2*5^3 + a^2*5^4 + O(5^6)
            sage: y.list()
            [[], [0, 4], [3, 1, 3], [0, 0, 4], [0, 0, 1]]
            sage: y.list('smallest')
            [[], [0, -1], [-2, 2, -2], [1], [0, 0, 2]]
            sage: 5*((-2*5 + 25) + (-1 + 2*5)*a + (-2*5 + 2*125)*a^2)
            4*a*5 + (3*a^2 + a + 3)*5^2 + 4*a^2*5^3 + a^2*5^4 + O(5^6)
            sage: W(0).list()
            []
            sage: W(0,4).list()
            [0]
            sage: A(0,4).list()
            []
        """
        cdef pAdicZZpXCRElement zero
        cdef Integer ordp
        if self._is_exact_zero():
            return []
        elif self._is_inexact_zero():
            if lift_mode == 'teichmuller':
                zero = self._new_c(0)
                zero._set_inexact_zero(self.ordp)
                return [zero]
            elif self.prime_pow.e == 1:
                return [[]]
            else:
                return [Integer(0)]
        if lift_mode == 'simple':
            ulist = self.ext_p_list(1)
        elif lift_mode == 'smallest':
            ulist = self.ext_p_list(0)
        elif lift_mode == 'teichmuller':
            ulist = self.teichmuller_list()
        else:
            raise ValueError, "lift mode must be one of 'simple', 'smallest' or 'teichmuller'"
        if self.prime_pow.in_field == 0 and self.ordp > 0:
            ordp = PY_NEW(Integer)
            mpz_set_si(ordp.value, self.ordp)
            if lift_mode == 'teichmuller':
                zero = self._new_c(0)
                return [zero]*ordp + ulist
            elif self.prime_pow.e == 1:
                return [[]] * ordp + ulist
            else:
                return [Integer(0)] * ordp + ulist
        else:
            return ulist

    def matrix_mod_pn(self):
        """
        Returns the matrix of right multiplication by the element on
        the power basis `1, x, x^2, \ldots, x^{d-1}` for this
        extension field.  Thus the *rows* of this matrix give the
        images of each of the `x^i`.  The entries of the matrices are
        IntegerMod elements, defined modulo `p^{N / e}` where `N` is
        the absolute precision of this element (unless this element is
        zero to arbitrary precision; in that case the entries are
        integer zeros.)

        Raises an error if this element has negative valuation.

        EXAMPLES::

            sage: R = ZpCR(5,5)
            sage: S.<x> = R[]
            sage: f = x^5 + 75*x^3 - 15*x^2 +125*x - 5
            sage: W.<w> = R.ext(f)
            sage: a = (3+w)^7
            sage: a.matrix_mod_pn()
            [2757  333 1068  725 2510]
            [  50 1507  483  318  725]
            [ 500   50 3007 2358  318]
            [1590 1375 1695 1032 2358]
            [2415  590 2370 2970 1032]

        TESTS:

        Check that :trac:`13617` has been fixed::

            sage: W.zero().matrix_mod_pn()
            [0 0 0 0 0]
            [0 0 0 0 0]
            [0 0 0 0 0]
            [0 0 0 0 0]
            [0 0 0 0 0]

        """
        if self.valuation_c() < 0:
            raise ValueError, "self must be integral"
        n = self.prime_pow.deg
        from sage.matrix.all import matrix
        if self._is_exact_zero():
            from sage.rings.integer_ring import IntegerRing
            return matrix(IntegerRing(), n, n)
        R = IntegerModRing(self.prime_pow.pow_Integer(self.prime_pow.capdiv(self.ordp + self.relprec)))
        L = []
        cdef ntl_ZZ_pX cur = <ntl_ZZ_pX>self._ntl_rep_abs()[0]
        cur.c.restore_c()
        cdef ZZ_pX_Modulus_c* m = self.prime_pow.get_modulus_capdiv(self.ordp + self.relprec)
        cdef ZZ_pX_c x
        ZZ_pX_SetX(x)
        cdef Py_ssize_t i, j
        zero = int(0)
        for i from 0 <= i < n:
            curlist = cur.list()
            L.extend(curlist + [zero]*(n - len(curlist)))
            ZZ_pX_MulMod_pre(cur.x, cur.x, x, m[0])
        return matrix(R, n, n,  L)

#     def matrix(self, base = None):
#         """
#         If base is None, return the matrix of right multiplication by
#         the element on the power basis `1, x, x^2, \ldots, x^{d-1}`
#         for this extension field.  Thus the \emph{rows} of this matrix
#         give the images of each of the `x^i`.

#         If base is not None, then base must be either a field that
#         embeds in the parent of self or a morphism to the parent of
#         self, in which case this function returns the matrix of
#         multiplication by self on the power basis, where we view the
#         parent field as a field over base.

#         INPUT:
#             base -- field or morphism
#         """
#         raise NotImplementedError

#     def multiplicative_order(self, prec=None):
#         """
#         Returns the multiplicative order of self, ie the smallest
#         positive n so that there is an exact p-adic element congruent
#         to self modulo self's precision that is an nth root of unity.

#         Note: unlike the case for Qp and Zp, it is possible to have
#         non-teichmuller elements with finite orders.  This can happen
#         only if (p-1) divides the ramification index (see the
#         documentation on __pow__).

#         INPUT:

#             - self -- a p-adic element
#             - prec -- an integer

#         OUTPUT:

#             - integer -- the multiplicative order of self
#         """
#         raise NotImplementedError

    def teichmuller_list(self):
        r"""
        Returns a list [`a_0`, `a_1`,..., `a_n`] such that

        - `a_i^q = a_i`
        - ``self.unit_part()`` = `\sum_{i = 0}^n a_i \pi^i`, where `\pi` is a
          uniformizer of ``self.parent()``
        - if `a_i \ne 0`, the absolute precision of `a_i` is
          ``self.precision_relative() - i``

        EXAMPLES::

            sage: R.<a> = ZqCR(5^4,4)
            sage: L = a.teichmuller_list(); L
            [a + (2*a^3 + 2*a^2 + 3*a + 4)*5 + (4*a^3 + 3*a^2 + 3*a + 2)*5^2 + (4*a^2 + 2*a + 2)*5^3 + O(5^4), (3*a^3 + 3*a^2 + 2*a + 1) + (a^3 + 4*a^2 + 1)*5 + (a^2 + 4*a + 4)*5^2 + O(5^3), (4*a^3 + 2*a^2 + a + 1) + (2*a^3 + 2*a^2 + 2*a + 4)*5 + O(5^2), (a^3 + a^2 + a + 4) + O(5)]
            sage: sum([5^i*L[i] for i in range(4)])
            a + O(5^4)
            sage: all([L[i]^625 == L[i] for i in range(4)])
            True

            sage: S.<x> = ZZ[]
            sage: f = x^3 - 98*x + 7
            sage: W.<w> = ZpCR(7,3).ext(f)
            sage: b = (1+w)^5; L = b.teichmuller_list(); L
            [1 + O(w^9), 5 + 5*w^3 + w^6 + 4*w^7 + O(w^8), 3 + 3*w^3 + O(w^7), 3 + 3*w^3 + O(w^6), O(w^5), 4 + 5*w^3 + O(w^4), 3 + O(w^3), 6 + O(w^2), 6 + O(w)]
            sage: sum([w^i*L[i] for i in range(9)]) == b
            True
            sage: all([L[i]^(7^3) == L[i] for i in range(9)])
            True

            sage: L = W(3).teichmuller_list(); L
            [3 + 3*w^3 + w^7 + O(w^9), O(w^8), O(w^7), 4 + 5*w^3 + O(w^6), O(w^5), O(w^4), 3 + O(w^3), 6 + O(w^2)]
            sage: sum([w^i*L[i] for i in range(len(L))])
            3 + O(w^9)
        """
        L = []
        cdef long rp = self.relprec
        if rp == 0:
            return L
        cdef pAdicZZpXCRElement u = self.unit_part()
        cdef pAdicZZpXCRElement v
        while u.relprec > 0:
            v = self._new_c(rp)
            self.prime_pow.teichmuller_set_c(&v.unit, &u.unit, rp)
            v.ordp = 0
            L.append(v)
            if rp == 1: break
            ZZ_pX_sub(u.unit, u.unit, v.unit)
            u.relprec = -u.relprec
            u._normalize()
            if u.relprec == 0: break
            rp -= 1
            u.ordp -= 1
            while u.ordp > 0:
                v = self._new_c(0)
                v._set_inexact_zero(rp)
                L.append(v)
                rp -= 1
                u.ordp -= 1
        return L

    def _teichmuller_set_unsafe(self):
        """
        Sets this element to the Teichmuller representative with the
        same residue.

        .. WARNING::

            This function modifies the element, which is not safe.
            Elements are supposed to be immutable.

        EXAMPLES::

            sage: R = Zp(7,5)
            sage: S.<x> = R[]
            sage: f = x^5 + 77*x^3 - 98*x^2 - 7
            sage: W.<w> = R.ext(f)
            sage: y = W.teichmuller(3, 15); y #indirect doctest
            3 + 4*w^5 + 2*w^8 + 6*w^10 + w^11 + 6*w^12 + 5*w^13 + 4*w^14 + O(w^15)

            sage: y^7 == y
            True
            sage: g = x^3 + 3*x^2 + 4
            sage: A.<a> = R.ext(g)
            sage: b = A.teichmuller(1 + 2*a - a^2); b
            (6*a^2 + 2*a + 1) + (5*a + 3)*7 + (5*a + 5)*7^2 + (4*a^2 + 4*a + 2)*7^3 + (2*a + 1)*7^4 + O(7^5)
            sage: b^343 == b
            True

        TESTS:

        We check that :trac:`8239` is resolved::

            sage: K.<a> = Qq(25)
            sage: K.teichmuller(K(2/5))
            Traceback (most recent call last):
            ...
            ValueError: cannot set negative valuation element to Teichmuller representative.
        """
        self._normalize()
        if self.ordp > 0:
            self._set_exact_zero()
        elif self.ordp < 0:
            raise ValueError, "cannot set negative valuation element to Teichmuller representative."
        elif self.relprec == 0:
            raise ValueError, "not enough precision known"
        else:
            self.prime_pow.teichmuller_set_c(&self.unit, &self.unit, self.relprec)

#    def padded_list(self, n, lift_mode = 'simple'):
#        """
#        Returns a list of coefficients of pi starting with `pi^0` up to
#        `pi^n` exclusive (padded with zeros if needed)

#        """
#        raise NotImplementedError

    def precision_absolute(self):
        """
        Returns the absolute precision of ``self``, ie the power of the
        uniformizer modulo which this element is defined.

        EXAMPLES::

            sage: R = Zp(5,5)
            sage: S.<x> = R[]
            sage: f = x^5 + 75*x^3 - 15*x^2 +125*x - 5
            sage: W.<w> = R.ext(f)
            sage: a = W(75, 19); a
            3*w^10 + 2*w^12 + w^14 + w^16 + w^17 + 3*w^18 + O(w^19)
            sage: a.valuation()
            10
            sage: a.precision_absolute()
            19
            sage: a.precision_relative()
            9
            sage: a.unit_part()
            3 + 2*w^2 + w^4 + w^6 + w^7 + 3*w^8 + O(w^9)
            sage: (a.unit_part() - 3).precision_absolute()
            9
        """
        cdef Integer ans
        if self.ordp == maxordp:
            return infinity
        else:
            ans = PY_NEW(Integer)
            if self.relprec > 0:
                mpz_set_si(ans.value, self.relprec + self.ordp)
            else:
                mpz_set_si(ans.value, -self.relprec + self.ordp)
            return ans

    def precision_relative(self):
        """
        Returns the relative precision of ``self``, ie the power of the
        uniformizer modulo which the unit part of ``self`` is defined.

        EXAMPLES::

            sage: R = Zp(5,5)
            sage: S.<x> = R[]
            sage: f = x^5 + 75*x^3 - 15*x^2 +125*x - 5
            sage: W.<w> = R.ext(f)
            sage: a = W(75, 19); a
            3*w^10 + 2*w^12 + w^14 + w^16 + w^17 + 3*w^18 + O(w^19)
            sage: a.valuation()
            10
            sage: a.precision_absolute()
            19
            sage: a.precision_relative()
            9
            sage: a.unit_part()
            3 + 2*w^2 + w^4 + w^6 + w^7 + 3*w^8 + O(w^9)
        """
        self._normalize()
        cdef Integer ans = PY_NEW(Integer)
        mpz_set_ui(ans.value, self.relprec)
        return ans

#    def residue(self, n = 1):
#        """
#        Reduces this element modulo pi^n.
#        """
#        raise NotImplementedError

    cdef long valuation_c(self):
        """
        Returns the valuation of ``self``.

        EXAMPLES::

            sage: R = Zp(5,5)
            sage: S.<x> = R[]
            sage: f = x^5 + 75*x^3 - 15*x^2 +125*x - 5
            sage: W.<w> = R.ext(f)
            sage: a = W(75, 19); a
            3*w^10 + 2*w^12 + w^14 + w^16 + w^17 + 3*w^18 + O(w^19)
            sage: a.valuation() # indirect doctest
            10
            sage: a.precision_absolute()
            19
            sage: a.precision_relative()
            9
            sage: a.unit_part()
            3 + 2*w^2 + w^4 + w^6 + w^7 + 3*w^8 + O(w^9)
        """
        self._normalize()
        return self.ordp

    cpdef pAdicZZpXCRElement unit_part(self):
        """
        Returns the unit part of ``self``, ie ``self / uniformizer^(self.valuation())``

        EXAMPLES::

            sage: R = Zp(5,5)
            sage: S.<x> = R[]
            sage: f = x^5 + 75*x^3 - 15*x^2 +125*x - 5
            sage: W.<w> = R.ext(f)
            sage: a = W(75, 19); a
            3*w^10 + 2*w^12 + w^14 + w^16 + w^17 + 3*w^18 + O(w^19)
            sage: a.valuation()
            10
            sage: a.precision_absolute()
            19
            sage: a.precision_relative()
            9
            sage: a.unit_part()
            3 + 2*w^2 + w^4 + w^6 + w^7 + 3*w^8 + O(w^9)

        TESTS:

        We check that :trac:`13616` is resolved::

            sage: z = (1+w)^5
            sage: y = z - 1
            sage: t=y-y
            sage: t.unit_part()
            O(w^0)
        """
        self._normalize()
        cdef pAdicZZpXCRElement ans = self._new_c(self.relprec)
        ans.ordp = 0
        if self.relprec != 0:
            ans.unit = self.unit
        return ans

    cdef ext_p_list(self, bint pos):
        """
        Returns a list of integers (in the Eisenstein case) or a list
        of lists of integers (in the unramified case).  ``self`` can be
        reconstructed as a sum of elements of the list times powers of
        the uniformiser (in the Eisenstein case), or as a sum of
        powers of `p` times polynomials in the generator (in the
        unramified case).

        If ``pos`` is ``True``, all integers will be in the interval `[0,p-1]`,
        otherwise they will be in the interval `[(1-p)/2, p/2]`.

        Note that zeros are truncated from the returned list, so you
        must use the ``valuation()`` function to completely recover ``self``.

        EXAMPLES::

            sage: R = Zp(5,5)
            sage: S.<x> = R[]
            sage: f = x^5 + 75*x^3 - 15*x^2 +125*x - 5
            sage: W.<w> = R.ext(f)
            sage: y = W(775, 19); y
            w^10 + 4*w^12 + 2*w^14 + w^15 + 2*w^16 + 4*w^17 + w^18 + O(w^19)
            sage: y._ext_p_list(True)
            [1, 0, 4, 0, 2, 1, 2, 4, 1]
            sage: y._ext_p_list(False)
            [1, 0, -1, 0, 2, 1, 2, 0, 1]
            sage: w^10 - w^12 + 2*w^14 + w^15 + 2*w^16 + w^18 + O(w^19)
            w^10 + 4*w^12 + 2*w^14 + w^15 + 2*w^16 + 4*w^17 + w^18 + O(w^19)
            sage: g = x^3 + 3*x + 3
            sage: A.<a> = R.ext(g)
            sage: y = 75 + 45*a + 1200*a^2; y
            4*a*5 + (3*a^2 + a + 3)*5^2 + 4*a^2*5^3 + a^2*5^4 + O(5^6)
            sage: y._ext_p_list(True)
            [[0, 4], [3, 1, 3], [0, 0, 4], [0, 0, 1]]
            sage: y._ext_p_list(False)
            [[0, -1], [-2, 2, -2], [1], [0, 0, 2]]
            sage: 5*((-2*5 + 25) + (-1 + 2*5)*a + (-2*5 + 2*125)*a^2)
            4*a*5 + (3*a^2 + a + 3)*5^2 + 4*a^2*5^3 + a^2*5^4 + O(5^6)
        """
        self._normalize()
        return self.ext_p_list_precs(pos, self.relprec)

def make_ZZpXCRElement(parent, unit, ordp, relprec, version):
    """
    Unpickling.

    EXAMPLES::

        sage: R = Zp(5,5)
        sage: S.<x> = R[]
        sage: f = x^5 + 75*x^3 - 15*x^2 +125*x - 5
        sage: W.<w> = R.ext(f)
        sage: y = W(775, 19); y
        w^10 + 4*w^12 + 2*w^14 + w^15 + 2*w^16 + 4*w^17 + w^18 + O(w^19)
        sage: loads(dumps(y)) #indirect doctest
        w^10 + 4*w^12 + 2*w^14 + w^15 + 2*w^16 + 4*w^17 + w^18 + O(w^19)

        sage: from sage.rings.padics.padic_ZZ_pX_CR_element import make_ZZpXCRElement
        sage: make_ZZpXCRElement(W, y._ntl_rep(), 3, 9, 0)
        w^3 + 4*w^5 + 2*w^7 + w^8 + 2*w^9 + 4*w^10 + w^11 + O(w^12)
    """
    cdef pAdicZZpXCRElement ans
    cdef ZZ_pX_c poly
    if version == 0:
        ans = pAdicZZpXCRElement(parent, [], empty = True)
        if relprec == 0:
            ans._set_inexact_zero(mpz_get_si((<Integer>ordp).value))
        else:
            ans.prime_pow.restore_context_capdiv(mpz_get_si((<Integer>relprec).value))
            poly = (<ntl_ZZ_pX>unit).x
            ans._set(&poly, mpz_get_si((<Integer>ordp).value), mpz_get_si((<Integer>relprec).value))
        return ans
    else:
        raise ValueError, "unknown unpickling version"<|MERGE_RESOLUTION|>--- conflicted
+++ resolved
@@ -492,61 +492,6 @@
             else:
                 self._set_from_list_both(x, aprec, rprec)
 
-<<<<<<< HEAD
-=======
-    def _cache_key(self):
-        r"""
-        Return a hashable key which identifies this element.
-
-        This makes it possible to use this element in caches such as
-        functions or methods decorated with ``@cached_function`` or
-        ``@cached_method`` respectively.
-
-        EXAMPLE:
-
-        In the following example, ``a`` and ``b`` compare equal. They cannot
-        have a meaningful hash value since then their hash value would have to
-        be the same::
-
-            sage: K.<a> = Qq(9)
-            sage: b = a + O(3)
-            sage: a == b
-            True
-            sage: hash(a)
-            Traceback (most recent call last):
-            ...
-            TypeError: unhashable type: 'sage.rings.padics.qadic_flint_CR.qAdicCappedRelativeElement'
-
-        However, we want to cache computations which depend on them. Therefore
-        they define a ``_cache_key`` which is hashable and uniquely identifies
-        them::
-
-            sage: a._cache_key()
-            (..., ((0, 1),), 0, 20)
-            sage: b._cache_key()
-            (..., ((0, 1),), 0, 1)
-
-        TESTS:
-
-        Check that zero values are handled correctly::
-
-            sage: K.zero()._cache_key()
-            (..., 0)
-            sage: K(0,1)._cache_key()
-            (..., 1, 0)
-
-        """
-        if self._is_exact_zero():
-            return (self.parent(), 0)
-        elif self._is_inexact_zero():
-            return (self.parent(), 0, self.valuation())
-        else:
-            return (self.parent(),
-                    tuple(tuple(c) if isinstance(c, list) else c
-                          for c in self.unit_part().list()),
-                    self.valuation(), self.precision_relative())
-
->>>>>>> 930e35e4
     cdef int _set_inexact_zero(self, long absprec) except -1:
         """
         Sets ``self`` to be zero with valuation absprec.
