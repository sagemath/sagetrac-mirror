--- conflicted
+++ resolved
@@ -204,7 +204,6 @@
             self.register_coercion(pAdicCoercion_ZZ_CR(self))
             self.register_coercion(pAdicCoercion_QQ_CR(self))
 
-<<<<<<< HEAD
     def _coerce_map_from_(self, R):
         r"""
         Return a coercion from ``R`` into this ring or ``True`` if the default
@@ -215,7 +214,6 @@
             sage: R.<a> = QqCR(27)
             sage: R.coerce_map_from(ZqCR(27)) # indirect doctest
             sage: R.coerce_map_from(ZqCA(27)) # indirect doctest
-            
         """
         if isinstance(R, UnramifiedExtensionRingCappedRelative) and R.fraction_field() is self:
            from sage.rings.padics.qadic_flint_CR import pAdicCoercion_CR_frac_field
@@ -226,18 +224,6 @@
 
         return super(UnramifiedExtensionFieldCappedRelative, self)._coerce_map_from_(R)
 
-#class UnramifiedExtensionRingLazy(UnramifiedExtensionGeneric, pAdicLazyRingGeneric):
-#    def __init__(self, poly, prec, halt, print_mode, names):
-#        UnramifiedExtensionGeneric.__init__(self, poly, prec, print_mode, names, UnramifiedExtensionLazyElement)
-#        pAdicLazyRingGeneric.__init__(self, poly.base_ring().prime(), prec, print_mode, names, halt)
-
-#class UnramifiedExtensionFieldLazy(UnramifiedExtensionGeneric, pAdicLazyFieldGeneric):
-#    def __init__(self, poly, prec, halt, print_mode, names):
-#        UnramifiedExtensionGeneric.__init__(self, poly, prec, print_mode, names, UnramifiedExtensionLazyElement)
-#        pAdicLazyFieldGeneric.__init__(self, poly.base_ring().prime(), prec, print_mode, names, halt)
-
-=======
->>>>>>> 75f0baa9
 class UnramifiedExtensionRingCappedAbsolute(UnramifiedExtensionGeneric, pAdicCappedAbsoluteRingGeneric):
     """
     TESTS::
