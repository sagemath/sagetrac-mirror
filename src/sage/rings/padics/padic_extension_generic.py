"""
p-Adic Extension Generic

A common superclass for all extensions of Qp and Zp.

AUTHORS:

- David Roe
"""

#*****************************************************************************
#       Copyright (C) 2007-2013 David Roe <roed.math@gmail.com>
#                               William Stein <wstein@gmail.com>
#                          2022 Julian Rüth <julian.rueth@fsfe.org>
#
#  Distributed under the terms of the GNU General Public License (GPL)
#  as published by the Free Software Foundation; either version 2 of
#  the License, or (at your option) any later version.
#
#                  https://www.gnu.org/licenses/
#*****************************************************************************

from .padic_generic import pAdicGeneric, ResidueLiftingMap
from .padic_base_generic import pAdicBaseGeneric
from sage.rings.number_field.number_field_base import NumberField
from sage.rings.number_field.order import Order
from sage.rings.rational_field import QQ
from sage.rings.infinity import Infinity
from sage.structure.richcmp import op_EQ
from functools import reduce
from sage.categories.morphism import Morphism
from sage.categories.map import Map
from sage.categories.sets_with_partial_maps import SetsWithPartialMaps
from sage.categories.integral_domains import IntegralDomains
from sage.categories.euclidean_domains import EuclideanDomains
from sage.categories.metric_spaces import MetricSpaces
from sage.categories.fields import Fields
from sage.categories.homset import Hom
from sage.misc.flatten import flatten
from sage.misc.cachefunc import cached_method
from sage.structure.richcmp import rich_to_bool
from sage.rings.morphism import RingMap
from sage.rings.quotient_ring import QuotientRing_generic

class pAdicExtensionGeneric(pAdicGeneric):
    def __init__(self, exact_modulus, poly, prec, print_mode, names, element_class, category=None):
        """
        Initialization

        EXAMPLES::

            sage: R = Zp(5,5)
            sage: S.<x> = R[]
            sage: f = x^5 + 75*x^3 - 15*x^2 +125*x - 5
            sage: W.<w> = R.ext(f) #indirect doctest
        """
        self._exact_modulus = exact_modulus
        self._given_poly = poly
        R = poly.base_ring()
        print_mode['unram_name'] = names[2]
        print_mode['ram_name'] = names[3]
        print_mode['var_name'] = names[0]
        names = names[0]
        pAdicGeneric.__init__(self, R, R.prime(), prec, print_mode, names, element_class, category=category)

        if exact_modulus.base_ring() is not self.base_ring().exact_field():
            raise ValueError(f"exact modulus must be over {self.base_ring().exact_field()} but is over {exact_modulus.base_ring()}")

        # Register conversions to/from the Globalization of the fraction field.
        pAdicMap_Recursive(self, self.exact_field()).register_as_conversion()
        section = pAdicMap_Recursive(self.exact_field(), self)
        if self in Fields():
            section.register_as_coercion()
        else:
            section.register_as_conversion()

        # TODO: How can we provide an exact_ring() when the defining polynomial is not integral?
        # # Register conversions to/from the Globalization of the ring of integers.
        # pAdicMap_Recursive(self, self.exact_ring()).register_as_conversion()
        # pAdicMap_Recursive(self.exact_ring(), self).register_as_coercion()

        # Register a coercion from the base of this extension.
        self._populate_coercion_lists_(coerce_list=[R])

    def _coerce_map_from_(self, R):
        """
        Finds coercion maps from R to this ring.

        EXAMPLES::

            sage: R = Zp(5); S.<x> = ZZ[]; f = x^5 + 25*x - 5; W.<w> = R.ext(f)
            sage: L = W.fraction_field()
            sage: w + L(w) #indirect doctest
            2*w + O(w^101)
            sage: w + R(5,2)
            w + w^5 + O(w^10)
        """
        # Far more functionality needs to be added here later.
        if R is self.base_ring():
            return True
        elif isinstance(R, pAdicExtensionGeneric) and R.fraction_field() is self:
            if self._implementation == 'NTL':
                return True
            elif R._prec_type() == 'capped-abs':
                if R.absolute_e() == 1:
                    from sage.rings.padics.qadic_flint_CA import pAdicCoercion_CA_frac_field as coerce_map
                else:
                    from sage.rings.padics.relative_ramified_CA import pAdicCoercion_CA_frac_field as coerce_map
            elif R._prec_type() == 'capped-rel':
                if R.absolute_e() == 1:
                    from sage.rings.padics.qadic_flint_CR import pAdicCoercion_CR_frac_field as coerce_map
                else:
                    from sage.rings.padics.relative_ramified_CR import pAdicCoercion_CR_frac_field as coerce_map
            elif R._prec_type() == 'floating-point':
                if R.absolute_e() == 1:
                    from sage.rings.padics.qadic_flint_FP import pAdicCoercion_FP_frac_field as coerce_map
                else:
                    from sage.rings.padics.relative_ramified_FP import pAdicCoercion_FP_frac_field as coerce_map
            elif R._prec_type() == 'fixed-mod':
                if R.absolute_e() == 1:
                    from sage.rings.padics.qadic_flint_FM import pAdicCoercion_FM_frac_field as coerce_map
                else:
                    from sage.rings.padics.relative_ramified_FM import pAdicCoercion_FM_frac_field as coerce_map
            return coerce_map(R, self)

    def is_unramified(self):
        return self.relative_e() == 1

    def is_totally_ramified(self):
        return self.relative_f() == 1

    def is_tamely_ramified(self):
        p = self.prime()
        return self.relative_e() % p != 0

    def is_wildly_ramified(self):
        p = self.prime()
        return self.relative_e().is_power_of(p)

    def is_totally_tamely_ramified(self):
        return self.is_totally_ramified(self) and self.is_tamely_ramified(self)

    def is_totally_wildly_ramified(self):
        return self.is_totally_ramified(self) and self.is_wildly_ramified(self)

    def is_eisenstein(self):
        f = self.defining_polynomial()
        n = f.degree()
        return f[n].valuation() == 0 and f[0].valuation() == 1 and all(f[i].valuation() >= 1 for i in range(1,n))

    def _extension_type(self):
        """
        Return the type (``Unramified``, ``Eisenstein``, ``Trivial``) of this
        extension as a string, or the empty string if none apply.

        Used for printing.
        EXAMPLES::

            sage: K.<a> = Qq(5^3)
            sage: K._extension_type()
            'Unramified'

            sage: L.<pi> = Qp(5).extension(x^2 - 5)
            sage: L._extension_type()
            'Eisenstein'
        """
        if self.relative_degree() == 1:
            return "Trivial"
        elif self.is_unramified():
            return "Unramified"
        elif self.is_eisenstein():
            return "Eisenstein"
        else:
            return ""

    def _repr_(self, do_latex=False):
        """
        Return a print representation of this extension.

        EXAMPLES::

            sage: R = Zp(7,10)
            sage: R
            7-adic Ring with capped relative precision 10
            sage: R1.<a> = Zq(7^3)
            sage: R1
            7-adic Unramified Extension Ring in a defined by x^3 + 6*x^2 + 4
            sage: R1._latex_()
            '\\Bold{Z}_{7^{3}}'
            sage: R2.<t> = R.ext(x^2+7)
            sage: R2 #indirect doctest
            7-adic Eisenstein Extension Ring in t defined by x^2 + 7
            sage: R2._latex_()
            '\\Bold{Z}_{7}[t]'

            sage: K = Qp(7,10)
            sage: K
            7-adic Field with capped relative precision 10
            sage: K1.<a> = Qq(7^3)
            sage: K1
            7-adic Unramified Extension Field in a defined by x^3 + 6*x^2 + 4
            sage: K1._latex_()
            '\\Bold{Q}_{7^{3}}'
            sage: K2.<t> = K.ext(x^2+7)
            sage: K2 #indirect doctest
            7-adic Eisenstein Extension Field in t defined by x^2 + 7
            sage: K2._latex_()
            '\\Bold{Q}_{7}[t]'
        """
        type = self._extension_type()
        base = self.base_ring()
        p = self.prime()
        if do_latex:
            if self.absolute_e() == 1:
                # unramified extension
                if self.is_field():
                    letter = "\\Bold{Q}"
                else:
                    letter = "\\Bold{Z}"
                f = self.absolute_f()
                if f == 1:
                    subscript = str(p)
                else:
                    subscript = "%s^{%s}" % (p,f)
                return "%s_{%s}" % (letter, subscript)
            else:
                return "%s[%s]" % (self.base_ring()._repr_(do_latex=True), self.latex_name())
        else:
            if type != "":
                type += " "
            s = "%s-adic %sExtension %s in %s defined by %s" % (p, type, "Field" if self.is_field() else "Ring", self.variable_name(), self.defining_polynomial(exact=True))
            if base.absolute_degree() > 1:
                s += " over its base " + ("field" if base.is_field() else "ring")
            return s

    def _convert_map_from_(self, R):
        """
        Finds conversion maps from R to this ring.

        Currently, a conversion exists if the defining polynomial is the same.

        EXAMPLES::

            sage: R.<a> = Zq(125)
            sage: S = R.change(type='capped-abs', prec=40, print_mode='terse', print_pos=False)
            sage: S(a - 15)
            -15 + a + O(5^20)

        We get conversions from the exact field::

            sage: K = R.exact_field(); K
            Number Field in a with defining polynomial x^3 + 3*x + 3
            sage: R(K.gen())
            a + O(5^20)

        and its maximal order::

            sage: OK = K.maximal_order()
            sage: R(OK.gen(1))
            a + O(5^20)
        """
        cat = None
        if self._implementation == 'NTL' and R == QQ:
            # Want to use DefaultConvertMap_unique
            return None
        if isinstance(R, pAdicExtensionGeneric) and R.prime() == self.prime() and R.defining_polynomial(exact=True) == self.defining_polynomial(exact=True):
            if R.is_field() and not self.is_field():
                cat = SetsWithPartialMaps()
            elif R.category() is self.category():
                cat = R.category()
            else:
                cat = EuclideanDomains() & MetricSpaces().Complete()
        elif isinstance(R, Order) and R.number_field().defining_polynomial() == self.defining_polynomial():
            cat = IntegralDomains()
        elif isinstance(R, NumberField) and R.defining_polynomial() == self.defining_polynomial():
            if self.is_field():
                cat = Fields()
            else:
                cat = SetsWithPartialMaps()
        else:
            k = self.residue_field()
            if R is k:
                return ResidueLiftingMap._create_(R, self)
        if cat is not None:
            H = Hom(R, self, cat)
            return H.__make_element_class__(DefPolyConversion)(H)

    def __eq__(self, other):
        """
        Return ``True`` if ``self == other`` and ``False`` otherwise.

        We consider two `p`-adic rings or fields to be equal if they are
        equal mathematically, and also have the same precision cap and
        printing parameters.

        EXAMPLES::

            sage: R.<a> = Qq(27)
            sage: S.<a> = Qq(27,print_mode='val-unit')
            sage: R == S
            False
            sage: S.<a> = Qq(27,type='capped-rel')
            sage: R == S
            True
            sage: R is S
            True
        """
        if self is other:
            return True

        if not isinstance(other, pAdicExtensionGeneric):
            return False

        return (self.ground_ring() == other.ground_ring() and
                self.defining_polynomial() == other.defining_polynomial() and
                self.precision_cap() == other.precision_cap() and
                self._printer.richcmp_modes(other._printer, op_EQ))

    def __ne__(self, other):
        """
        Test inequality.

        EXAMPLES::

            sage: R.<a> = Qq(27)
            sage: S.<a> = Qq(27,print_mode='val-unit')
            sage: R != S
            True
        """
        return not self.__eq__(other)

    def __hash__(self):
        """
        Return the hash of ``self``.

        EXAMPLES::

            sage: R.<a> = Qq(27)
            sage: S.<a> = Qq(5,print_mode='val-unit')
            sage: hash(R) == hash(S)
            False
            sage: S.<a> = Qq(27,type='capped-rel')
            sage: hash(R) == hash(S)
            True
        """
        # _printer is not hashable, hence not taken into account
        return hash((self.ground_ring(), self.defining_polynomial(exact=True),
                     self.precision_cap()))

    #def absolute_discriminant(self):
    #    raise NotImplementedError

    #def discriminant(self):
    #    raise NotImplementedError

    #def is_abelian(self):
    #    raise NotImplementedError

    #def is_normal(self):
    #    raise NotImplementedError

    def defining_polynomial(self, var=None, exact=False):
        """
        Returns the polynomial defining this extension.

        INPUT:

        - ``var`` -- string (default: ``'x'``), the name of the variable

        - ``exact`` -- boolean (default ``False``), whether to return the underlying exact
            defining polynomial rather than the one with coefficients in the base ring.

        EXAMPLES::

            sage: R = Zp(5,5)
            sage: S.<x> = R[]
            sage: f = x^5 + 75*x^3 - 15*x^2 + 125*x - 5
            sage: W.<w> = R.ext(f)
            sage: W.defining_polynomial()
            (1 + O(5^5))*x^5 + O(5^6)*x^4 + (3*5^2 + O(5^6))*x^3 + (2*5 + 4*5^2 + 4*5^3 + 4*5^4 + 4*5^5 + O(5^6))*x^2 + (5^3 + O(5^6))*x + 4*5 + 4*5^2 + 4*5^3 + 4*5^4 + 4*5^5 + O(5^6)
            sage: W.defining_polynomial(exact=True)
            x^5 + 75*x^3 - 15*x^2 + 125*x - 5

            sage: W.defining_polynomial(var='y', exact=True)
            y^5 + 75*y^3 - 15*y^2 + 125*y - 5

        .. SEEALSO::

            :meth:`modulus`
            :meth:`exact_field`
        """
        if exact:
            ans = self._exact_modulus
        else:
            ans = self._given_poly
        if var is None:
            return ans
        else:
            return ans.change_variable_name(var)

    @cached_method
    def exact_field(self):
        r"""
        Return a number field with the same defining polynomial.

        Note that this method always returns a field, even for a `p`-adic
        ring.

        EXAMPLES::

            sage: R = Zp(5,5)
            sage: S.<x> = R[]
            sage: f = x^5 + 75*x^3 - 15*x^2 +125*x - 5
            sage: W.<w> = R.ext(f)
            sage: W.exact_field()
            Number Field in w with defining polynomial x^5 + 75*x^3 - 15*x^2 + 125*x - 5

        .. SEEALSO::

            :meth:`defining_polynomial`
            :meth:`modulus`
        """
        return self.base_ring().exact_field().extension(self.defining_polynomial(exact=True), self.variable_name(), check=False)

    @cached_method
    def exact_ring(self):
        """
        Return the order with the same defining polynomial.

        Will raise a ValueError if the coefficients of the defining polynomial are not integral.

        .. NOTE::

            Since equation orders take a long time to compute currently, we do
            not actually produce the order but just the corresponding relative
            polynomial quotient ring.

        EXAMPLES::

            sage: R = Zp(5,5)
            sage: S.<x> = R[]
            sage: f = x^5 + 75*x^3 - 15*x^2 +125*x - 5
            sage: W.<w> = R.ext(f)
            sage: W.exact_ring()
            Univariate Quotient Polynomial Ring in w over Integer Ring with modulus w^5 + 75*w^3 - 15*w^2 + 125*w - 5

            sage: T = Zp(5,5)
            sage: U.<z> = T[]
            sage: g = 2*z^4 + 1
            sage: V.<v> = T.ext(g)
            sage: V.exact_ring()
            Traceback (most recent call last):
            ...
            TypeError: no conversion of this rational to integer

        """
        exact_base = self.base_ring().exact_ring()
        return exact_base[self.variable_name()].quo(self.defining_polynomial(exact=True).change_ring(exact_base), names=[self.variable_name()])

    def modulus(self, exact=False):
        r"""
        Returns the polynomial defining this extension.

        INPUT:

        - ``exact`` -- boolean (default ``False``), whether to return the underlying exact
                       defining polynomial rather than the one with coefficients in the base ring.

        EXAMPLES::

            sage: R = Zp(5,5)
            sage: S.<x> = R[]
            sage: f = x^5 + 75*x^3 - 15*x^2 +125*x - 5
            sage: W.<w> = R.ext(f)
            sage: W.modulus()
            (1 + O(5^5))*x^5 + O(5^6)*x^4 + (3*5^2 + O(5^6))*x^3 + (2*5 + 4*5^2 + 4*5^3 + 4*5^4 + 4*5^5 + O(5^6))*x^2 + (5^3 + O(5^6))*x + 4*5 + 4*5^2 + 4*5^3 + 4*5^4 + 4*5^5 + O(5^6)
            sage: W.modulus(exact=True)
            x^5 + 75*x^3 - 15*x^2 + 125*x - 5

        .. SEEALSO::

            :meth:`defining_polynomial`
            :meth:`exact_field`
        """
        return self.defining_polynomial(exact=exact)

    #def is_isomorphic(self, ring):
    #    raise NotImplementedError

    def polynomial_ring(self):
        """
        Returns the polynomial ring of which this is a quotient.

        EXAMPLES::

            sage: Qq(27,30,names='a').polynomial_ring()
            Univariate Polynomial Ring in x over 3-adic Field with capped relative precision 30
        """
        return self._given_poly.parent()

    #def teichmuller(self, x, prec = None):
    #    if prec is None:
    #        prec = self.precision_cap()
    #    x = self(x, prec)
    #    if x.valuation() > 0:
    #        return self(0)
    #    q = self.residue_class_field().order()
    #    u = 1 / self(1 - q, prec)
    #    delta = u * (1 - x ** (q - 1))
    #    xnew = x - x*delta*(1 - q * delta)
    #    while x != xnew:
    #        x = xnew
    #        delta = u*(1-x**(q-1))
    #        xnew = x - x*delta*(1-q*delta)
    #    return x

    def construction(self, forbid_frac_field=False):
        """
        Returns the functorial construction of this ring, namely,
        the algebraic extension of the base ring defined by the given
        polynomial.

        Also preserves other information that makes this ring unique
        (e.g. precision, rounding, print mode).

        INPUT:

        - ``forbid_frac_field`` -- require a completion functor rather
          than a fraction field functor.  This is used in the
          :meth:`sage.rings.padics.local_generic.LocalGeneric.change` method.

        EXAMPLES::

            sage: R.<a> = Zq(25, 8, print_mode='val-unit')
            sage: c, R0 = R.construction(); R0
            5-adic Ring with capped relative precision 8
            sage: c(R0)
            5-adic Unramified Extension Ring in a defined by x^2 + 4*x + 2
            sage: c(R0) == R
            True

        For a field, by default we return a fraction field functor.

            sage: K.<a> = Qq(25, 8)
            sage: c, R = K.construction(); R
            5-adic Unramified Extension Ring in a defined by x^2 + 4*x + 2
            sage: c
            FractionField

        If you prefer an extension functor, you can use the ``forbid_frac_field`` keyword::

            sage: c, R = K.construction(forbid_frac_field=True); R
            5-adic Field with capped relative precision 8
            sage: c
            AlgebraicExtensionFunctor
            sage: c(R) is K
            True
        """
        from sage.categories.pushout import AlgebraicExtensionFunctor, FractionField
        if not forbid_frac_field and self.is_field():
            return (FractionField(), self.integer_ring())
        return (AlgebraicExtensionFunctor([self.defining_polynomial(exact=True)],
                    [self.variable_name()],
                    precs=[self.precision_cap()],
                    print_mode=self._printer.dict(),
                    implementations=[self._implementation]),
                self.base_ring())

    #def hasGNB(self):
    #    raise NotImplementedError

    def random_element(self):
        """
        Return a random element of ``self``.

        This is done by picking a random element of the ground ring
        self.degree() times, then treating those elements as
        coefficients of a polynomial in self.gen().

        EXAMPLES::

            sage: R.<a> = Zq(125, 5)
            sage: R.random_element().parent() is R
            True
            sage: R = Zp(5,3); S.<x> = ZZ[]; f = x^5 + 25*x^2 - 5; W.<w> = R.ext(f)
            sage: W.random_element().parent() is W
            True
        """
        return reduce(lambda x,y: x+y,
                      [self.ground_ring().random_element() * self.gen()**i for i in
                           range(self.modulus().degree())],
                      0)

    @cached_method(key=(lambda self, base, basis, map: (base or self.base_ring(), map)))
    def free_module(self, base=None, basis=None, map=True):
        """
        Return a free module `V` over a specified base ring together with maps to and from `V`.

        INPUT:

        - ``base`` -- a subring `R` so that this ring/field is isomorphic
          to a finite-rank free `R`-module `V`

        - ``basis`` -- a basis for this ring/field over the base

        - ``map`` -- boolean (default ``True``), whether to return
          `R`-linear maps to and from `V`

        OUTPUT:

        - A finite-rank free `R`-module `V`

        - An `R`-module isomorphism from `V` to this ring/field
          (only included if ``map`` is ``True``)

        - An `R`-module isomorphism from this ring/field to `V`
          (only included if ``map`` is ``True``)

        EXAMPLES::

            sage: R.<x> = ZZ[]
            sage: K.<a> = Qq(125)
            sage: L.<pi> = K.extension(x^2-5)
            sage: V, from_V, to_V = K.free_module()
            sage: W, from_W, to_W = L.free_module()
            sage: W0, from_W0, to_W0 = L.free_module(base=Qp(5))
            sage: to_V(a + O(5^7))
            (O(5^7), 1 + O(5^7), O(5^7))
            sage: to_W(a)
            (a + O(5^20), O(5^20))
            sage: to_W0(a + O(5^7))
            (O(5^7), 1 + O(5^7), O(5^7), O(5^7), O(5^7), O(5^7))
            sage: to_W(pi)
            (O(5^21), 1 + O(5^20))
            sage: to_W0(pi + O(pi^11))
            (O(5^6), O(5^6), O(5^6), 1 + O(5^5), O(5^5), O(5^5))

            sage: X, from_X, to_X = K.free_module(K)
            sage: to_X(a)
            (a + O(5^20))
        """
        if basis is not None:
            raise NotImplementedError
        B = self.base_ring()
        if base is None:
            base = B
        A = B.base_ring()
        d = self.relative_degree()
        if base is B:
            # May eventually want to take advantage of the fact that precision is flat
            V = B**d
            from_V = MapFreeModuleToOneStep
            to_V = MapOneStepToFreeModule
        elif base is A:
            d *= B.relative_degree()
            V = A**d
            from_V = MapFreeModuleToTwoStep
            to_V = MapTwoStepToFreeModule
        elif base is self:
            return super(pAdicExtensionGeneric, self).free_module(base=base, basis=basis, map=map)
        else:
            raise NotImplementedError
        FromV = Hom(V, self)
        ToV = Hom(self, V)
        from_V = FromV.__make_element_class__(from_V)(FromV)
        to_V = ToV.__make_element_class__(to_V)(ToV)
        return V, from_V, to_V

    def relative_degree(self):
        r"""
        Return the degree of this extension over its :meth:`ground_ring`.

        EXAMPLES::

            sage: K.<a> = Qq(3^5)
            sage: K.relative_degree()
            5

        """
        return self.defining_polynomial().degree()

    #def unit_group(self):
    #    raise NotImplementedError

    #def unit_group_gens(self):
    #    raise NotImplementedError

    #def principal_unit_group(self):
    #    raise NotImplementedError

    #def zeta(self, n = None):
    #    raise NotImplementedError

    #def zeta_order(self):
    #    raise NotImplementedError

# We could have used morphisms in the category
# FiniteDimensionalModulesWithBasis over Qp(p)
# But currently if you try to add this category
# to p-adic extensions you get errors on
# object creation.  Moreover, some of the methods
# obtained from the category (such as dimension)
# don't take base ring into account, making it
# awkward to treat the same field as simultaneously
# an object in two free module categories with
# different base rings. So for now we
# just stick with Map.
class pAdicModuleIsomorphism(Map):
    r"""
    A base class for various isomorphisms between p-adic rings/fields and free modules

    EXAMPLES::

        sage: K.<a> = Qq(125)
        sage: V, fr, to = K.free_module()
        sage: from sage.rings.padics.padic_extension_generic import pAdicModuleIsomorphism
        sage: isinstance(fr, pAdicModuleIsomorphism)
        True
    """
    def _repr_type(self):
        r"""
        EXAMPLES::

            sage: K.<a> = Qq(125)
            sage: V, fr, to = K.free_module()
            sage: fr._repr_type()
            'Isomorphism'
        """
        return "Isomorphism"

    def is_injective(self):
        r"""
        EXAMPLES::

            sage: K.<a> = Qq(125)
            sage: V, fr, to = K.free_module()
            sage: fr.is_injective()
            True
        """
        return True

    def is_surjective(self):
        r"""
        EXAMPLES::

            sage: K.<a> = Qq(125)
            sage: V, fr, to = K.free_module()
            sage: fr.is_surjective()
            True
        """
        return True

    def _richcmp_(self, other, op):
        r"""
        EXAMPLES::

            sage: K.<a> = Qq(125)
            sage: V, fr, to = K.free_module()
            sage: fr == fr
            True
        """
        # For maps of this type, equality depends only on the parent
        if isinstance(other, pAdicModuleIsomorphism):
            return rich_to_bool(op, 0)
        else:
            return rich_to_bool(op, 1)

class MapFreeModuleToOneStep(pAdicModuleIsomorphism):
    """
    The isomorphism from the underlying module of a one-step p-adic extension
    to the extension.

    EXAMPLES::

        sage: K.<a> = Qq(125)
        sage: V, fr, to = K.free_module()
        sage: TestSuite(fr).run(skip=['_test_nonzero_equal']) # skipped since Qq(125) doesn't have dimension()
    """
    def _call_(self, x):
        """
        EXAMPLES::

            sage: K.<a> = Qq(125)
            sage: V, fr, to = K.free_module()
            sage: v = V([1,2,3])
            sage: fr(v)
            (3*a^2 + 2*a + 1) + O(5^20)
        """
        return self.codomain()(list(x))

    def _call_with_args(self, x, args=(), kwds={}):
        """
        EXAMPLES::

            sage: K.<a> = Qq(125)
            sage: V, fr, to = K.free_module()
            sage: v = V([1,2,3])
            sage: fr(v, 7)
            (3*a^2 + 2*a + 1) + O(5^7)
        """
        return self.codomain()(list(x), *args, **kwds)

class MapOneStepToFreeModule(pAdicModuleIsomorphism):
    """
    The isomorphism from a one-step p-adic extension to its underlying free module

    EXAMPLES::

        sage: K.<a> = Qq(125)
        sage: V, fr, to = K.free_module()
        sage: TestSuite(to).run()
    """
    def _call_(self, x):
        """
        EXAMPLES::

            sage: R.<x> = ZZ[]
            sage: K.<pi> = Qp(5).extension(x^3 - 5)
            sage: V, fr, to = K.free_module()
            sage: to(1 + pi^2 + O(pi^11))
            (1 + O(5^4), O(5^4), 1 + O(5^3))
            sage: to(1 + pi + O(pi^11))
            (1 + O(5^4), 1 + O(5^4), O(5^3))
        """
        return self.codomain()(x._polynomial_list(pad=True))

class MapFreeModuleToTwoStep(pAdicModuleIsomorphism):
    """
    The isomorphism from the underlying module of a two-step p-adic extension
    to the extension.

    EXAMPLES::

        sage: K.<a> = Qq(125)
        sage: R.<x> = ZZ[]
        sage: L.<b> = K.extension(x^2 - 5*x + 5)
        sage: V, fr, to = L.free_module(base=Qp(5))
        sage: TestSuite(fr).run(skip=['_test_nonzero_equal']) # skipped since L doesn't have dimension()
    """
    def _call_(self, x):
        """
        EXAMPLES::

            sage: K.<a> = Qq(125)
            sage: R.<x> = ZZ[]
            sage: L.<pi> = K.extension(x^2 - 5)
            sage: V, fr, to = L.free_module(base=Qp(5))
            sage: v = V([1,2,3,4,5,6])
            sage: fr(v)
            (3*a^2 + 2*a + 1) + (a^2 + 4)*pi + (a^2 + a)*pi^3 + O(pi^40)
        """
        L = self.codomain()
        U = L.base_ring()
        x = list(x)
        n = len(x)
        d = n // L.relative_degree()
        v = [U(x[i:i+d]) for i in range(0,n,d)]
        return L(v)

    def _call_with_args(self, x, args=(), kwds={}):
        """
        EXAMPLES::

            sage: K.<a> = Qq(125)
            sage: R.<x> = ZZ[]
            sage: L.<pi> = K.extension(x^2 - 5)
            sage: V, fr, to = L.free_module(base=Qp(5))
            sage: v = V([1,2,3,4,5,6])
            sage: fr(v, 7)
            (3*a^2 + 2*a + 1) + (a^2 + 4)*pi + (a^2 + a)*pi^3 + O(pi^7)
        """
        return self.codomain()(self._call_(x), *args, **kwds)

class MapTwoStepToFreeModule(pAdicModuleIsomorphism):
    """
    The isomorphism from a two-step p-adic extension to its underlying free module

    EXAMPLES::

        sage: K.<a> = Qq(125)
        sage: R.<x> = ZZ[]
        sage: L.<b> = K.extension(x^2 - 5*x + 5)
        sage: V, fr, to = L.free_module(base=Qp(5))
        sage: TestSuite(to).run()
    """
    def _call_(self, x):
        """
        EXAMPLES::

            sage: K.<a> = Qq(25)
            sage: R.<x> = ZZ[]
            sage: L.<pi> = K.extension(x^3 - 5)
            sage: V, fr, to = L.free_module(base=Qp(5))
            sage: b = 1 + a*pi + O(pi^7)
            sage: to(b)
            (1 + O(5^3), O(5^3), O(5^2), 1 + O(5^2), O(5^2), O(5^2))
        """
        v = flatten([c._polynomial_list(pad=True) for c in x._polynomial_list(pad=True)])
        return self.codomain()(v)

class DefPolyConversion(Morphism):
    """
    Conversion map between p-adic rings/fields with the same defining polynomial.

    INPUT:

    - ``R`` -- a p-adic extension ring or field.
    - ``S`` -- a p-adic extension ring or field with the same defining polynomial.

    EXAMPLES::

        sage: R.<a> = Zq(125, print_mode='terse')
        sage: S = R.change(prec = 15, type='floating-point')
        sage: a - 1
        95367431640624 + a + O(5^20)
        sage: S(a - 1)
        30517578124 + a + O(5^15)

    ::

        sage: R.<a> = Zq(125, print_mode='terse')
        sage: S = R.change(prec = 15, type='floating-point')
        sage: f = S.convert_map_from(R)
        sage: TestSuite(f).run()
    """
    def _call_(self, x):
        """
        Use the polynomial associated to the element to do the conversion.

        EXAMPLES::

            sage: S.<x> = ZZ[]
            sage: W.<w> = Zp(3).extension(x^4 + 9*x^2 + 3*x - 3)
            sage: z = W.random_element()
            sage: r = repr(W.change(print_mode='digits')(z))
            sage: r[:3] == '...'
            True
            sage: all(l in ['0', '1', '2'] for l in r[3:])
            True

        TESTS:

        We check that :trac:`25990` has been resolved::

            sage: R.<a> = Zp(2).extension(x^3 - 2)
            sage: K = R.fraction_field()
            sage: u = K(1,10); u
            1 + O(a^10)
            sage: R(u)
            1 + O(a^10)

            sage: u += a^4 + a^5 + a^7 + a^8; u
            1 + a^4 + a^5 + a^7 + a^8 + O(a^10)
            sage: R(u)
            1 + a^4 + a^5 + a^7 + a^8 + O(a^10)

            sage: R(K(0))
            0

        """
        S = self.codomain()
        Sbase = S.base_ring()
        L = x.polynomial().list()
        while L and L[-1].is_zero():
            del L[-1]
        if isinstance(x.parent(), pAdicExtensionGeneric):
            absprec = x.precision_absolute()
            if absprec is not Infinity:
                return S([Sbase(c).lift_to_precision() for c in L], absprec)
        return S([Sbase(c) for c in L])

    def _call_with_args(self, x, args=(), kwds={}):
        """
        Use the polynomial associated to the element to do the conversion,
        passing arguments along to the codomain.

        EXAMPLES::

            sage: S.<x> = ZZ[]
            sage: W.<w> = Zp(3).extension(x^4 + 9*x^2 + 3*x - 3)
            sage: z = W.random_element()
            sage: r = repr(W.change(print_mode='digits')(z, absprec=8)) # indirect doctest
            sage: r[:3] == '...'
            True
            sage: all(l in ['0', '1', '2'] for l in r[3:])
            True

        TESTS::

            sage: R.<a> = Zp(2).extension(x^3 - 2)
            sage: K = R.fraction_field()
            sage: R(K(0), 10)
            O(a^10)

            sage: R(K(0,10), Infinity)
            O(a^10)

            sage: R(K(0,10), Infinity, absprec=30)
            Traceback (most recent call last):
            ...
            TypeError: _call_with_args() got multiple values for keyword argument 'absprec'

        """
        S = self.codomain()
        Sbase = S.base_ring()
        L = x.polynomial().list()
        while L and L[-1].is_zero():
            del L[-1]
        if isinstance(x.parent(), pAdicExtensionGeneric):
            if args:
                if 'absprec' in kwds:
                    raise TypeError("_call_with_args() got multiple values for keyword argument 'absprec'")
                absprec = args[0]
                args = args[1:]
            else:
                absprec = kwds.pop('absprec', Infinity)
            absprec = min(absprec, x.precision_absolute())
            if absprec is not Infinity:
                return S([Sbase(c).lift_to_precision() for c in L], absprec, *args, **kwds)
        return S([Sbase(c) for c in L], *args, **kwds)


class pAdicMap_Recursive(RingMap):
    def _init__(self, domain, codomain):
        # TODO: Use a better category.
        from sage.categories.sets_with_partial_maps import SetsWithPartialMaps

        RingMap.__init__(self, Hom(domain, codomain, SetsWithPartialMaps()))

    def _call_(self, x):
<<<<<<< HEAD
        return x.polynomial().change_ring(self.codomain().base_ring())(self.codomain().gen())
=======
        x = self.domain().fraction_field()(x)
        x = x.polynomial().change_ring(self.codomain().base_ring().fraction_field())
        y = x(self.codomain().fraction_field().gen())
        return self.codomain()(y)
>>>>>>> 234be739

    def _call_with_args(self, x, args=(), kwds={}):
        return self.codomain()._element_constructor_(self._call_(x), *args, **kwds)<|MERGE_RESOLUTION|>--- conflicted
+++ resolved
@@ -1028,14 +1028,10 @@
         RingMap.__init__(self, Hom(domain, codomain, SetsWithPartialMaps()))
 
     def _call_(self, x):
-<<<<<<< HEAD
-        return x.polynomial().change_ring(self.codomain().base_ring())(self.codomain().gen())
-=======
         x = self.domain().fraction_field()(x)
         x = x.polynomial().change_ring(self.codomain().base_ring().fraction_field())
         y = x(self.codomain().fraction_field().gen())
         return self.codomain()(y)
->>>>>>> 234be739
 
     def _call_with_args(self, x, args=(), kwds={}):
         return self.codomain()._element_constructor_(self._call_(x), *args, **kwds)