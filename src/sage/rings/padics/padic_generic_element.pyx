--- conflicted
+++ resolved
@@ -4047,7 +4047,6 @@
         """
         raise NotImplementedError
 
-<<<<<<< HEAD
     def teichmuller_expansion(self, n = None):
         r"""
         Returns an iterator over coefficients `a_0, a_1, \dots, a_n` such that
@@ -4095,10 +4094,7 @@
         """
         return self.expansion(n, lift_mode='teichmuller')
 
-    def _polylog_res_1(self, n):
-=======
     def _polylog_res_1(self, n, p_branch = 0):
->>>>>>> 226937df
         """
         Return `Li_n(`self`)` , the `n`th `p`-adic polylogarithm of ``self``, assuming that self is congruent to 1 mod p.
 
