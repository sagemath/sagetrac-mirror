"""
p-Adic Generic Element

Elements of `p`-Adic Rings and Fields

AUTHORS:

- David Roe

- Genya Zaytman: documentation

- David Harvey: doctests

- Julian Rueth: fixes for exp() and log(), implemented gcd, xgcd

"""

#*****************************************************************************
#       Copyright (C) 2007-2013 David Roe <roed@math.harvard.edu>
#                     2007      William Stein <wstein@gmail.com>
#                     2013-2014 Julian Rueth <julian.rueth@gmail.com>
#
#  Distributed under the terms of the GNU General Public License (GPL)
#  as published by the Free Software Foundation; either version 2 of
#  the License, or (at your option) any later version.
#
#                  http://www.gnu.org/licenses/
#*****************************************************************************
from __future__ import absolute_import

from sage.ext.stdsage cimport PY_NEW
cimport sage.rings.padics.local_generic_element
from sage.libs.gmp.mpz cimport mpz_set_si
from sage.rings.padics.local_generic_element cimport LocalGenericElement
from sage.rings.padics.precision_error import PrecisionError
from sage.rings.rational cimport Rational
from sage.rings.integer cimport Integer
from sage.rings.infinity import infinity
from sage.structure.element import coerce_binop


cdef long maxordp = (1L << (sizeof(long) * 8 - 2)) - 1

cdef class pAdicGenericElement(LocalGenericElement):
    cpdef int _cmp_(left, right) except -2:
        """
        First compare valuations, then compare normalized
        residue of unit part.

        EXAMPLES::

            sage: R = Zp(19, 5,'capped-rel','series'); K = Qp(19, 5, 'capped-rel', 'series')
            sage: a = R(2); a
            2 + O(19^5)
            sage: b = R(3); b
            3 + O(19^5)
            sage: a < b
            True
            sage: a = K(2); a
            2 + O(19^5)
            sage: b = K(3); b
            3 + O(19^5)
            sage: a < b
            True

        ::

            sage: R = Zp(5); a = R(5, 6); b = R(5 + 5^6, 8)
            sage: a == b #indirect doctest
            True

        ::

            sage: R = Zp(5)
            sage: a = R(17)
            sage: b = R(21)
            sage: a == b
            False
            sage: a < b
            True

        ::

            sage: R = ZpCA(5)
            sage: a = R(17)
            sage: b = R(21)
            sage: a == b
            False
            sage: a < b
            True

        ::

            sage: R = ZpFM(5)
            sage: a = R(17)
            sage: b = R(21)
            sage: a == b
            False
            sage: a < b
            True
        """
        m = min(left.precision_absolute(), right.precision_absolute())
        x_ordp = left.valuation()
        if x_ordp >= m :
            x_ordp = infinity
        y_ordp = right.valuation()
        if y_ordp >= m :
            y_ordp = infinity
        if x_ordp < y_ordp:
            return -1
        elif x_ordp > y_ordp:
            return 1
        else:  # equal ordp
            if x_ordp is infinity:
                return 0 # since both are zero
            else:
                return (<pAdicGenericElement>left.unit_part())._cmp_units(right.unit_part())

    cdef int _cmp_units(left, pAdicGenericElement right) except -2:
        raise NotImplementedError

    cdef int _set_from_Integer(self, Integer x, absprec, relprec) except -1:
        raise NotImplementedError
    cdef int _set_from_mpz(self, mpz_t x) except -1:
        raise NotImplementedError
    cdef int _set_from_mpz_rel(self, mpz_t x, long relprec) except -1:
        raise NotImplementedError
    cdef int _set_from_mpz_abs(self, mpz_t value, long absprec) except -1:
        raise NotImplementedError
    cdef int _set_from_mpz_both(self, mpz_t x, long absprec, long relprec) except -1:
        raise NotImplementedError

    cdef int _set_from_Rational(self, Rational x, absprec, relprec) except -1:
        raise NotImplementedError
    cdef int _set_from_mpq(self, mpq_t x) except -1:
        raise NotImplementedError
    cdef int _set_from_mpq_rel(self, mpq_t x, long relprec) except -1:
        raise NotImplementedError
    cdef int _set_from_mpq_abs(self, mpq_t value, long absprec) except -1:
        raise NotImplementedError
    cdef int _set_from_mpq_both(self, mpq_t x, long absprec, long relprec) except -1:
        raise NotImplementedError

    cdef int _pshift_self(self, long shift) except -1:
        raise NotImplementedError

    cdef int _set_inexact_zero(self, long absprec) except -1:
        raise NotImplementedError
    cdef int _set_exact_zero(self) except -1:
        raise TypeError("this type of p-adic does not support exact zeros")

    cpdef bint _is_exact_zero(self) except -1:
        """
        Returns True if self is exactly zero.  Since
        non-capped-relative elements cannot be exact, this function
        always returns False.

        EXAMPLES::

            sage: ZpCA(17)(0)._is_exact_zero()
            False
        """
        return False

    cpdef bint _is_inexact_zero(self) except -1:
        """
        Returns True if self is indistinguishable from zero, but not
        exactly zero.

        EXAMPLES::

            sage: Zp(5)(0,5)._is_inexact_zero()
            True
        """
        raise NotImplementedError

    cpdef bint _is_zero_rep(self) except -1:
        """
        Returns True is self is indistinguishable from zero.

        EXAMPLES::

            sage: ZpCA(17)(0,15)._is_zero_rep()
            True
        """
        return self._is_inexact_zero() or self._is_exact_zero()

    cdef bint _set_prec_abs(self, long absprec) except -1:
        self._set_prec_both(absprec, (<PowComputer_class>self.parent().prime_pow).prec_cap)

    cdef bint _set_prec_rel(self, long relprec) except -1:
        self._set_prec_both((<PowComputer_class>self.parent().prime_pow).prec_cap, relprec)

    cdef bint _set_prec_both(self, long absprec, long relprec) except -1:
        return 0

<<<<<<< HEAD
=======
    @coerce_binop
>>>>>>> 238cb95f
    def _quo_rem(self, right):
        """
        Quotient with remainder.

        We choose the remainder to have the same p-adic expansion
        as the numerator, but truncated at the valuation of the denominator.

        EXAMPLES::

            sage: R = Zp(3, 5)
            sage: R(12).quo_rem(R(2))
            (2*3 + O(3^6), 0)
            sage: R(2).quo_rem(R(12))
            (O(3^4), 2 + O(3^5))
            sage: q, r = R(4).quo_rem(R(12)); q, r
            (1 + 2*3 + 2*3^3 + O(3^4), 1 + O(3^5))
            sage: 12*q + r == 4
            True

        In general, the remainder is returned with maximal precision.
        However, it is not the case when the valuation of the divisor
        is greater than the absolute precision on the numerator::

            sage: R(1,2).quo_rem(R(81))
            (O(3^0), 1 + O(3^2))

        For fields the normal quotient always has remainder 0:

            sage: K = Qp(3, 5)
            sage: K(12).quo_rem(K(2))
            (2*3 + O(3^6), 0)
            sage: q, r = K(4).quo_rem(K(12)); q, r
            (3^-1 + O(3^4), 0)
            sage: 12*q + r == 4
            True

        You can get the same behavior for fields as for rings
        by using this underscored method::

            sage: K(12)._quo_rem(K(2))
            (2*3 + O(3^6), 0)
            sage: K(2)._quo_rem(K(12))
            (O(3^4), 2 + O(3^5))
        """
        if right._is_exact_zero():
            raise ZeroDivisionError("cannot divide by zero")
        if right.is_zero():
            raise PrecisionError("cannot divide by something indistinguishable from zero")
        K = self.parent()
        R = K.integer_ring()
        sval = self.valuation()
        diff = sval - right.valuation()
        srelprec = self.precision_relative()
        if diff + srelprec < 0:
            return K(0,0), self
        if srelprec == 0:
            return K(0,diff), K(0)
        if diff >= 0:  # remainder is 0
            return K(self/right), K(0)
        unit = R(self.unit_part())
        high = (unit << diff) >> (diff - sval)
        return K(high/right), K(self-high).lift_to_precision()

    def __floordiv__(self, right):
        """
        Divides self by right and throws away the nonintegral part if
        self.parent() is not a field.

        There are a number of reasonable definitions for floor
        division.  Any definition should satisfy the following
        identity:

        (1) a = (a // b) * b + a % b

        If a and b lie in a field, then setting a % b = 0 and a // b =
        a / b provides a canonical way of satisfying this equation.

        However, for elements of integer rings, there are many choices
        of definitions for a // b and a % b that satisfy this
        equation.  Since p-adic rings in Sage come equipped with a
        uniformizer pi, we can use the choice of uniformizer in our
        definitions.  Here are some other criteria we might ask for:

        (2) If b = pi^k, the series expansion (in terms of pi) of a //
        b is just the series expansion of a, shifted over by k terms.

        (2') The series expansion of a % pi^k has no terms above
        pi^(k-1).

        The conditions (2) and (2') are equivalent.  But when we
        generalize these conditions to arbitrary b they diverge.

        (3) For general b, the series expansion of a // b is just the
        series expansion of a / b, truncating terms with negative
        exponents of pi.

        (4) For general b, the series expansion of a % b has no terms
        above b.valuation() - 1.

        In order to satisfy (3), one defines

        a // b = (a / b.unit_part()) >> b.valuation()
        a % b = a - (a // b) * b

        In order to satisfy (4), one defines

        a % b = a.lift() % pi.lift()^b.valuation()
        a // b = ((a - a % b) >> b.valuation()) / b.unit_part()


        In Sage we choose option (4) since it has better precision behavior.

        EXAMPLES::

            sage: R = ZpCA(5); a = R(129378); b = R(2398125)
            sage: a // b #indirect doctest
            1 + 2*5 + 2*5^3 + 4*5^4 + 5^6 + 5^7 + 5^8 + 4*5^9 + 2*5^10 + 4*5^11 + 4*5^12 + 2*5^13 + 3*5^14 + O(5^16)
            sage: a / b
            4*5^-4 + 3*5^-3 + 2*5^-2 + 5^-1 + 3 + 3*5 + 4*5^2 + 2*5^4 + 2*5^6 + 4*5^7 + 5^9 + 5^10 + 5^11 + O(5^12)
            sage: a % b
            3 + O(5^20)
            sage: a
            3 + 2*5^4 + 5^5 + 3*5^6 + 5^7 + O(5^20)
            sage: (a // b) * b + a % b
            3 + 2*5^4 + 5^5 + 3*5^6 + 5^7 + O(5^20)

        The alternative definition::

            sage: c = (a // b.unit_part()) >> b.valuation(); c
            3 + 3*5 + 4*5^2 + 2*5^4 + 2*5^6 + 4*5^7 + 5^9 + 5^10 + 5^11 + O(5^12)
            sage: othermod = a - c*b; othermod
            3 + 5^4 + 3*5^5 + 2*5^6 + 4*5^7 + 5^8 + O(5^16)
        """
        right = self.parent()(right)
        if right._is_inexact_zero():
            raise PrecisionError("cannot divide by something indistinguishable from zero")
        elif right._is_exact_zero():
            raise ZeroDivisionError("cannot divide by zero")
        return self._floordiv_(right)

    cpdef _floordiv_(self, right):
        """
        Implements floor division.

        EXAMPLES::

            sage: R = Zp(5, 5); a = R(77)
            sage: a // 15 # indirect doctest
            5 + O(5^4)
        """
<<<<<<< HEAD
        return self.quo_rem(right, integral=True)[0]
=======
        return self._quo_rem(right)[0]
>>>>>>> 238cb95f

    def __getitem__(self, n):
        r"""
        Returns the coefficient of `p^n` in the series expansion of this
        element, as an integer in the range `0` to `p-1`.

        EXAMPLES::

            sage: R = Zp(7,4,'capped-rel','series'); a = R(1/3); a
            5 + 4*7 + 4*7^2 + 4*7^3 + O(7^4)
            sage: a[0] #indirect doctest
            doctest:warning
            ...
            DeprecationWarning: __getitem__ is changing to match the behavior of number fields. Please use expansion instead.
            See http://trac.sagemath.org/14825 for details.
            5
            sage: a[1]
            4

        Negative indices do not have the special meaning they have for regular
        python lists. In the following example, ``a[-1]`` is simply the
        coefficient of `7^{-1}`::

            sage: K = Qp(7,4,'capped-rel')
            sage: b = K(1/7 + 7); b
            7^-1 + 7 + O(7^3)
            sage: b[-2]
            0
            sage: b[-1]
            1
            sage: b[0]
            0
            sage: b[1]
            1
            sage: b[2]
            0

        It is an error to access coefficients which are beyond the precision
        bound::

            sage: b[3]
            Traceback (most recent call last):
            ...
            PrecisionError
            sage: b[-2]
            0

        Slices also work::

            sage: a[0:2]
            5 + 4*7 + O(7^2)
            sage: a[-1:3:2]
            5 + 4*7^2 + O(7^3)
            sage: b[0:2]
            7 + O(7^2)
            sage: b[-1:3:2]
            7^-1 + 7 + O(7^3)

        If the slice includes coefficients which are beyond the precision
        bound, they are ignored. This is similar to the behaviour of slices of
        python lists::

            sage: a[3:7]
            4*7^3 + O(7^4)
            sage: b[3:7]
            O(7^3)

        For extension elements, "zeros" match the behavior of
        ``list``::

            sage: S.<a> = Qq(125)
            sage: a[-2]
            []

        .. SEEALSO::

            :meth:`sage.rings.padics.local_generic_element.LocalGenericElement.slice`
        """
        from sage.misc.superseded import deprecation
        deprecation(14825, "__getitem__ is changing to match the behavior of number fields. Please use expansion instead.")
        return self.expansion(n)

    def __invert__(self):
        r"""
        Returns the multiplicative inverse of self.

        EXAMPLES::

            sage: R = Zp(7,4,'capped-rel','series'); a = R(3); a
            3 + O(7^4)
            sage: ~a #indirect doctest
            5 + 4*7 + 4*7^2 + 4*7^3 + O(7^4)

        .. NOTE::

            The element returned is an element of the fraction field.
        """
        return ~self.parent().fraction_field()(self, relprec = self.precision_relative())

    cpdef _mod_(self, right):
        """
        If self is in a field, returns 0.  If in a ring, returns a
        p-adic integer such that

        (1) a = (a // b) * b + a % b

        holds.

        WARNING: The series expansion of a % b continues above the
        valuation of b.

        The definitions of a // b and a % b are intertwined by
        equation (1).  If a and b lie in a field, then setting a % b =
        0 and a // b = a / b provides a canonical way of satisfying
        this equation.

        However, for elements of integer rings, there are many choices
        of definitions for a // b and a % b that satisfy this
        equation.  Since p-adic rings in Sage come equipped with a
        uniformizer pi, we can use the choice of uniformizer in our
        definitions.  Here are some other criteria we might ask for:

        (2) If b = pi^k, the series expansion (in terms of pi) of a //
        b is just the series expansion of a, shifted over by k terms.

        (2') The series expansion of a % pi^k has no terms above
        pi^(k-1).

        The conditions (2) and (2') are equivalent.  But when we
        generalize these conditions to arbitrary b they diverge.

        (3) For general b, the series expansion of a // b is just the
        series expansion of a / b, truncating terms with negative
        exponents of pi.

        (4) For general b, the series expansion of a % b has no terms
        above b.valuation() - 1.

        In order to satisfy (3), one defines

        a // b = (a / b.unit_part()) >> b.valuation()
        a % b = a - (a // b) * b

        In order to satisfy (4), one defines

        a % b = a.lift() % pi.lift()^b.valuation()
        a // b = ((a - a % b) >> b.valuation()) / b.unit_part()


        In Sage we choose option (4) because it has better precision behavior.

        EXAMPLES::

            sage: R = ZpCA(5); a = R(129378); b = R(2398125)
            sage: a % b
            3 + O(5^20)
        """
        return self._quo_rem(right)[1]

    #def _is_exact_zero(self):
    #    return False

    #def _is_inexact_zero(self):
    #    return self.is_zero() and not self._is_exact_zero()

    def str(self, mode=None):
        """
        Returns a string representation of self.

        EXAMPLES::

            sage: Zp(5,5,print_mode='bars')(1/3).str()[3:]
            '1|3|1|3|2'
        """
        return self._repr_(mode=mode)

    def _repr_(self, mode=None, do_latex=False):
        """
        Returns a string representation of this element.

        INPUT:

        - ``mode`` -- allows one to override the default print mode of
          the parent (default: ``None``).

        - ``do_latex`` -- whether to return a latex representation or
          a normal one.

        EXAMPLES::

            sage: Zp(5,5)(1/3) # indirect doctest
            2 + 3*5 + 5^2 + 3*5^3 + 5^4 + O(5^5)
        """
        return self.parent()._printer.repr_gen(self, do_latex, mode=mode)

    def additive_order(self, prec=None):
        r"""
        Returns the additive order of this element truncated
        at precision ``prec``

        INPUT:

        - ``prec`` -- an integer or ``None`` (default: ``None``)

        OUTPUT:

        The additive order of this element

        EXAMPLES::

            sage: R = Zp(7, 4, 'capped-rel', 'series'); a = R(7^3); a.additive_order(3)
            1
            sage: a.additive_order(4)
            +Infinity
            sage: R = Zp(7, 4, 'fixed-mod', 'series'); a = R(7^5); a.additive_order(6)
            1
        """
        if self.is_zero(prec):
            return Integer(1)
        else:
            return infinity

    def minimal_polynomial(self, name='x', ground=None):
        """
        Returns the minimal polynomial of this element over ``ground``
        (by default its base ring)

        INPUT:

        - ``name`` -- string (default: ``x``): the name of the variable

        - ``ground`` -- a ring (default: the base ring of the parent): 
          the ground ring over which the minimal polynomial is computed

        EXAMPLES::

            sage: Zp(5,5)(1/3).minimal_polynomial('x')
            (1 + O(5^5))*x + (3 + 5 + 3*5^2 + 5^3 + 3*5^4 + O(5^5))
        """
        parent = self.parent()
        if ground is None:
            ground = parent.base_ring()
        if ground is parent:
            R = ground[name]
            return R.gen() - R(self)
        else:
            raise NotImplementedError

    def norm(self, ground=None):
        """
        Returns the norm of this `p`-adic element over ``ground``.

        .. WARNING::

            This is not the `p`-adic absolute value.  This is a field
            theoretic norm down to a ground ring.  If you want the
            `p`-adic absolute value, use the ``abs()`` function
            instead.

        INPUT:

        - ``ground`` -- a subring of the parent (default: base ring)

        OUTPUT:

        The norm of this `p`-adic element over the ground ring.

        EXAMPLES::

            sage: Zp(5)(5).norm()
            5 + O(5^21)
        """
        parent = self.parent()
        if ground is None:
            ground = parent.base_ring()
        poly = self.minimal_polynomial(ground=ground)
        polydeg = poly.degree()
        extdeg = parent.absolute_degree() // (ground.absolute_degree() * polydeg)
        return ((-1)**polydeg * poly[0]) ** extdeg

    def trace(self, ground=None):
        """
        Returns the trace of this `p`-adic element over the ground ring

        INPUT:

        - ``ground`` -- a subring of the ground ring (default: base
          ring)

        OUTPUT:

        The trace of this `p`-adic element over the ground ring.

        EXAMPLES::

            sage: Zp(5,5)(5).trace()
            5 + O(5^6)
        """
        parent = self.parent()
        if ground is None:
            ground = parent.base_ring()
        poly = self.minimal_polynomial(ground=ground)
        polydeg = poly.degree()
        extdeg = parent.absolute_degree() // (ground.absolute_degree() * polydeg)
        return -extdeg * poly[polydeg-1]

    def algdep(self, n):
        """
        Returns a polynomial of degree at most `n` which is approximately
        satisfied by this number. Note that the returned polynomial need not be
        irreducible, and indeed usually won't be if this number is a good
        approximation to an algebraic number of degree less than `n`.

        ALGORITHM: Uses the PARI C-library ``algdep`` command.

        INPUT:

        - ``self`` -- a p-adic element
        - ``n`` -- an integer

        OUTPUT:

        polynomial -- degree n polynomial approximately satisfied by self

        EXAMPLES::

            sage: K = Qp(3,20,'capped-rel','series'); R = Zp(3,20,'capped-rel','series')
            sage: a = K(7/19); a
            1 + 2*3 + 3^2 + 3^3 + 2*3^4 + 2*3^5 + 3^8 + 2*3^9 + 3^11 + 3^12 + 2*3^15 + 2*3^16 + 3^17 + 2*3^19 + O(3^20)
            sage: a.algdep(1)
            19*x - 7
            sage: K2 = Qp(7,20,'capped-rel')
            sage: b = K2.zeta(); b.algdep(2)
            x^2 - x + 1
            sage: K2 = Qp(11,20,'capped-rel')
            sage: b = K2.zeta(); b.algdep(4)
            x^4 - x^3 + x^2 - x + 1
            sage: a = R(7/19); a
            1 + 2*3 + 3^2 + 3^3 + 2*3^4 + 2*3^5 + 3^8 + 2*3^9 + 3^11 + 3^12 + 2*3^15 + 2*3^16 + 3^17 + 2*3^19 + O(3^20)
            sage: a.algdep(1)
            19*x - 7
            sage: R2 = Zp(7,20,'capped-rel')
            sage: b = R2.zeta(); b.algdep(2)
            x^2 - x + 1
            sage: R2 = Zp(11,20,'capped-rel')
            sage: b = R2.zeta(); b.algdep(4)
            x^4 - x^3 + x^2 - x + 1
        """
        # TODO: figure out if this works for extension rings.  If not, move this to padic_base_generic_element.
        from sage.arith.all import algdep
        return algdep(self, n)

    def algebraic_dependency(self, n):
        """
        Returns a polynomial of degree at most `n` which is approximately
        satisfied by this number.  Note that the returned polynomial need not
        be irreducible, and indeed usually won't be if this number is a good
        approximation to an algebraic number of degree less than `n`.

        ALGORITHM: Uses the PARI C-library algdep command.

        INPUT:

        - ``self`` -- a p-adic element
        - ``n`` -- an integer

        OUTPUT:

        polynomial -- degree n polynomial approximately satisfied by self

        EXAMPLES::

            sage: K = Qp(3,20,'capped-rel','series'); R = Zp(3,20,'capped-rel','series')
            sage: a = K(7/19); a
            1 + 2*3 + 3^2 + 3^3 + 2*3^4 + 2*3^5 + 3^8 + 2*3^9 + 3^11 + 3^12 + 2*3^15 + 2*3^16 + 3^17 + 2*3^19 + O(3^20)
            sage: a.algebraic_dependency(1)
            19*x - 7
            sage: K2 = Qp(7,20,'capped-rel')
            sage: b = K2.zeta(); b.algebraic_dependency(2)
            x^2 - x + 1
            sage: K2 = Qp(11,20,'capped-rel')
            sage: b = K2.zeta(); b.algebraic_dependency(4)
            x^4 - x^3 + x^2 - x + 1
            sage: a = R(7/19); a
            1 + 2*3 + 3^2 + 3^3 + 2*3^4 + 2*3^5 + 3^8 + 2*3^9 + 3^11 + 3^12 + 2*3^15 + 2*3^16 + 3^17 + 2*3^19 + O(3^20)
            sage: a.algebraic_dependency(1)
            19*x - 7
            sage: R2 = Zp(7,20,'capped-rel')
            sage: b = R2.zeta(); b.algebraic_dependency(2)
            x^2 - x + 1
            sage: R2 = Zp(11,20,'capped-rel')
            sage: b = R2.zeta(); b.algebraic_dependency(4)
            x^4 - x^3 + x^2 - x + 1
        """
        return self.algdep(n)

    #def exp_artin_hasse(self):
    #    """
    #    Returns the Artin-Hasse exponential of self.

    #    This is defined by: E_p(x) = exp(x + x^p/p + x^(p^2)/p^2 + ...)
    #    """
    #    raise NotImplementedError

    def dwork_expansion(self, bd=20, a=0):
        r"""
        Return the value of a function defined by Dwork.

        Used to compute the `p`-adic Gamma function, see :meth:`gamma`.

        INPUT:

        - ``bd`` -- integer. Is a bound for precision, defaults to 20
        - ``a``  -- integer. Offset parameter, defaults to 0

        OUTPUT:

        A ``p``-- adic integer.

        .. NOTE::

            This is based on GP code written by Fernando Rodriguez
            Villegas (http://www.ma.utexas.edu/cnt/cnt-frames.html).
            William Stein sped it up for GP
            (http://sage.math.washington.edu/home/wstein/www/home/wbhart/pari-2.4.2.alpha/src/basemath/trans2.c).
            The output is a `p`-adic integer from Dwork's expansion,
            used to compute the `p`-adic gamma function as in [RV]_
            section 6.2.
            The coefficients of the expansion are now cached to speed up
            multiple evaluation, as in the trace formula for hypergeometric
            motives.

        REFERENCES:

        .. [RV] Rodriguez Villegas, Fernando. Experimental Number Theory.
           Oxford Graduate Texts in Mathematics 13, 2007.

        EXAMPLES::

            sage: R = Zp(17)
            sage: x = R(5+3*17+13*17^2+6*17^3+12*17^5+10*17^(14)+5*17^(17)+O(17^(19)))
            sage: x.dwork_expansion(18)
            16 + 7*17 + 11*17^2 + 4*17^3 + 8*17^4 + 10*17^5 + 11*17^6 + 6*17^7 
            + 17^8 + 8*17^10 + 13*17^11 + 9*17^12 + 15*17^13  + 2*17^14 + 6*17^15 
            + 7*17^16 + 6*17^17 + O(17^18)

            sage: R = Zp(5)
            sage: x = R(3*5^2+4*5^3+1*5^4+2*5^5+1*5^(10)+O(5^(20)))
            sage: x.dwork_expansion()
            4 + 4*5 + 4*5^2 + 4*5^3 + 2*5^4 + 4*5^5 + 5^7 + 3*5^9 + 4*5^10 + 3*5^11 
            + 5^13 + 4*5^14 + 2*5^15 + 2*5^16 + 2*5^17 + 3*5^18 + O(5^20)

        This test was added in :trac:`24433`::

            sage: F = Qp(7)
            sage: F(4).gamma()
            6 + O(7^20)
            sage: -F(1).dwork_expansion(a=3)
            6 + 4*7^19 + O(7^20)
        """
        R = self.parent()
        cdef int p = R.prime()
        cdef int b = a
        cdef int k

        s = R.zero().add_bigoh(bd)
        t = R.one().add_bigoh(bd)
        try:
            v = R.dwork_coeffs
        except AttributeError:
            v = None
        if v is not None and len(v) < p * bd:
            v = None
        if v is not None:
            for k in range(bd):
                s += t * v[p*k+b]
                t *= (self + k)
        else:
            u = [t]
            v = []
            for j in range(1, p):
                u.append(u[j-1] / j)
            for k in range(bd):
                v += [x << k for x in u]
                s += t * (u[a] << k)
                t *= (self + k)
                u[0] = ((u[-1] + u[0]) / (k+1)) >> 1
                for j in range(1, p):
                    u[j] = (u[j-1] + u[j]) / (j + (k+1) * p )
            R.dwork_coeffs = v
        return -s

    def gamma(self, algorithm='pari'):
        r"""
        Return the value of the `p`-adic Gamma function.

        INPUT:

        - ``algorithm`` -- string. Can be set to ``'pari'`` to call
          the pari function, or ``'sage'`` to call the function
          implemented in sage. The default is ``'pari'`` since
          pari is about 10 times faster than sage.

        OUTPUT:

        - a `p`-adic integer

        .. NOTE::

            This is based on GP code written by Fernando Rodriguez
            Villegas (http://www.ma.utexas.edu/cnt/cnt-frames.html).
            William Stein sped it up for GP
            (http://sage.math.washington.edu/home/wstein/www/home/wbhart/pari-2.4.2.alpha/src/basemath/trans2.c).
            The 'sage' version uses dwork_expansion() to compute the
            `p`-adic gamma function of self as in [RV]_ section 6.2.

        EXAMPLES:

        This example illustrates ``x.gamma()`` for `x` a `p`-adic unit::

            sage: R = Zp(7)
            sage: x = R(2+3*7^2+4*7^3+O(7^20))
            sage: x.gamma('pari')
            1 + 2*7^2 + 4*7^3 + 5*7^4 + 3*7^5 + 7^8 + 7^9 + 4*7^10 + 3*7^12 
            + 7^13 + 5*7^14 + 3*7^15 + 2*7^16 + 2*7^17 + 5*7^18 + 4*7^19 + O(7^20)
            sage: x.gamma('sage')
            1 + 2*7^2 + 4*7^3 + 5*7^4 + 3*7^5 + 7^8 + 7^9 + 4*7^10 + 3*7^12 
            + 7^13 + 5*7^14 + 3*7^15 + 2*7^16 + 2*7^17 + 5*7^18 + 4*7^19 + O(7^20)
            sage: x.gamma('pari') == x.gamma('sage')
            True

        Now ``x.gamma()`` for `x` a `p`-adic integer but not a unit::

            sage: R = Zp(17)
            sage: x = R(17+17^2+3*17^3+12*17^8+O(17^13))
            sage: x.gamma('pari')
            1 + 12*17 + 13*17^2 + 13*17^3 + 10*17^4 + 7*17^5 + 16*17^7 
            + 13*17^9 + 4*17^10 + 9*17^11 + 17^12 + O(17^13)
            sage: x.gamma('sage')
            1 + 12*17 + 13*17^2 + 13*17^3 + 10*17^4 + 7*17^5 + 16*17^7 
            + 13*17^9 + 4*17^10 + 9*17^11 + 17^12 + O(17^13)
            sage: x.gamma('pari') == x.gamma('sage')
            True

        Finally, this function is not defined if `x` is not a `p`-adic integer::

            sage: K = Qp(7)
            sage: x = K(7^-5 + 2*7^-4 + 5*7^-3 + 2*7^-2 + 3*7^-1 + 3 + 3*7 
            ....:       + 7^3 + 4*7^4 + 5*7^5 + 6*7^8 + 3*7^9 + 6*7^10 + 5*7^11 + 6*7^12 
            ....:       + 3*7^13 + 5*7^14 + O(7^15))
            sage: x.gamma()
            Traceback (most recent call last):
            ...
            ValueError: The p-adic gamma function only works on elements of Zp

        TESTS:

        We check that :trac:`23784` is resolved::

            sage: Zp(5)(0).gamma()
            1 + O(5^20)

        Check the cached version of `dwork_expansion` from :trac:`24433`::

            sage: p = next_prime(200)
            sage: F = Qp(p)
            sage: l1 = [F(a/(p-1)).gamma(algorithm='pari') for a in range(p-1)]
            sage: l2 = [F(a/(p-1)).gamma(algorithm='sage') for a in range(p-1)]
            sage: all(l1[i] == l2[i] for i in range(p-1))
            True
        """
        if self.parent().absolute_degree() > 1 or self.valuation() < 0:
            raise ValueError('The p-adic gamma function only works '
                             'on elements of Zp')
        parent = self.parent()
        n = self.precision_absolute()
        if n is infinity:
            # Have to deal with exact zeros separately
            return parent(1)
        if algorithm == 'pari':
            return parent(self.__pari__().gamma())
        elif algorithm == 'sage':
            p = parent.prime()
            bd = n + 2*n // p
            k = Integer(-self.residue(field=False)) # avoid GF(p) for efficiency
            x = (self+k) >> 1
            return -x.dwork_expansion(bd, a=k)

    @coerce_binop
    def gcd(self, other):
        r"""
        Return a greatest common divisor of ``self`` and ``other``.

        INPUT:

        - ``other`` -- an element in the same ring as ``self``

        AUTHORS:

        - Julian Rueth (2012-10-19): initial version

        .. NOTE::

            Since the elements are only given with finite precision,
            their greatest common divisor is in general not unique (not even up
            to units). For example `O(3)` is a representative for the elements
            0 and 3 in the 3-adic ring `\ZZ_3`. The greatest common
            divisor of `O(3)` and `O(3)` could be (among others) 3 or 0 which
            have different valuation. The algorithm implemented here, will
            return an element of minimal valuation among the possible greatest
            common divisors.

        EXAMPLES:

        The greatest common divisor is either zero or a power of the
        uniformizing parameter::

            sage: R = Zp(3)
            sage: R.zero().gcd(R.zero())
            0
            sage: R(3).gcd(9)
            3 + O(3^21)

        A non-zero result is always lifted to the maximal precision possible in
        the ring::

            sage: a = R(3,2); a
            3 + O(3^2)
            sage: b = R(9,3); b
            3^2 + O(3^3)
            sage: a.gcd(b)
            3 + O(3^21)
            sage: a.gcd(0)
            3 + O(3^21)

        If both elements are zero, then the result is zero with the precision
        set to the smallest of their precisions::

            sage: a = R.zero(); a
            0
            sage: b = R(0,2); b
            O(3^2)
            sage: a.gcd(b)
            O(3^2)

        One could argue that it is mathematically correct to return `9 +
        O(3^{22})` instead. However, this would lead to some confusing
        behaviour::

            sage: alternative_gcd = R(9,22); alternative_gcd
            3^2 + O(3^22)
            sage: a.is_zero()
            True
            sage: b.is_zero()
            True
            sage: alternative_gcd.is_zero()
            False

        If exactly one element is zero, then the result depends on the
        valuation of the other element::

            sage: R(0,3).gcd(3^4)
            O(3^3)
            sage: R(0,4).gcd(3^4)
            O(3^4)
            sage: R(0,5).gcd(3^4)
            3^4 + O(3^24)

        Over a field, the greatest common divisor is either zero (possibly with
        finite precision) or one::

            sage: K = Qp(3)
            sage: K(3).gcd(0)
            1 + O(3^20)
            sage: K.zero().gcd(0)
            0
            sage: K.zero().gcd(K(0,2))
            O(3^2)
            sage: K(3).gcd(4)
            1 + O(3^20)

        TESTS:

        The implementation also works over extensions::

            sage: K = Qp(3)
            sage: R.<a> = K[]
            sage: L.<a> = K.extension(a^3-3)
            sage: (a+3).gcd(3)
            1 + O(a^60)

            sage: R = Zp(3)
            sage: S.<a> = R[]
            sage: S.<a> = R.extension(a^3-3)
            sage: (a+3).gcd(3)
            a + O(a^61)

            sage: K = Qp(3)
            sage: R.<a> = K[]
            sage: L.<a> = K.extension(a^2-2)
            sage: (a+3).gcd(3)
            1 + O(3^20)

            sage: R = Zp(3)
            sage: S.<a> = R[]
            sage: S.<a> = R.extension(a^2-2)
            sage: (a+3).gcd(3)
            1 + O(3^20)

        For elements with a fixed modulus::

            sage: R = ZpFM(3)
            sage: R(3).gcd(9)
            3 + O(3^20)

        And elements with a capped absolute precision::

            sage: R = ZpCA(3)
            sage: R(3).gcd(9)
            3 + O(3^20)

        """
        if self.is_zero() and other.is_zero():
            if self.valuation() < other.valuation():
                return self
            else:
                return other

        if self.parent().is_field():
            return self.parent().one()

        if min(self.valuation(),other.valuation()) >= min(self.precision_absolute(),other.precision_absolute()):
            return self.parent().zero().add_bigoh(min(self.precision_absolute(),other.precision_absolute()))

        return self.parent().uniformiser_pow( min(self.valuation(),other.valuation()) )

    @coerce_binop
    def xgcd(self, other):
        r"""
        Compute the extended gcd of this element and ``other``.

        INPUT:

        - ``other`` -- an element in the same ring

        OUTPUT:

        A tuple ``r``, ``s``, ``t`` such that ``r`` is a greatest common
        divisor of this element and ``other`` and ``r = s*self + t*other``.

        AUTHORS:

        - Julian Rueth (2012-10-19): initial version

        .. NOTE::

            Since the elements are only given with finite precision, their
            greatest common divisor is in general not unique (not even up to
            units). For example `O(3)` is a representative for the elements 0
            and 3 in the 3-adic ring `\ZZ_3`. The greatest common
            divisor of `O(3)` and `O(3)` could be (among others) 3 or 0 which
            have different valuation. The algorithm implemented here, will
            return an element of minimal valuation among the possible greatest
            common divisors.

        EXAMPLES:

        The greatest common divisor is either zero or a power of the
        uniformizing parameter::

            sage: R = Zp(3)
            sage: R.zero().xgcd(R.zero())
            (0, 1 + O(3^20), 0)
            sage: R(3).xgcd(9)
            (3 + O(3^21), 1 + O(3^20), 0)

        Unlike for :meth:`gcd`, the result is not lifted to the maximal
        precision possible in the ring; it is such that ``r = s*self +
        t*other`` holds true::

            sage: a = R(3,2); a
            3 + O(3^2)
            sage: b = R(9,3); b
            3^2 + O(3^3)
            sage: a.xgcd(b)
            (3 + O(3^2), 1 + O(3), 0)
            sage: a.xgcd(0)
            (3 + O(3^2), 1 + O(3), 0)

        If both elements are zero, then the result is zero with
        the precision set to the smallest of their precisions::

            sage: a = R.zero(); a
            0
            sage: b = R(0,2); b
            O(3^2)
            sage: a.xgcd(b)
            (O(3^2), 0, 1 + O(3^20))

        If only one element is zero, then the result depends on its precision::

            sage: R(9).xgcd(R(0,1))
            (O(3), 0, 1 + O(3^20))
            sage: R(9).xgcd(R(0,2))
            (O(3^2), 0, 1 + O(3^20))
            sage: R(9).xgcd(R(0,3))
            (3^2 + O(3^22), 1 + O(3^20), 0)
            sage: R(9).xgcd(R(0,4))
            (3^2 + O(3^22), 1 + O(3^20), 0)

        Over a field, the greatest common divisor is either zero (possibly with
        finite precision) or one::

            sage: K = Qp(3)
            sage: K(3).xgcd(0)
            (1 + O(3^20), 3^-1 + O(3^19), 0)
            sage: K.zero().xgcd(0)
            (0, 1 + O(3^20), 0)
            sage: K.zero().xgcd(K(0,2))
            (O(3^2), 0, 1 + O(3^20))
            sage: K(3).xgcd(4)
            (1 + O(3^20), 3^-1 + O(3^19), 0)

        TESTS:

        The implementation also works over extensions::

            sage: K = Qp(3)
            sage: R.<a> = K[]
            sage: L.<a> = K.extension(a^3-3)
            sage: (a+3).xgcd(3)
            (1 + O(a^60),
             a^-1 + 2*a + a^3 + 2*a^4 + 2*a^5 + 2*a^8 + 2*a^9
              + 2*a^12 + 2*a^13 + 2*a^16 + 2*a^17 + 2*a^20 + 2*a^21 + 2*a^24
              + 2*a^25 + 2*a^28 + 2*a^29 + 2*a^32 + 2*a^33 + 2*a^36 + 2*a^37
              + 2*a^40 + 2*a^41 + 2*a^44 + 2*a^45 + 2*a^48 + 2*a^49 + 2*a^52
              + 2*a^53 + 2*a^56 + 2*a^57 + O(a^59),
             0)

            sage: R = Zp(3)
            sage: S.<a> = R[]
            sage: S.<a> = R.extension(a^3-3)
            sage: (a+3).xgcd(3)
            (a + O(a^61),
             1 + 2*a^2 + a^4 + 2*a^5 + 2*a^6 + 2*a^9 + 2*a^10
              + 2*a^13 + 2*a^14 + 2*a^17 + 2*a^18 + 2*a^21 + 2*a^22 + 2*a^25
              + 2*a^26 + 2*a^29 + 2*a^30 + 2*a^33 + 2*a^34 + 2*a^37 + 2*a^38
              + 2*a^41 + 2*a^42 + 2*a^45 + 2*a^46 + 2*a^49 + 2*a^50 + 2*a^53
              + 2*a^54 + 2*a^57 + 2*a^58 + O(a^60),
             0)

            sage: K = Qp(3)
            sage: R.<a> = K[]
            sage: L.<a> = K.extension(a^2-2)
            sage: (a+3).xgcd(3)
            (1 + O(3^20),
             2*a + (a + 1)*3 + (2*a + 1)*3^2 + (a + 2)*3^4 + 3^5
              + (2*a + 2)*3^6 + a*3^7 + (2*a + 1)*3^8 + (a + 2)*3^10 + 3^11
              + (2*a + 2)*3^12 + a*3^13 + (2*a + 1)*3^14 + (a + 2)*3^16
              + 3^17 + (2*a + 2)*3^18 + a*3^19 + O(3^20),
             0)

            sage: R = Zp(3)
            sage: S.<a> = R[]
            sage: S.<a> = R.extension(a^2-2)
            sage: (a+3).xgcd(3)
            (1 + O(3^20),
             2*a + (a + 1)*3 + (2*a + 1)*3^2 + (a + 2)*3^4 + 3^5
              + (2*a + 2)*3^6 + a*3^7 + (2*a + 1)*3^8 + (a + 2)*3^10 + 3^11
              + (2*a + 2)*3^12 + a*3^13 + (2*a + 1)*3^14 + (a + 2)*3^16 + 3^17
              + (2*a + 2)*3^18 + a*3^19 + O(3^20),
             0)

        For elements with a fixed modulus::

            sage: R = ZpFM(3)
            sage: R(3).xgcd(9)
            (3 + O(3^20), 1 + O(3^20), O(3^20))

        And elements with a capped absolute precision::

            sage: R = ZpCA(3)
            sage: R(3).xgcd(9)
            (3 + O(3^20), 1 + O(3^19), O(3^20))

        """
        s,t = self.parent().zero(), self.parent().zero()
        if self.is_zero() and other.is_zero():
            if self.valuation() <= other.valuation():
                s = self.parent().one()
            else:
                t = self.parent().one()
        elif self.parent().is_field():
            if not self.is_zero():
                s = ~self
            else:
                t = ~other
        elif self.valuation() < other.valuation():
            if self.is_zero():
                s = self.parent().one()
            else:
                s = self.unit_part().inverse_of_unit()
        else:
            if other.is_zero():
                t = self.parent().one()
            else:
                t = other.unit_part().inverse_of_unit()

        return s*self+t*other,s,t

    def is_square(self):
        """
        Returns whether this element is a square

        INPUT:

        - ``self`` -- a p-adic element

        EXAMPLES::

            sage: R = Zp(3,20,'capped-rel')
            sage: R(0).is_square()
            True
            sage: R(1).is_square()
            True
            sage: R(2).is_square()
            False

        TESTS::

            sage: R(3).is_square()
            False
            sage: R(4).is_square()
            True
            sage: R(6).is_square()
            False
            sage: R(9).is_square()
            True

            sage: R2 = Zp(2,20,'capped-rel')
            sage: R2(0).is_square()
            True
            sage: R2(1).is_square()
            True
            sage: R2(2).is_square()
            False
            sage: R2(3).is_square()
            False
            sage: R2(4).is_square()
            True
            sage: R2(5).is_square()
            False
            sage: R2(6).is_square()
            False
            sage: R2(7).is_square()
            False
            sage: R2(8).is_square()
            False
            sage: R2(9).is_square()
            True

            sage: K = Qp(3,20,'capped-rel')
            sage: K(0).is_square()
            True
            sage: K(1).is_square()
            True
            sage: K(2).is_square()
            False
            sage: K(3).is_square()
            False
            sage: K(4).is_square()
            True
            sage: K(6).is_square()
            False
            sage: K(9).is_square()
            True
            sage: K(1/3).is_square()
            False
            sage: K(1/9).is_square()
            True

            sage: K2 = Qp(2,20,'capped-rel')
            sage: K2(0).is_square()
            True
            sage: K2(1).is_square()
            True
            sage: K2(2).is_square()
            False
            sage: K2(3).is_square()
            False
            sage: K2(4).is_square()
            True
            sage: K2(5).is_square()
            False
            sage: K2(6).is_square()
            False
            sage: K2(7).is_square()
            False
            sage: K2(8).is_square()
            False
            sage: K2(9).is_square()
            True
            sage: K2(1/2).is_square()
            False
            sage: K2(1/4).is_square()
            True
        """
        if self._is_exact_zero():
            return True
        parent = self.parent()
        if parent.prime() != 2:
            if self.is_zero():
                raise PrecisionError("not enough precision to be sure that this element has a square root")
            return (self.valuation() % 2 == 0) and (self.unit_part().residue(1).is_square())
        else:
            e = parent.absolute_e()
            if self.precision_relative() < 1 + 2*e:
                raise PrecisionError("not enough precision to be sure that this element has a square root")
            sq = self.add_bigoh(self.valuation() + 2*e + 1)._square_root()
            return sq is not None

    def is_squarefree(self):
        r"""
        Return whether this element is squarefree, i.e., whether there exists
        no non-unit `g` such that `g^2` divides this element.

        EXAMPLES:

        The zero element is never squarefree::

            sage: K = Qp(2)
            sage: K.zero().is_squarefree()
            False

        In `p`-adic rings, only elements of valuation at most 1 are
        squarefree::

            sage: R = Zp(2)
            sage: R(1).is_squarefree()
            True
            sage: R(2).is_squarefree()
            True
            sage: R(4).is_squarefree()
            False

        This works only if the precision is known sufficiently well::

            sage: R(0,1).is_squarefree()
            Traceback (most recent call last):
            ...
            PrecisionError: element not known to sufficient precision to decide squarefreeness
            sage: R(0,2).is_squarefree()
            False
            sage: R(1,1).is_squarefree()
            True

        For fields we are not so strict about the precision and treat inexact
        zeros as the zero element::

            K(0,0).is_squarefree()
            False

        """
        if self.parent().is_field():
            if self.is_zero():
                return False
            return True
        else:
            v = self.valuation()
            if v >= 2:
                return False
            elif self.is_zero():
                raise PrecisionError("element not known to sufficient precision to decide squarefreeness")
            else:
                return True

    #def log_artin_hasse(self):
    #    raise NotImplementedError

    def multiplicative_order(self, prec = None):
        r"""
        Returns the multiplicative order of self, where self is
        considered to be one if it is one modulo `p^{\mbox{prec}}`.

        INPUT:

        - ``self`` -- a p-adic element
        - ``prec`` -- an integer

        OUTPUT:

        - integer -- the multiplicative order of self

        EXAMPLES::

            sage: K = Qp(5,20,'capped-rel')
            sage: K(-1).multiplicative_order(20)
            2
            sage: K(1).multiplicative_order(20)
            1
            sage: K(2).multiplicative_order(20)
            +Infinity
            sage: K(5).multiplicative_order(20)
            +Infinity
            sage: K(1/5).multiplicative_order(20)
            +Infinity
            sage: K.zeta().multiplicative_order(20)
            4

        Over unramified extensions::

            sage: L1.<a> = Qq(5^3)
            sage: c = L1.teichmuller(a)
            sage: c.multiplicative_order()
            124
            sage: c^124
            1 + O(5^20)

        Over totally ramified extensions::

            sage: L2.<pi> = Qp(5).extension(x^4 + 5*x^3 + 10*x^2 + 10*x + 5)
            sage: u = 1 + pi
            sage: u.multiplicative_order()
            5
            sage: v = L2.teichmuller(2)
            sage: v.multiplicative_order()
            4
            sage: (u*v).multiplicative_order()
            20

        TESTS::

            sage: R = Zp(5,20,'capped-rel')
            sage: R(-1).multiplicative_order(20)
            2
            sage: R(1).multiplicative_order(20)
            1
            sage: R(2).multiplicative_order(20)
            +Infinity
            sage: R(3).multiplicative_order(20)
            +Infinity
            sage: R(4).multiplicative_order(20)
            +Infinity
            sage: R(5).multiplicative_order(20)
            +Infinity
            sage: R(25).multiplicative_order(20)
            +Infinity
            sage: R.zeta().multiplicative_order(20)
            4
        """
        if prec is not None:
            self = self.add_bigoh(prec)
        if self == 0 or self.valuation() != 0:
            return infinity
        parent = self.parent()
        p = parent.prime()

        # Compute the multiplicative order outside p
        res = self.residue()
        order = res.multiplicative_order()
        self /= parent.teichmuller(self)
        if self == 1:
            return order

        # Compute multiplicative order at p
        e = parent.absolute_e()
        if not (p-1).divides(e):
            return infinity
        n = e.valuation(p)
        for _ in range(n+1):
            order *= p
            self = self**p
            if self == 1:
                return order
        return infinity

    def valuation(self, p = None):
        """
        Returns the valuation of this element.

        INPUT:

        - ``self`` -- a p-adic element
        - ``p`` -- a prime (default: None). If specified, will make sure that p==self.parent().prime()

        NOTE: The optional argument p is used for consistency with the valuation methods on integer and rational.

        OUTPUT:

        integer -- the valuation of self

        EXAMPLES::

            sage: R = Zp(17, 4,'capped-rel')
            sage: a = R(2*17^2)
            sage: a.valuation()
            2
            sage: R = Zp(5, 4,'capped-rel')
            sage: R(0).valuation()
            +Infinity

        TESTS::

            sage: R(1).valuation()
            0
            sage: R(2).valuation()
            0
            sage: R(5).valuation()
            1
            sage: R(10).valuation()
            1
            sage: R(25).valuation()
            2
            sage: R(50).valuation()
            2
            sage: R = Qp(17, 4)
            sage: a = R(2*17^2)
            sage: a.valuation()
            2
            sage: R = Qp(5, 4)
            sage: R(0).valuation()
            +Infinity
            sage: R(1).valuation()
            0
            sage: R(2).valuation()
            0
            sage: R(5).valuation()
            1
            sage: R(10).valuation()
            1
            sage: R(25).valuation()
            2
            sage: R(50).valuation()
            2
            sage: R(1/2).valuation()
            0
            sage: R(1/5).valuation()
            -1
            sage: R(1/10).valuation()
            -1
            sage: R(1/25).valuation()
            -2
            sage: R(1/50).valuation()
            -2

            sage: K.<a> = Qq(25)
            sage: K(0).valuation()
            +Infinity

            sage: R(1/50).valuation(5)
            -2
            sage: R(1/50).valuation(3)
            Traceback (most recent call last):
            ...
            ValueError: Ring (5-adic Field with capped relative precision 4) residue field of the wrong characteristic.
        """
        if not p is None and p != self.parent().prime():
            raise ValueError('Ring (%s) residue field of the wrong characteristic.' % self.parent())
        cdef long v = self.valuation_c()
        if v == maxordp:
            return infinity
        if v == -maxordp:
            return -infinity
        cdef Integer ans = PY_NEW(Integer)
        mpz_set_si(ans.value, v)
        return ans

    cdef long valuation_c(self):
        """
        This function is overridden in subclasses to provide an
        actual implementation of valuation.

        For exact zeros, ``maxordp`` is returned, rather than infinity.

        EXAMPLES:

        For example, the valuation function on pAdicCappedRelativeElements
        uses an overridden version of this function.

        ::

            sage: Zp(5)(5).valuation() #indirect doctest
            1
        """
        raise NotImplementedError

    cpdef val_unit(self):
        """
        Return ``(self.valuation(), self.unit_part())``. To be overridden in
        derived classes.

        EXAMPLES::

            sage: Zp(5,5)(5).val_unit()
            (1, 1 + O(5^5))
        """
        raise NotImplementedError

    def ordp(self, p = None):
        r"""
        Returns the valuation of self, normalized so that the valuation of `p` is 1

        INPUT:

        - ``self`` -- a p-adic element
        - ``p`` -- a prime (default: ``None``). If specified, will make sure that ``p == self.parent().prime()``

        NOTE: The optional argument p is used for consistency with the valuation methods on integer and rational.


        OUTPUT:

        integer -- the valuation of self, normalized so that the valuation of `p` is 1

        EXAMPLES::

            sage: R = Zp(5,20,'capped-rel')
            sage: R(0).ordp()
            +Infinity
            sage: R(1).ordp()
            0
            sage: R(2).ordp()
            0
            sage: R(5).ordp()
            1
            sage: R(10).ordp()
            1
            sage: R(25).ordp()
            2
            sage: R(50).ordp()
            2
            sage: R(1/2).ordp()
            0
        """
        return self.valuation(p) / self.parent().absolute_e()

    def is_prime(self):
        """
        Return whether this element is prime in its parent

        EXAMPLES::

            sage: A = Zp(2)
            sage: A(1).is_prime()
            False
            sage: A(2).is_prime()
            True

            sage: K = A.fraction_field()
            sage: K(2).is_prime()
            False

        ::

            sage: B.<pi> = A.extension(x^5 - 2)
            sage: pi.is_prime()
            True
            sage: B(2).is_prime()
            False
        """
        if self.is_zero():
            return True
        if self.parent().is_field():
            return False
        return self.valuation() == 1

    def rational_reconstruction(self):
        r"""
        Returns a rational approximation to this `p`-adic number

        This will raise an ArithmeticError if there are no valid
        approximations to the unit part with numerator and
        denominator bounded by ``sqrt(p^absprec / 2)``.

        .. SEEALSO::

            :meth:`_rational_`

        OUTPUT:

        rational -- an approximation to self

        EXAMPLES::

            sage: R = Zp(5,20,'capped-rel')
            sage: for i in range(11):
            ....:     for j in range(1,10):
            ....:         if j == 5:
            ....:             continue
            ....:         assert i/j == R(i/j).rational_reconstruction()
        """
        if self.is_zero(self.precision_absolute()):
            return Rational(0)
        p = self.parent().prime()
        alpha = self.unit_part().lift()
        m = Integer(p**self.precision_relative())
        from sage.arith.all import rational_reconstruction
        r = rational_reconstruction(alpha, m)
        return (Rational(p)**self.valuation())*r

    def _rational_(self):
        r"""
        Return a rational approximation to this `p`-adic number.

        If there is no good rational approximation to the unit part,
        will just return the integer approximation.

        EXAMPLES::

            sage: R = Zp(7,5)
            sage: QQ(R(125)) # indirect doctest
            125
        """
        try:
            return self.rational_reconstruction()
        except ArithmeticError:
            p = self.parent().prime()
            return Rational(p**self.valuation() * self.unit_part().lift())

    def _number_field_(self, K):
        r"""
        Return an element of K approximating this p-adic number.

        INPUT:

        - ``K`` -- a number field

        EXAMPLES::

            sage: R.<a> = Zq(125)
            sage: K = R.exact_field()
            sage: a._number_field_(K)
            a
        """
        Kbase = K.base_ring()
        if K.defining_polynomial() != self.parent().defining_polynomial(exact=True):
            # Might convert to K's base ring.
            return Kbase(self)
        L = [Kbase(c) for c in self.polynomial().list()]
        if len(L) < K.relative_degree():
            L += [Kbase(0)] * (K.relative_degree() - len(L))
        return K(L)

    def _log_generic(self, aprec, mina=0):
        r"""
        Return ``\log(self)`` for ``self`` equal to 1 in the residue field

        This is a helper method for :meth:`log`.

        INPUT:

        - ``aprec`` -- an integer, the precision to which the result is
          correct. ``aprec`` must not exceed the precision cap of the ring over
          which this element is defined.

        - ``mina`` -- an integer (default: 0), the series will check `n` up to
          this valuation (and beyond) to see if they can contribute to the
          series.

        ALGORITHM:

        The computation uses the series

        .. MATH::

            -\log(1-x)=\sum_{n=1}^\infty \frac{x^n}{n}.

        For the result to be correct to precision ``aprec``, we sum all terms
        for which the valuation of `x^n/n` is stricly smaller than ``aprec``.

        EXAMPLES::

            sage: r = Qp(5,prec=4)(6)
            sage: r._log_generic(2)
            5 + O(5^2)
            sage: r._log_generic(4)
            5 + 2*5^2 + 4*5^3 + O(5^4)
            sage: r._log_generic(100)
            5 + 2*5^2 + 4*5^3 + O(5^4)

            sage: r = Zp(5,prec=4,type='fixed-mod')(6)
            sage: r._log_generic(5)
            5 + 2*5^2 + 4*5^3 + O(5^4)

        Only implemented for elements congruent to 1 modulo the maximal ideal::

            sage: r = Zp(5,prec=4,type='fixed-mod')(2)
            sage: r._log_generic(5)
            Traceback (most recent call last):
            ...
            ValueError: Input value (=2 + O(5^4)) must be 1 in the residue field

        """
        x = 1-self
        R = self.parent()
        # to get the precision right over capped-absolute rings, we have to
        # work over the capped-relative fraction field
        if R.is_capped_absolute():
            R = R.fraction_field()
            x = R(x)

        alpha=x.valuation()
        if alpha<=0:
            raise ValueError('Input value (=%s) must be 1 in the residue field' % self)

        e=R.absolute_e()
        p=R.prime()

        # we sum all terms of the power series of log into total
        total=R.zero()

        # pre-compute x^p/p into x2p_p
        if mina == 0 and alpha*p - e > aprec:
            # The value of x^p/p is not needed in that case
            x2p_p = R(0)
        elif R.is_capped_relative():
            if p*alpha >= e:
                x2p_p = x**p/p
            else:
                # x^p/p has negative valuation, so we need to be much
                # more careful about precision.
                x = x.lift_to_precision()
                x2p_p = x**p/p
        else:
            xu=x.unit_part()
            pu=R(p).unit_part()
            x2p_p=((xu**p)*pu.inverse_of_unit())*R.uniformizer_pow(p*alpha-e)

        # To get result right to precision aprec, we need all terms for which
        # the valuation of x^n/n is strictly smaller than aprec.
        # If we rewrite n=u*p^a with u a p-adic unit, then these are the terms
        # for which u<(aprec+a*v(p))/(v(x)*p^a).
        # Two sum over these terms, we run two nested loops, the outer one
        # iterates over the possible values for a, the inner one iterates over
        # the possible values for u.
        upper_u = (aprec/alpha).floor()
        if mina > 0 or upper_u > 0:
            a=0
            p2a=1       # p^a
            x2pa = x    # x^(p^a)

            # In the unramified case, we can stop summing terms as soon as
            # there are no u for a given a to sum over. In the ramified case,
            # it can happen that for some initial a there are no such u but
            # later in the series there are such u again. mina can be set to
            # take care of this by summing at least to a=mina-1
            while True:
                # we compute the sum for the possible values for u using Horner's method
                inner_sum = R.zero()
                for u in xrange(upper_u,0,-1):
                    # We want u to be a p-adic unit
                    if u%p==0:
                        new_term = R.zero()
                    else:
                        new_term = ~R(u)

                    # This hack is to deal with rings that don't lift to fields
                    if u > 1 or x2p_p.is_zero():
                        inner_sum = (inner_sum+new_term)*x2pa
                    else:
                        inner_sum = (inner_sum+new_term)*(x2p_p**a)*(x**(p2a-a*p))

                total -= inner_sum

                # Now increase a and check if a new iteration of the loop is needed
                a += 1
                p2a = p2a*p
                upper_u = ((aprec+a*e)/(alpha*p2a)).floor()
                if a >= mina and upper_u <= 0: break

                # We perform this last operation after the test
                # because it is costly and may raise OverflowError
                x2pa = x2pa**p

        return total.add_bigoh(aprec)

    def _log_binary_splitting(self, aprec, mina=0):
        r"""
        Return ``\log(self)`` for ``self`` equal to 1 in the residue field

        This is a helper method for :meth:`log`. 
        It uses a fast binary splitting algorithm.

        INPUT:

        - ``aprec`` -- an integer, the precision to which the result is
          correct. ``aprec`` must not exceed the precision cap of the ring over
          which this element is defined.

        - ``mina`` -- an integer (default: 0), the series will check `n` up to
          this valuation (and beyond) to see if they can contribute to the
          series.

        NOTE::

            The function does not check that its argument ``self`` is 
            1 in the residue field. If this assumption is not fullfiled
            the behaviour of the function is not specified.

        ALGORITHM:

        1. Raise `u` to the power `p^v` for a suitable `v` in order
           to make it closer to 1. (`v` is chosen such that `p^v` is
           close to the precision.)

        2. Write

        .. MATH::

            u^{p-1} = \prod_{i=1}^\infty (1 - a_i p^{(v+1)*2^i})

        with `0 \leq a_i < p^{(v+1)*2^i}` and compute 
        `\log(1 - a_i p^{(v+1)*2^i})` using the standard Taylor expansion

        .. MATH::

            \log(1 - x) = -x - 1/2 x^2 - 1/3 x^3 - 1/4 x^4 - 1/5 x^5 - \cdots

        together with a binary splitting method.

        3. Divide the result by `p^v`

        The complexity of this algorithm is quasi-linear.

        EXAMPLES::

            sage: r = Qp(5,prec=4)(6)
            sage: r._log_binary_splitting(2)
            5 + O(5^2)
            sage: r._log_binary_splitting(4)
            5 + 2*5^2 + 4*5^3 + O(5^4)
            sage: r._log_binary_splitting(100)
            5 + 2*5^2 + 4*5^3 + O(5^4)

            sage: r = Zp(5,prec=4,type='fixed-mod')(6)
            sage: r._log_binary_splitting(5)
            5 + 2*5^2 + 4*5^3 + O(5^4)

        """
        raise NotImplementedError

    def log(self, p_branch=None, pi_branch=None, aprec=None, change_frac=False, algorithm=None):
        r"""
        Compute the `p`-adic logarithm of this element.

        The usual power series for the logarithm with values in the additive
        group of a `p`-adic ring only converges for 1-units (units congruent to
        1 modulo `p`).  However, there is a unique extension of the logarithm
        to a homomorphism defined on all the units: If `u = a \cdot v` is a
        unit with `v \equiv 1 \pmod{p}` and `a` a Teichmuller representative,
        then we define `log(u) = log(v)`.  This is the correct extension
        because the units `U` split as a product `U = V \times \langle w
        \rangle`, where `V` is the subgroup of 1-units and `w` is a fundamental
        root of unity.  The `\langle w \rangle` factor is torsion, so must go
        to 0 under any homomorphism to the fraction field, which is a torsion
        free group.

        INPUT:

        - ``p_branch`` -- an element in the base ring or its fraction
          field; the implementation will choose the branch of the
          logarithm which sends `p` to ``branch``.

        - ``pi_branch`` -- an element in the base ring or its fraction
          field; the implementation will choose the branch of the
          logarithm which sends the uniformizer to ``branch``.  You
          may specify at most one of ``p_branch`` and ``pi_branch``,
          and must specify one of them if this element is not a unit.

        - ``aprec`` -- an integer or ``None`` (default: ``None``) if not
          ``None``, then the result will only be correct to precision
          ``aprec``.

        - ``change_frac`` -- In general the codomain of the logarithm should be
          in the `p`-adic field, however, for most neighborhoods of 1, it lies
          in the ring of integers. This flag decides if the codomain should be
          the same as the input (default) or if it should change to the
          fraction field of the input.

        - ``algorithm`` -- ``generic``, ``binary_splitting`` or ``None`` (default)
          The generic algorithm evaluates naively the series defining the log,
          namely

          .. MATH::
 
              \log(1-x) = -x - 1/2 x^2 - 1/3 x^3 - 1/4 x^4 - 1/5 x^5 - \cdots

          Its binary complexity is quadratic with respect to the precision.

          The binary splitting algorithm is faster, it has a quasi-linear
          complexity.
          By default, we use the binary splitting if it is available. Otherwise
          we switch to the generic algorithm.

        NOTES:

        What some other systems do:

        - PARI: Seems to define the logarithm for units not congruent
          to 1 as we do.

        - MAGMA: Only implements logarithm for 1-units (as of version 2.19-2)

        .. TODO::

            There is a soft-linear time algorithm for logarithm described
            by Dan Berstein at
            http://cr.yp.to/lineartime/multapps-20041007.pdf

        EXAMPLES::

            sage: Z13 = Zp(13, 10)
            sage: a = Z13(14); a
            1 + 13 + O(13^10)
            sage: a.log()
            13 + 6*13^2 + 2*13^3 + 5*13^4 + 10*13^6 + 13^7 + 11*13^8 + 8*13^9 + O(13^10)

            sage: Q13 = Qp(13, 10)
            sage: a = Q13(14); a
            1 + 13 + O(13^10)
            sage: a.log()
            13 + 6*13^2 + 2*13^3 + 5*13^4 + 10*13^6 + 13^7 + 11*13^8 + 8*13^9 + O(13^10)

        Note that the relative precision decreases when we take log.
        Precisely the absolute precision on ``\log(a)`` agrees with the relative
        precision on ``a`` thanks to the relation ``d\log(a) = da/a``.

        The call `log(a)` works as well::

            sage: log(a)
            13 + 6*13^2 + 2*13^3 + 5*13^4 + 10*13^6 + 13^7 + 11*13^8 + 8*13^9 + O(13^10)
            sage: log(a) == a.log()
            True

        The logarithm is not only defined for 1-units::

            sage: R = Zp(5,10)
            sage: a = R(2)
            sage: a.log()
            2*5 + 3*5^2 + 2*5^3 + 4*5^4 + 2*5^6 + 2*5^7 + 4*5^8 + 2*5^9 + O(5^10)

        If you want to take the logarithm of a non-unit you must specify either
        ``p_branch`` or ``pi_branch``::

            sage: b = R(5)
            sage: b.log()
            Traceback (most recent call last):
            ...
            ValueError: You must specify a branch of the logarithm for non-units
            sage: b.log(p_branch=4)
            4 + O(5^10)
            sage: c = R(10)
            sage: c.log(p_branch=4)
            4 + 2*5 + 3*5^2 + 2*5^3 + 4*5^4 + 2*5^6 + 2*5^7 + 4*5^8 + 2*5^9 + O(5^10)

        The branch parameters are only relevant for elements of non-zero
        valuation::

            sage: a.log(p_branch=0)
            2*5 + 3*5^2 + 2*5^3 + 4*5^4 + 2*5^6 + 2*5^7 + 4*5^8 + 2*5^9 + O(5^10)
            sage: a.log(p_branch=1)
            2*5 + 3*5^2 + 2*5^3 + 4*5^4 + 2*5^6 + 2*5^7 + 4*5^8 + 2*5^9 + O(5^10)

        Logarithms can also be computed in extension fields. First, in an
        Eisenstein extension::

            sage: R = Zp(5,5)
            sage: S.<x> = ZZ[]
            sage: f = x^4 + 15*x^2 + 625*x - 5
            sage: W.<w> = R.ext(f)
            sage: z = 1 + w^2 + 4*w^7; z
            1 + w^2 + 4*w^7 + O(w^20)
            sage: z.log()
            w^2 + 2*w^4 + 3*w^6 + 4*w^7 + w^9 + 4*w^10 + 4*w^11 + 4*w^12 + 3*w^14 + w^15 + w^17 + 3*w^18 + 3*w^19 + O(w^20)

        In an extension, there will usually be a difference between
        specifying ``p_branch`` and ``pi_branch``::

            sage: b = W(5)
            sage: b.log()
            Traceback (most recent call last):
            ...
            ValueError: You must specify a branch of the logarithm for non-units
            sage: b.log(p_branch=0)
            O(w^20)
            sage: b.log(p_branch=w)
            w + O(w^20)
            sage: b.log(pi_branch=0)
            3*w^2 + 2*w^4 + 2*w^6 + 3*w^8 + 4*w^10 + w^13 + w^14 + 2*w^15 + 2*w^16 + w^18 + 4*w^19 + O(w^20)
            sage: b.unit_part().log()
            3*w^2 + 2*w^4 + 2*w^6 + 3*w^8 + 4*w^10 + w^13 + w^14 + 2*w^15 + 2*w^16 + w^18 + 4*w^19 + O(w^20)
            sage: y = w^2 * 4*w^7; y
            4*w^9 + O(w^29)
            sage: y.log(p_branch=0)
            2*w^2 + 2*w^4 + 2*w^6 + 2*w^8 + w^10 + w^12 + 4*w^13 + 4*w^14 + 3*w^15 + 4*w^16 + 4*w^17 + w^18 + 4*w^19 + O(w^20)
            sage: y.log(p_branch=w)
            w + 2*w^2 + 2*w^4 + 4*w^5 + 2*w^6 + 2*w^7 + 2*w^8 + 4*w^9 + w^10 + 3*w^11 + w^12 + 4*w^14 + 4*w^16 + 2*w^17 + w^19 + O(w^20)

        Check that log is multiplicative::

            sage: y.log(p_branch=0) + z.log() - (y*z).log(p_branch=0)
            O(w^20)

        Now an unramified example::

            sage: g = x^3 + 3*x + 3
            sage: A.<a> = R.ext(g)
            sage: b = 1 + 5*(1 + a^2) + 5^3*(3 + 2*a)
            sage: b.log()
            (a^2 + 1)*5 + (3*a^2 + 4*a + 2)*5^2 + (3*a^2 + 2*a)*5^3 + (3*a^2 + 2*a + 2)*5^4 + O(5^5)

        Check that log is multiplicative::

            sage: c = 3 + 5^2*(2 + 4*a)
            sage: b.log() + c.log() - (b*c).log()
            O(5^5)

        We illustrate the effect of the precision argument::

            sage: R = ZpCA(7,10)
            sage: x = R(41152263); x
            5 + 3*7^2 + 4*7^3 + 3*7^4 + 5*7^5 + 6*7^6 + 7^9 + O(7^10)
            sage: x.log(aprec = 5)
            7 + 3*7^2 + 4*7^3 + 3*7^4 + O(7^5)
            sage: x.log(aprec = 7)
            7 + 3*7^2 + 4*7^3 + 3*7^4 + 7^5 + 3*7^6 + O(7^7)
            sage: x.log()
            7 + 3*7^2 + 4*7^3 + 3*7^4 + 7^5 + 3*7^6 + 7^7 + 3*7^8 + 4*7^9 + O(7^10)

        The logarithm is not defined for zero::

            sage: R.zero().log()
            Traceback (most recent call last):
            ...
            ValueError: logarithm is not defined at zero

        For elements in a `p`-adic ring, the logarithm will be returned in the
        same ring::

            sage: x = R(2)
            sage: x.log().parent()
            7-adic Ring with capped absolute precision 10
            sage: x = R(14)
            sage: x.log(p_branch=0).parent()
            7-adic Ring with capped absolute precision 10

        This is not possible if the logarithm has negative valuation::

            sage: R = ZpCA(3,10)
            sage: S.<x> = R[]
            sage: f = x^3 - 3
            sage: W.<w> = R.ext(f)
            sage: w.log(p_branch=2)
            Traceback (most recent call last):
            ...
            ValueError: logarithm is not integral, use change_frac=True to obtain a result in the fraction field
            sage: w.log(p_branch=2, change_frac=True)
            2*w^-3 + O(w^24)

        TESTS:

        Check that the generic algorithm and the binary splitting algorithm
        returns the same answers::

            sage: p = 17
            sage: R = Zp(p)
            sage: a = 1 + p*R.random_element()
            sage: l1 = a.log(algorithm='generic')
            sage: l2 = a.log(algorithm='binary_splitting')
            sage: l1 == l2
            True
            sage: l1.precision_absolute() == l2.precision_absolute()
            True

        Check multiplicativity::

            sage: p = 11
            sage: R = Zp(p, prec=1000)

            sage: x = 1 + p*R.random_element()
            sage: y = 1 + p*R.random_element()
            sage: log(x*y) == log(x) + log(y)
            True

            sage: x = y = 0
            sage: while x == 0:
            ....:     x = R.random_element()
            sage: while y == 0:
            ....:     y = R.random_element()
            sage: branch = R.random_element()
            sage: (x*y).log(p_branch=branch) == x.log(p_branch=branch) + y.log(p_branch=branch)
            True

        Note that multiplicativity may fail in the fixed modulus setting
        due to rounding errors::

            sage: R = ZpFM(2, prec=5)
            sage: R(180).log(p_branch=0) == R(30).log(p_branch=0) + R(6).log(p_branch=0)
            False

        Check that log is the inverse of exp::

            sage: p = 11
            sage: R = Zp(p, prec=1000)
            sage: a = 1 + p*R.random_element()
            sage: exp(log(a)) == a
            True

            sage: a = p*R.random_element()
            sage: log(exp(a)) == a
            True

        Check that results are consistent over a range of precision::

            sage: max_prec = 40
            sage: p = 3
            sage: K = Zp(p, max_prec)
            sage: full_log = (K(1 + p)).log()
            sage: for prec in range(2, max_prec):
            ....:     ll1 = (K(1+p).add_bigoh(prec)).log()
            ....:     ll2 = K(1+p).log(prec)
            ....:     assert ll1 == full_log
            ....:     assert ll2 == full_log
            ....:     assert ll1.precision_absolute() == prec

        Check that ``aprec`` works for fixed-mod elements::

            sage: R = ZpFM(7,10)
            sage: x = R(41152263); x
            5 + 3*7^2 + 4*7^3 + 3*7^4 + 5*7^5 + 6*7^6 + 7^9 + O(7^10)
            sage: x.log(aprec = 5)
            7 + 3*7^2 + 4*7^3 + 3*7^4 + O(7^10)
            sage: x.log(aprec = 7)
            7 + 3*7^2 + 4*7^3 + 3*7^4 + 7^5 + 3*7^6 + O(7^10)
            sage: x.log()
            7 + 3*7^2 + 4*7^3 + 3*7^4 + 7^5 + 3*7^6 + 7^7 + 3*7^8 + 4*7^9 + O(7^10)

        Check that precision is computed correctly in highly ramified
        extensions::

            sage: S.<x> = ZZ[]
            sage: K = Qp(5,5)
            sage: f = x^625 - 5*x - 5
            sage: W.<w> = K.extension(f)
            sage: z = 1 - w^2 + O(w^11)
            sage: x = 1 - z
            sage: z.log().precision_absolute()
            -975
            sage: (x^5/5).precision_absolute()
            -570
            sage: (x^25/25).precision_absolute()
            -975
            sage: (x^125/125).precision_absolute()
            -775

            sage: z = 1 - w + O(w^2)
            sage: x = 1 - z
            sage: z.log().precision_absolute()
            -1625
            sage: (x^5/5).precision_absolute()
            -615
            sage: (x^25/25).precision_absolute()
            -1200
            sage: (x^125/125).precision_absolute()
            -1625
            sage: (x^625/625).precision_absolute()
            -1250

            sage: z.log().precision_relative()
            250

        Performances::

            sage: R = Zp(17, prec=10^5)
            sage: a = R.random_element()
            sage: b = a.log(p_branch=0)   # should be rather fast

        AUTHORS:

        - William Stein: initial version

        - David Harvey (2006-09-13): corrected subtle precision bug (need to
          take denominators into account! -- see :trac:`53`)

        - Genya Zaytman (2007-02-14): adapted to new `p`-adic class

        - Amnon Besser, Marc Masdeu (2012-02-21): complete rewrite, valid for
          generic `p`-adic rings.

        - Soroosh Yazdani (2013-02-1): Fixed a precision issue in
          :meth:`_log_generic`.  This should really fix the issue with
          divisions.

        - Julian Rueth (2013-02-14): Added doctests, some changes for
          capped-absolute implementations.

        - Xavier Caruso (2017-06): Added binary splitting type algorithms
          over Qp

        """
        if self.is_zero():
            raise ValueError('logarithm is not defined at zero')
        if p_branch is not None and pi_branch is not None:
            raise ValueError("You may only specify a branch of the logarithm in one way")
        R = self.parent()
        p = R.prime()
        q = p**R.absolute_f()
        e = R.absolute_e()

        if self.is_padic_unit():
            total = R.zero()
        else:
            if pi_branch is None:
                if p_branch is None:
                    raise ValueError("You must specify a branch of the logarithm for non-units")
                pi_branch = (p_branch - R._log_unit_part_p()) / e
                # Be careful: in ramified extensions, R._log_unit_part_p() is theoretically known at higher precision than the cap
                # In some cases, this may result in a loss of precision on pi_branch, and then on the final result
            total = self.valuation() * pi_branch
        y = self.unit_part()
        x = 1 - y

        if x.valuation()>0:
            denom=Integer(1)
        else:
            y=y**(q-1) # Is it better to multiply it by Teichmuller element?
            denom=Integer(q-1)
            x = 1 - y

        minaprec = y.precision_absolute()
        minn = 0
        if e != 1:
            xval = x.valuation()
            lamb = minaprec - xval
            if lamb > 0 and lamb*(p-1) <= e:
                # This is the precision region where the absolute
                # precision of the answer might be less than the
                # absolute precision of the input

                # kink is the number of times we multiply the relative
                # precision by p before starting to add e instead.
                kink = (e // (lamb * (p-1))).exact_log(p) + 1

                # deriv0 is within 1 of the n yielding the minimal
                # absolute precision
                tmp = (e / (minaprec * p.log(prec=53))).floor()
                if tmp > 0:
                    deriv0 = tmp.exact_log(p)
                else:
                    deriv0 = 0

                # These are the absolute precisions of x^(p^n) at potential minimum points
                L = [(minaprec * p**n - n * e, n) for n in [0, kink, deriv0, deriv0+1]]
                L.sort()
                minaprec = L[0][0]
                minn = L[0][1]

        if aprec is None or aprec > minaprec:
            aprec=minaprec

        if algorithm is None:
            try:
                # The binary splitting algorithm is supposed to be faster
                log_unit = y._log_binary_splitting(aprec, minn)
            except NotImplementedError:
                log_unit = y._log_generic(aprec, minn)
        elif algorithm == "generic":
            log_unit = y._log_generic(aprec, minn)
        elif algorithm == "binary_splitting":
            log_unit = y._log_binary_splitting(aprec, minn)
        else:
            raise ValueError("Algorithm must be either 'generic', 'binary_splitting' or None")

        retval = total + log_unit*R(denom).inverse_of_unit()
        if not change_frac:
            if retval.valuation() < 0 and not R.is_field():
                raise ValueError("logarithm is not integral, use change_frac=True to obtain a result in the fraction field")
            retval = R(retval)
        return retval.add_bigoh(aprec)


    def _exp_generic(self, aprec):
        r"""
        Compute the exponential power series of this element, using Horner's
        evaluation and only one division.

        This is a helper method for :meth:`exp`.

        INPUT:

        - ``aprec`` -- an integer, the precision to which to compute the
          exponential

        EXAMPLES::

            sage: R.<w> = Zq(7^2,5)
            sage: x = R(7*w)
            sage: x.exp(algorithm="generic")   # indirect doctest
            1 + w*7 + (4*w + 2)*7^2 + (w + 6)*7^3 + 5*7^4 + O(7^5)

        AUTHORS:

        - Genya Zaytman (2007-02-15)

        - Amnon Besser, Marc Masdeu (2012-02-23): Complete rewrite

        - Soroosh Yazdani (2013-02-01): Added the code for capped relative

        - Julian Rueth (2013-02-14): Rewrite to solve some precision problems
          in the capped-absolute case

        """
        R=self.parent()
        p=self.parent().prime()
        e=self.parent().absolute_e()
        x_unit=self.unit_part()
        p_unit=R(p).unit_part().lift_to_precision()
        x_val=self.valuation()

        # the valuation of n! is bounded by e*n/(p-1), therefore the valuation
        # of self^n/n! is bigger or equal to n*x_val - e*n/(p-1). So, we only
        # have to sum terms for which n does not exceed N
        N = (aprec // (x_val - e/(p-1))).floor()

        # We evaluate the exponential series:
        # First, we compute the value of x^N+N*x^(N-1)+...+x*N!+N! using
        # Horner's method. Then, we divide by N!.
        # This would only work for capped relative elements since for other
        # elements, we would lose too much precision in the multiplications
        # with natural numbers. Therefore, we emulate the behaviour of
        # capped-relative elements and keep track of the unit part and the
        # valuation separately.

        # the value of x^N+N*x^(N-1)+...+x*N!+N!
        series_unit,series_val = R.one(), 0

        # we compute the value of N! as we go through the loop
        nfactorial_unit,nfactorial_val = R.one(),0

        nmodp = N%p
        for n in range(N,0,-1):
            # multiply everything by x
            series_val += x_val
            series_unit *= x_unit

            # compute the new value of N*(N-1)*...
            if nmodp == 0:
                n_pval, n_punit = Integer(n).val_unit(p)
                nfactorial_unit *= R(n_punit) * p_unit**n_pval
                nfactorial_val += n_pval*e
                nmodp = p
            else:
                nfactorial_unit *= n
            nmodp -= 1

            # now add N*(N-1)*...
            common_val = min(nfactorial_val, series_val)
            series_unit = (series_unit<<(series_val-common_val)) + (nfactorial_unit<<(nfactorial_val-common_val))
            series_val = common_val

        # multiply the result by N!
        return series_unit*nfactorial_unit.inverse_of_unit()<<(series_val-nfactorial_val)

    def _exp_binary_splitting(self, aprec):
        """
        Compute the exponential power series of this element

        This is a helper method for :meth:`exp`.

        INPUT:

        - ``aprec`` -- an integer, the precision to which to compute the
          exponential

        NOTE::

            The function does not check that its argument ``self`` is 
            the disk of convergence of ``exp``. If this assumption is not 
            fullfiled the behaviour of the function is not specified.

        ALGORITHM:

        Write

        .. MATH::

            self = \sum_{i=1}^\infty a_i p^{2^i}

        with `0 \leq a_i < p^{2^i}` and compute 
        `\exp(a_i p^{2^i})` using the standard Taylor expansion

        .. MATH::

            \exp(x) = 1 + x + x^2/2 + x^3/6 + x^4/24 + \cdots

        together with a binary splitting method.

        The binary complexity of this algorithm is quasi-linear.

        EXAMPLES::

            sage: R = Zp(7,5)
            sage: x = R(7)
            sage: x.exp(algorithm="binary_splitting")   # indirect doctest
            1 + 7 + 4*7^2 + 2*7^3 + O(7^5)

        """
        raise NotImplementedError("The binary splitting algorithm is not implemented for the parent: %s" % self.parent())

    def _exp_newton(self, aprec, log_algorithm=None):
        """
        Compute the exponential power series of this element

        This is a helper method for :meth:`exp`.

        INPUT:

        - ``aprec`` -- an integer, the precision to which to compute the
          exponential

        - ``log_algorithm`` (default: None) -- the algorithm used for
          computing the logarithm. This attribute is passed to the log
          method. See :meth:`log` for more details about the possible
          algorithms.

        NOTE::

            The function does not check that its argument ``self`` is 
            the disk of convergence of ``exp``. If this assumption is not 
            fullfiled the behaviour of the function is not specified.

        ALGORITHM:

        Solve the equation `\log(x) = self` using the Newton scheme::

        .. MATH::

            x_{i+1} = x_i \cdot (1 + self - \log(x_i))

        The binary complexity of this algorithm is roughly the same
        than that of the computation of the logarithm.

        EXAMPLES::

            sage: R.<w> = Zq(7^2,5)
            sage: x = R(7*w)
            sage: x.exp(algorithm="newton")   # indirect doctest
            1 + w*7 + (4*w + 2)*7^2 + (w + 6)*7^3 + 5*7^4 + O(7^5)
        """
        R = self.parent()
        e = R.absolute_e()
        a = R(1,aprec)
        l = R(0,aprec)
        if R.prime() == 2:
            trunc = e + 1
            while trunc < aprec:
                trunc = 2*trunc - e
                b = (self-l).add_bigoh(trunc).lift_to_precision(aprec)
                a *= 1+b
                l += (1+b).log(aprec, algorithm=log_algorithm)
        else:
            trunc = 1
            while trunc < aprec:
                trunc = 2*trunc
                b = (self-l).add_bigoh(trunc).lift_to_precision(aprec)
                a *= 1+b
                l += (1+b).log(aprec, algorithm=log_algorithm)
        return a


    def exp(self, aprec = None, algorithm=None):
        r"""
        Compute the `p`-adic exponential of this element if the exponential
        series converges.

        INPUT:

        - ``aprec`` -- an integer or ``None`` (default: ``None``); if
          specified, computes only up to the indicated precision.

        - ``algorithm`` -- ``generic``, ``binary_splitting``, ``newton`` 
          or ``None`` (default)
          The generic algorithm evaluates naively the series defining the
          exponential, namely

          .. MATH::
 
              \exp(x) = 1 + x + x^2/2 + x^3/6 + x^4/24 + \cdots

          Its binary complexity is quadratic with respect to the precision.

          The binary splitting algorithm is faster, it has a quasi-linear
          complexity.

          The ``Newton`` algorithms solve the equation `\log(x) = self` using
          a Newton scheme. It runs roughly as fast as the computation of the
          logarithm.

          By default, we use the binary splitting if it is available. 
          If it is not, we use the Newton algorithm if a fast algorithm for
          computing the logarithm is available.
          Otherwise we switch to the generic algorithm.

        EXAMPLES:

        :meth:`log` and :meth:`exp` are inverse to each other::

            sage: Z13 = Zp(13, 10)
            sage: a = Z13(14); a
            1 + 13 + O(13^10)
            sage: a.log().exp()
            1 + 13 + O(13^10)

        An error occurs if this is called with an element for which the
        exponential series does not converge::

            sage: Z13.one().exp()
            Traceback (most recent call last):
            ...
            ValueError: Exponential does not converge for that input.

        The next few examples illustrate precision when computing `p`-adic
        exponentials::

            sage: R = Zp(5,10)
            sage: e = R(2*5 + 2*5**2 + 4*5**3 + 3*5**4 + 5**5 + 3*5**7 + 2*5**8 + 4*5**9).add_bigoh(10); e
            2*5 + 2*5^2 + 4*5^3 + 3*5^4 + 5^5 + 3*5^7 + 2*5^8 + 4*5^9 + O(5^10)
            sage: e.exp()*R.teichmuller(4)
            4 + 2*5 + 3*5^3 + O(5^10)

        ::

            sage: K = Qp(5,10)
            sage: e = K(2*5 + 2*5**2 + 4*5**3 + 3*5**4 + 5**5 + 3*5**7 + 2*5**8 + 4*5**9).add_bigoh(10); e
            2*5 + 2*5^2 + 4*5^3 + 3*5^4 + 5^5 + 3*5^7 + 2*5^8 + 4*5^9 + O(5^10)
            sage: e.exp()*K.teichmuller(4)
            4 + 2*5 + 3*5^3 + O(5^10)

        Logarithms and exponentials in extension fields. First, in an
        Eisenstein extension::

            sage: R = Zp(5,5)
            sage: S.<x> = R[]
            sage: f = x^4 + 15*x^2 + 625*x - 5
            sage: W.<w> = R.ext(f)
            sage: z = 1 + w^2 + 4*w^7; z
            1 + w^2 + 4*w^7 + O(w^20)
            sage: z.log().exp()
            1 + w^2 + 4*w^7 + O(w^20)

        Now an unramified example::

            sage: R = Zp(5,5)
            sage: S.<x> = R[]
            sage: g = x^3 + 3*x + 3
            sage: A.<a> = R.ext(g)
            sage: b = 1 + 5*(1 + a^2) + 5^3*(3 + 2*a); b
            1 + (a^2 + 1)*5 + (2*a + 3)*5^3 + O(5^5)
            sage: b.log().exp()
            1 + (a^2 + 1)*5 + (2*a + 3)*5^3 + O(5^5)

        TESTS:

        Check that results are consistent over a range of precision::

            sage: max_prec = 40
            sage: p = 3
            sage: K = Zp(p, max_prec)
            sage: full_exp = (K(p)).exp()
            sage: for prec in range(2, max_prec):
            ....:     ll = (K(p).add_bigoh(prec)).exp()
            ....:     assert ll == full_exp
            ....:     assert ll.precision_absolute() == prec
            sage: K = Qp(p, max_prec)
            sage: full_exp = (K(p)).exp()
            sage: for prec in range(2, max_prec):
            ....:     ll = (K(p).add_bigoh(prec)).exp()
            ....:     assert ll == full_exp
            ....:     assert ll.precision_absolute() == prec

        Check that this also works for capped-absolute implementations::

            sage: Z13 = ZpCA(13, 10)
            sage: a = Z13(14); a
            1 + 13 + O(13^10)
            sage: a.log().exp()
            1 + 13 + O(13^10)

            sage: R = ZpCA(5,5)
            sage: S.<x> = R[]
            sage: f = x^4 + 15*x^2 + 625*x - 5
            sage: W.<w> = R.ext(f)
            sage: z = 1 + w^2 + 4*w^7; z
            1 + w^2 + 4*w^7 + O(w^20)
            sage: z.log().exp()
            1 + w^2 + 4*w^7 + O(w^20)

        Check that this also works for fixed-mod implementations::

            sage: Z13 = ZpFM(13, 10)
            sage: a = Z13(14); a
            1 + 13 + O(13^10)
            sage: a.log().exp()
            1 + 13 + O(13^10)

            sage: R = ZpFM(5,5)
            sage: S.<x> = R[]
            sage: f = x^4 + 15*x^2 + 625*x - 5
            sage: W.<w> = R.ext(f)
            sage: z = 1 + w^2 + 4*w^7; z
            1 + w^2 + 4*w^7 + O(w^20)
            sage: z.log().exp()
            1 + w^2 + 4*w^7 + O(w^20)

        Some corner cases::

            sage: Z2 = Zp(2, 5)
            sage: Z2(2).exp()
            Traceback (most recent call last):
            ...
            ValueError: Exponential does not converge for that input.

            sage: S.<x> = Z2[]
            sage: W.<w> = Z2.ext(x^3-2)
            sage: (w^2).exp()
            Traceback (most recent call last):
            ...
            ValueError: Exponential does not converge for that input.
            sage: (w^3).exp()
            Traceback (most recent call last):
            ...
            ValueError: Exponential does not converge for that input.
            sage: (w^4).exp()
            1 + w^4 + w^5 + w^7 + w^9 + w^10 + w^14 + O(w^15)

        Check that all algorithms output the same result::

            sage: R = Zp(5,50)
            sage: a = 5 * R.random_element()
            sage: bg = a.exp(algorithm="generic")
            sage: bbs = a.exp(algorithm="binary_splitting")
            sage: bn = a.exp(algorithm="newton")
            sage: bg == bbs
            True
            sage: bg == bn
            True

        Performances::

            sage: R = Zp(17,10^5)
            sage: a = 17 * R.random_element()
            sage: b = a.exp()    # should be rather fast

        AUTHORS:

        - Genya Zaytman (2007-02-15)

        - Amnon Besser, Marc Masdeu (2012-02-23): Complete rewrite

        - Julian Rueth (2013-02-14): Added doctests, fixed some corner cases

        - Xavier Caruso (2017-06): Added binary splitting and Newton algorithms

        """
        p = self.parent().prime()

        if (p-1)*self.valuation() <= self.parent().absolute_e():
            raise ValueError('Exponential does not converge for that input.')

        # The optimal absolute precision on exp(self)
        # is the absolution precision on self
        maxprec = min(self.precision_absolute(), self.parent().precision_cap())
        if aprec is None or aprec > maxprec:
            aprec = maxprec

        if algorithm is None:
            try:
                ans = self._exp_binary_splitting(aprec)
            except NotImplementedError:
                try:
                    ans = self._exp_newton(aprec, log_algorithm='binary_splitting')
                except NotImplementedError:
                    ans = self._exp_generic(aprec)
        elif algorithm == 'generic':
            ans = self._exp_generic(aprec)
        elif algorithm == 'binary_splitting':
            ans = self._exp_binary_splitting(aprec)
        elif algorithm == 'newton':
            ans = self._exp_newton(aprec)
        return ans.add_bigoh(aprec)
        

    def square_root(self, extend=True, all=False, algorithm=None):
        r"""
        Return the square root of this `p`-adic number.

        INPUT:

        - ``self`` -- a `p`-adic element.

        - ``extend`` -- a boolean (default: ``True``); if ``True``, return a 
          square root in an extension if necessary; if ``False`` and no root 
          exists in the given ring or field, raise a ValueError.

        - ``all`` -- a boolean (default: ``False``); if ``True``, return a 
          list of all square roots.

        - ``algorithm`` -- ``"pari"``, ``"sage"`` or ``None`` (default: 
          ``None``); Sage provides an implementation for any extension of 
          `Q_p` whereas only square roots over `Q_p` is implemented in Pari;
          the default is ``"pari"`` if the ground field is `Q_p`, ``"sage"``
          otherwise.

        OUTPUT:

        The square root or the list of all square roots of this `p`-adic 
        number.

        NOTE:

        The square root is chosen (resp. the square roots are ordered) in
        a deterministic way.

        EXAMPLES::

            sage: R = Zp(3, 20)
            sage: R(0).square_root()
            0

            sage: R(1).square_root()
            1 + O(3^20)

            sage: R(2).square_root(extend=False)
            Traceback (most recent call last):
            ...
            ValueError: element is not a square

            sage: -R(4).square_root()
            2 + O(3^20)

            sage: R(9).square_root()
            3 + O(3^21)

        When `p = 2`, the precision of the square root is less
        than the input::

            sage: R2 = Zp(2, 20)
            sage: R2(1).square_root()
            1 + O(2^19)
            sage: R2(4).square_root()
            2 + O(2^20)

            sage: R.<t> = Zq(2^10, 10)
            sage: u = 1 + 8*t
            sage: u.square_root()
            1 + t*2^2 + t^2*2^3 + t^2*2^4 + (t^4 + t^3 + t^2)*2^5 + (t^4 + t^2)*2^6 + (t^5 + t^2)*2^7 + (t^6 + t^5 + t^4 + t^2)*2^8 + O(2^9)

            sage: R.<a> = Zp(2).extension(x^3 - 2)
            sage: u = R(1 + a^4 + a^5 + a^7 + a^8, 10); u
            1 + a^4 + a^5 + a^7 + a^8 + O(a^10)
            sage: v = u.square_root(); v
            1 + a^2 + a^4 + a^6 + O(a^7)

        However, observe that the precision increases to its original value 
        when we recompute the square of the square root::

            sage: v^2
            1 + a^4 + a^5 + a^7 + a^8 + O(a^10)

        If the input does not have enough precision in order to determine if
        the given element has a square root in the ground field, an error is 
        raised::

            sage: R(1, 6).square_root()
            Traceback (most recent call last):
            ...
            PrecisionError: not enough precision to be sure that this element has a square root

            sage: R(1, 7).square_root()
            1 + O(a^4)

            sage: R(1+a^6, 7).square_root(extend=False)
            Traceback (most recent call last):
            ...
            ValueError: element is not a square

        In particular, an error is raised when we try to compute the square
        root of an inexact

        TESTS::

            sage: R = Qp(5, 100)
            sage: c = R.random_element()
            sage: s = (c^2).square_root()
            sage: s == c or s == -c
            True

        """
        # We first check trivial cases and precision
        if self._is_exact_zero():
            return self
        parent = self.parent()
        if self.is_zero() or (parent.prime() == 2 and self.precision_relative() < 1 + 2*parent.absolute_e()):
            raise PrecisionError("not enough precision to be sure that this element has a square root")

        if algorithm is None:
            if parent.absolute_degree() == 1:
                algorithm = "pari"
            else:
                algorithm = "sage"

        if algorithm == "pari":
            from sage.libs.pari.all import PariError
            ans = None
            try:
                # use pari
                ans = parent(self.__pari__().sqrt())
            except PariError:
                # todo: should eventually change to return an element of
                # an extension field
                pass
        elif algorithm == "sage":
            ans = self._square_root()
        if ans is not None:
            if list(ans.expansion()) > list((-ans).expansion()):
                ans = -ans
            if all:
                return [ans, -ans]
            else:
                return ans
        if extend:
            raise NotImplementedError("extending using the sqrt function not yet implemented")
        elif all:
            return []
        else:
            raise ValueError("element is not a square")

    def _square_root(self):
        """
        Return the square root of this `p`-adic number
        or ``None`` if this number does not have a square root

        NOTE:

        This is the Sage implementation used in :meth:`square_root`.

        This method assumes that the input is given at relative precision
        at least 1 if `p > 2` and relative precision at least `2e + 1` if
        `p = 2` (where `e` is the absolute ramification index).
        This is the minimal precision to be sure whether this number has
        or has not a square root.

        TESTS::

            sage: Q2 = Qp(2,20,'capped-rel')
            sage: Q2(1)._square_root()
            1 + O(2^19)
            sage: Q2(4)._square_root()
            2 + O(2^20)

            sage: Q5 = Qp(5,20,'capped-rel')
            sage: Q5(1)._square_root()
            1 + O(5^20)
            sage: Q5(-1)._square_root() == Q5.teichmuller(2) or Q5(-1).square_root() == Q5.teichmuller(3)
            True

            sage: Z3 = Zp(3,20,'capped-abs')
            sage: Z3(1).square_root()
            1 + O(3^20)
            sage: Z3(4).square_root() in [ Z3(2), -Z3(2) ]
            True
            sage: Z3(9).square_root()
            3 + O(3^19)

            sage: Z2 = Zp(2,20,'capped-abs')
            sage: Z2(1).square_root()
            1 + O(2^19)
            sage: Z2(4).square_root()
            2 + O(2^18)
            sage: Z2(9).square_root() in [ Z2(3), -Z2(3) ]
            True
            sage: Z2(17).square_root()
            1 + 2^3 + 2^5 + 2^6 + 2^7 + 2^9 + 2^10 + 2^13 + 2^16 + 2^17 + O(2^19)

            sage: Z5 = Zp(5,20,'capped-abs')
            sage: Z5(1).square_root()
            1 + O(5^20)
            sage: Z5(-1).square_root() == Z5.teichmuller(2) or Z5(-1).square_root() == Z5.teichmuller(3)
            True
        """
        ring = self.parent()
        p = ring.prime()
        e = ring.absolute_e()

        # First, we check valuation and renormalize if needed
        val = self.valuation()
        if val % 2 == 1:
            return None
        a = self >> val
        prec = a.precision_absolute()

        # We compute the square root of 1/a in the residue field
        abar = a.residue()
        try:
            xbar = 1/abar.sqrt(extend=False)
        except ValueError:
            return None
        x = ring(xbar)
        curprec = 1

        # When p is 2, we lift sqrt(1/a) modulo 2*pi (pi = uniformizer)
        if p == 2:   # We assume here that the relative precision is at least 2*e + 1
            x = x.lift_to_precision(e+1)

            # We will need 1/a at higher precision
            ainv = ~(a.add_bigoh(2*e+1))

            # If x^2 is not correct modulo pi^2, there is no solution
            if (ainv - x**2).valuation() < 2:
                return None

            # We lift modulo 2
            k = ring.residue_field()
            while curprec < e:   # curprec is the number of correct digits of x
                # recomputing x^2 is not necessary:
                # we can alternatively update it after each update of x
                # (which is theoretically a bit faster)
                b = (ainv - x**2) >> (2*curprec)
                if b == 0: break
                for i in range(e - curprec):
                    if i % 2 == 0:
                        try:
                            # We shouldn't recompute the expansion of b at the iteration
                            cbar = k(b.expansion(i)).sqrt(extend=False)
                        except ValueError:
                            return None
                        c = ring(cbar).lift_to_precision()
                        x += c << (curprec + i//2)
                    else:
                        if k(b.expansion(i)) != 0:
                            return None
                curprec = (curprec + e + 1) // 2

            # We lift one step further
            from sage.rings.polynomial.polynomial_ring_constructor import PolynomialRing
            S = PolynomialRing(k, name='x')
            b = ainv - x**2
            if b.valuation() < 2*e:
                return None
            b >>= (2*e)
            AS = S([ b.residue(), xbar*k(ring(2).expansion(e)), 1 ])
            roots = AS.roots()
            if len(roots) == 0:
                return None
            x += ring(roots[0][0]) << e

            # For Newton iteration, we redefine curprec
            # as (a lower bound on) valuation(a*x^2 - 1)
            curprec = 2*e + 1

        # We perform Newton iteration
        while curprec < prec:
            if p == 2:
                curprec -= e
            curprec <<= 1
            x = x.lift_to_precision(min(prec,curprec))
            x += x * (1 - a*x*x) / 2

        return (a*x) << (val // 2)


    def __abs__(self):
        """
        Return the `p`-adic absolute value of ``self``.

        This is normalized so that the absolute value of `p` is `1/p`.

        EXAMPLES::

            sage: abs(Qp(5)(15))
            1/5
            sage: abs(Qp(7)(0))
            0

        An unramified extension::

            sage: R = Zp(5,5)
            sage: P.<x> = PolynomialRing(R)
            sage: Z25.<u> = R.ext(x^2 - 3)
            sage: abs(u)
            1
            sage: abs(u^24-1)
            1/5

        A ramified extension::

            sage: W.<w> = R.ext(x^5 + 75*x^3 - 15*x^2 + 125*x - 5)
            sage: abs(w)
            0.724779663677696
            sage: abs(W(0))
            0.000000000000000
        """
        return self.abs()

    cpdef abs(self, prec=None):
        """
        Return the `p`-adic absolute value of ``self``.

        This is normalized so that the absolute value of `p` is `1/p`.

        INPUT:

        - ``prec`` -- Integer.  The precision of the real field in which
          the answer is returned.  If ``None``, returns a rational for
          absolutely unramified fields, or a real with 53 bits of
          precision for ramified fields.

        EXAMPLES::

            sage: a = Qp(5)(15); a.abs()
            1/5
            sage: a.abs(53)
            0.200000000000000
            sage: Qp(7)(0).abs()
            0
            sage: Qp(7)(0).abs(prec=20)
            0.00000

        An unramified extension::

            sage: R = Zp(5,5)
            sage: P.<x> = PolynomialRing(R)
            sage: Z25.<u> = R.ext(x^2 - 3)
            sage: u.abs()
            1
            sage: (u^24-1).abs()
            1/5

        A ramified extension::

            sage: W.<w> = R.ext(x^5 + 75*x^3 - 15*x^2 + 125*x - 5)
            sage: w.abs()
            0.724779663677696
            sage: W(0).abs()
            0.000000000000000
        """
        K = self.parent()
        if not prec and K.absolute_e() > 1:
            prec = 53
        if prec:
            from sage.rings.real_mpfr import RealField
            if self.is_zero():
                return RealField(prec).zero()
            return RealField(prec)(K.prime())**(-self.ordp())
        else:
            if self.is_zero():
                return Rational(0)
            return Rational(K.prime())**(-self.valuation())

    cpdef bint _is_base_elt(self, p) except -1:
        """
        Return ``True`` if this element is an element of Zp or Qp (rather than
        an extension).

        INPUT:

        - ``p`` -- a prime, which is compared with the parent of this element.

        EXAMPLES::

            sage: a = Zp(5)(3); a._is_base_elt(5)
            True
            sage: a._is_base_elt(17)
            False

        """
        raise NotImplementedError

    def _polylog_res_1(self, n):
        """
        Return `Li_n(`self`)` , the `n`th `p`-adic polylogarithm of ``self``, assuming that self is congruent to 1 mod p.
        This is an internal function, used by :meth:`polylog`.

        INPUT:

            - ``n`` -- a non-negative integer

        OUTPUT:

            - Li_n(self)

        EXAMPLES ::

            sage: Qp(2)(-1)._polylog_res_1(6) == 0
            True

        ::
            sage: Qp(5)(1)._polylog_res_1(1)
            Traceback (most recent call last):
            ...
            ValueError: Polylogarithm is not defined for 1.
        """
        from sage.rings.power_series_ring import PowerSeriesRing
        from sage.functions.other import ceil,floor
        from sage.rings.padics.factory import Qp
        from sage.misc.all import verbose

        if self == 1:
            raise ValueError('Polylogarithm is not defined for 1.')

        p = self.parent().prime()
        prec = self.precision_absolute()

        K = self.parent().fraction_field()
        z = K(self)

        hsl = max(prec / ((z - 1).valuation()) + 1, prec*(p == 2))
        N = floor(prec - n*(hsl - 1).log(p))

        verbose(hsl, level=3)

        def bound(m):
            return prec - m + Integer(1-2**(m-1)).valuation(p) - m*(hsl - 1).log(p)

        gsl = max([_findprec(1/(p-1), 1, _polylog_c(m,p) + bound(m), p) for m in range(2,n+1)])
        verbose(gsl, level=3)
        g = _compute_g(p, n, max([bound(m) + m*floor((gsl-1).log(p)) for m in range(2, n+1)]), gsl)
        verbose(g, level=3)
        S = PowerSeriesRing(K, default_prec = ceil(hsl), names='t')
        t = S.gen()
        log1plust = (1+t).log()
        log1plusti = 1

        G = (n+1)*[0]
        for i in range(n+1):
            G[i] = (log1plusti)/Integer(i).factorial()
            log1plusti *= log1plust

        verbose(G, level=3)

        H = (n+1)*[0]
        H[2] = -sum([((-t)**i)/Integer(i)**2 for i in range(1,hsl+2)])
        for i in range(2, n):
            H[i+1] = (H[i]/(1+t) + G[i]/t).integral()
            if (i + 1) % 2 == 1:
                if p != 2:
                    H[i+1] += (2**i*p**(i+1)*g[i+1](1/K(2)))/((1-2**i)*(p**(i+1) - 1))
                else:
                    H[i+1] += (2**i*H[i+1](K(-2)))/(1 - 2**(i+1))

        verbose(H, level=3)
        return (H[n](z - 1) - ((z.log(0))**(n-1)*(1 - z).log(0))/Integer(n-1).factorial()).add_bigoh(N)

    def polylog(self, n):
        """
        Return `Li_n(self)` , the `n`th `p`-adic polylogarithm of this element.

        INPUT:

            - ``n`` -- a non-negative integer

        OUTPUT:

            - `Li_n(self)`

        EXAMPLES:

        The `n`-th polylogarithm of `-1` is `0` for even `n` ::

            sage: Qp(13)(-1).polylog(6) == 0
            True

        We can check some identities, for example those mentioned in [DCW2016]_ ::

            sage: x = Qp(7, prec=30)(1/3)
            sage: (x^2).polylog(4) - 8*x.polylog(4) - 8*(-x).polylog(4) == 0
            True

        ::

            sage: x = Qp(5, prec=30)(4)
            sage: x.polylog(2) + (1/x).polylog(2) + x.log(0)**2/2 == 0
            True

        ::

            sage: x = Qp(11, prec=30)(2)
            sage: x.polylog(2) + (1-x).polylog(2) + x.log(0)**2*(1-x).log(0) == 0
            True

        `Li_1(z) = -\log(1-z)` for `|z| < 1` ::

            sage: Qp(5)(10).polylog(1) == -Qp(5)(1-10).log(0)
            True

        The polylogarithm of 1 is not defined ::

            sage: Qp(5)(1).polylog(1)
            Traceback (most recent call last):
            ...
            ValueError: Polylogarithm is not defined for 1.


        The polylogarithm of 0 is 0 ::

            sage: Qp(11)(0).polylog(7)
            0

        ALGORITHM:

        The algorithm of Besser-de Jeu, as described in [BdJ2008]_ is used.

        REFERENCES:

        .. [BdJ2008] Besser, Amnon, and Rob de Jeu. "Li^(p)-Service? An Algorithm
             for Computing p-Adic Polylogarithms." Mathematics of Computation
             (2008): 1105-1134.

        .. [DCW2016] Dan-Cohen, Ishai, and Stefan Wewers. "Mixed Tate motives and the
             unit equation." International Mathematics Research Notices
             2016.17 (2016): 5291-5354.

        AUTHORS:

        - Jennifer Balakrishnan - Initial implementation
        - Alex J. Best (2017-07-21) - Extended to other residue disks

        .. TODO::

            - Implement for extensions
            - Use the change method to create K from self.parent()


        """
        from sage.rings.power_series_ring import PowerSeriesRing
        from sage.rings.padics.factory import Qp
        from sage.misc.all import verbose
        from sage.functions.other import ceil,floor
        from sage.rings.infinity import PlusInfinity

        if self.parent().absolute_degree() != 1:
            raise NotImplementedError("Polylogarithms are not currently implemented for elements of extensions")
            # TODO implement this (possibly after the change method for padic generic elements is added).

        prec = self.precision_absolute()

        p = self.parent().prime()
        K = self.parent().fraction_field()

        z = K(self)
        n = Integer(n)

        if z.valuation() < 0:
            verbose("residue oo, using functional equation for reciprocal. %d %s"%(n,str(self)), level=2)
            return (-1)**(n+1)*(1/z).polylog(n)-(z.log(0)**n)/K(n.factorial())

        zeta = K.teichmuller(z)

        # Which residue disk are we in?
        if zeta == 0:
            if z.precision_absolute() == PlusInfinity():
                return K(0)
            verbose("residue 0, using series. %d %s"%(n,str(self)), level=2)
            M = ceil((prec/z.valuation()).log(p))
            N = prec - n*M
            ret = K(0)
            for m in range(M + 1):
                zpm = z**(p**m)
                ret += p**(-m*n)*sum(zpm**k/Integer(k)**n for k in
                        range(1, _findprec(p**m*z.valuation(), 0, N + n*m, p)) if k % p != 0)

            return ret.add_bigoh(N)

        if zeta == 1:
            if z == 1:
                raise ValueError("Polylogarithm is not defined for 1.")
            verbose("residue 1, using _polylog_res_1. %d %s"%(n,str(self)), level=2)
            return self._polylog_res_1(n)

        # Set up precision bounds
        tsl = prec / (z - zeta).valuation() + 1
        N = floor(prec - n*(tsl - 1).log(p))
        gsl = max([_findprec(1/(p-1), 1, prec - m + _polylog_c(m,p) - m*(tsl - 1).log(p), p) for m in range(1,n+1)])

        gtr = _compute_g(p, n, prec + n*(gsl - 1).log(p), gsl)

        K = Qp(p, prec)

        # Residue disk around zeta
        verbose("general case. %d %s"%(n, str(self)), level=2)
        Li_i_zeta = [0] + [p**i/(p**i-1)*gtr[i](1/(1-zeta)) for i in range(1,n+1)]

        T = PowerSeriesRing(K, default_prec=ceil(tsl), names='t')
        t = T.gen()
        F = (n+1)*[0]
        F[0] = (zeta+t)/(1-zeta-t)
        for i in range(n):
            F[i+1] = Li_i_zeta[i+1] + (F[i]/(zeta + t)).integral()

        return (F[n](z - zeta)).add_bigoh(N)


# Module functions used by polylog
def _polylog_c(n, p):
    """
    Return c(n, p) = p/(p-1) - (n-1)/log(p) + (n-1)*log(n*(p-1)/log(p),p) + log(2*p*(p-1)*n/log(p), p)
    as defined in Prop 6.1 of [BdJ2008]_ which is used as a precision bound.
    This is an internal function, used by :meth:`polylog`.

    EXAMPLES::

        sage: sage.rings.padics.padic_generic_element._polylog_c(1, 2)
        log(4/log(2))/log(2) + 2

    REFERENCES:

    Prop. 6.1 of

        .. [BdJ2008] Besser, Amnon, and Rob de Jeu. "Li^(p)-Service? An Algorithm
             for Computing p-Adic Polylogarithms." Mathematics of Computation
             (2008): 1105-1134.

    """
    return p/(p-1) - (n-1)/p.log() + (n-1)*(n*(p-1)/p.log()).log(p) + (2*p*(p-1)*n/p.log()).log(p)

def _findprec(c_1, c_2, c_3, p):
    """
    Return an integer k such that c_1*k - c_2*log_p(k) > c_3.
    This is an internal function, used by :meth:`polylog`.

    INPUT:

    - `c_1`, `c_2`, `c_3` - positive integers
    - `p` - prime

    OUTPUT:

    ``sl`` such that `kc_1 - c_2 \log_p(k) > c_3` for all `k \ge sl`

    EXAMPLES::

        sage: sage.rings.padics.padic_generic_element._findprec(1, 1, 2, 2)
        5
        sage: 5*1 - 5*log(1, 2) > 2
        True

    REFERENCES:

    Remark 7.11 of

        .. [BdJ2008] Besser, Amnon, and Rob de Jeu. "Li^(p)-Service? An Algorithm
             for Computing p-Adic Polylogarithms." Mathematics of Computation
             (2008): 1105-1134.
    """
    from sage.functions.other import ceil
    k = Integer(max(ceil(c_2/c_1), 2))
    while True:
        if c_1*k - c_2*k.log(p) > c_3:
            return k
        k += 1

def _compute_g(p, n, prec, terms):
    """
    Return the list of power series `g_i = \int(-g_{i-1}/(v-v^2))` used in the computation of polylogarithms.
    This is an internal function, used by :meth:`polylog`.

    EXAMPLES::

        sage: sage.rings.padics.padic_generic_element._compute_g(7, 3, 3, 3)[0]
        (O(7^3))*v^2 + (1 + O(7^3))*v + (O(7^3))

    """
    from sage.rings.power_series_ring import PowerSeriesRing
    from sage.functions.other import ceil
    from sage.rings.padics.factory import Qp

    # Compute the sequence of power series g
    R = PowerSeriesRing(Qp(p, ceil(prec)), default_prec=terms, names='v')
    v = R.gen()
    g = (n+1)*[0]
    g[0] = v - 1 - ((v-1)**p)/(v**p-(v-1)**p)
    for i in range(n):
        g[i+1] = -(g[i]/(v-v**2)).integral()
    return [x.truncate(terms) for x in g]<|MERGE_RESOLUTION|>--- conflicted
+++ resolved
@@ -194,10 +194,6 @@
     cdef bint _set_prec_both(self, long absprec, long relprec) except -1:
         return 0
 
-<<<<<<< HEAD
-=======
-    @coerce_binop
->>>>>>> 238cb95f
     def _quo_rem(self, right):
         """
         Quotient with remainder.
@@ -348,11 +344,7 @@
             sage: a // 15 # indirect doctest
             5 + O(5^4)
         """
-<<<<<<< HEAD
         return self.quo_rem(right, integral=True)[0]
-=======
-        return self._quo_rem(right)[0]
->>>>>>> 238cb95f
 
     def __getitem__(self, n):
         r"""
