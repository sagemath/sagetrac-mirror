"""
p-Adic Generic Element

Elements of `p`-Adic Rings and Fields

AUTHORS:

- David Roe

- Genya Zaytman: documentation

- David Harvey: doctests

<<<<<<< HEAD
- Julian Rueth: fixes for exp() and log(), implement gcd, xgcd

"""

#*****************************************************************************
#       Copyright (C) 2007 David Roe <roed@math.harvard.edu>
#                     2007 William Stein <wstein@gmail.com>
#                     2013 Julian Rueth <julian.rueth@gmail.com>
=======
- Julian Rueth: fixes for exp() and log(), implemented gcd, xgcd

"""

#*****************************************************************************
#       Copyright (C) 2007-2013 David Roe <roed@math.harvard.edu>
#                     2007      William Stein <wstein@gmail.com>
#                     2013-2014 Julian Rueth <julian.rueth@gmail.com>
>>>>>>> 1c17d9ee
#
#  Distributed under the terms of the GNU General Public License (GPL)
#  as published by the Free Software Foundation; either version 2 of
#  the License, or (at your option) any later version.
#
#                  http://www.gnu.org/licenses/
#*****************************************************************************

include "sage/ext/stdsage.pxi"

cimport sage.rings.padics.local_generic_element
from sage.libs.gmp.mpz cimport mpz_set_si
from sage.rings.padics.local_generic_element cimport LocalGenericElement
from sage.rings.padics.precision_error import PrecisionError
from sage.rings.rational cimport Rational
from sage.rings.integer cimport Integer
from sage.rings.infinity import infinity
<<<<<<< HEAD
from sage.libs.pari.gen import pari
from sage.libs.pari.gen import PariError
import sage.rings.rational_field
=======
>>>>>>> 1c17d9ee
from sage.structure.element import coerce_binop

cdef long maxordp = (1L << (sizeof(long) * 8 - 2)) - 1

cdef class pAdicGenericElement(LocalGenericElement):
    cpdef int _cmp_(left, Element right) except -2:
        """
        First compare valuations, then compare normalized
        residue of unit part.

        EXAMPLES::

            sage: R = Zp(19, 5,'capped-rel','series'); K = Qp(19, 5, 'capped-rel', 'series')
            sage: a = R(2); a
            2 + O(19^5)
            sage: b = R(3); b
            3 + O(19^5)
            sage: a < b
            True
            sage: a = K(2); a
            2 + O(19^5)
            sage: b = K(3); b
            3 + O(19^5)
            sage: a < b
            True

        ::

            sage: R = Zp(5); a = R(5, 6); b = R(5 + 5^6, 8)
            sage: a == b #indirect doctest
            True

        ::

            sage: R = Zp(5)
            sage: a = R(17)
            sage: b = R(21)
            sage: a == b
            False
            sage: a < b
            True

        ::

            sage: R = ZpCA(5)
            sage: a = R(17)
            sage: b = R(21)
            sage: a == b
            False
            sage: a < b
            True

        ::

            sage: R = ZpFM(5)
            sage: a = R(17)
            sage: b = R(21)
            sage: a == b
            False
            sage: a < b
            True
        """
        m = min(left.precision_absolute(), right.precision_absolute())
        x_ordp = left.valuation()
        if x_ordp >= m :
            x_ordp = infinity
        y_ordp = right.valuation()
        if y_ordp >= m :
            y_ordp = infinity
        if x_ordp < y_ordp:
            return -1
        elif x_ordp > y_ordp:
            return 1
        else:  # equal ordp
            if x_ordp is infinity:
                return 0 # since both are zero
            else:
                return (<pAdicGenericElement>left.unit_part())._cmp_units(right.unit_part())

    cdef int _cmp_units(left, pAdicGenericElement right) except -2:
        raise NotImplementedError

    cdef int _set_from_Integer(self, Integer x, absprec, relprec) except -1:
        raise NotImplementedError
    cdef int _set_from_mpz(self, mpz_t x) except -1:
        raise NotImplementedError
    cdef int _set_from_mpz_rel(self, mpz_t x, long relprec) except -1:
        raise NotImplementedError
    cdef int _set_from_mpz_abs(self, mpz_t value, long absprec) except -1:
        raise NotImplementedError
    cdef int _set_from_mpz_both(self, mpz_t x, long absprec, long relprec) except -1:
        raise NotImplementedError

    cdef int _set_from_Rational(self, Rational x, absprec, relprec) except -1:
        raise NotImplementedError
    cdef int _set_from_mpq(self, mpq_t x) except -1:
        raise NotImplementedError
    cdef int _set_from_mpq_rel(self, mpq_t x, long relprec) except -1:
        raise NotImplementedError
    cdef int _set_from_mpq_abs(self, mpq_t value, long absprec) except -1:
        raise NotImplementedError
    cdef int _set_from_mpq_both(self, mpq_t x, long absprec, long relprec) except -1:
        raise NotImplementedError

    cdef int _pshift_self(self, long shift) except -1:
        raise NotImplementedError

    cdef int _set_inexact_zero(self, long absprec) except -1:
        raise NotImplementedError
    cdef int _set_exact_zero(self) except -1:
        raise TypeError, "this type of p-adic does not support exact zeros"

    cpdef bint _is_exact_zero(self) except -1:
        """
        Returns True if self is exactly zero.  Since
        non-capped-relative elements cannot be exact, this function
        always returns False.

        EXAMPLES::

            sage: ZpCA(17)(0)._is_exact_zero()
            False
        """
        return False

    cpdef bint _is_inexact_zero(self) except -1:
        """
        Returns True if self is indistinguishable from zero, but not
        exactly zero.

        EXAMPLES::

            sage: Zp(5)(0,5)._is_inexact_zero()
            True
        """
        raise NotImplementedError

    cpdef bint _is_zero_rep(self) except -1:
        """
        Returns True is self is indistinguishable from zero.

        EXAMPLES::

            sage: ZpCA(17)(0,15)._is_zero_rep()
            True
        """
        return self._is_inexact_zero() or self._is_exact_zero()

    cdef bint _set_prec_abs(self, long absprec) except -1:
        self._set_prec_both(absprec, (<PowComputer_class>self.parent().prime_pow).prec_cap)

    cdef bint _set_prec_rel(self, long relprec) except -1:
        self._set_prec_both((<PowComputer_class>self.parent().prime_pow).prec_cap, relprec)

    cdef bint _set_prec_both(self, long absprec, long relprec) except -1:
        return 0

    #def _pari_(self):
    #    """
    #    Returns a pari version of this element.

    #    EXAMPLES::

    #        sage: R = Zp(5)
    #        sage: pari(R(1777))
    #        2 + 5^2 + 4*5^3 + 2*5^4 + O(5^20)
    #    """
    #    return pari(self._pari_init_())

    def __floordiv__(self, right):
        """
        Divides self by right and throws away the nonintegral part if
        self.parent() is not a field.

        There are a number of reasonable definitions for floor
        division.  Any definition should satisfy the following
        identity:

        (1) a = (a // b) * b + a % b

        If a and b lie in a field, then setting a % b = 0 and a // b =
        a / b provides a canonical way of satisfying this equation.

        However, for elements of integer rings, there are many choices
        of definitions for a // b and a % b that satisfy this
        equation.  Since p-adic rings in Sage come equipped with a
        uniformizer pi, we can use the choice of uniformizer in our
        definitions.  Here are some other criteria we might ask for:

        (2) If b = pi^k, the series expansion (in terms of pi) of a //
        b is just the series expansion of a, shifted over by k terms.

        (2') The series expansion of a % pi^k has no terms above
        pi^(k-1).

        The conditions (2) and (2') are equivalent.  But when we
        generalize these conditions to arbitrary b they diverge.

        (3) For general b, the series expansion of a // b is just the
        series expansion of a / b, truncating terms with negative
        exponents of pi.

        (4) For general b, the series expansion of a % b has no terms
        above b.valuation() - 1.

        In order to satisfy (3), one defines

        a // b = (a / b.unit_part()) >> b.valuation()
        a % b = a - (a // b) * b

        In order to satisfy (4), one defines

        a % b = a.lift() % pi.lift()^b.valuation()
        a // b = ((a - a % b) >> b.valuation()) / b.unit_part()


        In Sage we choose option (3), mainly because it is more easily
        defined in terms of shifting and thus generalizes more easily
        to extension rings.

        EXAMPLES::

            sage: R = ZpCA(5); a = R(129378); b = R(2398125)
            sage: a // b #indirect doctest
            3 + 3*5 + 4*5^2 + 2*5^4 + 2*5^6 + 4*5^7 + 5^9 + 5^10 + 5^11 + O(5^12)
            sage: a / b
            4*5^-4 + 3*5^-3 + 2*5^-2 + 5^-1 + 3 + 3*5 + 4*5^2 + 2*5^4 + 2*5^6 + 4*5^7 + 5^9 + 5^10 + 5^11 + O(5^12)
            sage: a % b
            3 + 5^4 + 3*5^5 + 2*5^6 + 4*5^7 + 5^8 + O(5^16)
            sage: (a // b) * b + a % b
            3 + 2*5^4 + 5^5 + 3*5^6 + 5^7 + O(5^16)

        The alternative definition::

            sage: a
            3 + 2*5^4 + 5^5 + 3*5^6 + 5^7 + O(5^20)
            sage: c = ((a - 3)>>4)/b.unit_part(); c
            1 + 2*5 + 2*5^3 + 4*5^4 + 5^6 + 5^7 + 5^8 + 4*5^9 + 2*5^10 + 4*5^11 + 4*5^12 + 2*5^13 + 3*5^14 + O(5^16)
            sage: c*b + 3
            3 + 2*5^4 + 5^5 + 3*5^6 + 5^7 + O(5^20)
        """
        P = self.parent()
        if P.is_field():
            return self / right
        else:
            right = P(right)
            if right._is_inexact_zero():
                raise PrecisionError("cannot divide by something indistinguishable from zero")
            elif right._is_exact_zero():
                raise ZeroDivisionError("cannot divide by zero")
            return self._floordiv_(right)

    cpdef RingElement _floordiv_(self, RingElement right):
        """
        Implements floor division.

        EXAMPLES::

            sage: R = Zp(5, 5); a = R(77)
            sage: a // 15 # indirect doctest
            1 + 4*5 + 5^2 + 3*5^3 + O(5^4)
        """
        v, u = right.val_unit()
        return self.parent()(self / u) >> v

    def __getitem__(self, n):
        r"""
        Returns the coefficient of `p^n` in the series expansion of this
        element, as an integer in the range `0` to `p-1`.

        EXAMPLES::

            sage: R = Zp(7,4,'capped-rel','series'); a = R(1/3); a
            5 + 4*7 + 4*7^2 + 4*7^3 + O(7^4)
            sage: a[0] #indirect doctest
            5
            sage: a[1]
            4

        Negative indices do not have the special meaning they have for regular
        python lists. In the following example, ``a[-1]`` is simply the
        coefficient of `7^{-1}`::

            sage: K = Qp(7,4,'capped-rel')
            sage: b = K(1/7 + 7); b
            7^-1 + 7 + O(7^3)
            sage: b[-2]
            0
            sage: b[-1]
            1
            sage: b[0]
            0
            sage: b[1]
            1
            sage: b[2]
            0

        It is an error to access coefficients which are beyond the precision
        bound::

            sage: b[3]
            Traceback (most recent call last):
            ...
            IndexError: list index out of range
            sage: b[-2]
            0

        Slices also work::

            sage: a[0:2]
            5 + 4*7 + O(7^2)
            sage: a[-1:3:2]
            5 + 4*7^2 + O(7^3)
            sage: b[0:2]
            7 + O(7^2)
            sage: b[-1:3:2]
            7^-1 + 7 + O(7^3)

        If the slice includes coefficients which are beyond the precision
        bound, they are ignored. This is similar to the behaviour of slices of
        python lists::

            sage: a[3:7]
            4*7^3 + O(7^4)
            sage: b[3:7]
            O(7^3)

        For extension elements, "zeros" match the behavior of
        ``list``::

            sage: S.<a> = Qq(125)
            sage: a[-2]
            []

        .. SEEALSO::

            :meth:`sage.rings.padics.local_generic_element.LocalGenericElement.slice`
        """
        if isinstance(n, slice):
            return self.slice(n.start, n.stop, n.step)
        if self.parent().f() == 1:
            zero = Integer(0)
        else:
            zero = []
        if n < self.valuation():
            return zero
        if n >= self.precision_absolute():
            raise IndexError("list index out of range")

        if self.parent().is_field():
            n -= self.valuation()

        # trailing coefficients which are zero are not stored in self.list() -
        # we catch an IndexError to check for this.
        try:
            return self.list()[n]
        except IndexError:
            return zero

    def __invert__(self):
        r"""
        Returns the multiplicative inverse of self.

        EXAMPLE::

            sage: R = Zp(7,4,'capped-rel','series'); a = R(3); a
            3 + O(7^4)
            sage: ~a #indirect doctest
            5 + 4*7 + 4*7^2 + 4*7^3 + O(7^4)

        .. NOTE::

            The element returned is an element of the fraction field.
        """
        return ~self.parent().fraction_field()(self, relprec = self.precision_relative())

    def __mod__(self, right):
        """
        If self is in a field, returns 0.  If in a ring, returns a
        p-adic integer such that

        (1) a = (a // b) * b + a % b

        holds.

        WARNING: The series expansion of a % b continues above the
        valuation of b.

        The definitions of a // b and a % b are intertwined by
        equation (1).  If a and b lie in a field, then setting a % b =
        0 and a // b = a / b provides a canonical way of satisfying
        this equation.

        However, for elements of integer rings, there are many choices
        of definitions for a // b and a % b that satisfy this
        equation.  Since p-adic rings in Sage come equipped with a
        uniformizer pi, we can use the choice of uniformizer in our
        definitions.  Here are some other criteria we might ask for:

        (2) If b = pi^k, the series expansion (in terms of pi) of a //
        b is just the series expansion of a, shifted over by k terms.

        (2') The series expansion of a % pi^k has no terms above
        pi^(k-1).

        The conditions (2) and (2') are equivalent.  But when we
        generalize these conditions to arbitrary b they diverge.

        (3) For general b, the series expansion of a // b is just the
        series expansion of a / b, truncating terms with negative
        exponents of pi.

        (4) For general b, the series expansion of a % b has no terms
        above b.valuation() - 1.

        In order to satisfy (3), one defines

        a // b = (a / b.unit_part()) >> b.valuation()
        a % b = a - (a // b) * b

        In order to satisfy (4), one defines

        a % b = a.lift() % pi.lift()^b.valuation()
        a // b = ((a - a % b) >> b.valuation()) / b.unit_part()


        In Sage we choose option (3), mainly because it is more easily
        defined in terms of shifting and thus generalizes more easily
        to extension rings.

        EXAMPLES::

            sage: R = ZpCA(5); a = R(129378); b = R(2398125)
            sage: a // b
            3 + 3*5 + 4*5^2 + 2*5^4 + 2*5^6 + 4*5^7 + 5^9 + 5^10 + 5^11 + O(5^12)
            sage: a / b
            4*5^-4 + 3*5^-3 + 2*5^-2 + 5^-1 + 3 + 3*5 + 4*5^2 + 2*5^4 + 2*5^6 + 4*5^7 + 5^9 + 5^10 + 5^11 + O(5^12)
            sage: a % b #indirect doctest
            3 + 5^4 + 3*5^5 + 2*5^6 + 4*5^7 + 5^8 + O(5^16)

            The alternative definition:

            sage: a
            3 + 2*5^4 + 5^5 + 3*5^6 + 5^7 + O(5^20)
            sage: c = ((a - 3)>>4)/b.unit_part(); c
            1 + 2*5 + 2*5^3 + 4*5^4 + 5^6 + 5^7 + 5^8 + 4*5^9 + 2*5^10 + 4*5^11 + 4*5^12 + 2*5^13 + 3*5^14 + O(5^16)
            sage: c*b + 3
            3 + 2*5^4 + 5^5 + 3*5^6 + 5^7 + O(5^20)
        """
        if right == 0:
            raise ZeroDivisionError
        if self.parent().is_field():
            return self.parent()(0)
        else:
            return self - (self // right) * right

    #def _is_exact_zero(self):
    #    return False

    #def _is_inexact_zero(self):
    #    return self.is_zero() and not self._is_exact_zero()

    def str(self, mode=None):
        """
        Returns a string representation of self.

        EXAMPLES::

            sage: Zp(5,5,print_mode='bars')(1/3).str()[3:]
            '1|3|1|3|2'
        """
        return self._repr_(mode=mode)

    def _repr_(self, mode=None, do_latex=False):
        """
        Returns a string representation of self.

        INPUT:

        - ``mode`` -- allows one to override the default print mode of
          the parent (default: ``None``).

        - ``do_latex`` -- whether to return a latex representation or
          a normal one.

        EXAMPLES::

            sage: Zp(5,5)(1/3) # indirect doctest
            2 + 3*5 + 5^2 + 3*5^3 + 5^4 + O(5^5)
        """
        return self.parent()._printer.repr_gen(self, do_latex, mode=mode)

    def additive_order(self, prec):
        r"""
        Returns the additive order of self, where self is considered
        to be zero if it is zero modulo `p^{\mbox{prec}}`.

        INPUT:

        - ``self`` -- a p-adic element
        - ``prec`` -- an integer

        OUTPUT:

        integer -- the additive order of self

        EXAMPLES::

            sage: R = Zp(7, 4, 'capped-rel', 'series'); a = R(7^3); a.additive_order(3)
            1
            sage: a.additive_order(4)
            +Infinity
            sage: R = Zp(7, 4, 'fixed-mod', 'series'); a = R(7^5); a.additive_order(6)
            1
        """
        if self.is_zero(prec):
            return Integer(1)
        else:
            return infinity

    def minimal_polynomial(self, name):
        """
        Returns a minimal polynomial of this `p`-adic element, i.e., ``x - self``

        INPUT:

        - ``self`` -- a `p`-adic element

        - ``name`` -- string: the name of the variable

        EXAMPLES::

            sage: Zp(5,5)(1/3).minimal_polynomial('x')
            (1 + O(5^5))*x + (3 + 5 + 3*5^2 + 5^3 + 3*5^4 + O(5^5))
        """
        R = self.parent()[name]
        return R.gen() - R(self)

    def norm(self, ground=None):
        """
        Returns the norm of this `p`-adic element over the ground ring.

        .. WARNING::

            This is not the `p`-adic absolute value.  This is a field
            theoretic norm down to a ground ring.  If you want the
            `p`-adic absolute value, use the ``abs()`` function
            instead.

        INPUT:

        - ``ground`` -- a subring of the parent (default: base ring)

        EXAMPLES::

            sage: Zp(5)(5).norm()
            5 + O(5^21)
        """
        if (ground is not None) and (ground != self.parent()):
            raise ValueError("Ground Ring not a subfield")
        else:
            return self

    def trace(self, ground=None):
        """
        Returns the trace of this `p`-adic element over the ground ring

        INPUT:

        - ``ground`` -- a subring of the ground ring (default: base
          ring)

        OUTPUT:

        - ``element`` -- the trace of this `p`-adic element over the
          ground ring

        EXAMPLES::

            sage: Zp(5,5)(5).trace()
            5 + O(5^6)
        """
        if (ground is not None) and (ground != self.parent()):
            raise ValueError, "Ground ring not a subring"
        else:
            return self

    def algdep(self, n):
        """
        Returns a polynomial of degree at most `n` which is approximately
        satisfied by this number. Note that the returned polynomial need not be
        irreducible, and indeed usually won't be if this number is a good
        approximation to an algebraic number of degree less than `n`.

        ALGORITHM: Uses the PARI C-library ``algdep`` command.

        INPUT:

        - ``self`` -- a p-adic element
        - ``n`` -- an integer

        OUTPUT:

        polynomial -- degree n polynomial approximately satisfied by self

        EXAMPLES::

            sage: K = Qp(3,20,'capped-rel','series'); R = Zp(3,20,'capped-rel','series')
            sage: a = K(7/19); a
            1 + 2*3 + 3^2 + 3^3 + 2*3^4 + 2*3^5 + 3^8 + 2*3^9 + 3^11 + 3^12 + 2*3^15 + 2*3^16 + 3^17 + 2*3^19 + O(3^20)
            sage: a.algdep(1)
            19*x - 7
            sage: K2 = Qp(7,20,'capped-rel')
            sage: b = K2.zeta(); b.algdep(2)
            x^2 - x + 1
            sage: K2 = Qp(11,20,'capped-rel')
            sage: b = K2.zeta(); b.algdep(4)
            x^4 - x^3 + x^2 - x + 1
            sage: a = R(7/19); a
            1 + 2*3 + 3^2 + 3^3 + 2*3^4 + 2*3^5 + 3^8 + 2*3^9 + 3^11 + 3^12 + 2*3^15 + 2*3^16 + 3^17 + 2*3^19 + O(3^20)
            sage: a.algdep(1)
            19*x - 7
            sage: R2 = Zp(7,20,'capped-rel')
            sage: b = R2.zeta(); b.algdep(2)
            x^2 - x + 1
            sage: R2 = Zp(11,20,'capped-rel')
            sage: b = R2.zeta(); b.algdep(4)
            x^4 - x^3 + x^2 - x + 1
        """
        # TODO: figure out if this works for extension rings.  If not, move this to padic_base_generic_element.
        from sage.arith.all import algdep
        return algdep(self, n)

    def algebraic_dependency(self, n):
        """
        Returns a polynomial of degree at most `n` which is approximately
        satisfied by this number.  Note that the returned polynomial need not
        be irreducible, and indeed usually won't be if this number is a good
        approximation to an algebraic number of degree less than `n`.

        ALGORITHM: Uses the PARI C-library algdep command.

        INPUT:

        - ``self`` -- a p-adic element
        - ``n`` -- an integer

        OUTPUT:

        polynomial -- degree n polynomial approximately satisfied by self

        EXAMPLES::

            sage: K = Qp(3,20,'capped-rel','series'); R = Zp(3,20,'capped-rel','series')
            sage: a = K(7/19); a
            1 + 2*3 + 3^2 + 3^3 + 2*3^4 + 2*3^5 + 3^8 + 2*3^9 + 3^11 + 3^12 + 2*3^15 + 2*3^16 + 3^17 + 2*3^19 + O(3^20)
            sage: a.algebraic_dependency(1)
            19*x - 7
            sage: K2 = Qp(7,20,'capped-rel')
            sage: b = K2.zeta(); b.algebraic_dependency(2)
            x^2 - x + 1
            sage: K2 = Qp(11,20,'capped-rel')
            sage: b = K2.zeta(); b.algebraic_dependency(4)
            x^4 - x^3 + x^2 - x + 1
            sage: a = R(7/19); a
            1 + 2*3 + 3^2 + 3^3 + 2*3^4 + 2*3^5 + 3^8 + 2*3^9 + 3^11 + 3^12 + 2*3^15 + 2*3^16 + 3^17 + 2*3^19 + O(3^20)
            sage: a.algebraic_dependency(1)
            19*x - 7
            sage: R2 = Zp(7,20,'capped-rel')
            sage: b = R2.zeta(); b.algebraic_dependency(2)
            x^2 - x + 1
            sage: R2 = Zp(11,20,'capped-rel')
            sage: b = R2.zeta(); b.algebraic_dependency(4)
            x^4 - x^3 + x^2 - x + 1
        """
        return self.algdep(n)

    #def exp_artin_hasse(self):
    #    """
    #    Returns the Artin-Hasse exponential of self.

    #    This is defined by: E_p(x) = exp(x + x^p/p + x^(p^2)/p^2 + ...)
    #    """
    #    raise NotImplementedError

    def dwork_expansion(self, bd=20):
        r"""
        Return the value of a function defined by Dwork.

        Used to compute the `p`-adic Gamma function, see :meth:`gamma`.

        INPUT:

        - ``bd`` -- integer. Is a bound for precision, defaults to 20

        OUTPUT:

        A ``p``-- adic integer.

        .. NOTE::

            This is based on GP code written by Fernando Rodriguez
            Villegas (http://www.ma.utexas.edu/cnt/cnt-frames.html).
            William Stein sped it up for GP
            (http://sage.math.washington.edu/home/wstein/www/home/wbhart/pari-2.4.2.alpha/src/basemath/trans2.c).
            The output is a `p`-adic integer from Dwork's expansion,
            used to compute the `p`-adic gamma function as in [RV]_
            section 6.2.

        REFERENCES:

        .. [RV] Rodriguez Villegas, Fernando. Experimental Number Theory.
           Oxford Graduate Texts in Mathematics 13, 2007.

        EXAMPLES::

            sage: R = Zp(17)
            sage: x = R(5+3*17+13*17^2+6*17^3+12*17^5+10*17^(14)+5*17^(17)+O(17^(19)))
            sage: x.dwork_expansion(18)
            16 + 7*17 + 11*17^2 + 4*17^3 + 8*17^4 + 10*17^5 + 11*17^6 + 6*17^7 
            + 17^8 + 8*17^10 + 13*17^11 + 9*17^12 + 15*17^13  + 2*17^14 + 6*17^15 
            + 7*17^16 + 6*17^17 + O(17^18)

            sage: R = Zp(5)
            sage: x = R(3*5^2+4*5^3+1*5^4+2*5^5+1*5^(10)+O(5^(20)))
            sage: x.dwork_expansion()
            4 + 4*5 + 4*5^2 + 4*5^3 + 2*5^4 + 4*5^5 + 5^7 + 3*5^9 + 4*5^10 + 3*5^11 
            + 5^13 + 4*5^14 + 2*5^15 + 2*5^16 + 2*5^17 + 3*5^18 + O(5^20)
        """
        R = self.parent()
        p = R.prime()
        s = R.one().add_bigoh(bd)
        t = s
        u = [s]
        for j in range(1, p):
            u.append(u[j-1] / j)
        for k in range(1, bd):
            u[0] = ((u[-1] + u[0]) / k) >> 1
            for j in range(1, p):
                u[j] = (u[j-1] + u[j]) / (j + k * p )
            t *= (self + k - 1)
            s += t * (u[0] << k)
        return R(-s)

    def gamma(self, algorithm='pari'):
        r"""
        Return the value of the `p`-adic Gamma function.

        INPUT:

        - ``algorithm`` -- string. Can be set to ``'pari'`` to call
          the pari function, or ``'sage'`` to call the function
          implemented in sage.  set to ``'pari'`` by default, since
          pari is about 10 times faster than sage.

        OUTPUT:

        - a `p`-adic integer

        .. NOTE::

            This is based on GP code written by Fernando Rodriguez
            Villegas (http://www.ma.utexas.edu/cnt/cnt-frames.html).
            William Stein sped it up for GP
            (http://sage.math.washington.edu/home/wstein/www/home/wbhart/pari-2.4.2.alpha/src/basemath/trans2.c).
            The 'sage' version uses dwork_expansion() to compute the
            `p`-adic gamma function of self as in [RV]_ section 6.2.

        EXAMPLES:

        This example illustrates ``x.gamma()`` for `x` a `p`-adic unit::

            sage: R = Zp(7)
            sage: x = R(2+3*7^2+4*7^3+O(7^20))
            sage: x.gamma('pari')
            1 + 2*7^2 + 4*7^3 + 5*7^4 + 3*7^5 + 7^8 + 7^9 + 4*7^10 + 3*7^12 
            + 7^13 + 5*7^14 + 3*7^15 + 2*7^16 + 2*7^17 + 5*7^18 + 4*7^19 + O(7^20)
            sage: x.gamma('sage')
            1 + 2*7^2 + 4*7^3 + 5*7^4 + 3*7^5 + 7^8 + 7^9 + 4*7^10 + 3*7^12 
            + 7^13 + 5*7^14 + 3*7^15 + 2*7^16 + 2*7^17 + 5*7^18 + 4*7^19 + O(7^20)
            sage: x.gamma('pari') == x.gamma('sage')
            True

        Now ``x.gamma()`` for `x` a `p`-adic integer but not a unit::

            sage: R = Zp(17)
            sage: x = R(17+17^2+3*17^3+12*17^8+O(17^13))
            sage: x.gamma('pari')
            1 + 12*17 + 13*17^2 + 13*17^3 + 10*17^4 + 7*17^5 + 16*17^7 
            + 13*17^9 + 4*17^10 + 9*17^11 + 17^12 + O(17^13)
            sage: x.gamma('sage')
            1 + 12*17 + 13*17^2 + 13*17^3 + 10*17^4 + 7*17^5 + 16*17^7 
            + 13*17^9 + 4*17^10 + 9*17^11 + 17^12 + O(17^13)
            sage: x.gamma('pari') == x.gamma('sage')
            True

        Finally, this function is not defined if `x` is not a `p`-adic integer::

            sage: K = Qp(7)
            sage: x = K(7^-5 + 2*7^-4 + 5*7^-3 + 2*7^-2 + 3*7^-1 + 3 + 3*7 
            ....:       + 7^3 + 4*7^4 + 5*7^5 + 6*7^8 + 3*7^9 + 6*7^10 + 5*7^11 + 6*7^12 
            ....:       + 3*7^13 + 5*7^14 + O(7^15))
            sage: x.gamma()
            Traceback (most recent call last):
            ...
            ValueError: The p-adic gamma function only works on elements of Zp
        """
        if self.valuation() < 0:
            raise ValueError('The p-adic gamma function only works '
                             'on elements of Zp')
        parent = self.parent()
        if algorithm == 'pari':
            return parent(self._pari_().gamma())
        elif algorithm == 'sage':
            from sage.misc.all import prod
            p = parent.prime()
            n = self.precision_absolute()
            bd = n + 2*n//p
            if self.is_padic_unit():
                k = Integer(self.residue())  # leading coefficient of self, non-zero
                x = (self-k) >> 1
                return (-1)**(k+1)*x.dwork_expansion(bd)*prod(j + (x << 1) for j in range(1, k))
            else:
                return -(self >> 1).dwork_expansion(bd)

    @coerce_binop
    def gcd(self, other):
        r"""
        Return a greatest common divisor of ``self`` and ``other``.

        INPUT:

        - ``other`` -- an element in the same ring as ``self``

        AUTHORS:

        - Julian Rueth (2012-10-19): initial version

        .. NOTE::

            Since the elements are only given with finite precision,
            their greatest common divisor is in general not unique (not even up
            to units). For example `O(3)` is a representative for the elements
            0 and 3 in the 3-adic ring `\ZZ_3`. The greatest common
            divisior of `O(3)` and `O(3)` could be (among others) 3 or 0 which
            have different valuation. The algorithm implemented here, will
            return an element of minimal valuation among the possible greatest
            common divisors.

        EXAMPLES:

        The greatest common divisor is either zero or a power of the
        uniformizing parameter::

            sage: R = Zp(3)
            sage: R.zero().gcd(R.zero())
            0
            sage: R(3).gcd(9)
            3 + O(3^21)

        A non-zero result is always lifted to the maximal precision possible in
        the ring::

            sage: a = R(3,2); a
            3 + O(3^2)
            sage: b = R(9,3); b
            3^2 + O(3^3)
            sage: a.gcd(b)
            3 + O(3^21)
            sage: a.gcd(0)
            3 + O(3^21)

        If both elements are zero, then the result is zero with the precision
        set to the smallest of their precisions::

            sage: a = R.zero(); a
            0
            sage: b = R(0,2); b
            O(3^2)
            sage: a.gcd(b)
            O(3^2)

        One could argue that it is mathematically correct to return `9 +
        O(3^{22})` instead. However, this would lead to some confusing
        behaviour::

            sage: alternative_gcd = R(9,22); alternative_gcd
            3^2 + O(3^22)
            sage: a.is_zero()
            True
            sage: b.is_zero()
            True
            sage: alternative_gcd.is_zero()
            False

        If exactly one element is zero, then the result depends on the
        valuation of the other element::

            sage: R(0,3).gcd(3^4)
            O(3^3)
            sage: R(0,4).gcd(3^4)
            O(3^4)
            sage: R(0,5).gcd(3^4)
            3^4 + O(3^24)

        Over a field, the greatest common divisor is either zero (possibly with
        finite precision) or one::

            sage: K = Qp(3)
            sage: K(3).gcd(0)
            1 + O(3^20)
            sage: K.zero().gcd(0)
            0
            sage: K.zero().gcd(K(0,2))
            O(3^2)
            sage: K(3).gcd(4)
            1 + O(3^20)

        TESTS:

        The implementation also works over extensions::

            sage: K = Qp(3)
            sage: R.<a> = K[]
            sage: L.<a> = K.extension(a^3-3)
            sage: (a+3).gcd(3)
            1 + O(a^60)

            sage: R = Zp(3)
            sage: S.<a> = R[]
            sage: S.<a> = R.extension(a^3-3)
            sage: (a+3).gcd(3)
            a + O(a^61)

            sage: K = Qp(3)
            sage: R.<a> = K[]
            sage: L.<a> = K.extension(a^2-2)
            sage: (a+3).gcd(3)
            1 + O(3^20)

            sage: R = Zp(3)
            sage: S.<a> = R[]
            sage: S.<a> = R.extension(a^2-2)
            sage: (a+3).gcd(3)
            1 + O(3^20)

        For elements with a fixed modulus::

            sage: R = ZpFM(3)
            sage: R(3).gcd(9)
            3 + O(3^20)

        And elements with a capped absolute precision::

            sage: R = ZpCA(3)
            sage: R(3).gcd(9)
            3 + O(3^20)

        """
        if self.is_zero() and other.is_zero():
            if self.valuation() < other.valuation():
                return self
            else:
                return other

        if self.parent().is_field():
            return self.parent().one()

        if min(self.valuation(),other.valuation()) >= min(self.precision_absolute(),other.precision_absolute()):
            return self.parent().zero().add_bigoh(min(self.precision_absolute(),other.precision_absolute()))

        return self.parent().uniformiser_pow( min(self.valuation(),other.valuation()) )

    @coerce_binop
    def xgcd(self, other):
        r"""
        Compute the extended gcd of this element and ``other``.

        INPUT:

        - ``other`` -- an element in the same ring

        OUTPUT:

        A tuple ``r``, ``s``, ``t`` such that ``r`` is a greatest common
        divisor of this element and ``other`` and ``r = s*self + t*other``.

        AUTHORS:

        - Julian Rueth (2012-10-19): initial version

        .. NOTE::

            Since the elements are only given with finite precision, their
            greatest common divisor is in general not unique (not even up to
            units). For example `O(3)` is a representative for the elements 0
            and 3 in the 3-adic ring `\ZZ_3`. The greatest common
            divisior of `O(3)` and `O(3)` could be (among others) 3 or 0 which
            have different valuation. The algorithm implemented here, will
            return an element of minimal valuation among the possible greatest
            common divisors.

        EXAMPLES:

        The greatest common divisor is either zero or a power of the
        uniformizing paramter::

            sage: R = Zp(3)
            sage: R.zero().xgcd(R.zero())
            (0, 1 + O(3^20), 0)
            sage: R(3).xgcd(9)
            (3 + O(3^21), 1 + O(3^20), 0)

        Unlike for :meth:`gcd`, the result is not lifted to the maximal
        precision possible in the ring; it is such that ``r = s*self +
        t*other`` holds true::

            sage: a = R(3,2); a
            3 + O(3^2)
            sage: b = R(9,3); b
            3^2 + O(3^3)
            sage: a.xgcd(b)
            (3 + O(3^2), 1 + O(3), 0)
            sage: a.xgcd(0)
            (3 + O(3^2), 1 + O(3), 0)

        If both elements are zero, then the result is zero with
        the precision set to the smallest of their precisions::

            sage: a = R.zero(); a
            0
            sage: b = R(0,2); b
            O(3^2)
            sage: a.xgcd(b)
            (O(3^2), 0, 1 + O(3^20))

        If only one element is zero, then the result depends on its precision::

            sage: R(9).xgcd(R(0,1))
            (O(3), 0, 1 + O(3^20))
            sage: R(9).xgcd(R(0,2))
            (O(3^2), 0, 1 + O(3^20))
            sage: R(9).xgcd(R(0,3))
            (3^2 + O(3^22), 1 + O(3^20), 0)
            sage: R(9).xgcd(R(0,4))
            (3^2 + O(3^22), 1 + O(3^20), 0)

        Over a field, the greatest common divisor is either zero (possibly with
        finite precision) or one::

            sage: K = Qp(3)
            sage: K(3).xgcd(0)
            (1 + O(3^20), 3^-1 + O(3^19), 0)
            sage: K.zero().xgcd(0)
            (0, 1 + O(3^20), 0)
            sage: K.zero().xgcd(K(0,2))
            (O(3^2), 0, 1 + O(3^20))
            sage: K(3).xgcd(4)
            (1 + O(3^20), 3^-1 + O(3^19), 0)

        TESTS:

        The implementation also works over extensions::

            sage: K = Qp(3)
            sage: R.<a> = K[]
            sage: L.<a> = K.extension(a^3-3)
            sage: (a+3).xgcd(3)
            (1 + O(a^60),
             a^-1 + 2*a + a^3 + 2*a^4 + 2*a^5 + 2*a^8 + 2*a^9
              + 2*a^12 + 2*a^13 + 2*a^16 + 2*a^17 + 2*a^20 + 2*a^21 + 2*a^24
              + 2*a^25 + 2*a^28 + 2*a^29 + 2*a^32 + 2*a^33 + 2*a^36 + 2*a^37
              + 2*a^40 + 2*a^41 + 2*a^44 + 2*a^45 + 2*a^48 + 2*a^49 + 2*a^52
              + 2*a^53 + 2*a^56 + 2*a^57 + O(a^59),
             0)

            sage: R = Zp(3)
            sage: S.<a> = R[]
            sage: S.<a> = R.extension(a^3-3)
            sage: (a+3).xgcd(3)
            (a + O(a^61),
             1 + 2*a^2 + a^4 + 2*a^5 + 2*a^6 + 2*a^9 + 2*a^10
              + 2*a^13 + 2*a^14 + 2*a^17 + 2*a^18 + 2*a^21 + 2*a^22 + 2*a^25
              + 2*a^26 + 2*a^29 + 2*a^30 + 2*a^33 + 2*a^34 + 2*a^37 + 2*a^38
              + 2*a^41 + 2*a^42 + 2*a^45 + 2*a^46 + 2*a^49 + 2*a^50 + 2*a^53
              + 2*a^54 + 2*a^57 + 2*a^58 + O(a^60),
             0)

            sage: K = Qp(3)
            sage: R.<a> = K[]
            sage: L.<a> = K.extension(a^2-2)
            sage: (a+3).xgcd(3)
            (1 + O(3^20),
             2*a + (a + 1)*3 + (2*a + 1)*3^2 + (a + 2)*3^4 + 3^5
              + (2*a + 2)*3^6 + a*3^7 + (2*a + 1)*3^8 + (a + 2)*3^10 + 3^11
              + (2*a + 2)*3^12 + a*3^13 + (2*a + 1)*3^14 + (a + 2)*3^16
              + 3^17 + (2*a + 2)*3^18 + a*3^19 + O(3^20),
             0)

            sage: R = Zp(3)
            sage: S.<a> = R[]
            sage: S.<a> = R.extension(a^2-2)
            sage: (a+3).xgcd(3)
            (1 + O(3^20),
             2*a + (a + 1)*3 + (2*a + 1)*3^2 + (a + 2)*3^4 + 3^5
              + (2*a + 2)*3^6 + a*3^7 + (2*a + 1)*3^8 + (a + 2)*3^10 + 3^11
              + (2*a + 2)*3^12 + a*3^13 + (2*a + 1)*3^14 + (a + 2)*3^16 + 3^17
              + (2*a + 2)*3^18 + a*3^19 + O(3^20),
             0)

        For elements with a fixed modulus::

            sage: R = ZpFM(3)
            sage: R(3).xgcd(9)
            (3 + O(3^20), 1 + O(3^20), O(3^20))

        And elements with a capped absolute precision::

            sage: R = ZpCA(3)
            sage: R(3).xgcd(9)
            (3 + O(3^20), 1 + O(3^19), O(3^20))

        """
        s,t = self.parent().zero(), self.parent().zero()
        if self.is_zero() and other.is_zero():
            if self.valuation() <= other.valuation():
                s = self.parent().one()
            else:
                t = self.parent().one()
        elif self.parent().is_field():
            if not self.is_zero():
                s = ~self
            else:
                t = ~other
        elif self.valuation() < other.valuation():
            if self.is_zero():
                s = self.parent().one()
            else:
                s = self.unit_part().inverse_of_unit()
        else:
            if other.is_zero():
                t = self.parent().one()
            else:
                t = other.unit_part().inverse_of_unit()

        return s*self+t*other,s,t

    @coerce_binop
    def gcd(self, other):
        """
        Return a greatest common divisor of ``self`` and ``other``.

        INPUT:

            - ``other`` -- an element in the same ring as ``self``

        AUTHORS:

            - Julian Rueth (2012-10-19): initial version

        .. NOTE::

            Since ``self`` and ``other`` are only given with finite precision,
            their greatest common divisor is in general not unique (not even up
            to units). For example `O(3)` is a representative for the elements
            0 and 3 in the 3-adic ring `\mathbb{Z}_3`. The greatest common
            divisior of `O(3)` and `O(3)` could be (among others) 3 or 0 which
            have different valuation. The algorithm implemented here, will
            return an element of minimal valuation among the possible greatest
            common divisors.

        EXAMPLES:

        The greatest common divisor is either zero or a power of the
        uniformizing paramter::

            sage: R = Zp(3)
            sage: R.zero().gcd(R.zero())
            0
            sage: R(3).gcd(9)
            3 + O(3^21)

        A non-zero result is always lifted to the maximal precision possible in
        the ring::

            sage: a = R(3,2); a
            3 + O(3^2)
            sage: b = R(9,3); b
            3^2 + O(3^3)
            sage: a.gcd(b)
            3 + O(3^21)
            sage: a.gcd(0)
            3 + O(3^21)

        If both ``self`` and ``other`` are zero, then the result is zero with
        the precision set to the smallest of their precisions::

            sage: a = R.zero(); a
            0
            sage: b = R(0,2); b
            O(3^2)
            sage: a.gcd(b)
            O(3^2)

        One could argue that it is mathematically correct to return ``9 +
        O(3^22)`` instead. However, this would lead to some confusing
        behaviour::

            sage: alternative_gcd = R(9,22); alternative_gcd
            3^2 + O(3^22)
            sage: a.is_zero()
            True
            sage: b.is_zero()
            True
            sage: alternative_gcd.is_zero()
            False

        Over a field, the greatest common divisor is either zero (possibly with
        finite precision) or one::

            sage: K = Qp(3)
            sage: K(3).gcd(0)
            1 + O(3^20)
            sage: K.zero().gcd(0)
            0
            sage: K.zero().gcd(K(0,2))
            O(3^2)
            sage: K(3).gcd(4)
            1 + O(3^20)

        TESTS:

        The implementation also works over extensions::

            sage: K = Qp(3)
            sage: R.<a> = K[]
            sage: L.<a> = K.extension(a^3-3)
            sage: (a+3).gcd(3)
            1 + O(a^60)

            sage: R = Zp(3)
            sage: S.<a> = R[]
            sage: S.<a> = R.extension(a^3-3)
            sage: (a+3).gcd(3)
            a + O(a^61)

            sage: K = Qp(3)
            sage: R.<a> = K[]
            sage: L.<a> = K.extension(a^2-2)
            sage: (a+3).gcd(3)
            1 + O(3^20)

            sage: R = Zp(3)
            sage: S.<a> = R[]
            sage: S.<a> = R.extension(a^2-2)
            sage: (a+3).gcd(3)
            1 + O(3^20)

        For elements with a fixed modulus::

            sage: R = ZpFM(3)
            sage: R(3).gcd(9)
            3 + O(3^20)

        And elements with a capped absolute precision::

            sage: R = ZpCA(3)
            sage: R(3).gcd(9)
            3 + O(3^20)

        """
        if self.is_zero() and other.is_zero():
            if self.valuation() < other.valuation():
                return self
            else:
                return other

        if self.parent().is_field():
            return self.parent().one()

        return self.parent().uniformiser_pow( min(self.valuation(),other.valuation()) )

    @coerce_binop
    def xgcd(self, other):
        r"""
        Compute the extended gcd of ``self`` and ``other``.

        INPUT:

         - ``other`` -- an element which coerces to the an element in the
           parent of ``self``

        OUTPUT:

        A tuple ``r``, ``s``, ``t`` such that ``r`` is a greatest common
        divisor of ``self`` and ``other`` and ``r = s*self + t*other``.

        AUTHORS:

            - Julian Rueth (2012-10-19): initial version

        .. NOTE::

            Since ``self`` and ``other`` are only given with finite precision,
            their greatest common divisor is in general not unique (not even up
            to units). For example `O(3)` is a representative for the elements
            0 and 3 in the 3-adic ring `\mathbb{Z}_3`. The greatest common
            divisior of `O(3)` and `O(3)` could be (among others) 3 or 0 which
            have different valuation. The algorithm implemented here, will
            return an element of minimal valuation among the possible greatest
            common divisors.

        EXAMPLES:

        The greatest common divisor is either zero or a power of the
        uniformizing paramter::

            sage: R = Zp(3)
            sage: R.zero().xgcd(R.zero())
            (0, 1 + O(3^20), 0)
            sage: R(3).xgcd(9)
            (3 + O(3^21), 1 + O(3^20), 0)

        Unlike for :meth:`gcd`, the result is not lifted to the maximal
        precision possible in the ring; it is such that ``r = s*self +
        t*other`` holds true::

            sage: a = R(3,2); a
            3 + O(3^2)
            sage: b = R(9,3); b
            3^2 + O(3^3)
            sage: a.xgcd(b)
            (3 + O(3^2), 1 + O(3), 0)
            sage: a.xgcd(0)
            (3 + O(3^2), 1 + O(3), 0)

        If both ``self`` and ``other`` are zero, then the result is zero with
        the precision set to the smallest of their precisions::

            sage: a = R.zero(); a
            0
            sage: b = R(0,2); b
            O(3^2)
            sage: a.xgcd(b)
            (O(3^2), 0, 1 + O(3^20))

        Over a field, the greatest common divisor is either zero (possibly with
        finite precision) or one::

            sage: K = Qp(3)
            sage: K(3).xgcd(0)
            (1 + O(3^20), 3^-1 + O(3^19), 0)
            sage: K.zero().xgcd(0)
            (0, 1 + O(3^20), 0)
            sage: K.zero().xgcd(K(0,2))
            (O(3^2), 0, 1 + O(3^20))
            sage: K(3).xgcd(4)
            (1 + O(3^20), 3^-1 + O(3^19), 0)

        TESTS:

        The implementation also works over extensions::

            sage: K = Qp(3)
            sage: R.<a> = K[]
            sage: L.<a> = K.extension(a^3-3)
            sage: (a+3).xgcd(3)
            (1 + O(a^60), a^-1 + 2*a + a^3 + 2*a^4 + 2*a^5 + 2*a^8 + 2*a^9 + 2*a^12 + 2*a^13 + 2*a^16 + 2*a^17 + 2*a^20 + 2*a^21 + 2*a^24 + 2*a^25 + 2*a^28 + 2*a^29 + 2*a^32 + 2*a^33 + 2*a^36 + 2*a^37 + 2*a^40 + 2*a^41 + 2*a^44 + 2*a^45 + 2*a^48 + 2*a^49 + 2*a^52 + 2*a^53 + 2*a^56 + 2*a^57 + O(a^59), 0)

            sage: R = Zp(3)
            sage: S.<a> = R[]
            sage: S.<a> = R.extension(a^3-3)
            sage: (a+3).xgcd(3)
            (a + O(a^61), 1 + 2*a^2 + a^4 + 2*a^5 + 2*a^6 + 2*a^9 + 2*a^10 + 2*a^13 + 2*a^14 + 2*a^17 + 2*a^18 + 2*a^21 + 2*a^22 + 2*a^25 + 2*a^26 + 2*a^29 + 2*a^30 + 2*a^33 + 2*a^34 + 2*a^37 + 2*a^38 + 2*a^41 + 2*a^42 + 2*a^45 + 2*a^46 + 2*a^49 + 2*a^50 + 2*a^53 + 2*a^54 + 2*a^57 + 2*a^58 + O(a^60), 0)

            sage: K = Qp(3)
            sage: R.<a> = K[]
            sage: L.<a> = K.extension(a^2-2)
            sage: (a+3).xgcd(3)
            (1 + O(3^20), 2*a + (a + 1)*3 + (2*a + 1)*3^2 + (a + 2)*3^4 + 3^5 + (2*a + 2)*3^6 + a*3^7 + (2*a + 1)*3^8 + (a + 2)*3^10 + 3^11 + (2*a + 2)*3^12 + a*3^13 + (2*a + 1)*3^14 + (a + 2)*3^16 + 3^17 + (2*a + 2)*3^18 + a*3^19 + O(3^20), 0)

            sage: R = Zp(3)
            sage: S.<a> = R[]
            sage: S.<a> = R.extension(a^2-2)
            sage: (a+3).xgcd(3)
            (1 + O(3^20), 2*a + (a + 1)*3 + (2*a + 1)*3^2 + (a + 2)*3^4 + 3^5 + (2*a + 2)*3^6 + a*3^7 + (2*a + 1)*3^8 + (a + 2)*3^10 + 3^11 + (2*a + 2)*3^12 + a*3^13 + (2*a + 1)*3^14 + (a + 2)*3^16 + 3^17 + (2*a + 2)*3^18 + a*3^19 + O(3^20), 0)

        For elements with a fixed modulus::

            sage: R = ZpFM(3)
            sage: R(3).xgcd(9)
            (3 + O(3^20), 1 + O(3^20), O(3^20))

        And elements with a capped absolute precision::

            sage: R = ZpCA(3)
            sage: R(3).xgcd(9)
            (3 + O(3^20), 1 + O(3^19), O(3^20))

        """
        s,t = self.parent().zero(), self.parent().zero()
        if self.is_zero() and other.is_zero():
            if self.valuation() <= other.valuation():
                s = self.parent().one()
            else:
                t = self.parent().one()
        elif self.parent().is_field():
            if not self.is_zero():
                s = ~self
            else:
                t = ~other
        elif self.valuation() < other.valuation():
            s = self.unit_part().inverse_of_unit()
        else:
            t = other.unit_part().inverse_of_unit()

        return s*self+t*other,s,t

    def is_square(self): #should be overridden for lazy elements
        """
        Returns whether self is a square

        INPUT:

        - ``self`` -- a p-adic element

        OUTPUT:

        boolean -- whether self is a square

        EXAMPLES::

            sage: R = Zp(3,20,'capped-rel')
            sage: R(0).is_square()
            True
            sage: R(1).is_square()
            True
            sage: R(2).is_square()
            False

        TESTS::

            sage: R(3).is_square()
            False
            sage: R(4).is_square()
            True
            sage: R(6).is_square()
            False
            sage: R(9).is_square()
            True

            sage: R2 = Zp(2,20,'capped-rel')
            sage: R2(0).is_square()
            True
            sage: R2(1).is_square()
            True
            sage: R2(2).is_square()
            False
            sage: R2(3).is_square()
            False
            sage: R2(4).is_square()
            True
            sage: R2(5).is_square()
            False
            sage: R2(6).is_square()
            False
            sage: R2(7).is_square()
            False
            sage: R2(8).is_square()
            False
            sage: R2(9).is_square()
            True

            sage: K = Qp(3,20,'capped-rel')
            sage: K(0).is_square()
            True
            sage: K(1).is_square()
            True
            sage: K(2).is_square()
            False
            sage: K(3).is_square()
            False
            sage: K(4).is_square()
            True
            sage: K(6).is_square()
            False
            sage: K(9).is_square()
            True
            sage: K(1/3).is_square()
            False
            sage: K(1/9).is_square()
            True

            sage: K2 = Qp(2,20,'capped-rel')
            sage: K2(0).is_square()
            True
            sage: K2(1).is_square()
            True
            sage: K2(2).is_square()
            False
            sage: K2(3).is_square()
            False
            sage: K2(4).is_square()
            True
            sage: K2(5).is_square()
            False
            sage: K2(6).is_square()
            False
            sage: K2(7).is_square()
            False
            sage: K2(8).is_square()
            False
            sage: K2(9).is_square()
            True
            sage: K2(1/2).is_square()
            False
            sage: K2(1/4).is_square()
            True
       """
        if self._is_exact_zero() or self._is_inexact_zero():
            return True
        elif self.parent().prime() != 2:
            return (self.valuation() % 2 == 0) and (self.unit_part().residue(1).is_square())
        else:
            #won't work for general extensions...
            return (self.valuation() % 2 == 0) and (self.unit_part().residue(3) == 1)

    #def log_artin_hasse(self):
    #    raise NotImplementedError

    def multiplicative_order(self, prec = None): #needs to be rewritten for lazy elements
        r"""
        Returns the multiplicative order of self, where self is
        considered to be one if it is one modulo `p^{\mbox{prec}}`.

        INPUT:

        - ``self`` -- a p-adic element
        - ``prec`` -- an integer

        OUTPUT:

        - integer -- the multiplicative order of self

        EXAMPLES::

            sage: K = Qp(5,20,'capped-rel')
            sage: K(-1).multiplicative_order(20)
            2
            sage: K(1).multiplicative_order(20)
            1
            sage: K(2).multiplicative_order(20)
            +Infinity
            sage: K(3).multiplicative_order(20)
            +Infinity
            sage: K(4).multiplicative_order(20)
            +Infinity
            sage: K(5).multiplicative_order(20)
            +Infinity
            sage: K(25).multiplicative_order(20)
            +Infinity
            sage: K(1/5).multiplicative_order(20)
            +Infinity
            sage: K(1/25).multiplicative_order(20)
            +Infinity
            sage: K.zeta().multiplicative_order(20)
            4

            sage: R = Zp(5,20,'capped-rel')
            sage: R(-1).multiplicative_order(20)
            2
            sage: R(1).multiplicative_order(20)
            1
            sage: R(2).multiplicative_order(20)
            +Infinity
            sage: R(3).multiplicative_order(20)
            +Infinity
            sage: R(4).multiplicative_order(20)
            +Infinity
            sage: R(5).multiplicative_order(20)
            +Infinity
            sage: R(25).multiplicative_order(20)
            +Infinity
            sage: R.zeta().multiplicative_order(20)
            4
        """
        if self.valuation() != 0:
            return infinity
        res = self.residue(1)
        if self.is_equal_to(self.parent().teichmuller(res.lift()),prec): #should this be made more efficient?
            return res.multiplicative_order()
        else:
            return infinity

    def valuation(self, p = None):
        """
        Returns the valuation of this element.

        INPUT:

        - ``self`` -- a p-adic element
        - ``p`` -- a prime (default: None). If specified, will make sure that p==self.parent().prime()

        NOTE: The optional argument p is used for consistency with the valuation methods on integer and rational.

        OUTPUT:

        integer -- the valuation of self

        EXAMPLES::

            sage: R = Zp(17, 4,'capped-rel')
            sage: a = R(2*17^2)
            sage: a.valuation()
            2
            sage: R = Zp(5, 4,'capped-rel')
            sage: R(0).valuation()
            +Infinity

        TESTS::

            sage: R(1).valuation()
            0
            sage: R(2).valuation()
            0
            sage: R(5).valuation()
            1
            sage: R(10).valuation()
            1
            sage: R(25).valuation()
            2
            sage: R(50).valuation()
            2
            sage: R = Qp(17, 4)
            sage: a = R(2*17^2)
            sage: a.valuation()
            2
            sage: R = Qp(5, 4)
            sage: R(0).valuation()
            +Infinity
            sage: R(1).valuation()
            0
            sage: R(2).valuation()
            0
            sage: R(5).valuation()
            1
            sage: R(10).valuation()
            1
            sage: R(25).valuation()
            2
            sage: R(50).valuation()
            2
            sage: R(1/2).valuation()
            0
            sage: R(1/5).valuation()
            -1
            sage: R(1/10).valuation()
            -1
            sage: R(1/25).valuation()
            -2
            sage: R(1/50).valuation()
            -2

            sage: K.<a> = Qq(25)
            sage: K(0).valuation()
            +Infinity

            sage: R(1/50).valuation(5)
            -2
            sage: R(1/50).valuation(3)
            Traceback (most recent call last):
            ...
            ValueError: Ring (5-adic Field with capped relative precision 4) residue field of the wrong characteristic.
        """
        if not p is None and p != self.parent().prime():
            raise ValueError, 'Ring (%s) residue field of the wrong characteristic.'%self.parent()
        cdef long v = self.valuation_c()
        if v == maxordp:
            return infinity
        cdef Integer ans = PY_NEW(Integer)
        mpz_set_si(ans.value, v)
        return ans

    cdef long valuation_c(self):
        """
        This function is overridden in subclasses to provide an
        actual implementation of valuation.

        For exact zeros, ``maxordp`` is returned, rather than infinity.

        EXAMPLES:

        For example, the valuation function on pAdicCappedRelativeElements
        uses an overridden version of this function.

        ::

            sage: Zp(5)(5).valuation() #indirect doctest
            1
        """
        raise NotImplementedError

    cpdef val_unit(self):
        """
        Return ``(self.valuation(), self.unit_part())``. To be overridden in
        derived classes.

        EXAMPLES::

            sage: Zp(5,5)(5).val_unit()
            (1, 1 + O(5^5))
        """
        raise NotImplementedError

    def ordp(self, p = None):
        r"""
        Returns the valuation of self, normalized so that the valuation of `p` is 1

        INPUT:

        - ``self`` -- a p-adic element
        - ``p`` -- a prime (default: ``None``). If specified, will make sure that ``p == self.parent().prime()``

        NOTE: The optional argument p is used for consistency with the valuation methods on integer and rational.


        OUTPUT:

        integer -- the valuation of self, normalized so that the valuation of `p` is 1

        EXAMPLES::

            sage: R = Zp(5,20,'capped-rel')
            sage: R(0).ordp()
            +Infinity
            sage: R(1).ordp()
            0
            sage: R(2).ordp()
            0
            sage: R(5).ordp()
            1
            sage: R(10).ordp()
            1
            sage: R(25).ordp()
            2
            sage: R(50).ordp()
            2
            sage: R(1/2).ordp()
            0
        """
        return self.valuation(p) / self.parent().ramification_index()

    def rational_reconstruction(self):
        r"""
        Returns a rational approximation to this p-adic number

        INPUT:

        - ``self`` -- a p-adic element

        OUTPUT:

        rational -- an approximation to self

        EXAMPLES::

            sage: R = Zp(5,20,'capped-rel')
            sage: for i in range(11):
            ...       for j in range(1,10):
            ...           if j == 5:
            ...               continue
            ...           assert i/j == R(i/j).rational_reconstruction()
        """
        if self.is_zero(self.precision_absolute()):
            return Rational(0)
        p = self.parent().prime()
        alpha = self.unit_part().lift()
        m = Integer(p**self.precision_relative())
        from sage.arith.all import rational_reconstruction
        r = rational_reconstruction(alpha, m)
        return (Rational(p)**self.valuation())*r

    def _shifted_log(self, aprec, mina=0):
        r"""
        Return ``-\log(1-self)`` for elements of positive valuation.

        This is a helper method for :meth:`log`.

        INPUT:

        - ``aprec`` -- an integer, the precision to which the result is
          correct. ``aprec`` must not exceed the precision cap of the ring over
          which this element is defined.

        - ``mina`` -- an integer (default: 0), the series will check `n` up to
          this valuation (and beyond) to see if they can contribute to the
          series.

        ALGORITHM:

        The computation uses the series

        .. MATH::

            -\log(1-x)=\sum_{n=1}^\infty \frac{x^n}{n}.

        For the result to be correct to precision ``aprec``, we sum all terms
        for which the valuation of `x^n/n` is stricly smaller than ``aprec``.

        EXAMPLES::

            sage: r = Qp(5,prec=4)(5)
            sage: r._shifted_log(2)
            5 + O(5^2)
            sage: r._shifted_log(4)
            5 + 3*5^2 + 4*5^3 + O(5^4)
            sage: r._shifted_log(100)
            5 + 3*5^2 + 4*5^3 + O(5^5)

            sage: r = Zp(5,prec=4,type='fixed-mod')(5)
            sage: r._shifted_log(5)
            5 + 3*5^2 + 4*5^3 + O(5^4)

        Only implemented for elements of positive valuation::

            sage: r = Zp(5,prec=4,type='fixed-mod')(1)
            sage: r._shifted_log(5)
            Traceback (most recent call last):
            ...
            ValueError: Input value (=1 + O(5^4)) must have strictly positive valuation

        """
        x = self
        R = self.parent()
        # to get the precision right over capped-absolute rings, we have to
        # work over the capped-relative fraction field
        if R.is_capped_absolute():
            R = R.fraction_field()
            x = R(x)

        alpha=x.valuation()
        if alpha<=0:
            raise ValueError('Input value (=%s) must have strictly positive valuation' % self)

        e=R.ramification_index()
        p=R.prime()

        # we sum all terms of the power series of log into total
        total=R.zero()

        # pre-compute x^p/p into x2p_p
        if R.is_capped_relative():
            if p*alpha >= e:
                x2p_p = x**p/p
            else:
                # x^p/p has negative valuation, so we need to be much
                # more careful about precision.
                x = x.lift_to_precision()
                x2p_p = x**p/p
        else:
            xu=x.unit_part()
            pu=R(p).unit_part()
            x2p_p=((xu**p)*pu.inverse_of_unit())*R.uniformizer_pow(p*alpha-e)

        # To get result right to precision aprec, we need all terms for which
        # the valuation of x^n/n is strictly smaller than aprec.
        # If we rewrite n=u*p^a with u a p-adic unit, then these are the terms
        # for which u<(aprec+a*v(p))/(v(x)*p^a).
        # Two sum over these terms, we run two nested loops, the outer one
        # iterates over the possible values for a, the inner one iterates over
        # the possible values for u.
        a=0
        p2a=1       # p^a
        x2pa = x    # x^(p^a)

        while True:
            upper_u = ((aprec+a*e)/(alpha*p2a)).floor()
            # In the unramified case, we can stop summing terms as soon as
            # there are no u for a given a to sum over. In the ramified case,
            # it can happen that for some initial a there are no such u but
            # later in the series there are such u again. mina can be set to
            # take care of this by summing at least to a=mina-1
            if a >= mina and upper_u<=0:
                break
            # we compute the sum for the possible values for u using Horner's method
            inner_sum = R.zero()
            for u in xrange(upper_u,0,-1):
                # We want u to be a p-adic unit
                if u%p==0:
                    new_term = R.zero()
                else:
                    new_term = ~R(u)

                # This hack is to deal with rings that don't lift to fields
                if u>1 or x2p_p.is_zero():
                    inner_sum = (inner_sum+new_term)*x2pa
                else:
                    inner_sum = (inner_sum+new_term)*(x2p_p**a)*(x**(p2a-a*p))

            total += inner_sum

            # Now increase the power of p
            a += 1
            p2a = p2a*p
            x2pa = x2pa**p

        return total.add_bigoh(aprec)

    def log(self, p_branch=None, pi_branch=None, aprec=None, change_frac=False):
        r"""
        Compute the `p`-adic logarithm of this element.

        The usual power series for the logarithm with values in the additive
        group of a `p`-adic ring only converges for 1-units (units congruent to
        1 modulo `p`).  However, there is a unique extension of the logarithm
        to a homomorphism defined on all the units: If `u = a \cdot v` is a
        unit with `v \equiv 1 \pmod{p}` and `a` a Teichmuller representative,
        then we define `log(u) = log(v)`.  This is the correct extension
        because the units `U` split as a product `U = V \times \langle w
        \rangle`, where `V` is the subgroup of 1-units and `w` is a fundamental
        root of unity.  The `\langle w \rangle` factor is torsion, so must go
        to 0 under any homomorphism to the fraction field, which is a torsion
        free group.

        INPUT:

        - ``p_branch`` -- an element in the base ring or its fraction
          field; the implementation will choose the branch of the
          logarithm which sends `p` to ``branch``.

        - ``pi_branch`` -- an element in the base ring or its fraction
          field; the implementation will choose the branch of the
          logarithm which sends the uniformizer to ``branch``.  You
          may specify at most one of ``p_branch`` and ``pi_branch``,
          and must specify one of them if this element is not a unit.

        - ``aprec`` -- an integer or ``None`` (default: ``None``) if not
          ``None``, then the result will only be correct to precision
          ``aprec``.

        - ``change_frac`` -- In general the codomain of the logarithm should be
          in the `p`-adic field, however, for most neighborhoods of 1, it lies
          in the ring of integers. This flag decides if the codomain should be
          the same as the input (default) or if it should change to the
          fraction field of the input.

        NOTES:

        What some other systems do:

        - PARI: Seems to define the logarithm for units not congruent
          to 1 as we do.

        - MAGMA: Only implements logarithm for 1-units (as of version 2.19-2)

        .. TODO::

        There is a soft-linear time algorith for logarithm described
        by Dan Berstein at
        http://cr.yp.to/lineartime/multapps-20041007.pdf

        ALGORITHM:

        1. Take the unit part `u` of the input.

        2. Raise `u` to `q-1` where `q` is the inertia degree of the ring
        extension, to obtain a 1-unit.

        3. Use the series expansion

        .. MATH::

            \log(1-x) = -x - 1/2 x^2 - 1/3 x^3 - 1/4 x^4 - 1/5 x^5 - \cdots

        to compute the logarithm `\log(u)`.

        4. Divide the result by ``q-1`` and multiply by ``self.valuation()*log(pi)``

        EXAMPLES::

            sage: Z13 = Zp(13, 10)
            sage: a = Z13(14); a
            1 + 13 + O(13^10)

        Note that the relative precision decreases when we take log -- it is
        the absolute precision that is preserved::

            sage: a.log()
            13 + 6*13^2 + 2*13^3 + 5*13^4 + 10*13^6 + 13^7 + 11*13^8 + 8*13^9 + O(13^10)
            sage: Q13 = Qp(13, 10)
            sage: a = Q13(14); a
            1 + 13 + O(13^10)
            sage: a.log()
            13 + 6*13^2 + 2*13^3 + 5*13^4 + 10*13^6 + 13^7 + 11*13^8 + 8*13^9 + O(13^10)

        The next few examples illustrate precision when computing `p`-adic
        logarithms::

            sage: R = Zp(5,10)
            sage: e = R(389); e
            4 + 2*5 + 3*5^3 + O(5^10)
            sage: e.log()
            2*5 + 2*5^2 + 4*5^3 + 3*5^4 + 5^5 + 3*5^7 + 2*5^8 + 4*5^9 + O(5^10)
            sage: K = Qp(5,10)
            sage: e = K(389); e
            4 + 2*5 + 3*5^3 + O(5^10)
            sage: e.log()
            2*5 + 2*5^2 + 4*5^3 + 3*5^4 + 5^5 + 3*5^7 + 2*5^8 + 4*5^9 + O(5^10)

        The logarithm is not only defined for 1-units::

            sage: R = Zp(5,10)
            sage: a = R(2)
            sage: a.log()
            2*5 + 3*5^2 + 2*5^3 + 4*5^4 + 2*5^6 + 2*5^7 + 4*5^8 + 2*5^9 + O(5^10)

        If you want to take the logarithm of a non-unit you must specify either
        ``p_branch`` or ``pi_branch``::

            sage: b = R(5)
            sage: b.log()
            Traceback (most recent call last):
            ...
            ValueError: You must specify a branch of the logarithm for non-units
            sage: b.log(p_branch=4)
            4 + O(5^10)
            sage: c = R(10)
            sage: c.log(p_branch=4)
            4 + 2*5 + 3*5^2 + 2*5^3 + 4*5^4 + 2*5^6 + 2*5^7 + 4*5^8 + 2*5^9 + O(5^10)

        The branch parameters are only relevant for elements of non-zero
        valuation::

            sage: a.log(p_branch=0)
            2*5 + 3*5^2 + 2*5^3 + 4*5^4 + 2*5^6 + 2*5^7 + 4*5^8 + 2*5^9 + O(5^10)
            sage: a.log(p_branch=1)
            2*5 + 3*5^2 + 2*5^3 + 4*5^4 + 2*5^6 + 2*5^7 + 4*5^8 + 2*5^9 + O(5^10)

        Logarithms can also be computed in extension fields. First, in an
        Eisenstein extension::

            sage: R = Zp(5,5)
            sage: S.<x> = ZZ[]
            sage: f = x^4 + 15*x^2 + 625*x - 5
            sage: W.<w> = R.ext(f)
            sage: z = 1 + w^2 + 4*w^7; z
            1 + w^2 + 4*w^7 + O(w^20)
            sage: z.log()
            w^2 + 2*w^4 + 3*w^6 + 4*w^7 + w^9 + 4*w^10 + 4*w^11 + 4*w^12 + 3*w^14 + w^15 + w^17 + 3*w^18 + 3*w^19 + O(w^20)

        In an extension, there will usually be a difference between
        specifying ``p_branch`` and ``pi_branch``::

            sage: b = W(5)
            sage: b.log()
            Traceback (most recent call last):
            ...
            ValueError: You must specify a branch of the logarithm for non-units
            sage: b.log(p_branch=0)
            O(w^20)
            sage: b.log(p_branch=w)
            w + O(w^20)
            sage: b.log(pi_branch=0)
            3*w^2 + 2*w^4 + 2*w^6 + 3*w^8 + 4*w^10 + w^13 + w^14 + 2*w^15 + 2*w^16 + w^18 + 4*w^19 + O(w^20)
            sage: b.unit_part().log()
            3*w^2 + 2*w^4 + 2*w^6 + 3*w^8 + 4*w^10 + w^13 + w^14 + 2*w^15 + 2*w^16 + w^18 + 4*w^19 + O(w^20)
            sage: y = w^2 * 4*w^7; y
            4*w^9 + O(w^29)
            sage: y.log(p_branch=0)
            2*w^2 + 2*w^4 + 2*w^6 + 2*w^8 + w^10 + w^12 + 4*w^13 + 4*w^14 + 3*w^15 + 4*w^16 + 4*w^17 + w^18 + 4*w^19 + O(w^20)
            sage: y.log(p_branch=w)
            w + 2*w^2 + 2*w^4 + 4*w^5 + 2*w^6 + 2*w^7 + 2*w^8 + 4*w^9 + w^10 + 3*w^11 + w^12 + 4*w^14 + 4*w^16 + 2*w^17 + w^19 + O(w^20)

        Check that log is multiplicative::

            sage: y.log(p_branch=0) + z.log() - (y*z).log(p_branch=0)
            O(w^20)

        Now an unramified example::

            sage: g = x^3 + 3*x + 3
            sage: A.<a> = R.ext(g)
            sage: b = 1 + 5*(1 + a^2) + 5^3*(3 + 2*a)
            sage: b.log()
            (a^2 + 1)*5 + (3*a^2 + 4*a + 2)*5^2 + (3*a^2 + 2*a)*5^3 + (3*a^2 + 2*a + 2)*5^4 + O(5^5)

        Check that log is multiplicative::

            sage: c = 3 + 5^2*(2 + 4*a)
            sage: b.log() + c.log() - (b*c).log()
            O(5^5)

        We illustrate the effect of the precision argument::

            sage: R = ZpCA(7,10)
            sage: x = R(41152263); x
            5 + 3*7^2 + 4*7^3 + 3*7^4 + 5*7^5 + 6*7^6 + 7^9 + O(7^10)
            sage: x.log(aprec = 5)
            7 + 3*7^2 + 4*7^3 + 3*7^4 + O(7^5)
            sage: x.log(aprec = 7)
            7 + 3*7^2 + 4*7^3 + 3*7^4 + 7^5 + 3*7^6 + O(7^7)
            sage: x.log()
            7 + 3*7^2 + 4*7^3 + 3*7^4 + 7^5 + 3*7^6 + 7^7 + 3*7^8 + 4*7^9 + O(7^10)

        The logarithm is not defined for zero::

            sage: R.zero().log()
            Traceback (most recent call last):
            ...
            ValueError: logarithm is not defined at zero

        For elements in a `p`-adic ring, the logarithm will be returned in the
        same ring::

            sage: x = R(2)
            sage: x.log().parent()
            7-adic Ring with capped absolute precision 10
            sage: x = R(14)
            sage: x.log(p_branch=0).parent()
            7-adic Ring with capped absolute precision 10

        This is not possible if the logarithm has negative valuation::

            sage: R = ZpCA(3,10)
            sage: S.<x> = R[]
            sage: f = x^3 - 3
            sage: W.<w> = R.ext(f)
            sage: w.log(p_branch=2)
            Traceback (most recent call last):
            ...
            ValueError: logarithm is not integral, use change_frac=True to obtain a result in the fraction field
            sage: w.log(p_branch=2, change_frac=True)
            2*w^-3 + O(w^21)

        TESTS:

        Check that results are consistent over a range of precision::

            sage: max_prec = 40
            sage: p = 3
            sage: K = Zp(p, max_prec)
            sage: full_log = (K(1 + p)).log()
            sage: for prec in range(2, max_prec):
            ...       ll1 = (K(1+p).add_bigoh(prec)).log()
            ...       ll2 = K(1+p).log(prec)
            ...       assert ll1 == full_log
            ...       assert ll2 == full_log
            ...       assert ll1.precision_absolute() == prec

        Check that ``aprec`` works for fixed-mod elements::

            sage: R = ZpFM(7,10)
            sage: x = R(41152263); x
            5 + 3*7^2 + 4*7^3 + 3*7^4 + 5*7^5 + 6*7^6 + 7^9 + O(7^10)
            sage: x.log(aprec = 5)
            7 + 3*7^2 + 4*7^3 + 3*7^4 + O(7^10)
            sage: x.log(aprec = 7)
            7 + 3*7^2 + 4*7^3 + 3*7^4 + 7^5 + 3*7^6 + O(7^10)
            sage: x.log()
            7 + 3*7^2 + 4*7^3 + 3*7^4 + 7^5 + 3*7^6 + 7^7 + 3*7^8 + 4*7^9 + O(7^10)

        Check that precision is computed correctly in highly ramified
        extensions::

            sage: S.<x> = ZZ[]
            sage: K = Qp(5,5)
            sage: f = x^625 - 5*x - 5
            sage: W.<w> = K.extension(f)
            sage: z = 1 - w^2 + O(w^11)
            sage: x = 1 - z
            sage: z.log().precision_absolute()
            -975
            sage: (x^5/5).precision_absolute()
            -570
            sage: (x^25/25).precision_absolute()
            -975
            sage: (x^125/125).precision_absolute()
            -775

            sage: z = 1 - w + O(w^2)
            sage: x = 1 - z
            sage: z.log().precision_absolute()
            -1625
            sage: (x^5/5).precision_absolute()
            -615
            sage: (x^25/25).precision_absolute()
            -1200
            sage: (x^125/125).precision_absolute()
            -1625
            sage: (x^625/625).precision_absolute()
            -1250

            sage: z.log().precision_relative()
            250

        AUTHORS:

        - William Stein: initial version

        - David Harvey (2006-09-13): corrected subtle precision bug (need to
          take denominators into account! -- see :trac:`53`)

        - Genya Zaytman (2007-02-14): adapted to new `p`-adic class

        - Amnon Besser, Marc Masdeu (2012-02-21): complete rewrite, valid for
          generic `p`-adic rings.

        - Soroosh Yazdani (2013-02-1): Fixed a precision issue in
          :meth:`_shifted_log`.  This should really fix the issue with
          divisions.

        - Julian Rueth (2013-02-14): Added doctests, some changes for
          capped-absolute implementations.

        """
        if self.is_zero():
            raise ValueError('logarithm is not defined at zero')
        if p_branch is not None and pi_branch is not None:
            raise ValueError("You may only specify a branch of the logarithm in one way")
        R = self.parent()
        p = R.prime()
        q = p**R.f()

        if self.is_padic_unit():
            total = R.zero()
        else:
            if pi_branch is None:
                if p_branch is None:
                    raise ValueError("You must specify a branch of the logarithm for non-units")
                pi_branch = (p_branch - R._log_unit_part_p()) / R.e()
            total = self.valuation() * pi_branch
        y = self.unit_part()
        x = 1 - y

        if x.valuation()>0:
            denom=Integer(1)
        else:
            y=y**(q-1) # Is it better to multiply it by Teichmuller element?
            denom=Integer(q-1)
            x = 1 - y

        minaprec = y.precision_absolute()
        minn = 0
        e = R.e()
        if e != 1:
            xval = x.valuation()
            lamb = minaprec - xval
            if lamb > 0 and lamb*(p-1) <= e:
                # This is the precision region where the absolute
                # precision of the answer might be less than the
                # absolute precision of the input

                # kink is the number of times we multiply the relative
                # precision by p before starting to add e instead.
                kink = (e // (lamb * (p-1))).exact_log(p) + 1

                # deriv0 is within 1 of the n yielding the minimal
                # absolute precision
                deriv0 = (e / (minaprec * p.log(prec=53))).floor().exact_log(p)

                # These are the absolute precisions of x^(p^n) at potential minimum points
                L = [(minaprec * p**n - n * e, n) for n in [0, kink, deriv0, deriv0+1]]
                L.sort()
                minaprec = L[0][0]
                minn = L[0][1]

        if aprec is None or aprec > minaprec:
            aprec=minaprec

        retval = total - x._shifted_log(aprec, minn)*R(denom).inverse_of_unit()
        if not change_frac:
            if retval.valuation() < 0 and not R.is_field():
                raise ValueError("logarithm is not integral, use change_frac=True to obtain a result in the fraction field")
            retval=R(retval)
        return retval.add_bigoh(aprec)

    def exp(self, aprec = None):
        r"""
        Compute the `p`-adic exponential of this element if the exponential
        series converges.

        INPUT:

        - ``aprec`` -- an integer or ``None`` (default: ``None``); if
          specified, computes only up to the indicated precision.

        ALGORITHM: If self has a ``lift`` method (which should happen for
        elements of `\QQ_p` and `\ZZ_p`), then one uses the rule:
        `\exp(x)=\exp(p)^{x/p}` modulo the precision. The value of `\exp(p)` is
        precomputed. Otherwise, use the power series expansion of `\exp`,
        evaluating a certain number of terms which does about `O(\mbox{prec})`
        multiplications.

        EXAMPLES:

        :meth:`log` and :meth:`exp` are inverse to each other::

            sage: Z13 = Zp(13, 10)
            sage: a = Z13(14); a
            1 + 13 + O(13^10)
            sage: a.log().exp()
            1 + 13 + O(13^10)

        An error occurs if this is called with an element for which the
        exponential series does not converge::

            sage: Z13.one().exp()
            Traceback (most recent call last):
            ...
            ValueError: Exponential does not converge for that input.

        The next few examples illustrate precision when computing `p`-adic
        exponentials::

            sage: R = Zp(5,10)
            sage: e = R(2*5 + 2*5**2 + 4*5**3 + 3*5**4 + 5**5 + 3*5**7 + 2*5**8 + 4*5**9).add_bigoh(10); e
            2*5 + 2*5^2 + 4*5^3 + 3*5^4 + 5^5 + 3*5^7 + 2*5^8 + 4*5^9 + O(5^10)
            sage: e.exp()*R.teichmuller(4)
            4 + 2*5 + 3*5^3 + O(5^10)

        ::

            sage: K = Qp(5,10)
            sage: e = K(2*5 + 2*5**2 + 4*5**3 + 3*5**4 + 5**5 + 3*5**7 + 2*5**8 + 4*5**9).add_bigoh(10); e
            2*5 + 2*5^2 + 4*5^3 + 3*5^4 + 5^5 + 3*5^7 + 2*5^8 + 4*5^9 + O(5^10)
            sage: e.exp()*K.teichmuller(4)
            4 + 2*5 + 3*5^3 + O(5^10)

        Logarithms and exponentials in extension fields. First, in an
        Eisenstein extension::

            sage: R = Zp(5,5)
            sage: S.<x> = R[]
            sage: f = x^4 + 15*x^2 + 625*x - 5
            sage: W.<w> = R.ext(f)
            sage: z = 1 + w^2 + 4*w^7; z
            1 + w^2 + 4*w^7 + O(w^20)
            sage: z.log().exp()
            1 + w^2 + 4*w^7 + O(w^20)

        Now an unramified example::

            sage: R = Zp(5,5)
            sage: S.<x> = R[]
            sage: g = x^3 + 3*x + 3
            sage: A.<a> = R.ext(g)
            sage: b = 1 + 5*(1 + a^2) + 5^3*(3 + 2*a); b
            1 + (a^2 + 1)*5 + (2*a + 3)*5^3 + O(5^5)
            sage: b.log().exp()
            1 + (a^2 + 1)*5 + (2*a + 3)*5^3 + O(5^5)

        TESTS:

        Check that results are consistent over a range of precision::

            sage: max_prec = 40
            sage: p = 3
            sage: K = Zp(p, max_prec)
            sage: full_exp = (K(p)).exp()
            sage: for prec in range(2, max_prec):
            ...       ll = (K(p).add_bigoh(prec)).exp()
            ...       assert ll == full_exp
            ...       assert ll.precision_absolute() == prec
            sage: K = Qp(p, max_prec)
            sage: full_exp = (K(p)).exp()
            sage: for prec in range(2, max_prec):
            ...       ll = (K(p).add_bigoh(prec)).exp()
            ...       assert ll == full_exp
            ...       assert ll.precision_absolute() == prec

        Check that this also works for capped-absolute implementations::

            sage: Z13 = ZpCA(13, 10)
            sage: a = Z13(14); a
            1 + 13 + O(13^10)
            sage: a.log().exp()
            1 + 13 + O(13^10)

            sage: R = ZpCA(5,5)
            sage: S.<x> = R[]
            sage: f = x^4 + 15*x^2 + 625*x - 5
            sage: W.<w> = R.ext(f)
            sage: z = 1 + w^2 + 4*w^7; z
            1 + w^2 + 4*w^7 + O(w^16)
            sage: z.log().exp()
            1 + w^2 + 4*w^7 + O(w^16)

        Check that this also works for fixed-mod implementations::

            sage: Z13 = ZpFM(13, 10)
            sage: a = Z13(14); a
            1 + 13 + O(13^10)
            sage: a.log().exp()
            1 + 13 + O(13^10)

            sage: R = ZpFM(5,5)
            sage: S.<x> = R[]
            sage: f = x^4 + 15*x^2 + 625*x - 5
            sage: W.<w> = R.ext(f)
            sage: z = 1 + w^2 + 4*w^7; z
            1 + w^2 + 4*w^7 + O(w^20)
            sage: z.log().exp()
            1 + w^2 + 4*w^7 + O(w^20)

        Some corner cases::

            sage: Z2 = Zp(2, 5)
            sage: Z2(2).exp()
            Traceback (most recent call last):
            ...
            ValueError: Exponential does not converge for that input.

            sage: S.<x> = Z2[]
            sage: W.<w> = Z2.ext(x^3-2)
            sage: (w^2).exp()
            Traceback (most recent call last):
            ...
            ValueError: Exponential does not converge for that input.
            sage: (w^3).exp()
            Traceback (most recent call last):
            ...
            ValueError: Exponential does not converge for that input.
            sage: (w^4).exp()
            1 + w^4 + w^5 + w^7 + w^9 + w^10 + w^14 + O(w^15)

        AUTHORS:

        - Genya Zaytman (2007-02-15)

        - Amnon Besser, Marc Masdeu (2012-02-23): Complete rewrite

        - Julian Rueth (2013-02-14): Added doctests, fixed some corner cases

        """
        p = self.parent().prime()

        if (p-1)*self.valuation() <= self.parent().ramification_index():
            raise ValueError('Exponential does not converge for that input.')

        if aprec is None or aprec > self.parent().precision_cap():
            aprec=self.parent().precision_cap()

        if hasattr(self,'lift'):
            y=Rational(self.lift())
            if p == 2:
                # in Z_2, the element has at least valuation 2, so we can
                # divide it by 4 (and use the exponential of 4 since the
                # exponential of 2 does not exist)
                p = 4
            return (self.parent()._exp_p()**Integer(y/p)).add_bigoh(min(aprec,self.precision_absolute()))
        else:
            return self._exp(aprec)

    def _exp(self, aprec):
        r"""
        Compute the exponential power series of this element, using Horner's
        evaluation and only one division.

        This is a helper method for :meth:`exp`.

        INPUT:

        - ``aprec`` -- an integer, the precison to which to compute the
          exponential

        EXAMPLES::

            sage: R.<w> = Zq(7^2,5)
            sage: x = R(7*w)
            sage: x._exp(5)
            1 + w*7 + (4*w + 2)*7^2 + (w + 6)*7^3 + 5*7^4 + O(7^5)

        AUTHORS:

        - Genya Zaytman (2007-02-15)

        - Amnon Besser, Marc Masdeu (2012-02-23): Complete rewrite

        - Soroosh Yazdani (2013-02-01): Added the code for capped relative

        - Julian Rueth (2013-02-14): Rewrite to solve some precision problems
          in the capped-absolute case

        """
        R=self.parent()
        p=self.parent().prime()
        e=self.parent().ramification_index()
        x_unit=self.unit_part()
        p_unit=R(p).unit_part().lift_to_precision()
        x_val=self.valuation()

        # the valuation of n! is bounded by e*n/(p-1), therefore the valuation
        # of self^n/n! is bigger or equal to n*x_val - e*n/(p-1). So, we only
        # have to sum terms for which n does not exceed N
        N = (aprec // (x_val - e/(p-1))).floor()

        # We evaluate the exponential series:
        # First, we compute the value of x^N+N*x^(N-1)+...+x*N!+N! using
        # Horner's method. Then, we divide by N!.
        # This would only work for capped relative elements since for other
        # elements, we would lose too much precision in the multiplications
        # with natural numbers. Therefore, we emulate the behaviour of
        # capped-relative elements and keep track of the unit part and the
        # valuation separately.

        # the value of x^N+N*x^(N-1)+...+x*N!+N!
        series_unit,series_val = R.one(), 0

        # we compute the value of N! as we go through the loop
        nfactorial_unit,nfactorial_val = R.one(),0

        nmodp = N%p
        for n in range(N,0,-1):
            # multiply everything by x
            series_val += x_val
            series_unit *= x_unit

            # compute the new value of N*(N-1)*...
            if nmodp == 0:
                n_pval, n_punit = Integer(n).val_unit(p)
                nfactorial_unit *= R(n_punit) * p_unit**n_pval
                nfactorial_val += n_pval*e
                nmodp = p
            else:
                nfactorial_unit *= n
            nmodp -= 1

            # now add N*(N-1)*...
            common_val = min(nfactorial_val, series_val)
            series_unit = (series_unit<<(series_val-common_val)) + (nfactorial_unit<<(nfactorial_val-common_val))
            series_val = common_val

        # multiply the result by N!
        return series_unit*nfactorial_unit.inverse_of_unit()<<(series_val-nfactorial_val)

    def square_root(self, extend = True, all = False):
        r"""
        Returns the square root of this p-adic number

        INPUT:

        - ``self`` -- a p-adic element
        - ``extend`` -- bool (default: True); if True, return a square root in
          an extension if necessary; if False and no root exists in the given
          ring or field, raise a ValueError
        - ``all`` -- bool (default: False); if True, return a list of all
          square roots

        OUTPUT:

        p-adic element -- the square root of this p-adic number

        If ``all=False``, the square root chosen is the one whose
        reduction mod `p` is in the range `[0, p/2)`.

        EXAMPLES::

            sage: R = Zp(3,20,'capped-rel', 'val-unit')
            sage: R(0).square_root()
            0
            sage: R(1).square_root()
            1 + O(3^20)
            sage: R(2).square_root(extend = False)
            Traceback (most recent call last):
            ...
            ValueError: element is not a square
            sage: R(4).square_root() == R(-2)
            True
            sage: R(9).square_root()
            3 * 1 + O(3^21)

        When p = 2, the precision of the square root is one less
        than the input::

            sage: R2 = Zp(2,20,'capped-rel')
            sage: R2(0).square_root()
            0
            sage: R2(1).square_root()
            1 + O(2^19)
            sage: R2(4).square_root()
            2 + O(2^20)

            sage: R2(9).square_root() == R2(3, 19) or R2(9).square_root() == R2(-3, 19)
            True

            sage: R2(17).square_root()
            1 + 2^3 + 2^5 + 2^6 + 2^7 + 2^9 + 2^10 + 2^13 + 2^16 + 2^17 + O(2^19)

            sage: R3 = Zp(5,20,'capped-rel')
            sage: R3(0).square_root()
            0
            sage: R3(1).square_root()
            1 + O(5^20)
            sage: R3(-1).square_root() == R3.teichmuller(2) or R3(-1).square_root() == R3.teichmuller(3)
            True


        TESTS::

            sage: R = Qp(3,20,'capped-rel')
            sage: R(0).square_root()
            0
            sage: R(1).square_root()
            1 + O(3^20)
            sage: R(4).square_root() == R(-2)
            True
            sage: R(9).square_root()
            3 + O(3^21)
            sage: R(1/9).square_root()
            3^-1 + O(3^19)

            sage: R2 = Qp(2,20,'capped-rel')
            sage: R2(0).square_root()
            0
            sage: R2(1).square_root()
            1 + O(2^19)
            sage: R2(4).square_root()
            2 + O(2^20)
            sage: R2(9).square_root() == R2(3,19) or R2(9).square_root() == R2(-3,19)
            True
            sage: R2(17).square_root()
            1 + 2^3 + 2^5 + 2^6 + 2^7 + 2^9 + 2^10 + 2^13 + 2^16 + 2^17 + O(2^19)

            sage: R3 = Qp(5,20,'capped-rel')
            sage: R3(0).square_root()
            0
            sage: R3(1).square_root()
            1 + O(5^20)
            sage: R3(-1).square_root() == R3.teichmuller(2) or R3(-1).square_root() == R3.teichmuller(3)
            True

            sage: R = Zp(3,20,'capped-abs')
            sage: R(1).square_root()
            1 + O(3^20)
            sage: R(4).square_root() == R(-2)
            True
            sage: R(9).square_root()
            3 + O(3^19)
            sage: R2 = Zp(2,20,'capped-abs')
            sage: R2(1).square_root()
            1 + O(2^19)
            sage: R2(4).square_root()
            2 + O(2^18)
            sage: R2(9).square_root() == R2(3) or R2(9).square_root() == R2(-3)
            True
            sage: R2(17).square_root()
            1 + 2^3 + 2^5 + 2^6 + 2^7 + 2^9 + 2^10 + 2^13 + 2^16 + 2^17 + O(2^19)
            sage: R3 = Zp(5,20,'capped-abs')
            sage: R3(1).square_root()
            1 + O(5^20)
            sage: R3(-1).square_root() == R3.teichmuller(2) or R3(-1).square_root() == R3.teichmuller(3)
            True

        """
        # need special case for zero since pari(self) is the *integer* zero
        # whose square root is a real number....!
        if self.valuation() is infinity:
            return self

        from sage.libs.pari.all import PariError
        try:
            # use pari
            ans = self.parent()(self._pari_().sqrt())
            if all:
                return [ans, -ans]
            else:
                return ans
        except PariError:
            # todo: should eventually change to return an element of
            # an extension field
            if extend:
                raise NotImplementedError, "extending using the sqrt function not yet implemented"
            elif all:
                return []
            else:
                raise ValueError, "element is not a square"

    #def _unit_part(self):
    #    raise NotImplementedError

    cpdef abs(self, prec=None):
        """
        Return the `p`-adic absolute value of ``self``.

        This is normalized so that the absolute value of `p` is `1/p`.

        INPUT:

        - ``prec`` -- Integer.  The precision of the real field in which
          the answer is returned.  If ``None``, returns a rational for
          absolutely unramified fields, or a real with 53 bits of
          precision for ramified fields.

        EXAMPLES::

            sage: a = Qp(5)(15); a.abs()
            1/5
            sage: a.abs(53)
            0.200000000000000
            sage: Qp(7)(0).abs()
            0
            sage: Qp(7)(0).abs(prec=20)
            0.00000

        An unramified extension::

            sage: R = Zp(5,5)
            sage: P.<x> = PolynomialRing(R)
            sage: Z25.<u> = R.ext(x^2 - 3)
            sage: u.abs()
            1
            sage: (u^24-1).abs()
            1/5

        A ramified extension::

            sage: W.<w> = R.ext(x^5 + 75*x^3 - 15*x^2 + 125*x - 5)
            sage: w.abs()
            0.724779663677696
            sage: W(0).abs()
            0.000000000000000
        """
        K = self.parent()
        if not prec and K.e() > 1:
            prec = 53
        if prec:
            from sage.rings.real_mpfr import RealField
            if self.is_zero():
                return RealField(prec).zero()
            return RealField(prec)(K.prime())**(-self.ordp())
        else:
            if self.is_zero():
                return Rational(0)
            return Rational(K.prime())**(-self.valuation())

    cpdef bint _is_base_elt(self, p) except -1:
        """
        Return ``True`` if this element is an element of Zp or Qp (rather than
        an extension).

        INPUT:

        - ``p`` -- a prime, which is compared with the parent of this element.

        EXAMPLES::

            sage: a = Zp(5)(3); a._is_base_elt(5)
            True
            sage: a._is_base_elt(17)
            False

        """
        raise NotImplementedError<|MERGE_RESOLUTION|>--- conflicted
+++ resolved
@@ -11,16 +11,6 @@
 
 - David Harvey: doctests
 
-<<<<<<< HEAD
-- Julian Rueth: fixes for exp() and log(), implement gcd, xgcd
-
-"""
-
-#*****************************************************************************
-#       Copyright (C) 2007 David Roe <roed@math.harvard.edu>
-#                     2007 William Stein <wstein@gmail.com>
-#                     2013 Julian Rueth <julian.rueth@gmail.com>
-=======
 - Julian Rueth: fixes for exp() and log(), implemented gcd, xgcd
 
 """
@@ -29,7 +19,6 @@
 #       Copyright (C) 2007-2013 David Roe <roed@math.harvard.edu>
 #                     2007      William Stein <wstein@gmail.com>
 #                     2013-2014 Julian Rueth <julian.rueth@gmail.com>
->>>>>>> 1c17d9ee
 #
 #  Distributed under the terms of the GNU General Public License (GPL)
 #  as published by the Free Software Foundation; either version 2 of
@@ -47,12 +36,6 @@
 from sage.rings.rational cimport Rational
 from sage.rings.integer cimport Integer
 from sage.rings.infinity import infinity
-<<<<<<< HEAD
-from sage.libs.pari.gen import pari
-from sage.libs.pari.gen import PariError
-import sage.rings.rational_field
-=======
->>>>>>> 1c17d9ee
 from sage.structure.element import coerce_binop
 
 cdef long maxordp = (1L << (sizeof(long) * 8 - 2)) - 1
@@ -1197,277 +1180,6 @@
                 t = self.parent().one()
             else:
                 t = other.unit_part().inverse_of_unit()
-
-        return s*self+t*other,s,t
-
-    @coerce_binop
-    def gcd(self, other):
-        """
-        Return a greatest common divisor of ``self`` and ``other``.
-
-        INPUT:
-
-            - ``other`` -- an element in the same ring as ``self``
-
-        AUTHORS:
-
-            - Julian Rueth (2012-10-19): initial version
-
-        .. NOTE::
-
-            Since ``self`` and ``other`` are only given with finite precision,
-            their greatest common divisor is in general not unique (not even up
-            to units). For example `O(3)` is a representative for the elements
-            0 and 3 in the 3-adic ring `\mathbb{Z}_3`. The greatest common
-            divisior of `O(3)` and `O(3)` could be (among others) 3 or 0 which
-            have different valuation. The algorithm implemented here, will
-            return an element of minimal valuation among the possible greatest
-            common divisors.
-
-        EXAMPLES:
-
-        The greatest common divisor is either zero or a power of the
-        uniformizing paramter::
-
-            sage: R = Zp(3)
-            sage: R.zero().gcd(R.zero())
-            0
-            sage: R(3).gcd(9)
-            3 + O(3^21)
-
-        A non-zero result is always lifted to the maximal precision possible in
-        the ring::
-
-            sage: a = R(3,2); a
-            3 + O(3^2)
-            sage: b = R(9,3); b
-            3^2 + O(3^3)
-            sage: a.gcd(b)
-            3 + O(3^21)
-            sage: a.gcd(0)
-            3 + O(3^21)
-
-        If both ``self`` and ``other`` are zero, then the result is zero with
-        the precision set to the smallest of their precisions::
-
-            sage: a = R.zero(); a
-            0
-            sage: b = R(0,2); b
-            O(3^2)
-            sage: a.gcd(b)
-            O(3^2)
-
-        One could argue that it is mathematically correct to return ``9 +
-        O(3^22)`` instead. However, this would lead to some confusing
-        behaviour::
-
-            sage: alternative_gcd = R(9,22); alternative_gcd
-            3^2 + O(3^22)
-            sage: a.is_zero()
-            True
-            sage: b.is_zero()
-            True
-            sage: alternative_gcd.is_zero()
-            False
-
-        Over a field, the greatest common divisor is either zero (possibly with
-        finite precision) or one::
-
-            sage: K = Qp(3)
-            sage: K(3).gcd(0)
-            1 + O(3^20)
-            sage: K.zero().gcd(0)
-            0
-            sage: K.zero().gcd(K(0,2))
-            O(3^2)
-            sage: K(3).gcd(4)
-            1 + O(3^20)
-
-        TESTS:
-
-        The implementation also works over extensions::
-
-            sage: K = Qp(3)
-            sage: R.<a> = K[]
-            sage: L.<a> = K.extension(a^3-3)
-            sage: (a+3).gcd(3)
-            1 + O(a^60)
-
-            sage: R = Zp(3)
-            sage: S.<a> = R[]
-            sage: S.<a> = R.extension(a^3-3)
-            sage: (a+3).gcd(3)
-            a + O(a^61)
-
-            sage: K = Qp(3)
-            sage: R.<a> = K[]
-            sage: L.<a> = K.extension(a^2-2)
-            sage: (a+3).gcd(3)
-            1 + O(3^20)
-
-            sage: R = Zp(3)
-            sage: S.<a> = R[]
-            sage: S.<a> = R.extension(a^2-2)
-            sage: (a+3).gcd(3)
-            1 + O(3^20)
-
-        For elements with a fixed modulus::
-
-            sage: R = ZpFM(3)
-            sage: R(3).gcd(9)
-            3 + O(3^20)
-
-        And elements with a capped absolute precision::
-
-            sage: R = ZpCA(3)
-            sage: R(3).gcd(9)
-            3 + O(3^20)
-
-        """
-        if self.is_zero() and other.is_zero():
-            if self.valuation() < other.valuation():
-                return self
-            else:
-                return other
-
-        if self.parent().is_field():
-            return self.parent().one()
-
-        return self.parent().uniformiser_pow( min(self.valuation(),other.valuation()) )
-
-    @coerce_binop
-    def xgcd(self, other):
-        r"""
-        Compute the extended gcd of ``self`` and ``other``.
-
-        INPUT:
-
-         - ``other`` -- an element which coerces to the an element in the
-           parent of ``self``
-
-        OUTPUT:
-
-        A tuple ``r``, ``s``, ``t`` such that ``r`` is a greatest common
-        divisor of ``self`` and ``other`` and ``r = s*self + t*other``.
-
-        AUTHORS:
-
-            - Julian Rueth (2012-10-19): initial version
-
-        .. NOTE::
-
-            Since ``self`` and ``other`` are only given with finite precision,
-            their greatest common divisor is in general not unique (not even up
-            to units). For example `O(3)` is a representative for the elements
-            0 and 3 in the 3-adic ring `\mathbb{Z}_3`. The greatest common
-            divisior of `O(3)` and `O(3)` could be (among others) 3 or 0 which
-            have different valuation. The algorithm implemented here, will
-            return an element of minimal valuation among the possible greatest
-            common divisors.
-
-        EXAMPLES:
-
-        The greatest common divisor is either zero or a power of the
-        uniformizing paramter::
-
-            sage: R = Zp(3)
-            sage: R.zero().xgcd(R.zero())
-            (0, 1 + O(3^20), 0)
-            sage: R(3).xgcd(9)
-            (3 + O(3^21), 1 + O(3^20), 0)
-
-        Unlike for :meth:`gcd`, the result is not lifted to the maximal
-        precision possible in the ring; it is such that ``r = s*self +
-        t*other`` holds true::
-
-            sage: a = R(3,2); a
-            3 + O(3^2)
-            sage: b = R(9,3); b
-            3^2 + O(3^3)
-            sage: a.xgcd(b)
-            (3 + O(3^2), 1 + O(3), 0)
-            sage: a.xgcd(0)
-            (3 + O(3^2), 1 + O(3), 0)
-
-        If both ``self`` and ``other`` are zero, then the result is zero with
-        the precision set to the smallest of their precisions::
-
-            sage: a = R.zero(); a
-            0
-            sage: b = R(0,2); b
-            O(3^2)
-            sage: a.xgcd(b)
-            (O(3^2), 0, 1 + O(3^20))
-
-        Over a field, the greatest common divisor is either zero (possibly with
-        finite precision) or one::
-
-            sage: K = Qp(3)
-            sage: K(3).xgcd(0)
-            (1 + O(3^20), 3^-1 + O(3^19), 0)
-            sage: K.zero().xgcd(0)
-            (0, 1 + O(3^20), 0)
-            sage: K.zero().xgcd(K(0,2))
-            (O(3^2), 0, 1 + O(3^20))
-            sage: K(3).xgcd(4)
-            (1 + O(3^20), 3^-1 + O(3^19), 0)
-
-        TESTS:
-
-        The implementation also works over extensions::
-
-            sage: K = Qp(3)
-            sage: R.<a> = K[]
-            sage: L.<a> = K.extension(a^3-3)
-            sage: (a+3).xgcd(3)
-            (1 + O(a^60), a^-1 + 2*a + a^3 + 2*a^4 + 2*a^5 + 2*a^8 + 2*a^9 + 2*a^12 + 2*a^13 + 2*a^16 + 2*a^17 + 2*a^20 + 2*a^21 + 2*a^24 + 2*a^25 + 2*a^28 + 2*a^29 + 2*a^32 + 2*a^33 + 2*a^36 + 2*a^37 + 2*a^40 + 2*a^41 + 2*a^44 + 2*a^45 + 2*a^48 + 2*a^49 + 2*a^52 + 2*a^53 + 2*a^56 + 2*a^57 + O(a^59), 0)
-
-            sage: R = Zp(3)
-            sage: S.<a> = R[]
-            sage: S.<a> = R.extension(a^3-3)
-            sage: (a+3).xgcd(3)
-            (a + O(a^61), 1 + 2*a^2 + a^4 + 2*a^5 + 2*a^6 + 2*a^9 + 2*a^10 + 2*a^13 + 2*a^14 + 2*a^17 + 2*a^18 + 2*a^21 + 2*a^22 + 2*a^25 + 2*a^26 + 2*a^29 + 2*a^30 + 2*a^33 + 2*a^34 + 2*a^37 + 2*a^38 + 2*a^41 + 2*a^42 + 2*a^45 + 2*a^46 + 2*a^49 + 2*a^50 + 2*a^53 + 2*a^54 + 2*a^57 + 2*a^58 + O(a^60), 0)
-
-            sage: K = Qp(3)
-            sage: R.<a> = K[]
-            sage: L.<a> = K.extension(a^2-2)
-            sage: (a+3).xgcd(3)
-            (1 + O(3^20), 2*a + (a + 1)*3 + (2*a + 1)*3^2 + (a + 2)*3^4 + 3^5 + (2*a + 2)*3^6 + a*3^7 + (2*a + 1)*3^8 + (a + 2)*3^10 + 3^11 + (2*a + 2)*3^12 + a*3^13 + (2*a + 1)*3^14 + (a + 2)*3^16 + 3^17 + (2*a + 2)*3^18 + a*3^19 + O(3^20), 0)
-
-            sage: R = Zp(3)
-            sage: S.<a> = R[]
-            sage: S.<a> = R.extension(a^2-2)
-            sage: (a+3).xgcd(3)
-            (1 + O(3^20), 2*a + (a + 1)*3 + (2*a + 1)*3^2 + (a + 2)*3^4 + 3^5 + (2*a + 2)*3^6 + a*3^7 + (2*a + 1)*3^8 + (a + 2)*3^10 + 3^11 + (2*a + 2)*3^12 + a*3^13 + (2*a + 1)*3^14 + (a + 2)*3^16 + 3^17 + (2*a + 2)*3^18 + a*3^19 + O(3^20), 0)
-
-        For elements with a fixed modulus::
-
-            sage: R = ZpFM(3)
-            sage: R(3).xgcd(9)
-            (3 + O(3^20), 1 + O(3^20), O(3^20))
-
-        And elements with a capped absolute precision::
-
-            sage: R = ZpCA(3)
-            sage: R(3).xgcd(9)
-            (3 + O(3^20), 1 + O(3^19), O(3^20))
-
-        """
-        s,t = self.parent().zero(), self.parent().zero()
-        if self.is_zero() and other.is_zero():
-            if self.valuation() <= other.valuation():
-                s = self.parent().one()
-            else:
-                t = self.parent().one()
-        elif self.parent().is_field():
-            if not self.is_zero():
-                s = ~self
-            else:
-                t = ~other
-        elif self.valuation() < other.valuation():
-            s = self.unit_part().inverse_of_unit()
-        else:
-            t = other.unit_part().inverse_of_unit()
 
         return s*self+t*other,s,t
 
