--- conflicted
+++ resolved
@@ -1152,11 +1152,8 @@
         """
         R = self.base_ring()
         S = R[var]
-<<<<<<< HEAD
-=======
         if self.is_zero():
             return S([])
->>>>>>> 3b52f2ce
         return S([Integer(c) for c in self._ntl_rep().list()])
 
     cdef ZZ_p_c _const_term(self):
@@ -1270,15 +1267,9 @@
             sage: y = W(775); y
             w^10 + 4*w^12 + 2*w^14 + w^15 + 2*w^16 + 4*w^17 + w^18 + w^20 + 2*w^21 + 3*w^22 + w^23 + w^24 + O(w^25)
             sage: (y>>9).expansion()
-<<<<<<< HEAD
-            [0, 1, 0, 4, 0, 2, 1, 2, 4, 1, 0, 1, 2, 3, 1, 1, 4, 1, 2, 4, 1, 0, 4, 3]
-            sage: (y>>9).expansion(lift_mode='smallest')
-            [0, 1, 0, -1, 0, 2, 1, 2, 0, 1, 2, 1, 1, -1, -1, 2, -2, 0, -2, -2, -2, 0, 2, -2, 2]
-=======
             [0, 1, 0, 4, 0, 2, 1, 2, 4, 1, 0, 1, 2, 3, 1, 1, 4, 1, 2, 4, 1, 0, 0, 3]
             sage: (y>>9).expansion(lift_mode='smallest')
             [0, 1, 0, -1, 0, 2, 1, 2, 0, 1, 2, 1, 1, -1, -1, 2, -2, 0, -2, -2, -2, 0, -2, -2, 2]
->>>>>>> 3b52f2ce
             sage: w^10 - w^12 + 2*w^14 + w^15 + 2*w^16 + w^18 + 2*w^19 + w^20 + w^21 - w^22 - w^23 + 2*w^24
             w^10 + 4*w^12 + 2*w^14 + w^15 + 2*w^16 + 4*w^17 + w^18 + w^20 + 2*w^21 + 3*w^22 + w^23 + w^24 + O(w^25)
             sage: g = x^3 + 3*x + 3
@@ -1331,15 +1322,9 @@
             except IndexError:
                 return zero
         return [zero] * ordp + ulist
-<<<<<<< HEAD
 
     list = deprecated_function_alias(14825, expansion)
 
-=======
-
-    list = deprecated_function_alias(14825, expansion)
-
->>>>>>> 3b52f2ce
     def teichmuller_expansion(self, n = None):
         r"""
         Returns a list [`a_0`, `a_1`,..., `a_n`] such that
@@ -1631,15 +1616,9 @@
             sage: y = W(775); y
             w^10 + 4*w^12 + 2*w^14 + w^15 + 2*w^16 + 4*w^17 + w^18 + w^20 + 2*w^21 + 3*w^22 + w^23 + w^24 + O(w^25)
             sage: (y>>9).expansion() #indirect doctest
-<<<<<<< HEAD
-            [0, 1, 0, 4, 0, 2, 1, 2, 4, 1, 0, 1, 2, 3, 1, 1, 4, 1, 2, 4, 1, 0, 4, 3]
-            sage: (y>>9).expansion(lift_mode='smallest') #indirect doctest
-            [0, 1, 0, -1, 0, 2, 1, 2, 0, 1, 2, 1, 1, -1, -1, 2, -2, 0, -2, -2, -2, 0, 2, -2, 2]
-=======
             [0, 1, 0, 4, 0, 2, 1, 2, 4, 1, 0, 1, 2, 3, 1, 1, 4, 1, 2, 4, 1, 0, 0, 3]
             sage: (y>>9).expansion(lift_mode='smallest') #indirect doctest
             [0, 1, 0, -1, 0, 2, 1, 2, 0, 1, 2, 1, 1, -1, -1, 2, -2, 0, -2, -2, -2, 0, -2, -2, 2]
->>>>>>> 3b52f2ce
             sage: w^10 - w^12 + 2*w^14 + w^15 + 2*w^16 + w^18 + 2*w^19 + w^20 + w^21 - w^22 - w^23 + 2*w^24
             w^10 + 4*w^12 + 2*w^14 + w^15 + 2*w^16 + 4*w^17 + w^18 + w^20 + 2*w^21 + 3*w^22 + w^23 + w^24 + O(w^25)
             sage: g = x^3 + 3*x + 3
