--- conflicted
+++ resolved
@@ -4,16 +4,10 @@
 cdef class PowComputer_relative(PowComputer_class):
     cdef public object poly_ring
     cdef public object base_ring
-<<<<<<< HEAD
     cdef public Polynomial_generic_dense_inexact modulus
     cdef Polynomial_generic_dense_inexact powhelper_oneunit
     cdef Polynomial_generic_dense_inexact powhelper_teichdiff
-=======
-    cdef public object modulus
-    cdef Polynomial_generic_dense powhelper_oneunit
-    cdef Polynomial_generic_dense powhelper_teichdiff
-    cdef Polynomial_generic_dense powhelper_cconv_out
->>>>>>> a4c3bf53
+    cdef Polynomial_generic_dense_inexact powhelper_cconv_out
     cdef unsigned long capdiv(self, unsigned long n)
 
 cdef class PowComputer_relative_unram(PowComputer_relative):
