r"""
Factory

This file contains the constructor classes and functions for `p`-adic rings and fields.

AUTHORS:

- David Roe

TESTS::

    sage: R = ZpLC(2)
    doctest:...: FutureWarning: This class/method/function is marked as experimental. It, its functionality or its interface might change without a formal deprecation.
    See http://trac.sagemath.org/23505 for details.
    sage: R = ZpLF(2)
    sage: R = QpLC(2)
    sage: R = QpLF(2)
"""

#*****************************************************************************
#       Copyright (C) 2007-2013 David Roe <roed.math@gmail.com>
#                               William Stein <wstein@gmail.com>
#
#  Distributed under the terms of the GNU General Public License (GPL)
#  as published by the Free Software Foundation; either version 2 of
#  the License, or (at your option) any later version.
#
#                  http://www.gnu.org/licenses/
#*****************************************************************************
from __future__ import absolute_import, print_function

from sage.misc.superseded import experimental

from sage.structure.factory import UniqueFactory
from sage.rings.integer import Integer
from sage.rings.infinity import Infinity
from sage.structure.factorization import Factorization
from sage.rings.integer_ring import ZZ
from sage.rings.polynomial.polynomial_ring_constructor import PolynomialRing
from sage.rings.polynomial.polynomial_element import is_Polynomial
from sage.structure.element import is_Element
from .padic_base_leaves import (pAdicRingCappedRelative,
                                pAdicRingCappedAbsolute,
                                pAdicRingFixedMod,
                                pAdicRingFloatingPoint,
                                pAdicRingLattice,
                                pAdicFieldCappedRelative,
                                pAdicFieldFloatingPoint,
                                pAdicFieldLattice)
from . import padic_printing

######################################################
# ext_table --
# This dictionary controls what class is created by the extension
# factory when it finds a given class in the ground ring of the tower.
######################################################

from .padic_extension_leaves import *
from .relative_extension_leaves import *
from functools import reduce
#This imports all of the classes used in the ext_table below.

ext_table = {}
ext_table['e', pAdicFieldCappedRelative] = EisensteinExtensionFieldCappedRelative
ext_table['e', pAdicRingCappedAbsolute] = EisensteinExtensionRingCappedAbsolute
ext_table['e', pAdicRingCappedRelative] = EisensteinExtensionRingCappedRelative
ext_table['e', pAdicRingFixedMod] = EisensteinExtensionRingFixedMod
#ext_table['e', pAdicRingFloatingPoint] = EisensteinExtensionRingFloatingPoint
#ext_table['e', pAdicFieldFloatingPoint] = EisensteinExtensionFieldFloatingPoint
#ext_table['p', pAdicFieldCappedRelative] = pAdicGeneralExtensionFieldCappedRelative
#ext_table['p', pAdicRingCappedAbsolute] = pAdicGeneralExtensionRingCappedAbsolute
#ext_table['p', pAdicRingCappedRelative] = pAdicGeneralExtensionRingCappedRelative
#ext_table['p', pAdicRingFixedMod] = pAdicGeneralExtensionRingFixedMod
ext_table['u', pAdicFieldCappedRelative] = UnramifiedExtensionFieldCappedRelative
ext_table['u', pAdicRingCappedAbsolute] = UnramifiedExtensionRingCappedAbsolute
ext_table['u', pAdicRingCappedRelative] = UnramifiedExtensionRingCappedRelative
ext_table['u', pAdicRingFixedMod] = UnramifiedExtensionRingFixedMod
ext_table['u', pAdicRingFloatingPoint] = UnramifiedExtensionRingFloatingPoint
ext_table['u', pAdicFieldFloatingPoint] = UnramifiedExtensionFieldFloatingPoint
ext_table['re', pAdicRingFixedMod] = RelativeRamifiedExtensionRingFixedMod
ext_table['re', pAdicRingCappedAbsolute] = RelativeRamifiedExtensionRingCappedAbsolute
ext_table['re', pAdicRingCappedRelative] = RelativeRamifiedExtensionRingCappedRelative
ext_table['re', pAdicFieldCappedRelative] = RelativeRamifiedExtensionFieldCappedRelative
ext_table['re', pAdicRingFloatingPoint] = RelativeRamifiedExtensionRingFloatingPoint
ext_table['re', pAdicFieldFloatingPoint] = RelativeRamifiedExtensionFieldFloatingPoint

def _default_show_prec(type, print_mode):
    r"""
    Returns the default show_prec value for a given type and printing mode.

    INPUT:

    - ``type`` -- a string: ``'capped-rel'``, ``'capped-abs'``, ``'fixed-mod'``, ``'floating-point'``,
      ``'lattice-cap'`` or ``'lattice-float'``
    - ``print_mode`` -- a string: ``'series'``, ``'terse'``, ``'val-unit'``, ``'digits'``, ``'bars'``

    EXAMPLES::

        sage: from sage.rings.padics.factory import _default_show_prec
        sage: _default_show_prec('floating-point', 'series')
        False
        sage: _default_show_prec('capped-rel', 'series')
        True
        sage: _default_show_prec('capped-abs', 'digits')
        False
    """
    if type == 'floating-point':
        return False
    elif print_mode in ('series', 'terse', 'val-unit'):
        return True
    else:
        return False

def get_key_base(p, prec, type, print_mode, names, ram_name, print_pos, print_sep, print_alphabet, print_max_terms, show_prec, check, valid_types, label=None):
    r"""
    This implements create_key for Zp and Qp: moving it here prevents code duplication.

    It fills in unspecified values and checks for contradictions in the input.  It also standardizes irrelevant options so that duplicate parents are not created.

    EXAMPLES::

        sage: from sage.rings.padics.factory import get_key_base
        sage: get_key_base(11, 5, 'capped-rel', None, None, None, None, ':', None, None, False, True, ['capped-rel'])
        (11, 5, 'capped-rel', 'series', '11', True, '|', (), -1, False, None)
        sage: get_key_base(12, 5, 'capped-rel', 'digits', None, None, None, None, None, None, True, False, ['capped-rel'])
        (12,
         5,
         'capped-rel',
         'digits',
         '12',
         True,
         '|',
         ('0', '1', '2', '3', '4', '5', '6', '7', '8', '9', 'A', 'B'),
         -1,
         True,
         None)
    """
    if check:
        if not isinstance(p, Integer):
            p = Integer(p)
        if not p.is_prime():
            raise ValueError("p must be prime")
        if type == 'lattice-cap':
            relative_cap = absolute_cap = None
            if prec is not None:
                try:
                    relative_cap, absolute_cap = prec
                except (ValueError, TypeError):
                    relative_cap = prec
            if relative_cap is not None:
                if relative_cap is not Infinity:
                    try:
                        relative_cap = Integer(relative_cap)
                    except TypeError:
                        raise TypeError("relative cap must be either a positive integer or infinity")
                    if relative_cap <= 0:
                        raise ValueError("relative cap must be positive")
            if absolute_cap is not None:
                try:
                    absolute_cap = Integer(absolute_cap)
                except TypeError:
                    raise TypeError("absolute cap must be an integer")
            if relative_cap is None and absolute_cap is None:
                relative_cap = DEFAULT_PREC
                absolute_cap = 2 * DEFAULT_PREC
            elif relative_cap is None:
                relative_cap = Infinity
            elif absolute_cap is None:
                absolute_cap = 2 * relative_cap
            prec = (relative_cap, absolute_cap)
        else:
            if prec is not None:
                prec = Integer(prec)
    if prec is None:
        if type == 'lattice-cap':
            prec = (DEFAULT_PREC, 2*DEFAULT_PREC)
        else:
            prec = DEFAULT_PREC
    print_ram_name = ram_name
    if isinstance(print_mode, dict):
        if 'pos' in print_mode:
            print_pos = print_mode['pos']
        if 'ram_name' in print_mode:
            print_ram_name = print_mode['ram_name']
        if 'unram_name' in print_mode:
            print_unram_name = print_mode['unram_name']
        if 'sep' in print_mode:
            print_sep = print_mode['sep']
        if 'alphabet' in print_mode:
            print_alphabet = print_mode['alphabet']
        if 'max_ram_terms' in print_mode:
            print_max_terms = print_mode['max_ram_terms']
        if 'max_terms' in print_mode:
            print_max_terms = print_mode['max_terms']
        if 'show_prec' in print_mode:
            show_prec = print_mode['show_prec']
        if 'mode' in print_mode:
            print_mode = print_mode['mode']
        else:
            print_mode = None
    if print_mode is None:
        print_mode = padic_printing._printer_defaults.mode()
    if print_pos is None:
        print_pos = not padic_printing._printer_defaults.allow_negatives()
    if print_sep is None:
        print_sep = padic_printing._printer_defaults.sep()
    if print_alphabet is None:
        print_alphabet = padic_printing._printer_defaults.alphabet()
    if print_max_terms is None:
        print_max_terms = padic_printing._printer_defaults.max_series_terms()

    # We eliminate irrelevant print options (e.g. print_pos if p = 2)
    if p == 2 or print_mode == 'digits':
        print_pos = True # we want this hard-coded so that we don't get duplicate parents if the keys differ.
    if print_mode == 'digits':
        print_ram_name = None
        print_alphabet = print_alphabet[:p]
    else:
        print_alphabet = []
    if print_mode != 'bars':
        print_sep = '|'
    if print_mode in ['terse', 'val-unit']:
        print_max_terms = -1

    if isinstance(names, tuple):
        names = names[0]
    if names is None and print_ram_name is None:
        name = str(p)
    elif names is not None and print_ram_name is not None:
        if not isinstance(names, str):
            names = str(names)
        if not isinstance(print_ram_name, str):
            print_ram_name = str(print_ram_name)
        if names != print_ram_name:
            raise ValueError("If both names (%s) and print_ram_name (%s) are specified, they must agree"%(names, print_ram_name))
        name = names
    else:
        if names is None:
            names = print_ram_name
        if isinstance(names, str):
            name = names
        else:
            name = str(names)
    if show_prec is None:
        show_prec = _default_show_prec(type, print_mode)
    if type in valid_types:
        key = (p, prec, type, print_mode, name, print_pos, print_sep, tuple(print_alphabet), print_max_terms, show_prec, label)
    else:
        raise ValueError("type must be %s"%(", ".join(valid_types)))
    return key

#######################################################################################################
#
#  p-Adic Fields
#  Qp -- base field
#  Qq -- unramified extension field of Qp
#  QpCR, QpLC, QpLF, QqCR -- shortcuts for capped relative and lattice versions of Qp and Qq
#
#######################################################################################################


padic_field_cache = {}
DEFAULT_PREC = Integer(20)
class Qp_class(UniqueFactory):
    r"""
    A creation function for `p`-adic fields.

    INPUT:

    - ``p`` -- integer: the `p` in `\mathbb{Q}_p`

    - ``prec`` -- integer (default: ``20``) the precision cap of the field.
      In the lattice capped case, ``prec`` can either be a
      pair (``relative_cap``, ``absolute_cap``) or an integer
      (understood at relative cap).
      Except in the floating point case, individual elements keep track of
      their own precision.  See TYPES and PRECISION below.

    - ``type`` -- string (default: ``'capped-rel'``) Valid types are
      ``'capped-rel'``, ``'floating-point'``, ``'lattice-cap'``, ``'lattice-float'``.
      See TYPES and PRECISION below

    - ``print_mode`` -- string (default: ``None``).  Valid modes are 'series',
      'val-unit', 'terse', 'digits', and 'bars'. See PRINTING below

    - ``names`` -- string or tuple (defaults to a string representation of
      `p`).  What to use whenever `p` is printed.

    - ``ram_name`` -- string.  Another way to specify the name; for
      consistency with the ``Qq`` and ``Zq`` and extension functions.

    - ``print_pos`` -- bool (default ``None``) Whether to only use positive
      integers in the representations of elements. See PRINTING below.

    - ``print_sep`` -- string (default ``None``) The separator character used
      in the ``'bars'`` mode. See PRINTING below.

    - ``print_alphabet`` -- tuple (default ``None``) The encoding into digits
      for use in the 'digits' mode. See PRINTING below.

    - ``print_max_terms`` -- integer (default ``None``) The maximum number of
      terms shown.  See PRINTING below.

    - ``show_prec`` -- bool (default ``None``) whether to show the precision
      for elements.  See PRINTING below.

    - ``check`` -- bool (default ``True``) whether to check if `p` is prime.
      Non-prime input may cause seg-faults (but can also be useful for
      base n expansions for example)

    - ``label`` -- string (default ``None``) used for lattice precision to
      create parents with different lattices.

    OUTPUT:

    - The corresponding `p`-adic field.

    TYPES AND PRECISION:

    There are two types of precision for a `p`-adic element.  The first
    is relative precision, which gives the number of known `p`-adic
    digits::

        sage: R = Qp(5, 20, 'capped-rel', 'series'); a = R(675); a
        2*5^2 + 5^4 + O(5^22)
        sage: a.precision_relative()
        20

    The second type of precision is absolute precision, which gives
    the power of `p` that this element is defined modulo::

        sage: a.precision_absolute()
        22

    There are three types of `p`-adic fields: capped relative fields,
    floating point fields and lattice precision fields.

    In the capped relative case, the relative precision of an element
    is restricted to be at most a certain value, specified at the
    creation of the field.  Individual elements also store their own
    precision, so the effect of various arithmetic operations on
    precision is tracked.  When you cast an exact element into a
    capped relative field, it truncates it to the precision cap of the
    field.::

        sage: R = Qp(5, 5, 'capped-rel', 'series'); a = R(4006); a
        1 + 5 + 2*5^3 + 5^4 + O(5^5)
        sage: b = R(4025); b
        5^2 + 2*5^3 + 5^4 + 5^5 + O(5^7)
        sage: a + b
        1 + 5 + 5^2 + 4*5^3 + 2*5^4 + O(5^5)

    In the floating point case, elements do not track their
    precision, but the relative precision of elements is truncated
    during arithmetic to the precision cap of the field.

    In the lattice case, precision on elements is tracked by a global
    lattice that is updated after every operation, yielding better
    precision behavior at the cost of higher memory and runtime usage.

    PRINTING:

    There are many different ways to print `p`-adic elements.  The way
    elements of a given field print is controlled by options passed in
    at the creation of the field.  There are five basic printing modes
    (series, val-unit, terse, digits and bars), as well as various
    options that either hide some information in the print
    representation or sometimes make print representations more
    compact.  Note that the printing options affect whether different
    `p`-adic fields are considered equal.

    1. **series**: elements are displayed as series in `p`.::

        sage: R = Qp(5, print_mode='series'); a = R(70700); a
        3*5^2 + 3*5^4 + 2*5^5 + 4*5^6 + O(5^22)
        sage: b = R(-70700); b
        2*5^2 + 4*5^3 + 5^4 + 2*5^5 + 4*5^7 + 4*5^8 + 4*5^9 + 4*5^10 + 4*5^11 + 4*5^12 + 4*5^13 + 4*5^14 + 4*5^15 + 4*5^16 + 4*5^17 + 4*5^18 + 4*5^19 + 4*5^20 + 4*5^21 + O(5^22)

    *print_pos* controls whether negatives can be used in the
    coefficients of powers of `p`.::

        sage: S = Qp(5, print_mode='series', print_pos=False); a = S(70700); a
        -2*5^2 + 5^3 - 2*5^4 - 2*5^5 + 5^7 + O(5^22)
        sage: b = S(-70700); b
        2*5^2 - 5^3 + 2*5^4 + 2*5^5 - 5^7 + O(5^22)

    *print_max_terms* limits the number of terms that appear.::

        sage: T = Qp(5, print_mode='series', print_max_terms=4); b = R(-70700); repr(b)
        '2*5^2 + 4*5^3 + 5^4 + 2*5^5 + ... + O(5^22)'

    *names* affects how the prime is printed.::

        sage: U.<p> = Qp(5); p
        p + O(p^21)

    *show_prec* determines whether the precision is printed (default ``True``)::

        sage: Qp(5, show_prec=False)(6)
        1 + 5

    *print_sep* and *print_alphabet* have no effect in series mode.

    Note that print options affect equality::

        sage: R == S, R == T, R == U, S == T, S == U, T == U
        (False, False, False, False, False, False)

    2. **val-unit**: elements are displayed as p^k*u::

        sage: R = Qp(5, print_mode='val-unit'); a = R(70700); a
        5^2 * 2828 + O(5^22)
        sage: b = R(-707/5); b
        5^-1 * 95367431639918 + O(5^19)

    *print_pos* controls whether to use a balanced representation or
    not.::

        sage: S = Qp(5, print_mode='val-unit', print_pos=False); b = S(-70700); b
        5^2 * (-2828) + O(5^22)

    *names* affects how the prime is printed.::

        sage: T = Qp(5, print_mode='val-unit', names='pi'); a = T(70700); a
        pi^2 * 2828 + O(pi^22)

    *show_prec* determines whether the precision is printed (default ``True``)::

        sage: Qp(5, print_mode='val-unit', show_prec=False)(30)
        5 * 6

    *print_max_terms*, *print_sep* and *print_alphabet* have no effect.

    Equality again depends on the printing options::

        sage: R == S, R == T, S == T
        (False, False, False)

    3. **terse**: elements are displayed as an integer in base 10 or the
       quotient of an integer by a power of `p` (still in base 10)::

        sage: R = Qp(5, print_mode='terse'); a = R(70700); a
        70700 + O(5^22)
        sage: b = R(-70700); b
        2384185790944925 + O(5^22)
        sage: c = R(-707/5); c
        95367431639918/5 + O(5^19)

    The denominator, as of version 3.3, is always printed
    explicitly as a power of `p`, for predictability.::

        sage: d = R(707/5^2); d
        707/5^2 + O(5^18)

    *print_pos* controls whether to use a balanced representation or not.::

        sage: S = Qp(5, print_mode='terse', print_pos=False); b = S(-70700); b
        -70700 + O(5^22)
        sage: c = S(-707/5); c
        -707/5 + O(5^19)

    *name* affects how the name is printed.::

        sage: T.<unif> = Qp(5, print_mode='terse'); c = T(-707/5); c
        95367431639918/unif + O(unif^19)
        sage: d = T(-707/5^10); d
        95367431639918/unif^10 + O(unif^10)

    *show_prec* determines whether the precision is printed (default ``True``)::

        sage: Qp(5, print_mode='terse', show_prec=False)(6)
        6

    *print_max_terms*, *print_sep* and *print_alphabet* have no effect.

    Equality depends on printing options::

        sage: R == S, R == T, S == T
        (False, False, False)

    4. **digits**: elements are displayed as a string of base `p` digits

    Restriction: you can only use the digits printing mode for
    small primes.  Namely, `p` must be less than the length of the
    alphabet tuple (default alphabet has length 62).::

        sage: R = Qp(5, print_mode='digits'); a = R(70700); repr(a)
        '...0000000000000004230300'
        sage: b = R(-70700); repr(b)
        '...4444444444444440214200'
        sage: c = R(-707/5); repr(c)
        '...4444444444444443413.3'
        sage: d = R(-707/5^2); repr(d)
        '...444444444444444341.33'

    Observe that the significant 0's are printed even if they are
    located in front of the number. On the contrary, unknown digits
    located after the comma appears as question marks.
    The precision can therefore be read in this mode as well.
    Here are more examples::

        sage: p = 7
        sage: K = Qp(p, prec=10, print_mode='digits')
        sage: repr(K(1))
        '...0000000001'
        sage: repr(K(p^2))
        '...000000000100'
        sage: repr(K(p^-5))
        '...00000.00001'
        sage: repr(K(p^-20))
        '...?.??????????0000000001'

    *print_max_terms* limits the number of digits that are printed.
    Note that if the valuation of the element is very negative, more
    digits will be printed.::

        sage: S = Qp(5, print_mode='digits', print_max_terms=4); b = S(-70700); repr(b)
        '...214200'
        sage: d = S(-707/5^2); repr(d)
        '...41.33'
        sage: e = S(-707/5^6); repr(e)
        '...?.434133'
        sage: f = S(-707/5^6,absprec=-2); repr(f)
        '...?.??4133'
        sage: g = S(-707/5^4); repr(g)
        '...?.4133'

    *print_alphabet* controls the symbols used to substitute for digits
    greater than 9.

    Defaults to ('0', '1', '2', '3', '4', '5', '6', '7', '8', '9', 'A', 'B', 'C', 'D', 'E', 'F', 'G', 'H', 'I', 'J', 'K', 'L', 'M', 'N', 'O', 'P', 'Q', 'R', 'S', 'T', 'U', 'V', 'W', 'X', 'Y', 'Z', 'a', 'b', 'c', 'd', 'e', 'f', 'g', 'h', 'i', 'j', 'k', 'l', 'm', 'n', 'o', 'p', 'q', 'r', 's', 't', 'u', 'v', 'w', 'x', 'y', 'z')::

        sage: T = Qp(5, print_mode='digits', print_max_terms=4, print_alphabet=('1','2','3','4','5')); b = T(-70700); repr(b)
        '...325311'

    *show_prec* determines whether the precision is printed (default ``False``)::

        sage: repr(Zp(5, print_mode='digits', show_prec=True)(6))
        '...11 + O(5^20)'

    *print_pos*, *name* and *print_sep* have no effect.

    Equality depends on printing options::

        sage: R == S, R == T, S == T
        (False, False, False)

    5. **bars**: elements are displayed as a string of base `p` digits
       with separators::

        sage: R = Qp(5, print_mode='bars'); a = R(70700); repr(a)
        '...4|2|3|0|3|0|0'
        sage: b = R(-70700); repr(b)
        '...4|4|4|4|4|4|4|4|4|4|4|4|4|4|4|0|2|1|4|2|0|0'
        sage: d = R(-707/5^2); repr(d)
        '...4|4|4|4|4|4|4|4|4|4|4|4|4|4|4|3|4|1|.|3|3'

    Again, note that it's not possible to read of the precision from the representation in this mode.

    *print_pos* controls whether the digits can be negative.::

        sage: S = Qp(5, print_mode='bars',print_pos=False); b = S(-70700); repr(b)
        '...-1|0|2|2|-1|2|0|0'

    *print_max_terms* limits the number of digits that are printed.
    Note that if the valuation of the element is very negative, more
    digits will be printed.::

        sage: T = Qp(5, print_mode='bars', print_max_terms=4); b = T(-70700); repr(b)
        '...2|1|4|2|0|0'
        sage: d = T(-707/5^2); repr(d)
        '...4|1|.|3|3'
        sage: e = T(-707/5^6); repr(e)
        '...|.|4|3|4|1|3|3'
        sage: f = T(-707/5^6,absprec=-2); repr(f)
        '...|.|?|?|4|1|3|3'
        sage: g = T(-707/5^4); repr(g)
        '...|.|4|1|3|3'

    *print_sep* controls the separation character.::

        sage: U = Qp(5, print_mode='bars', print_sep=']['); a = U(70700); repr(a)
        '...4][2][3][0][3][0][0'

    *show_prec* determines whether the precision is printed (default ``False``)::

        sage: repr(Zp(5, print_mode='bars', show_prec=True)(6))
        '...1|1 + O(5^20)'

    *name* and *print_alphabet* have no effect.

    Equality depends on printing options::

        sage: R == S, R == T, R == U, S == T, S == U, T == U
        (False, False, False, False, False, False)

    EXAMPLES::

        sage: K = Qp(15, check=False); a = K(999); a
        9 + 6*15 + 4*15^2 + O(15^20)
    """
    def create_key(self, p, prec = None, type = 'capped-rel', print_mode = None,
                   names = None, ram_name = None, print_pos = None,
                   print_sep = None, print_alphabet = None, print_max_terms = None, show_prec = None, check = True,
                   label = None):   # specific to Lattice precision
        r"""
        Creates a key from input parameters for ``Qp``.

        See the documentation for ``Qp`` for more information.

        TESTS::

            sage: Qp.create_key(5,40)
            (5, 40, 'capped-rel', 'series', '5', True, '|', (), -1, True, None)
        """
        if isinstance(names, (int, Integer)):
            # old pickle; names is what used to be halt.
            names = ram_name
            ram_name = print_pos
            print_pos = print_sep
            print_alphabet = print_max_terms
            print_max_terms = check
            check = True
        if label is not None and type not in ['lattice-cap','lattice-float']:
            raise ValueError("label keyword only supported for lattice precision")
        return get_key_base(p, prec, type, print_mode, names, ram_name, print_pos, print_sep, print_alphabet, print_max_terms, show_prec, check, ['capped-rel', 'floating-point', 'lattice-cap', 'lattice-float'], label)

    def create_object(self, version, key):
        r"""
        Creates an object using a given key.

        See the documentation for ``Qp`` for more information.

        TESTS::

            sage: Qp.create_object((3,4,2),(5, 41, 'capped-rel', 'series', '5', True, '|', (), -1))
            5-adic Field with capped relative precision 41
        """
        if version[0] < 3 or (version[0] == 3 and version[1] < 2) or (version[0] == 3 and version[1] == 2 and version[2] < 3):
            p, prec, type, print_mode, name = key
            print_pos, print_sep, print_alphabet, print_max_terms = None, None, None, None
        elif version[0] < 8:
            p, prec, type, print_mode, name, print_pos, print_sep, print_alphabet, print_max_terms = key
            show_prec = None
            label = None
        else:
            p, prec, type, print_mode, name, print_pos, print_sep, print_alphabet, print_max_terms, show_prec, label = key
        if (version[0] < 4 or (len(version) > 1 and version[0] == 4 and version[1] < 5) or
            (len(version) > 2 and version[0] == 4 and version[1] == 5 and version[2] < 3)):
            # keys changed in order to reduce irrelevant duplications: e.g. two Qps with print_mode 'series'
            # that are identical except for different 'print_alphabet' now return the same object.
            key = get_key_base(p, prec, type, print_mode, name, None, print_pos, print_sep, print_alphabet,
                               print_max_terms, None, False, ['capped-rel', 'fixed-mod', 'capped-abs'])
            try:
                obj = self._cache[version, key]()
                if obj is not None:
                    return obj
            except KeyError:
                pass
            p, prec, type, print_mode, name, print_pos, print_sep, print_alphabet, print_max_terms, show_prec, label = key

        if type == 'capped-rel':
            if print_mode == 'terse':
                return pAdicFieldCappedRelative(p, prec, {'mode': print_mode, 'pos': print_pos, 'sep': print_sep, 'alphabet': print_alphabet,
                                                          'ram_name': name, 'max_terse_terms': print_max_terms, 'show_prec': show_prec}, name)
            else:
                return pAdicFieldCappedRelative(p, prec, {'mode': print_mode, 'pos': print_pos, 'sep': print_sep, 'alphabet': print_alphabet,
                                                          'ram_name': name, 'max_ram_terms': print_max_terms, 'show_prec': show_prec}, name)
        elif type == 'floating-point':
            if print_mode == 'terse':
                return pAdicFieldFloatingPoint(p, prec, {'mode': print_mode, 'pos': print_pos, 'sep': print_sep, 'alphabet': print_alphabet,
                                                          'ram_name': name, 'max_terse_terms': print_max_terms, 'show_prec': show_prec}, name)
            else:
                return pAdicFieldFloatingPoint(p, prec, {'mode': print_mode, 'pos': print_pos, 'sep': print_sep, 'alphabet': print_alphabet,
                                                         'ram_name': name, 'max_ram_terms': print_max_terms, 'show_prec': show_prec}, name)
        elif type[:8] == 'lattice-':
            subtype = type[8:]
            if print_mode == 'terse':
                return pAdicFieldLattice(p, prec, subtype, {'mode': print_mode, 'pos': print_pos, 'sep': print_sep, 'alphabet': print_alphabet,
                                                            'ram_name': name, 'max_terse_terms': print_max_terms, 'show_prec': show_prec}, name, label)
            else:
                return pAdicFieldLattice(p, prec, subtype, {'mode': print_mode, 'pos': print_pos, 'sep': print_sep, 'alphabet': print_alphabet,
                                                            'ram_name': name, 'max_ram_terms': print_max_terms, 'show_prec': show_prec}, name, label)
        else:
            raise ValueError("unexpected type")

Qp = Qp_class("Qp")


######################################################
# Qq -- unramified extensions
######################################################

def Qq(q, prec = None, type = 'capped-rel', modulus = None, names=None,
          print_mode=None, ram_name = None, res_name = None, print_pos = None,
       print_sep = None, print_max_ram_terms = None,
       print_max_unram_terms = None, print_max_terse_terms = None, show_prec=None, check = True, implementation = 'FLINT'):
    r"""
    Given a prime power `q = p^n`, return the unique unramified
    extension of `\mathbb{Q}_p` of degree `n`.

    INPUT:

    - ``q`` -- integer, list, tuple or ``Factorization`` object. If ``q`` is an
      integer, it is the prime power `q` in `\mathbb{Q}_q`. If ``q`` is a
      ``Factorization`` object, it is the factorization of the prime power `q`.
      As a tuple it is the pair ``(p, n)``, and as a list it is a single
      element list ``[(p, n)]``.

    - ``prec`` -- integer (default: ``20``) the precision cap of the field.
      Individual elements keep track of their own precision.  See
      TYPES and PRECISION below.

    - ``type`` -- string (default: ``'capped-rel'``) Valid types are
      ``'capped-rel'``, ``'floating-point'``, ``'lattice-cap'``
      and ``'lattice-float'``.  See TYPES and PRECISION below

    - ``modulus`` -- polynomial (default ``None``) A polynomial defining an
      unramified extension of `\mathbb{Q}_p`.  See MODULUS below.

    - ``names`` -- string or tuple (``None`` is only allowed when `q=p`).  The
      name of the generator, reducing to a generator of the residue
      field.

    - ``print_mode`` -- string (default: ``None``).  Valid modes are ``'series'``,
      ``'val-unit'``, ``'terse'``, and ``'bars'``. See PRINTING below.

    - ``ram_name`` -- string (defaults to string representation of `p` if
      None).  ``ram_name`` controls how the prime is printed. See PRINTING
      below.

    - ``res_name`` -- string (defaults to ``None``, which corresponds to
      adding a ``'0'`` to the end of the name).  Controls how elements of
      the reside field print.

    - ``print_pos`` -- bool (default ``None``) Whether to only use positive
      integers in the representations of elements. See PRINTING below.

    - ``print_sep`` -- string (default ``None``) The separator character used
      in the ``'bars'`` mode. See PRINTING below.

    - ``print_max_ram_terms`` -- integer (default ``None``) The maximum number
      of powers of `p` shown.  See PRINTING below.

    - ``print_max_unram_terms`` -- integer (default ``None``) The maximum
      number of entries shown in a coefficient of `p`.  See PRINTING
      below.

    - ``print_max_terse_terms`` -- integer (default ``None``) The maximum
      number of terms in the polynomial representation of an element
      (using ``'terse'``).  See PRINTING below.

    - ``show_prec`` -- bool (default ``None``) whether to show the precision
      for elements.  See PRINTING below.

    - ``check`` -- bool (default ``True``) whether to check inputs.

    OUTPUT:

    - The corresponding unramified `p`-adic field.

    TYPES AND PRECISION:

    There are two types of precision for a `p`-adic element.  The first
    is relative precision, which gives the number of known `p`-adic
    digits::

        sage: R.<a> = Qq(25, 20, 'capped-rel', print_mode='series'); b = 25*a; b
        a*5^2 + O(5^22)
        sage: b.precision_relative()
        20

    The second type of precision is absolute precision, which gives
    the power of `p` that this element is defined modulo::

        sage: b.precision_absolute()
        22

    There are two types of unramified `p`-adic fields: capped relative
    fields, floating point fields.

    In the capped relative case, the relative precision of an element
    is restricted to be at most a certain value, specified at the
    creation of the field.  Individual elements also store their own
    precision, so the effect of various arithmetic operations on
    precision is tracked.  When you cast an exact element into a
    capped relative field, it truncates it to the precision cap of the
    field.::

        sage: R.<a> = Qq(9, 5, 'capped-rel', print_mode='series'); b = (1+2*a)^4; b
        2 + (2*a + 2)*3 + (2*a + 1)*3^2 + O(3^5)
        sage: c = R(3249); c
        3^2 + 3^4 + 3^5 + 3^6 + O(3^7)
        sage: b + c
        2 + (2*a + 2)*3 + (2*a + 2)*3^2 + 3^4 + O(3^5)

    In the floating point case, elements do not track their
    precision, but the relative precision of elements is truncated
    during arithmetic to the precision cap of the field.

    MODULUS:

    The modulus needs to define an unramified extension of `\mathbb{Q}_p`: when it
    is reduced to a polynomial over `\mathbb{F}_p` it should be irreducible.

    The modulus can be given in a number of forms.

    1. A **polynomial**.

    The base ring can be `\mathbb{Z}`, `\mathbb{Q}`, `\mathbb{Z}_p`, `\mathbb{Q}_p`, `\mathbb{F}_p`.::

        sage: P.<x> = ZZ[]
        sage: R.<a> = Qq(27, modulus = x^3 + 2*x + 1); R.modulus()
        (1 + O(3^20))*x^3 + (O(3^20))*x^2 + (2 + O(3^20))*x + (1 + O(3^20))
        sage: P.<x> = QQ[]
        sage: S.<a> = Qq(27, modulus = x^3 + 2*x + 1)
        sage: P.<x> = Zp(3)[]
        sage: T.<a> = Qq(27, modulus = x^3 + 2*x + 1)
        sage: P.<x> = Qp(3)[]
        sage: U.<a> = Qq(27, modulus = x^3 + 2*x + 1)
        sage: P.<x> = GF(3)[]
        sage: V.<a> = Qq(27, modulus = x^3 + 2*x + 1)

    Which form the modulus is given in has no effect on the unramified
    extension produced::

        sage: R == S, S == T, T == U, U == V
        (True, True, True, False)

    unless the precision of the modulus differs.  In the case of V,
    the modulus is only given to precision 1, so the resulting field
    has a precision cap of 1.::

        sage: V.precision_cap()
        1
        sage: U.precision_cap()
        20
        sage: P.<x> = Qp(3)[]
        sage: modulus = x^3 + (2 + O(3^7))*x + (1 + O(3^10))
        sage: modulus
        (1 + O(3^20))*x^3 + (2 + O(3^7))*x + (1 + O(3^10))
        sage: W.<a> = Qq(27, modulus = modulus); W.precision_cap()
        7

    2. The modulus can also be given as a **symbolic expression**.::

        sage: x = var('x')
        sage: X.<a> = Qq(27, modulus = x^3 + 2*x + 1); X.modulus()
        (1 + O(3^20))*x^3 + (O(3^20))*x^2 + (2 + O(3^20))*x + (1 + O(3^20))
        sage: X == R
        True

    By default, the polynomial chosen is the standard lift of the
    generator chosen for `\mathbb{F}_q`.::

        sage: GF(125, 'a').modulus()
        x^3 + 3*x + 3
        sage: Y.<a> = Qq(125); Y.modulus()
        (1 + O(5^20))*x^3 + (O(5^20))*x^2 + (3 + O(5^20))*x + (3 + O(5^20))

    However, you can choose another polynomial if desired (as long as
    the reduction to `\mathbb{F}_p[x]` is irreducible).::

        sage: P.<x> = ZZ[]
        sage: Z.<a> = Qq(125, modulus = x^3 + 3*x^2 + x + 1); Z.modulus()
        (1 + O(5^20))*x^3 + (3 + O(5^20))*x^2 + (1 + O(5^20))*x + (1 + O(5^20))
        sage: Y == Z
        False

    PRINTING:

    There are many different ways to print `p`-adic elements.  The way
    elements of a given field print is controlled by options passed in
    at the creation of the field.  There are four basic printing modes
    (``'series'``, ``'val-unit'``, ``'terse'`` and ``'bars'``; ``'digits'`` is not available), as
    well as various options that either hide some information in the
    print representation or sometimes make print representations more
    compact.  Note that the printing options affect whether different
    `p`-adic fields are considered equal.

    1. **series**: elements are displayed as series in `p`.::

        sage: R.<a> = Qq(9, 20, 'capped-rel', print_mode='series'); (1+2*a)^4
        2 + (2*a + 2)*3 + (2*a + 1)*3^2 + O(3^20)
        sage: -3*(1+2*a)^4
        3 + a*3^2 + 3^3 + (2*a + 2)*3^4 + (2*a + 2)*3^5 + (2*a + 2)*3^6 + (2*a + 2)*3^7 + (2*a + 2)*3^8 + (2*a + 2)*3^9 + (2*a + 2)*3^10 + (2*a + 2)*3^11 + (2*a + 2)*3^12 + (2*a + 2)*3^13 + (2*a + 2)*3^14 + (2*a + 2)*3^15 + (2*a + 2)*3^16 + (2*a + 2)*3^17 + (2*a + 2)*3^18 + (2*a + 2)*3^19 + (2*a + 2)*3^20 + O(3^21)
        sage: ~(3*a+18)
        (a + 2)*3^-1 + 1 + 2*3 + (a + 1)*3^2 + 3^3 + 2*3^4 + (a + 1)*3^5 + 3^6 + 2*3^7 + (a + 1)*3^8 + 3^9 + 2*3^10 + (a + 1)*3^11 + 3^12 + 2*3^13 + (a + 1)*3^14 + 3^15 + 2*3^16 + (a + 1)*3^17 + 3^18 + O(3^19)

    *print_pos* controls whether negatives can be used in the
    coefficients of powers of `p`.::

        sage: S.<b> = Qq(9, print_mode='series', print_pos=False); (1+2*b)^4
        -1 - b*3 - 3^2 + (b + 1)*3^3 + O(3^20)
        sage: -3*(1+2*b)^4
        3 + b*3^2 + 3^3 + (-b - 1)*3^4 + O(3^21)

    *ram_name* controls how the prime is printed.::

        sage: T.<d> = Qq(9, print_mode='series', ram_name='p'); 3*(1+2*d)^4
        2*p + (2*d + 2)*p^2 + (2*d + 1)*p^3 + O(p^21)

    *print_max_ram_terms* limits the number of powers of `p` that appear.::

        sage: U.<e> = Qq(9, print_mode='series', print_max_ram_terms=4); repr(-3*(1+2*e)^4)
        '3 + e*3^2 + 3^3 + (2*e + 2)*3^4 + ... + O(3^21)'

    *print_max_unram_terms* limits the number of terms that appear in a
    coefficient of a power of `p`.::

        sage: V.<f> = Qq(128, prec = 8, print_mode='series'); repr((1+f)^9)
        '(f^3 + 1) + (f^5 + f^4 + f^3 + f^2)*2 + (f^6 + f^5 + f^4 + f + 1)*2^2 + (f^5 + f^4 + f^2 + f + 1)*2^3 + (f^6 + f^5 + f^4 + f^3 + f^2 + f + 1)*2^4 + (f^5 + f^4)*2^5 + (f^6 + f^5 + f^4 + f^3 + f + 1)*2^6 + (f + 1)*2^7 + O(2^8)'
        sage: V.<f> = Qq(128, prec = 8, print_mode='series', print_max_unram_terms = 3); repr((1+f)^9)
        '(f^3 + 1) + (f^5 + f^4 + ... + f^2)*2 + (f^6 + f^5 + ... + 1)*2^2 + (f^5 + f^4 + ... + 1)*2^3 + (f^6 + f^5 + ... + 1)*2^4 + (f^5 + f^4)*2^5 + (f^6 + f^5 + ... + 1)*2^6 + (f + 1)*2^7 + O(2^8)'
        sage: V.<f> = Qq(128, prec = 8, print_mode='series', print_max_unram_terms = 2); repr((1+f)^9)
        '(f^3 + 1) + (f^5 + ... + f^2)*2 + (f^6 + ... + 1)*2^2 + (f^5 + ... + 1)*2^3 + (f^6 + ... + 1)*2^4 + (f^5 + f^4)*2^5 + (f^6 + ... + 1)*2^6 + (f + 1)*2^7 + O(2^8)'
        sage: V.<f> = Qq(128, prec = 8, print_mode='series', print_max_unram_terms = 1); repr((1+f)^9)
        '(f^3 + ...) + (f^5 + ...)*2 + (f^6 + ...)*2^2 + (f^5 + ...)*2^3 + (f^6 + ...)*2^4 + (f^5 + ...)*2^5 + (f^6 + ...)*2^6 + (f + ...)*2^7 + O(2^8)'
        sage: V.<f> = Qq(128, prec = 8, print_mode='series', print_max_unram_terms = 0); repr((1+f)^9 - 1 - f^3)
        '(...)*2 + (...)*2^2 + (...)*2^3 + (...)*2^4 + (...)*2^5 + (...)*2^6 + (...)*2^7 + O(2^8)'

    *show_prec* determines whether the precision is printed (default ``True``)::

        sage: U.<e> = Qq(9, 2, show_prec=False); repr(-3*(1+2*e)^4)
        '3 + e*3^2'

    *print_sep* and *print_max_terse_terms* have no effect.

    Note that print options affect equality::

        sage: R == S, R == T, R == U, R == V, S == T, S == U, S == V, T == U, T == V, U == V
        (False, False, False, False, False, False, False, False, False, False)

    2. **val-unit**: elements are displayed as `p^k u`::

        sage: R.<a> = Qq(9, 7, print_mode='val-unit'); b = (1+3*a)^9 - 1; b
        3^3 * (15 + 64*a) + O(3^7)
        sage: ~b
        3^-3 * (41 + a) + O(3)

    *print_pos* controls whether to use a balanced representation or
    not.::

        sage: S.<a> = Qq(9, 7, print_mode='val-unit', print_pos=False); b = (1+3*a)^9 - 1; b
        3^3 * (15 - 17*a) + O(3^7)
        sage: ~b
        3^-3 * (-40 + a) + O(3)

    *ram_name* affects how the prime is printed.::

        sage: A.<x> = Qp(next_prime(10^6), print_mode='val-unit')[]
        sage: T.<a> = Qq(next_prime(10^6)^3, 4, print_mode='val-unit', ram_name='p', modulus=x^3+385831*x^2+106556*x+321036); b = ~(next_prime(10^6)^2*(a^2 + a - 4)); b
        p^-2 * (503009563508519137754940 + 704413692798200940253892*a + 968097057817740999537581*a^2) + O(p^2)
        sage: b * (a^2 + a - 4)
        p^-2 * 1 + O(p^2)

    *print_max_terse_terms* controls how many terms of the polynomial
    appear in the unit part.::

        sage: U.<a> = Qq(17^4, 6, print_mode='val-unit', print_max_terse_terms=3); b = ~(17*(a^3-a+14)); b
        17^-1 * (22110411 + 11317400*a + 20656972*a^2 + ...) + O(17^5)
        sage: b*17*(a^3-a+14)
        1 + O(17^6)

    *show_prec* determines whether the precision is printed (default ``True``)::

        sage: U.<e> = Qq(9, 2, print_mode='val-unit', show_prec=False); repr(-3*(1+2*e)^4)
        '3 * (1 + 3*e)'

    *print_sep*, *print_max_ram_terms* and *print_max_unram_terms* have no
    effect.

    Equality again depends on the printing options::

        sage: R == S, R == T, R == U, S == T, S == U, T == U
        (False, False, False, False, False, False)

    3. **terse**: elements are displayed as a polynomial of degree less
       than the degree of the extension.::

        sage: R.<a> = Qq(125, print_mode='terse')
        sage: (a+5)^177
        68210977979428 + 90313850704069*a + 73948093055069*a^2 + O(5^20)
        sage: (a/5+1)^177
        68210977979428/5^177 + 90313850704069/5^177*a + 73948093055069/5^177*a^2 + O(5^-157)

    As of version 3.3, if coefficients of the polynomial are
    non-integral, they are always printed with an explicit power of `p`
    in the denominator.::

        sage: 5*a + a^2/25
        5*a + 1/5^2*a^2 + O(5^18)

    *print_pos* controls whether to use a balanced representation or
    not.::

        sage: (a-5)^6
        22864 + 95367431627998*a + 8349*a^2 + O(5^20)
        sage: S.<a> = Qq(125, print_mode='terse', print_pos=False); b = (a-5)^6; b
        22864 - 12627*a + 8349*a^2 + O(5^20)
        sage: (a - 1/5)^6
        -20624/5^6 + 18369/5^5*a + 1353/5^3*a^2 + O(5^14)

    *ram_name* affects how the prime is printed.::

        sage: T.<a> = Qq(125, print_mode='terse', ram_name='p'); (a - 1/5)^6
        95367431620001/p^6 + 18369/p^5*a + 1353/p^3*a^2 + O(p^14)

    *print_max_terse_terms* controls how many terms of the polynomial
    are shown.::

        sage: U.<a> = Qq(625, print_mode='terse', print_max_terse_terms=2); (a-1/5)^6
        106251/5^6 + 49994/5^5*a + ... + O(5^14)

    *show_prec* determines whether the precision is printed (default ``True``)::

        sage: U.<e> = Qq(9, 2, print_mode='terse', show_prec=False); repr(-3*(1+2*e)^4)
        '3 + 9*e'

    *print_sep*, *print_max_ram_terms* and *print_max_unram_terms* have no
    effect.

    Equality again depends on the printing options::

        sage: R == S, R == T, R == U, S == T, S == U, T == U
        (False, False, False, False, False, False)

    4. **digits**: This print mode is not available when the residue
       field is not prime.

    It might make sense to have a dictionary for small fields, but
    this isn't implemented.

    5. **bars**: elements are displayed in a similar fashion to
       series, but more compactly.::

        sage: R.<a> = Qq(125); (a+5)^6
        (4*a^2 + 3*a + 4) + (3*a^2 + 2*a)*5 + (a^2 + a + 1)*5^2 + (3*a + 2)*5^3 + (3*a^2 + a + 3)*5^4 + (2*a^2 + 3*a + 2)*5^5 + O(5^20)
        sage: R.<a> = Qq(125, print_mode='bars', prec=8); repr((a+5)^6)
        '...[2, 3, 2]|[3, 1, 3]|[2, 3]|[1, 1, 1]|[0, 2, 3]|[4, 3, 4]'
        sage: repr((a-5)^6)
        '...[0, 4]|[1, 4]|[2, 0, 2]|[1, 4, 3]|[2, 3, 1]|[4, 4, 3]|[2, 4, 4]|[4, 3, 4]'

    Note that elements with negative valuation are shown with a
    decimal point at valuation 0.::

        sage: repr((a+1/5)^6)
        '...[3]|[4, 1, 3]|.|[1, 2, 3]|[3, 3]|[0, 0, 3]|[0, 1]|[0, 1]|[1]'
        sage: repr((a+1/5)^2)
        '...[0, 0, 1]|.|[0, 2]|[1]'

    If not enough precision is known, ``'?'`` is used instead.::

        sage: repr((a+R(1/5,relprec=3))^7)
        '...|.|?|?|?|?|[0, 1, 1]|[0, 2]|[1]'

    Note that it's not possible to read of the precision from the
    representation in this mode.::

        sage: b = a + 3; repr(b)
        '...[3, 1]'
        sage: c = a + R(3, 4); repr(c)
        '...[3, 1]'
        sage: b.precision_absolute()
        8
        sage: c.precision_absolute()
        4

    *print_pos* controls whether the digits can be negative.::

        sage: S.<a> = Qq(125, print_mode='bars', print_pos=False); repr((a-5)^6)
        '...[1, -1, 1]|[2, 1, -2]|[2, 0, -2]|[-2, -1, 2]|[0, 0, -1]|[-2]|[-1, -2, -1]'
        sage: repr((a-1/5)^6)
        '...[0, 1, 2]|[-1, 1, 1]|.|[-2, -1, -1]|[2, 2, 1]|[0, 0, -2]|[0, -1]|[0, -1]|[1]'

    *print_max_ram_terms* controls the maximum number of "digits" shown.
    Note that this puts a cap on the relative precision, not the
    absolute precision.::

        sage: T.<a> = Qq(125, print_mode='bars', print_max_ram_terms=3, print_pos=False); repr((a-5)^6)
        '...[0, 0, -1]|[-2]|[-1, -2, -1]'
        sage: repr(5*(a-5)^6+50)
        '...[0, 0, -1]|[]|[-1, -2, -1]|[]'

    However, if the element has negative valuation, digits are shown
    up to the decimal point.::

        sage: repr((a-1/5)^6)
        '...|.|[-2, -1, -1]|[2, 2, 1]|[0, 0, -2]|[0, -1]|[0, -1]|[1]'

    *print_sep* controls the separating character (``'|'`` by default).::

        sage: U.<a> = Qq(625, print_mode='bars', print_sep=''); b = (a+5)^6; repr(b)
        '...[0, 1][4, 0, 2][3, 2, 2, 3][4, 2, 2, 4][0, 3][1, 1, 3][3, 1, 4, 1]'

    *print_max_unram_terms* controls how many terms are shown in each
    "digit"::

        sage: with local_print_mode(U, {'max_unram_terms': 3}): repr(b)
        '...[0, 1][4,..., 0, 2][3,..., 2, 3][4,..., 2, 4][0, 3][1,..., 1, 3][3,..., 4, 1]'
        sage: with local_print_mode(U, {'max_unram_terms': 2}): repr(b)
        '...[0, 1][4,..., 2][3,..., 3][4,..., 4][0, 3][1,..., 3][3,..., 1]'
        sage: with local_print_mode(U, {'max_unram_terms': 1}): repr(b)
        '...[..., 1][..., 2][..., 3][..., 4][..., 3][..., 3][..., 1]'
        sage: with local_print_mode(U, {'max_unram_terms':0}): repr(b-75*a)
        '...[...][...][...][...][][...][...]'

    *show_prec* determines whether the precision is printed (default ``False``)::

        sage: U.<e> = Qq(9, 2, print_mode='bars', show_prec=True); repr(-3*(1+2*e)^4)
        '...[0, 1]|[1]|[] + O(3^3)'

    *ram_name* and *print_max_terse_terms* have no effect.

    Equality depends on printing options::

        sage: R == S, R == T, R == U, S == T, S == U, T == U
        (False, False, False, False, False, False)

    EXAMPLES

    Unlike for ``Qp``, you can't create ``Qq(N)`` when ``N`` is not a prime power.

    However, you can use ``check=False`` to pass in a pair in order to not
    have to factor.  If you do so, you need to use names explicitly
    rather than the ``R.<a>`` syntax.::

        sage: p = next_prime(2^123)
        sage: k = Qp(p)
        sage: R.<x> = k[]
        sage: K = Qq([(p, 5)], modulus=x^5+x+4, names='a', ram_name='p', print_pos=False, check=False)
        sage: K.0^5
        (-a - 4) + O(p^20)

    In tests on ``sage.math.washington.edu``, the creation of ``K`` as above took an
    average of 1.58ms, while::

        sage: K = Qq(p^5, modulus=x^5+x+4, names='a', ram_name='p', print_pos=False, check=True)

    took an average of 24.5ms.  Of course, with smaller primes these
    savings disappear.

    TESTS:

    Check that :trac:`8162` is resolved::

        sage: R = Qq([(5,3)], names="alpha", check=False); R
        5-adic Unramified Extension Field in alpha defined by x^3 + 3*x + 3
        sage: Qq((5, 3), names="alpha") is R
        True
        sage: Qq(125.factor(), names="alpha") is R
        True

    Check that :trac:`18606` is resolved::

        sage: x = QQ['x'].gen()
        sage: F = Qp(5,20)
        sage: K0 = F.extension(x^2-F(13),names = 'g')
        sage: K1 = F.extension(x^2-13,names = 'g')
        sage: K0 is K1
        True
    """
    if is_Element(q):
        F = Integer(q).factor()
        if len(F) != 1:
            raise ValueError("q must be a prime power")
        q = F
    if isinstance(q, Factorization):
        if len(q) != 1:
            raise ValueError("q must be a factorization of a prime power")
        q = list(q)
    if not isinstance(q, (list, tuple)):
        raise TypeError("q must be an integer, list, tuple or Factorization")
    if len(q) != 2:
        if len(q) != 1:
            raise ValueError("q must have shape [(p,k)]")
        q = q[0]
    if len(q) != 2:
        raise ValueError("q must have shape (p,k)")
    if not isinstance(q, tuple):
        q = tuple(q)

    p,k = q
    if not isinstance(p, Integer): p = Integer(p)
    if not isinstance(k, Integer): k = Integer(k)

    if check:
        if not p.is_prime() or k <=0:
            raise ValueError("q must be a prime power")

    if prec is not None and not isinstance(prec, Integer):
        prec = Integer(prec)

    base = Qp(p=p, prec=prec, type=type, print_mode=print_mode, names=ram_name, print_pos=print_pos,
              print_sep=print_sep, print_max_terms=print_max_ram_terms, show_prec=show_prec, check=check)

    if k == 1:
        return base

    if isinstance(names, (list,tuple)):
        if len(names) != 1:
            raise ValueError("must provide exactly one generator name")
        names = names[0]
    if names is None:
        raise TypeError("You must specify the name of the generator.")
    if not isinstance(names, str):
       names = str(names)

    if res_name is None:
        res_name = names + '0'

    if modulus is None:
        from sage.rings.finite_rings.finite_field_constructor import FiniteField as GF
        modulus = GF(p**k, res_name).modulus().change_ring(ZZ)
    return ExtensionFactory(base=base, modulus=modulus, prec=prec, print_mode=print_mode,
                            names=names, res_name=res_name, ram_name=ram_name, print_pos=print_pos,
                            print_sep=print_sep, print_max_ram_terms=print_max_ram_terms,
                            print_max_unram_terms=print_max_unram_terms,
                            print_max_terse_terms=print_max_terse_terms, show_prec=show_prec, check=check,
                            unram=True, implementation=implementation)

######################################################
# Short constructor names for different types
######################################################

def QpCR(p, prec = None, *args, **kwds):
    r"""
    A shortcut function to create capped relative `p`-adic fields.

    Same functionality as ``Qp``.  See documentation for ``Qp`` for a
    description of the input parameters.

    EXAMPLES::

        sage: QpCR(5, 40)
        5-adic Field with capped relative precision 40
    """
    return Qp(p, prec, 'capped-rel', *args, **kwds)

def QpFP(p, prec = None, *args, **kwds):
    r"""
    A shortcut function to create floating point `p`-adic fields.

    Same functionality as ``Qp``.  See documentation for ``Qp`` for a
    description of the input parameters.

    EXAMPLES::

        sage: QpFP(5, 40)
        5-adic Field with floating precision 40
    """
    return Qp(p, prec, 'floating-point', *args, **kwds)

def QqCR(q, prec = None, *args, **kwds):
    r"""
    A shortcut function to create capped relative unramified `p`-adic
    fields.

    Same functionality as ``Qq``.  See documentation for ``Qq`` for a
    description of the input parameters.

    EXAMPLES::

        sage: R.<a> = QqCR(25, 40); R
        5-adic Unramified Extension Field in a defined by x^2 + 4*x + 2
    """
    return Qq(q, prec, 'capped-rel', *args, **kwds)

def QqFP(q, prec = None, *args, **kwds):
    r"""
    A shortcut function to create floating point unramified `p`-adic
    fields.

    Same functionality as ``Qq``.  See documentation for ``Qq`` for a
    description of the input parameters.

    EXAMPLES::

        sage: R.<a> = QqFP(25, 40); R
        5-adic Unramified Extension Field in a defined by x^2 + 4*x + 2
    """
    return Qq(q, prec, 'floating-point', *args, **kwds)

@experimental(23505)
def QpLC(p, prec = None, *args, **kwds):
    r"""
    A shortcut function to create `p`-adic fields with lattice precision.

    See :func:`ZpLC` for more information about this model of precision.

    EXAMPLES::

        sage: R = QpLC(2)
        sage: R
        2-adic Field with lattice-cap precision

    """
    return Qp(p, prec, 'lattice-cap', *args, **kwds)

@experimental(23505)
def QpLF(p, prec = None, *args, **kwds):
    r"""
    A shortcut function to create `p`-adic fields with lattice precision.

    See :func:`ZpLC` for more information about this model of precision.

    EXAMPLES::

        sage: R = QpLF(2)
        sage: R
        2-adic Field with lattice-float precision
    """
    return Qp(p, prec, 'lattice-float', *args, **kwds)


#######################################################################################################
#
#  p-Adic Rings
#  Zp -- base rings
#  Zq -- unramified extension ring of Zp
#  ZpCR, ZpCA, ZpFM, ZpL, ZqCR, ZqCA, ZqFM, ZqL -- shortcuts for precision-type versions of Zp and Zq
#
#######################################################################################################

class Zp_class(UniqueFactory):
    r"""
    A creation function for `p`-adic rings.

    INPUT:

    - ``p`` -- integer: the `p` in `\mathbb{Z}_p`

    - ``prec`` -- integer (default: ``20``) the precision cap of the
      ring.  In the lattice capped case, ``prec`` can either be a
      pair (``relative_cap``, ``absolute_cap``) or an integer
      (understood at relative cap).
      Except for the fixed modulus and floating point cases, individual elements
      keep track of their own precision.  See TYPES and PRECISION
      below.

    - ``type`` -- string (default: ``'capped-rel'``) Valid types are
      ``'capped-rel'``, ``'capped-abs'``, ``'fixed-mod'``,
      ``'floating-point'``, ``'lattice-cap'``, ``'lattice-float'``
      See TYPES and PRECISION below

    - ``print_mode`` -- string (default: ``None``).  Valid modes are
      ``'series'``, ``'val-unit'``, ``'terse'``, ``'digits'``, and
      ``'bars'``. See PRINTING below

    - ``names`` -- string or tuple (defaults to a string
      representation of `p`).  What to use whenever `p` is printed.

    - ``print_pos`` -- bool (default ``None``) Whether to only use
      positive integers in the representations of elements. See
      PRINTING below.

    - ``print_sep`` -- string (default ``None``) The separator
      character used in the ``'bars'`` mode. See PRINTING below.

    - ``print_alphabet`` -- tuple (default ``None``) The encoding into
      digits for use in the ``'digits'`` mode. See PRINTING below.

    - ``print_max_terms`` -- integer (default ``None``) The maximum
      number of terms shown.  See PRINTING below.

    - ``show_prec`` -- bool (default ``None``) whether to show the precision
      for elements.  See PRINTING below.

    - ``check`` -- bool (default ``True``) whether to check if `p` is
      prime.  Non-prime input may cause seg-faults (but can also be
      useful for base `n` expansions for example)

    - ``label`` -- string (default ``None``) used for lattice precision to
      create parents with different lattices.

    OUTPUT:

    - The corresponding `p`-adic ring.

    TYPES AND PRECISION:

    There are three types of precision.
    The first is relative precision; it gives the number of known
    `p`-adic digits::

        sage: R = Zp(5, 20, 'capped-rel', 'series'); a = R(675); a
        2*5^2 + 5^4 + O(5^22)
        sage: a.precision_relative()
        20

    The second type of precision is absolute precision, which gives
    the power of `p` that this element is defined modulo::

        sage: a.precision_absolute()
        22

    The third one is lattice precision.
    It is not attached to a single `p`-adic number but is a unique
    object modeling the precision on a set of `p`-adics, which is
    typically the set of all elements within the same parent::

        sage: R = ZpLC(17)
        sage: x = R(1,10); y = R(1,5)
        sage: R.precision()
        Precision lattice on 2 objects
        sage: R.precision().precision_lattice()
        [2015993900449             0]
        [            0       1419857]

    We refer to the documentation of the function :func:`ZpLC` for
    more information about this precision model.

    There are many types of `p`-adic rings: capped relative rings
    (``type='capped-rel'``), capped absolute rings
    (``type='capped-abs'``), fixed modulus rings (``type='fixed-mod'``),
    floating point rings (``type='floating-point'``), lattice capped rings
    (``type='lattice-cap'``) and lattice float rings (``type='lattice-float'``).

    In the capped relative case, the relative precision of an element
    is restricted to be at most a certain value, specified at the
    creation of the field.  Individual elements also store their own
    precision, so the effect of various arithmetic operations on
    precision is tracked.  When you cast an exact element into a
    capped relative field, it truncates it to the precision cap of the
    field.::

        sage: R = Zp(5, 5, 'capped-rel', 'series'); a = R(4006); a
        1 + 5 + 2*5^3 + 5^4 + O(5^5)
        sage: b = R(4025); b
        5^2 + 2*5^3 + 5^4 + 5^5 + O(5^7)
        sage: a + b
        1 + 5 + 5^2 + 4*5^3 + 2*5^4 + O(5^5)

    In the capped absolute type, instead of having a cap on the
    relative precision of an element there is instead a cap on the
    absolute precision.  Elements still store their own precisions,
    and as with the capped relative case, exact elements are truncated
    when cast into the ring.::

        sage: R = Zp(5, 5, 'capped-abs', 'series'); a = R(4005); a
        5 + 2*5^3 + 5^4 + O(5^5)
        sage: b = R(4025); b
        5^2 + 2*5^3 + 5^4 + O(5^5)
        sage: a * b
        5^3 + 2*5^4 + O(5^5)
        sage: (a * b) // 5^3
        1 + 2*5 + O(5^2)

    The fixed modulus type is the leanest of the `p`-adic rings: it is
    basically just a wrapper around `\mathbb{Z} / p^n \mathbb{Z}` providing a unified
    interface with the rest of the `p`-adics.  This is the type you
    should use if your sole interest is speed.  It does not track
    precision of elements.::

        sage: R = Zp(5,5,'fixed-mod','series'); a = R(4005); a
        5 + 2*5^3 + 5^4 + O(5^5)
        sage: a // 5
        1 + 2*5^2 + 5^3 + O(5^5)

    The floating point case is similar to the fixed modulus type
    in that elements do not trac their own precision.  However, relative
    precision is truncated with each operation rather than absolute precision.

    On the contrary, the lattice type tracks precision using lattices
    and automatic differentiation. It is rather slow but provides sharp
    (often optimal) results regarding precision.
    We refer to the documentation of the function :func:`ZpLC` for a
    small demonstration of the capabilities of this precision model.

    PRINTING:

    There are many different ways to print `p`-adic elements.  The
    way elements of a given ring print is controlled by options
    passed in at the creation of the ring.  There are five basic
    printing modes (series, val-unit, terse, digits and bars), as
    well as various options that either hide some information in
    the print representation or sometimes make print
    representations more compact.  Note that the printing options
    affect whether different `p`-adic fields are considered equal.

    1. **series**: elements are displayed as series in `p`.::

        sage: R = Zp(5, print_mode='series'); a = R(70700); a
        3*5^2 + 3*5^4 + 2*5^5 + 4*5^6 + O(5^22)
        sage: b = R(-70700); b
        2*5^2 + 4*5^3 + 5^4 + 2*5^5 + 4*5^7 + 4*5^8 + 4*5^9 + 4*5^10 + 4*5^11 + 4*5^12 + 4*5^13 + 4*5^14 + 4*5^15 + 4*5^16 + 4*5^17 + 4*5^18 + 4*5^19 + 4*5^20 + 4*5^21 + O(5^22)

    *print_pos* controls whether negatives can be used in the
    coefficients of powers of `p`.::

        sage: S = Zp(5, print_mode='series', print_pos=False); a = S(70700); a
        -2*5^2 + 5^3 - 2*5^4 - 2*5^5 + 5^7 + O(5^22)
        sage: b = S(-70700); b
        2*5^2 - 5^3 + 2*5^4 + 2*5^5 - 5^7 + O(5^22)

    *print_max_terms* limits the number of terms that appear.::

        sage: T = Zp(5, print_mode='series', print_max_terms=4); b = R(-70700); b
        2*5^2 + 4*5^3 + 5^4 + 2*5^5 + ... + O(5^22)

    *names* affects how the prime is printed.::

        sage: U.<p> = Zp(5); p
        p + O(p^21)

    *show_prec* determines whether the precision is printed (default ``True``)::

        sage: Zp(5, show_prec=False)(6)
        1 + 5

    *print_sep* and *print_alphabet* have no effect.

    Note that print options affect equality::

        sage: R == S, R == T, R == U, S == T, S == U, T == U
        (False, False, False, False, False, False)

    2. **val-unit**: elements are displayed as `p^k u`::

        sage: R = Zp(5, print_mode='val-unit'); a = R(70700); a
        5^2 * 2828 + O(5^22)
        sage: b = R(-707*5); b
        5 * 95367431639918 + O(5^21)

    *print_pos* controls whether to use a balanced representation or
    not.::

        sage: S = Zp(5, print_mode='val-unit', print_pos=False); b = S(-70700); b
        5^2 * (-2828) + O(5^22)

    *names* affects how the prime is printed.::

        sage: T = Zp(5, print_mode='val-unit', names='pi'); a = T(70700); a
        pi^2 * 2828 + O(pi^22)

    *show_prec* determines whether the precision is printed (default ``True``)::

        sage: Zp(5, print_mode='val-unit', show_prec=False)(30)
        5 * 6

    *print_max_terms*, *print_sep* and *print_alphabet* have no effect.

    Equality again depends on the printing options::

        sage: R == S, R == T, S == T
        (False, False, False)

    3. **terse**: elements are displayed as an integer in base 10::

        sage: R = Zp(5, print_mode='terse'); a = R(70700); a
        70700 + O(5^22)
        sage: b = R(-70700); b
        2384185790944925 + O(5^22)

    *print_pos* controls whether to use a balanced representation or not.::

        sage: S = Zp(5, print_mode='terse', print_pos=False); b = S(-70700); b
        -70700 + O(5^22)

    *name* affects how the name is printed.  Note that this interacts
    with the choice of shorter string for denominators.::

        sage: T.<unif> = Zp(5, print_mode='terse'); c = T(-707); c
        95367431639918 + O(unif^20)

    *show_prec* determines whether the precision is printed (default ``True``)::

        sage: Zp(5, print_mode='terse', show_prec=False)(30)
        30

    *print_max_terms*, *print_sep* and *print_alphabet* have no effect.

    Equality depends on printing options::

        sage: R == S, R == T, S == T
        (False, False, False)

    4. **digits**: elements are displayed as a string of base `p` digits

    Restriction: you can only use the digits printing mode for small
    primes.  Namely, `p` must be less than the length of the alphabet
    tuple (default alphabet has length 62).::

        sage: R = Zp(5, print_mode='digits'); a = R(70700); repr(a)
        '...4230300'
        sage: b = R(-70700); repr(b)
        '...4444444444444440214200'

    Note that it's not possible to read off the precision from the
    representation in this mode.

    *print_max_terms* limits the number of digits that are printed.::

        sage: S = Zp(5, print_mode='digits', print_max_terms=4); b = S(-70700); repr(b)
        '...214200'

    *print_alphabet* controls the symbols used to substitute for digits
    greater than 9.  Defaults to
    ('0', '1', '2', '3', '4', '5', '6', '7', '8', '9', 'A', 'B', 'C', 'D', 'E', 'F', 'G', 'H', 'I', 'J', 'K', 'L', 'M', 'N', 'O', 'P', 'Q', 'R', 'S', 'T', 'U', 'V', 'W', 'X', 'Y', 'Z', 'a', 'b', 'c', 'd', 'e', 'f', 'g', 'h', 'i', 'j', 'k', 'l', 'm', 'n', 'o', 'p', 'q', 'r', 's', 't', 'u', 'v', 'w', 'x', 'y', 'z')::

        sage: T = Zp(5, print_mode='digits', print_max_terms=4, print_alphabet=('1','2','3','4','5')); b = T(-70700); repr(b)
        '...325311'

    *show_prec* determines whether the precision is printed (default ``False``)::

        sage: repr(Zp(5, 2, print_mode='digits', show_prec=True)(6))
        '...11 + O(5^2)'

    *print_pos*, *name* and *print_sep* have no effect.

    Equality depends on printing options::

        sage: R == S, R == T, S == T
        (False, False, False)

    5. **bars**: elements are displayed as a string of base `p` digits
       with separators

        sage: R = Zp(5, print_mode='bars'); a = R(70700); repr(a)
        '...4|2|3|0|3|0|0'
        sage: b = R(-70700); repr(b)
        '...4|4|4|4|4|4|4|4|4|4|4|4|4|4|4|0|2|1|4|2|0|0'

    Again, note that it's not possible to read of the precision from
    the representation in this mode.

    *print_pos* controls whether the digits can be negative.::

        sage: S = Zp(5, print_mode='bars',print_pos=False); b = S(-70700); repr(b)
        '...-1|0|2|2|-1|2|0|0'

    *print_max_terms* limits the number of digits that are printed.::

        sage: T = Zp(5, print_mode='bars', print_max_terms=4); b = T(-70700); repr(b)
        '...2|1|4|2|0|0'

    *print_sep* controls the separation character.::

        sage: U = Zp(5, print_mode='bars', print_sep=']['); a = U(70700); repr(a)
        '...4][2][3][0][3][0][0'

    *show_prec* determines whether the precision is printed (default ``False``)::

        sage: repr(Zp(5, 2, print_mode='bars', show_prec=True)(6))
        '1|1 + O(5^2)'

    *name* and *print_alphabet* have no effect.

    Equality depends on printing options::

        sage: R == S, R == T, R == U, S == T, S == U, T == U
        (False, False, False, False, False, False)

    EXAMPLES:

    We allow non-prime `p`, but only if ``check = False``.  Note that some
    features will not work.::

        sage: K = Zp(15, check=False); a = K(999); a
        9 + 6*15 + 4*15^2 + O(15^20)

    We create rings with various parameters::

        sage: Zp(7)
        7-adic Ring with capped relative precision 20
        sage: Zp(9)
        Traceback (most recent call last):
        ...
        ValueError: p must be prime
        sage: Zp(17, 5)
        17-adic Ring with capped relative precision 5
        sage: Zp(17, 5)(-1)
        16 + 16*17 + 16*17^2 + 16*17^3 + 16*17^4 + O(17^5)

    It works even with a fairly huge cap::

        sage: Zp(next_prime(10^50), 100000)
        100000000000000000000000000000000000000000000000151-adic Ring with capped relative precision 100000

    We create each type of ring::

        sage: Zp(7, 20, 'capped-rel')
        7-adic Ring with capped relative precision 20
        sage: Zp(7, 20, 'fixed-mod')
        7-adic Ring of fixed modulus 7^20
        sage: Zp(7, 20, 'capped-abs')
        7-adic Ring with capped absolute precision 20

    We create a capped relative ring with each print mode::

        sage: k = Zp(7, 8, print_mode='series'); k
        7-adic Ring with capped relative precision 8
        sage: k(7*(19))
        5*7 + 2*7^2 + O(7^9)
        sage: k(7*(-19))
        2*7 + 4*7^2 + 6*7^3 + 6*7^4 + 6*7^5 + 6*7^6 + 6*7^7 + 6*7^8 + O(7^9)

    ::

        sage: k = Zp(7, print_mode='val-unit'); k
        7-adic Ring with capped relative precision 20
        sage: k(7*(19))
        7 * 19 + O(7^21)
        sage: k(7*(-19))
        7 * 79792266297611982 + O(7^21)

    ::

        sage: k = Zp(7, print_mode='terse'); k
        7-adic Ring with capped relative precision 20
        sage: k(7*(19))
        133 + O(7^21)
        sage: k(7*(-19))
        558545864083283874 + O(7^21)

    Note that `p`-adic rings are cached (via weak references)::

        sage: a = Zp(7); b = Zp(7)
        sage: a is b
        True

    We create some elements in various rings::

        sage: R = Zp(5); a = R(4); a
        4 + O(5^20)
        sage: S = Zp(5, 10, type = 'capped-abs'); b = S(2); b
        2 + O(5^10)
        sage: a + b
        1 + 5 + O(5^10)
    """
    def create_key(self, p, prec = None, type = 'capped-rel', print_mode = None,
                   names = None, ram_name = None, print_pos = None, print_sep = None, print_alphabet = None,
                   print_max_terms = None, show_prec = None, check = True,
                   label = None):
        r"""
        Creates a key from input parameters for ``Zp``.

        See the documentation for ``Zp`` for more information.

        TESTS::

            sage: Zp.create_key(5,40)
            (5, 40, 'capped-rel', 'series', '5', True, '|', (), -1, True, None)
            sage: Zp.create_key(5,40,print_mode='digits')
            (5,
             40,
             'capped-rel',
             'digits',
             '5',
             True,
             '|',
             ('0', '1', '2', '3', '4'),
             -1,
             False,
             None)
        """
        if isinstance(names, (int, Integer)):
            # old pickle; names is what used to be halt.
            names = ram_name
            ram_name = print_pos
            print_pos = print_sep
            print_alphabet = print_max_terms
            print_max_terms = check
            check = True
        if label is not None and type not in ['lattice-cap','lattice-float']:
            raise ValueError("label keyword only supported for lattice precision")
        return get_key_base(p, prec, type, print_mode, names, ram_name, print_pos, print_sep, print_alphabet,
                            print_max_terms, show_prec, check,
                            ['capped-rel', 'fixed-mod', 'capped-abs', 'floating-point', 'lattice-cap', 'lattice-float'],
                            label=label)

    def create_object(self, version, key):
        r"""
        Creates an object using a given key.

        See the documentation for ``Zp`` for more information.

        TESTS::

            sage: Zp.create_object((3,4,2),(5, 41, 'capped-rel', 'series', '5', True, '|', (), -1))
            5-adic Ring with capped relative precision 41
        """
        if (version[0] < 3 or (len(version) > 1 and version[0] == 3 and version[1] < 2) or
            (len(version) > 2 and version[0] == 3 and version[1] == 2 and version[2] < 3)):
            p, prec, type, print_mode, name = key
            print_pos, print_sep, print_alphabet, print_max_terms = None, None, None, None
        elif version[0] < 8:
            p, prec, type, print_mode, name, print_pos, print_sep, print_alphabet, print_max_terms = key
            show_prec = None
            label = None
        else:
            p, prec, type, print_mode, name, print_pos, print_sep, print_alphabet, print_max_terms, show_prec, label = key
        if (version[0] < 4 or (len(version) > 1 and version[0] == 4 and version[1] < 5) or
            (len(version) > 2 and version[0] == 4 and version[1] == 5 and version[2] < 3)):
            # keys changed in order to reduce irrelevant duplications: e.g. two Zps with print_mode 'series'
            # that are identical except for different 'print_alphabet' now return the same object.
            key = get_key_base(p, prec, type, print_mode, name, None, print_pos, print_sep, print_alphabet,
                               print_max_terms, None, False, ['capped-rel', 'fixed-mod', 'capped-abs', 'lattice-cap', 'lattice-float'])
            try:
                obj = self._cache[version, key]()
                if obj is not None:
                    return obj
            except KeyError:
                pass
            p, prec, type, print_mode, name, print_pos, print_sep, print_alphabet, print_max_terms, show_prec, label = key
        if type == 'capped-rel':
            return pAdicRingCappedRelative(p, prec, {'mode': print_mode, 'pos': print_pos, 'sep': print_sep, 'alphabet': print_alphabet,
                                                     'ram_name': name, 'max_ram_terms': print_max_terms, 'show_prec': show_prec}, name)
        elif type == 'fixed-mod':
            return pAdicRingFixedMod(p, prec, {'mode': print_mode, 'pos': print_pos, 'sep': print_sep, 'alphabet': print_alphabet,
                                               'ram_name': name, 'max_ram_terms': print_max_terms, 'show_prec': show_prec}, name)
        elif type == 'capped-abs':
            return pAdicRingCappedAbsolute(p, prec, {'mode': print_mode, 'pos': print_pos, 'sep': print_sep, 'alphabet': print_alphabet,
                                                     'ram_name': name, 'max_ram_terms': print_max_terms, 'show_prec': show_prec}, name)
        elif type == 'floating-point':
            return pAdicRingFloatingPoint(p, prec, {'mode': print_mode, 'pos': print_pos, 'sep': print_sep, 'alphabet': print_alphabet,
                                                     'ram_name': name, 'max_ram_terms': print_max_terms, 'show_prec': show_prec}, name)
        elif type[:8] == 'lattice-':
            subtype = type[8:]
            return pAdicRingLattice(p, prec, subtype, {'mode': print_mode, 'pos': print_pos, 'sep': print_sep, 'alphabet': print_alphabet,
                                                       'ram_name': name, 'max_ram_terms': print_max_terms, 'show_prec': show_prec}, name, label)
        else:
            raise ValueError("unexpected type")

Zp = Zp_class("Zp")


######################################################
# Zq -- unramified extensions
######################################################

def Zq(q, prec = None, type = 'capped-rel', modulus = None, names=None,
          print_mode=None, ram_name = None, res_name = None, print_pos = None,
       print_sep = None, print_max_ram_terms = None,
       print_max_unram_terms = None, print_max_terse_terms = None, show_prec = None, check = True, implementation = 'FLINT'):
    r"""
    Given a prime power `q = p^n`, return the unique unramified
    extension of `\mathbb{Z}_p` of degree `n`.

    INPUT:

    - ``q`` -- integer, list or tuple: the prime power in `\mathbb{Q}_q`.  Or a
      factorization object, single element list ``[(p, n)]`` where ``p`` is
      a prime and ``n`` a positive integer, or the pair ``(p, n)``.

    - ``prec`` -- integer (default: ``20``) the precision cap of the
      field.  Individual elements keep track of their own precision.
      See TYPES and PRECISION below.

    - ``type`` -- string (default: ``'capped-rel'``) Valid types are
      ``'capped-abs'``, ``'capped-rel'``, ``'fixed-mod'``, and
      ``'floating-point'``.  See TYPES and PRECISION below

    - modulus -- polynomial (default None) A polynomial defining an
      unramified extension of `\mathbb{Z}_p`.  See MODULUS below.

    - ``names`` -- string or tuple (``None`` is only allowed when
      `q=p`).  The name of the generator, reducing to a generator of
      the residue field.

    - ``print_mode`` -- string (default: ``None``).  Valid modes are ``'series'``,
      ``'val-unit'``, ``'terse'``, and ``'bars'``. See PRINTING below.

    - ``ram_name`` -- string (defaults to string representation of `p` if
      None).  ``ram_name`` controls how the prime is printed. See PRINTING
      below.

    - ``res_name`` -- string (defaults to ``None``, which corresponds
      to adding a ``'0'`` to the end of the name).  Controls how
      elements of the reside field print.

    - ``print_pos`` -- bool (default ``None``) Whether to only use
      positive integers in the representations of elements. See
      PRINTING below.

    - ``print_sep`` -- string (default ``None``) The separator
      character used in the ``'bars'`` mode. See PRINTING below.

    - ``print_max_ram_terms`` -- integer (default ``None``) The maximum
      number of powers of `p` shown.  See PRINTING below.

    - ``print_max_unram_terms`` -- integer (default ``None``) The
      maximum number of entries shown in a coefficient of `p`.  See
      PRINTING below.

    - ``print_max_terse_terms`` -- integer (default ``None``) The maximum
      number of terms in the polynomial representation of an element
      (using ``'terse'``).  See PRINTING below.

    - ``show_prec`` -- bool (default ``None``) Whether to show the precision
      for elements.  See PRINTING below.

    - ``check`` -- bool (default ``True``) whether to check inputs.

    - ``implementation`` -- string (default ``FLINT``) which
      implementation to use.  ``NTL`` is the other option.

    OUTPUT:

    - The corresponding unramified `p`-adic ring.

    TYPES AND PRECISION:

    There are two types of precision for a `p`-adic element.  The first
    is relative precision (default), which gives the number of known `p`-adic
    digits::

        sage: R.<a> = Zq(25, 20, 'capped-rel', print_mode='series'); b = 25*a; b
        a*5^2 + O(5^22)
        sage: b.precision_relative()
        20

    The second type of precision is absolute precision, which gives
    the power of `p` that this element is defined modulo::

        sage: b.precision_absolute()
        22

    There are many types of `p`-adic rings: capped relative rings
    (``type='capped-rel'``), capped absolute rings
    (``type='capped-abs'``), fixed modulus rings (``type='fixed-mod'``),
    and floating point rings (``type='floating-point'``).

    In the capped relative case, the relative precision of an element
    is restricted to be at most a certain value, specified at the
    creation of the field.  Individual elements also store their own
    precision, so the effect of various arithmetic operations on
    precision is tracked.  When you cast an exact element into a
    capped relative field, it truncates it to the precision cap of the
    field.::

        sage: R.<a> = Zq(9, 5, 'capped-rel', print_mode='series'); b = (1+2*a)^4; b
        2 + (2*a + 2)*3 + (2*a + 1)*3^2 + O(3^5)
        sage: c = R(3249); c
        3^2 + 3^4 + 3^5 + 3^6 + O(3^7)
        sage: b + c
        2 + (2*a + 2)*3 + (2*a + 2)*3^2 + 3^4 + O(3^5)

    One can invert non-units: the result is in the fraction field.::

        sage: d = ~(3*b+c); d
        2*3^-1 + (a + 1) + (a + 1)*3 + a*3^3 + O(3^4)
        sage: d.parent()
        3-adic Unramified Extension Field in a defined by x^2 + 2*x + 2

    The capped absolute case is the same as the capped relative case,
    except that the cap is on the absolute precision rather than the
    relative precision.::

        sage: R.<a> = Zq(9, 5, 'capped-abs', print_mode='series'); b = 3*(1+2*a)^4; b
        2*3 + (2*a + 2)*3^2 + (2*a + 1)*3^3 + O(3^5)
        sage: c = R(3249); c
        3^2 + 3^4 + O(3^5)
        sage: b*c
        2*3^3 + (2*a + 2)*3^4 + O(3^5)
        sage: b*c >> 1
        2*3^2 + (2*a + 2)*3^3 + O(3^4)

    The fixed modulus case is like the capped absolute, except that
    individual elements don't track their precision.::

        sage: R.<a> = Zq(9, 5, 'fixed-mod', print_mode='series'); b = 3*(1+2*a)^4; b
        2*3 + (2*a + 2)*3^2 + (2*a + 1)*3^3 + O(3^5)
        sage: c = R(3249); c
        3^2 + 3^4 + O(3^5)
        sage: b*c
        2*3^3 + (2*a + 2)*3^4 + O(3^5)
        sage: b*c >> 1
        2*3^2 + (2*a + 2)*3^3 + O(3^5)

    The floating point case is similar to the fixed modulus type
    in that elements do not trac their own precision.  However, relative
    precision is truncated with each operation rather than absolute precision.

    MODULUS:

    The modulus needs to define an unramified extension of `\mathbb{Z}_p`: when it
    is reduced to a polynomial over `\mathbb{F}_p` it should be irreducible.

    The modulus can be given in a number of forms.

    1. A **polynomial**.

    The base ring can be `\mathbb{Z}`, `\mathbb{Q}`, `\mathbb{Z}_p`, `\mathbb{F}_p`, or anything that can
    be converted to `\mathbb{Z}_p`.::

        sage: P.<x> = ZZ[]
        sage: R.<a> = Zq(27, modulus = x^3 + 2*x + 1); R.modulus()
        (1 + O(3^20))*x^3 + (O(3^20))*x^2 + (2 + O(3^20))*x + (1 + O(3^20))
        sage: P.<x> = QQ[]
        sage: S.<a> = Zq(27, modulus = x^3 + 2/7*x + 1)
        sage: P.<x> = Zp(3)[]
        sage: T.<a> = Zq(27, modulus = x^3 + 2*x + 1)
        sage: P.<x> = Qp(3)[]
        sage: U.<a> = Zq(27, modulus = x^3 + 2*x + 1)
        sage: P.<x> = GF(3)[]
        sage: V.<a> = Zq(27, modulus = x^3 + 2*x + 1)

    Which form the modulus is given in has no effect on the unramified
    extension produced::

        sage: R == S, R == T, T == U, U == V
        (False, True, True, False)

    unless the modulus is different, or the precision of the modulus
    differs.  In the case of ``V``, the modulus is only given to precision
    ``1``, so the resulting field has a precision cap of ``1``.::

        sage: V.precision_cap()
        1
        sage: U.precision_cap()
        20
        sage: P.<x> = Zp(3)[]
        sage: modulus = x^3 + (2 + O(3^7))*x + (1 + O(3^10))
        sage: modulus
        (1 + O(3^20))*x^3 + (2 + O(3^7))*x + (1 + O(3^10))
        sage: W.<a> = Zq(27, modulus = modulus); W.precision_cap()
        7

    2. The modulus can also be given as a **symbolic expression**.::

        sage: x = var('x')
        sage: X.<a> = Zq(27, modulus = x^3 + 2*x + 1); X.modulus()
        (1 + O(3^20))*x^3 + (O(3^20))*x^2 + (2 + O(3^20))*x + (1 + O(3^20))
        sage: X == R
        True

    By default, the polynomial chosen is the standard lift of the
    generator chosen for `\mathbb{F}_q`.::

        sage: GF(125, 'a').modulus()
        x^3 + 3*x + 3
        sage: Y.<a> = Zq(125); Y.modulus()
        (1 + O(5^20))*x^3 + (O(5^20))*x^2 + (3 + O(5^20))*x + (3 + O(5^20))

    However, you can choose another polynomial if desired (as long as
    the reduction to `\mathbb{F}_p[x]` is irreducible).::

        sage: P.<x> = ZZ[]
        sage: Z.<a> = Zq(125, modulus = x^3 + 3*x^2 + x + 1); Z.modulus()
        (1 + O(5^20))*x^3 + (3 + O(5^20))*x^2 + (1 + O(5^20))*x + (1 + O(5^20))
        sage: Y == Z
        False

    PRINTING:

    There are many different ways to print `p`-adic elements.  The way
    elements of a given field print is controlled by options passed in
    at the creation of the field.  There are four basic printing modes
    (``'series'``, ``'val-unit'``, ``'terse'`` and ``'bars'``; ``'digits'`` is not available), as
    well as various options that either hide some information in the
    print representation or sometimes make print representations more
    compact.  Note that the printing options affect whether different
    `p`-adic fields are considered equal.

    1. **series**: elements are displayed as series in `p`.::

        sage: R.<a> = Zq(9, 20, 'capped-rel', print_mode='series'); (1+2*a)^4
        2 + (2*a + 2)*3 + (2*a + 1)*3^2 + O(3^20)
        sage: -3*(1+2*a)^4
        3 + a*3^2 + 3^3 + (2*a + 2)*3^4 + (2*a + 2)*3^5 + (2*a + 2)*3^6 + (2*a + 2)*3^7 + (2*a + 2)*3^8 + (2*a + 2)*3^9 + (2*a + 2)*3^10 + (2*a + 2)*3^11 + (2*a + 2)*3^12 + (2*a + 2)*3^13 + (2*a + 2)*3^14 + (2*a + 2)*3^15 + (2*a + 2)*3^16 + (2*a + 2)*3^17 + (2*a + 2)*3^18 + (2*a + 2)*3^19 + (2*a + 2)*3^20 + O(3^21)
        sage: b = ~(3*a+18); b
        (a + 2)*3^-1 + 1 + 2*3 + (a + 1)*3^2 + 3^3 + 2*3^4 + (a + 1)*3^5 + 3^6 + 2*3^7 + (a + 1)*3^8 + 3^9 + 2*3^10 + (a + 1)*3^11 + 3^12 + 2*3^13 + (a + 1)*3^14 + 3^15 + 2*3^16 + (a + 1)*3^17 + 3^18 + O(3^19)
        sage: b.parent() is R.fraction_field()
        True

    *print_pos* controls whether negatives can be used in the
    coefficients of powers of `p`.::

        sage: S.<b> = Zq(9, print_mode='series', print_pos=False); (1+2*b)^4
        -1 - b*3 - 3^2 + (b + 1)*3^3 + O(3^20)
        sage: -3*(1+2*b)^4
        3 + b*3^2 + 3^3 + (-b - 1)*3^4 + O(3^21)

    *ram_name* controls how the prime is printed.::

        sage: T.<d> = Zq(9, print_mode='series', ram_name='p'); 3*(1+2*d)^4
        2*p + (2*d + 2)*p^2 + (2*d + 1)*p^3 + O(p^21)

    *print_max_ram_terms* limits the number of powers of `p` that
    appear.::

        sage: U.<e> = Zq(9, print_mode='series', print_max_ram_terms=4); repr(-3*(1+2*e)^4)
        '3 + e*3^2 + 3^3 + (2*e + 2)*3^4 + ... + O(3^21)'

    *print_max_unram_terms* limits the number of terms that appear in a
    coefficient of a power of `p`.::

        sage: V.<f> = Zq(128, prec = 8, print_mode='series'); repr((1+f)^9)
        '(f^3 + 1) + (f^5 + f^4 + f^3 + f^2)*2 + (f^6 + f^5 + f^4 + f + 1)*2^2 + (f^5 + f^4 + f^2 + f + 1)*2^3 + (f^6 + f^5 + f^4 + f^3 + f^2 + f + 1)*2^4 + (f^5 + f^4)*2^5 + (f^6 + f^5 + f^4 + f^3 + f + 1)*2^6 + (f + 1)*2^7 + O(2^8)'
        sage: V.<f> = Zq(128, prec = 8, print_mode='series', print_max_unram_terms = 3); repr((1+f)^9)
        '(f^3 + 1) + (f^5 + f^4 + ... + f^2)*2 + (f^6 + f^5 + ... + 1)*2^2 + (f^5 + f^4 + ... + 1)*2^3 + (f^6 + f^5 + ... + 1)*2^4 + (f^5 + f^4)*2^5 + (f^6 + f^5 + ... + 1)*2^6 + (f + 1)*2^7 + O(2^8)'
        sage: V.<f> = Zq(128, prec = 8, print_mode='series', print_max_unram_terms = 2); repr((1+f)^9)
        '(f^3 + 1) + (f^5 + ... + f^2)*2 + (f^6 + ... + 1)*2^2 + (f^5 + ... + 1)*2^3 + (f^6 + ... + 1)*2^4 + (f^5 + f^4)*2^5 + (f^6 + ... + 1)*2^6 + (f + 1)*2^7 + O(2^8)'
        sage: V.<f> = Zq(128, prec = 8, print_mode='series', print_max_unram_terms = 1); repr((1+f)^9)
        '(f^3 + ...) + (f^5 + ...)*2 + (f^6 + ...)*2^2 + (f^5 + ...)*2^3 + (f^6 + ...)*2^4 + (f^5 + ...)*2^5 + (f^6 + ...)*2^6 + (f + ...)*2^7 + O(2^8)'
        sage: V.<f> = Zq(128, prec = 8, print_mode='series', print_max_unram_terms = 0); repr((1+f)^9 - 1 - f^3)
        '(...)*2 + (...)*2^2 + (...)*2^3 + (...)*2^4 + (...)*2^5 + (...)*2^6 + (...)*2^7 + O(2^8)'

    *show_prec* determines whether the precision is printed (default ``True``)::

        sage: U.<e> = Zq(9, 2, show_prec=False); repr(-3*(1+2*e)^4)
        '3 + e*3^2'

    *print_sep* and *print_max_terse_terms* have no effect.

    Note that print options affect equality::

        sage: R == S, R == T, R == U, R == V, S == T, S == U, S == V, T == U, T == V, U == V
        (False, False, False, False, False, False, False, False, False, False)

    2. **val-unit**: elements are displayed as `p^k u`::

        sage: R.<a> = Zq(9, 7, print_mode='val-unit'); b = (1+3*a)^9 - 1; b
        3^3 * (15 + 64*a) + O(3^7)
        sage: ~b
        3^-3 * (41 + a) + O(3)

    *print_pos* controls whether to use a balanced representation or
    not.::

        sage: S.<a> = Zq(9, 7, print_mode='val-unit', print_pos=False); b = (1+3*a)^9 - 1; b
        3^3 * (15 - 17*a) + O(3^7)
        sage: ~b
        3^-3 * (-40 + a) + O(3)

    *ram_name* affects how the prime is printed.::

        sage: A.<x> = Zp(next_prime(10^6), print_mode='val-unit')[]
        sage: T.<a> = Zq(next_prime(10^6)^3, 4, print_mode='val-unit', ram_name='p', modulus=x^3+385831*x^2+106556*x+321036); b = (next_prime(10^6)^2*(a^2 + a - 4)^4); b
        p^2 * (87996187118837557387483 + 246348888344392418464080*a + 1353538653775332610349*a^2) + O(p^6)
        sage: b * (a^2 + a - 4)^-4
        p^2 * 1 + O(p^6)

    *print_max_terse_terms* controls how many terms of the polynomial
    appear in the unit part.::

        sage: U.<a> = Zq(17^4, 6, print_mode='val-unit', print_max_terse_terms=3); b = (17*(a^3-a+14)^6); b
        17 * (12131797 + 12076378*a + 10809706*a^2 + ...) + O(17^7)

    *show_prec* determines whether the precision is printed (default ``True``)::

        sage: U.<e> = Zq(9, 2, print_mode='val-unit', show_prec=False); repr(-3*(1+2*e)^4)
        '3 * (1 + 3*e)'

    *print_sep*, *print_max_ram_terms* and *print_max_unram_terms* have no effect.

    Equality again depends on the printing options::

        sage: R == S, R == T, R == U, S == T, S == U, T == U
        (False, False, False, False, False, False)

    3. **terse**: elements are displayed as a polynomial of degree less
       than the degree of the extension.::

        sage: R.<a> = Zq(125, print_mode='terse')
        sage: (a+5)^177
        68210977979428 + 90313850704069*a + 73948093055069*a^2 + O(5^20)
        sage: (a/5+1)^177
        68210977979428/5^177 + 90313850704069/5^177*a + 73948093055069/5^177*a^2 + O(5^-157)

    Note that in this last computation, you get one fewer `p`-adic digit
    than one might expect.  This is because ``R`` is capped absolute, and
    thus 5 is cast in with relative precision 19.

    As of version 3.3, if coefficients of the polynomial are
    non-integral, they are always printed with an explicit power of `p`
    in the denominator.::

        sage: 5*a + a^2/25
        5*a + 1/5^2*a^2 + O(5^18)

    *print_pos* controls whether to use a balanced representation or
    not.::

        sage: (a-5)^6
        22864 + 95367431627998*a + 8349*a^2 + O(5^20)
        sage: S.<a> = Zq(125, print_mode='terse', print_pos=False); b = (a-5)^6; b
        22864 - 12627*a + 8349*a^2 + O(5^20)
        sage: (a - 1/5)^6
        -20624/5^6 + 18369/5^5*a + 1353/5^3*a^2 + O(5^14)

    *ram_name* affects how the prime is printed.::

        sage: T.<a> = Zq(125, print_mode='terse', ram_name='p'); (a - 1/5)^6
        95367431620001/p^6 + 18369/p^5*a + 1353/p^3*a^2 + O(p^14)

    *print_max_terse_terms* controls how many terms of the polynomial
    are shown.::

        sage: U.<a> = Zq(625, print_mode='terse', print_max_terse_terms=2); (a-1/5)^6
        106251/5^6 + 49994/5^5*a + ... + O(5^14)

    *show_prec* determines whether the precision is printed (default ``True``)::

        sage: U.<e> = Zq(9, 2, print_mode='terse', show_prec=False); repr(-3*(1+2*e)^4)
        '3 + 9*e'

    *print_sep*, *print_max_ram_terms* and *print_max_unram_terms* have no
    effect.

    Equality again depends on the printing options::

        sage: R == S, R == T, R == U, S == T, S == U, T == U
        (False, False, False, False, False, False)

    4. **digits**: This print mode is not available when the residue
       field is not prime.  It might make sense to have a dictionary
       for small fields, but this isn't implemented.

    5. **bars**: elements are displayed in a similar fashion to series,
       but more compactly.::

        sage: R.<a> = Zq(125); (a+5)^6
        (4*a^2 + 3*a + 4) + (3*a^2 + 2*a)*5 + (a^2 + a + 1)*5^2 + (3*a + 2)*5^3 + (3*a^2 + a + 3)*5^4 + (2*a^2 + 3*a + 2)*5^5 + O(5^20)
        sage: R.<a> = Zq(125, print_mode='bars', prec=8); repr((a+5)^6)
        '...[2, 3, 2]|[3, 1, 3]|[2, 3]|[1, 1, 1]|[0, 2, 3]|[4, 3, 4]'
        sage: repr((a-5)^6)
        '...[0, 4]|[1, 4]|[2, 0, 2]|[1, 4, 3]|[2, 3, 1]|[4, 4, 3]|[2, 4, 4]|[4, 3, 4]'

    Note that it's not possible to read of the precision from the
    representation in this mode.::

        sage: b = a + 3; repr(b)
        '...[3, 1]'
        sage: c = a + R(3, 4); repr(c)
        '...[3, 1]'
        sage: b.precision_absolute()
        8
        sage: c.precision_absolute()
        4

    *print_pos* controls whether the digits can be negative.::

        sage: S.<a> = Zq(125, print_mode='bars', print_pos=False); repr((a-5)^6)
        '...[1, -1, 1]|[2, 1, -2]|[2, 0, -2]|[-2, -1, 2]|[0, 0, -1]|[-2]|[-1, -2, -1]'
        sage: repr((a-1/5)^6)
        '...[0, 1, 2]|[-1, 1, 1]|.|[-2, -1, -1]|[2, 2, 1]|[0, 0, -2]|[0, -1]|[0, -1]|[1]'

    *print_max_ram_terms* controls the maximum number of "digits" shown.
    Note that this puts a cap on the relative precision, not the
    absolute precision.::

        sage: T.<a> = Zq(125, print_mode='bars', print_max_ram_terms=3, print_pos=False); repr((a-5)^6)
        '...[0, 0, -1]|[-2]|[-1, -2, -1]'
        sage: repr(5*(a-5)^6+50)
        '...[0, 0, -1]|[]|[-1, -2, -1]|[]'

    However, if the element has negative valuation, digits are shown
    up to the decimal point.::

        sage: repr((a-1/5)^6)
        '...|.|[-2, -1, -1]|[2, 2, 1]|[0, 0, -2]|[0, -1]|[0, -1]|[1]'

    *print_sep* controls the separating character (``'|'`` by default).::

        sage: U.<a> = Zq(625, print_mode='bars', print_sep=''); b = (a+5)^6; repr(b)
        '...[0, 1][4, 0, 2][3, 2, 2, 3][4, 2, 2, 4][0, 3][1, 1, 3][3, 1, 4, 1]'

    *print_max_unram_terms* controls how many terms are shown in each
    ``'digit'``::

        sage: with local_print_mode(U, {'max_unram_terms': 3}): repr(b)
        '...[0, 1][4,..., 0, 2][3,..., 2, 3][4,..., 2, 4][0, 3][1,..., 1, 3][3,..., 4, 1]'
        sage: with local_print_mode(U, {'max_unram_terms': 2}): repr(b)
        '...[0, 1][4,..., 2][3,..., 3][4,..., 4][0, 3][1,..., 3][3,..., 1]'
        sage: with local_print_mode(U, {'max_unram_terms': 1}): repr(b)
        '...[..., 1][..., 2][..., 3][..., 4][..., 3][..., 3][..., 1]'
        sage: with local_print_mode(U, {'max_unram_terms':0}): repr(b-75*a)
        '...[...][...][...][...][][...][...]'

    *show_prec* determines whether the precision is printed (default ``False``)::

        sage: U.<e> = Zq(9, 2, print_mode='bars', show_prec=True); repr(-3*(1+2*e)^4)
        '[0, 1]|[1]|[] + O(3^3)'

    *ram_name* and *print_max_terse_terms* have no effect.

    Equality depends on printing options::

        sage: R == S, R == T, R == U, S == T, S == U, T == U
        (False, False, False, False, False, False)

    EXAMPLES

    Unlike for ``Zp``, you can't create ``Zq(N)`` when ``N`` is not a prime power.

    However, you can use ``check=False`` to pass in a pair in order to not
    have to factor.  If you do so, you need to use names explicitly
    rather than the ``R.<a>`` syntax.::

        sage: p = next_prime(2^123)
        sage: k = Zp(p)
        sage: R.<x> = k[]
        sage: K = Zq([(p, 5)], modulus=x^5+x+4, names='a', ram_name='p', print_pos=False, check=False)
        sage: K.0^5
        (-a - 4) + O(p^20)

    In tests on sage.math, the creation of ``K`` as above took an average
    of 1.58ms, while::

        sage: K = Zq(p^5, modulus=x^5+x+4, names='a', ram_name='p', print_pos=False, check=True)

    took an average of 24.5ms.  Of course, with smaller primes these
    savings disappear.

    TESTS::

        sage: R = Zq([(5,3)], names="alpha"); R
        5-adic Unramified Extension Ring in alpha defined by x^3 + 3*x + 3
        sage: Zq((5, 3), names="alpha") is R
        True
        sage: Zq(125.factor(), names="alpha") is R
        True

    """
    if check:
        if isinstance(q, Factorization) or isinstance(q, (list, tuple)):
            if not isinstance(q, Factorization) and len(q) == 2:
                F = [(Integer(q[0]), Integer(q[1]))]
            else:
                if len(q) != 1:
                    raise ValueError("q must be a prime power")
                if len(q[0]) != 2:
                    raise ValueError("q must have shape [(p, k)]")
                F = [(Integer(q[0][0]), Integer(q[0][1]))]
            if not F[0][0].is_prime() or F[0][1] <= 0:
                raise ValueError("q must be a prime power")
            q = F[0][0]**F[0][1]
        else:
            q = Integer(q)
            F = q.factor()
            if len(F) != 1:
                raise ValueError("q must be a prime power")
        if prec is not None and not isinstance(prec, Integer):
            prec = Integer(prec)
        if isinstance(names, (list, tuple)):
            names = names[0]
        from sage.symbolic.expression import is_Expression
        if not (modulus is None or is_Polynomial(modulus) or is_Expression(modulus)):
            raise TypeError("modulus must be a polynomial")
        if names is not None and not isinstance(names, str):
            names = str(names)
            #raise TypeError, "names must be a string"
        q = Integer(q)
        F = q.factor()
        if len(F) != 1:
            raise ValueError("q must be a prime power")
    else:
        F = q
        q = F[0][0]**F[0][1]
    base = Zp(p=F[0][0], prec=prec, type=type, print_mode=print_mode, names=ram_name,
              print_pos=print_pos, print_sep=print_sep, print_max_terms=print_max_ram_terms,
              show_prec=show_prec, check=False)
    if F[0][1] == 1:
        return base
    elif names is None:
        raise TypeError("You must specify the name of the generator.")
    if res_name is None:
        res_name = names + '0'
    if modulus is None:
        from sage.rings.finite_rings.finite_field_constructor import FiniteField as GF
        if ram_name is None:
            ram_name = str(F[0][0])
        modulus = GF(q, res_name).modulus().change_ring(ZZ)
    return ExtensionFactory(base=base, modulus=modulus, prec=prec, print_mode=print_mode,
                            names=names, res_name=res_name, ram_name=ram_name, print_pos=print_pos,
                            print_sep=print_sep, print_max_ram_terms=print_max_ram_terms,
                            print_max_unram_terms=print_max_unram_terms,
                            print_max_terse_terms=print_max_terse_terms, show_prec=show_prec, check=check,
                            unram=True, implementation=implementation)

######################################################
# Short constructor names for different types
######################################################

def ZpCR(p, prec = None, *args, **kwds):
    r"""
    A shortcut function to create capped relative `p`-adic rings.

    Same functionality as ``Zp``.  See documentation for ``Zp`` for a
    description of the input parameters.

    EXAMPLES::

        sage: ZpCR(5, 40)
        5-adic Ring with capped relative precision 40
    """
    return Zp(p, prec, 'capped-rel', *args, **kwds)

def ZpCA(p, prec = None, *args, **kwds):
    r"""
    A shortcut function to create capped absolute `p`-adic rings.

    See documentation for :func:`Zp` for a description of the input parameters.

    EXAMPLES::

        sage: ZpCA(5, 40)
        5-adic Ring with capped absolute precision 40
    """
    return Zp(p, prec, 'capped-abs', *args, **kwds)

def ZpFM(p, prec = None, *args, **kwds):
    r"""
    A shortcut function to create fixed modulus `p`-adic rings.

    See documentation for :func:`Zp` for a description of the input parameters.

    EXAMPLES::

        sage: ZpFM(5, 40)
        5-adic Ring of fixed modulus 5^40
    """
    return Zp(p, prec, 'fixed-mod', *args, **kwds)

def ZpFP(p, prec = None, *args, **kwds):
    r"""
    A shortcut function to create floating point `p`-adic rings.

    Same functionality as ``Zp``.  See documentation for ``Zp`` for a
    description of the input parameters.

    EXAMPLES::

        sage: ZpFP(5, 40)
        5-adic Ring with floating precision 40
    """
    return Zp(p, prec, 'floating-point', *args, **kwds)

def ZqCR(q, prec = None, *args, **kwds):
    r"""
    A shortcut function to create capped relative unramified `p`-adic rings.

    Same functionality as ``Zq``.  See documentation for ``Zq`` for a
    description of the input parameters.

    EXAMPLES::

        sage: R.<a> = ZqCR(25, 40); R
        5-adic Unramified Extension Ring in a defined by x^2 + 4*x + 2
    """
    return Zq(q, prec, 'capped-rel', *args, **kwds)

def ZqCA(q, prec = None, *args, **kwds):
    r"""
    A shortcut function to create capped absolute unramified `p`-adic rings.

    See documentation for :func:`Zq` for a description of the input parameters.

    EXAMPLES::

        sage: R.<a> = ZqCA(25, 40); R
        5-adic Unramified Extension Ring in a defined by x^2 + 4*x + 2
    """
    return Zq(q, prec, 'capped-abs', *args, **kwds)

def ZqFM(q, prec = None, *args, **kwds):
    r"""
    A shortcut function to create fixed modulus unramified `p`-adic rings.

    See documentation for :func:`Zq` for a description of the input parameters.

    EXAMPLES::

        sage: R.<a> = ZqFM(25, 40); R
        5-adic Unramified Extension Ring in a defined by x^2 + 4*x + 2
    """
    return Zq(q, prec, 'fixed-mod', *args, **kwds)

def ZqFP(q, prec = None, *args, **kwds):
    r"""
    A shortcut function to create floating point unramified `p`-adic rings.

    Same functionality as ``Zq``.  See documentation for ``Zq`` for a
    description of the input parameters.

    EXAMPLES::

        sage: R.<a> = ZqFP(25, 40); R
        5-adic Unramified Extension Ring in a defined by x^2 + 4*x + 2
    """
    return Zq(q, prec, 'floating-point', *args, **kwds)

@experimental(23505)
def ZpLC(p, prec=None, *args, **kwds):
    r"""
    A shortcut function to create `p`-adic rings with lattice precision
    (precision is encoded by a lattice in a large vector space and tracked
    using automatic differentiation).

    See documentation for :func:`Zp` for a description of the input parameters.

    EXAMPLES:

    Below is a small demo of the features by this model of precision::

        sage: R = ZpLC(3, print_mode='terse')
        sage: R
        3-adic Ring with lattice-cap precision

        sage: x = R(1,10)

    Of course, when we multiply by 3, we gain one digit of absolute
    precision::

        sage: 3*x
        3 + O(3^11)

    The lattice precision machinery sees this even if we decompose
    the computation into several steps::

        sage: y = x+x
        sage: y
        2 + O(3^10)
        sage: x + y
        3 + O(3^11)

    The same works for the multiplication::

        sage: z = x^2
        sage: z
        1 + O(3^10)
        sage: x*z
        1 + O(3^11)

    This can be more surprising when we are working with elements given
    at different precisions::

        sage: R = ZpLC(2, print_mode='terse')
        sage: x = R(1,10)
        sage: y = R(1,5)
        sage: z = x+y; z
        2 + O(2^5)
        sage: t = x-y; t
        0 + O(2^5)
        sage: z+t  # observe that z+t = 2*x
        2 + O(2^11)
        sage: z-t  # observe that z-t = 2*y
        2 + O(2^6)

        sage: x = R(28888,15)
        sage: y = R(204,10)
        sage: z = x/y; z
        242 + O(2^9)
        sage: z*y  # which is x
        28888 + O(2^15)

    The SOMOS sequence is the sequence defined by the recurrence:

    ..MATH::

        u_n = \frac {u_{n-1} u_{n-3} + u_{n-2}^2} {u_{n-4}}

    It is known for its numerical instability.
    On the one hand, one can show that if the initial values are
    invertible in `\mathbb{Z}_p` and known at precision `O(p^N)`
    then all the next terms of the SOMOS sequence will be known
    at the same precision as well.
    On the other hand, because of the division, when we unroll
    the recurrence, we loose a lot of precision. Observe::

        sage: R = Zp(2, 30, print_mode='terse')
        sage: a,b,c,d = R(1,15), R(1,15), R(1,15), R(3,15)
        sage: a,b,c,d = b,c,d,(b*d+c*c)/a; print(d)
        4 + O(2^15)
        sage: a,b,c,d = b,c,d,(b*d+c*c)/a; print(d)
        13 + O(2^15)
        sage: a,b,c,d = b,c,d,(b*d+c*c)/a; print(d)
        55 + O(2^15)
        sage: a,b,c,d = b,c,d,(b*d+c*c)/a; print(d)
        21975 + O(2^15)
        sage: a,b,c,d = b,c,d,(b*d+c*c)/a; print(d)
        6639 + O(2^13)
        sage: a,b,c,d = b,c,d,(b*d+c*c)/a; print(d)
        7186 + O(2^13)
        sage: a,b,c,d = b,c,d,(b*d+c*c)/a; print(d)
        569 + O(2^13)
        sage: a,b,c,d = b,c,d,(b*d+c*c)/a; print(d)
        253 + O(2^13)
        sage: a,b,c,d = b,c,d,(b*d+c*c)/a; print(d)
        4149 + O(2^13)
        sage: a,b,c,d = b,c,d,(b*d+c*c)/a; print(d)
        2899 + O(2^12)
        sage: a,b,c,d = b,c,d,(b*d+c*c)/a; print(d)
        3072 + O(2^12)
        sage: a,b,c,d = b,c,d,(b*d+c*c)/a; print(d)
        349 + O(2^12)
        sage: a,b,c,d = b,c,d,(b*d+c*c)/a; print(d)
        619 + O(2^12)
        sage: a,b,c,d = b,c,d,(b*d+c*c)/a; print(d)
        243 + O(2^12)
        sage: a,b,c,d = b,c,d,(b*d+c*c)/a; print(d)
        3 + O(2^2)
        sage: a,b,c,d = b,c,d,(b*d+c*c)/a; print(d)
        2 + O(2^2)

    If instead, we use the lattice precision, everything goes well::

        sage: R = ZpLC(2, 30, print_mode='terse')
        sage: a,b,c,d = R(1,15), R(1,15), R(1,15), R(3,15)
        sage: a,b,c,d = b,c,d,(b*d+c*c)/a; print(d)
        4 + O(2^15)
        sage: a,b,c,d = b,c,d,(b*d+c*c)/a; print(d)
        13 + O(2^15)
        sage: a,b,c,d = b,c,d,(b*d+c*c)/a; print(d)
        55 + O(2^15)
        sage: a,b,c,d = b,c,d,(b*d+c*c)/a; print(d)
        21975 + O(2^15)
        sage: a,b,c,d = b,c,d,(b*d+c*c)/a; print(d)
        23023 + O(2^15)
        sage: a,b,c,d = b,c,d,(b*d+c*c)/a; print(d)
        31762 + O(2^15)
        sage: a,b,c,d = b,c,d,(b*d+c*c)/a; print(d)
        16953 + O(2^15)
        sage: a,b,c,d = b,c,d,(b*d+c*c)/a; print(d)
        16637 + O(2^15)

        sage: for _ in range(100):
        ....:     a,b,c,d = b,c,d,(b*d+c*c)/a
        sage: a
        15519 + O(2^15)
        sage: b
        32042 + O(2^15)
        sage: c
        17769 + O(2^15)
        sage: d
        20949 + O(2^15)

    ALGORITHM:

    The precision is global.
    It is encoded by a lattice in a huge vector space whose dimension
    is the number of elements having this parent. Precision is tracked
    using automatic differentiation techniques (see [CRV2014]_ and
    [CRV2018]_).

    Concretely, this precision datum is an instance of the class
    :class:`sage.rings.padic.lattice_precision.PrecisionLattice`.
    It is attached to the parent and is created at the same time
    as the parent.
    (It is actually a bit more subtle because two different parents
    may share the same instance; this happens for instance for a
    `p`-adic ring and its field of fractions.)

    This precision datum is accessible through the method :meth:`precision`::

        sage: R = ZpLC(5, print_mode='terse')
        sage: prec = R.precision()
        sage: prec
        Precision lattice on 0 objects

    This instance knows about all elements of the parent. It is
    automatically updated when a new element (of this parent) is
    created::

        sage: x = R(3513,10)
        sage: prec
        Precision lattice on 1 object
        sage: y = R(176,5)
        sage: prec
        Precision lattice on 2 objects
        sage: z = R.random_element()
        sage: prec
        Precision lattice on 3 objects

    The method :meth:`tracked_elements` provides the list of all
    tracked elements::

        sage: prec.tracked_elements()
        [3513 + O(5^10), 176 + O(5^5), ...]

    Similarly, when a variable is collected by the garbage collector,
    the precision lattice is updated. Note however that the update
    might be delayed. We can force it with the method :meth:`del_elements`::

        sage: z = 0
        sage: prec # random output, could be 2 objects if the garbage collector is fast
        Precision lattice on 3 objects
        sage: prec.del_elements()
        sage: prec
        Precision lattice on 2 objects

    The method :meth:`precision_lattice` returns (a matrix defining)
    the lattice that models the precision. Here we have::

        sage: prec.precision_lattice()
        [9765625       0]
        [      0    3125]

    Observe that `5^10 = 9765625` and `5^5 = 3125`.
    The above matrix then reflects the precision on `x` and `y`.

    Now, observe how the precision lattice changes while performing
    computations::

        sage: x, y = 3*x+2*y, 2*(x-y)
        sage: prec.del_elements()
        sage: prec.precision_lattice()
        [    3125 48825000]
        [       0 48828125]

    The matrix we get is no longer diagonal, meaning that some digits
    of precision are diffused among the two new elements `x` and `y`.
    They nevertheless show up when we compute for instance `x+y`::

        sage: x
        1516 + O(5^5)
        sage: y
        424 + O(5^5)
        sage: x+y
        17565 + O(5^11)

    These diffused digits of precision (which are tracked but
    do not appear on the printing) allow to be always sharp on
    precision.

    NOTE:

    Each elementary operation requires significant manipulations
    on the precision lattice and therefore is costly. Precisely:

    - The creation of a new element has a cost `O(n)` where `n`
      is the number of tracked elements.

    - The destruction of one element has a cost `O(m^2)` where
      `m` is the distance between the destroyed element and
      the last one. Fortunately, it seems that `m` tends to
      be small in general (the dynamics of the list of tracked
      elements is rather close to that of a stack).

    It is nevertheless still possible to manipulate several
    hundred variables (e.g. square matrices of size 5 or
    polynomials of degree 20).

    The class :class:`PrecisionLattice` provides several
    features for introspection, especially concerning timings.
    See :meth:`history` and :meth:`timings` for details.

    .. SEEALSO::

        :func:`ZpLF`
    """
    return Zp(p, prec, 'lattice-cap', *args, **kwds)

@experimental(23505)
def ZpLF(p, prec=None, *args, **kwds):
    r"""
    A shortcut function to create `p`-adic rings where precision
    is encoded by a module in a large vector space.

    See documentation for :func:`Zp` for a description of the input parameters.

    NOTE:

    The precision is tracked using automatic differentiation
    techniques (see [CRV2018]_ and [CRV2014]_).
    Floating point `p`-adic numbers are used for the computation
    of the differential (which is then not exact).

    EXAMPLES::

        sage: R = ZpLF(5, 40)
        sage: R
        5-adic Ring with lattice-float precision

    .. SEEALSO::

        :func:`ZpLC`
    """
    return Zp(p, prec, 'lattice-float', *args, **kwds)


#######################################################################################################
#
#  The Extension Factory -- creates extensions of p-adic rings and fields
#
#######################################################################################################

class pAdicExtension_class(UniqueFactory):
    r"""
    A class for creating extensions of `p`-adic rings and fields.

    EXAMPLES::

        sage: R = Zp(5,3)
        sage: S.<x> = ZZ[]
        sage: W.<w> = pAdicExtension(R, x^4-15)
        sage: W
        5-adic Eisenstein Extension Ring in w defined by x^4 - 15
        sage: W.precision_cap()
        12
    """
    def create_key_and_extra_args(self, base, modulus, prec = None, print_mode = None,
                                  names = None, var_name = None, res_name = None,
                                  unram_name = None, ram_name = None, print_pos = None,
                                  print_sep = None, print_alphabet = None, print_max_ram_terms = None,
                                  print_max_unram_terms = None, print_max_terse_terms = None,
                                  show_prec = None, check = True, unram = False, implementation='FLINT'):
        r"""
        Creates a key from input parameters for pAdicExtension.

        See the documentation for ``Qq`` for more information.

        TESTS::

            sage: R = Zp(5,3)
            sage: S.<x> = ZZ[]
            sage: pAdicExtension.create_key_and_extra_args(R, x^4-15,names='w')
            (('e', 5-adic Ring with capped relative precision 3,
              x^4 - 15, ('w', None, None, 'w'),
              12, 'series', True, '|', (), -1, -1, -1, True, 'NTL'),
             {'approx_modulus': (1 + O(5^3))*x^4 + (O(5^4))*x^3 + (O(5^4))*x^2 + (O(5^4))*x + (2*5 + 4*5^2 + 4*5^3 + O(5^4))})

            sage: A = Qp(3,5)
            sage: Po.<X> = A[]
            sage: f = Po([3,0,-1])
            sage: K.<a> = A.ext(f)
            sage: -a^2+3
            O(a^12)
            sage: K.defining_polynomial() == f/f.leading_coefficient()
            True

            sage: g = Po([6,3,2])
            sage: H.<b> = A.ext(g)
            sage: 2*b^2+3*b+6
            O(b^12)
            sage: H.defining_polynomial() == g/g.leading_coefficient()
            True
        """
        if print_mode is None:
            print_mode = base.print_mode()
        if print_pos is None:
            print_pos = base._printer._pos()
        if print_sep is None:
            print_sep = base._printer._sep()
        if print_alphabet is None:
            print_alphabet = base._printer._alphabet()
        if print_max_ram_terms is None:
            print_max_ram_terms = base._printer._max_ram_terms()
        if print_max_unram_terms is None:
            print_max_unram_terms = base._printer._max_unram_terms()
        if print_max_terse_terms is None:
            print_max_terse_terms = base._printer._max_terse_terms()
        if show_prec is None:
            show_prec = _default_show_prec(base._prec_type(), print_mode)
        from sage.symbolic.expression import is_Expression
        if check:
            if is_Expression(modulus):
                if len(modulus.variables()) != 1:
                    raise ValueError("symbolic expression must be in only one variable")
                exact_modulus = modulus.polynomial(base.exact_field())
                approx_modulus = modulus.polynomial(base)
            elif is_Polynomial(modulus):
                if modulus.parent().ngens() != 1:
                    raise ValueError("must use univariate polynomial")
                exact_modulus = modulus.change_ring(base.exact_field())
                approx_modulus = modulus.change_ring(base)
            else:
                raise ValueError("modulus must be a polynomial")
            if exact_modulus.degree() <= 1:
                raise NotImplementedError("degree of modulus must be at least 2")
            # need to add more checking here.
            if not unram and not exact_modulus.is_monic():
                exact_modulus = exact_modulus / exact_modulus.leading_coefficient()
                approx_modulus = approx_modulus / approx_modulus.leading_coefficient()
            if names is None:
                if var_name is not None:
                    names = var_name
                else:
                    raise ValueError("must specify name of generator of extension")
            if isinstance(names, tuple):
                names = names[0]
            if not isinstance(names, str):
                names = str(names)
        else:
            exact_modulus = modulus
            approx_modulus = modulus.change_ring(base)

        # We now decide on the extension class: unramified, Eisenstein, two-step or general
        if unram or is_unramified(approx_modulus):
            if unram_name is None:
                unram_name = names
            if res_name is None:
                res_name = unram_name + '0'
            if ram_name is None:
                ram_name = base._printer._uniformizer_name()
            names = (names, res_name, unram_name, ram_name)
<<<<<<< HEAD
            if base.degree() == 1:
=======
            if base.absolute_degree() == 1:
>>>>>>> 195d16e1
                polytype = 'u'
            else:
                polytype = 'ru'
            if prec is None:
                prec = min([c.precision_absolute() for c in approx_modulus.list()] + [base.precision_cap()])
            elif prec > base.precision_cap():
                raise ValueError("Precision cannot be larger than that of base ring; you may want to call the change method on the base ring.")
            approx_modulus = truncate_to_prec(exact_modulus, base, prec)

        elif is_eisenstein(approx_modulus):
            unram_name = None
            res_name = None
            if ram_name is None:
                ram_name = names
<<<<<<< HEAD
            if base.degree() == 1:
=======
            if base.absolute_degree() == 1:
>>>>>>> 195d16e1
                unram_name = None
                polytype = 'e'
            else:
                unram_name = base.variable_name()
                polytype = 're'
            names = (names, res_name, unram_name, ram_name)
            e = approx_modulus.degree()
            if prec is None:
                prec = min([c.precision_absolute() for c in approx_modulus.list() if not c._is_exact_zero()] + [base.precision_cap()]) * e
            elif prec > base.precision_cap() * e:
                raise ValueError("Precision cannot be larger than that of base ring; you may want to call the change method on the base ring.")
            approx_modulus = truncate_to_prec(exact_modulus, base, (prec/e).ceil() + 1)
        else:
            if unram_name is None:
                unram_name = names + '_u'
            if res_name is None:
                res_name = names + '0'
            if ram_name is None:
                ram_name = names + '_p'
            names = (names, res_name, unram_name, ram_name)
            polytype = 'p'
        if polytype == 'e':
            implementation = "NTL" # for testing - FLINT ramified extensions not implemented yet
        key = (polytype, base, exact_modulus, names, prec, print_mode, print_pos,
               print_sep, tuple(print_alphabet), print_max_ram_terms, print_max_unram_terms,
               print_max_terse_terms, show_prec, implementation)
        return key, {'approx_modulus': approx_modulus}

    def create_object(self, version, key, approx_modulus=None, shift_seed=None):
        r"""
        Creates an object using a given key.

        See the documentation for pAdicExtension for more information.

        TESTS::

            sage: R = Zp(5,3)
            sage: S.<x> = R[]
            sage: pAdicExtension.create_object(version = (6,4,2), key = ('e', R, x^4 - 15, x^4 - 15, ('w', None, None, 'w'), 12, None, 'series', True, '|', (),-1,-1,-1,'NTL'), shift_seed = S(3 + O(5^3)))
            5-adic Eisenstein Extension Ring in w defined by x^4 - 15
        """
        polytype = key[0]
        if version[0] < 6 or version[0] == 6 and version[1] < 1:
            key = list(key)
            key.append('NTL')
        if version[0] < 8:
            (polytype, base, premodulus, approx_modulus, names, prec, halt, print_mode, print_pos, print_sep,
             print_alphabet, print_max_ram_terms, print_max_unram_terms, print_max_terse_terms, implementation) = key
            from sage.symbolic.expression import is_Expression
            if is_Expression(premodulus):
                exact_modulus = premodulus.polynomial(base.exact_field())
            elif is_Polynomial(premodulus):
                exact_modulus = premodulus.change_ring(base.exact_field())
            show_prec = None
        else:
            (polytype, base, exact_modulus, names, prec, print_mode, print_pos,
             print_sep, print_alphabet, print_max_ram_terms, print_max_unram_terms,
             print_max_terse_terms, show_prec, implementation) = key
            if polytype in ('e', 're'):
                unif = exact_modulus.base_ring()(base.uniformizer())
                shift_seed = (-exact_modulus[:exact_modulus.degree()] / unif).change_ring(base)
            if not krasner_check(exact_modulus, prec):
                raise ValueError("polynomial does not determine a unique extension.  Please specify more precision or use parameter check=False.")

        if show_prec is None:
            show_prec = base._printer._show_prec()
        if polytype == 'p':
            raise NotImplementedError("Extensions by general polynomials not yet supported.  Please use an unramified or Eisenstein polynomial.")
        T = ext_table[polytype, type(base.ground_ring_of_tower()).__base__]
        return T(exact_modulus, approx_modulus, prec,
                 {'mode': print_mode, 'pos': print_pos, 'sep': print_sep, 'alphabet': print_alphabet,
                  'max_ram_terms': print_max_ram_terms, 'max_unram_terms': print_max_unram_terms, 'max_terse_terms': print_max_terse_terms, 'show_prec': show_prec},
                 shift_seed, names, implementation)

ExtensionFactory = pAdicExtension = pAdicExtension_class("pAdicExtension")

######################################################
# Helper functions for the Extension Factory
######################################################

def split(poly, prec):
    r"""
    Given a polynomial ``poly`` and a desired precision ``prec``, computes
    ``upoly`` and epoly so that the extension defined by ``poly`` is isomorphic
    to the extension defined by first taking an extension by the unramified
    polynomial ``upoly``, and then an extension by the Eisenstein polynomial
    ``epoly``.

    We need better `p`-adic factoring in Sage before this function can be
    implemented.

    EXAMPLES::

        sage: k = Qp(13)
        sage: x = polygen(k)
        sage: f = x^2+1
        sage: sage.rings.padics.factory.split(f, 10)
        Traceback (most recent call last):
        ...
        NotImplementedError: Extensions by general polynomials not yet supported. Please use an unramified or Eisenstein polynomial.

    TESTS:

    This checks that :trac:`6186` is still fixed::

        sage: k = Qp(13)
        sage: x = polygen(k)
        sage: f = x^2+1
        sage: L.<a> = k.extension(f)
        Traceback (most recent call last):
        ...
        NotImplementedError: Extensions by general polynomials not yet supported. Please use an unramified or Eisenstein polynomial.

    """
    raise NotImplementedError("Extensions by general polynomials not yet supported.  Please use an unramified or Eisenstein polynomial.")

def truncate_to_prec(poly, R, absprec):
    r"""
    Truncates the unused precision off of a polynomial.

    EXAMPLES::

        sage: R = Zp(5)
        sage: S.<x> = R[]
        sage: from sage.rings.padics.factory import truncate_to_prec
        sage: f = x^4 + (3+O(5^6))*x^3 + O(5^4)
        sage: truncate_to_prec(f, R, 5)
        (1 + O(5^5))*x^4 + (3 + O(5^5))*x^3 + (O(5^5))*x^2 + (O(5^5))*x + (O(5^4))
    """
    return R[poly.variable_name()]([R(a, absprec=absprec) for a in poly.list()]) # Is this quite right?  We don't want flat necessarily...

def krasner_check(poly, prec):
    r"""
    Returns True iff poly determines a unique isomorphism class of
    extensions at precision prec.

    Currently just returns True (thus allowing extensions that are not
    defined to high enough precision in order to specify them up to
    isomorphism).  This will change in the future.

    EXAMPLES::

        sage: from sage.rings.padics.factory import krasner_check
        sage: krasner_check(1,2) #this is a stupid example.
        True
    """
    return True #This needs to be implemented

def is_eisenstein(poly):
    r"""
    Returns True iff this monic polynomial is Eisenstein.

    A polynomial is Eisenstein if it is monic, the constant term has
    valuation 1 and all other terms have positive valuation.

    EXAMPLES::

        sage: R = Zp(5)
        sage: S.<x> = R[]
        sage: from sage.rings.padics.factory import is_eisenstein
        sage: f = x^4 - 75*x + 15
        sage: is_eisenstein(f)
        True
        sage: g = x^4 + 75
        sage: is_eisenstein(g)
        False
        sage: h = x^7 + 27*x -15
        sage: is_eisenstein(h)
        False
    """
    if poly[0].valuation() != 1:
        return False
    if reduce(lambda a, b: a or b, [(c.valuation() < 1) for c in poly.list()[1:poly.degree()]]):
        return False
    return True

def is_unramified(poly):
    r"""
    Returns true iff this monic polynomial is unramified.

    A polynomial is unramified if its reduction modulo the maximal
    ideal is irreducible.

    EXAMPLES::

        sage: R = Zp(5)
        sage: S.<x> = R[]
        sage: from sage.rings.padics.factory import is_unramified
        sage: f = x^4 + 14*x + 9
        sage: is_unramified(f)
        True
        sage: g = x^6 + 17*x + 6
        sage: is_unramified(g)
        False
    """
    if poly[0].valuation() > 0:
        return False
    if reduce(lambda a, b: a or b, [(c.valuation() < 0) for c in poly.list()[1:poly.degree()]]):
        return False
    F = poly.parent().change_ring(poly.base_ring().residue_class_field())(poly).factor()
    if len(F) != 1 or F[0][1] != 1:
        return False
    return True<|MERGE_RESOLUTION|>--- conflicted
+++ resolved
@@ -2886,11 +2886,7 @@
             if ram_name is None:
                 ram_name = base._printer._uniformizer_name()
             names = (names, res_name, unram_name, ram_name)
-<<<<<<< HEAD
-            if base.degree() == 1:
-=======
             if base.absolute_degree() == 1:
->>>>>>> 195d16e1
                 polytype = 'u'
             else:
                 polytype = 'ru'
@@ -2905,11 +2901,7 @@
             res_name = None
             if ram_name is None:
                 ram_name = names
-<<<<<<< HEAD
-            if base.degree() == 1:
-=======
             if base.absolute_degree() == 1:
->>>>>>> 195d16e1
                 unram_name = None
                 polytype = 'e'
             else:
