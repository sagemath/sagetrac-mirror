--- conflicted
+++ resolved
@@ -77,10 +77,7 @@
 
     INPUT:
 
-<<<<<<< HEAD
-def get_key_base(p, prec, type, print_mode, names, ram_name, print_pos, print_sep, print_alphabet, print_max_terms, check, valid_non_lazy_types, label=None):
-=======
-    - ``type`` -- a string: ``'capped-rel'``, ``'capped-abs'``, ``'fixed-mod'`` or ``'floating-point'``
+    - ``type`` -- a string: ``'capped-rel'``, ``'capped-abs'``, ``'fixed-mod'``, ``'floating-point'`` or ``'lattice'``
     - ``print_mode`` -- a string: ``'series'``, ``'terse'``, ``'val-unit'``, ``'digits'``, ``'bars'``
 
     EXAMPLES::
@@ -100,8 +97,7 @@
     else:
         return False
 
-def get_key_base(p, prec, type, print_mode, names, ram_name, print_pos, print_sep, print_alphabet, print_max_terms, show_prec, check, valid_non_lazy_types):
->>>>>>> 6cd99718
+def get_key_base(p, prec, type, print_mode, names, ram_name, print_pos, print_sep, print_alphabet, print_max_terms, show_prec, check, valid_non_lazy_types, label=None):
     """
     This implements create_key for Zp and Qp: moving it here prevents code duplication.
 
@@ -110,10 +106,9 @@
     EXAMPLES::
 
         sage: from sage.rings.padics.factory import get_key_base
-<<<<<<< HEAD
-        sage: get_key_base(11, 5, 'capped-rel', None, None, None, None, ':', None, None, True, ['capped-rel'])
-        (11, 5, 'capped-rel', 'series', '11', True, '|', (), -1, None)
-        sage: get_key_base(12, 5, 'capped-rel', 'digits', None, None, None, None, None, None, False, ['capped-rel'])
+        sage: get_key_base(11, 5, 'capped-rel', None, None, None, None, ':', None, None, False, True, ['capped-rel'])
+        (11, 5, 'capped-rel', 'series', '11', True, '|', (), -1, False, None)
+        sage: get_key_base(12, 5, 'capped-rel', 'digits', None, None, None, None, None, None, True, False, ['capped-rel'])
         (12,
          5,
          'capped-rel',
@@ -123,13 +118,8 @@
          '|',
          ('0', '1', '2', '3', '4', '5', '6', '7', '8', '9', 'A', 'B'),
          -1,
+         False,
          None)
-=======
-        sage: get_key_base(11, 5, 'capped-rel', None, None, None, None, ':', None, None, False, True, ['capped-rel'])
-        (11, 5, 'capped-rel', 'series', '11', True, '|', (), -1, False)
-        sage: get_key_base(12, 5, 'capped-rel', 'digits', None, None, None, None, None, None, True, False, ['capped-rel'])
-        (12, 5, 'capped-rel', 'digits', '12', True, '|', ('0', '1', '2', '3', '4', '5', '6', '7', '8', '9', 'A', 'B'), -1, True)
->>>>>>> 6cd99718
     """
     if prec is None:
         prec = DEFAULT_PREC
@@ -208,11 +198,7 @@
     if show_prec is None:
         show_prec = _default_show_prec(type, print_mode)
     if type in valid_non_lazy_types:
-<<<<<<< HEAD
-        key = (p, prec, type, print_mode, name, print_pos, print_sep, tuple(print_alphabet), print_max_terms, label)
-=======
-        key = (p, prec, type, print_mode, name, print_pos, print_sep, tuple(print_alphabet), print_max_terms, show_prec)
->>>>>>> 6cd99718
+        key = (p, prec, type, print_mode, name, print_pos, print_sep, tuple(print_alphabet), print_max_terms, show_prec, label)
     else:
         raise ValueError("type must be %s"%(", ".join(valid_non_lazy_types)))
     return key
@@ -562,11 +548,7 @@
     """
     def create_key(self, p, prec = None, type = 'capped-rel', print_mode = None,
                    names = None, ram_name = None, print_pos = None,
-<<<<<<< HEAD
-                   print_sep = None, print_alphabet = None, print_max_terms = None, check = True, label=None):
-=======
-                   print_sep = None, print_alphabet = None, print_max_terms = None, show_prec=None, check = True):
->>>>>>> 6cd99718
+                   print_sep = None, print_alphabet = None, print_max_terms = None, show_prec = None, check = True, label = None):
         """
         Creates a key from input parameters for ``Qp``.
 
@@ -575,11 +557,7 @@
         TESTS::
 
             sage: Qp.create_key(5,40)
-<<<<<<< HEAD
-            (5, 40, 'capped-rel', 'series', '5', True, '|', (), -1, None)
-=======
-            (5, 40, 'capped-rel', 'series', '5', True, '|', (), -1, True)
->>>>>>> 6cd99718
+            (5, 40, 'capped-rel', 'series', '5', True, '|', (), -1, True, None)
         """
         if isinstance(names, (int, Integer)):
             # old pickle; names is what used to be halt.
@@ -589,11 +567,7 @@
             print_alphabet = print_max_terms
             print_max_terms = check
             check = True
-<<<<<<< HEAD
-        return get_key_base(p, prec, type, print_mode, names, ram_name, print_pos, print_sep, print_alphabet, print_max_terms, check, ['capped-rel', 'floating-point', 'lattice'], label)
-=======
-        return get_key_base(p, prec, type, print_mode, names, ram_name, print_pos, print_sep, print_alphabet, print_max_terms, show_prec, check, ['capped-rel', 'floating-point'])
->>>>>>> 6cd99718
+        return get_key_base(p, prec, type, print_mode, names, ram_name, print_pos, print_sep, print_alphabet, print_max_terms, show_prec, check, ['capped-rel', 'floating-point', 'lattice'], label)
 
     def create_object(self, version, key):
         """
@@ -609,16 +583,12 @@
         if version[0] < 3 or (version[0] == 3 and version[1] < 2) or (version[0] == 3 and version[1] == 2 and version[2] < 3):
             p, prec, type, print_mode, name = key
             print_pos, print_sep, print_alphabet, print_max_terms = None, None, None, None
-<<<<<<< HEAD
-        else:
-            p, prec, type, print_mode, name, print_pos, print_sep, print_alphabet, print_max_terms, label = key
-=======
         elif version[0] < 8:
             p, prec, type, print_mode, name, print_pos, print_sep, print_alphabet, print_max_terms = key
             show_prec = None
+            label = None
         else:
-            p, prec, type, print_mode, name, print_pos, print_sep, print_alphabet, print_max_terms, show_prec = key
->>>>>>> 6cd99718
+            p, prec, type, print_mode, name, print_pos, print_sep, print_alphabet, print_max_terms, show_prec, label = key
         if isinstance(type, Integer):
             # lazy
             raise NotImplementedError("lazy p-adics need more work.  Sorry.")
@@ -634,11 +604,7 @@
                     return obj
             except KeyError:
                 pass
-<<<<<<< HEAD
-            p, prec, type, print_mode, name, print_pos, print_sep, print_alphabet, print_max_terms, label = key
-=======
-            p, prec, type, print_mode, name, print_pos, print_sep, print_alphabet, print_max_terms, show_prec = key
->>>>>>> 6cd99718
+            p, prec, type, print_mode, name, print_pos, print_sep, print_alphabet, print_max_terms, show_prec, label = key
 
         if type == 'capped-rel':
             if print_mode == 'terse':
@@ -653,18 +619,14 @@
                                                           'ram_name': name, 'max_terse_terms': print_max_terms, 'show_prec': show_prec}, name)
             else:
                 return pAdicFieldFloatingPoint(p, prec, {'mode': print_mode, 'pos': print_pos, 'sep': print_sep, 'alphabet': print_alphabet,
-<<<<<<< HEAD
-                                                         'ram_name': name, 'max_ram_terms': print_max_terms, 'show_prec': False}, name)
+                                                         'ram_name': name, 'max_ram_terms': print_max_terms, 'show_prec': show_prec}, name)
         elif type == 'lattice':
             if print_mode == 'terse':
                 return pAdicFieldLattice(p, prec, {'mode': print_mode, 'pos': print_pos, 'sep': print_sep, 'alphabet': print_alphabet,
-                                                   'ram_name': name, 'max_terse_terms': print_max_terms, 'show_prec': True}, name, label)
+                                                   'ram_name': name, 'max_terse_terms': print_max_terms, 'show_prec': show_prec}, name, label)
             else:
                 return pAdicFieldLattice(p, prec, {'mode': print_mode, 'pos': print_pos, 'sep': print_sep, 'alphabet': print_alphabet,
-                                                   'ram_name': name, 'max_ram_terms': print_max_terms, 'show_prec': True}, name, label)
-=======
-                                                         'ram_name': name, 'max_ram_terms': print_max_terms, 'show_prec': show_prec}, name)
->>>>>>> 6cd99718
+                                                   'ram_name': name, 'max_ram_terms': print_max_terms, 'show_prec': show_prec}, name, label)
         else:
             raise ValueError("unexpected type")
 
@@ -1228,13 +1190,38 @@
         sage: QpFP(5, 40)
         5-adic Field with floating precision 40
     """
-<<<<<<< HEAD
-    return Qp(p=p, prec=prec, print_mode=print_mode, check=check, names=names,
-              print_pos=print_pos, print_sep=print_sep, print_alphabet=print_alphabet, print_max_terms=print_max_terms,
-              type = 'floating-point')
-
-def QpLP(p, prec = DEFAULT_PREC, print_mode = None, names = None, print_pos = None,
-         print_sep = None, print_alphabet = None, print_max_terms = None, check=True, label=None):
+
+def QqCR(q, prec = None, *args, **kwds):
+    """
+    A shortcut function to create capped relative unramified `p`-adic
+    fields.
+
+    Same functionality as ``Qq``.  See documentation for ``Qq`` for a
+    description of the input parameters.
+
+    EXAMPLES::
+
+        sage: R.<a> = QqCR(25, 40); R
+        Unramified Extension in a defined by x^2 + 4*x + 2 with capped relative precision 40 over 5-adic Field
+    """
+    return Qq(q, prec, 'capped-rel', *args, **kwds)
+
+def QqFP(q, prec = None, *args, **kwds):
+    """
+    A shortcut function to create floating point unramified `p`-adic
+    fields.
+
+    Same functionality as ``Qq``.  See documentation for ``Qq`` for a
+    description of the input parameters.
+
+    EXAMPLES::
+
+        sage: R.<a> = QqFP(25, 40); R
+        Unramified Extension in a defined by x^2 + 4*x + 2 with floating precision 40 over 5-adic Field
+    """
+    return Qq(q, prec, 'floating-point', *args, **kwds)
+
+def QpLP(p, prec = None, *args, **kwds):
     """
     A shortcut function to create `p`-adic fields with lattice precision.
 
@@ -1247,62 +1234,8 @@
         2-adic Field with lattice precision
 
     """
-    return Qp(p=p, prec=prec, print_mode=print_mode, check=check, names=names,
-              print_pos=print_pos, print_sep=print_sep, print_alphabet=print_alphabet, print_max_terms=print_max_terms,
-              type = 'lattice', label=label)
-
-#def QpL(p, prec = DEFAULT_PREC, print_mode = None, halt = DEFAULT_HALT, names = None, print_pos = None,
-#        print_sep = None, print_alphabet = None, print_max_terms = None, check=True):
-#    """
-#    A shortcut function to create lazy p-adic fields.
-
-#    Currently deactivated.  See documentation for Qp for a description of the input parameters.
-
-#    EXAMPLES::
-
-#    """
-#    return Qp(p=p, prec=prec, print_mode=print_mode, halt=halt, check=check, names=names,
-#              print_pos=print_pos, print_sep=print_sep, print_alphabet=print_alphabet, print_max_terms=print_max_terms,
-#              type = 'lazy')
-
-
-def QqCR(q, prec = None, modulus = None, names=None,
-          print_mode=None, ram_name = None, print_pos = None,
-       print_sep = None, print_alphabet = None, print_max_ram_terms = None,
-       print_max_unram_terms = None, print_max_terse_terms = None, check = True, implementation = 'FLINT'):
-=======
-    return Qp(p, prec, 'floating-point', *args, **kwds)
-
-def QqCR(q, prec = None, *args, **kwds):
->>>>>>> 6cd99718
-    """
-    A shortcut function to create capped relative unramified `p`-adic
-    fields.
-
-    Same functionality as ``Qq``.  See documentation for ``Qq`` for a
-    description of the input parameters.
-
-    EXAMPLES::
-
-        sage: R.<a> = QqCR(25, 40); R
-        Unramified Extension in a defined by x^2 + 4*x + 2 with capped relative precision 40 over 5-adic Field
-    """
-    return Qq(q, prec, 'capped-rel', *args, **kwds)
-
-def QqFP(q, prec = None, *args, **kwds):
-    """
-    A shortcut function to create floating point unramified `p`-adic
-    fields.
-
-    Same functionality as ``Qq``.  See documentation for ``Qq`` for a
-    description of the input parameters.
-
-    EXAMPLES::
-
-        sage: R.<a> = QqFP(25, 40); R
-        Unramified Extension in a defined by x^2 + 4*x + 2 with floating precision 40 over 5-adic Field
-    """
-    return Qq(q, prec, 'floating-point', *args, **kwds)
+    return Qp(p, prec, 'lattice', *args, **kwds)
+
 
 #######################################################################################################
 #
@@ -1696,11 +1629,7 @@
     """
     def create_key(self, p, prec = None, type = 'capped-rel', print_mode = None,
                    names = None, ram_name = None, print_pos = None, print_sep = None, print_alphabet = None,
-<<<<<<< HEAD
-                   print_max_terms = None, check = True, label = None):
-=======
-                   print_max_terms = None, show_prec = None, check = True):
->>>>>>> 6cd99718
+                   print_max_terms = None, show_prec = None, check = True, label = None):
         """
         Creates a key from input parameters for ``Zp``.
 
@@ -1709,8 +1638,7 @@
         TESTS::
 
             sage: Zp.create_key(5,40)
-<<<<<<< HEAD
-            (5, 40, 'capped-rel', 'series', '5', True, '|', (), -1, None)
+            (5, 40, 'capped-rel', 'series', '5', True, '|', (), -1, True, None)
             sage: Zp.create_key(5,40,print_mode='digits')
             (5,
              40,
@@ -1721,12 +1649,8 @@
              '|',
              ('0', '1', '2', '3', '4'),
              -1,
+             False,
              None)
-=======
-            (5, 40, 'capped-rel', 'series', '5', True, '|', (), -1, True)
-            sage: Zp.create_key(5,40,print_mode='digits')
-            (5, 40, 'capped-rel', 'digits', '5', True, '|', ('0', '1', '2', '3', '4'), -1, False)
->>>>>>> 6cd99718
         """
         if isinstance(names, (int, Integer)):
             # old pickle; names is what used to be halt.
@@ -1737,11 +1661,7 @@
             print_max_terms = check
             check = True
         return get_key_base(p, prec, type, print_mode, names, ram_name, print_pos, print_sep, print_alphabet,
-<<<<<<< HEAD
-                            print_max_terms, check, ['capped-rel', 'fixed-mod', 'capped-abs', 'floating-point', 'lattice'], label=label)
-=======
-                            print_max_terms, show_prec, check, ['capped-rel', 'fixed-mod', 'capped-abs', 'floating-point'])
->>>>>>> 6cd99718
+                            print_max_terms, show_prec, check, ['capped-rel', 'fixed-mod', 'capped-abs', 'floating-point', 'lattice'], label)
 
     def create_object(self, version, key):
         """
@@ -1758,16 +1678,12 @@
             (len(version) > 2 and version[0] == 3 and version[1] == 2 and version[2] < 3)):
             p, prec, type, print_mode, name = key
             print_pos, print_sep, print_alphabet, print_max_terms = None, None, None, None
-<<<<<<< HEAD
-        else:
-            p, prec, type, print_mode, name, print_pos, print_sep, print_alphabet, print_max_terms, label = key
-=======
         elif version[0] < 8:
             p, prec, type, print_mode, name, print_pos, print_sep, print_alphabet, print_max_terms = key
             show_prec = None
+            label = None
         else:
-            p, prec, type, print_mode, name, print_pos, print_sep, print_alphabet, print_max_terms, show_prec = key
->>>>>>> 6cd99718
+            p, prec, type, print_mode, name, print_pos, print_sep, print_alphabet, print_max_terms, show_prec, label = key
         if isinstance(type, Integer):
             # lazy
             raise NotImplementedError("lazy p-adics need more work.  Sorry.")
@@ -1776,22 +1692,14 @@
             # keys changed in order to reduce irrelevant duplications: e.g. two Zps with print_mode 'series'
             # that are identical except for different 'print_alphabet' now return the same object.
             key = get_key_base(p, prec, type, print_mode, name, None, print_pos, print_sep, print_alphabet,
-<<<<<<< HEAD
-                               print_max_terms, False, ['capped-rel', 'fixed-mod', 'capped-abs', 'lattice'])
-=======
-                               print_max_terms, None, False, ['capped-rel', 'fixed-mod', 'capped-abs'])
->>>>>>> 6cd99718
+                               print_max_terms, None, False, ['capped-rel', 'fixed-mod', 'capped-abs', 'lattice'])
             try:
                 obj = self._cache[version, key]()
                 if obj is not None:
                     return obj
             except KeyError:
                 pass
-<<<<<<< HEAD
-            p, prec, type, print_mode, name, print_pos, print_sep, print_alphabet, print_max_terms, label = key
-=======
-            p, prec, type, print_mode, name, print_pos, print_sep, print_alphabet, print_max_terms, show_prec = key
->>>>>>> 6cd99718
+            p, prec, type, print_mode, name, print_pos, print_sep, print_alphabet, print_max_terms, show_prec, label = key
         if type == 'capped-rel':
             return pAdicRingCappedRelative(p, prec, {'mode': print_mode, 'pos': print_pos, 'sep': print_sep, 'alphabet': print_alphabet,
                                                      'ram_name': name, 'max_ram_terms': print_max_terms, 'show_prec': show_prec}, name)
@@ -1803,14 +1711,10 @@
                                                      'ram_name': name, 'max_ram_terms': print_max_terms, 'show_prec': show_prec}, name)
         elif type == 'floating-point':
             return pAdicRingFloatingPoint(p, prec, {'mode': print_mode, 'pos': print_pos, 'sep': print_sep, 'alphabet': print_alphabet,
-<<<<<<< HEAD
-                                                     'ram_name': name, 'max_ram_terms': print_max_terms, 'show_prec': False}, name)
+                                                     'ram_name': name, 'max_ram_terms': print_max_terms, 'show_prec': show_prec}, name)
         elif type == 'lattice':
             return pAdicRingLattice(p, prec, {'mode': print_mode, 'pos': print_pos, 'sep': print_sep, 'alphabet': print_alphabet,
-                                              'ram_name': name, 'max_ram_terms': print_max_terms, 'show_prec': True}, name, label)
-=======
-                                                     'ram_name': name, 'max_ram_terms': print_max_terms, 'show_prec': show_prec}, name)
->>>>>>> 6cd99718
+                                              'ram_name': name, 'max_ram_terms': print_max_terms, 'show_prec': show_prec}, name, label)
         else:
             raise ValueError("unexpected type")
 
@@ -2423,13 +2327,63 @@
         sage: ZpFP(5, 40)
         5-adic Ring with floating precision 40
     """
-<<<<<<< HEAD
-    return Zp(p=p, prec=prec, print_mode=print_mode, check=check, names=names,
-              print_pos=print_pos, print_sep=print_sep, print_alphabet=print_alphabet, print_max_terms=print_max_terms,
-              type = 'floating-point')
-
-def ZpLP(p, prec = DEFAULT_PREC, print_mode = None, names = None, print_pos = None,
-         print_sep = None, print_alphabet = None, print_max_terms = None, check=True, label=None):
+    return Zp(p, prec, 'floating-point', *args, **kwds)
+
+def ZqCR(q, prec = None, *args, **kwds):
+    """
+    A shortcut function to create capped relative unramified `p`-adic rings.
+
+    Same functionality as ``Zq``.  See documentation for ``Zq`` for a
+    description of the input parameters.
+
+    EXAMPLES::
+
+        sage: R.<a> = ZqCR(25, 40); R
+        Unramified Extension in a defined by x^2 + 4*x + 2 with capped relative precision 40 over 5-adic Ring
+    """
+    return Zq(q, prec, 'capped-rel', *args, **kwds)
+
+def ZqCA(q, prec = None, *args, **kwds):
+    """
+    A shortcut function to create capped absolute unramified `p`-adic rings.
+
+    See documentation for ``Zq`` for a description of the input parameters.
+
+    EXAMPLES::
+
+        sage: R.<a> = ZqCA(25, 40); R
+        Unramified Extension in a defined by x^2 + 4*x + 2 with capped absolute precision 40 over 5-adic Ring
+    """
+    return Zq(q, prec, 'capped-abs', *args, **kwds)
+
+def ZqFM(q, prec = None, *args, **kwds):
+    """
+    A shortcut function to create fixed modulus unramified `p`-adic rings.
+
+    See documentation for ``Zq`` for a description of the input parameters.
+
+    EXAMPLES::
+
+        sage: R.<a> = ZqFM(25, 40); R
+        Unramified Extension in a defined by x^2 + 4*x + 2 of fixed modulus 5^40 over 5-adic Ring
+    """
+    return Zq(q, prec, 'fixed-mod', *args, **kwds)
+
+def ZqFP(q, prec = None, *args, **kwds):
+    """
+    A shortcut function to create floating point unramified `p`-adic rings.
+
+    Same functionality as ``Zq``.  See documentation for ``Zq`` for a
+    description of the input parameters.
+
+    EXAMPLES::
+
+        sage: R.<a> = ZqFP(25, 40); R
+        Unramified Extension in a defined by x^2 + 4*x + 2 with floating precision 40 over 5-adic Ring
+    """
+    return Zq(q, prec, 'floating-point', *args, **kwds)
+
+def ZpLP(p, prec = None, *args, **kwds):
     """
     A shortcut function to create `p`-adic rings with lattice precision.
 
@@ -2729,85 +2683,8 @@
          'partial reduce': 0.0917658805847168}
 
     """
-    return Zp(p=p, prec=prec, print_mode=print_mode, check=check, names=names,
-              print_pos=print_pos, print_sep=print_sep, print_alphabet=print_alphabet, print_max_terms=print_max_terms,
-              type = 'lattice', label=label)
-
-#def ZpL(p, prec = DEFAULT_PREC, print_mode = None, halt = DEFAULT_HALT, names = None, print_pos = None,
-#         print_sep = None, print_alphabet = None, print_max_terms = None, check=True):
-#    """
-#    A shortcut function to create lazy `p`-adic rings.
-
-#    Currently deactivated.  See documentation for Zp for a description of the input parameters.
-
-#    EXAMPLES::
-#
-#    """
-#    return Zp(p=p, prec=prec, print_mode=print_mode, halt=halt, check=check, names=names,
-#              print_pos=print_pos, print_sep=print_sep, print_alphabet=print_alphabet, print_max_terms=print_max_terms,
-#              type = 'lazy')
-
-def ZqCR(q, prec = None, modulus = None, names=None,
-          print_mode=None, ram_name = None, print_pos = None,
-       print_sep = None, print_alphabet = None, print_max_ram_terms = None,
-       print_max_unram_terms = None, print_max_terse_terms = None, check = True, implementation = 'FLINT'):
-=======
-    return Zp(p, prec, 'floating-point', *args, **kwds)
-
-def ZqCR(q, prec = None, *args, **kwds):
->>>>>>> 6cd99718
-    """
-    A shortcut function to create capped relative unramified `p`-adic rings.
-
-    Same functionality as ``Zq``.  See documentation for ``Zq`` for a
-    description of the input parameters.
-
-    EXAMPLES::
-
-        sage: R.<a> = ZqCR(25, 40); R
-        Unramified Extension in a defined by x^2 + 4*x + 2 with capped relative precision 40 over 5-adic Ring
-    """
-    return Zq(q, prec, 'capped-rel', *args, **kwds)
-
-def ZqCA(q, prec = None, *args, **kwds):
-    """
-    A shortcut function to create capped absolute unramified `p`-adic rings.
-
-    See documentation for ``Zq`` for a description of the input parameters.
-
-    EXAMPLES::
-
-        sage: R.<a> = ZqCA(25, 40); R
-        Unramified Extension in a defined by x^2 + 4*x + 2 with capped absolute precision 40 over 5-adic Ring
-    """
-    return Zq(q, prec, 'capped-abs', *args, **kwds)
-
-def ZqFM(q, prec = None, *args, **kwds):
-    """
-    A shortcut function to create fixed modulus unramified `p`-adic rings.
-
-    See documentation for ``Zq`` for a description of the input parameters.
-
-    EXAMPLES::
-
-        sage: R.<a> = ZqFM(25, 40); R
-        Unramified Extension in a defined by x^2 + 4*x + 2 of fixed modulus 5^40 over 5-adic Ring
-    """
-    return Zq(q, prec, 'fixed-mod', *args, **kwds)
-
-def ZqFP(q, prec = None, *args, **kwds):
-    """
-    A shortcut function to create floating point unramified `p`-adic rings.
-
-    Same functionality as ``Zq``.  See documentation for ``Zq`` for a
-    description of the input parameters.
-
-    EXAMPLES::
-
-        sage: R.<a> = ZqFP(25, 40); R
-        Unramified Extension in a defined by x^2 + 4*x + 2 with floating precision 40 over 5-adic Ring
-    """
-    return Zq(q, prec, 'floating-point', *args, **kwds)
+    return Zp(p, prec, 'lattice', *args, **kwds)
+
 
 #######################################################################################################
 #
