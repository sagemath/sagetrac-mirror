"""
This file gives a class from which all the `p`-adic templates inherit.

This file is included in the various precision template files (such as
sage/rings/padics/CR_template.pxi).  While this choice means that routines here
do have access to the inlined functions defined in the linkage files, the
downside is that there will be multiple ``pAdicTemplateElement``
classes, one for each `p`-adic template.

AUTHORS:

- David Roe -- initial version (2012-3-1)
"""

#*****************************************************************************
#       Copyright (C) 2007-2013 David Roe <roed.math@gmail.com>
#                               William Stein <wstein@gmail.com>
#
#  Distributed under the terms of the GNU General Public License (GPL)
#  as published by the Free Software Foundation; either version 2 of
#  the License, or (at your option) any later version.
#
#                  http://www.gnu.org/licenses/
#*****************************************************************************

from cpython.int cimport *

from sage.libs.gmp.all cimport *
import sage.rings.finite_rings.integer_mod
from cypari2.types cimport *
from cypari2.gen cimport Gen as pari_gen
from sage.libs.pari.convert_gmp cimport INT_to_mpz
from sage.rings.padics.common_conversion cimport get_ordp, get_preccap
from sage.rings.integer cimport Integer
from sage.rings.infinity import infinity
from sage.rings.rational import Rational
from sage.rings.padics.precision_error import PrecisionError
from sage.rings.padics.misc import trim_zeros
from sage.structure.element import canonical_coercion
from sage.misc.superseded import deprecation
import itertools

cdef long maxordp = (1L << (sizeof(long) * 8 - 2)) - 1
cdef long minusmaxordp = -maxordp

cdef inline int check_ordp(long ordp) except -1:
    """
    Checks for overflow after addition or subtraction of valuations.

    There is another variant, :meth:`check_ordp_mpz`, for ``mpz_t`` input.

    If overflow is detected, raises a OverflowError.
    """
    if ordp >= maxordp or ordp <= minusmaxordp:
        raise OverflowError("valuation overflow")

cdef class pAdicTemplateElement(pAdicGenericElement):
    """
    A class for common functionality among the `p`-adic template classes.

    INPUT:

    - ``parent`` -- a local ring or field

    - ``x`` -- data defining this element.  Various types are supported,
      including ints, Integers, Rationals, PARI p-adics, integers mod `p^k`
      and other Sage p-adics.

    - ``absprec`` -- a cap on the absolute precision of this element

    - ``relprec`` -- a cap on the relative precision of this element

    EXAMPLES::

        sage: Zp(17)(17^3, 8, 4)
        17^3 + O(17^7)
    """
    def __init__(self, parent, x, absprec=infinity, relprec=infinity):
        """
        Initialization.

        .. NOTE::

            This initialization function is not called for Integers
            and Rationals since a conversion morphism has been
            implemented.  It is, however, used for python ints and longs.

        EXAMPLES::

            sage: a = Zp(5)(1/2,3); a
            3 + 2*5 + 2*5^2 + O(5^3)
            sage: type(a)
            <type 'sage.rings.padics.padic_capped_relative_element.pAdicCappedRelativeElement'>
            sage: TestSuite(a).run()

        TESTS::

            sage: QQq.<zz> = Qq(25,4)
            sage: FFp = Zp(5,5).residue_field()
            sage: QQq(FFp.zero())
            O(5)
            sage: QQq(FFp.one())
            1 + O(5)
            sage: QQq(IntegerModRing(25)(15))
            3*5 + O(5^2)
            sage: QQq(IntegerModRing(9)(0))
            Traceback (most recent call last):
            ...
            TypeError: p does not divide modulus 9

        """
        self.prime_pow = <PowComputer_?>parent.prime_pow
        pAdicGenericElement.__init__(self, parent)
        cdef long val, xprec
        cdef GEN pari_tmp
        if isinstance(x, (int, long)):
            x = Integer(x)
        elif isinstance(x, pari_gen):
            pari_tmp = (<pari_gen>x).g
            if typ(pari_tmp) == t_INT:
                x = PY_NEW(Integer)
                INT_to_mpz((<Integer>x).value, pari_tmp)
            elif typ(pari_tmp) == t_FRAC:
                x = Rational(x)
        elif isinstance(x, pAdicGenericElement):
            if not ((<pAdicGenericElement>x)._is_base_elt(self.prime_pow.prime) or x.parent() is self.parent()):
                if x.parent().modulus().change_ring(self.base_ring()) == self.parent().modulus():
                    x = x.polynomial().change_ring(self.base_ring()).list()
                else:
                    raise NotImplementedError("conversion from %r to %r not implemented"%(x.parent(), self.parent()))
        elif sage.rings.finite_rings.integer_mod.is_IntegerMod(x):
            if not Integer(self.prime_pow.prime).divides(x.parent().order()):
                raise TypeError("p does not divide modulus %s"%x.parent().order())
        elif sage.rings.finite_rings.element_base.is_FiniteFieldElement(x):
            k = self.parent().residue_field()
            if not k.has_coerce_map_from(x.parent()):
                raise NotImplementedError("conversion from finite fields which do not embed into the residue field not implemented.")

            x = k(x)
            if not k.is_prime_field():
                x = [k.prime_subfield()(c) for c in x.polynomial().list()]
                x = x + [k.prime_subfield().zero()] * (k.degree() - len(x))
        elif isinstance(x, (Integer, Rational, list, tuple)):
            pass
        elif sage.rings.polynomial.polynomial_element.is_Polynomial(x) and x.variable_name() == self.parent().variable_name():
            x = x.list()
        else:
            x = Rational(x)
        val = get_ordp(x, self.prime_pow)
        if val < 0 and self.prime_pow.in_field == 0:
            raise ValueError("negative valuation")
        xprec = get_preccap(x, self.prime_pow)
        self._set(x, val, xprec, absprec, relprec)

    cdef int _set(self, x, long val, long xprec, absprec, relprec) except -1:
        """
        Sets this element from given data computed in :meth:`__init__`.

        INPUT:

        - ``x`` -- an int, Integer, Rational, PARI p-adic, integer mod `p^k` or Sage p-adic

        - ``val`` -- a long, the valuation of ``x``

        - ``xprec`` -- a long, the cap on the absolute precision imposed by ``x``

        - ``absprec`` -- an integer or infinity, a bound on the absolute precision

        - ``relprec`` -- an integer or infinity, a bound on the relative precision

        """
        raise NotImplementedError

    cdef pAdicTemplateElement _new_with_value(self, celement value, long absprec):
        """
        Creates a new element with a given value and absolute precision.

        Used by code that doesn't know the precision type.
        """
        raise NotImplementedError

    cdef int _get_unit(self, celement value) except -1:
        """
        Sets ``value`` to the unit of this p-adic element.
        """
        raise NotImplementedError

    def __lshift__(pAdicTemplateElement self, shift):
        """
        Multiplies ``self`` by ``pi^shift``.

        If ``shift`` is negative and this element does not lie in a field,
        digits may be truncated.  See ``__rshift__`` for details.

        EXAMPLES:

        We create some `p`-adic rings::

            sage: R = Zp(5, 20, 'capped-abs'); a = R(1000); a
            3*5^3 + 5^4 + O(5^20)
            sage: S = Zp(5); b = S(1000); b
            3*5^3 + 5^4 + O(5^23)

        Shifting to the right is the same as dividing by a power of
        the uniformizer `p` of the `p`-adic ring.::

            sage: a >> 1
            3*5^2 + 5^3 + O(5^19)
            sage: b >> 1
            3*5^2 + 5^3 + O(5^22)

        Shifting to the left is the same as multiplying by a power of
        `p`::

            sage: a << 2
            3*5^5 + 5^6 + O(5^20)
            sage: a*5^2
            3*5^5 + 5^6 + O(5^20)
            sage: b << 2
            3*5^5 + 5^6 + O(5^25)
            sage: b*5^2
            3*5^5 + 5^6 + O(5^25)

        Shifting by a negative integer to the left is the same as
        right shifting by the absolute value::

            sage: a << -3
            3 + 5 + O(5^17)
            sage: a >> 3
            3 + 5 + O(5^17)
            sage: b << -3
            3 + 5 + O(5^20)
            sage: b >> 3
            3 + 5 + O(5^20)
        """
        # TODO: move this up the hierarchy, perhaps this should go all the way to element?
        # The "verify that shift is an integer" part could be shared
        cdef long s
        if isinstance(shift, int):
            s = PyInt_AS_LONG(shift)
        else:
            if not isinstance(shift, Integer):
                shift = Integer(shift)
            if mpz_fits_slong_p((<Integer>shift).value) == 0:
                raise ValueError("valuation overflow")
            s = mpz_get_si((<Integer>shift).value)
        check_ordp(s)
        return self._lshift_c(s)

    cdef pAdicTemplateElement _lshift_c(self, long shift):
        raise NotImplementedError

    def __rshift__(pAdicTemplateElement self, shift):
        """
        Divides by ``p^shift``, and truncates (if the parent is not a field).

        EXAMPLES::

            sage: R = Zp(997, 7, 'capped-abs'); a = R(123456878908); a
            964*997 + 572*997^2 + 124*997^3 + O(997^7)
            sage: S = Zp(5); K = Qp(5); b = S(17); b
            2 + 3*5 + O(5^20)

        Shifting to the right divides by a power of `p`, but drops
        terms with negative valuation::

            sage: a >> 3
            124 + O(997^4)
            sage: b >> 1
            3 + O(5^19)
            sage: b >> 40
            O(5^0)

        If the parent is a field no truncation is performed::

            sage: K(17) >> 1
            2*5^-1 + 3 + O(5^19)

        A negative shift multiplies by that power of `p`::

            sage: a >> -3
            964*997^4 + 572*997^5 + 124*997^6 + O(997^7)
            sage: K(17) >> -5
            2*5^5 + 3*5^6 + O(5^25)
        """
        cdef long s
        if isinstance(shift, int):
            s = PyInt_AS_LONG(shift)
        else:
            if not isinstance(shift, Integer):
                shift = Integer(shift)
            if mpz_fits_slong_p((<Integer>shift).value) == 0:
                raise ValueError("valuation overflow")
            s = mpz_get_si((<Integer>shift).value)
        check_ordp(s)
        return self._rshift_c(s)

    cdef pAdicTemplateElement _rshift_c(self, long shift):
        """
        Divides by ``p^shift`` and truncates (if the parent is not a field).
        """
        raise NotImplementedError

    cdef int check_preccap(self) except -1:
        """
        Checks that this element doesn't have precision higher than allowed by
        the precision cap.
        """
        raise NotImplementedError

    def lift_to_precision(self, absprec=None):
        """
        Returns another element of the same parent with absolute precision at
        least ``absprec``, congruent to this `p`-adic element modulo the
        precision of this element.

        INPUT:

        - ``absprec`` -- an integer or ``None`` (default: ``None``), the
          absolute precision of the result. If ``None``, lifts to the maximum
          precision allowed.

        .. NOTE::

            If setting ``absprec`` that high would violate the precision cap,
            raises a precision error.  Note that the new digits will not
            necessarily be zero.

        EXAMPLES::

            sage: R = ZpCA(17)
            sage: R(-1,2).lift_to_precision(10)
            16 + 16*17 + O(17^10)
            sage: R(1,15).lift_to_precision(10)
            1 + O(17^15)
            sage: R(1,15).lift_to_precision(30)
            Traceback (most recent call last):
            ...
            PrecisionError: Precision higher than allowed by the precision cap.
            sage: R(-1,2).lift_to_precision().precision_absolute() == R.precision_cap()
            True

            sage: R = Zp(5); c = R(17,3); c.lift_to_precision(8)
            2 + 3*5 + O(5^8)
            sage: c.lift_to_precision().precision_relative() == R.precision_cap()
            True

        Fixed modulus elements don't raise errors::

            sage: R = ZpFM(5); a = R(5); a.lift_to_precision(7)
            5 + O(5^20)
            sage: a.lift_to_precision(10000)
            5 + O(5^20)

        """
        if absprec is None:
            absprec = maxordp
        if not isinstance(absprec, Integer):
            absprec = Integer(absprec)
        if mpz_fits_slong_p((<Integer>absprec).value) == 0:
            raise PrecisionError("Precision higher than allowed by the precision cap")
        ans = self.lift_to_precision_c(mpz_get_si((<Integer>absprec).value))
        ans.check_preccap()
        return ans

    cdef pAdicTemplateElement lift_to_precision_c(self, long absprec):
        """
        Lifts this element to another with precision at least absprec.
        """
        raise NotImplementedError

    def expansion(self, n = None, lift_mode = 'simple', start_val = None):
        r"""
        Return the coefficients in a `\pi`-adic expansion.
        If this is a field element, start at
        `\pi^{\mbox{valuation}}`, if a ring element at `\pi^0`.

        For each lift mode, this function returns a list of `a_i` so
        that this element can be expressed as

        .. MATH::

            \pi^v \cdot \sum_{i=0}^\infty a_i \pi^i

        where `v` is the valuation of this element when the parent is
        a field, and `v = 0` otherwise.

        Different lift modes affect the choice of `a_i`.  When
        ``lift_mode`` is ``'simple'``, the resulting `a_i` will be
        non-negative: if the residue field is `\mathbb{F}_p` then they
        will be integers with `0 \le a_i < p`; otherwise they will be
        a list of integers in the same range giving the coefficients
        of a polynomial in the indeterminant representing the maximal
        unramified subextension.

        Choosing ``lift_mode`` as ``'smallest'`` is similar to
        ``'simple'``, but uses a balanced representation `-p/2 < a_i
        \le p/2`.

        Finally, setting ``lift_mode = 'teichmuller'`` will yield
        Teichmuller representatives for the `a_i`: `a_i^q = a_i`.  In
        this case the `a_i` will lie in the ring of integers of the
        maximal unramified subextension of the parent of this element.

        INPUT:

        - ``n`` -- integer (default ``None``).  If given, returns the corresponding
          entry in the expansion.  Can also accept a slice (see :meth:`slice`)

        - ``lift_mode`` -- ``'simple'``, ``'smallest'`` or
          ``'teichmuller'`` (default: ``'simple'``)

        - ``start_val`` -- start at this valuation rather than the
          default (`0` or the valuation of this element).

        OUTPUT:

        - If ``n`` is ``None``, an iterable giving a `\pi`-adic expansion of this
          element.  For base elements the contents will be integers if
          ``lift_mode`` is ``'simple'`` or ``'smallest'``, and
          elements of ``self.parent()`` if ``lift_mode`` is
          ``'teichmuller'``.

        - If ``n`` is an integer, the coefficient of `\pi^n` in the
          `\pi`-adic expansion of this element.

        .. NOTE::

            Use slice operators to get a particular range.

        EXAMPLES::

            sage: R = Zp(7,6); a = R(12837162817); a
            3 + 4*7 + 4*7^2 + 4*7^4 + O(7^6)
            sage: E = a.expansion(); E
            7-adic expansion of 3 + 4*7 + 4*7^2 + 4*7^4 + O(7^6)
            sage: list(E)
            [3, 4, 4, 0, 4, 0]
            sage: sum([c * 7^i for i, c in enumerate(E)]) == a
            True
            sage: E = a.expansion(lift_mode='smallest'); E
            7-adic expansion of 3 + 4*7 + 4*7^2 + 4*7^4 + O(7^6) (balanced)
            sage: list(E)
            [3, -3, -2, 1, -3, 1]
            sage: sum([c * 7^i for i, c in enumerate(E)]) == a
            True
            sage: E = a.expansion(lift_mode='teichmuller'); E
            7-adic expansion of 3 + 4*7 + 4*7^2 + 4*7^4 + O(7^6) (teichmuller)
            sage: list(E)
            [3 + 4*7 + 6*7^2 + 3*7^3 + 2*7^5 + O(7^6),
            0,
            5 + 2*7 + 3*7^3 + O(7^4),
            1 + O(7^3),
            3 + 4*7 + O(7^2),
            5 + O(7)]
            sage: sum(c * 7^i for i, c in enumerate(E))
            3 + 4*7 + 4*7^2 + 4*7^4 + O(7^6)

        If the element has positive valuation then the list will start
        with some zeros::

            sage: a = R(7^3 * 17)
            sage: E = a.expansion(); E
            7-adic expansion of 3*7^3 + 2*7^4 + O(7^9)
            sage: list(E)
            [0, 0, 0, 3, 2, 0, 0, 0, 0]

        The expansion of 0 is truncated::

            sage: E = R(0, 7).expansion(); E
            7-adic expansion of O(7^7)
            sage: len(E)
            0
            sage: list(E)
            []

        In fields, on the other hand, the expansion starts at the valuation::

            sage: R = Qp(7,4); a = R(6*7+7**2); E = a.expansion(); E
            7-adic expansion of 6*7 + 7^2 + O(7^5)
            sage: list(E)
            [6, 1, 0, 0]
            sage: list(a.expansion(lift_mode='smallest'))
            [-1, 2, 0, 0]
            sage: list(a.expansion(lift_mode='teichmuller'))
            [6 + 6*7 + 6*7^2 + 6*7^3 + O(7^4),
            2 + 4*7 + 6*7^2 + O(7^3),
            3 + 4*7 + O(7^2),
            3 + O(7)]

        You can ask for a specific entry in the expansion::

            sage: a.expansion(1)
            6
            sage: a.expansion(1, lift_mode='smallest')
            -1
            sage: a.expansion(2, lift_mode='teichmuller')
            2 + 4*7 + 6*7^2 + O(7^3)

        TESTS:

        Check to see that :trac:`10292` is resolved::

            sage: E = EllipticCurve('37a')
            sage: R = E.padic_regulator(7)
            sage: len(R.expansion())
            19
        """
        if isinstance(n, slice):
            return self.slice(n.start, n.stop, n.step, lift_mode=lift_mode)

        cdef long shift, prec, val
        cdef expansion_mode mode
        prec = self.precision_relative()
        val = self.valuation_c()
        if prec == 0:
            shift = 0
        elif start_val is not None:
            if n is not None:
                raise ValueError("n and start_val are incompatible options")
            shift = val - start_val
        elif self.prime_pow.in_field:
            shift = 0
        else:
            shift = val

        if lift_mode == 'simple':
            mode = simple_mode
        elif lift_mode == 'smallest':
            mode = smallest_mode
        elif lift_mode == 'teichmuller':
            mode = teichmuller_mode
        else:
            raise ValueError("unknown lift_mode")

        cdef ExpansionIterable expansion = ExpansionIterable(self, prec, shift, mode)
        if n is None:
            return expansion
        else:
            if n < val:
                return _zero(mode, expansion.teich_ring)
            elif self.prime_pow.in_field:
                return expansion[n - val]
            else:
                return expansion[n]

    def list(self, lift_mode = 'simple', start_val = None):
        r"""
        Returns the list of coefficients in a `\pi`-adic expansion of this element.

        EXAMPLES::

            sage: R = Zp(7,6); a = R(12837162817); a
            3 + 4*7 + 4*7^2 + 4*7^4 + O(7^6)
            sage: L = a.list(); L
            doctest:warning
            ...
            DeprecationWarning: list is deprecated. Please use expansion instead.
            See http://trac.sagemath.org/14825 for details.
            [3, 4, 4, 0, 4, 0]

        .. SEEALSO::

            :meth:`expansion`

        """
        deprecation(14825, "list is deprecated. Please use expansion instead.")
        return list(self.expansion(lift_mode=lift_mode, start_val=start_val))

    def teichmuller_expansion(self, n = None):
        r"""
        Returns an iterator over coefficients `a_0, a_1, \dots, a_n` such that

        - `a_i^q = a_i`, where `q` is the cardinality of the residue field,

        - this element can be expressed as

        .. MATH::

            \pi^v \cdot \sum_{i=0}^\infty a_i \pi^i

        where `v` is the valuation of this element when the parent is
        a field, and `v = 0` otherwise.

        - if `a_i \ne 0`, the precision of `a_i` is `i` less
          than the precision of this element (relative in the case that
          the parent is a field, absolute otherwise)

        .. NOTE::

            The coefficients will lie in the ring of integers of the
            maximal unramified subextension.

        INPUT:

        - ``n`` -- integer (default ``None``).  If given, returns the
          coefficient of `\pi^n` in the expansion.

        EXAMPLES:

        For fields, the expansion starts at the valuation::

            sage: R = Qp(5,5); list(R(70).teichmuller_expansion())
            [4 + 4*5 + 4*5^2 + 4*5^3 + 4*5^4 + O(5^5),
            3 + 3*5 + 2*5^2 + 3*5^3 + O(5^4),
            2 + 5 + 2*5^2 + O(5^3),
            1 + O(5^2),
            4 + O(5)]

        But if you specify ``n``, you get the coefficient of `\pi^n`::

            sage: R(70).teichmuller_expansion(2)
            3 + 3*5 + 2*5^2 + 3*5^3 + O(5^4)
        """
        return self.expansion(n, lift_mode='teichmuller')

    def teichmuller_list(self):
        r"""
        Returns the list of coefficients in the Teichmuller expansion of this element.

        EXAMPLES::

            sage: R = Qp(5,5); R(70).teichmuller_list()[1]
            doctest:warning
            ...
            DeprecationWarning: teichmuller_list is deprecated. Please use teichmuller_expansion instead.
            See http://trac.sagemath.org/14825 for details.
            3 + 3*5 + 2*5^2 + 3*5^3 + O(5^4)

        .. SEEALSO::

            :meth:`teichmuller_expansion`

        """
        deprecation(14825, "teichmuller_list is deprecated. Please use teichmuller_expansion instead.")
        return list(self.teichmuller_expansion())

    def padded_list(self, n, lift_mode = 'simple'):
        """
        Returns a list of coefficients of the uniformizer `\pi`
        starting with `\pi^0` up to `\pi^n` exclusive (padded with
        zeros if needed).

        For a field element of valuation `v`, starts at `\pi^v`
        instead.

        INPUT:

        - ``n`` - an integer

        - ``lift_mode`` - 'simple', 'smallest' or 'teichmuller'

        EXAMPLES::

            sage: R = Zp(7,4,'capped-abs'); a = R(2*7+7**2); a.padded_list(5)
            doctest:warning
            ...
            DeprecationWarning: padded_list is deprecated.  Please use expansion or Integer.digits with the padto keyword instead.
            See http://trac.sagemath.org/14825 for details.
            [0, 2, 1, 0, 0]
            sage: R = Zp(7,4,'fixed-mod'); a = R(2*7+7**2); a.padded_list(5)
            [0, 2, 1, 0, 0]

        For elements with positive valuation, this function will
        return a list with leading 0s if the parent is not a field::

            sage: R = Zp(7,3,'capped-rel'); a = R(2*7+7**2); a.padded_list(5)
            [0, 2, 1, 0, 0]
            sage: R = Qp(7,3); a = R(2*7+7**2); a.padded_list(5)
            [2, 1, 0, 0]
            sage: a.padded_list(3)
            [2, 1]
        """
        deprecation(14825, "padded_list is deprecated.  Please use expansion or Integer.digits with the padto keyword instead.")
        L = list(self.expansion(lift_mode=lift_mode))
        if lift_mode == 'simple' or lift_mode == 'smallest':
            # defined in the linkage file.
            zero = _expansion_zero
        else:
            zero = self.parent()(0,0)
        if self.prime_pow.in_field == 1:
            if self._is_exact_zero():
                n = 0
            else:
                n -= self.valuation()
        return list(itertools.chain(itertools.islice(L, n), itertools.repeat(zero, n - len(L))))

    def _ext_p_list(self, pos):
        """
        Returns the p-adic expansion of the unit part.  Used in printing.

        EXAMPLES::

            sage: R.<a> = Qq(125)
            sage: b = a^2 + 5*a + 1
            sage: b._ext_p_list(True)
            [[1, 0, 1], [0, 1]]
        """
        if pos:
            return trim_zeros(list(self.unit_part().expansion(lift_mode='simple')))
        else:
            return trim_zeros(list(self.unit_part().expansion(lift_mode='smallest')))

    cpdef pAdicTemplateElement unit_part(self):
        """
        Returns the unit part of this element.

        This is the `p`-adic element `u` in the same ring so that this
        element is `\pi^v u`, where `\pi` is a uniformizer and `v` is
        the valuation of this element.
        """
        raise NotImplementedError

    cpdef bint _is_base_elt(self, p) except -1:
        """
        Return ``True`` if this element is an element of Zp or Qp (rather than
        an extension).

        INPUT:

        - ``p`` -- a prime, which is compared with the parent of this element.

        EXAMPLES::

            sage: a = Zp(5)(3); a._is_base_elt(5)
            True
            sage: a._is_base_elt(17)
            False

        """
        return self.prime_pow.prime == p and self.prime_pow.deg == 1

    def _prime_pow(self):
        """
        Provides access to this element's ``prime_pow``.

        EXAMPLES::

            sage: R = ZpCR(5,5)
            sage: R(1)._prime_pow()
            PowComputer for 5
        """
        return self.prime_pow

<<<<<<< HEAD
    def residue(self, absprec=1, field=None, check_prec=True):
=======
    def residue(self, absprec=1, field=None):
>>>>>>> f5818af7
        r"""
        Reduce this element modulo `p^\mathrm{absprec}`.

        INPUT:

        - ``absprec`` -- ``0`` or ``1``.

        - ``field`` -- boolean (default ``None``).  For precision 1, whether to return
          an element of the residue field or a residue ring.  Currently unused.

<<<<<<< HEAD
        - ``check_prec`` -- boolean (default ``True``).  Whether to raise an error if this
          element has insufficient precision to determine the reduction.  Errors are never
          raised for fixed-mod or floating-point types.

=======
>>>>>>> f5818af7
        OUTPUT:

        This element reduced modulo `p^\mathrm{absprec}` as an element of the
        residue field or the null ring.

        EXAMPLES::

            sage: R.<a> = Zq(27, 4)
            sage: (3 + 3*a).residue()
            0
            sage: (a + 1).residue()
            a0 + 1

        TESTS::

            sage: a.residue(0)
            0
            sage: a.residue(2)
            Traceback (most recent call last):
            ...
            NotImplementedError: reduction modulo p^n with n>1.
            sage: a.residue(10)
            Traceback (most recent call last):
            ...
            PrecisionError: insufficient precision to reduce modulo p^10.
            sage: a.residue(10, check_prec=False)
            Traceback (most recent call last):
            ...
            NotImplementedError: reduction modulo p^n with n>1.

            sage: R.<a> = ZqCA(27, 4)
            sage: (3 + 3*a).residue()
            0
            sage: (a + 1).residue()
            a0 + 1

            sage: R.<a> = Qq(27, 4)
            sage: (3 + 3*a).residue()
            0
            sage: (a + 1).residue()
            a0 + 1
            sage: (a/3).residue()
            Traceback (most recent call last):
            ...
            ValueError: element must have non-negative valuation in order to compute residue.
        """
        if absprec < 0:
            raise ValueError("cannot reduce modulo a negative power of the uniformizer.")
        if self.valuation() < 0:
            raise ValueError("element must have non-negative valuation in order to compute residue.")
        R = self.parent()
        if check_prec and (R.is_fixed_mod() or R.is_floating_point()):
            check_prec = False
        if check_prec and absprec > self.precision_absolute():
            raise PrecisionError("insufficient precision to reduce modulo p^%s."%absprec)
        if field and absprec != 1:
            raise ValueError("field keyword may only be set at precision 1")
        if absprec == 0:
            from sage.rings.all import IntegerModRing
            return IntegerModRing(1).zero()
        elif absprec == 1:
            parent = R.residue_field()
            if self.valuation() > 0:
                return parent.zero()
            return parent(self.expansion(0))
        else:
            raise NotImplementedError("reduction modulo p^n with n>1.")

cdef Integer exact_pow_helper(long *ansrelprec, long relprec, _right, PowComputer_ prime_pow):
    """
    This function is used by exponentiation in both CR_template.pxi
    and CA_template.pxi to determine the extra precision gained from
    an exponent of positive valuation.  See __pow__ there and in
    padic_ZZ_pX_CR_element.pyx for more details on this phenomenon.

    INPUT:

    - ``ansrelprec`` -- (return value) the relative precision of the answer

    - ``relprec`` -- a positive integer: the relative precision of the base

    - ``_right`` -- the exponent, nonzero

    - ``prime_pow`` -- the Powcomputer for the ring.

    OUTPUT:

    an Integer congruent to the given exponent

    """
    ####### NOTE:  this function needs to be updated for extension elements. #######
    cdef Integer right, p = prime_pow.prime
    cdef long exp_val
    cdef bint isbase
    if isinstance(_right, (int, long)):
        _right = Integer(_right)
    if isinstance(_right, Integer):
        right = <Integer> _right
        exp_val = mpz_get_si((<Integer>right.valuation(p)).value)
    elif isinstance(_right, Rational):
        raise NotImplementedError
    ansrelprec[0] = relprec + exp_val
    if exp_val > 0 and mpz_cmp_ui(p.value, 2) == 0 and relprec == 1:
        ansrelprec[0] += 1

    return right

cdef long padic_pow_helper(celement result, celement base, long base_val, long base_relprec,
                           celement right_unit, long right_val, long right_relprec, PowComputer_ prime_pow) except -1:
    """
    INPUT:

    - ``result`` -- the result of exponentiation.

    - ``base`` -- a celement, the base of the exponentiation.

    - ``base_val`` -- a long, used to check that the base is a unit

    - ``base_relprec`` -- a positive integer: the relative precision
      of the base.

    - ``right_unit`` -- the unit part of the exponent

    - ``right_val`` -- the valuation of the exponent

    - ``right_relprec`` -- the relative precision of the exponent

    - ``prime_pow`` -- the Powcomputer for the ring.

    OUTPUT:

    the precision of the result

    EXAMPLES::

        sage: R = Zp(17,print_mode='digits')
        sage: a = R(9283732, 6); b = R(17^3*237, 7)
        sage: str(a)
        '...692AAF'
        sage: str(a^b) # indirect doctest
        '...55GA0001'
        sage: str((a // R.teichmuller(15))^b)
        '...55GA0001'
        sage: str((a.log()*b).exp())
        '...55GA0001'
    """
    if base_val != 0:
        raise ValueError("in order to raise to a p-adic exponent, base must be a unit")
    ####### NOTE:  this function needs to be updated for extension elements. #######
    cdef long loga_val, loga_aprec, bloga_val, bloga_aprec
    cdef Integer expcheck, right
    cteichmuller(prime_pow.powhelper_oneunit, base, base_relprec, prime_pow)
    cdivunit(prime_pow.powhelper_oneunit, base, prime_pow.powhelper_oneunit, base_relprec, prime_pow)
    csetone(prime_pow.powhelper_teichdiff, prime_pow)
    csub(prime_pow.powhelper_teichdiff, prime_pow.powhelper_oneunit, prime_pow.powhelper_teichdiff, base_relprec, prime_pow)
    ## For extension elements in ramified extensions, the computation of the
    ## valuation and precision of log(a) is more complicated)
    loga_val = cvaluation(prime_pow.powhelper_teichdiff, base_relprec, prime_pow)
    loga_aprec = base_relprec
    # valuation of b*log(a)
    bloga_val = loga_val + right_val
    bloga_aprec = bloga_val + min(right_relprec, loga_aprec - loga_val)
    if bloga_aprec > prime_pow.ram_prec_cap:
        bloga_aprec = prime_pow.ram_prec_cap
    expcheck = PY_NEW(Integer)
    mpz_sub_ui(expcheck.value, prime_pow.prime.value, 1)
    mpz_mul_si(expcheck.value, expcheck.value, bloga_val)
    if mpz_cmp_ui(expcheck.value, prime_pow.e) <= 0:
        raise ValueError("exponential does not converge")
    right = PY_NEW(Integer)
    try:
        cconv_mpz_t_out(right.value, right_unit, right_val, right_relprec, prime_pow)
    except ValueError:
        # Here we need to use the exp(b log(a)) definition,
        # since we can't convert the exponent to an integer
        raise NotImplementedError("exponents with negative valuation not yet supported")
    ## For extension elements in ramified extensions
    ## the following precision might need to be changed.
    cpow(result, prime_pow.powhelper_oneunit, right.value, bloga_aprec, prime_pow)
    return bloga_aprec

cdef _zero(expansion_mode mode, teich_ring):
    """
    Return an appropriate zero for a given expansion mode.

    INPUT:

    - ``mode`` -- either ``simple_mode`` or ``smallest_mode`` or ``teichmuller_mode``
    - ``teich_ring`` -- the integer ring of the maximal unramified subextension
      of the parent.  Only used in ``teichmuller_mode``.
    """
    if mode == teichmuller_mode:
        return teich_ring(0)
    else:
        return _expansion_zero

cdef class ExpansionIter(object):
    """
    An iterator over a `p`-adic expansion.

    This class should not be instantiated directly, but instead using :meth:`expansion`.

    INPUT:

    - ``elt`` -- the `p`-adic element
    - ``prec`` -- the nunmber of terms to be emitted
    - ``mode`` -- either ``simple_mode``, ``smallest_mode`` or ``teichmuller_mode``

    EXAMPLES::

        sage: E = Zp(5,4)(373).expansion()
        sage: I = iter(E) # indirect doctest
        sage: type(I)
        <type 'sage.rings.padics.padic_capped_relative_element.ExpansionIter'>
    """
    cdef pAdicTemplateElement elt
    cdef celement tmp
    cdef celement curvalue
    cdef long curpower
    cdef bint tracks_prec
    cdef expansion_mode mode
    cdef object teich_ring

    def __cinit__(self, pAdicTemplateElement elt, long prec, expansion_mode mode):
        """
        Allocates memory for the iterator.

        TESTS::

            sage: E = Zp(5,4)(373).expansion()
            sage: I = iter(E)
            sage: next(I)
            3
        """
        self.elt = elt
        self.curpower = prec
        self.mode = mode
        if mode == teichmuller_mode:
            R = elt.parent()
            self.tracks_prec = R.is_capped_relative() or R.is_capped_absolute()
            self.teich_ring = R.maximal_unramified_subextension().integer_ring()
        cconstruct(self.tmp, elt.prime_pow)
        cconstruct(self.curvalue, elt.prime_pow)
        elt._get_unit(self.curvalue)

    def __dealloc__(self):
        """
        Deallocates memory for the iterator.

        TESTS::

            sage: E = Zp(5,4)(373).expansion()
            sage: I = iter(E)
            sage: del I
        """
        cdestruct(self.tmp, self.elt.prime_pow)
        cdestruct(self.curvalue, self.elt.prime_pow)

    def __iter__(self):
        """
        Chracteristic property of an iterator: ``__iter__`` returns itself.

        TESTS::

            sage: E = Zp(5,4)(373).expansion()
            sage: I = iter(E)
            sage: I is iter(I)
            True
        """
        return self

    def __len__(self):
        """
        Returns the number of terms that will be emitted.

        TESTS::

            sage: E = Zp(5,4)(373).expansion()
            sage: I = iter(E)
            sage: len(I)
            4
            sage: c = next(I); len(I)
            3
        """
        return self.curpower

    def __next__(self):
        """
        Provides the next coefficient in the `p`-adic expansion.

        EXAMPLES::

            sage: E = Zp(5,4)(373).expansion()
            sage: I = iter(E)
            sage: next(I)
            3
            sage: next(I), next(I), next(I)
            (4, 4, 2)
        """
        if self.curpower <= 0:
            raise StopIteration
        self.curpower -= 1
        cdef pAdicTemplateElement ans
        cdef PowComputer_ pp = self.elt.prime_pow
        cdef long prec
        if ciszero(self.curvalue, pp):
            return _zero(self.mode, self.teich_ring)
        if self.mode == teichmuller_mode:
            prec = self.curpower+1 if self.tracks_prec else pp.ram_prec_cap
            cteichmuller(self.tmp, self.curvalue, prec, pp)
            if ciszero(self.tmp, pp):
                cshift_notrunc(self.curvalue, self.curvalue, -1, prec-1, pp)
                return _zero(teichmuller_mode, self.teich_ring)
            else:
                csub(self.curvalue, self.curvalue, self.tmp, prec, pp)
                cshift_notrunc(self.curvalue, self.curvalue, -1, prec-1, pp)
                creduce(self.curvalue, self.curvalue, prec-1, pp)
                return self.teich_ring(self.elt._new_with_value(self.tmp, prec))
        else:
            return cexpansion_next(self.curvalue, self.mode, self.curpower, pp)

cdef class ExpansionIterable(object):
    """
    An iterable storing a `p`-adic expansion of an element.

    This class should not be instantiated directly, but instead using :meth:`expansion`.

    INPUT:

    - ``elt`` -- the `p`-adic element
    - ``prec`` -- the nunmber of terms to be emitted
    - ``val_shift`` -- how many zeros to add at the beginning of the expansion,
      or the number of initial terms to truncate (if negative)
    - ``mode`` -- either ``simple_mode``, ``smallest_mode`` or ``teichmuller_mode``

    EXAMPLES::

        sage: E = Zp(5,4)(373).expansion() # indirect doctest
        sage: type(E)
        <type 'sage.rings.padics.padic_capped_relative_element.ExpansionIterable'>
    """
    cdef pAdicTemplateElement elt
    cdef celement tmp
    cdef long prec
    cdef long val_shift
    cdef expansion_mode mode
    cdef object teich_ring

    def __cinit__(self, pAdicTemplateElement elt, long prec, long val_shift, expansion_mode mode):
        """
        Allocates memory for the iteratable.

        TESTS::

            sage: Zp(5,4)(373).expansion()
            5-adic expansion of 3 + 4*5 + 4*5^2 + 2*5^3 + O(5^4)
        """
        self.elt = elt
        cconstruct(self.tmp, elt.prime_pow)
        self.prec = prec
        self.val_shift = val_shift
        self.mode = mode
        if mode == teichmuller_mode:
            self.teich_ring = elt.parent().maximal_unramified_subextension().integer_ring()

    def __dealloc__(self):
        """
        Deallocates memory for the iteratable.

        TESTS::

            sage: E = Zp(5,4)(373).expansion()
            sage: del E
        """
        cdestruct(self.tmp, self.elt.prime_pow)

    def __iter__(self):
        """
        Returns an iterator, based on a corresponding :class:`ExpansionIter`.

        If ``val_shift`` is positive, will first emit that many zeros
        (of the approrpiate type: ``[]`` instead when the inertia degree
        is larger than one.

        If ``val_shift`` is negative, will truncate that many terms at
        the start of the expansion.

        EXAMPLES::

            sage: E = Zp(5,4)(373).expansion()
            sage: type(iter(E))
            <type 'sage.rings.padics.padic_capped_relative_element.ExpansionIter'>
            sage: E = Zp(5,4)(373).expansion(start_val=-1)
            sage: type(iter(E))
            <type 'itertools.chain'>
            sage: E = Zp(5,4)(373).expansion(start_val=1)
            sage: type(iter(E))
            <type 'itertools.islice'>
        """
        cdef ExpansionIter expansion = ExpansionIter(self.elt, self.prec, self.mode)
        if self.val_shift == 0:
            return expansion
        elif self.val_shift < 0:
            return itertools.islice(expansion, -self.val_shift, None)
        else:
            return itertools.chain(itertools.repeat(_zero(self.mode, self.teich_ring), self.val_shift), expansion)

    def __len__(self):
        """
        Returns the number of terms that will be emitted.

        TESTS::

            sage: len(Zp(5,4)(373).expansion())
            4
            sage: len(Zp(5,4)(373).expansion(start_val=-1))
            5
            sage: len(Zp(5,4)(373).expansion(start_val=1))
            3
            sage: len(Zp(5,4)(0).expansion())
            0
        """
        return self.prec + self.val_shift

    def __getitem__(self, n):
        """
        Return the ``n``th entry in the expansion.

        Negative indices are not allowed.

        EXAMPLES::

            sage: E = Zp(5,4)(373).expansion()
            sage: E[0]
            3
            sage: E[3]
            2
            sage: list(E[::2])
            [3, 4]
            sage: a = E[-1]
            Traceback (most recent call last):
            ...
            ValueError: Negative indices not supported
            sage: Zp(5,4)(373).expansion(lift_mode='smallest')[3]
            -2
        """
        if isinstance(n, slice):
            return itertools.islice(iter(self), n.start, n.stop, n.step)
        cdef long m = n - self.val_shift
        cdef celement value
        if n < 0:
            raise ValueError("Negative indices not supported")
        elif m < 0:
            return _zero(self.mode, self.teich_ring)
        elif m >= self.prec:
            raise PrecisionError
        elif self.mode == simple_mode:
            self.elt._get_unit(self.tmp)
            return cexpansion_getitem(self.tmp, m, self.elt.prime_pow)
        else:
            expansion = ExpansionIter(self.elt, self.prec, self.mode)
            # We do this in a naive way, though it should be feasible
            # to implement something better for smallest_mode
            return next(itertools.islice(expansion, m, m+1))

    def __repr__(self):
        """
        String representation.

        EXAMPLES::

            sage: Zp(5,4)(373).expansion()
            5-adic expansion of 3 + 4*5 + 4*5^2 + 2*5^3 + O(5^4)
            sage: Zp(5,4)(373).expansion(lift_mode='smallest')
            5-adic expansion of 3 + 4*5 + 4*5^2 + 2*5^3 + O(5^4) (balanced)
            sage: Zp(5,4)(373).expansion(lift_mode='teichmuller')
            5-adic expansion of 3 + 4*5 + 4*5^2 + 2*5^3 + O(5^4) (teichmuller)
        """
        if self.mode == simple_mode:
            modestr = ""
        elif self.mode == smallest_mode:
            modestr = " (balanced)"
        else:
            modestr = " (teichmuller)"
        p = self.elt.prime_pow.prime
        return "%s-adic expansion of %s%s"%(p, self.elt, modestr)<|MERGE_RESOLUTION|>--- conflicted
+++ resolved
@@ -742,11 +742,7 @@
         """
         return self.prime_pow
 
-<<<<<<< HEAD
     def residue(self, absprec=1, field=None, check_prec=True):
-=======
-    def residue(self, absprec=1, field=None):
->>>>>>> f5818af7
         r"""
         Reduce this element modulo `p^\mathrm{absprec}`.
 
@@ -757,13 +753,10 @@
         - ``field`` -- boolean (default ``None``).  For precision 1, whether to return
           an element of the residue field or a residue ring.  Currently unused.
 
-<<<<<<< HEAD
         - ``check_prec`` -- boolean (default ``True``).  Whether to raise an error if this
           element has insufficient precision to determine the reduction.  Errors are never
           raised for fixed-mod or floating-point types.
 
-=======
->>>>>>> f5818af7
         OUTPUT:
 
         This element reduced modulo `p^\mathrm{absprec}` as an element of the
