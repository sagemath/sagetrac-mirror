--- conflicted
+++ resolved
@@ -545,13 +545,6 @@
         r"""
         Returns the list of coefficients in a `\pi`-adic expansion of this element.
 
-<<<<<<< HEAD
-        .. SEEALSO::
-
-            :meth:`expansion`
-
-=======
->>>>>>> 59fad673
         EXAMPLES::
 
             sage: R = Zp(7,6); a = R(12837162817); a
@@ -562,14 +555,11 @@
             DeprecationWarning: list is deprecated. Please use expansion instead.
             See http://trac.sagemath.org/14825 for details.
             [3, 4, 4, 0, 4, 0]
-<<<<<<< HEAD
-=======
 
         .. SEEALSO::
 
             :meth:`expansion`
 
->>>>>>> 59fad673
         """
         deprecation(14825, "list is deprecated. Please use expansion instead.")
         return list(self.expansion(lift_mode=lift_mode, start_val=start_val))
@@ -625,13 +615,6 @@
         r"""
         Returns the list of coefficients in the Teichmuller expansion of this element.
 
-<<<<<<< HEAD
-        .. SEEALSO::
-
-            :meth:`teichmuller_expansion`
-
-=======
->>>>>>> 59fad673
         EXAMPLES::
 
             sage: R = Qp(5,5); R(70).teichmuller_list()[1]
@@ -640,14 +623,11 @@
             DeprecationWarning: teichmuller_list is deprecated. Please use teichmuller_expansion instead.
             See http://trac.sagemath.org/14825 for details.
             3 + 3*5 + 2*5^2 + 3*5^3 + O(5^4)
-<<<<<<< HEAD
-=======
 
         .. SEEALSO::
 
             :meth:`teichmuller_expansion`
 
->>>>>>> 59fad673
         """
         deprecation(14825, "teichmuller_list is deprecated. Please use teichmuller_expansion instead.")
         return list(self.teichmuller_expansion())
