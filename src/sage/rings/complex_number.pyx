--- conflicted
+++ resolved
@@ -2020,13 +2020,8 @@
         EXAMPLES::
 
             sage: C, i = ComplexField(30).objgen()
-<<<<<<< HEAD
-            sage: (1+i).gamma_inc(2 + 3*i)
-            0.002096914... - 0.059981914*I
-=======
             sage: (1+i).gamma_inc(2 + 3*i)  # abs tol 2e-10
             0.0020969149 - 0.059981914*I
->>>>>>> 79d9c2f7
             sage: (1+i).gamma_inc(5)
             -0.0013781309 + 0.0065198200*I
             sage: C(2).gamma_inc(1 + i)
