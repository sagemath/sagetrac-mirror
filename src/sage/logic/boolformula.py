--- conflicted
+++ resolved
@@ -1,26 +1,11 @@
 r"""
 Module that creates boolean formulas as instances of the BooleanFormula class.
 
-<<<<<<< HEAD
-Formulas consist of the operators &, |, ~, ^, ->, <->, corresponding
-to and, or, not, xor, if...then, if and only if.  Operators can
-be applied to variables that consist of a leading letter and trailing
-underscores and alphanumerics.  Parentheses may be used to
-explicitly show order of operation.
-
-AUTHORS:
-
-- Chris Gorecki (2006): initial version
-
-- Paul Scurek (2013-08-03): added polish_notation, full_tree,
-  updated docstring formatting
-=======
 Formulas consist of the operators ``&``, ``|``, ``~``, ``^``, ``->``, ``<->``,
 corresponding to ``and``, ``or``, ``not``, ``xor``, ``if...then``, ``if and
 only if``.  Operators can be applied to variables that consist of a leading
 letter and trailing underscores and alphanumerics.  Parentheses may be used
 to explicitly show order of operation.
->>>>>>> 6452f9d3
 
 EXAMPLES:
 
@@ -126,15 +111,12 @@
     ...
     NameError: invalid variable name 9b: identifiers must begin with a letter and contain only alphanumerics and underscores
 
-<<<<<<< HEAD
-=======
 AUTHORS:
 
 - Chris Gorecki (2006): initial version
 
 - Paul Scurek (2013-08-03): added polish_notation, full_tree,
   updated docstring formatting
->>>>>>> 6452f9d3
 """
 #*****************************************************************************
 #       Copyright (C) 2006 William Stein <wstein.gmail.com>
@@ -942,15 +924,8 @@
         OUTPUT:
 
         An instance of :class:`BooleanFormula` in conjunctive normal form
-<<<<<<< HEAD
-=======
-
-        EXAMPLES:
-
-        This example illustrates how to convert a formula to cnf.
->>>>>>> 6452f9d3
-
-        ::
+
+        EXAMPLES:
 
         This example illustrates how to convert a formula to cnf.
 
@@ -1023,11 +998,7 @@
             sage: s
             (~a|a|c)&(~b|a|c)&(~a|b|c)&(~b|b|c)&(~c|a|b)&(~c|~a|~b)
 
-<<<<<<< HEAD
-        .. NOTES::
-=======
         .. NOTE::
->>>>>>> 6452f9d3
 
             This function works by applying a set of rules that are
             guaranteed to convert the formula.  Worst case the converted
@@ -1070,11 +1041,7 @@
             sage: f.satformat()
             'p cnf 3 0\n1 -2 3 0 1 -2 -3 \n0 -1 2 -3'
 
-<<<<<<< HEAD
-        .. NOTES::
-=======
         .. NOTE::
->>>>>>> 6452f9d3
 
             See www.cs.ubc.ca/~hoos/SATLIB/Benchmarks/SAT/satformat.ps for a
             description of satformat.
@@ -1199,20 +1166,12 @@
 
         OUTPUT:
 
-<<<<<<< HEAD
-        A 3-tupple
-
-        EXAMPLES:
-
-        This example illustrates the conersion of a formula into its corresponding tupple.
-=======
         A 3-tuple
 
         EXAMPLES:
 
         This example illustrates the conversion of a formula into its
         corresponding tuple.
->>>>>>> 6452f9d3
 
         ::
 
@@ -1222,15 +1181,9 @@
             sage: logicparser.apply_func(tree, s.convert_opt)
             ('and', ('prop', 'a'), ('or', ('prop', 'b'), ('not', ('prop', 'c'))))
 
-<<<<<<< HEAD
-        .. NOTES::
-
-            This function only works on one branch of the parse tree. to
-=======
         .. NOTE::
 
             This function only works on one branch of the parse tree. To
->>>>>>> 6452f9d3
             apply the function to every branch of a parse tree, pass the
             function as an argument in :func:`apply_func` in logicparser.py.
         """
@@ -1252,11 +1205,7 @@
 
     def add_statement(self, other, op):
         r"""
-<<<<<<< HEAD
-        Combine two formulas with the give operator.
-=======
         Combine two formulas with the given operator.
->>>>>>> 6452f9d3
 
         INPUT:
 
@@ -1347,11 +1296,7 @@
             sage: s.get_bit(64, -2)
             False
 
-<<<<<<< HEAD
-        .. NOTES::
-=======
         .. NOTE::
->>>>>>> 6452f9d3
 
             The 0 bit is the low order bit.  Errors should be handled
             gracefully by a return of false, and negative numbers x
@@ -1399,11 +1344,7 @@
             sage: logicparser.apply_func(tree, s.reduce_op)
             ['|', ['~', 'a', None], ['&', ['|', 'b', 'c'], ['~', ['&', 'b', 'c'], None]]]
 
-<<<<<<< HEAD
-        .. NOTES::
-=======
         .. NOTE::
->>>>>>> 6452f9d3
 
             This function only operates on a single branch of a parse tree.
             To apply the function to an entire parse tree, pass the function
@@ -1451,11 +1392,7 @@
             sage: logicparser.apply_func(tree, s.dist_not) #long time
             ['|', ['~', 'a', None], ['~', 'b', None]]
 
-<<<<<<< HEAD
-        .. NOTES::
-=======
         .. NOTE::
->>>>>>> 6452f9d3
 
             This function only operates on a single branch of a parse tree.
             To apply the function to an entire parse tree, pass the function
@@ -1484,11 +1421,7 @@
 
         - ``self`` -- calling object
 
-<<<<<<< HEAD
-        _ ``tree`` -- a list. This represents a branch of
-=======
         - ``tree`` -- a list. This represents a branch of
->>>>>>> 6452f9d3
           a parse tree.
 
         OUTPUT:
@@ -1507,11 +1440,7 @@
             sage: logicparser.apply_func(tree, s.dist_ors) #long time
             ['&', ['&', ['|', 'a', 'a'], ['|', 'b', 'a']], ['&', ['|', 'a', 'c'], ['|', 'b', 'c']]]
 
-<<<<<<< HEAD
-        .. NOTES::
-=======
         .. NOTE::
->>>>>>> 6452f9d3
 
             This function only operates on a single branch of a parse tree.
             To apply the function to an entire parse tree, pass the function
@@ -1535,11 +1464,7 @@
 
         - ``self`` -- calling object
 
-<<<<<<< HEAD
-        _ ``tree`` -- a list. This represents a branch
-=======
         - ``tree`` -- a list. This represents a branch
->>>>>>> 6452f9d3
           of a parse tree.
 
         OUTPUT:
@@ -1558,11 +1483,7 @@
             sage: logicparser.apply_func(tree, s.to_infix)
             [['a', '&', 'b'], '|', ['a', '&', 'c']]
 
-<<<<<<< HEAD
-        .. NOTES::
-=======
         .. NOTE::
->>>>>>> 6452f9d3
 
             This function only operates on a single branch of a parse tree.
             To apply the function to an entire parse tree, pass the function
@@ -1578,11 +1499,7 @@
 
         INPUT:
 
-<<<<<<< HEAD
-        -- ``self`` -- calling object
-=======
-        - ``self`` -- calling object
->>>>>>> 6452f9d3
+        - ``self`` -- calling object
 
         OUTPUT:
 
@@ -1630,11 +1547,7 @@
 
         - ``self`` -- calling object
 
-<<<<<<< HEAD
-        _ ``str`` -- a string. This contains a logical
-=======
         - ``str`` -- a string. This contains a logical
->>>>>>> 6452f9d3
           expression.
 
         OUTPUT:
@@ -1652,11 +1565,7 @@
             sage: s.get_next_op("abra|cadabra")
             '|'
 
-<<<<<<< HEAD
-        .. NOTES::
-=======
         .. NOTE::
->>>>>>> 6452f9d3
 
             The parameter ``str`` is not necessarily the string
             representation of the calling object.
