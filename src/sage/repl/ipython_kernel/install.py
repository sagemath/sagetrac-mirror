--- conflicted
+++ resolved
@@ -53,13 +53,9 @@
             except OSError:
                 if not os.path.isdir(path):
                     raise
-<<<<<<< HEAD
-        mkdir_p(self._ipython_dir, 'nbextensions')
-        mkdir_p(self._ipython_dir, 'nbextensions', 'sage-saved-files')
-=======
         mkdir_p(self.nbextensions_dir)
+        mkdir_p(os.path.join(self.nbextensions_dir, 'sage-saved-files'))
         mkdir_p(self.kernel_dir)
->>>>>>> 94635cc5
 
     @classmethod
     def identifier(cls):
