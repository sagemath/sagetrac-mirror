r"""
Integral lattices

An integral lattice is a finitely generated free abelian group
`L \cong \ZZ^r` equipped with a non-degenerate, symmetric bilinear
form `L \times L \colon \rightarrow \ZZ`.

Here, lattices have an ambient quadratic space `\QQ^n` and
a distinguished basis.

EXAMPLES::

    sage: M = Matrix(ZZ, [[0,1], [1,0]])
    sage: IntegralLattice(M)
    Lattice of degree 2 and rank 2 over Integer Ring
    Basis matrix:
    [1 0]
    [0 1]
    Inner product matrix:
    [0 1]
    [1 0]

A lattice can be defined by an inner product matrix of the
ambient space and a basis::

    sage: G = matrix.identity(3)
    sage: basis = [[1,-1,0], [0,1,-1]]
    sage: L = IntegralLattice(G, basis)
    sage: L
    Lattice of degree 3 and rank 2 over Integer Ring
    Basis matrix:
    [ 1 -1  0]
    [ 0  1 -1]
    Inner product matrix:
    [1 0 0]
    [0 1 0]
    [0 0 1]

    sage: L.gram_matrix()
    [ 2 -1]
    [-1  2]

AUTHORS:

- Simon Brandhorst (2017-09): First created
- Paolo Menegatti (2018-03): Added IntegralLatticeDirectSum, IntegralLatticeGluing
"""

#*****************************************************************************
#       Copyright (C) 2017 Simon Brandhorst <sbrandhorst@web.de>
#
# This program is free software: you can redistribute it and/or modify
# it under the terms of the GNU General Public License as published by
# the Free Software Foundation, either version 2 of the License, or
# (at your option) any later version.
#                  http://www.gnu.org/licenses/
#*****************************************************************************

from copy import copy
from sage.rings.integer_ring import ZZ
from sage.rings.integer import Integer
from sage.rings.rational_field import QQ
from sage.modules.free_quadratic_module import FreeQuadraticModule_submodule_with_basis_pid, FreeQuadraticModule
from sage.matrix.constructor import matrix
from sage.structure.element import is_Matrix
from sage.arith.misc import gcd
from sage.combinat.root_system.cartan_matrix import CartanMatrix
from sage.misc.cachefunc import cached_method

###############################################################################
#
# Constructor functions
#
###############################################################################

def IntegralLattice(data, basis=None):
    r"""
    Return the integral lattice spanned by ``basis`` in the ambient space.

    A lattice is a finitely generated free abelian group `L \cong \ZZ^r`
    equipped with a non-degenerate, symmetric bilinear form
    `L \times L \colon \rightarrow \ZZ`. Here, lattices have an
    ambient quadratic space `\QQ^n` and a distinguished basis.

    INPUT:

    The input is a descriptor of the lattice and a (optional) basis.
    - ``data`` -- can be one of the following:

      * a symmetric matrix over the rationals -- the inner product matrix
      * an integer -- the dimension for a euclidian lattice
      * a symmetric Cartan type or anything recognized by
        :class:`CartanMatrix` (see also
        :mod:`Cartan types <sage.combinat.root_system.cartan_type>`)
        -- for a root lattice
      * the string ``"U"`` or ``"H"`` -- for hyperbolic lattices

    - ``basis`` -- (optional) a matrix whose rows form a basis of the
      lattice,  or a list of module elements forming a basis

    OUTPUT:

    A lattice in the ambient space defined by the inner_product_matrix.
    Unless specified, the basis of the lattice is the standard basis.

    EXAMPLES::

        sage: H5 = Matrix(ZZ, 2, [2,1,1,-2])
        sage: IntegralLattice(H5)
        Lattice of degree 2 and rank 2 over Integer Ring
        Basis matrix:
        [1 0]
        [0 1]
        Inner product matrix:
        [ 2  1]
        [ 1 -2]

    A basis can be specified too::

        sage: IntegralLattice(H5, Matrix([1,1]))
        Lattice of degree 2 and rank 1 over Integer Ring
        Basis matrix:
        [1 1]
        Inner product matrix:
        [ 2  1]
        [ 1 -2]

    We can define a Euclidian lattice just by its dimension::

        sage: IntegralLattice(3)
        Lattice of degree 3 and rank 3 over Integer Ring
        Basis matrix:
        [1 0 0]
        [0 1 0]
        [0 0 1]
        Inner product matrix:
        [1 0 0]
        [0 1 0]
        [0 0 1]

    Here is an example of the `A_2` root lattice in Euclidian space::

        sage: basis = Matrix([[1,-1,0], [0,1,-1]])
        sage: A2 = IntegralLattice(3, basis)
        sage: A2
        Lattice of degree 3 and rank 2 over Integer Ring
        Basis matrix:
        [ 1 -1  0]
        [ 0  1 -1]
        Inner product matrix:
        [1 0 0]
        [0 1 0]
        [0 0 1]
        sage: A2.gram_matrix()
        [ 2 -1]
        [-1  2]

    We use ``"U"`` or ``"H"`` for defining a hyperbolic lattice::

        sage: L1 = IntegralLattice("U")
        sage: L1
        Lattice of degree 2 and rank 2 over Integer Ring
        Basis matrix:
        [1 0]
        [0 1]
        Inner product matrix:
        [0 1]
        [1 0]
        sage: L1 == IntegralLattice("H")
        True

    We can construct root lattices by specifying their type
    (see :mod:`Cartan types <sage.combinat.root_system.cartan_type>`
    and :class:`CartanMatrix`)::

        sage: IntegralLattice(["E", 7])
        Lattice of degree 7 and rank 7 over Integer Ring
        Basis matrix:
        [1 0 0 0 0 0 0]
        [0 1 0 0 0 0 0]
        [0 0 1 0 0 0 0]
        [0 0 0 1 0 0 0]
        [0 0 0 0 1 0 0]
        [0 0 0 0 0 1 0]
        [0 0 0 0 0 0 1]
        Inner product matrix:
        [ 2  0 -1  0  0  0  0]
        [ 0  2  0 -1  0  0  0]
        [-1  0  2 -1  0  0  0]
        [ 0 -1 -1  2 -1  0  0]
        [ 0  0  0 -1  2 -1  0]
        [ 0  0  0  0 -1  2 -1]
        [ 0  0  0  0  0 -1  2]
        sage: IntegralLattice(["A", 2])
        Lattice of degree 2 and rank 2 over Integer Ring
        Basis matrix:
        [1 0]
        [0 1]
        Inner product matrix:
        [ 2 -1]
        [-1  2]
        sage: IntegralLattice("D3")
        Lattice of degree 3 and rank 3 over Integer Ring
        Basis matrix:
        [1 0 0]
        [0 1 0]
        [0 0 1]
        Inner product matrix:
        [ 2 -1 -1]
        [-1  2  0]
        [-1  0  2]
        sage: IntegralLattice(["D", 4])
        Lattice of degree 4 and rank 4 over Integer Ring
        Basis matrix:
        [1 0 0 0]
        [0 1 0 0]
        [0 0 1 0]
        [0 0 0 1]
        Inner product matrix:
        [ 2 -1  0  0]
        [-1  2 -1 -1]
        [ 0 -1  2  0]
        [ 0 -1  0  2]

    We can specify a basis as well::

        sage: G = Matrix(ZZ, 2, [0,1,1,0])
        sage: B = [vector([1,1])]
        sage: IntegralLattice(G, basis=B)
        Lattice of degree 2 and rank 1 over Integer Ring
        Basis matrix:
        [1 1]
        Inner product matrix:
        [0 1]
        [1 0]
        sage: IntegralLattice(["A", 3], [[1,1,1]])
        Lattice of degree 3 and rank 1 over Integer Ring
        Basis matrix:
        [1 1 1]
        Inner product matrix:
        [ 2 -1  0]
        [-1  2 -1]
        [ 0 -1  2]
        sage: IntegralLattice(4, [[1,1,1,1]])
        Lattice of degree 4 and rank 1 over Integer Ring
        Basis matrix:
        [1 1 1 1]
        Inner product matrix:
        [1 0 0 0]
        [0 1 0 0]
        [0 0 1 0]
        [0 0 0 1]
        sage: IntegralLattice("A2", [[1,1]])
        Lattice of degree 2 and rank 1 over Integer Ring
        Basis matrix:
        [1 1]
        Inner product matrix:
        [ 2 -1]
        [-1  2]

    TESTS::

        sage: IntegralLattice(["A", 1, 1])
        Traceback (most recent call last):
        ...
        ValueError: lattices must be nondegenerate; use FreeQuadraticModule instead
        sage: IntegralLattice(["D", 3, 1])
        Traceback (most recent call last):
        ...
        ValueError: lattices must be nondegenerate; use FreeQuadraticModule instead
    """
    if is_Matrix(data):
        inner_product_matrix = data
    elif isinstance(data, Integer):
        inner_product_matrix = matrix.identity(ZZ, data)
    elif data == "U" or data == "H":
        inner_product_matrix = matrix([[0,1],[1,0]])
    else:
        inner_product_matrix = CartanMatrix(data)
    if basis is None:
        basis = matrix.identity(ZZ, inner_product_matrix.ncols())
    if inner_product_matrix != inner_product_matrix.transpose():
        raise ValueError("the inner product matrix must be symmetric\n%s"
                         % inner_product_matrix)

    A = FreeQuadraticModule(ZZ,
                            inner_product_matrix.ncols(),
                            inner_product_matrix=inner_product_matrix)
    return FreeQuadraticModule_integer_symmetric(ambient=A,
                                                 basis=basis,
                                                 inner_product_matrix=A.inner_product_matrix(),
                                                 already_echelonized=False)

def IntegralLatticeDirectSum(Lattices, return_embeddings=False):
    r"""
    Return the direct sum of the lattices contained in the list ``Lattices``.

    INPUT:

    - ``Lattices`` -- a list of lattices ``[L_1,...,L_n]``
    - ``return_embeddings`` -- (default: ``False``) a boolean

    OUTPUT:

    The direct sum of the `L_i` if ``return_embeddings`` is ``False`` or
    the tuple ``[L, phi]`` where `L` is the direct sum of `L_i` and ``phi``
    is the list of embeddings from `L_i` to `L`.

    EXAMPLES::

        sage: from sage.modules.free_quadratic_module_integer_symmetric import IntegralLatticeDirectSum
        sage: L1 = IntegralLattice("D4")
        sage: L2 = IntegralLattice("A3", [[1, 1, 2]])
        sage: L3 = IntegralLattice("A4", [[0, 1, 1, 2], [1, 2, 3, 1]])
        sage: Lattices = [L1, L2, L3]
        sage: IntegralLatticeDirectSum([L1, L2, L3])
        Lattice of degree 11 and rank 7 over Integer Ring
        Basis matrix:
        [1 0 0 0 0 0 0 0 0 0 0]
        [0 1 0 0 0 0 0 0 0 0 0]
        [0 0 1 0 0 0 0 0 0 0 0]
        [0 0 0 1 0 0 0 0 0 0 0]
        [0 0 0 0 1 1 2 0 0 0 0]
        [0 0 0 0 0 0 0 0 1 1 2]
        [0 0 0 0 0 0 0 1 2 3 1]
        Inner product matrix:
        [ 2 -1  0  0  0  0  0  0  0  0  0]
        [-1  2 -1 -1  0  0  0  0  0  0  0]
        [ 0 -1  2  0  0  0  0  0  0  0  0]
        [ 0 -1  0  2  0  0  0  0  0  0  0]
        [ 0  0  0  0  2 -1  0  0  0  0  0]
        [ 0  0  0  0 -1  2 -1  0  0  0  0]
        [ 0  0  0  0  0 -1  2  0  0  0  0]
        [ 0  0  0  0  0  0  0  2 -1  0  0]
        [ 0  0  0  0  0  0  0 -1  2 -1  0]
        [ 0  0  0  0  0  0  0  0 -1  2 -1]
        [ 0  0  0  0  0  0  0  0  0 -1  2]
        sage: [L, phi] = IntegralLatticeDirectSum([L1, L2, L3], True)
        sage: LL3 = L.sublattice(phi[2].image().basis_matrix())
        sage: L3.discriminant() == LL3.discriminant()
        True
        sage: x = L3([1, 2, 3, 1])
        sage: phi[2](x).inner_product(phi[2](x)) == x.inner_product(x)
        True

    TESTS::

        sage: IntegralLatticeDirectSum([IntegralLattice("D4")])
        Lattice of degree 4 and rank 4 over Integer Ring
        Basis matrix:
        [1 0 0 0]
        [0 1 0 0]
        [0 0 1 0]
        [0 0 0 1]
        Inner product matrix:
        [ 2 -1  0  0]
        [-1  2 -1 -1]
        [ 0 -1  2  0]
        [ 0 -1  0  2]

        sage: L1 = IntegralLattice(2 * matrix.identity(2), [[1/2, 1/2]])
        sage: L2 = IntegralLattice("A3", [[1, 1, 2]])
        sage: [L, phi] = IntegralLatticeDirectSum([L1, L2], True)
        sage: L
        Lattice of degree 5 and rank 2 over Integer Ring
        Basis matrix:
        [1/2 1/2   0   0   0]
        [  0   0   1   1   2]
        Inner product matrix:
        [ 2  0  0  0  0]
        [ 0  2  0  0  0]
        [ 0  0  2 -1  0]
        [ 0  0 -1  2 -1]
        [ 0  0  0 -1  2]
    """
    for L in Lattices:
        if not isinstance(L, FreeQuadraticModule_integer_symmetric):
            raise ValueError("Lattices must be a list of lattices")
    N = len(Lattices)
    dims = [L_i.dimension() for L_i in Lattices]
    degrees = [L_i.degree() for L_i in Lattices]
    dim_tot = sum(dims)
    degree_tot = sum(degrees)
    sum_degree = [sum(degrees[:i]) for i in range(N+1)]
    inner_product_list = [copy(L_i.inner_product_matrix()) for L_i in Lattices]
    IM = matrix.block_diagonal(inner_product_list)
    ambient = FreeQuadraticModule(ZZ,
                                  degree_tot,
                                  inner_product_matrix=IM)
    basis = [matrix.block(1, 3, [matrix.zero(dims[i], sum_degree[i]),
                                 Lattices[i].basis_matrix(),
                                 matrix.zero(dims[i], sum_degree[-1] - sum_degree[i+1])
                                ])  for i in range(N)]
    basis_matrix = matrix.block(N, 1, basis)
    ipm = ambient.inner_product_matrix()
    direct_sum = FreeQuadraticModule_integer_symmetric(ambient=ambient,
                                                       basis=basis_matrix,
                                                       inner_product_matrix=ipm,
                                                       already_echelonized=False)
    if not return_embeddings:
        return direct_sum
    sum_dims = [sum(dims[:i]) for i in range(N+1)]
    phi = [Lattices[i].hom(direct_sum.basis()[sum_dims[i]:sum_dims[i+1]])
           for i in range(N)]
    return [direct_sum, phi]

def IntegralLatticeGluing(Lattices, glue, return_embeddings=False):
    r"""
    Return an overlattice of the direct sum as defined by ``glue``.

    INPUT:

    - ``Lattices`` -- a list of lattices `[L_1,...,L_n]`
    - ``glue`` -- a list where the elements are lists in the form `[g_1,...,g_n]`;
      here `g_i` is an element of the discriminant group of `L_i`and
      the overlattice is spanned by the additional ``[sum(g) for g in glue]``
    - ``return_embeddings`` -- (default: ``False``) a boolean


    OUTPUT:

    The glued lattice given by `L_i` and ``glue`` if ``return_embeddings``
    is ``False`` or the tuple ``[L, phi]`` where `L` is the glued lattice and
    ``phi`` the list of embeddings from `L_i` to `L`

    EXAMPLES:

    A single lattice can be glued. This is the same as taking an overlattice::

        sage: from sage.modules.free_quadratic_module_integer_symmetric import IntegralLatticeGluing
        sage: L1 = IntegralLattice(matrix([[4]]))
        sage: g1 = L1.discriminant_group().gens()[0]
        sage: glue = [[2 * g1]]
        sage: L = IntegralLatticeGluing([L1], glue)
        sage: L
        Lattice of degree 1 and rank 1 over Integer Ring
        Basis matrix:
        [1/2]
        Inner product matrix:
        [4]
        sage: L.gram_matrix()
        [1]
        sage: IntegralLatticeGluing([L1], glue, return_embeddings=True)
        [Lattice of degree 1 and rank 1 over Integer Ring
         Basis matrix:
         [1/2]
         Inner product matrix:
         [4], [Free module morphism defined by the matrix
          [2]
          Domain: Lattice of degree 1 and rank 1 over Integer Ring
          Basis matrix:
          [1]
          Inner product matrix:
          [4]
          Codomain: Lattice of degree 1 and rank 1 over Integer Ring
          Basis matrix:
          [1/2]
          Inner product matrix:
          [4]]]

        sage: L1 = IntegralLattice([[2]])
        sage: L2 = IntegralLattice([[2]])
        sage: AL1 = L1.discriminant_group()
        sage: AL2 = L2.discriminant_group()
        sage: AL1
        Finite quadratic module over Integer Ring with invariants (2,)
        Gram matrix of the quadratic form with values in Q/2Z:
        [1/2]
        sage: g1 = L1.discriminant_group().gens()[0]
        sage: g2 = L2.discriminant_group().gens()[0]
        sage: glue = [[g1, g2]]
        sage: IntegralLatticeGluing([L1, L2], glue)
        Lattice of degree 2 and rank 2 over Integer Ring
        Basis matrix:
        [1/2 1/2]
        [  0   1]
        Inner product matrix:
        [2 0]
        [0 2]

        sage: L1 = IntegralLattice("A4")
        sage: L2 = IntegralLattice("A4")
        sage: g1 = L1.discriminant_group().gens()[0]
        sage: g2 = L2.discriminant_group().gens()[0]
        sage: glue = [[g1, 2 * g2]]
        sage: [V, phi] = IntegralLatticeGluing([L1, L2], glue, True)
        sage: V
        Lattice of degree 8 and rank 8 over Integer Ring
        Basis matrix:
        [1/5 2/5 3/5 4/5 2/5 4/5 1/5 3/5]
        [  0   1   0   0   0   0   0   0]
        [  0   0   1   0   0   0   0   0]
        [  0   0   0   1   0   0   0   0]
        [  0   0   0   0   1   0   0   0]
        [  0   0   0   0   0   1   0   0]
        [  0   0   0   0   0   0   1   0]
        [  0   0   0   0   0   0   0   1]
        Inner product matrix:
        [ 2 -1  0  0  0  0  0  0]
        [-1  2 -1  0  0  0  0  0]
        [ 0 -1  2 -1  0  0  0  0]
        [ 0  0 -1  2  0  0  0  0]
        [ 0  0  0  0  2 -1  0  0]
        [ 0  0  0  0 -1  2 -1  0]
        [ 0  0  0  0  0 -1  2 -1]
        [ 0  0  0  0  0  0 -1  2]
        sage: V.sublattice(phi[0].image().basis_matrix())
        Lattice of degree 8 and rank 4 over Integer Ring
        Basis matrix:
        [1 0 0 0 0 0 0 0]
        [0 1 0 0 0 0 0 0]
        [0 0 1 0 0 0 0 0]
        [0 0 0 1 0 0 0 0]
        Inner product matrix:
        [ 2 -1  0  0  0  0  0  0]
        [-1  2 -1  0  0  0  0  0]
        [ 0 -1  2 -1  0  0  0  0]
        [ 0  0 -1  2  0  0  0  0]
        [ 0  0  0  0  2 -1  0  0]
        [ 0  0  0  0 -1  2 -1  0]
        [ 0  0  0  0  0 -1  2 -1]
        [ 0  0  0  0  0  0 -1  2]

    Different gluings can be composed::

        sage: D4 = IntegralLattice("D4")
        sage: D4.discriminant_group()
        Finite quadratic module over Integer Ring with invariants (2, 2)
        Gram matrix of the quadratic form with values in Q/2Z:
        [  1 1/2]
        [1/2   1]
        sage: L2 = IntegralLattice(2 * matrix.identity(2))
        sage: L2.discriminant_group()
        Finite quadratic module over Integer Ring with invariants (2, 2)
        Gram matrix of the quadratic form with values in Q/2Z:
        [1/2   0]
        [  0 1/2]
        sage: g1 = D4.discriminant_group().gens()[0]
        sage: g2 = L2.discriminant_group().gens()[0] + L2.discriminant_group().gens()[1]
        sage: D6, phi = IntegralLatticeGluing([D4, L2], [[g1, g2]], True)
        sage: AD6 = D6.discriminant_group()
        sage: AD6.normal_form()
        Finite quadratic module over Integer Ring with invariants (2, 2)
        Gram matrix of the quadratic form with values in Q/2Z:
        [3/2   0]
        [  0 3/2]
        sage: f1, g1 = AD6.normal_form().gens()
        sage: f2, g2 = L2.discriminant_group().gens()
        sage: E8, psi = IntegralLatticeGluing([D6, L2], [[f1, f2], [g1, g2]], True)
        sage: D4embed = E8.sublattice(psi[0](phi[0].image()).basis_matrix())
        sage: x = D4([1, 0, 0, 0])
        sage: psi[0](phi[0](x)).inner_product(psi[0](phi[0](x)))==x.inner_product(x)
        True
        sage: D4embed
        Lattice of degree 8 and rank 4 over Integer Ring
        Basis matrix:
        [1 0 0 0 0 0 0 0]
        [0 1 0 0 0 0 0 0]
        [0 0 1 0 0 0 0 0]
        [0 0 0 1 0 0 0 0]
        Inner product matrix:
        [ 2 -1  0  0  0  0  0  0]
        [-1  2 -1 -1  0  0  0  0]
        [ 0 -1  2  0  0  0  0  0]
        [ 0 -1  0  2  0  0  0  0]
        [ 0  0  0  0  2  0  0  0]
        [ 0  0  0  0  0  2  0  0]
        [ 0  0  0  0  0  0  2  0]
        [ 0  0  0  0  0  0  0  2]

    The input may be a list of three or more lattices::

        sage: A7 = IntegralLattice("A7")
        sage: D5 = IntegralLattice("D5")
        sage: gA7 = A7.discriminant_group().gens()[0]
        sage: gD5 = D5.discriminant_group().gens()[0]
        sage: [L, phi] = IntegralLatticeGluing([A7, A7, D5, D5],
        ....:                          [[gA7, gA7, gD5, 2 * gD5],
        ....:                          [gA7, 7 * gA7, 2 * gD5, gD5]], True)
        sage: L.determinant()
        1
        sage: B = phi[0].matrix()
        sage: B*L.gram_matrix()*B.transpose()==A7.gram_matrix()
        True

    The gluing takes place in the direct sum of the respective ambient spaces::

        sage: L1 = IntegralLattice("D4", [[1, 1, 0, 0], [0, 1, 1, 0]])
        sage: L2 = IntegralLattice("E6", [[0, 2, 0, 0, 0, 0], [0, 0, 0, 0, 1, 1]])
        sage: [f1, f2] = L1.discriminant_group().gens()
        sage: [g1, g2] = L2.discriminant_group().gens()
        sage: [L, phi] = IntegralLatticeGluing([L1, L2], [[f1, g1], [f2, 2 * g2]], True)
        sage: phi[0]
        Free module morphism defined by the matrix
        [ 2  2 -1 -2]
        [ 0  2  0 -1]
        Domain: Lattice of degree 4 and rank 2 over Integer Ring
        Basis matrix:
        [1 1 0 0]
        [0 1 1 0]
        Inner product matrix:
        [ 2 -1  0  0]
        [-1  2 -1 -1]
        [ 0 -1  2  0]
        [ 0 -1  0  2]
        Codomain: Lattice of degree 10 and rank 4 over Integer Ring
        Basis matrix:
        [ 1/2    0 -1/2    0    0  1/2    0    0  1/2  1/2]
        [   0  1/2  1/2    0    0    0    0    0  1/2  1/2]
        [   0    0    0    0    0    1    0    0    0    0]
        [   0    0    0    0    0    0    0    0    1    1]
        Inner product matrix:
        [ 2 -1  0  0  0  0  0  0  0  0]
        [-1  2 -1 -1  0  0  0  0  0  0]
        [ 0 -1  2  0  0  0  0  0  0  0]
        [ 0 -1  0  2  0  0  0  0  0  0]
        [ 0  0  0  0  2  0 -1  0  0  0]
        [ 0  0  0  0  0  2  0 -1  0  0]
        [ 0  0  0  0 -1  0  2 -1  0  0]
        [ 0  0  0  0  0 -1 -1  2 -1  0]
        [ 0  0  0  0  0  0  0 -1  2 -1]
        [ 0  0  0  0  0  0  0  0 -1  2]
        sage: B = phi[0].matrix()
        sage: B * L.gram_matrix() * B.transpose()==L1.gram_matrix()
        True
    """
    [direct_sum, phi] = IntegralLatticeDirectSum(Lattices, return_embeddings=True)
    N = len(Lattices)
    for g in glue:
        if not len(g)==N:
            raise ValueError("the lengths of the lists do not match")
    for i in range(N):
        ALi = Lattices[i].discriminant_group()
        for g in glue:
            try:
                x = ALi(g[i])
            except:
                raise ValueError("the gluing vectors must be in the"
                                 "corresponding discriminant groups")
    generators = [sum(phi[i](g[i].lift()*g[i].order())/g[i].order()
                      for i in range(N))
                  for g in glue]
    glued_lattice = direct_sum.overlattice(generators)
    if not return_embeddings:
        return glued_lattice
    HomSpaces = [Lattices[i].Hom(glued_lattice) for i in range(N)]
    G = glued_lattice.basis_matrix().solve_left(direct_sum.basis_matrix())
    f = [HomSpaces[i](phi[i].matrix() * G) for i in range(N)]
    return [glued_lattice, f]

###############################################################################
#
# Base class for Lattices
#
###############################################################################

class FreeQuadraticModule_integer_symmetric(FreeQuadraticModule_submodule_with_basis_pid):
    r"""
    This class represents non-degenerate, integral,
    symmetric free quadratic `\ZZ`-modules.

    INPUT:

    - ``ambient`` -- an ambient free quadratic module
    - ``basis`` -- a list of elements of ambient or a matrix
    - ``inner_product_matrix`` -- a symmetric matrix over the rationals

    EXAMPLES::

        sage: IntegralLattice("U",basis=[vector([1,1])])
        Lattice of degree 2 and rank 1 over Integer Ring
        Basis matrix:
        [1 1]
        Inner product matrix:
        [0 1]
        [1 0]
    """
    def __init__(self, ambient, basis, inner_product_matrix,
                 check=True, already_echelonized=False):
        r"""
        Create the integral lattice spanned by ``basis`` in the ambient space.

        TESTS::

            sage: L = IntegralLattice("U")
            sage: TestSuite(L).run()
        """
        FreeQuadraticModule_submodule_with_basis_pid.__init__(
                                        self,
                                        ambient,
                                        basis,
                                        inner_product_matrix,
                                        check=check,
                                        already_echelonized=already_echelonized)
        if self.determinant() == 0:
            raise ValueError("lattices must be nondegenerate; "
                            "use FreeQuadraticModule instead")
        if self.gram_matrix().base_ring() is not ZZ:
            if self.gram_matrix().denominator() != 1:
                raise ValueError("lattices must be integral; "
                            "use FreeQuadraticModule instead")

    def _mul_(self, other, switch_sides=False):
        r"""
        Multiplication of the basis by ``other``.

        EXAMPLES::

            sage: M = Matrix(ZZ,2,[1,2,2,-1])
            sage: L = IntegralLattice(M)
            sage: 2 * L
            Lattice of degree 2 and rank 2 over Integer Ring
            Basis matrix:
            [2 0]
            [0 2]
            Inner product matrix:
            [ 1  2]
            [ 2 -1]
            sage: L * matrix(ZZ,2,[1,2,3,4])
            Lattice of degree 2 and rank 2 over Integer Ring
            Basis matrix:
            [1 2]
            [3 4]
            Inner product matrix:
            [ 1  2]
            [ 2 -1]
        """
        B = self.basis_matrix()
        B = other * B if switch_sides else B * other
        # check whether it is integral
        if other in ZZ or other.denominator()==1:
            return self.sublattice(B.rows())
        else:
            return self.span(B.rows())

    def _repr_(self):
        r"""
        The print representation of this lattice.

        EXAMPLES::

            sage: A2 = IntegralLattice("A2")
            sage: A2
            Lattice of degree 2 and rank 2 over Integer Ring
            Basis matrix:
            [1 0]
            [0 1]
            Inner product matrix:
            [ 2 -1]
            [-1  2]
        """
        if self.is_sparse():
            s = "Sparse lattice of degree %s and rank %s over %s\n"%(
                self.degree(), self.rank(), self.base_ring()) + \
                "Basis matrix:\n%s\n" % self.basis_matrix() + \
                "Inner product matrix:\n%s" % self.inner_product_matrix()
        else:
            s = "Lattice of degree %s and rank %s over %s\n"%(
                self.degree(), self.rank(), self.base_ring()) + \
                "Basis matrix:\n%s\n" % self.basis_matrix() + \
                "Inner product matrix:\n%s" % self.inner_product_matrix()
        return s

    def all_overlattices(self, only_even=False):
        r"""
        Return a list of all overlattices.

        If the discriminant is large, this is very slow and memory consuming.

        INPUT:

        - ``only_even`` -- bool (default: ``False``) return only the even overlattices.

        EXAMPLES::

            sage: G = Matrix(ZZ, 2, [4, 2, 2, 4])
            sage: L = IntegralLattice(G)

        There is no non-trivial even overlattice::

            sage: L.all_overlattices(only_even=True)
            [Lattice of degree 2 and rank 2 over Integer Ring
            Basis matrix:
            [1 0]
            [0 1]
            Inner product matrix:
            [4 2]
            [2 4]]

        but there are a lot of odd ones::

            sage: L.all_overlattices()
            [Lattice of degree 2 and rank 2 over Integer Ring
            Basis matrix:
            [1 0]
            [0 1]
            Inner product matrix:
            [4 2]
            [2 4], Lattice of degree 2 and rank 2 over Integer Ring
            Basis matrix:
            [  1   0]
            [  0 1/2]
            Inner product matrix:
            [4 2]
            [2 4], Lattice of degree 2 and rank 2 over Integer Ring
            Basis matrix:
            [1/2   0]
            [  0   1]
            Inner product matrix:
            [4 2]
            [2 4], Lattice of degree 2 and rank 2 over Integer Ring
            Basis matrix:
            [1/2 1/2]
            [  0   1]
            Inner product matrix:
            [4 2]
            [2 4]]
        """
        overlattices = []
        if only_even and not self.is_even():
            # an odd lattice has no even overlattices
            return overlattices
        D = self.discriminant_group()
        for sub in D.all_totally_isotropic_submodules(bilinear=not(only_even)):
            over = self.overlattice([g.lift() for g in sub.gens()])
            overlattices.append(over)
        return overlattices

    @cached_method
    def is_even(self):
        r"""
        Return whether the diagonal entries of the Gram matrix are even.

        EXAMPLES::

            sage: G = Matrix(ZZ,2,2,[-1,1,1,2])
            sage: L = IntegralLattice(G)
            sage: L.is_even()
            False
            sage: L = IntegralLattice("A2")
            sage: L.is_even()
            True
        """
        return all(d % 2 == 0 for d in self.gram_matrix().diagonal())

    @cached_method
    def dual_lattice(self):
        r"""
        Return the dual lattice as a :class:`FreeQuadraticModule`

        Let `L` be a lattice. Its dual lattice is

        .. MATH::

            L^\vee = \{x \in L \otimes \QQ :  (x, l) \in \ZZ \; \forall l \in L \}.

        EXAMPLES::

            sage: L = IntegralLattice("A2")
            sage: Ldual=L.dual_lattice()
            sage: Ldual
            Free quadratic module of degree 2 and rank 2 over Integer Ring
            Echelon basis matrix:
            [1/3 2/3]
            [  0   1]

        Since our lattices are always integral, a lattice is contained in its dual::

            sage: L.is_submodule(Ldual)
            True
        """
        return self.span(self.gram_matrix().inverse()*self.basis_matrix())

    @cached_method
    def discriminant_group(self, s=0):
        r"""
        Return the discriminant group `L^\vee / L` of this lattice.

        INPUT:

        - ``s`` -- an integer (default: 0)

        OUTPUT:

        The `s` primary part of the discriminant group.
        If `s=0`, returns the whole discriminant group.

        EXAMPLES::

            sage: L = IntegralLattice(Matrix(ZZ,2,2,[2,1,1,-2])*2)
            sage: L.discriminant_group()
            Finite quadratic module over Integer Ring with invariants (2, 10)
            Gram matrix of the quadratic form with values in Q/2Z:
            [  1 1/2]
            [1/2 9/5]
            sage: L.discriminant_group(2)
            Finite quadratic module over Integer Ring with invariants (2, 2)
            Gram matrix of the quadratic form with values in Q/2Z:
            [  1 1/2]
            [1/2   1]
            sage: L.discriminant_group(5)
            Finite quadratic module over Integer Ring with invariants (5,)
            Gram matrix of the quadratic form with values in Q/2Z:
            [6/5]

        TESTS::

            sage: L = IntegralLattice("H")
            sage: L.discriminant_group()
            Finite quadratic module over Integer Ring with invariants ()
            Gram matrix of the quadratic form with values in Q/2Z:
            []
        """
        from sage.modules.torsion_quadratic_module import TorsionQuadraticModule
        D = TorsionQuadraticModule(self.dual_lattice(), self)
        d = D.annihilator().gen()
        a = d.prime_to_m_part(s)
        Dp_gens = [a*g for g in D.gens()]
        return D.submodule(Dp_gens)

    def signature(self):
        r"""
        Return the signature of this lattice, which is defined as
        the difference between the number of positive eigenvalues and
        the number of negative eigenvalues in the Gram matrix.

        EXAMPLES::

            sage: U = IntegralLattice("U")
            sage: U.signature()
            0
        """
        sig = self.signature_pair()
        return sig[0] - sig[1]

    @cached_method
    def signature_pair(self):
        r"""
        Return the signature tuple `(n_+,n_-)` of this lattice.

        Here `n_+` (resp. `n_-`) is the number of positive (resp. negative)
        eigenvalues of the Gram matrix.

        EXAMPLES::


            sage: A2 = IntegralLattice("A2")
            sage: A2.signature_pair()
            (2, 0)
        """
        from sage.quadratic_forms.quadratic_form import QuadraticForm
        return QuadraticForm(QQ, self.gram_matrix()).signature_vector()[:2]

    def direct_sum(self, M, return_embeddings=False):
        r"""
        Return the direct sum of this lattice with ``M``.

        INPUT:

        - ``M`` -- a module over `\ZZ`

        EXAMPLES::

            sage: A = IntegralLattice(1)
            sage: A.direct_sum(A)
            Lattice of degree 2 and rank 2 over Integer Ring
            Basis matrix:
            [1 0]
            [0 1]
            Inner product matrix:
            [1 0]
            [0 1]
        """
        try:
            return IntegralLatticeDirectSum([self, M], return_embeddings=return_embeddings)
        except ValueError:
            return super(FreeQuadraticModule_submodule_with_basis_pid, self).direct_sum(M)

    def is_primitive(self, M):
        r"""
        Return whether ``M`` is a primitive submodule of this lattice.

        A `\ZZ`-submodule ``M`` of a `\ZZ`-module ``L`` is called primitive if
        the quotient ``L/M`` is torsion free.

        INPUT:

        - ``M`` -- a submodule of this lattice

        EXAMPLES::

            sage: U = IntegralLattice("U")
            sage: L1 = U.span([vector([1,1])])
            sage: L2 = U.span([vector([1,-1])])
            sage: U.is_primitive(L1)
            True
            sage: U.is_primitive(L2)
            True
            sage: U.is_primitive(L1+L2)
            False

        We can also compute the index::

            sage: (L1+L2).index_in(U)
            2
        """
        return (gcd((self/M).invariants()) == 0)

    def maximal_overlattice(self, p=None, even=False):
        r"""
        Return a maximal integral overlattice of this lattice.

        EXAMPLES::

            sage: L = IntegralLattice("A4").twist(25*89)
            sage: L.maximal_overlattice().determinant()
            5
        """
        from sage.rings.all import GF
        L = self
        if even and not self.is_even():
            raise ValueError("odd lattices do not have an even overlattice")
        if p is None:
            P = ZZ(self.determinant()).prime_factors()
        else:
            P = ZZ(p).prime_factors()
        # even case
        if 2 in P:
            D = L.discriminant_group(2)
            if D.cardinality() > 512:
                D = D.normal_form(partial=True)
            iso = []
            if not even and len(D.gens())>=2: #try to go odd
                t = D.gens()[0] + D.gens()[1]
                if t.b(t)==0:
                    iso.append(t)
            i = 0
            while i < len(D.gens()):
                t = D.gens()[i]
                if (t.q() == 0 or (t.b(t)==0 and not even)) and all([t.b(g)==0 for g in iso]):
                    iso.append(t)
                i += 1
            iso = [g.lift() for g in iso]
            L = L.overlattice(iso)
            D = L.discriminant_group(2)
            while D.cardinality().valuation(2) > 1:
                for t in D:
                    if t != 0 and t.b(t)==0 and (t.q()==0 or not even):
                        break
                if t.b(t)!=0 or (t.q()!=0 and even):
                    break
                L = L.overlattice([t.lift()])
                D = L.discriminant_group(2)
        for p in P:
            if p == 2:
                continue
            # go squarefree
            Lold = 0
            k = GF(p)
            while Lold != L:
                Lold = L
                L = L.overlattice((p*L.dual_lattice() & (1/p)*L).gens())
            d = L.discriminant_group(p).gram_matrix_bilinear().det().numerator()
            # now the p-discriminant_group is a vector space
            # odd case
            while p != 2:
                v = L.determinant().valuation(p)
                if v<=1 or (v == 2 and ZZ(-1).kronecker(p) != d.kronecker(p)):
                    break
                D = L.discriminant_group(p).normal_form()
                gen = D.gens()
                G = D.gram_matrix_quadratic().diagonal()
                a = k(G[0].numerator()); b = k(G[1].numerator());
                if (-b/a).is_square():
                    # solve:  a*x^2 + b *y^2  = 0
                    x = (-b/a).sqrt()
                    y = 1
                    z = 0
                    t = ZZ(x)*gen[0] + ZZ(y)*gen[1]
                else:
                    c = k(G[2].numerator())
                    # or solve a*x^2 + b*y^2 + c = 0
                    z = 1
                    for y in GF(p):
                        x = ((-c - b*y**2)/a)
                        if x.is_square():
                            x = x.sqrt()
                            break
                    t = ZZ(x)*gen[0] + ZZ(y)*gen[1] + ZZ(z)*gen[2]
                L = L.overlattice([t.lift()])
        return L

    def orthogonal_complement(self, M):
        r"""
        Return the orthogonal complement of ``M`` in this lattice.

        INPUT:

        - ``M`` -- a module in the same ambient space or
          a list of elements of the ambient space

        EXAMPLES::

            sage: H5 = Matrix(ZZ,2,[2,1,1,-2])
            sage: L = IntegralLattice(H5)
            sage: S = L.span([vector([1,1])])
            sage: L.orthogonal_complement(S)
            Lattice of degree 2 and rank 1 over Integer Ring
            Basis matrix:
            [1 3]
            Inner product matrix:
            [ 2  1]
            [ 1 -2]

            sage: L = IntegralLattice(2)
            sage: L.orthogonal_complement([vector(ZZ,[1,0])])
            Lattice of degree 2 and rank 1 over Integer Ring
            Basis matrix:
            [0 1]
            Inner product matrix:
            [1 0]
            [0 1]
        """
        from sage.modules.free_module import FreeModule_generic
        if not isinstance(M,FreeModule_generic):
            M = self.span(M)
        elif M.ambient_vector_space() != self.ambient_vector_space():
            raise ValueError("M must have the same "
                             "ambient vector space as this lattice")

        K = (self.inner_product_matrix() * M.basis_matrix().transpose()).kernel()
        K = self.span(K.basis())
        K = K.base_extend(QQ)
        return self.sublattice(self.intersection(K).basis())

    def sublattice(self, basis):
        r"""
        Return the sublattice spanned by ``basis``.

        INPUT:

        - ``basis`` -- A list of elements of this lattice.

        EXAMPLES::

            sage: U = IntegralLattice("U")
            sage: S = U.sublattice([vector([1,1])])
            sage: S
            Lattice of degree 2 and rank 1 over Integer Ring
            Basis matrix:
            [1 1]
            Inner product matrix:
            [0 1]
            [1 0]
            sage: U.sublattice([vector([1,-1])/2])
            Traceback (most recent call last):
            ...
            ValueError: lattices must be integral; use FreeQuadraticModule instead
            sage: S.sublattice([vector([1,-1])])
            Traceback (most recent call last):
            ...
            ValueError: the basis (= [(1, -1)]) does not span a submodule
        """
        M = FreeQuadraticModule_integer_symmetric(
            ambient=self.ambient_module(), basis=basis,
            inner_product_matrix=self.inner_product_matrix(),
            already_echelonized=False)
        if not M.is_submodule(self):
            raise ValueError("the basis (= %s) does not span "
                             "a submodule" % basis)
        return M

    def overlattice(self, gens):
        r"""
        Return the lattice spanned by this lattice and ``gens``.

        INPUT:

        - ``gens`` -- a list of elements or a rational matrix

        EXAMPLES::

            sage: L = IntegralLattice(Matrix(ZZ,2,2,[2,0,0,2]))
            sage: M = L.overlattice([vector([1,1])/2])
            sage: M.gram_matrix()
            [1 1]
            [1 2]
        """
        basis = (self + self.span(gens)).basis()
        return FreeQuadraticModule_integer_symmetric(
            ambient=self.ambient_module(), basis=basis,
            inner_product_matrix=self.inner_product_matrix(),
            already_echelonized=False)

    def orthogonal_group(self, gens=None, is_finite=None):
        """
        Return the orthogonal group of this lattice as a matrix group.

        The elements are isometries of the ambient vector space
        which preserve this lattice. They are represented by
        matrices with respect to the standard basis.

        INPUT:

        - ``gens`` -- a list of matrices (default:``None``)
        - ``is_finite`` -- bool (default: ``None``) If set to ``True``,
          then the group is placed in the category of finite groups. Sage does not check this.

        OUTPUT:

        The matrix group generated by ``gens``.
        If ``gens`` is not specified, then generators of the full
        orthogonal group of this lattice are computed. They are
        continued as the identity on the orthogonal complement of
        the lattice in its ambient space. Currently, we can only
        compute the orthogonal group for positive definite lattices.

        EXAMPLES::

            sage: A4 = IntegralLattice("A4")
            sage: Aut = A4.orthogonal_group()
            sage: Aut
            Group of isometries with 5 generators (
            [-1  0  0  0]  [0 0 0 1]  [-1 -1 -1  0]  [ 1  0  0  0]  [ 1  0  0  0]
            [ 0 -1  0  0]  [0 0 1 0]  [ 0  0  0 -1]  [-1 -1 -1 -1]  [ 0  1  0  0]
            [ 0  0 -1  0]  [0 1 0 0]  [ 0  0  1  1]  [ 0  0  0  1]  [ 0  0  1  1]
            [ 0  0  0 -1], [1 0 0 0], [ 0  1  0  0], [ 0  0  1  0], [ 0  0  0 -1]
            )

        The group acts from the right on the lattice and its discriminant group::

            sage: x = A4.an_element()
            sage: g = Aut.an_element()
            sage: g
            [ 1  1  1  0]
            [ 0  0 -1  0]
            [ 0  0  1  1]
            [ 0 -1 -1 -1]
            sage: x*g
            (1, 1, 1, 0)
            sage: (x*g).parent()==A4
            True
            sage: (g*x).parent()
            Vector space of dimension 4 over Rational Field
            sage: y = A4.discriminant_group().an_element()
            sage: y*g
            (1)

        If the group is finite we can compute the usual things::

            sage: Aut.order()
            240
            sage: conj = Aut.conjugacy_classes_representatives()
            sage: len(conj)
            14
            sage: Aut.structure_description()   # optional - database_gap
            'C2 x S5'

        The lattice can live in a larger ambient space::

            sage: A2 = IntegralLattice(matrix.identity(3),Matrix(ZZ,2,3,[1,-1,0,0,1,-1]))
            sage: A2.orthogonal_group()
            Group of isometries with 3 generators (
            [-1/3  2/3  2/3]  [ 2/3  2/3 -1/3]  [1 0 0]
            [ 2/3 -1/3  2/3]  [ 2/3 -1/3  2/3]  [0 0 1]
            [ 2/3  2/3 -1/3], [-1/3  2/3  2/3], [0 1 0]
            )

        It can be negative definite as well::

            sage: A2m = IntegralLattice(-Matrix(ZZ,2,[2,1,1,2]))
            sage: G = A2m.orthogonal_group()
            sage: G.order()
            12

        If the lattice is indefinite, sage does not know how to compute generators.
        Can you teach it?::

            sage: U = IntegralLattice(Matrix(ZZ,2,[0,1,1,0]))
            sage: U.orthogonal_group()
            Traceback (most recent call last):
            ...
            NotImplementedError: currently, we can only compute generators for orthogonal groups over definite lattices.

        But we can define subgroups::

            sage: S = IntegralLattice(Matrix(ZZ,2,[2, 3, 3, 2]))
            sage: f = Matrix(ZZ,2,[0,1,-1,3])
            sage: S.orthogonal_group([f])
            Group of isometries with 1 generator (
            [ 0  1]
            [-1  3]
            )

        TESTS:

        We can handle the trivial group::

            sage: S = IntegralLattice(Matrix(ZZ,2,[2, 3, 3, 2]))
            sage: S.orthogonal_group([])
            Group of isometries with 1 generator (
            [1 0]
            [0 1]
            )
        """
        from sage.categories.groups import Groups
        from sage.groups.matrix_gps.isometries import GroupOfIsometries
        sig = self.signature_pair()
        if gens is None:
            gens = []
            if sig[1]==0 or sig[0]==0: #definite
                from sage.quadratic_forms.quadratic_form import QuadraticForm
                is_finite = True
                # Compute transformation matrix to the ambient module.
                L = self.overlattice(self.ambient_module().gens())
                Orthogonal = L.orthogonal_complement(self)
                B = self.basis_matrix().stack(Orthogonal.basis_matrix())
                if sig[0] == 0: #negative definite
                    q = QuadraticForm(ZZ, -2*self.gram_matrix())
                else:    # positve definite
                    q = QuadraticForm(ZZ, 2*self.gram_matrix())
                identity = matrix.identity(Orthogonal.rank())
                for g in q.automorphism_group().gens():
                    g = g.matrix().T
                    # We continue g as identity on the orthogonal complement.
                    g = matrix.block_diagonal([g, identity])
                    g = B.inverse()*g*B
                    gens.append(g)
            else: #indefinite
                raise NotImplementedError(
                    "currently, we can only compute generators "
                    "for orthogonal groups over definite lattices.")
        deg = self.degree()
        base = self.ambient_vector_space().base_ring()
        inv_bil = self.inner_product_matrix()
        if is_finite:
            cat = Groups().Finite()
        else:
            cat = Groups()
        D = self.discriminant_group()
        G = GroupOfIsometries(deg,
                              base,
                              gens,
                              inv_bil,
                              category=cat,
                              invariant_submodule=self,
                              invariant_quotient_module=D)
        return G

    automorphisms=orthogonal_group

    def genus(self):
        r"""
        Return the genus of this lattice.

        EXAMPLES::

            sage: L = IntegralLattice("U")
            sage: L.genus()
            Genus of
            [0 1]
            [1 0]
            Genus symbol at 2:    1^2
        """
        from sage.quadratic_forms.genera.genus import Genus
        return Genus(self.gram_matrix())

<<<<<<< HEAD
=======
    def tensor_product(self, other, discard_basis=False):
        r"""
        Return the tensor product of ``self`` and ``other``.

        INPUT:

        - ``other`` -- an integral lattice
        - ``discard_basis`` -- a boolean (default: ``False``). If ``True``, then the lattice
                            returned is equipped with the standard basis.

        EXAMPLES::

            sage: L = IntegralLattice("D3", [[1,-1,0], [0,1,-1]])
            sage: L1 = L.tensor_product(L)
            sage: L2 = L.tensor_product(L, True)
            sage: L1
            Lattice of degree 9 and rank 4 over Integer Ring
            Basis matrix:
            [ 1 -1  0 -1  1  0  0  0  0]
            [ 0  1 -1  0 -1  1  0  0  0]
            [ 0  0  0  1 -1  0 -1  1  0]
            [ 0  0  0  0  1 -1  0 -1  1]
            Inner product matrix:
            [ 4 -2 -2 -2  1  1 -2  1  1]
            [-2  4  0  1 -2  0  1 -2  0]
            [-2  0  4  1  0 -2  1  0 -2]
            [-2  1  1  4 -2 -2  0  0  0]
            [ 1 -2  0 -2  4  0  0  0  0]
            [ 1  0 -2 -2  0  4  0  0  0]
            [-2  1  1  0  0  0  4 -2 -2]
            [ 1 -2  0  0  0  0 -2  4  0]
            [ 1  0 -2  0  0  0 -2  0  4]
            sage: L1.gram_matrix()
            [ 36 -12 -12   4]
            [-12  24   4  -8]
            [-12   4  24  -8]
            [  4  -8  -8  16]
            sage: L2
            Lattice of degree 4 and rank 4 over Integer Ring
            Basis matrix:
            [1 0 0 0]
            [0 1 0 0]
            [0 0 1 0]
            [0 0 0 1]
            Inner product matrix:
            [ 36 -12 -12   4]
            [-12  24   4  -8]
            [-12   4  24  -8]
            [  4  -8  -8  16]
        """
        if not isinstance(other, FreeQuadraticModule_integer_symmetric):
            raise ValueError("other (=%s) must be an integral lattice" % other)
        if discard_basis:
            gram_matrix = self.gram_matrix().tensor_product(other.gram_matrix())
            return IntegralLattice(gram_matrix)
        else:
            inner_product_matrix = self.inner_product_matrix().tensor_product(other.inner_product_matrix())
            basis_matrix = self.basis_matrix().tensor_product(other.basis_matrix())
            n = self.degree()
            m = other.degree()
            ambient = FreeQuadraticModule(self.base_ring(), m * n, inner_product_matrix)
            return FreeQuadraticModule_integer_symmetric(ambient=ambient,
                                                         basis=basis_matrix,
                                                         inner_product_matrix=ambient.inner_product_matrix())

>>>>>>> 032251a7
    def twist(self, s, discard_basis=False):
        r"""
        Return the lattice with inner product matrix scaled by ``s``.

        INPUT:

        - ``s`` -- a nonzero integer
        - ``discard_basis`` -- a boolean (default: ``False``).
          If ``True``, then the lattice returned is equipped
          with the standard basis.

        EXAMPLES::

            sage: L = IntegralLattice("A4")
            sage: L.twist(3)
            Lattice of degree 4 and rank 4 over Integer Ring
            Basis matrix:
            [1 0 0 0]
            [0 1 0 0]
            [0 0 1 0]
            [0 0 0 1]
            Inner product matrix:
            [ 6 -3  0  0]
            [-3  6 -3  0]
            [ 0 -3  6 -3]
            [ 0  0 -3  6]
            sage: L = IntegralLattice(3,[[2,1,0],[0,1,1]])
            sage: L
            Lattice of degree 3 and rank 2 over Integer Ring
            Basis matrix:
            [2 1 0]
            [0 1 1]
            Inner product matrix:
            [1 0 0]
            [0 1 0]
            [0 0 1]
            sage: L.twist(1)
            Lattice of degree 3 and rank 2 over Integer Ring
            Basis matrix:
            [2 1 0]
            [0 1 1]
            Inner product matrix:
            [1 0 0]
            [0 1 0]
            [0 0 1]
            sage: L.twist(1, True)
            Lattice of degree 2 and rank 2 over Integer Ring
            Basis matrix:
            [1 0]
            [0 1]
            Inner product matrix:
            [5 1]
            [1 2]
        """
        try:
            s = self.base_ring()(s)
        except:
            ValueError("the scaling factor must be an element of the base ring.")
        if (s==0):
            raise ValueError("the scaling factor must be non zero")
        if discard_basis:
            return IntegralLattice(s * self.gram_matrix())
        else:
            n = self.degree()
            inner_product_matrix = s * self.inner_product_matrix()
            ambient = FreeQuadraticModule(self.base_ring(), n, inner_product_matrix)
<<<<<<< HEAD
            return FreeQuadraticModule_integer_symmetric(ambient=ambient, basis=self.basis(), inner_product_matrix=inner_product_matrix)
=======
            return FreeQuadraticModule_integer_symmetric(ambient=ambient, basis=self.basis(), inner_product_matrix=inner_product_matrix)
>>>>>>> 032251a7
<|MERGE_RESOLUTION|>--- conflicted
+++ resolved
@@ -1365,8 +1365,6 @@
         from sage.quadratic_forms.genera.genus import Genus
         return Genus(self.gram_matrix())
 
-<<<<<<< HEAD
-=======
     def tensor_product(self, other, discard_basis=False):
         r"""
         Return the tensor product of ``self`` and ``other``.
@@ -1432,7 +1430,6 @@
                                                          basis=basis_matrix,
                                                          inner_product_matrix=ambient.inner_product_matrix())
 
->>>>>>> 032251a7
     def twist(self, s, discard_basis=False):
         r"""
         Return the lattice with inner product matrix scaled by ``s``.
@@ -1499,8 +1496,4 @@
             n = self.degree()
             inner_product_matrix = s * self.inner_product_matrix()
             ambient = FreeQuadraticModule(self.base_ring(), n, inner_product_matrix)
-<<<<<<< HEAD
             return FreeQuadraticModule_integer_symmetric(ambient=ambient, basis=self.basis(), inner_product_matrix=inner_product_matrix)
-=======
-            return FreeQuadraticModule_integer_symmetric(ambient=ambient, basis=self.basis(), inner_product_matrix=inner_product_matrix)
->>>>>>> 032251a7
