r"""
Free modules

Sage supports computation with free modules over an arbitrary commutative ring.
Nontrivial functionality is available over `\ZZ`, fields, and some principal
ideal domains (e.g. `\QQ[x]` and rings of integers of number fields). All free
modules over an integral domain are equipped with an embedding in an ambient
vector space and an inner product, which you can specify and change.

Create the free module of rank `n` over an arbitrary commutative ring `R` using
the command ``FreeModule(R,n)``. Equivalently, ``R^n`` also creates that free
module.

The following example illustrates the creation of both a vector space and a
free module over the integers and a submodule of it.  Use the functions
``FreeModule``, ``span`` and member functions of free modules to create free
modules.  *Do not use the FreeModule_xxx constructors directly.*

EXAMPLES::

    sage: V = VectorSpace(QQ,3)
    sage: W = V.subspace([[1,2,7], [1,1,0]])
    sage: W
    Vector space of degree 3 and dimension 2 over Rational Field
    Basis matrix:
    [ 1  0 -7]
    [ 0  1  7]
    sage: C = VectorSpaces(FiniteField(7))
    sage: C
    Category of vector spaces over Finite Field of size 7
    sage: C(W)
    Vector space of degree 3 and dimension 2 over Finite Field of size 7
    Basis matrix:
    [1 0 0]
    [0 1 0]

::

    sage: M = ZZ^3
    sage: C = VectorSpaces(FiniteField(7))
    sage: C(M)
    Vector space of dimension 3 over Finite Field of size 7
    sage: W = M.submodule([[1,2,7], [8,8,0]])
    sage: C(W)
    Vector space of degree 3 and dimension 2 over Finite Field of size 7
    Basis matrix:
    [1 0 0]
    [0 1 0]

We illustrate the exponent notation for creation of free modules.

::

    sage: ZZ^4
    Ambient free module of rank 4 over the principal ideal domain Integer Ring
    sage: QQ^2
    Vector space of dimension 2 over Rational Field
    sage: RR^3
    Vector space of dimension 3 over Real Field with 53 bits of precision

Base ring::

    sage: R.<x,y> = QQ[]
    sage: M = FreeModule(R,2)
    sage: M.base_ring()
    Multivariate Polynomial Ring in x, y over Rational Field

::

    sage: VectorSpace(QQ, 10).base_ring()
    Rational Field

TESTS: We intersect a zero-dimensional vector space with a
1-dimension submodule.

::

    sage: V = (QQ^1).span([])
    sage: W = ZZ^1
    sage: V.intersection(W)
    Free module of degree 1 and rank 0 over Integer Ring
    Echelon basis matrix:
    []

We construct subspaces of real and complex double vector spaces and
verify that the element types are correct::

    sage: V = FreeModule(RDF, 3); V
    Vector space of dimension 3 over Real Double Field
    sage: V.0
    (1.0, 0.0, 0.0)
    sage: type(V.0)
    <type 'sage.modules.vector_real_double_dense.Vector_real_double_dense'>
    sage: W = V.span([V.0]); W
    Vector space of degree 3 and dimension 1 over Real Double Field
    Basis matrix:
    [1.0 0.0 0.0]
    sage: type(W.0)
    <type 'sage.modules.vector_real_double_dense.Vector_real_double_dense'>
    sage: V = FreeModule(CDF, 3); V
    Vector space of dimension 3 over Complex Double Field
    sage: type(V.0)
    <type 'sage.modules.vector_complex_double_dense.Vector_complex_double_dense'>
    sage: W = V.span_of_basis([CDF.0 * V.1]); W
    Vector space of degree 3 and dimension 1 over Complex Double Field
    User basis matrix:
    [  0.0 1.0*I   0.0]
    sage: type(W.0)
    <type 'sage.modules.vector_complex_double_dense.Vector_complex_double_dense'>

Basis vectors are immutable::

    sage: A = span([[1,2,3], [4,5,6]], ZZ)
    sage: A.0
    (1, 2, 3)
    sage: A.0[0] = 5
    Traceback (most recent call last):
    ...
    ValueError: vector is immutable; please change a copy instead (use copy())

Among other things, this tests that we can save and load submodules
and elements::

    sage: M = ZZ^3
    sage: TestSuite(M).run()
    sage: W = M.span_of_basis([[1,2,3],[4,5,19]])
    sage: TestSuite(W).run()
    sage: v = W.0 + W.1
    sage: TestSuite(v).run()

AUTHORS:

- William Stein (2005, 2007)

- David Kohel (2007, 2008)

- Niles Johnson (2010-08): Trac #3893: ``random_element()`` should pass on ``*args`` and ``**kwds``.

- Simon King (2010-12):
  Trac #8800: Fixing a bug in ``denominator()``.

- Simon King (2010-12), Peter Bruin (June 2014):
  Trac #10513: New coercion model and category framework.

"""

###########################################################################
#       Copyright (C) 2005, 2007 William Stein <wstein@gmail.com>
#       Copyright (C) 2007, 2008 David Kohel <kohel@iml.univ-mrs.fr>
#
#  Distributed under the terms of the GNU General Public License (GPL)
#
#    This code is distributed in the hope that it will be useful,
#    but WITHOUT ANY WARRANTY; without even the implied warranty of
#    MERCHANTABILITY or FITNESS FOR A PARTICULAR PURPOSE.  See the GNU
#    General Public License for more details.
#
#  The full text of the GPL is available at:
#
#                  http://www.gnu.org/licenses/
###########################################################################

import free_module_element
import sage.matrix.matrix_space
import sage.misc.latex as latex
from sage.modules.module import Module
import sage.rings.commutative_ring as commutative_ring
import sage.rings.principal_ideal_domain as principal_ideal_domain
import sage.rings.field as field
import sage.rings.finite_rings.constructor as finite_field
import sage.rings.integral_domain as integral_domain
import sage.rings.ring as ring
import sage.rings.integer_ring
import sage.rings.rational_field
import sage.rings.finite_rings.integer_mod_ring
import sage.rings.infinity
import sage.rings.integer
from sage.rings.integer_ring import ZZ
import sage.structure.parent_gens as gens
from sage.categories.principal_ideal_domains import PrincipalIdealDomains
from sage.categories.commutative_rings import CommutativeRings
from sage.misc.randstate import current_randstate
from sage.structure.sequence import Sequence

from sage.misc.cachefunc import cached_method

from warnings import warn

###############################################################################
#
# Constructor functions
#
###############################################################################

from sage.structure.factory import UniqueFactory

class FreeModuleFactory(UniqueFactory):
    r"""
    Create the free module over the given commutative ring of the given
    rank.

    INPUT:


    -  ``base_ring`` - a commutative ring

    -  ``rank`` - a nonnegative integer

    -  ``sparse`` - bool; (default False)

    -  ``inner_product_matrix`` - the inner product
       matrix (default None)


    OUTPUT: a free module

    .. note::

       In Sage it is the case that there is only one dense and one
       sparse free ambient module of rank `n` over `R`.

    EXAMPLES:

    First we illustrate creating free modules over various base fields.
    The base field affects the free module that is created. For
    example, free modules over a field are vector spaces, and free
    modules over a principal ideal domain are special in that more
    functionality is available for them than for completely general
    free modules.

    ::

        sage: FreeModule(Integers(8),10)
        Ambient free module of rank 10 over Ring of integers modulo 8
        sage: FreeModule(QQ,10)
        Vector space of dimension 10 over Rational Field
        sage: FreeModule(ZZ,10)
        Ambient free module of rank 10 over the principal ideal domain Integer Ring
        sage: FreeModule(FiniteField(5),10)
        Vector space of dimension 10 over Finite Field of size 5
        sage: FreeModule(Integers(7),10)
        Vector space of dimension 10 over Ring of integers modulo 7
        sage: FreeModule(PolynomialRing(QQ,'x'),5)
        Ambient free module of rank 5 over the principal ideal domain Univariate Polynomial Ring in x over Rational Field
        sage: FreeModule(PolynomialRing(ZZ,'x'),5)
        Ambient free module of rank 5 over the integral domain Univariate Polynomial Ring in x over Integer Ring

    Of course we can make rank 0 free modules::

        sage: FreeModule(RealField(100),0)
        Vector space of dimension 0 over Real Field with 100 bits of precision

    Next we create a free module with sparse representation of
    elements. Functionality with sparse modules is *identical* to dense
    modules, but they may use less memory and arithmetic may be faster
    (or slower!).

    ::

        sage: M = FreeModule(ZZ,200,sparse=True)
        sage: M.is_sparse()
        True
        sage: type(M.0)
        <type 'sage.modules.free_module_element.FreeModuleElement_generic_sparse'>

    The default is dense.

    ::

        sage: M = ZZ^200
        sage: type(M.0)
        <type 'sage.modules.vector_integer_dense.Vector_integer_dense'>

    Note that matrices associated in some way to sparse free modules
    are sparse by default::

        sage: M = FreeModule(Integers(8), 2)
        sage: A = M.basis_matrix()
        sage: A.is_sparse()
        False
        sage: Ms = FreeModule(Integers(8), 2, sparse=True)
        sage: M == Ms  # as mathematical objects they are equal
        True
        sage: Ms.basis_matrix().is_sparse()
        True

    We can also specify an inner product matrix, which is used when
    computing inner products of elements.

    ::

        sage: A = MatrixSpace(ZZ,2)([[1,0],[0,-1]])
        sage: M = FreeModule(ZZ,2,inner_product_matrix=A)
        sage: v, w = M.gens()
        sage: v.inner_product(w)
        0
        sage: v.inner_product(v)
        1
        sage: w.inner_product(w)
        -1
        sage: (v+2*w).inner_product(w)
        -2

    You can also specify the inner product matrix by giving anything
    that coerces to an appropriate matrix. This is only useful if the
    inner product matrix takes values in the base ring.

    ::

        sage: FreeModule(ZZ,2,inner_product_matrix=1).inner_product_matrix()
        [1 0]
        [0 1]
        sage: FreeModule(ZZ,2,inner_product_matrix=[1,2,3,4]).inner_product_matrix()
        [1 2]
        [3 4]
        sage: FreeModule(ZZ,2,inner_product_matrix=[[1,2],[3,4]]).inner_product_matrix()
        [1 2]
        [3 4]

    .. todo::

        Refactor modules such that it only counts what category the base
        ring belongs to, but not what is its Python class.

    """
    def create_key(self, base_ring, rank, sparse=False, inner_product_matrix=None):
        """
        TESTS::

            sage: loads(dumps(ZZ^6)) is ZZ^6
            True
            sage: loads(dumps(RDF^3)) is RDF^3
            True

        TODO: replace the above by ``TestSuite(...).run()``, once
        :meth:`_test_pickling` will test unique representation and not
        only equality.
        """
        rank = int(sage.rings.integer.Integer(rank))

        if not (inner_product_matrix is None):
            inner_product_matrix = sage.matrix.matrix_space.MatrixSpace(base_ring, rank)(inner_product_matrix)
            inner_product_matrix.set_immutable()

        return (base_ring, rank, sparse, inner_product_matrix)

    def create_object(self, version, key):

        base_ring, rank, sparse, inner_product_matrix = key

        if inner_product_matrix is not None:
            from free_quadratic_module import FreeQuadraticModule
            return FreeQuadraticModule(base_ring, rank, inner_product_matrix=inner_product_matrix, sparse=sparse)

        if not isinstance(sparse,bool):
            raise TypeError("Argument sparse (= %s) must be True or False" % sparse)

        if not (hasattr(base_ring,'is_commutative') and base_ring.is_commutative()):
            warn("""You are constructing a free module
over a noncommutative ring. Sage does not have a concept
of left/right and both sided modules, so be careful.
It's also not guaranteed that all multiplications are
done from the right side.""")

        #            raise TypeError, "The base_ring must be a commutative ring."

        try:
            if not sparse and isinstance(base_ring,sage.rings.real_double.RealDoubleField_class):
                return RealDoubleVectorSpace_class(rank)

            elif not sparse and isinstance(base_ring,sage.rings.complex_double.ComplexDoubleField_class):
                return ComplexDoubleVectorSpace_class(rank)

            elif base_ring.is_field():
                return FreeModule_ambient_field(base_ring, rank, sparse=sparse)

            elif base_ring in PrincipalIdealDomains():
                return FreeModule_ambient_pid(base_ring, rank, sparse=sparse)

            elif isinstance(base_ring, sage.rings.number_field.order.Order) \
                and base_ring.is_maximal() and base_ring.class_number() == 1:
                return FreeModule_ambient_pid(base_ring, rank, sparse=sparse)

            elif isinstance(base_ring, integral_domain.IntegralDomain) or base_ring.is_integral_domain():
                return FreeModule_ambient_domain(base_ring, rank, sparse=sparse)

            else:
                return FreeModule_ambient(base_ring, rank, sparse=sparse)
        except NotImplementedError:
            return FreeModule_ambient(base_ring, rank, sparse=sparse)


FreeModule = FreeModuleFactory("FreeModule")


def VectorSpace(K, dimension, sparse=False, inner_product_matrix=None):
    """
    EXAMPLES:

    The base can be complicated, as long as it is a field.

    ::

        sage: V = VectorSpace(FractionField(PolynomialRing(ZZ,'x')),3)
        sage: V
        Vector space of dimension 3 over Fraction Field of Univariate Polynomial Ring in x over Integer Ring
        sage: V.basis()
        [
        (1, 0, 0),
        (0, 1, 0),
        (0, 0, 1)
        ]

    The base must be a field or a ``TypeError`` is raised.

    ::

        sage: VectorSpace(ZZ,5)
        Traceback (most recent call last):
        ...
        TypeError: Argument K (= Integer Ring) must be a field.
    """
    if not K.is_field():
        raise TypeError("Argument K (= %s) must be a field." % K)
    if not sparse in (True,False):
        raise TypeError("Argument sparse (= %s) must be a boolean."%sparse)
    return FreeModule(K, rank=dimension, sparse=sparse, inner_product_matrix=inner_product_matrix)

###############################################################################
#
# The span of vectors
#
###############################################################################

def span(gens, base_ring=None, check=True, already_echelonized=False):
    r"""
    Return the span of the vectors in ``gens`` using scalars from ``base_ring``.

    INPUT:

    - ``gens`` - a list of either vectors or lists of ring elements
      used to generate the span

    - ``base_ring`` - default: ``None`` - a principal ideal domain
      for the ring of scalars

    - ``check`` - default: ``True`` - passed to the ``span()`` method
      of the ambient module

    - ``already_echelonized`` - default: ``False`` - set to ``True``
      if the vectors form the rows of a matrix in echelon form, in
      order to skip the computation of an echelonized basis for the
      span.

    OUTPUT:

    A module (or vector space) that is all the linear combinations of the
    free module elements (or vectors) with scalars from the
    ring (or field) given by ``base_ring``.  See the examples below
    describing behavior when the base ring is not specified and/or
    the module elements are given as lists that do not carry
    explicit base ring information.

    EXAMPLES:

    The vectors in the list of generators can be given as
    lists, provided a base ring is specified and the elements of the list
    are in the ring (or the fraction field of the ring).  If the
    base ring is a field, the span is a vector space.  ::

        sage: V = span([[1,2,5], [2,2,2]], QQ); V
        Vector space of degree 3 and dimension 2 over Rational Field
        Basis matrix:
        [ 1  0 -3]
        [ 0  1  4]

        sage: span([V.gen(0)], QuadraticField(-7,'a'))
        Vector space of degree 3 and dimension 1 over Number Field in a with defining polynomial x^2 + 7
        Basis matrix:
        [ 1  0 -3]

        sage: span([[1,2,3], [2,2,2], [1,2,5]], GF(2))
        Vector space of degree 3 and dimension 1 over Finite Field of size 2
        Basis matrix:
        [1 0 1]

    If the base ring is not a field, then a module is created.
    The entries of the vectors can lie outside the ring, if they
    are in the fraction field of the ring.  ::

        sage: span([[1,2,5], [2,2,2]], ZZ)
        Free module of degree 3 and rank 2 over Integer Ring
        Echelon basis matrix:
        [ 1  0 -3]
        [ 0  2  8]

        sage: span([[1,1,1], [1,1/2,1]], ZZ)
        Free module of degree 3 and rank 2 over Integer Ring
        Echelon basis matrix:
        [  1   0   1]
        [  0 1/2   0]

        sage: R.<x> = QQ[]
        sage: M= span( [[x, x^2+1], [1/x, x^3]], R); M
        Free module of degree 2 and rank 2 over
        Univariate Polynomial Ring in x over Rational Field
        Echelon basis matrix:
        [          1/x           x^3]
        [            0 x^5 - x^2 - 1]
        sage: M.basis()[0][0].parent()
        Fraction Field of Univariate Polynomial Ring in x over Rational Field

    A base ring can be inferred if the generators are given as a
    list of vectors. ::

        sage: span([vector(QQ, [1,2,3]), vector(QQ, [4,5,6])])
        Vector space of degree 3 and dimension 2 over Rational Field
        Basis matrix:
        [ 1  0 -1]
        [ 0  1  2]
        sage: span([vector(QQ, [1,2,3]), vector(ZZ, [4,5,6])])
        Vector space of degree 3 and dimension 2 over Rational Field
        Basis matrix:
        [ 1  0 -1]
        [ 0  1  2]
        sage: span([vector(ZZ, [1,2,3]), vector(ZZ, [4,5,6])])
        Free module of degree 3 and rank 2 over Integer Ring
        Echelon basis matrix:
        [1 2 3]
        [0 3 6]

    TESTS::

        sage: span([[1,2,3], [2,2,2], [1,2/3,5]], ZZ)
        Free module of degree 3 and rank 3 over Integer Ring
        Echelon basis matrix:
        [  1   0  13]
        [  0 2/3   6]
        [  0   0  14]
        sage: span([[1,2,3], [2,2,2], [1,2,QQ['x'].gen()]], ZZ)
        Traceback (most recent call last):
        ...
        ValueError: The elements of gens (= [[1, 2, 3], [2, 2, 2], [1, 2, x]]) must be defined over base_ring (= Integer Ring) or its field of fractions.

    For backwards compatibility one can also give the base ring as the
    first argument.  ::

        sage: span(QQ,[[1,2],[3,4]])
        Vector space of degree 2 and dimension 2 over Rational Field
        Basis matrix:
        [1 0]
        [0 1]

    The base ring must be a principal ideal domain (PID).  ::

        sage: span([[1,2,3]], Integers(6))
        Traceback (most recent call last):
        ...
        TypeError: The base_ring (= Ring of integers modulo 6)
        must be a principal ideal domain.

    Fix :trac:`5575`::

        sage: V = QQ^3
        sage: span([V.0, V.1])
        Vector space of degree 3 and dimension 2 over Rational Field
        Basis matrix:
        [1 0 0]
        [0 1 0]

    Improve error message from :trac:`12541`::

        sage: span({0:vector([0,1])}, QQ)
        Traceback (most recent call last):
        ...
        TypeError: generators must be lists of ring elements
        or free module elements!
    """
    if ring.is_Ring(gens):
        # we allow the old input format with first input the base_ring.
        # Do we want to deprecate it?..
        base_ring, gens = gens, base_ring

    try:
        if base_ring is None:
            gens = Sequence(gens)
            R = gens.universe().base_ring()
        else:
            gens = list(gens)
            R = base_ring
    except TypeError:
        raise TypeError("generators must be given as an iterable structure!")

    if R not in PrincipalIdealDomains():
        raise TypeError("The base_ring (= %s) must be a principal ideal "
                        "domain." % R)
    if len(gens) == 0:
        return FreeModule(R, 0)
    else:
        x = gens[0]
        if free_module_element.is_FreeModuleElement(x):
            M = x.parent()
        else:
            try:
                x = list(x)
            except TypeError:
                raise TypeError("generators must be lists of ring elements or "
                                "free module elements!")
            M = FreeModule(R, len(x))
            try:
                gens = map(M, gens)
            except TypeError:
                R = R.fraction_field()
                M = FreeModule(R, len(x))
                try:
                    gens = map(M, gens)
                except TypeError:
                    raise ValueError("The elements of gens (= %s) must be "
                                     "defined over base_ring (= %s) or its "
                                     "field of fractions." % (gens, base_ring))
        return M.span(gens=gens, base_ring=base_ring, check=check,
                      already_echelonized=already_echelonized)

###############################################################################
#
# Base class for all free modules
#
###############################################################################

def is_FreeModule(M):
    """
    Return True if M inherits from from FreeModule_generic.

    EXAMPLES::

        sage: from sage.modules.free_module import is_FreeModule
        sage: V = ZZ^3
        sage: is_FreeModule(V)
        True
        sage: W = V.span([ V.random_element() for i in range(2) ])
        sage: is_FreeModule(W)
        True
    """
    return isinstance(M, FreeModule_generic)

class FreeModule_generic(Module):
    """
    Base class for all free modules.
    """
<<<<<<< HEAD
    def __init__(self, base_ring, rank, degree, sparse=False, category=None):
=======
    def __init__(self, base_ring, rank, degree, sparse=False, coordinate_ring=None):
>>>>>>> 2a02a9ed
        """
        Create the free module of given rank over the given base_ring.

        INPUT:

<<<<<<< HEAD
        - ``base_ring`` -- a commutative ring

        - ``rank`` -- a non-negative integer

        - ``degree`` -- a non-negative integer

        - ``sparse`` -- bool (default: False)

        - ``category`` -- category (default: None)

        If ``base_ring`` is a field, then the default category is the
        category of vector spaces over that field; otherwise it is the
        category of free modules over that ring.  In addition, the
        category is intersected with the category of finite enumerated
        sets if the ring is finite or the rank is 0.
=======
        -  ``base_ring`` -- a commutative ring

        -  ``rank`` -- a non-negative integer

        -  ``degree`` -- a non-negative integer

        -  ``sparse`` -- bool (default: False)

        - ``coordinate_ring`` -- a ring containing ``base_ring``
          (default: equal to ``base_ring``)
>>>>>>> 2a02a9ed

        EXAMPLES::

            sage: PolynomialRing(QQ,3,'x')^3
            Ambient free module of rank 3 over the integral domain Multivariate Polynomial Ring in x0, x1, x2 over Rational Field

            sage: FreeModule(GF(7),3).category()
            Category of vector spaces with basis over (finite fields
            and subquotients of monoids and quotients of semigroups)
            sage: V = QQ^4; V.category()
            Category of vector spaces with basis over quotient fields
            sage: V = GF(5)**20; V.category()
            Category of vector spaces with basis over (finite fields
            and subquotients of monoids and quotients of semigroups)
            sage: FreeModule(ZZ,3).category()
            Category of modules with basis over (euclidean domains and infinite enumerated sets)
            sage: (QQ^0).category()
            Category of vector spaces with basis over quotient fields

        TESTS::

            sage: M = FreeModule(ZZ,20,sparse=False)
            sage: x = M.random_element()
            sage: type(x)
            <type 'sage.modules.vector_integer_dense.Vector_integer_dense'>
            sage: M.element_class
            <type 'sage.modules.vector_integer_dense.Vector_integer_dense'>

            sage: N = FreeModule(ZZ,20,sparse=True)
            sage: y = N.random_element()
            sage: type(y)
            <type 'sage.modules.free_module_element.FreeModuleElement_generic_sparse'>
            sage: N.element_class
            <type 'sage.modules.free_module_element.FreeModuleElement_generic_sparse'>

        """
        if not base_ring.is_commutative():
            warn("""You are constructing a free module
over a noncommutative ring. Sage does not have a concept
of left/right and both sided modules, so be careful.
It's also not guaranteed that all multiplications are
done from the right side.""")

<<<<<<< HEAD
        if not hasattr(self, 'Element'):
            self.Element = element_class(base_ring, sparse)
=======
        if coordinate_ring is None:
            coordinate_ring = base_ring

        if not hasattr(self, '_element_class'):
            self._element_class = element_class(coordinate_ring, sparse)
>>>>>>> 2a02a9ed

        rank = sage.rings.integer.Integer(rank)
        if rank < 0:
            raise ValueError("rank (=%s) must be nonnegative"%rank)
        degree = sage.rings.integer.Integer(degree)
        if degree < 0:
            raise ValueError("degree (=%s) must be nonnegative"%degree)

<<<<<<< HEAD
        if category is None:
            from sage.categories.all import FreeModules
            category = FreeModules(base_ring.category())

        super(FreeModule_generic, self).__init__(base_ring, category=category)
=======
        ParentWithGens.__init__(self, base_ring, category = category)     # names aren't used anywhere.
        self.__coordinate_ring = coordinate_ring
>>>>>>> 2a02a9ed
        self.__uses_ambient_inner_product = True
        self.__rank = rank
        self.__degree = degree
        self.__is_sparse = sparse
        self._gram_matrix = None

    def construction(self):
        """
        The construction functor and base ring for self.

        EXAMPLES::

            sage: R = PolynomialRing(QQ,3,'x')
            sage: V = R^5
            sage: V.construction()
            (VectorFunctor, Multivariate Polynomial Ring in x0, x1, x2 over Rational Field)
        """
        from sage.categories.pushout import VectorFunctor
        if hasattr(self,'_inner_product_matrix'):
            return VectorFunctor(self.rank(), self.is_sparse(),self.inner_product_matrix()), self.base_ring()
        return VectorFunctor(self.rank(), self.is_sparse()), self.base_ring()

    # FIXME: what's the level of generality of FreeModuleHomspace?
    # Should there be a category for free modules accepting it as hom space?
    # See similar method for FreeModule_generic_field class
    def _Hom_(self, Y, category):
        from free_module_homspace import FreeModuleHomspace
        return FreeModuleHomspace(self, Y, category)

    def dense_module(self):
        """
        Return corresponding dense module.

        EXAMPLES:

        We first illustrate conversion with ambient spaces::

            sage: M = FreeModule(QQ,3)
            sage: S = FreeModule(QQ,3, sparse=True)
            sage: M.sparse_module()
            Sparse vector space of dimension 3 over Rational Field
            sage: S.dense_module()
            Vector space of dimension 3 over Rational Field
            sage: M.sparse_module() == S
            True
            sage: S.dense_module() == M
            True
            sage: M.dense_module() == M
            True
            sage: S.sparse_module() == S
            True

        Next we create a subspace::

            sage: M = FreeModule(QQ,3, sparse=True)
            sage: V = M.span([ [1,2,3] ] ); V
            Sparse vector space of degree 3 and dimension 1 over Rational Field
            Basis matrix:
            [1 2 3]
            sage: V.sparse_module()
            Sparse vector space of degree 3 and dimension 1 over Rational Field
            Basis matrix:
            [1 2 3]
        """
        if self.is_sparse():
            return self._dense_module()
        return self

    def _dense_module(self):
        """
        Creates a dense module with the same defining data as self.

        N.B. This function is for internal use only! See dense_module for
        use.

        EXAMPLES::

            sage: M = FreeModule(Integers(8),3)
            sage: S = FreeModule(Integers(8),3, sparse=True)
            sage: M is S._dense_module()
            True
        """
        A = self.ambient_module().dense_module()
        return A.span(self.basis())

    def sparse_module(self):
        """
        Return the corresponding sparse module with the same defining
        data.

        EXAMPLES:

        We first illustrate conversion with ambient spaces::

            sage: M = FreeModule(Integers(8),3)
            sage: S = FreeModule(Integers(8),3, sparse=True)
            sage: M.sparse_module()
            Ambient sparse free module of rank 3 over Ring of integers modulo 8
            sage: S.dense_module()
            Ambient free module of rank 3 over Ring of integers modulo 8
            sage: M.sparse_module() is S
            True
            sage: S.dense_module() is M
            True
            sage: M.dense_module() is M
            True
            sage: S.sparse_module() is S
            True

        Next we convert a subspace::

            sage: M = FreeModule(QQ,3)
            sage: V = M.span([ [1,2,3] ] ); V
            Vector space of degree 3 and dimension 1 over Rational Field
            Basis matrix:
            [1 2 3]
            sage: V.sparse_module()
            Sparse vector space of degree 3 and dimension 1 over Rational Field
            Basis matrix:
            [1 2 3]
        """
        if self.is_sparse():
            return self
        return self._sparse_module()

    def _sparse_module(self):
        """
        Creates a sparse module with the same defining data as self.

        N.B. This function is for internal use only! See sparse_module for
        use.

        EXAMPLES::

            sage: M = FreeModule(Integers(8),3)
            sage: S = FreeModule(Integers(8),3, sparse=True)
            sage: M._sparse_module() is S
            True
        """
        A = self.ambient_module().sparse_module()
        return A.span(self.basis())

    def _an_element_(self):
        """
        Returns an arbitrary element of a free module.

        EXAMPLES::

            sage: V = VectorSpace(QQ,2)
            sage: V._an_element_()
            (1, 0)
            sage: U = V.submodule([[1,0]])
            sage: U._an_element_()
            (1, 0)
            sage: W = V.submodule([])
            sage: W._an_element_()
            (0, 0)
        """
        try:
            return self.gen(0)
        except ValueError:
            return self(0)

<<<<<<< HEAD
    def _element_constructor_(self, x, coerce=True, copy=True, check=True):
=======
    def element_class(self):
        """
        The class of elements for this free module.

        EXAMPLES::

            sage: M = FreeModule(ZZ,20,sparse=False)
            sage: x = M.random_element()
            sage: type(x)
            <type 'sage.modules.vector_integer_dense.Vector_integer_dense'>
            sage: M.element_class()
            <type 'sage.modules.vector_integer_dense.Vector_integer_dense'>
            sage: N = FreeModule(ZZ,20,sparse=True)
            sage: y = N.random_element()
            sage: type(y)
            <type 'sage.modules.free_module_element.FreeModuleElement_generic_sparse'>
            sage: N.element_class()
            <type 'sage.modules.free_module_element.FreeModuleElement_generic_sparse'>
        """
        return self._element_class

    def __call__(self, x, coerce=True, copy=True, check=True):
>>>>>>> 2a02a9ed
        r"""
        Create an element of this free module from x.

        The ``coerce`` and ``copy`` arguments are
        passed on to the underlying element constructor. If
        ``check`` is ``True``, confirm that the
        element specified by x does in fact lie in self.

        .. note:::

           In the case of an inexact base ring (i.e. RDF), we don't
           verify that the element is in the subspace, even when
           ``check=True``, to account for numerical instability
           issues.

        EXAMPLE::

            sage: M = ZZ^4
            sage: M([1,-1,0,1])  #indirect doctest
            (1, -1, 0, 1)
            sage: M(0)
            (0, 0, 0, 0)

        ::

            sage: N = M.submodule([[1,0,0,0], [0,1,1,0]])
            sage: N([1,1,1,0])
            (1, 1, 1, 0)
            sage: N((3,-2,-2,0))
            (3, -2, -2, 0)
            sage: N((0,0,0,1))
            Traceback (most recent call last):
            ...
            TypeError: element (0, 0, 0, 1) is not in free module

        Beware that using check=False can create invalid results::

            sage: N((0,0,0,1), check=False)
            (0, 0, 0, 1)
            sage: N((0,0,0,1), check=False) in N
            True
        """
        if isinstance(x, (int, long, sage.rings.integer.Integer)) and x==0:
            return self.zero_vector()
        elif isinstance(x, free_module_element.FreeModuleElement):
            if x.parent() is self:
                if copy:
                    return x.__copy__()
                else:
                    return x
            x = x.list()
        if check and self.coordinate_ring().is_exact():
            if isinstance(self, FreeModule_ambient):
                return self.element_class(self, x, coerce, copy)
            try:
                c = self.coordinates(x)
                R = self.base_ring()
                for d in c:
                    if d not in R:
                        raise ArithmeticError
            except ArithmeticError:
<<<<<<< HEAD
                raise TypeError("element (= %s) is not in free module"%(x,))
        return self.element_class(self, x, coerce, copy)
=======
                raise TypeError("element {!r} is not in free module".format(x))
        return self._element_class(self, x, coerce, copy)
>>>>>>> 2a02a9ed

    def is_submodule(self, other):
        """
        Return True if self is a submodule of other.

        EXAMPLES::

            sage: M = FreeModule(ZZ,3)
            sage: V = M.ambient_vector_space()
            sage: X = V.span([[1/2,1/2,0],[1/2,0,1/2]], ZZ)
            sage: Y = V.span([[1,1,1]], ZZ)
            sage: N = X + Y
            sage: M.is_submodule(X)
            False
            sage: M.is_submodule(Y)
            False
            sage: Y.is_submodule(M)
            True
            sage: N.is_submodule(M)
            False
            sage: M.is_submodule(N)
            True

            sage: M = FreeModule(ZZ,2)
            sage: M.is_submodule(M)
            True
            sage: N = M.scale(2)
            sage: N.is_submodule(M)
            True
            sage: M.is_submodule(N)
            False
            sage: N = M.scale(1/2)
            sage: N.is_submodule(M)
            False
            sage: M.is_submodule(N)
            True

        Since basis() is not implemented in general, submodule testing does
        not work for all PID's. However, trivial cases are already used
        (and useful) for coercion, e.g.

        ::

            sage: QQ(1/2) * vector(ZZ['x']['y'],[1,2,3,4])
            (1/2, 1, 3/2, 2)
            sage: vector(ZZ['x']['y'],[1,2,3,4]) * QQ(1/2)
            (1/2, 1, 3/2, 2)
        """
        if not isinstance(other, FreeModule_generic):
            return False
        try:
            if self.ambient_vector_space() != other.ambient_vector_space():
                return False
            if other == other.ambient_vector_space():
                return True
        except AttributeError:
            # Not all free modules have an ambient_vector_space.
            pass
        if other.rank() < self.rank():
            return False
        R = self.base_ring()
        S = other.base_ring()
        if R != S:
            try:
                if not R.is_subring(S):
                    return False
            except NotImplementedError:
                return False
        try:
            M = other.basis_matrix().solve_left(self.basis_matrix())
        except ValueError:
            return False
        return all(x in S for x in M.list())

    def __iter__(self):
        """
        Return iterator over the elements of this free module.

        EXAMPLES::

            sage: V = VectorSpace(GF(4,'a'),2)
            sage: [x for x in V]
            [(0, 0), (a, 0), (a + 1, 0), (1, 0), (0, a), (a, a), (a + 1, a), (1, a), (0, a + 1), (a, a + 1), (a + 1, a + 1), (1, a + 1), (0, 1), (a, 1), (a + 1, 1), (1, 1)]

        ::

            sage: W = V.subspace([V([1,1])])
            sage: print [x for x in W]
            [(0, 0), (a, a), (a + 1, a + 1), (1, 1)]

        TESTS::

            sage: V = VectorSpace(GF(2,'a'),2)
            sage: V.list()
            [(0, 0), (1, 0), (0, 1), (1, 1)]
        """
        G = self.gens()
        if len(G) == 0:
            yield self(0)
            return
        R     = self.base_ring()
        iters = [iter(R) for _ in range(len(G))]
        for x in iters: next(x)     # put at 0
        zero  = R(0)
        v = [zero for _ in range(len(G))]
        n = 0
        z = self(0)
        yield z
        while n < len(G):
            try:
                v[n] = next(iters[n])
                yield self.linear_combination_of_basis(v)
                n = 0
            except StopIteration:
                iters[n] = iter(R)  # reset
                next(iters[n])     # put at 0
                v[n] = zero
                n += 1

    def cardinality(self):
        r"""
        Return the cardinality of the free module.

        OUTPUT:

        Either an integer or ``+Infinity``.

        EXAMPLES::

            sage: k.<a> = FiniteField(9)
            sage: V = VectorSpace(k,3)
            sage: V.cardinality()
            729
            sage: W = V.span([[1,2,1],[0,1,1]])
            sage: W.cardinality()
            81
            sage: R = IntegerModRing(12)
            sage: M = FreeModule(R,2)
            sage: M.cardinality()
            144
            sage: (QQ^3).cardinality()
            +Infinity
        """
        return (self.base_ring().cardinality())**self.rank()

    __len__ = cardinality # for backward compatibility

    def ambient_module(self):
        """
        Return the ambient module associated to this module.

        EXAMPLES::

            sage: R.<x,y> = QQ[]
            sage: M = FreeModule(R,2)
            sage: M.ambient_module()
            Ambient free module of rank 2 over the integral domain Multivariate Polynomial Ring in x, y over Rational Field

        ::

            sage: V = FreeModule(QQ, 4).span([[1,2,3,4], [1,0,0,0]]); V
            Vector space of degree 4 and dimension 2 over Rational Field
            Basis matrix:
            [  1   0   0   0]
            [  0   1 3/2   2]
            sage: V.ambient_module()
            Vector space of dimension 4 over Rational Field
        """
        return FreeModule(self.base_ring(), self.degree())

    def basis(self):
        """
        Return the basis of this module.

        EXAMPLES::

            sage: FreeModule(Integers(12),3).basis()
            [
            (1, 0, 0),
            (0, 1, 0),
            (0, 0, 1)
            ]
        """
        raise NotImplementedError

<<<<<<< HEAD
    def gens(self):
        """
        Return a tuple of basis elements of ``self``.

        EXAMPLES::

            sage: FreeModule(Integers(12),3).gens()
            ((1, 0, 0), (0, 1, 0), (0, 0, 1))
        """
        return tuple(self.basis())

    def basis_matrix(self):
=======
    def basis_matrix(self, ring=None):
>>>>>>> 2a02a9ed
        """
        Return the matrix whose rows are the basis for this free module.

        INPUT:

        - ``ring`` -- (default: ``self.coordinate_ring()``) a ring over
          which the matrix is defined

        EXAMPLES::

            sage: FreeModule(Integers(12),3).basis_matrix()
            [1 0 0]
            [0 1 0]
            [0 0 1]

        ::

            sage: M = FreeModule(GF(7),3).span([[2,3,4],[1,1,1]]); M
            Vector space of degree 3 and dimension 2 over Finite Field of size 7
            Basis matrix:
            [1 0 6]
            [0 1 2]
            sage: M.basis_matrix()
            [1 0 6]
            [0 1 2]

        ::

            sage: M = FreeModule(GF(7),3).span_of_basis([[2,3,4],[1,1,1]]);
            sage: M.basis_matrix()
            [2 3 4]
            [1 1 1]

        ::

            sage: M = FreeModule(QQ,2).span_of_basis([[1,-1],[1,0]]); M
            Vector space of degree 2 and dimension 2 over Rational Field
            User basis matrix:
            [ 1 -1]
            [ 1  0]
            sage: M.basis_matrix()
            [ 1 -1]
            [ 1  0]

        TESTS:

        See :trac:`3699`::

            sage: K = FreeModule(ZZ, 2000)
            sage: I = K.basis_matrix()

        See :trac:`17585`::

            sage: ((ZZ^2)*2).basis_matrix().parent()
            Full MatrixSpace of 2 by 2 dense matrices over Integer Ring
            sage: ((ZZ^2)*2).basis_matrix(RDF).parent()
            Full MatrixSpace of 2 by 2 dense matrices over Real Double Field

            sage: M = (ZZ^2)*(1/2)
            sage: M.basis_matrix()
            [1/2   0]
            [  0 1/2]
            sage: M.basis_matrix().parent()
            Full MatrixSpace of 2 by 2 dense matrices over Rational Field
            sage: M.basis_matrix(QQ).parent()
            Full MatrixSpace of 2 by 2 dense matrices over Rational Field
            sage: M.basis_matrix(ZZ)
            Traceback (most recent call last):
            ...
            TypeError: matrix has denominators so can't change to ZZ.
        """
        try:
            A = self.__basis_matrix
        except AttributeError:
            MAT = sage.matrix.matrix_space.MatrixSpace(self.coordinate_ring(),
                            len(self.basis()), self.degree(),
                            sparse = self.is_sparse())
            if self.is_ambient():
                A = MAT.identity_matrix()
            else:
                A = MAT(self.basis())
            A.set_immutable()
            self.__basis_matrix = A
        if ring is None or ring is A.base_ring():
            return A
        else:
            return A.change_ring(ring)

    def echelonized_basis_matrix(self):
        """
        The echelonized basis matrix (not implemented for this module).

        This example works because M is an ambient module. Submodule
        creation should exist for generic modules.

        EXAMPLES::

            sage: R = IntegerModRing(12)
            sage: S.<x,y> = R[]
            sage: M = FreeModule(S,3)
            sage: M.echelonized_basis_matrix()
            [1 0 0]
            [0 1 0]
            [0 0 1]

        TESTS::

            sage: from sage.modules.free_module import FreeModule_generic
            sage: FreeModule_generic.echelonized_basis_matrix(M)
            Traceback (most recent call last):
            ...
            NotImplementedError
        """
        raise NotImplementedError

    def matrix(self):
        """
        Return the basis matrix of this module, which is the matrix whose
        rows are a basis for this module.

        EXAMPLES::

            sage: M = FreeModule(ZZ, 2)
            sage: M.matrix()
            [1 0]
            [0 1]
            sage: M.submodule([M.gen(0) + M.gen(1), M.gen(0) - 2*M.gen(1)]).matrix()
            [1 1]
            [0 3]
        """
        return self.basis_matrix()

    def direct_sum(self, other):
        """
        Return the direct sum of self and other as a free module.

        EXAMPLES::

            sage: V = (ZZ^3).span([[1/2,3,5], [0,1,-3]]); V
            Free module of degree 3 and rank 2 over Integer Ring
            Echelon basis matrix:
            [1/2   0  14]
            [  0   1  -3]
            sage: W = (ZZ^3).span([[1/2,4,2]]); W
            Free module of degree 3 and rank 1 over Integer Ring
            Echelon basis matrix:
            [1/2   4   2]
            sage: V.direct_sum(W)
            Free module of degree 6 and rank 3 over Integer Ring
            Echelon basis matrix:
            [1/2   0  14   0   0   0]
            [  0   1  -3   0   0   0]
            [  0   0   0 1/2   4   2]
        """
        if not is_FreeModule(other):
            raise TypeError("other must be a free module")
        if other.base_ring() != self.base_ring():
            raise TypeError("base rins of self and other must be the same")
        return self.basis_matrix().block_sum(other.basis_matrix()).row_module(self.base_ring())

    def coordinates(self, v, check=True):
        r"""
        Write `v` in terms of the basis for self.

        INPUT:

        - ``v`` -- vector

        - ``check`` -- bool (default: True); if True, also verify that
           `v` is really in self.

        OUTPUT: list

        Returns a list `c` such that if `B` is the basis
        for self, then

        .. math::

            \\sum c_i B_i = v.

        If `v` is not in self, raise an ``ArithmeticError`` exception.

        EXAMPLES::

            sage: M = FreeModule(ZZ, 2); M0,M1=M.gens()
            sage: W = M.submodule([M0 + M1, M0 - 2*M1])
            sage: W.coordinates(2*M0-M1)
            [2, -1]
        """
        return self.coordinate_vector(v, check=check).list()

    def coordinate_vector(self, v, check=True):
        """
        Return the vector whose coefficients give `v` as a linear
        combination of the basis for self.

        INPUT:

        - ``v`` -- vector

        - ``check`` -- bool (default: True); if True, also verify that
           `v` is really in self.

        OUTPUT: list

        EXAMPLES::

            sage: M = FreeModule(ZZ, 2); M0,M1=M.gens()
            sage: W = M.submodule([M0 + M1, M0 - 2*M1])
            sage: W.coordinate_vector(2*M0 - M1)
            (2, -1)
        """
        raise NotImplementedError

    def coordinate_module(self, V):
        r"""
        Suppose V is a submodule of self (or a module commensurable with
        self), and that self is a free module over `R` of rank
        `n`. Let `\phi` be the map from self to
        `R^n` that sends the basis vectors of self in order to the
        standard basis of `R^n`. This function returns the image
        `\phi(V)`.

        .. warning::

           If there is no integer `d` such that `dV` is a
           submodule of self, then this function will give total
           nonsense.

        EXAMPLES:

        We illustrate this function with some
        `\ZZ`-submodules of `\QQ^3`.

        ::

            sage: V = (ZZ^3).span([[1/2,3,5], [0,1,-3]])
            sage: W = (ZZ^3).span([[1/2,4,2]])
            sage: V.coordinate_module(W)
            Free module of degree 2 and rank 1 over Integer Ring
            User basis matrix:
            [1 4]
            sage: V.0 + 4*V.1
            (1/2, 4, 2)

        In this example, the coordinate module isn't even in
        `\ZZ^3`.

        ::

            sage: W = (ZZ^3).span([[1/4,2,1]])
            sage: V.coordinate_module(W)
            Free module of degree 2 and rank 1 over Integer Ring
            User basis matrix:
            [1/2   2]

        The following more elaborate example illustrates using this
        function to write a submodule in terms of integral cuspidal modular
        symbols::

            sage: M = ModularSymbols(54)
            sage: S = M.cuspidal_subspace()
            sage: K = S.integral_structure(); K
            Free module of degree 19 and rank 8 over Integer Ring
            Echelon basis matrix:
            [ 0  1  0  0 -1  0  0  0  0  0  0  0  0  0  0  0  0  0  0]
            ...
            sage: L = M[0].integral_structure(); L
            Free module of degree 19 and rank 2 over Integer Ring
            Echelon basis matrix:
            [ 0  1  1  0 -2  1 -1  1 -1 -2  2  0  0  0  0  0  0  0  0]
            [ 0  0  3  0 -3  2 -1  2 -1 -4  2 -1 -2  1  2  0  0 -1  1]
            sage: K.coordinate_module(L)
            Free module of degree 8 and rank 2 over Integer Ring
            User basis matrix:
            [ 1  1  1 -1  1 -1  0  0]
            [ 0  3  2 -1  2 -1 -1 -2]
            sage: K.coordinate_module(L).basis_matrix() * K.basis_matrix()
            [ 0  1  1  0 -2  1 -1  1 -1 -2  2  0  0  0  0  0  0  0  0]
            [ 0  0  3  0 -3  2 -1  2 -1 -4  2 -1 -2  1  2  0  0 -1  1]
        """
        if not is_FreeModule(V):
            raise ValueError("V must be a free module")
        A = self.basis_matrix()
        A = A.matrix_from_columns(A.pivots()).transpose()
        B = V.basis_matrix()
        B = B.matrix_from_columns(self.basis_matrix().pivots()).transpose()
        S = A.solve_right(B).transpose()
        return (self.base_ring()**S.ncols()).span_of_basis(S.rows())

    def degree(self):
        """
        Return the degree of this free module. This is the dimension of the
        ambient vector space in which it is embedded.

        EXAMPLES::

            sage: M = FreeModule(ZZ, 10)
            sage: W = M.submodule([M.gen(0), 2*M.gen(3) - M.gen(0), M.gen(0) + M.gen(3)])
            sage: W.degree()
            10
            sage: W.rank()
            2
        """
        return self.__degree

    def dimension(self):
        """
        Return the dimension of this free module.

        EXAMPLES::

            sage: M = FreeModule(FiniteField(19), 100)
            sage: W = M.submodule([M.gen(50)])
            sage: W.dimension()
            1
        """
        return self.rank()

    def discriminant(self):
        """
        Return the discriminant of this free module.

        EXAMPLES::

            sage: M = FreeModule(ZZ, 3)
            sage: M.discriminant()
            1
            sage: W = M.span([[1,2,3]])
            sage: W.discriminant()
            14
            sage: W2 = M.span([[1,2,3], [1,1,1]])
            sage: W2.discriminant()
            6
        """
        return self.gram_matrix().determinant()

    def base_field(self):
        """
        Return the base field, which is the fraction field of the base ring
        of this module.

        EXAMPLES::

            sage: FreeModule(GF(3), 2).base_field()
            Finite Field of size 3
            sage: FreeModule(ZZ, 2).base_field()
            Rational Field
            sage: FreeModule(PolynomialRing(GF(7),'x'), 2).base_field()
            Fraction Field of Univariate Polynomial Ring in x over Finite Field of size 7
        """
        return self.base_ring().fraction_field()

    def coordinate_ring(self):
        """
        Return the ring over which the entries of the vectors are
        defined.

        This is the same as :meth:`base_ring` unless an explicit basis
        was given over the fraction field.

        EXAMPLES::

            sage: M = ZZ^2
            sage: M.coordinate_ring()
            Integer Ring

        ::

            sage: M = (ZZ^2) * (1/2)
            sage: M.base_ring()
            Integer Ring
            sage: M.coordinate_ring()
            Rational Field

        ::

            sage: R.<x> = QQ[]
            sage: L = R^2
            sage: L.coordinate_ring()
            Univariate Polynomial Ring in x over Rational Field
            sage: L.span([(x,0), (1,x)]).coordinate_ring()
            Univariate Polynomial Ring in x over Rational Field
            sage: L.span([(x,0), (1,1/x)]).coordinate_ring()
            Fraction Field of Univariate Polynomial Ring in x over Rational Field
            sage: L.span([]).coordinate_ring()
            Univariate Polynomial Ring in x over Rational Field
        """
        return self.__coordinate_ring

    def free_module(self):
        """
        Return this free module. (This is used by the
        ``FreeModule`` functor, and simply returns self.)

        EXAMPLES::

            sage: M = FreeModule(ZZ, 3)
            sage: M.free_module()
            Ambient free module of rank 3 over the principal ideal domain Integer Ring
        """
        return self

    def gen(self, i=0):
        """
        Return the `i`-th generator for ``self``.

        Here `i` is between 0 and rank - 1, inclusive.

        INPUT:

        - `i` -- an integer (default 0)

        OUTPUT: `i`-th basis vector for ``self``.

        EXAMPLES::

            sage: n = 5
            sage: V = QQ^n
            sage: B = [V.gen(i) for i in range(n)]
            sage: B
            [(1, 0, 0, 0, 0),
            (0, 1, 0, 0, 0),
            (0, 0, 1, 0, 0),
            (0, 0, 0, 1, 0),
            (0, 0, 0, 0, 1)]
            sage: V.gens() == tuple(B)
            True

        TESTS::

            sage: (QQ^3).gen(4/3)
            Traceback (most recent call last):
            ...
            TypeError: rational is not an integer
        """
        if i < 0 or i >= self.rank():
            raise ValueError("Generator %s not defined." % i)
        return self.basis()[i]

    def gram_matrix(self):
        r"""
        Return the gram matrix associated to this free module, defined to
        be `G = B*A*B.transpose()`, where A is the inner product matrix
        (induced from the ambient space), and B the basis matrix.

        EXAMPLES::

            sage: V = VectorSpace(QQ,4)
            sage: u = V([1/2,1/2,1/2,1/2])
            sage: v = V([0,1,1,0])
            sage: w = V([0,0,1,1])
            sage: M = span([u,v,w], ZZ)
            sage: M.inner_product_matrix() == V.inner_product_matrix()
            True
            sage: L = M.submodule_with_basis([u,v,w])
            sage: L.inner_product_matrix() == M.inner_product_matrix()
            True
            sage: L.gram_matrix()
            [1 1 1]
            [1 2 1]
            [1 1 2]
        """
        if self.is_ambient():
            return sage.matrix.matrix_space.MatrixSpace(self.base_ring(), self.degree(), sparse=True)(1)
        else:
            if self._gram_matrix is None:
                B = self.basis_matrix()
                self._gram_matrix = B*B.transpose()
            return self._gram_matrix

    def has_user_basis(self):
        """
        Return ``True`` if the basis of this free module is
        specified by the user, as opposed to being the default echelon
        form.

        EXAMPLES::

            sage: V = QQ^3
            sage: W = V.subspace([[2,'1/2', 1]])
            sage: W.has_user_basis()
            False
            sage: W = V.subspace_with_basis([[2,'1/2',1]])
            sage: W.has_user_basis()
            True
        """
        return False

    def inner_product_matrix(self):
        """
        Return the default identity inner product matrix associated to this
        module.

        By definition this is the inner product matrix of the ambient
        space, hence may be of degree greater than the rank of the module.

        TODO: Differentiate the image ring of the inner product from the
        base ring of the module and/or ambient space. E.g. On an integral
        module over ZZ the inner product pairing could naturally take
        values in ZZ, QQ, RR, or CC.

        EXAMPLES::

            sage: M = FreeModule(ZZ, 3)
            sage: M.inner_product_matrix()
            [1 0 0]
            [0 1 0]
            [0 0 1]
        """
        return sage.matrix.matrix_space.MatrixSpace(self.base_ring(), self.degree(), sparse=True)(1)

    def _inner_product_is_dot_product(self):
        """
        Return whether or not the inner product on this module is induced
        by the dot product on the ambient vector space. This is used
        internally by the inner_product function for optimization.

        EXAMPLES::

            sage: FreeModule(ZZ, 3)._inner_product_is_dot_product()
            True
            sage: FreeModule(ZZ, 3, inner_product_matrix=1)._inner_product_is_dot_product()
            True
            sage: FreeModule(ZZ, 2, inner_product_matrix=[1,0,-1,0])._inner_product_is_dot_product()
            False

        ::

            sage: M = FreeModule(QQ, 3)
            sage: M2 = M.span([[1,2,3]])
            sage: M2._inner_product_is_dot_product()
            True
        """
        return True

    def is_ambient(self):
        """
        Returns False since this is not an ambient free module.

        EXAMPLES::

            sage: M = FreeModule(ZZ, 3).span([[1,2,3]]); M
            Free module of degree 3 and rank 1 over Integer Ring
            Echelon basis matrix:
            [1 2 3]
            sage: M.is_ambient()
            False
            sage: M = (ZZ^2).span([[1,0], [0,1]])
            sage: M
            Free module of degree 2 and rank 2 over Integer Ring
            Echelon basis matrix:
            [1 0]
            [0 1]
            sage: M.is_ambient()
            False
            sage: M == M.ambient_module()
            True
        """
        return False

    def is_dense(self):
        """
        Return ``True`` if the underlying representation of
        this module uses dense vectors, and False otherwise.

        EXAMPLES::

            sage: FreeModule(ZZ, 2).is_dense()
            True
            sage: FreeModule(ZZ, 2, sparse=True).is_dense()
            False
        """
        return not self.is_sparse()

    def is_full(self):
        """
        Return ``True`` if the rank of this module equals its
        degree.

        EXAMPLES::

            sage: FreeModule(ZZ, 2).is_full()
            True
            sage: M = FreeModule(ZZ, 2).span([[1,2]])
            sage: M.is_full()
            False
        """
        return self.rank() == self.degree()

    def is_finite(self):
        """
        Returns True if the underlying set of this free module is finite.

        EXAMPLES::

            sage: FreeModule(ZZ, 2).is_finite()
            False
            sage: FreeModule(Integers(8), 2).is_finite()
            True
            sage: FreeModule(ZZ, 0).is_finite()
            True
        """
        return self.base_ring().is_finite() or self.rank() == 0

    def is_sparse(self):
        """
        Return ``True`` if the underlying representation of
        this module uses sparse vectors, and False otherwise.

        EXAMPLES::

            sage: FreeModule(ZZ, 2).is_sparse()
            False
            sage: FreeModule(ZZ, 2, sparse=True).is_sparse()
            True
        """
        return self.__is_sparse

    def list(self):
        """
        Return a list of all elements of ``self``.

        EXAMPLES::

            sage: (GF(3)^2).list()
            [(0, 0), (1, 0), (2, 0), (0, 1), (1, 1), (2, 1), (0, 2), (1, 2), (2, 2)]
            sage: (ZZ^2).list()
            Traceback (most recent call last):
            ...
            NotImplementedError: since it is infinite, cannot list Ambient free module of rank 2 over the principal ideal domain Integer Ring
        """
        return self._list_from_iterator_cached()

    def ngens(self):
        """
        Returns the number of basis elements of this free module.

        EXAMPLES::

            sage: FreeModule(ZZ, 2).ngens()
            2
            sage: FreeModule(ZZ, 0).ngens()
            0
            sage: FreeModule(ZZ, 2).span([[1,1]]).ngens()
            1
        """
        try:
            return self.__ngens
        except AttributeError:
            self.__ngens = self.rank()
        return self.__ngens

    def nonembedded_free_module(self):
        """
        Returns an ambient free module that is isomorphic to this free
        module.

        Thus if this free module is of rank `n` over a ring
        `R`, then this function returns `R^n`, as an
        ambient free module.

        EXAMPLES::

            sage: FreeModule(ZZ, 2).span([[1,1]]).nonembedded_free_module()
            Ambient free module of rank 1 over the principal ideal domain Integer Ring
        """
        return FreeModule(self.base_ring(), self.rank())

    def random_element(self, prob=1.0, *args, **kwds):
        """
        Returns a random element of self.

        INPUT:

        -- ``prob`` - float. Each coefficient will be set to zero with
           probability `1-prob`. Otherwise coefficients will be chosen
           randomly from base ring (and may be zero).

        -- ``*args, **kwds`` - passed on to ``random_element()`` function
           of base ring.

        EXAMPLES::

            sage: M = FreeModule(ZZ, 2).span([[1,1]])
            sage: M.random_element()
            (-1, -1)
            sage: M.random_element()
            (2, 2)
            sage: M.random_element()
            (1, 1)

        Passes extra positional or keyword arguments through::

            sage: M.random_element(5,10)
            (9, 9)
        """
        rand = current_randstate().python_random().random
        R = self.base_ring()
        prob = float(prob)
        c = [0 if rand() > prob else R.random_element(*args, **kwds) for _ in range(self.rank())]
        return self.linear_combination_of_basis(c)

    def rank(self):
        """
        Return the rank of this free module.

        EXAMPLES::

            sage: FreeModule(Integers(6), 10000000).rank()
            10000000
            sage: FreeModule(ZZ, 2).span([[1,1], [2,2], [3,4]]).rank()
            2
        """
        return self.__rank

    def uses_ambient_inner_product(self):
        r"""
        Return ``True`` if the inner product on this module is
        the one induced by the ambient inner product.

        EXAMPLES::

            sage: M = FreeModule(ZZ, 2)
            sage: W = M.submodule([[1,2]])
            sage: W.uses_ambient_inner_product()
            True
            sage: W.inner_product_matrix()
            [1 0]
            [0 1]

        ::

            sage: W.gram_matrix()
            [5]
        """
        return self.__uses_ambient_inner_product

    def zero_vector(self):
        """
        Returns the zero vector in this free module.

        EXAMPLES::

            sage: M = FreeModule(ZZ, 2)
            sage: M.zero_vector()
            (0, 0)
            sage: M(0)
            (0, 0)
            sage: M.span([[1,1]]).zero_vector()
            (0, 0)
            sage: M.zero_submodule().zero_vector()
            (0, 0)
        """
        # Do *not* cache this -- it must be computed fresh each time, since
        # it is is used by __call__ to make a new copy of the 0 element.

        return self.element_class(self, 0)

    @cached_method
    def zero(self):
        """
        Returns the zero vector in this free module.

        EXAMPLES::

            sage: M = FreeModule(ZZ, 2)
            sage: M.zero()
            (0, 0)
            sage: M.span([[1,1]]).zero()
            (0, 0)
            sage: M.zero_submodule().zero()
            (0, 0)
            sage: M.zero_submodule().zero().is_mutable()
            False
        """
        res = self.element_class(self, 0)
        res.set_immutable()
        return res

    def are_linearly_dependent(self, vecs):
        """
        Return ``True`` if the vectors ``vecs`` are linearly dependent and
        ``False`` otherwise.

        EXAMPLES::

            sage: M = QQ^3
            sage: vecs = [M([1,2,3]), M([4,5,6])]
            sage: M.are_linearly_dependent(vecs)
            False
            sage: vecs.append(M([3,3,3]))
            sage: M.are_linearly_dependent(vecs)
            True

            sage: R.<x> = QQ[]
            sage: M = FreeModule(R, 2)
            sage: vecs = [M([x^2+1, x+1]), M([x+2, 2*x+1])]
            sage: M.are_linearly_dependent(vecs)
            False
            sage: vecs.append(M([-2*x+1, -2*x^2+1]))
            sage: M.are_linearly_dependent(vecs)
            True
        """
        from sage.matrix.constructor import matrix
        A = matrix(vecs)
        A.echelonize()
        return any(row.is_zero() for row in A.rows())

    def _magma_init_(self, magma):
        """
        EXAMPLES::

            sage: magma(QQ^9)                                   # optional - magma
            Full Vector space of degree 9 over Rational Field
            sage: (QQ^9)._magma_init_(magma)                    # optional - magma
            'RSpace(_sage_[...],9)'

        ::

            sage: magma(Integers(8)^2)                          # optional - magma
            Full RSpace of degree 2 over IntegerRing(8)
            sage: magma(FreeModule(QQ['x'], 2))                 # optional - magma
            Full RSpace of degree 2 over Univariate Polynomial Ring in x over Rational Field

        ::

            sage: A = matrix([[1,0],[0,-1]])
            sage: M = FreeModule(ZZ,2,inner_product_matrix=A); M
            Ambient free quadratic module of rank 2 over the principal ideal domain Integer Ring
            Inner product matrix:
            [ 1  0]
            [ 0 -1]
            sage: M._magma_init_(magma)                         # optional - magma
            'RSpace(_sage_[...],2,_sage_ref...)'
            sage: m = magma(M); m                               # optional - magma
            Full RSpace of degree 2 over Integer Ring
            Inner Product Matrix:
            [ 1  0]
            [ 0 -1]
            sage: m.Type()                                      # optional - magma
            ModTupRng
            sage: m.sage()                                      # optional - magma
            Ambient free quadratic module of rank 2 over the principal ideal domain Integer Ring
            Inner product matrix:
            [ 1  0]
            [ 0 -1]
            sage: m.sage() is M                               # optional - magma
            True

        Now over a field::

            sage: N = FreeModule(QQ,2,inner_product_matrix=A); N
            Ambient quadratic space of dimension 2 over Rational Field
            Inner product matrix:
            [ 1  0]
            [ 0 -1]
            sage: n = magma(N); n                                      # optional - magma
            Full Vector space of degree 2 over Rational Field
            Inner Product Matrix:
            [ 1  0]
            [ 0 -1]
            sage: n.Type()                                             # optional - magma
            ModTupFld
            sage: n.sage()                                           # optional - magma
            Ambient quadratic space of dimension 2 over Rational Field
            Inner product matrix:
            [ 1  0]
            [ 0 -1]
            sage: n.sage() is N                                      # optional - magma
            True

        How about some inexact fields::

            sage: v = vector(RR, [1, pi, 5/6])
            sage: F = v.parent()
            sage: M = magma(F); M # optional - magma
            Full Vector space of degree 3 over Real field of precision 15
            sage: M.Type() # optional - magma
            ModTupFld
            sage: m = M.sage(); m # optional - magma
            Vector space of dimension 3 over Real Field with 53 bits of precision
            sage: m is F # optional - magma
            True

        For interval fields, we can convert to Magma but there is no
        interval field in Magma so we cannot convert back::

            sage: v = vector(RealIntervalField(100), [1, pi, 0.125])
            sage: F = v.parent()
            sage: M = magma(v.parent()); M # optional - magma
            Full Vector space of degree 3 over Real field of precision 30
            sage: M.Type() # optional - magma
            ModTupFld
            sage: m = M.sage(); m # optional - magma
            Vector space of dimension 3 over Real Field with 100 bits of precision
            sage: m is F # optional - magma
            False
        """
        K = magma(self.base_ring())
        if not self._inner_product_is_dot_product():
            M = magma(self.inner_product_matrix())
            return "RSpace(%s,%s,%s)"%(K.name(), self.rank(), M._ref())
        else:
            return "RSpace(%s,%s)"%(K.name(), self.rank())

    def _macaulay2_(self, macaulay2=None):
        r"""
        EXAMPLES::

            sage: R = QQ^2
            sage: macaulay2(R) # optional
              2
            QQ
        """
        if macaulay2 is None:
            from sage.interfaces.macaulay2 import macaulay2
        if self._inner_product_matrix:
            raise NotImplementedError
        else:
            return macaulay2(self.base_ring())**self.rank()

class FreeModule_generic_pid(FreeModule_generic):
    """
    Base class for all free modules over a PID.
    """
    def __init__(self, base_ring, rank, degree, sparse=False, coordinate_ring=None):
        """
        Create a free module over a PID.

        EXAMPLES::

            sage: FreeModule(ZZ, 2)
            Ambient free module of rank 2 over the principal ideal domain Integer Ring
            sage: FreeModule(PolynomialRing(GF(7),'x'), 2)
            Ambient free module of rank 2 over the principal ideal domain Univariate Polynomial Ring in x over Finite Field of size 7
        """
        # The first check should go away once everything is categorized...
        if base_ring not in PrincipalIdealDomains():
            raise TypeError("The base_ring must be a principal ideal domain.")
        super(FreeModule_generic_pid, self).__init__(base_ring, rank, degree,
                                                     sparse, coordinate_ring)

    def scale(self, other):
        """
        Return the product of this module by the number other, which is the
        module spanned by other times each basis vector.

        EXAMPLES::

            sage: M = FreeModule(ZZ, 3)
            sage: M.scale(2)
            Free module of degree 3 and rank 3 over Integer Ring
            Echelon basis matrix:
            [2 0 0]
            [0 2 0]
            [0 0 2]

        ::

            sage: a = QQ('1/3')
            sage: M.scale(a)
            Free module of degree 3 and rank 3 over Integer Ring
            Echelon basis matrix:
            [1/3   0   0]
            [  0 1/3   0]
            [  0   0 1/3]
        """
        if other == 0:
            return self.zero_submodule()
        if other == 1 or other == -1:
            return self
        return self.span([v*other for v in self.basis()])

    def __radd__(self, other):
        """
        EXAMPLES::

            sage: int(0) + QQ^3
            Vector space of dimension 3 over Rational Field
            sage: sum([QQ^3, QQ^3])
            Vector space of degree 3 and dimension 3 over Rational Field
            Basis matrix:
            [1 0 0]
            [0 1 0]
            [0 0 1]
        """
        if other == 0:
            return self
        else:
            raise TypeError

    def __add__(self, other):
        r"""
        Return the sum of self and other, where both self and other must be
        submodules of the ambient vector space.

        EXAMPLES:

        We add two vector spaces::

            sage: V  = VectorSpace(QQ, 3)
            sage: W  = V.subspace([V([1,1,0])])
            sage: W2 = V.subspace([V([1,-1,0])])
            sage: W + W2
            Vector space of degree 3 and dimension 2 over Rational Field
            Basis matrix:
            [1 0 0]
            [0 1 0]

        We add two free `\ZZ`-modules.

        ::

            sage: M = FreeModule(ZZ, 3)
            sage: W = M.submodule([M([1,0,2])])
            sage: W2 = M.submodule([M([2,0,-4])])
            sage: W + W2
            Free module of degree 3 and rank 2 over Integer Ring
            Echelon basis matrix:
            [1 0 2]
            [0 0 8]

        We can also add free `\ZZ`-modules embedded
        non-integrally into an ambient space.

        ::

            sage: V = VectorSpace(QQ, 3)
            sage: W = M.span([1/2*V.0 - 1/3*V.1])

        Here the command ``M.span(...)`` creates the span of
        the indicated vectors over the base ring of `M`.

        ::

            sage: W2 = M.span([1/3*V.0 + V.1])
            sage: W + W2
            Free module of degree 3 and rank 2 over Integer Ring
            Echelon basis matrix:
            [ 1/6  7/3    0]
            [   0 11/3    0]

        We add two modules over `\ZZ`::

            sage: A = Matrix(ZZ, 3, 3, [3, 0, -1, 0, -2, 0, 0, 0, -2])
            sage: V = (A+2).kernel()
            sage: W = (A-3).kernel()
            sage: V+W
            Free module of degree 3 and rank 3 over Integer Ring
            Echelon basis matrix:
            [5 0 0]
            [0 1 0]
            [0 0 1]

        We add a module to 0::

            sage: ZZ^3 + 0
            Ambient free module of rank 3 over the principal ideal domain Integer Ring
        """
        if not isinstance(other, FreeModule_generic):
            if other == 0:
                return self
            raise TypeError("other (=%s) must be a free module"%other)
        if not (self.ambient_vector_space() == other.ambient_vector_space()):
            raise TypeError("ambient vector spaces must be equal")
        return self.span(self.basis() + other.basis())

    def _mul_(self, other, switch_sides=False):
        r"""
        Multiplication of the basis by ``other``.

        EXAMPLES::

            sage: A = ZZ^3
            sage: A * 3
            Free module of degree 3 and rank 3 over Integer Ring
            Echelon basis matrix:
            [3 0 0]
            [0 3 0]
            [0 0 3]

            sage: V = A.span([A([1,2,2]), A([-1,0,2])])
            sage: 2 * V
            Free module of degree 3 and rank 2 over Integer Ring
            Echelon basis matrix:
            [ 2  0 -4]
            [ 0  4  8]

            sage: m = matrix(3, range(9))
            sage: A * m
            Free module of degree 3 and rank 2 over Integer Ring
            Echelon basis matrix:
            [ 3  0 -3]
            [ 0  1  2]
            sage: m * A
            Free module of degree 3 and rank 2 over Integer Ring
            Echelon basis matrix:
            [ 3  0 -3]
            [ 0  1  2]

        TESTS:

        Check that :trac:`17705` is fixed::

            sage: V = GF(2)^2
            sage: W = V.subspace([[1, 0]])
            sage: x = matrix(GF(2), [[1, 1], [0, 1]])
            sage: W*x
            Vector space of degree 2 and dimension 1 over Finite Field of size 2
            Basis matrix:
            [1 1]

        """
        B = self.basis_matrix()
        B = other * B if switch_sides else B * other
        return self.span(B.rows())

    def index_in(self, other):
        """
        Return the lattice index [other:self] of self in other, as an
        element of the base field. When self is contained in other, the
        lattice index is the usual index. If the index is infinite, then
        this function returns infinity.

        EXAMPLES::

            sage: L1 = span([[1,2]], ZZ)
            sage: L2 = span([[3,6]], ZZ)
            sage: L2.index_in(L1)
            3

        Note that the free modules being compared need not be integral.

        ::

            sage: L1 = span([['1/2','1/3'], [4,5]], ZZ)
            sage: L2 = span([[1,2], [3,4]], ZZ)
            sage: L2.index_in(L1)
            12/7
            sage: L1.index_in(L2)
            7/12
            sage: L1.discriminant() / L2.discriminant()
            49/144

        The index of a lattice of infinite index is infinite.

        ::

            sage: L1 = FreeModule(ZZ, 2)
            sage: L2 = span([[1,2]], ZZ)
            sage: L2.index_in(L1)
            +Infinity
        """
        if not isinstance(other, FreeModule_generic):
            raise TypeError("other must be a free module")

        if self.ambient_vector_space() != other.ambient_vector_space():
            raise ArithmeticError("self and other must be embedded in the same ambient space.")

        if self.base_ring() != other.base_ring():
            raise NotImplementedError("lattice index only defined for modules over the same base ring.")

        if other.base_ring().is_field():
            if self == other:
                return sage.rings.integer.Integer(1)
            else:
                if self.is_subspace(other):
                    return sage.rings.infinity.infinity
            raise ArithmeticError("self must be contained in the vector space spanned by other.")

        C = [other.coordinates(b) for b in self.basis()]

        if self.rank() < other.rank():
            return sage.rings.infinity.infinity

        a = sage.matrix.matrix_space.MatrixSpace(self.base_field(), self.rank())(C).determinant()
        if sage.rings.integer_ring.is_IntegerRing(self.base_ring()):
            return a.abs()
        elif isinstance(self.base_ring, sage.rings.number_field.order.Order):
            return self.base_ring().ideal(a).norm()
        else:
            raise NotImplementedError

    def intersection(self, other):
        r"""
        Return the intersection of self and other.

        EXAMPLES:

        We intersect two submodules one of which is clearly
        contained in the other.

        ::

            sage: A = ZZ^2
            sage: M1 = A.span([[1,1]])
            sage: M2 = A.span([[3,3]])
            sage: M1.intersection(M2)
            Free module of degree 2 and rank 1 over Integer Ring
            Echelon basis matrix:
            [3 3]
            sage: M1.intersection(M2) is M2
            True

        We intersection two submodules of `\ZZ^3` of rank
        `2`, whose intersection has rank `1`.

        ::

            sage: A = ZZ^3
            sage: M1 = A.span([[1,1,1], [1,2,3]])
            sage: M2 = A.span([[2,2,2], [1,0,0]])
            sage: M1.intersection(M2)
            Free module of degree 3 and rank 1 over Integer Ring
            Echelon basis matrix:
            [2 2 2]

        We compute an intersection of two `\ZZ`-modules that
        are not submodules of `\ZZ^2`.

        ::

            sage: A = ZZ^2
            sage: M1 = A.span([[1,2]]).scale(1/6)
            sage: M2 = A.span([[1,2]]).scale(1/15)
            sage: M1.intersection(M2)
            Free module of degree 2 and rank 1 over Integer Ring
            Echelon basis matrix:
            [1/3 2/3]

        We intersect a `\ZZ`-module with a
        `\QQ`-vector space.

        ::

            sage: A = ZZ^3
            sage: L = ZZ^3
            sage: V = QQ^3
            sage: W = L.span([[1/2,0,1/2]])
            sage: K = V.span([[1,0,1], [0,0,1]])
            sage: W.intersection(K)
            Free module of degree 3 and rank 1 over Integer Ring
            Echelon basis matrix:
            [1/2   0 1/2]
            sage: K.intersection(W)
            Free module of degree 3 and rank 1 over Integer Ring
            Echelon basis matrix:
            [1/2   0 1/2]

        We intersect two modules over the ring of integers of a number field::

            sage: L.<w> = NumberField(x^2 - x + 2)
            sage: OL = L.ring_of_integers()
            sage: V = L**3; W1 = V.span([[0,w/5,0], [1,0,-1/17]], OL); W2 = V.span([[0,(1-w)/5,0]], OL)
            sage: W1.intersection(W2)
            Free module of degree 3 and rank 1 over Maximal Order in Number Field in w with defining polynomial x^2 - x + 2
            Echelon basis matrix:
            [  0 2/5   0]

        """
        if not isinstance(other, FreeModule_generic):
            raise TypeError("other must be a free module")

        if self.ambient_vector_space() != other.ambient_vector_space():
            raise ArithmeticError("self and other must be embedded in the same ambient space.")

        if self.base_ring() != other.base_ring():
            if other.base_ring().is_field():
                return other.intersection(self)
            raise NotImplementedError("intersection of modules over different base rings (neither a field) is not implemented.")

        # dispense with the three easy cases
        if self == self.ambient_vector_space() or other.is_submodule(self):
            return other
        elif other == other.ambient_vector_space() or self.is_submodule(other):
            return self
        elif self.rank() == 0 or other.rank() == 0:
            if self.base_ring().is_field():
                return other.zero_submodule()
            else:
                return self.zero_submodule()

        # standard algorithm for computing intersection of general submodule
        if self.dimension() <= other.dimension():
            V1 = self; V2 = other
        else:
            V1 = other; V2 = self
        A1 = V1.basis_matrix()
        A2 = V2.basis_matrix()
        S  = A1.stack(A2)
        K  = S.integer_kernel(self.base_ring()).basis_matrix()
        n  = int(V1.dimension())
        K = K.matrix_from_columns(range(n))
        B = K*A1
        return B.row_module(self.base_ring())

    def zero_submodule(self):
        """
        Return the zero submodule of this module.

        EXAMPLES::

            sage: V = FreeModule(ZZ,2)
            sage: V.zero_submodule()
            Free module of degree 2 and rank 0 over Integer Ring
            Echelon basis matrix:
            []
        """
        return self.submodule([], check=False, already_echelonized=True)

    def denominator(self):
        """
        The denominator of the basis matrix of self (i.e. the LCM of the
        coordinate entries with respect to the basis of the ambient
        space).

        EXAMPLES::

            sage: V = QQ^3
            sage: L = V.span([[1,1/2,1/3], [-1/5,2/3,3]],ZZ)
            sage: L
            Free module of degree 3 and rank 2 over Integer Ring
            Echelon basis matrix:
            [ 1/5 19/6 37/3]
            [   0 23/6 46/3]
            sage: L.denominator()
            30
        """
        return self.basis_matrix().denominator()

    def index_in_saturation(self):
        r"""
        Return the index of this module in its saturation, i.e., its
        intersection with `R^n`.

        EXAMPLES::

            sage: W = span([[2,4,6]], ZZ)
            sage: W.index_in_saturation()
            2
            sage: W = span([[1/2,1/3]], ZZ)
            sage: W.index_in_saturation()
            1/6
        """
        # TODO: There is probably a much faster algorithm in this case.
        return self.index_in(self.saturation())

    def saturation(self):
        r"""
        Return the saturated submodule of `R^n` that spans the same
        vector space as self.

        EXAMPLES:

        We create a 1-dimensional lattice that is obviously not
        saturated and saturate it.

        ::

            sage: L = span([[9,9,6]], ZZ); L
            Free module of degree 3 and rank 1 over Integer Ring
            Echelon basis matrix:
            [9 9 6]
            sage: L.saturation()
            Free module of degree 3 and rank 1 over Integer Ring
            Echelon basis matrix:
            [3 3 2]

        We create a lattice spanned by two vectors, and saturate.
        Computation of discriminants shows that the index of lattice in its
        saturation is `3`, which is a prime of congruence between
        the two generating vectors.

        ::

            sage: L = span([[1,2,3], [4,5,6]], ZZ)
            sage: L.saturation()
            Free module of degree 3 and rank 2 over Integer Ring
            Echelon basis matrix:
            [ 1  0 -1]
            [ 0  1  2]
            sage: L.discriminant()
            54
            sage: L.saturation().discriminant()
            6

        Notice that the saturation of a non-integral lattice `L` is
        defined, but the result is integral hence does not contain
        `L`::

            sage: L = span([['1/2',1,3]], ZZ)
            sage: L.saturation()
            Free module of degree 3 and rank 1 over Integer Ring
            Echelon basis matrix:
            [1 2 6]
        """
        R = self.base_ring()
        if R.is_field():
            return self
        try:
            A, _ = self.basis_matrix()._clear_denom()
            S = A.saturation().row_space()
        except AttributeError:
            # fallback in case _clear_denom isn't written
            V = self.vector_space()
            A = self.ambient_module()
            S = V.intersection(A)
        # Return exactly self if it is already saturated.
        return self if self == S else S

    def span(self, gens, base_ring=None, check=True, already_echelonized=False):
        """
        Return the R-span of the given list of gens, where R = base_ring.
        The default R is the base ring of self. Note that this span need
        not be a submodule of self, nor even of the ambient space. It must,
        however, be contained in the ambient vector space, i.e., the
        ambient space tensored with the fraction field of R.

        EXAMPLES::

            sage: V = FreeModule(ZZ,3)
            sage: W = V.submodule([V.gen(0)])
            sage: W.span([V.gen(1)])
            Free module of degree 3 and rank 1 over Integer Ring
            Echelon basis matrix:
            [0 1 0]
            sage: W.submodule([V.gen(1)])
            Traceback (most recent call last):
            ...
            ArithmeticError: Argument gens (= [(0, 1, 0)]) does not generate a submodule of self.
            sage: V.span([[1,0,0],[1/5,4,0],[6,3/4,0]])
            Free module of degree 3 and rank 2 over Integer Ring
            Echelon basis matrix:
            [1/5   0   0]
            [  0 1/4   0]

        It also works with other things than integers::

            sage: R.<x>=QQ[]
            sage: L=R^1
            sage: a=L.span([(1/x,)])
            sage: a
            Free module of degree 1 and rank 1 over Univariate Polynomial Ring in x over Rational Field
            Echelon basis matrix:
            [1/x]
            sage: b=L.span([(1/x,)])
            sage: a(b.gens()[0])
            (1/x)
            sage: L2 = R^2
            sage: L2.span([[(x^2+x)/(x^2-3*x+2),1/5],[(x^2+2*x)/(x^2-4*x+3),x]])
            Free module of degree 2 and rank 2 over Univariate Polynomial Ring in x over Rational Field
            Echelon basis matrix:
            [x/(x^3 - 6*x^2 + 11*x - 6)  2/15*x^2 - 17/75*x - 1/75]
            [                         0 x^3 - 11/5*x^2 - 3*x + 4/5]

        Note that the ``base_ring`` can make a huge difference. We
        repeat the previous example over the fraction field of R and
        get a simpler vector space. ::

            sage: L2.span([[(x^2+x)/(x^2-3*x+2),1/5],[(x^2+2*x)/(x^2-4*x+3),x]],base_ring=R.fraction_field())
            Vector space of degree 2 and dimension 2 over Fraction Field of Univariate Polynomial Ring in x over Rational Field
            Basis matrix:
            [1 0]
            [0 1]
        """
        if is_FreeModule(gens):
            gens = gens.gens()
        if base_ring is None or base_ring is self.base_ring():
            return FreeModule_submodule_pid(
                self.ambient_module(), gens, check=check, already_echelonized=already_echelonized)
        else:
            try:
                M = self.change_ring(base_ring)
            except TypeError:
                raise ValueError("Argument base_ring (= %s) is not compatible "%base_ring + \
                    "with the base field (= %s)." % self.base_field())
            try:
                return M.span(gens)
            except TypeError:
                raise ValueError("Argument gens (= %s) is not compatible "%gens + \
                    "with base_ring (= %s)."%base_ring)

    def submodule(self, gens, check=True, already_echelonized=False):
        r"""
        Create the R-submodule of the ambient vector space with given
        generators, where R is the base ring of self.

        INPUT:


        -  ``gens`` - a list of free module elements or a free
           module

        -  ``check`` - (default: True) whether or not to verify
           that the gens are in self.


        OUTPUT:


        -  ``FreeModule`` - the submodule spanned by the
           vectors in the list gens. The basis for the subspace is always put
           in reduced row echelon form.


        EXAMPLES:

        We create a submodule of `\ZZ^3`::

            sage: M = FreeModule(ZZ, 3)
            sage: B = M.basis()
            sage: W = M.submodule([B[0]+B[1], 2*B[1]-B[2]])
            sage: W
            Free module of degree 3 and rank 2 over Integer Ring
            Echelon basis matrix:
            [ 1  1  0]
            [ 0  2 -1]

        We create a submodule of a submodule.

        ::

            sage: W.submodule([3*B[0] + 3*B[1]])
            Free module of degree 3 and rank 1 over Integer Ring
            Echelon basis matrix:
            [3 3 0]

        We try to create a submodule that isn't really a submodule,
        which results in an ``ArithmeticError`` exception::

            sage: W.submodule([B[0] - B[1]])
            Traceback (most recent call last):
            ...
            ArithmeticError: Argument gens (= [(1, -1, 0)]) does not generate a submodule of self.

        Next we create a submodule of a free module over the principal ideal
        domain `\QQ[x]`, which uses the general Hermite normal form functionality::

            sage: R = PolynomialRing(QQ, 'x'); x = R.gen()
            sage: M = FreeModule(R, 3)
            sage: B = M.basis()
            sage: W = M.submodule([x*B[0], 2*B[1]- x*B[2]]); W
            Free module of degree 3 and rank 2 over Univariate Polynomial Ring in x over Rational Field
            Echelon basis matrix:
            [ x  0  0]
            [ 0  2 -x]
            sage: W.ambient_module()
            Ambient free module of rank 3 over the principal ideal domain Univariate Polynomial Ring in x over Rational Field
        """
        if is_FreeModule(gens):
            gens = gens.gens()
        V = self.span(gens, check=check, already_echelonized=already_echelonized)
        if check:
            if not V.is_submodule(self):
                raise ArithmeticError("Argument gens (= %s) does not generate a submodule of self."%gens)
        return V

    def span_of_basis(self, basis, base_ring=None, check=True, already_echelonized=False):
        r"""
        Return the free R-module with the given basis, where R is the base
        ring of self or user specified base_ring.

        Note that this R-module need not be a submodule of self, nor even
        of the ambient space. It must, however, be contained in the ambient
        vector space, i.e., the ambient space tensored with the fraction
        field of R.

        EXAMPLES::

            sage: M = FreeModule(ZZ,3)
            sage: W = M.span_of_basis([M([1,2,3])])

        Next we create two free `\ZZ`-modules, neither of
        which is a submodule of `W`.

        ::

            sage: W.span_of_basis([M([2,4,0])])
            Free module of degree 3 and rank 1 over Integer Ring
            User basis matrix:
            [2 4 0]

        The following module isn't in the ambient module `\ZZ^3`
        but is contained in the ambient vector space `\QQ^3`::

            sage: V = M.ambient_vector_space()
            sage: W.span_of_basis([ V([1/5,2/5,0]), V([1/7,1/7,0]) ])
            Free module of degree 3 and rank 2 over Integer Ring
            User basis matrix:
            [1/5 2/5   0]
            [1/7 1/7   0]

        Of course the input basis vectors must be linearly independent::

            sage: W.span_of_basis([ [1,2,0], [2,4,0] ])
            Traceback (most recent call last):
            ...
            ValueError: The given basis vectors must be linearly independent.
        """
        if is_FreeModule(basis):
            basis = basis.gens()
        if base_ring is None or base_ring == self.base_ring():
            try:
                if self.is_dense():
                    from free_module_integer import FreeModule_submodule_with_basis_integer
                    return FreeModule_submodule_with_basis_integer(self.ambient_module(),
                                                                   basis=basis, check=check,
                                                                   already_echelonized=already_echelonized,
                                                                   lll_reduce=False)
            except TypeError:
                pass

            return FreeModule_submodule_with_basis_pid(
                self.ambient_module(), basis=basis, check=check,
                already_echelonized=already_echelonized)
        else:
            try:
                M = self.change_ring(base_ring)
            except TypeError:
                raise ValueError("Argument base_ring (= %s) is not compatible "%base_ring + \
                    "with the base ring (= %s)."%self.base_ring())
            try:
                return M.span_of_basis(basis)
            except TypeError:
                raise ValueError("Argument gens (= %s) is not compatible "%basis + \
                    "with base_ring (= %s)."%base_ring)

    def submodule_with_basis(self, basis, check=True, already_echelonized=False):
        """
        Create the R-submodule of the ambient vector space with given
        basis, where R is the base ring of self.

        INPUT:

        - ``basis`` -- a list of linearly independent vectors

        - ``check`` -- whether or not to verify that each gen is in
           the ambient vector space

        OUTPUT:

        - ``FreeModule`` -- the `R`-submodule with given basis

        EXAMPLES:

        First we create a submodule of `\\ZZ^3`::

            sage: M = FreeModule(ZZ, 3)
            sage: B = M.basis()
            sage: N = M.submodule_with_basis([B[0]+B[1], 2*B[1]-B[2]])
            sage: N
            Free module of degree 3 and rank 2 over Integer Ring
            User basis matrix:
            [ 1  1  0]
            [ 0  2 -1]

        A list of vectors in the ambient vector space may fail to generate
        a submodule.

        ::

            sage: V = M.ambient_vector_space()
            sage: X = M.submodule_with_basis([ V(B[0]+B[1])/2, V(B[1]-B[2])/2])
            Traceback (most recent call last):
            ...
            ArithmeticError: The given basis does not generate a submodule of self.

        However, we can still determine the R-span of vectors in the
        ambient space, or over-ride the submodule check by setting check to
        False.

        ::

            sage: X = V.span([ V(B[0]+B[1])/2, V(B[1]-B[2])/2 ], ZZ)
            sage: X
            Free module of degree 3 and rank 2 over Integer Ring
            Echelon basis matrix:
            [ 1/2    0   1/2]
            [   0  1/2  -1/2]
            sage: Y = M.submodule([ V(B[0]+B[1])/2, V(B[1]-B[2])/2 ], check=False)
            sage: X == Y
            True

        Next we try to create a submodule of a free module over the
        principal ideal domain `\QQ[x]`, using our general Hermite normal form implementation::

            sage: R = PolynomialRing(QQ, 'x'); x = R.gen()
            sage: M = FreeModule(R, 3)
            sage: B = M.basis()
            sage: W = M.submodule_with_basis([x*B[0], 2*B[0]- x*B[2]]); W
            Free module of degree 3 and rank 2 over Univariate Polynomial Ring in x over Rational Field
            User basis matrix:
            [ x  0  0]
            [ 2  0 -x]
        """
        V = self.span_of_basis(basis=basis, check=check, already_echelonized=already_echelonized)
        if check:
            if not V.is_submodule(self):
                raise ArithmeticError("The given basis does not generate a submodule of self.")
        return V

    def vector_space_span(self, gens, check=True):
        r"""
        Create the vector subspace of the ambient vector space with given
        generators.

        INPUT:


        -  ``gens`` - a list of vector in self

        -  ``check`` - whether or not to verify that each gen
           is in the ambient vector space


        OUTPUT: a vector subspace

        EXAMPLES:

        We create a `2`-dimensional subspace of `\QQ^3`.

        ::

            sage: V = VectorSpace(QQ, 3)
            sage: B = V.basis()
            sage: W = V.vector_space_span([B[0]+B[1], 2*B[1]-B[2]])
            sage: W
            Vector space of degree 3 and dimension 2 over Rational Field
            Basis matrix:
            [   1    0  1/2]
            [   0    1 -1/2]

        We create a subspace of a vector space over
        `\QQ(i)`.

        ::

            sage: R.<x> = QQ[]
            sage: K = NumberField(x^2 + 1, 'a'); a = K.gen()
            sage: V = VectorSpace(K, 3)
            sage: V.vector_space_span([2*V.gen(0) + 3*V.gen(2)])
            Vector space of degree 3 and dimension 1 over Number Field in a with defining polynomial x^2 + 1
            Basis matrix:
            [  1   0 3/2]

        We use the ``vector_space_span`` command to create a
        vector subspace of the ambient vector space of a submodule of
        `\ZZ^3`.

        ::

            sage: M = FreeModule(ZZ,3)
            sage: W = M.submodule([M([1,2,3])])
            sage: W.vector_space_span([M([2,3,4])])
            Vector space of degree 3 and dimension 1 over Rational Field
            Basis matrix:
            [  1 3/2   2]
        """
        if is_FreeModule(gens):
            gens = gens.gens()
        return FreeModule_submodule_field(self.ambient_vector_space(), gens, check=check)

    def vector_space_span_of_basis(self, basis, check=True):
        """
        Create the vector subspace of the ambient vector space with given
        basis.

        INPUT:

        - ``basis`` -- a list of linearly independent vectors

        - ``check`` -- whether or not to verify that each gen is in
           the ambient vector space

        OUTPUT: a vector subspace with user-specified basis

        EXAMPLES::

            sage: V = VectorSpace(QQ, 3)
            sage: B = V.basis()
            sage: W = V.vector_space_span_of_basis([B[0]+B[1], 2*B[1]-B[2]])
            sage: W
            Vector space of degree 3 and dimension 2 over Rational Field
            User basis matrix:
            [ 1  1  0]
            [ 0  2 -1]
        """
        return FreeModule_submodule_with_basis_field(self.ambient_vector_space(), basis, check=check)

    def quotient(self, sub, check=True):
        """
        Return the quotient of self by the given submodule sub.

        INPUT:

        -  ``sub`` - a submodule of self, or something that can
           be turned into one via self.submodule(sub).

        -  ``check`` - (default: True) whether or not to check
           that sub is a submodule.


        EXAMPLES::

            sage: A = ZZ^3; V = A.span([[1,2,3], [4,5,6]])
            sage: Q = V.quotient( [V.0 + V.1] ); Q
            Finitely generated module V/W over Integer Ring with invariants (0)
        """
        # Calling is_subspace may be way too slow and repeat work done below.
        # It will be very desirable to somehow do this step better.
        if check and (not is_FreeModule(sub) or not sub.is_submodule(self)):
            try:
                sub = self.submodule(sub)
            except (TypeError, ArithmeticError):
                raise ArithmeticError("sub must be a subspace of self")
        if self.base_ring() == sage.rings.integer_ring.ZZ:
            from fg_pid.fgp_module import FGP_Module
            return FGP_Module(self, sub, check=False)
        else:
            raise NotImplementedError("quotients of modules over rings other than fields or ZZ is not fully implemented")

    def __div__(self, sub, check=True):
        """
        Return the quotient of self by the given submodule sub.

        This just calls self.quotient(sub, check).

        EXAMPLES::

            sage: V1 = ZZ^2; W1 = V1.span([[1,2],[3,4]])
            sage: V1/W1
            Finitely generated module V/W over Integer Ring with invariants (2)
            sage: V2 = span([[1/2,1,1],[3/2,2,1],[0,0,1]],ZZ); W2 = V2.span([2*V2.0+4*V2.1, 9*V2.0+12*V2.1, 4*V2.2])
            sage: V2/W2
            Finitely generated module V/W over Integer Ring with invariants (4, 12)
        """
        return self.quotient(sub, check)

class FreeModule_generic_field(FreeModule_generic_pid):
    """
    Base class for all free modules over fields.
    """
    def __init__(self, base_field, dimension, degree, sparse=False):
        """
        Creates a vector space over a field.

        EXAMPLES::

            sage: FreeModule(QQ, 2)
            Vector space of dimension 2 over Rational Field
            sage: FreeModule(FiniteField(2), 7)
            Vector space of dimension 7 over Finite Field of size 2

        We test that the issue at Trac #11166 is solved::

            sage: from sage.modules.free_module import FreeModule_generic_field
            sage: FreeModule_generic_field(QQ, 5, 5)
            <class 'sage.modules.free_module.FreeModule_generic_field_with_category'>
        """
        if not isinstance(base_field, field.Field):
            raise TypeError("The base_field (=%s) must be a field"%base_field)
        FreeModule_generic_pid.__init__(self, base_field, dimension, degree, sparse=sparse)

    def _Hom_(self, Y, category):
        r"""
        Returns a homspace whose morphisms have this vector space as domain.

        This is called by the general methods such as
        :meth:`sage.structure.parent.Parent.Hom` and
        :meth:`sage.structure.parent_base.ParentWithBase.Hom`.

        INPUT:

        - ``Y`` - a free module (or vector space) that will
          be the codomain of the morphisms in returned homspace
        - ``category`` - the category for the homspace

        OUTPUT:

        If ``Y`` is a free module over a field, in other words, a vector space,
        then this returns a space of homomorphisms between vector spaces,
        in other words a space of linear transformations.

        If ``Y`` is a free module that is not a vector space, then
        the returned space contains homomorphisms between free modules.

        EXAMPLES::

            sage: V = QQ^2
            sage: W = QQ^3
            sage: H = V._Hom_(W, category=None)
            sage: type(H)
            <class 'sage.modules.vector_space_homspace.VectorSpaceHomspace_with_category'>
            sage: H
            Set of Morphisms (Linear Transformations) from Vector space of dimension 2 over Rational Field to Vector space of dimension 3 over Rational Field

            sage: V = QQ^2
            sage: W = ZZ^3
            sage: H = V._Hom_(W, category=None)
            sage: type(H)
            <class 'sage.modules.free_module_homspace.FreeModuleHomspace_with_category'>
            sage: H
            Set of Morphisms from Vector space of dimension 2 over
            Rational Field to Ambient free module of rank 3 over the
            principal ideal domain Integer Ring in Category of vector
            spaces with basis over quotient fields
        """
        if Y.base_ring().is_field():
            import vector_space_homspace
            return vector_space_homspace.VectorSpaceHomspace(self, Y, category)
        import free_module_homspace
        return free_module_homspace.FreeModuleHomspace(self, Y, category)

    def scale(self, other):
        """
        Return the product of self by the number other, which is the module
        spanned by other times each basis vector. Since self is a vector
        space this product equals self if other is nonzero, and is the zero
        vector space if other is 0.

        EXAMPLES::

            sage: V = QQ^4
            sage: V.scale(5)
            Vector space of dimension 4 over Rational Field
            sage: V.scale(0)
            Vector space of degree 4 and dimension 0 over Rational Field
            Basis matrix:
            []

        ::

            sage: W = V.span([[1,1,1,1]])
            sage: W.scale(2)
            Vector space of degree 4 and dimension 1 over Rational Field
            Basis matrix:
            [1 1 1 1]
            sage: W.scale(0)
            Vector space of degree 4 and dimension 0 over Rational Field
            Basis matrix:
            []

        ::

            sage: V = QQ^4; V
            Vector space of dimension 4 over Rational Field
            sage: V.scale(3)
            Vector space of dimension 4 over Rational Field
            sage: V.scale(0)
            Vector space of degree 4 and dimension 0 over Rational Field
            Basis matrix:
            []
        """
        if other == 0:
            return self.zero_submodule()
        return self

    def __add__(self, other):
        """
        Return the sum of self and other.

        EXAMPLES::

            sage: V = VectorSpace(QQ,3)
            sage: V0 = V.span([V.gen(0)])
            sage: V2 = V.span([V.gen(2)])
            sage: V0 + V2
            Vector space of degree 3 and dimension 2 over Rational Field
            Basis matrix:
            [1 0 0]
            [0 0 1]
            sage: QQ^3 + 0
            Vector space of dimension 3 over Rational Field
        """
        if not isinstance(other, FreeModule_generic_field):
            if other == 0:
                return self
            raise TypeError("other must be a Vector Space")
        V = self.ambient_vector_space()
        if V != other.ambient_vector_space():
            raise ArithmeticError("self and other must have the same ambient space")
        return V.span(self.basis() + other.basis())

    def echelonized_basis_matrix(self):
        """
        Return basis matrix for self in row echelon form.

        EXAMPLES::

            sage: V = FreeModule(QQ, 3).span_of_basis([[1,2,3],[4,5,6]])
            sage: V.basis_matrix()
            [1 2 3]
            [4 5 6]
            sage: V.echelonized_basis_matrix()
            [ 1  0 -1]
            [ 0  1  2]
        """
        return self.basis_matrix().echelon_form()

    def intersection(self, other):
        """
        Return the intersection of self and other, which must be
        R-submodules of a common ambient vector space.

        EXAMPLES::

            sage: V  = VectorSpace(QQ,3)
            sage: W1 = V.submodule([V.gen(0), V.gen(0) + V.gen(1)])
            sage: W2 = V.submodule([V.gen(1), V.gen(2)])
            sage: W1.intersection(W2)
            Vector space of degree 3 and dimension 1 over Rational Field
            Basis matrix:
            [0 1 0]
            sage: W2.intersection(W1)
            Vector space of degree 3 and dimension 1 over Rational Field
            Basis matrix:
            [0 1 0]
            sage: V.intersection(W1)
            Vector space of degree 3 and dimension 2 over Rational Field
            Basis matrix:
            [1 0 0]
            [0 1 0]
            sage: W1.intersection(V)
            Vector space of degree 3 and dimension 2 over Rational Field
            Basis matrix:
            [1 0 0]
            [0 1 0]
            sage: Z = V.submodule([])
            sage: W1.intersection(Z)
            Vector space of degree 3 and dimension 0 over Rational Field
            Basis matrix:
            []
        """
        if not isinstance(other, FreeModule_generic):
            raise TypeError("other must be a free module")

        if self.ambient_vector_space() != other.ambient_vector_space():
            raise ArithmeticError("self and other must have the same ambient space.")

        if self.rank() == 0 or other.rank() == 0:
            if self.base_ring().is_field():
                return other.zero_submodule()
            else:
                return self.zero_submodule()

        if self.base_ring() != other.base_ring():
            # Now other is over a ring R whose fraction field K is the base field of V = self.
            # We compute the intersection using the following algorithm:
            # 1. By explicitly computing the nullspace of the matrix whose rows
            #    are a basis for self, we obtain the matrix over a linear map
            #         phi:  K^n ----> W
            #    with kernel equal to V = self.
            # 2. Compute the kernel over R of Phi restricted to other.  Do this
            #    by clearing denominators, computing the kernel of a matrix with
            #    entries in R, then restoring denominators to the answer.
            K = self.base_ring()
            R = other.base_ring()
            B = self.basis_matrix().transpose()
            W = B.kernel()
            phi = W.basis_matrix().transpose()

            # To restrict phi to other, we multiply the basis matrix for other
            # by phi, thus computing the image of each basis vector.
            X = other.basis_matrix()
            psi = X * phi

            # Now psi is a matrix that defines an R-module morphism from other to some
            # R-module, whose kernel defines the long sought for intersection of self and other.
            L = psi.integer_kernel()

            # Finally the kernel of the intersection has basis the linear combinations of
            # the basis of other given by a basis for L.
            G = L.basis_matrix() * other.basis_matrix()
            return other.span(G.rows())

        # dispense with the three easy cases
        if self == self.ambient_vector_space():
            return other
        elif other == other.ambient_vector_space():
            return self
        elif self.dimension() == 0 or other.dimension() == 0:
            return self.zero_submodule()

        # standard algorithm for computing intersection of general subspaces
        if self.dimension() <= other.dimension():
            V1 = self; V2 = other
        else:
            V1 = other; V2 = self
        A1 = V1.basis_matrix()
        A2 = V2.basis_matrix()
        S  = A1.stack(A2)
        K  = S.kernel()
        n = int(V1.dimension())
        B = [A1.linear_combination_of_rows(v.list()[:n]) for v in K.basis()]
        return self.ambient_vector_space().submodule(B, check=False)

    def is_subspace(self, other):
        """
        True if this vector space is a subspace of other.

        EXAMPLES::

            sage: V = VectorSpace(QQ,3)
            sage: W = V.subspace([V.gen(0), V.gen(0) + V.gen(1)])
            sage: W2 = V.subspace([V.gen(1)])
            sage: W.is_subspace(V)
            True
            sage: W2.is_subspace(V)
            True
            sage: W.is_subspace(W2)
            False
            sage: W2.is_subspace(W)
            True
        """
        return self.is_submodule(other)

    def span(self, gens, base_ring=None, check=True, already_echelonized=False):
        """
        Return the K-span of the given list of gens, where K is the
        base field of self or the user-specified base_ring.  Note that
        this span is a subspace of the ambient vector space, but need
        not be a subspace of self.

        INPUT:


        -  ``gens`` - list of vectors

        -  ``check`` - bool (default: True): whether or not to
           coerce entries of gens into base field

        -  ``already_echelonized`` - bool (default: False):
           set this if you know the gens are already in echelon form


        EXAMPLES::

            sage: V = VectorSpace(GF(7), 3)
            sage: W = V.subspace([[2,3,4]]); W
            Vector space of degree 3 and dimension 1 over Finite Field of size 7
            Basis matrix:
            [1 5 2]
            sage: W.span([[1,1,1]])
            Vector space of degree 3 and dimension 1 over Finite Field of size 7
            Basis matrix:
            [1 1 1]

        TESTS::

            sage: V = FreeModule(RDF,3)
            sage: W = V.submodule([V.gen(0)])
            sage: W.span([V.gen(1)], base_ring=GF(7))
            Vector space of degree 3 and dimension 1 over Finite Field of size 7
            Basis matrix:
            [0 1 0]
            sage: v = V((1, pi, e)); v
            (1.0, 3.141592653589793, 2.718281828459045)
            sage: W.span([v], base_ring=GF(7))
            Traceback (most recent call last):
            ...
            ValueError: Argument gens (= [(1.0, 3.141592653589793, 2.718281828459045)]) is not compatible with base_ring (= Finite Field of size 7).
            sage: W = V.submodule([v])
            sage: W.span([V.gen(2)], base_ring=GF(7))
            Vector space of degree 3 and dimension 1 over Finite Field of size 7
            Basis matrix:
            [0 0 1]
        """
        if is_FreeModule(gens):
            gens = gens.gens()
        if base_ring is None or base_ring is self.base_ring():
            return FreeModule_submodule_field(
                self.ambient_module(), gens=gens, check=check, already_echelonized=already_echelonized)
        else:
            try:
                M = self.ambient_module().change_ring(base_ring)
            except TypeError:
                raise ValueError("Argument base_ring (= %s) is not compatible with the base field (= %s)." % (base_ring, self.base_field() ))
            try:
                return M.span(gens)
            except TypeError:
                raise ValueError("Argument gens (= %s) is not compatible with base_ring (= %s)." % (gens, base_ring))

    def span_of_basis(self, basis, base_ring=None, check=True, already_echelonized=False):
        r"""
        Return the free K-module with the given basis, where K is the base
        field of self or user specified base_ring.

        Note that this span is a subspace of the ambient vector space, but
        need not be a subspace of self.

        INPUT:


        -  ``basis`` - list of vectors

        -  ``check`` - bool (default: True): whether or not to
           coerce entries of gens into base field

        -  ``already_echelonized`` - bool (default: False):
           set this if you know the gens are already in echelon form


        EXAMPLES::

            sage: V = VectorSpace(GF(7), 3)
            sage: W = V.subspace([[2,3,4]]); W
            Vector space of degree 3 and dimension 1 over Finite Field of size 7
            Basis matrix:
            [1 5 2]
            sage: W.span_of_basis([[2,2,2], [3,3,0]])
            Vector space of degree 3 and dimension 2 over Finite Field of size 7
            User basis matrix:
            [2 2 2]
            [3 3 0]

        The basis vectors must be linearly independent or a
        ``ValueError`` exception is raised::

            sage: W.span_of_basis([[2,2,2], [3,3,3]])
            Traceback (most recent call last):
            ...
            ValueError: The given basis vectors must be linearly independent.
        """
        if is_FreeModule(basis):
            basis = basis.gens()
        if base_ring is None:
            return FreeModule_submodule_with_basis_field(
                self.ambient_module(), basis=basis, check=check, already_echelonized=already_echelonized)
        else:
            try:
                M = self.change_ring(base_ring)
            except TypeError:
                raise ValueError("Argument base_ring (= %s) is not compatible with the base field (= %s)." % (
                    base_ring, self.base_field() ))
            try:
                return M.span_of_basis(basis)
            except TypeError:
                raise ValueError("Argument basis (= %s) is not compatible with base_ring (= %s)." % (basis, base_ring))

    def subspace(self, gens, check=True, already_echelonized=False):
        """
        Return the subspace of self spanned by the elements of gens.

        INPUT:

        -  ``gens`` - list of vectors

        -  ``check`` - bool (default: True) verify that gens
           are all in self.

        -  ``already_echelonized`` - bool (default: False) set
           to True if you know the gens are in Echelon form.

        EXAMPLES:

        First we create a 1-dimensional vector subspace of an
        ambient `3`-dimensional space over the finite field of
        order `7`::

            sage: V = VectorSpace(GF(7), 3)
            sage: W = V.subspace([[2,3,4]]); W
            Vector space of degree 3 and dimension 1 over Finite Field of size 7
            Basis matrix:
            [1 5 2]

        Next we create an invalid subspace, but it's allowed since
        ``check=False``. This is just equivalent to computing
        the span of the element::

            sage: W.subspace([[1,1,0]], check=False)
            Vector space of degree 3 and dimension 1 over Finite Field of size 7
            Basis matrix:
            [1 1 0]

        With ``check=True`` (the default) the mistake is correctly
        detected and reported with an ``ArithmeticError`` exception::

            sage: W.subspace([[1,1,0]], check=True)
            Traceback (most recent call last):
            ...
            ArithmeticError: Argument gens (= [[1, 1, 0]]) does not generate a submodule of self.
        """
        return self.submodule(gens, check=check, already_echelonized=already_echelonized)

    def subspaces(self, dim):
        """
        Iterate over all subspaces of dimension dim.

        INPUT:

        - ``dim`` - int, dimension of subspaces to be generated

        EXAMPLE::

            sage: V = VectorSpace(GF(3), 5)
            sage: len(list(V.subspaces(0)))
            1
            sage: len(list(V.subspaces(1)))
            121
            sage: len(list(V.subspaces(2)))
            1210
            sage: len(list(V.subspaces(3)))
            1210
            sage: len(list(V.subspaces(4)))
            121
            sage: len(list(V.subspaces(5)))
            1

        ::

            sage: V = VectorSpace(GF(3), 5)
            sage: V = V.subspace([V([1,1,0,0,0]),V([0,0,1,1,0])])
            sage: list(V.subspaces(1))
            [Vector space of degree 5 and dimension 1 over Finite Field of size 3
            Basis matrix:
            [1 1 0 0 0],
             Vector space of degree 5 and dimension 1 over Finite Field of size 3
            Basis matrix:
            [1 1 1 1 0],
             Vector space of degree 5 and dimension 1 over Finite Field of size 3
            Basis matrix:
            [1 1 2 2 0],
             Vector space of degree 5 and dimension 1 over Finite Field of size 3
            Basis matrix:
            [0 0 1 1 0]]
        """
        if not self.base_ring().is_finite():
            raise RuntimeError("Base ring must be finite.")
        b = self.basis_matrix()
        from sage.matrix.echelon_matrix import reduced_echelon_matrix_iterator
        for m in reduced_echelon_matrix_iterator(self.base_ring(), dim, self.dimension(), self.is_sparse(), copy=False):
            yield self.subspace((m*b).rows())

    def subspace_with_basis(self, gens, check=True, already_echelonized=False):
        """
        Same as ``self.submodule_with_basis(...)``.

        EXAMPLES:

        We create a subspace with a user-defined basis.

        ::

            sage: V = VectorSpace(GF(7), 3)
            sage: W = V.subspace_with_basis([[2,2,2], [1,2,3]]); W
            Vector space of degree 3 and dimension 2 over Finite Field of size 7
            User basis matrix:
            [2 2 2]
            [1 2 3]

        We then create a subspace of the subspace with user-defined basis.

        ::

            sage: W1 = W.subspace_with_basis([[3,4,5]]); W1
            Vector space of degree 3 and dimension 1 over Finite Field of size 7
            User basis matrix:
            [3 4 5]

        Notice how the basis for the same subspace is different if we
        merely use the ``subspace`` command.

        ::

            sage: W2 = W.subspace([[3,4,5]]); W2
            Vector space of degree 3 and dimension 1 over Finite Field of size 7
            Basis matrix:
            [1 6 4]

        Nonetheless the two subspaces are equal (as mathematical objects)::

            sage: W1 == W2
            True
        """
        return self.submodule_with_basis(gens, check=check, already_echelonized=already_echelonized)

    def complement(self):
        """
        Return the complement of ``self`` in the
        :meth:`~sage.modules.free_module.FreeModule_ambient_field.ambient_vector_space`.

        EXAMPLES::

            sage: V = QQ^3
            sage: V.complement()
            Vector space of degree 3 and dimension 0 over Rational Field
            Basis matrix:
            []
            sage: V == V.complement().complement()
            True
            sage: W = V.span([[1, 0, 1]])
            sage: X = W.complement(); X
            Vector space of degree 3 and dimension 2 over Rational Field
            Basis matrix:
            [ 1  0 -1]
            [ 0  1  0]
            sage: X.complement() == W
            True
            sage: X + W == V
            True

        Even though we construct a subspace of a subspace, the
        orthogonal complement is still done in the ambient vector
        space `\QQ^3`::

            sage: V = QQ^3
            sage: W = V.subspace_with_basis([[1,0,1],[-1,1,0]])
            sage: X = W.subspace_with_basis([[1,0,1]])
            sage: X.complement()
            Vector space of degree 3 and dimension 2 over Rational Field
            Basis matrix:
            [ 1  0 -1]
            [ 0  1  0]

        All these complements are only done with respect to the inner
        product in the usual basis.  Over finite fields, this means
        we can get complements which are only isomorphic to a vector
        space decomposition complement. ::

            sage: F2 = GF(2,x)
            sage: V = F2^6
            sage: W = V.span([[1,1,0,0,0,0]])
            sage: W
            Vector space of degree 6 and dimension 1 over Finite Field of size 2
            Basis matrix:
            [1 1 0 0 0 0]
            sage: W.complement()
            Vector space of degree 6 and dimension 5 over Finite Field of size 2
            Basis matrix:
            [1 1 0 0 0 0]
            [0 0 1 0 0 0]
            [0 0 0 1 0 0]
            [0 0 0 0 1 0]
            [0 0 0 0 0 1]
            sage: W.intersection(W.complement())
            Vector space of degree 6 and dimension 1 over Finite Field of size 2
            Basis matrix:
            [1 1 0 0 0 0]
        """
        # Check simple cases
        if self.dimension() == 0:
            return self.ambient_vector_space()
        if self.dimension() == self.ambient_vector_space().dimension():
            return self.submodule([])
        return self.basis_matrix().right_kernel()

    def vector_space(self, base_field=None):
        """
        Return the vector space associated to self. Since self is a vector
        space this function simply returns self, unless the base field is
        different.

        EXAMPLES::

            sage: V = span([[1,2,3]],QQ); V
            Vector space of degree 3 and dimension 1 over Rational Field
            Basis matrix:
            [1 2 3]
            sage: V.vector_space()
            Vector space of degree 3 and dimension 1 over Rational Field
            Basis matrix:
            [1 2 3]
        """
        if base_field is None:
            return self
        return self.change_ring(base_field)

    def zero_submodule(self):
        """
        Return the zero submodule of self.

        EXAMPLES::

            sage: (QQ^4).zero_submodule()
            Vector space of degree 4 and dimension 0 over Rational Field
            Basis matrix:
            []
        """
        return self.zero_subspace()

    def zero_subspace(self):
        """
        Return the zero subspace of self.

        EXAMPLES::

            sage: (QQ^4).zero_subspace()
            Vector space of degree 4 and dimension 0 over Rational Field
            Basis matrix:
            []
        """
        return self.submodule([], check=False, already_echelonized=True)

    def linear_dependence(self, vectors, zeros='left', check=True):
        r"""
        Returns a list of vectors giving relations of linear dependence for the input list of vectors.
        Can be used to check linear independence of a set of vectors.

        INPUT:

        - ``vectors`` -- A list of vectors, all from the same vector
          space.

        - ``zeros`` -- default: ``'left'`` - ``'left'`` or ``'right'``
          as a general preference for where zeros are located in the
          returned coefficients

        - ``check`` -- default: ``True`` - if ``True`` each item in
          the list ``vectors`` is checked for membership in ``self``.
          Set to ``False`` if you can be certain the vectors come from
          the vector space.

        OUTPUT:

        Returns a list of vectors.  The scalar entries of each vector provide
        the coefficients for a linear combination of the input vectors that
        will equal the zero vector in ``self``.  Furthermore, the returned list
        is linearly independent in the vector space over the same base field
        with degree equal to the length of the list ``vectors``.

        The linear independence of ``vectors`` is equivalent to the returned
        list being empty, so this provides a test - see the examples below.

        The returned vectors are always independent, and with ``zeros`` set to
        ``'left'`` they have 1's in their first non-zero entries and a qualitative
        disposition to having zeros in the low-index entries.  With ``zeros`` set
        to ``'right'`` the situation is reversed with a qualitative disposition
        for zeros in the high-index entries.

        If the vectors in ``vectors`` are made the rows of a matrix `V` and
        the returned vectors are made the rows of a matrix `R`, then the
        matrix product `RV` is a zero matrix of the proper size.  And
        `R` is a matrix of full rank.  This routine uses kernels of
        matrices to compute these relations of linear dependence,
        but handles all the conversions between sets of vectors
        and matrices. If speed is important, consider working with
        the appropriate matrices and kernels instead.

        EXAMPLES:

        We begin with two linearly independent vectors, and add three
        non-trivial linear combinations to the set.  We illustrate
        both types of output and check a selected relation of linear
        dependence. ::

            sage: v1 = vector(QQ, [2, 1, -4, 3])
            sage: v2 = vector(QQ, [1, 5, 2, -2])
            sage: V = QQ^4
            sage: V.linear_dependence([v1,v2])
            [
            <BLANKLINE>
            ]

            sage: v3 = v1 + v2
            sage: v4 = 3*v1 - 4*v2
            sage: v5 = -v1 + 2*v2
            sage: L = [v1, v2, v3, v4, v5]

            sage: relations = V.linear_dependence(L, zeros='left')
            sage: relations
            [
            (1, 0, 0, -1, -2),
            (0, 1, 0, -1/2, -3/2),
            (0, 0, 1, -3/2, -7/2)
            ]
            sage: v2 + (-1/2)*v4 + (-3/2)*v5
            (0, 0, 0, 0)

            sage: relations = V.linear_dependence(L, zeros='right')
            sage: relations
            [
            (-1, -1, 1, 0, 0),
            (-3, 4, 0, 1, 0),
            (1, -2, 0, 0, 1)
            ]
            sage: z = sum([relations[2][i]*L[i] for i in range(len(L))])
            sage: z == zero_vector(QQ, 4)
            True

        A linearly independent set returns an empty list,
        a result that can be tested. ::

            sage: v1 = vector(QQ, [0,1,-3])
            sage: v2 = vector(QQ, [4,1,0])
            sage: V = QQ^3
            sage: relations = V.linear_dependence([v1, v2]); relations
            [
            <BLANKLINE>
            ]
            sage: relations == []
            True

        Exact results result from exact fields. We start with three
        linearly independent vectors and add in two linear combinations
        to make a linearly dependent set of five vectors. ::

            sage: F = FiniteField(17)
            sage: v1 = vector(F, [1, 2, 3, 4, 5])
            sage: v2 = vector(F, [2, 4, 8, 16, 15])
            sage: v3 = vector(F, [1, 0, 0, 0, 1])
            sage: (F^5).linear_dependence([v1, v2, v3]) == []
            True
            sage: L = [v1, v2, v3, 2*v1+v2, 3*v2+6*v3]
            sage: (F^5).linear_dependence(L)
            [
            (1, 0, 16, 8, 3),
            (0, 1, 2, 0, 11)
            ]
            sage: v1 + 16*v3 + 8*(2*v1+v2) + 3*(3*v2+6*v3)
            (0, 0, 0, 0, 0)
            sage: v2 + 2*v3 + 11*(3*v2+6*v3)
            (0, 0, 0, 0, 0)
            sage: (F^5).linear_dependence(L, zeros='right')
            [
            (15, 16, 0, 1, 0),
            (0, 14, 11, 0, 1)
            ]

        TESTS:

        With ``check=True`` (the default) a mismatch between vectors
        and the vector space is caught. ::

            sage: v1 = vector(RR, [1,2,3])
            sage: v2 = vector(RR, [1,2,3,4])
            sage: (RR^3).linear_dependence([v1,v2], check=True)
            Traceback (most recent call last):
            ...
            ValueError: vector (1.00000000000000, 2.00000000000000, 3.00000000000000, 4.00000000000000) is not an element of Vector space of dimension 3 over Real Field with 53 bits of precision

        The ``zeros`` keyword is checked. ::

            sage: (QQ^3).linear_dependence([vector(QQ,[1,2,3])], zeros='bogus')
            Traceback (most recent call last):
            ...
            ValueError: 'zeros' keyword must be 'left' or 'right', not 'bogus'

        An empty input set is linearly independent, vacuously. ::

            sage: (QQ^3).linear_dependence([]) == []
            True
        """
        if check:
            for v in vectors:
                if not v in self:
                    raise ValueError('vector %s is not an element of %s' % (v, self))
        if zeros == 'left':
            basis = 'echelon'
        elif zeros == 'right':
            basis = 'pivot'
        else:
            raise ValueError("'zeros' keyword must be 'left' or 'right', not '%s'" % zeros)
        import sage.matrix.constructor
        A = sage.matrix.constructor.matrix(vectors)  # as rows, so get left kernel
        return A.left_kernel(basis=basis).basis()

    def __div__(self, sub, check=True):
        """
        Return the quotient of self by the given subspace sub.

        This just calls self.quotient(sub, check)

        EXAMPLES::

            sage: V = RDF^3; W = V.span([[1,0,-1], [1,-1,0]])
            sage: Q = V/W; Q
            Vector space quotient V/W of dimension 1 over Real Double Field where
            V: Vector space of dimension 3 over Real Double Field
            W: Vector space of degree 3 and dimension 2 over Real Double Field
            Basis matrix:
            [ 1.0  0.0 -1.0]
            [ 0.0  1.0 -1.0]
            sage: type(Q)
            <class 'sage.modules.quotient_module.FreeModule_ambient_field_quotient_with_category'>
            sage: V([1,2,3])
            (1.0, 2.0, 3.0)
            sage: Q == V.quotient(W)
            True
            sage: Q(W.0)
            (0.0)
        """
        return self.quotient(sub, check)

    def quotient(self, sub, check=True):
        """
        Return the quotient of self by the given subspace sub.

        INPUT:


        -  ``sub`` - a submodule of self, or something that can
           be turned into one via self.submodule(sub).

        -  ``check`` - (default: True) whether or not to check
           that sub is a submodule.


        EXAMPLES::

            sage: A = QQ^3; V = A.span([[1,2,3], [4,5,6]])
            sage: Q = V.quotient( [V.0 + V.1] ); Q
            Vector space quotient V/W of dimension 1 over Rational Field where
            V: Vector space of degree 3 and dimension 2 over Rational Field
            Basis matrix:
            [ 1  0 -1]
            [ 0  1  2]
            W: Vector space of degree 3 and dimension 1 over Rational Field
            Basis matrix:
            [1 1 1]
            sage: Q(V.0 + V.1)
            (0)

        We illustrate the the base rings must be the same::

            sage: (QQ^2)/(ZZ^2)
            Traceback (most recent call last):
            ...
            ValueError: base rings must be the same
        """
        # Calling is_submodule may be way too slow and repeat work done below.
        # It will be very desirable to somehow do this step better.
        if is_FreeModule(sub) and self.base_ring() != sub.base_ring():
            raise ValueError("base rings must be the same")
        if check and (not is_FreeModule(sub) or not sub.is_subspace(self)):
            try:
                sub = self.subspace(sub)
            except (TypeError, ArithmeticError):
                raise ArithmeticError("sub must be a subspace of self")
        A, L = self.__quotient_matrices(sub)
        import quotient_module
        return quotient_module.FreeModule_ambient_field_quotient(self, sub, A, L)

    def __quotient_matrices(self, sub):
        r"""
        This internal function is used by
        ``self.quotient(...)``.

        EXAMPLES::

            sage: V = QQ^3; W = V.span([[1,0,-1], [1,-1,0]])
            sage: A, L = V._FreeModule_generic_field__quotient_matrices(W)
            sage: A
            [1]
            [1]
            [1]
            sage: L
            [1 0 0]

        The quotient and lift maps are used to compute in the quotient and
        to lift::

            sage: Q = V/W
            sage: Q(W.0)
            (0)
            sage: Q.lift_map()(Q.0)
            (1, 0, 0)
            sage: Q(Q.lift_map()(Q.0))
            (1)

        An example in characteristic 5::

            sage: A = GF(5)^2; B = A.span([[1,3]]); A / B
            Vector space quotient V/W of dimension 1 over Finite Field of size 5 where
            V: Vector space of dimension 2 over Finite Field of size 5
            W: Vector space of degree 2 and dimension 1 over Finite Field of size 5
            Basis matrix:
            [1 3]
        """
        # 2. Find a basis C for a another submodule of self, so that
        #    B + C is a basis for self.
        # 3. Then the quotient map is:
        #     x |---> 'write in terms of basis for C and take the last m = #C-#B components.
        # 4. And a section of this map is:
        #     x |---> corresponding linear combination of entries of last m entries
        #    of the basis C.

        # Step 1: Find bases for spaces
        B = sub.basis_matrix()
        S = self.basis_matrix()

        n = self.dimension()
        m = n - sub.dimension()

        # Step 2: Extend basis B to a basis for self.
        # We do this by simply finding the pivot rows of the matrix
        # whose rows are a basis for sub concatenated with a basis for
        # self.
        C = B.stack(S).transpose()
        A = C.matrix_from_columns(C.pivots()).transpose()

        # Step 3: Compute quotient map
        # The quotient map is given by writing in terms of the above basis,
        # then taking the last #C columns

        # Compute the matrix D "change of basis from S to A"
        # that writes each element of the basis
        # for self in terms of the basis of rows of A, i.e.,
        # want to find D such that
        #                D * A = S
        # where D is a square n x n matrix.
        # Our algorithm is to note that D is determined if we just
        # replace both A and S by the submatrix got from their pivot
        # columns.
        P  = A.pivots()
        AA = A.matrix_from_columns(P)
        SS = S.matrix_from_columns(P)
        D  = SS * AA**(-1)

        # Compute the image of each basis vector for self under the
        # map "write an element of self in terms of the basis A" then
        # take the last n-m components.
        Q = D.matrix_from_columns(range(n - m, n))

        # Step 4. Section map
        # The lifting or section map
        Dinv = D**(-1)
        L = Dinv.matrix_from_rows(range(n - m, n))

        return Q, L

    def quotient_abstract(self, sub, check=True):
        r"""
        Returns an ambient free module isomorphic to the quotient space of
        self modulo sub, together with maps from self to the quotient, and
        a lifting map in the other direction.

        Use ``self.quotient(sub)`` to obtain the quotient
        module as an object equipped with natural maps in both directions,
        and a canonical coercion.

        INPUT:


        -  ``sub`` - a submodule of self, or something that can
           be turned into one via self.submodule(sub).

        -  ``check`` - (default: True) whether or not to check
           that sub is a submodule.


        OUTPUT:


        -  ``U`` - the quotient as an abstract *ambient* free
           module

        -  ``pi`` - projection map to the quotient

        -  ``lift`` - lifting map back from quotient


        EXAMPLES::

            sage: V = GF(19)^3
            sage: W = V.span_of_basis([ [1,2,3], [1,0,1] ])
            sage: U,pi,lift = V.quotient_abstract(W)
            sage: pi(V.2)
            (18)
            sage: pi(V.0)
            (1)
            sage: pi(V.0 + V.2)
            (0)

        Another example involving a quotient of one subspace by another.

        ::

            sage: A = matrix(QQ,4,4,[0,1,0,0, 0,0,1,0, 0,0,0,1, 0,0,0,0])
            sage: V = (A^3).kernel()
            sage: W = A.kernel()
            sage: U, pi, lift = V.quotient_abstract(W)
            sage: [pi(v) == 0 for v in W.gens()]
            [True]
            sage: [pi(lift(b)) == b for b in U.basis()]
            [True, True]
        """
        # Calling is_subspace may be way too slow and repeat work done below.
        # It will be very desirable to somehow do this step better.
        if check and (not is_FreeModule(sub) or not sub.is_subspace(self)):
            try:
                sub = self.subspace(sub)
            except (TypeError, ArithmeticError):
                raise ArithmeticError("sub must be a subspace of self")

        A, L = self.__quotient_matrices(sub)
        quomap = self.hom(A)
        quo = quomap.codomain()
        liftmap = quo.Hom(self)(L)

        return quomap.codomain(), quomap, liftmap

###############################################################################
#
# Generic ambient free modules, i.e., of the form R^n for some commutative ring R.
#
###############################################################################

class FreeModule_ambient(FreeModule_generic):
    """
    Ambient free module over a commutative ring.
    """
    def __init__(self, base_ring, rank, sparse=False, coordinate_ring=None):
        """
        The free module of given rank over the given base_ring.

        INPUT:

        -  ``base_ring`` -- a commutative ring

        -  ``rank`` -- a non-negative integer

        -  ``sparse`` -- bool (default: False)

        - ``coordinate_ring`` -- a ring containing ``base_ring``
          (default: equal to ``base_ring``)

        EXAMPLES::

            sage: FreeModule(ZZ, 4)
            Ambient free module of rank 4 over the principal ideal domain Integer Ring
        """
        FreeModule_generic.__init__(self, base_ring, rank=rank,
                degree=rank, sparse=sparse, coordinate_ring=coordinate_ring)

    def __hash__(self):
        """
        The hash is obtained from the rank and the base ring.

        .. TODO::

            Make pickling so that the hash is available early enough.

        EXAMPLES::

            sage: V = QQ^7
            sage: hash(V) == hash((V.rank(), V.base_ring()))
            True
        """
        try:
            return hash((self.rank(), self.base_ring()))
        except AttributeError:
            # This is a fallback because sometimes hash is called during object
            # reconstruction (unpickle), and the above fields haven't been
            # filled in yet.
            return 0

    def _coerce_map_from_(self, M):
        """
        Return a coercion map from `M` to ``self``, or None.

        TESTS:

        Make sure :trac:`10513` is fixed (no coercion from a quotient
        vector space to an isomorphic abstract vector space)::

            sage: M = QQ^3 / [[1,2,3]]
            sage: V = QQ^2
            sage: V.coerce_map_from(M)

        """
        if isinstance(M, FreeModule_ambient):
            from sage.modules.quotient_module import FreeModule_ambient_field_quotient
            if isinstance(M, FreeModule_ambient_field_quotient):
                # No forgetful map.
                return None
            elif (self.base_ring().has_coerce_map_from(M.base_ring())
                  and self.rank() == M.rank()):
                return M.hom(self.basis(), self)
        return super(FreeModule_ambient, self)._coerce_map_from_(M)

    def _dense_module(self):
        """
        Creates a dense module with the same defining data as self.

        N.B. This function is for internal use only! See dense_module for
        use.

        EXAMPLES::

            sage: M = FreeModule(Integers(8),3)
            sage: S = FreeModule(Integers(8),3, sparse=True)
            sage: M is S._dense_module()
            True
        """
        return FreeModule(base_ring=self.base_ring(), rank = self.rank(), sparse=False)

    def _sparse_module(self):
        """
        Creates a sparse module with the same defining data as self.

        N.B. This function is for internal use only! See sparse_module for
        use.

        EXAMPLES::

            sage: M = FreeModule(Integers(8),3)
            sage: S = FreeModule(Integers(8),3, sparse=True)
            sage: M._sparse_module() is S
            True
        """
        return FreeModule(base_ring=self.base_ring(), rank = self.rank(), sparse=True)

    def echelonized_basis_matrix(self):
        """
        The echelonized basis matrix of self.

        EXAMPLES::

            sage: V = ZZ^4
            sage: W = V.submodule([ V.gen(i)-V.gen(0) for i in range(1,4) ])
            sage: W.basis_matrix()
            [ 1  0  0 -1]
            [ 0  1  0 -1]
            [ 0  0  1 -1]
            sage: W.echelonized_basis_matrix()
            [ 1  0  0 -1]
            [ 0  1  0 -1]
            [ 0  0  1 -1]
            sage: U = V.submodule_with_basis([ V.gen(i)-V.gen(0) for i in range(1,4) ])
            sage: U.basis_matrix()
            [-1  1  0  0]
            [-1  0  1  0]
            [-1  0  0  1]
            sage: U.echelonized_basis_matrix()
            [ 1  0  0 -1]
            [ 0  1  0 -1]
            [ 0  0  1 -1]
        """
        return self.basis_matrix()

    def __cmp__(self, other):
        """
        Compare the free module self with other.

        Modules are ordered by their ambient spaces, then by dimension,
        then in order by their echelon matrices. However, if
        other is a sub-module or is a quotient module then its
        comparison method is used instead of generic comparison.

        EXAMPLES:

        We compare rank three free modules over the integers and
        rationals::

            sage: QQ^3 < CC^3
            True
            sage: CC^3 < QQ^3
            False
            sage: CC^3 > QQ^3
            True

        ::

            sage: Q = QQ; Z = ZZ
            sage: Q^3 > Z^3
            True
            sage: Q^3 < Z^3
            False
            sage: Z^3 < Q^3
            True
            sage: Z^3 > Q^3
            False
            sage: Q^3 == Z^3
            False
            sage: Q^3 == Q^3
            True

        Comparison with a sub-module::

            sage: V = span([[1,2,3], [5,6,7], [8,9,10]], QQ)
            sage: V
            Vector space of degree 3 and dimension 2 over Rational Field
            Basis matrix:
            [ 1  0 -1]
            [ 0  1  2]
            sage: A = QQ^3
            sage: V < A
            True
            sage: A < V
            False

        Comparison with a quotient module (see :trac:`10513`)::

            sage: M = QQ^3 / [[1,2,3]]
            sage: V = QQ^2
            sage: V == M
            False
            sage: M == V
            False

        We create the module `\\ZZ^3`, and the submodule generated by
        one vector `(1,1,0)`, and check whether certain elements are
        in the submodule::

            sage: R = FreeModule(ZZ, 3)
            sage: V = R.submodule([R.gen(0) + R.gen(1)])
            sage: R.gen(0) + R.gen(1) in V
            True
            sage: R.gen(0) + 2*R.gen(1) in V
            False

            sage: w = (1/2)*(R.gen(0) + R.gen(1))
            sage: w
            (1/2, 1/2, 0)
            sage: w.parent()
            Vector space of dimension 3 over Rational Field
            sage: w in V
            False
            sage: V.coordinates(w)
            [1/2]

        """
        if self is other:
            return 0
        if not isinstance(other, FreeModule_generic):
            return cmp(type(self), type(other))
        from sage.modules.quotient_module import FreeModule_ambient_field_quotient
        if isinstance(other, FreeModule_ambient) and not isinstance(other,FreeModule_ambient_field_quotient):
            c = cmp(self.rank(), other.rank())
            if c: return c
            c = cmp(self.base_ring(), other.base_ring())
            if not c: return c
            try:
                if self.base_ring().is_subring(other.base_ring()):
                    return -1
                elif other.base_ring().is_subring(self.base_ring()):
                    return 1
            except NotImplementedError:
                pass
            return c
        else:
            # now other is not ambient or is a quotient;
            # it knows how to do the comparison.
            return -other.__cmp__(self)

    def _repr_(self):
        """
        The printing representation of self.

        EXAMPLES::

            sage: R = ZZ.quo(12)
            sage: M = R^12
            sage: print M
            Ambient free module of rank 12 over Ring of integers modulo 12
            sage: print M._repr_()
            Ambient free module of rank 12 over Ring of integers modulo 12

        The system representation can be overwritten, but leaves _repr_
        unmodified.

        ::

            sage: M.rename('M')
            sage: print M
            M
            sage: print M._repr_()
            Ambient free module of rank 12 over Ring of integers modulo 12

        Sparse modules print this fact.

        ::

            sage: N = FreeModule(R,12,sparse=True)
            sage: print N
            Ambient sparse free module of rank 12 over Ring of integers modulo 12

        (Now clean up again.)

        ::

            sage: M.reset_name()
            sage: print M
            Ambient free module of rank 12 over Ring of integers modulo 12
        """
        if self.is_sparse():
            return "Ambient sparse free module of rank %s over %s"%(self.rank(), self.base_ring())
        else:
            return "Ambient free module of rank %s over %s"%(self.rank(), self.base_ring())

    def _latex_(self):
        r"""
        Return a latex representation of this ambient free module.

        EXAMPLES::

            sage: latex(QQ^3) # indirect doctest
            \Bold{Q}^{3}

        ::

            sage: A = GF(5)^20
            sage: latex(A) # indiret doctest
            \Bold{F}_{5}^{20}

        ::

            sage: A = PolynomialRing(QQ,3,'x') ^ 20
            sage: latex(A) #indirect doctest
            (\Bold{Q}[x_{0}, x_{1}, x_{2}])^{20}
        """
        t = "%s"%latex.latex(self.base_ring())
        if t.find(" ") != -1:
            t = "(%s)"%t
        return "%s^{%s}"%(t, self.rank())

    def is_ambient(self):
        """
        Return ``True`` since this module is an ambient
        module.

        EXAMPLES::

            sage: A = QQ^5; A.is_ambient()
            True
            sage: A = (QQ^5).span([[1,2,3,4,5]]); A.is_ambient()
            False
        """
        return True

    def ambient_module(self):
        """
        Return self, since self is ambient.

        EXAMPLES::

            sage: A = QQ^5; A.ambient_module()
            Vector space of dimension 5 over Rational Field
            sage: A = ZZ^5; A.ambient_module()
            Ambient free module of rank 5 over the principal ideal domain Integer Ring
        """
        return self

    def basis(self):
        """
        Return a basis for this ambient free module.

        OUTPUT:


        -  ``Sequence`` - an immutable sequence with universe
           this ambient free module


        EXAMPLES::

            sage: A = ZZ^3; B = A.basis(); B
            [
            (1, 0, 0),
            (0, 1, 0),
            (0, 0, 1)
            ]
            sage: B.universe()
            Ambient free module of rank 3 over the principal ideal domain Integer Ring
        """
        try:
            return self.__basis
        except  AttributeError:
            ZERO = self(0)
            one = self.coordinate_ring().one()
            w = []
            for n in range(self.rank()):
                v = ZERO.__copy__()
                v.set(n, one)
                w.append(v)
            self.__basis = basis_seq(self, w)
            return self.__basis

    def echelonized_basis(self):
        """
        Return a basis for this ambient free module in echelon form.

        EXAMPLES::

            sage: A = ZZ^3; A.echelonized_basis()
            [
            (1, 0, 0),
            (0, 1, 0),
            (0, 0, 1)
            ]
        """
        return self.basis()

    def change_ring(self, R):
        """
        Return the ambient free module over R of the same rank as self.

        EXAMPLES::

            sage: A = ZZ^3; A.change_ring(QQ)
            Vector space of dimension 3 over Rational Field
            sage: A = ZZ^3; A.change_ring(GF(5))
            Vector space of dimension 3 over Finite Field of size 5

        For ambient modules any change of rings is defined.

        ::

            sage: A = GF(5)**3; A.change_ring(QQ)
            Vector space of dimension 3 over Rational Field
        """
        if self.base_ring() is R:
            return self
        from free_quadratic_module import is_FreeQuadraticModule
        if is_FreeQuadraticModule(self):
            return FreeModule(R, self.rank(), inner_product_matrix=self.inner_product_matrix())
        else:
            return FreeModule(R, self.rank())


    def linear_combination_of_basis(self, v):
        """
        Return the linear combination of the basis for self obtained from
        the elements of the list v.

        INPUTS:

        - ``v`` - list

        EXAMPLES::

            sage: V = span([[1,2,3], [4,5,6]], ZZ)
            sage: V
            Free module of degree 3 and rank 2 over Integer Ring
            Echelon basis matrix:
            [1 2 3]
            [0 3 6]
            sage: V.linear_combination_of_basis([1,1])
            (1, 5, 9)

        This should raise an error if the resulting element is not in self::

            sage: W = span([[2,4]], ZZ)
            sage: W.linear_combination_of_basis([1/2])
            Traceback (most recent call last):
            ...
            TypeError: element [1, 2] is not in free module
        """
        return self(v)

    def coordinate_vector(self, v, check=True):
        """
        Write `v` in terms of the standard basis for self and
        return the resulting coefficients in a vector over the fraction
        field of the base ring.

        Returns a vector `c` such that if `B` is the basis for self, then

        .. math::

            \\sum c_i B_i = v.

        If `v` is not in self, raise an ``ArithmeticError`` exception.

        EXAMPLES::

            sage: V = Integers(16)^3
            sage: v = V.coordinate_vector([1,5,9]); v
            (1, 5, 9)
            sage: v.parent()
            Ambient free module of rank 3 over Ring of integers modulo 16
        """
        return self(v)

    def echelon_coordinate_vector(self, v, check=True):
        r"""
        Same as ``self.coordinate_vector(v)``, since self is
        an ambient free module.

        INPUT:


        -  ``v`` - vector

        -  ``check`` - bool (default: True); if True, also
           verify that v is really in self.


        OUTPUT: list

        EXAMPLES::

            sage: V = QQ^4
            sage: v = V([-1/2,1/2,-1/2,1/2])
            sage: v
            (-1/2, 1/2, -1/2, 1/2)
            sage: V.coordinate_vector(v)
            (-1/2, 1/2, -1/2, 1/2)
            sage: V.echelon_coordinate_vector(v)
            (-1/2, 1/2, -1/2, 1/2)
            sage: W = V.submodule_with_basis([[1/2,1/2,1/2,1/2],[1,0,1,0]])
            sage: W.coordinate_vector(v)
            (1, -1)
            sage: W.echelon_coordinate_vector(v)
            (-1/2, 1/2)
        """
        return self.coordinate_vector(v, check=check)

    def echelon_coordinates(self, v, check=True):
        """
        Returns the coordinate vector of v in terms of the echelon basis
        for self.

        EXAMPLES::

            sage: U = VectorSpace(QQ,3)
            sage: [ U.coordinates(v) for v in U.basis() ]
            [[1, 0, 0], [0, 1, 0], [0, 0, 1]]
            sage: [ U.echelon_coordinates(v) for v in U.basis() ]
            [[1, 0, 0], [0, 1, 0], [0, 0, 1]]
            sage: V = U.submodule([[1,1,0],[0,1,1]])
            sage: V
            Vector space of degree 3 and dimension 2 over Rational Field
            Basis matrix:
            [ 1  0 -1]
            [ 0  1  1]
            sage: [ V.coordinates(v) for v in V.basis() ]
            [[1, 0], [0, 1]]
            sage: [ V.echelon_coordinates(v) for v in V.basis() ]
            [[1, 0], [0, 1]]
            sage: W = U.submodule_with_basis([[1,1,0],[0,1,1]])
            sage: W
            Vector space of degree 3 and dimension 2 over Rational Field
            User basis matrix:
            [1 1 0]
            [0 1 1]
            sage: [ W.coordinates(v) for v in W.basis() ]
            [[1, 0], [0, 1]]
            sage: [ W.echelon_coordinates(v) for v in W.basis() ]
            [[1, 1], [0, 1]]
        """
        return self.coordinates(v, check=check)

    def random_element(self, prob=1.0, *args, **kwds):
        """
        Returns a random element of self.

        INPUT:


        - ``prob`` - float. Each coefficient will be set to zero with
           probability `1-prob`. Otherwise coefficients will be chosen
           randomly from base ring (and may be zero).

        - ``*args, **kwds`` - passed on to random_element function of base
           ring.


        EXAMPLES::

            sage: M = FreeModule(ZZ, 3)
            sage: M.random_element()
            (-1, 2, 1)
            sage: M.random_element()
            (-95, -1, -2)
            sage: M.random_element()
            (-12, 0, 0)

        Passes extra positional or keyword arguments through::

            sage: M.random_element(5,10)
            (5, 5, 5)


        ::

            sage: M = FreeModule(ZZ, 16)
            sage: M.random_element()
            (-6, 5, 0, 0, -2, 0, 1, -4, -6, 1, -1, 1, 1, -1, 1, -1)
            sage: M.random_element(prob=0.3)
            (0, 0, 0, 0, -3, 1, 1, 0, 0, 0, 0, 0, 0, 0, 0, -3)
        """
        rand = current_randstate().python_random().random
        R = self.base_ring()
        v = self(0)
        prob = float(prob)
        for i in range(self.rank()):
            if rand() <= prob:
                v[i] = R.random_element(*args, **kwds)
        return v

    def gen(self, i=0):
        """
        Return the `i`-th generator for ``self``.

        Here `i` is between 0 and rank - 1, inclusive.

        INPUT:

        - `i` -- an integer (default 0)

        OUTPUT: `i`-th basis vector for ``self``.

        EXAMPLES::

            sage: n = 5
            sage: V = QQ^n
            sage: B = [V.gen(i) for i in range(n)]
            sage: B
            [(1, 0, 0, 0, 0),
            (0, 1, 0, 0, 0),
            (0, 0, 1, 0, 0),
            (0, 0, 0, 1, 0),
            (0, 0, 0, 0, 1)]
            sage: V.gens() == tuple(B)
            True

        TESTS::

            sage: (QQ^3).gen(4/3)
            Traceback (most recent call last):
            ...
            TypeError: rational is not an integer

        Check that :trac:`10262` and :trac:`13304` are fixed
        (coercions involving :class:`FreeModule_ambient` used to take
        quadratic time and space in the rank of the module)::

            sage: vector([0]*50000)/1
            (0, 0, 0, ..., 0)
        """
        if i < 0 or i >= self.rank():
            raise ValueError("Generator %s not defined." % i)
        try:
            return self.__basis[i]
        except AttributeError:
            v = self(0)
            v[i] = self.base_ring().one()
            v.set_immutable()
            return v


###############################################################################
#
# Ambient free modules over an integral domain.
#
###############################################################################

class FreeModule_ambient_domain(FreeModule_ambient):
    """
    Ambient free module over an integral domain.
    """
    def __init__(self, base_ring, rank, sparse=False, coordinate_ring=None):
        """
        Create the ambient free module of given rank over the given
        integral domain.

        EXAMPLES::

            sage: FreeModule(PolynomialRing(GF(5),'x'), 3)
            Ambient free module of rank 3 over the principal ideal domain
            Univariate Polynomial Ring in x over Finite Field of size 5
        """
        FreeModule_ambient.__init__(self, base_ring,
                rank, sparse, coordinate_ring)

    def _repr_(self):
        """
        The printing representation of self.

        EXAMPLES::

            sage: R = PolynomialRing(ZZ,'x')
            sage: M = FreeModule(R,7)
            sage: print M
            Ambient free module of rank 7 over the integral domain Univariate Polynomial Ring in x over Integer Ring
            sage: print M._repr_()
            Ambient free module of rank 7 over the integral domain Univariate Polynomial Ring in x over Integer Ring

        The system representation can be overwritten, but leaves _repr_
        unmodified.

        ::

            sage: M.rename('M')
            sage: print M
            M
            sage: print M._repr_()
            Ambient free module of rank 7 over the integral domain Univariate Polynomial Ring in x over Integer Ring

        Sparse modules print this fact.

        ::

            sage: N = FreeModule(R,7,sparse=True)
            sage: print N
            Ambient sparse free module of rank 7 over the integral domain Univariate Polynomial Ring in x over Integer Ring

        (Now clean up again.)

        ::

            sage: M.reset_name()
            sage: print M
            Ambient free module of rank 7 over the integral domain Univariate Polynomial Ring in x over Integer Ring
        """
        if self.is_sparse():
            return "Ambient sparse free module of rank %s over the integral domain %s"%(
                self.rank(), self.base_ring())
        else:
            return "Ambient free module of rank %s over the integral domain %s"%(
                self.rank(), self.base_ring())

    def ambient_vector_space(self):
        """
        Returns the ambient vector space, which is this free module
        tensored with its fraction field.

        EXAMPLES::

            sage: M = ZZ^3;
            sage: V = M.ambient_vector_space(); V
            Vector space of dimension 3 over Rational Field

        If an inner product on the module is specified, then this
        is preserved on the ambient vector space.

        ::

            sage: N = FreeModule(ZZ,4,inner_product_matrix=1)
            sage: U = N.ambient_vector_space()
            sage: U
            Ambient quadratic space of dimension 4 over Rational Field
            Inner product matrix:
            [1 0 0 0]
            [0 1 0 0]
            [0 0 1 0]
            [0 0 0 1]
            sage: P = N.submodule_with_basis([[1,-1,0,0],[0,1,-1,0],[0,0,1,-1]])
            sage: P.gram_matrix()
            [ 2 -1  0]
            [-1  2 -1]
            [ 0 -1  2]
            sage: U == N.ambient_vector_space()
            True
            sage: U == V
            False
        """
        try:
            return self.__ambient_vector_space
        except AttributeError:
            self.__ambient_vector_space = FreeModule(self.base_field(), self.rank(), sparse=self.is_sparse())
            return self.__ambient_vector_space

    def coordinate_vector(self, v, check=True):
        """
        Write `v` in terms of the standard basis for self and
        return the resulting coefficients in a vector over the fraction
        field of the base ring.

        INPUT:

        - ``v`` -- vector

        - ``check`` -- bool (default: True); if True, also verify that
           `v` is really in self.

        OUTPUT: list

        Returns a vector `c` such that if `B` is the basis for self, then

        .. math::

            \\sum c_i B_i = v.

        If `v` is not in self, raise an ``ArithmeticError`` exception.

        EXAMPLES::

            sage: V = ZZ^3
            sage: v = V.coordinate_vector([1,5,9]); v
            (1, 5, 9)
            sage: v.parent()
            Vector space of dimension 3 over Rational Field
        """
        # Calling the element constructor directly, since the
        # usual call method indirectly relies on coordinate_vector,
        # hence, an infinite recursion would result
        try:
            out = self.ambient_vector_space()._element_constructor_(v)
        except TypeError:
            raise ArithmeticError("Error transforming the given vector into the ambient vector space")
        if check and out not in self:
            raise ArithmeticError("The given vector does not belong to this free module")
        return out

    def vector_space(self, base_field=None):
        """
        Returns the vector space obtained from self by tensoring with the
        fraction field of the base ring and extending to the field.

        EXAMPLES::

            sage: M = ZZ^3;  M.vector_space()
            Vector space of dimension 3 over Rational Field
        """
        if base_field is None:
            R = self.base_ring()
            return self.change_ring(R.fraction_field())
        else:
            return self.change_ring(base_field)

###############################################################################
#
# Ambient free modules over a principal ideal domain.
#
###############################################################################

class FreeModule_ambient_pid(FreeModule_generic_pid, FreeModule_ambient_domain):
    """
    Ambient free module over a principal ideal domain.
    """
    def __init__(self, base_ring, rank, sparse=False, coordinate_ring=None):
        """
        Create the ambient free module of given rank over the given
        principal ideal domain.

        INPUT:

<<<<<<< HEAD
        - ``base_ring`` -- a principal ideal domain

        - ``rank`` -- a non-negative integer

        - ``sparse`` -- bool (default: False)
=======
        -  ``base_ring`` -- a principal ideal domain

        -  ``rank`` -- a non-negative integer

        -  ``sparse`` -- bool (default: False)

        - ``coordinate_ring`` -- a ring containing ``base_ring``
          (default: equal to ``base_ring``)
>>>>>>> 2a02a9ed

        EXAMPLES::

            sage: ZZ^3
            Ambient free module of rank 3 over the principal ideal domain Integer Ring

        We create the same module with coordinates in ``QQ``::

            sage: from sage.modules.free_module import FreeModule_ambient_pid
            sage: M = FreeModule_ambient_pid(ZZ, 3, coordinate_ring=QQ)
            sage: M
            Ambient free module of rank 3 over the principal ideal domain Integer Ring
            sage: v = M.basis()[0]; v
            (1, 0, 0)
            sage: type(v)
            <type 'sage.modules.vector_rational_dense.Vector_rational_dense'>
        """
        FreeModule_ambient_domain.__init__(self, base_ring=base_ring,
                rank=rank, sparse=sparse, coordinate_ring=coordinate_ring)

    def _repr_(self):
        """
        The printing representation of self.

        EXAMPLES::

            sage: M = FreeModule(ZZ,7)
            sage: print M
            Ambient free module of rank 7 over the principal ideal domain Integer Ring
            sage: print M._repr_()
            Ambient free module of rank 7 over the principal ideal domain Integer Ring

        The system representation can be overwritten, but leaves _repr_
        unmodified.

        ::

            sage: M.rename('M')
            sage: print M
            M
            sage: print M._repr_()
            Ambient free module of rank 7 over the principal ideal domain Integer Ring

        Sparse modules print this fact.

        ::

            sage: N = FreeModule(ZZ,7,sparse=True)
            sage: print N
            Ambient sparse free module of rank 7 over the principal ideal domain Integer Ring

        (Now clean up again.)

        ::

            sage: M.reset_name()
            sage: print M
            Ambient free module of rank 7 over the principal ideal domain Integer Ring
        """
        if self.is_sparse():
            return "Ambient sparse free module of rank %s over the principal ideal domain %s"%(
                self.rank(), self.base_ring())
        else:
            return "Ambient free module of rank %s over the principal ideal domain %s"%(
                self.rank(), self.base_ring())


###############################################################################
#
# Ambient free modules over a field (i.e., a vector space).
#
###############################################################################

class FreeModule_ambient_field(FreeModule_generic_field, FreeModule_ambient_pid):
    """

    """
    def __init__(self, base_field, dimension, sparse=False):
        """
        Create the ambient vector space of given dimension over the given
        field.

        INPUT:


        -  ``base_field`` - a field

        -  ``dimension`` - a non-negative integer

        -  ``sparse`` - bool (default: False)


        EXAMPLES::

            sage: QQ^3
            Vector space of dimension 3 over Rational Field
        """
        FreeModule_ambient_pid.__init__(self, base_field, dimension, sparse=sparse)

    def _repr_(self):
        """
        The printing representation of self.

        EXAMPLES::

            sage: V = FreeModule(QQ,7)
            sage: print V
            Vector space of dimension 7 over Rational Field
            sage: print V._repr_()
            Vector space of dimension 7 over Rational Field

        The system representation can be overwritten, but leaves _repr_
        unmodified.

        ::

            sage: V.rename('V')
            sage: print V
            V
            sage: print V._repr_()
            Vector space of dimension 7 over Rational Field

        Sparse modules print this fact.

        ::

            sage: U = FreeModule(QQ,7,sparse=True)
            sage: print U
            Sparse vector space of dimension 7 over Rational Field

        (Now clean up again.)

        ::

            sage: V.reset_name()
            sage: print V
            Vector space of dimension 7 over Rational Field
        """
        if self.is_sparse():
            return "Sparse vector space of dimension %s over %s"%(self.dimension(), self.base_ring())
        else:
            return "Vector space of dimension %s over %s"%(self.dimension(), self.base_ring())

    def ambient_vector_space(self):
        """
        Returns self as the ambient vector space.

        EXAMPLES::

            sage: M = QQ^3
            sage: M.ambient_vector_space()
            Vector space of dimension 3 over Rational Field
        """
        return self

    def base_field(self):
        """
        Returns the base field of this vector space.

        EXAMPLES::

            sage: M = QQ^3
            sage: M.base_field()
            Rational Field
        """
        return self.base_ring()

    def _element_constructor_(self, e, *args, **kwds):
        """
        Create an element of this vector space.

        EXAMPLE::

            sage: k.<a> = GF(3^4)
            sage: VS = k.vector_space()
            sage: VS(a)
            (0, 1, 0, 0)
        """
        try:
            k = e.parent()
            if finite_field.is_FiniteField(k) and k.base_ring() == self.base_ring() and k.degree() == self.degree():
                return self(e._vector_())
        except AttributeError:
            pass
        return FreeModule_generic_field._element_constructor_(self, e, *args, **kwds)

###############################################################################
#
# R-Submodule of K^n where K is the fraction field of a principal ideal domain $R$.
#
###############################################################################

class FreeModule_submodule_with_basis_pid(FreeModule_generic_pid):
    r"""
    Construct a submodule of a free module over PID with a distinguished basis.

    INPUT:

    - ``ambient`` -- ambient free module over a principal ideal domain `R`,
      i.e. `R^n`;

    - ``basis`` -- list of elements of `K^n`, where `K` is the fraction field
      of `R`. These elements must be linearly independent and will be used as
      the default basis of the constructed submodule;

    - ``check`` -- (default: ``True``) if ``False``, correctness of the input
      will not be checked and type conversion may be omitted, use with care;

    - ``echelonize`` -- (default:``False``) if ``True``, ``basis`` will be
      echelonized and the result will be used as the default basis of the
      constructed submodule;

    - `` echelonized_basis`` -- (default: ``None``) if not ``None``, must be
      the echelonized basis spanning the same submodule as ``basis``;

    - ``already_echelonized`` -- (default: ``False``) if ``True``, ``basis``
      must be already given in the echelonized form.

    OUTPUT:

    - `R`-submodule of `K^n` with the user-specified ``basis``.

    EXAMPLES::

        sage: M = ZZ^3
        sage: W = M.span_of_basis([[1,2,3],[4,5,6]]); W
        Free module of degree 3 and rank 2 over Integer Ring
        User basis matrix:
        [1 2 3]
        [4 5 6]

    Now we create a submodule of the ambient vector space, rather than
    ``M`` itself::

        sage: W = M.span_of_basis([[1,2,3/2],[4,5,6]]); W
        Free module of degree 3 and rank 2 over Integer Ring
        User basis matrix:
        [  1   2 3/2]
        [  4   5   6]
    """

    def __init__(self, ambient, basis, check=True,
        echelonize=False, echelonized_basis=None, already_echelonized=False):
        r"""
        See :class:`FreeModule_submodule_with_basis_pid` for documentation.

        TESTS::

            sage: M = ZZ^3
            sage: W = M.span_of_basis([[1,2,3],[4,5,6]])
            sage: TestSuite(W).run()

        We test that the issue at :trac:`9502` is solved::

            sage: parent(W.basis()[0])
            Free module of degree 3 and rank 2 over Integer Ring
            User basis matrix:
            [1 2 3]
            [4 5 6]
            sage: parent(W.echelonized_basis()[0])
            Free module of degree 3 and rank 2 over Integer Ring
            User basis matrix:
            [1 2 3]
            [4 5 6]

        Now we test that the issue introduced at :trac:`9502` and reported at
        :trac:`10250` is solved as well::

            sage: V = (QQ^2).span_of_basis([[1,1]])
            sage: w = sqrt(2) * V([1,1])
            sage: 3 * w
            (3*sqrt(2), 3*sqrt(2))
        """
        if not isinstance(ambient, FreeModule_ambient_pid):
            raise TypeError("ambient (=%s) must be ambient." % ambient)
        self.__ambient_module = ambient
        R = ambient.base_ring()
        R_coord = R

        # Convert all basis elements to the ambient module
        try:
            basis = [ambient(x) for x in basis]
        except TypeError:
            # That failed, try the ambient vector space instead
            V = ambient.ambient_vector_space()
            R_coord = V.base_ring()
            try:
                basis = [V(x) for x in basis]
            except TypeError:
                raise TypeError("each element of basis must be in "
                                "the ambient vector space")

        if echelonize and not already_echelonized:
            basis = self._echelonized_basis(ambient, basis)

        # The following is WRONG - we should call __init__ of
        # FreeModule_generic_pid. However, it leads to a bunch of errors.
<<<<<<< HEAD
        FreeModule_generic.__init__(self, R,
                                    rank=len(basis), degree=ambient.degree(),
                                    sparse=ambient.is_sparse())
        C = self.element_class
        try:
            w = [C(self, x.list(), coerce=False, copy=True) for x in basis]
        except TypeError:
            self.Element = element_class(R.fraction_field(), self.is_sparse())
            self.element_class = self.__class__.element_class.__get__(self,self.__class__)
            C = self.element_class
            w = [C(self, x.list(), coerce=False, copy=True) for x in basis]
=======
        FreeModule_generic.__init__(self,
            base_ring=R, coordinate_ring=R_coord,
            rank=len(basis), degree=ambient.degree(),
            sparse=ambient.is_sparse())

        C = self._element_class
        w = [C(self, x.list(), coerce=False, copy=False) for x in basis]
>>>>>>> 2a02a9ed
        self.__basis = basis_seq(self, w)

        if echelonize or already_echelonized:
            self.__echelonized_basis = self.__basis
        else:
            if echelonized_basis is None:
                echelonized_basis = self._echelonized_basis(ambient, basis)
            w = [C(self, x.list(), coerce=False, copy=True)
                 for x in echelonized_basis]
            self.__echelonized_basis = basis_seq(self, w)
        if check and len(basis) != len(self.__echelonized_basis):
            raise ValueError("The given basis vectors must be linearly "
                             "independent.")

    def __hash__(self):
        """
        The hash is given by the basis.

        EXAMPLES::

            sage: M = ZZ^3
            sage: W = M.span_of_basis([[1,2,3],[4,5,6]])
            sage: hash(W) == hash(W.basis())
            True
        """
        return hash(self.__basis)

    def construction(self):
        """
        Returns the functorial construction of self, namely, the subspace
        of the ambient module spanned by the given basis.

        EXAMPLE::

            sage: M = ZZ^3
            sage: W = M.span_of_basis([[1,2,3],[4,5,6]]); W
            Free module of degree 3 and rank 2 over Integer Ring
            User basis matrix:
            [1 2 3]
            [4 5 6]
            sage: c, V = W.construction()
            sage: c(V) == W
            True
        """
        from sage.categories.pushout import SubspaceFunctor
        return SubspaceFunctor(self.basis()), self.ambient_module()

    def echelonized_basis_matrix(self):
        """
        Return basis matrix for self in row echelon form.

        EXAMPLES::

            sage: V = FreeModule(ZZ, 3).span_of_basis([[1,2,3],[4,5,6]])
            sage: V.basis_matrix()
            [1 2 3]
            [4 5 6]
            sage: V.echelonized_basis_matrix()
            [1 2 3]
            [0 3 6]
        """
        try:
            return self.__echelonized_basis_matrix
        except AttributeError:
            pass
        self._echelonized_basis(self.ambient_module(), self.__basis)
        return self.__echelonized_basis_matrix

    def _echelonized_basis(self, ambient, basis):
        """
        Given the ambient space and a basis, construct and cache the
        echelonized basis matrix and returns its rows.

        N.B. This function is for internal use only!

        EXAMPLES::

            sage: M = ZZ^3
            sage: N = M.submodule_with_basis([[1,1,0],[0,2,1]])
            sage: N._echelonized_basis(M,N.basis())
            [(1, 1, 0), (0, 2, 1)]
            sage: V = QQ^3
            sage: W = V.submodule_with_basis([[1,1,0],[0,2,1]])
            sage: W._echelonized_basis(V,W.basis())
            [(1, 0, -1/2), (0, 1, 1/2)]
            sage: V = SR^3
            sage: W = V.submodule_with_basis([[1,0,1]])
            sage: W._echelonized_basis(V,W.basis())
            [(1, 0, 1)]
        """
        # Return the first rank rows (i.e., the nonzero rows).
        d = self._denominator(basis)
        MAT = sage.matrix.matrix_space.MatrixSpace(
            ambient.base_ring(), len(basis), ambient.degree(), sparse = ambient.is_sparse())
        if d != 1:
            basis = [x*d for x in basis]
        A = MAT(basis)
        E = A.echelon_form()
        if d != 1:
            E = E.matrix_over_field()*(~d)   # divide out denominator
        r = E.rank()
        if r < E.nrows():
            E = E.matrix_from_rows(range(r))
        self.__echelonized_basis_matrix = E
        return E.rows()

    def __cmp__(self, other):
        r"""
        Compare the free module self with other.

        Modules are ordered by their ambient spaces, then by dimension,
        then in order by their echelon matrices.

        .. note::

           Use :meth:`is_submodule` to determine if one
           module is a submodule of another.

        EXAMPLES:

        First we compare two equal vector spaces.

        ::

            sage: V = span([[1,2,3], [5,6,7], [8,9,10]], QQ)
            sage: W = span([[5,6,7], [8,9,10]], QQ)
            sage: V == W
            True

        Next we compare a one dimensional space to the two dimensional
        space defined above.

        ::

            sage: M = span([[5,6,7]], QQ)
            sage: V == M
            False
            sage: M < V
            True
            sage: V < M
            False

        We compare a `\ZZ`-module to the one-dimensional
        space above.

        ::

            sage: V = span([[5,6,7]], ZZ).scale(1/11);  V
            Free module of degree 3 and rank 1 over Integer Ring
            Echelon basis matrix:
            [5/11 6/11 7/11]
            sage: V < M
            True
            sage: M < V
            False

        We test that trac 5525 is fixed::

            sage: A = (QQ^1).span([[1/3]],ZZ); B = (QQ^1).span([[1]],ZZ);
            sage: A.intersection(B)
            Free module of degree 1 and rank 1 over Integer Ring
            Echelon basis matrix:
            [1]

        """
        if self is other:
            return 0
        if not isinstance(other, FreeModule_generic):
            return cmp(type(self), type(other))
        c = cmp(self.ambient_vector_space(), other.ambient_vector_space())
        if c: return c
        c = cmp(self.dimension(), other.dimension())
        if c: return c
        c = cmp(self.base_ring(), other.base_ring())
        if c: return c
        # We use self.echelonized_basis_matrix() == other.echelonized_basis_matrix()
        # with the matrix to avoid a circular reference.
        return cmp(self.echelonized_basis_matrix(), other.echelonized_basis_matrix())

    def _denominator(self, B):
        """
        The LCM of the denominators of the given list B.

        N.B.: This function is for internal use only!

        EXAMPLES::

            sage: V = QQ^3
            sage: L = V.span([[1,1/2,1/3], [-1/5,2/3,3]],ZZ)
            sage: L
            Free module of degree 3 and rank 2 over Integer Ring
            Echelon basis matrix:
            [ 1/5 19/6 37/3]
            [   0 23/6 46/3]
            sage: L._denominator(L.echelonized_basis_matrix().list())
            30

        """
        if len(B) == 0:
            return 1
        d = B[0].denominator()
        from sage.rings.arith import lcm
        for x in B[1:]:
            d = lcm(d,x.denominator())
        return d

    def _repr_(self):
        """
        The printing representation of self.

        EXAMPLES::

            sage: L = ZZ^8
            sage: E = L.submodule_with_basis([ L.gen(i) - L.gen(0) for i in range(1,8) ])
            sage: E # indirect doctest
            Free module of degree 8 and rank 7 over Integer Ring
            User basis matrix:
            [-1  1  0  0  0  0  0  0]
            [-1  0  1  0  0  0  0  0]
            [-1  0  0  1  0  0  0  0]
            [-1  0  0  0  1  0  0  0]
            [-1  0  0  0  0  1  0  0]
            [-1  0  0  0  0  0  1  0]
            [-1  0  0  0  0  0  0  1]

        ::

            sage: M = FreeModule(ZZ,8,sparse=True)
            sage: N = M.submodule_with_basis([ M.gen(i) - M.gen(0) for i in range(1,8) ])
            sage: N # indirect doctest
            Sparse free module of degree 8 and rank 7 over Integer Ring
            User basis matrix:
            [-1  1  0  0  0  0  0  0]
            [-1  0  1  0  0  0  0  0]
            [-1  0  0  1  0  0  0  0]
            [-1  0  0  0  1  0  0  0]
            [-1  0  0  0  0  1  0  0]
            [-1  0  0  0  0  0  1  0]
            [-1  0  0  0  0  0  0  1]
        """
        if self.is_sparse():
            s = "Sparse free module of degree %s and rank %s over %s\n"%(
                self.degree(), self.rank(), self.base_ring()) + \
                "User basis matrix:\n%s"%self.basis_matrix()
        else:
            s = "Free module of degree %s and rank %s over %s\n"%(
                self.degree(), self.rank(), self.base_ring()) + \
                "User basis matrix:\n%s"%self.basis_matrix()
        return s

    def _latex_(self):
        r"""
        Return latex representation of this free module.

        EXAMPLES::

            sage: A = ZZ^3
            sage: M = A.span_of_basis([[1,2,3],[4,5,6]])
            sage: M._latex_()
            '\\mathrm{RowSpan}_{\\Bold{Z}}\\left(\\begin{array}{rrr}\n1 & 2 & 3 \\\\\n4 & 5 & 6\n\\end{array}\\right)'
        """
        return "\\mathrm{RowSpan}_{%s}%s"%(latex.latex(self.base_ring()), latex.latex(self.basis_matrix()))

    def ambient_module(self):
        """
        Return the ambient module related to the `R`-module self,
        which was used when creating this module, and is of the form
        `R^n`. Note that self need not be contained in the ambient
        module, though self will be contained in the ambient vector space.

        EXAMPLES::

            sage: A = ZZ^3
            sage: M = A.span_of_basis([[1,2,'3/7'],[4,5,6]])
            sage: M
            Free module of degree 3 and rank 2 over Integer Ring
            User basis matrix:
            [  1   2 3/7]
            [  4   5   6]
            sage: M.ambient_module()
            Ambient free module of rank 3 over the principal ideal domain Integer Ring
            sage: M.is_submodule(M.ambient_module())
            False
        """
        return self.__ambient_module

    def echelon_coordinates(self, v, check=True):
        r"""
        Write `v` in terms of the echelonized basis for self.

        INPUT:


        -  ``v`` - vector

        -  ``check`` - bool (default: True); if True, also
           verify that v is really in self.


        OUTPUT: list

        Returns a list `c` such that if `B` is the basis
        for self, then

        .. math::

            \\sum c_i B_i = v.

        If `v` is not in self, raise an ``ArithmeticError`` exception.

        EXAMPLES::

            sage: A = ZZ^3
            sage: M = A.span_of_basis([[1,2,'3/7'],[4,5,6]])
            sage: M.coordinates([8,10,12])
            [0, 2]
            sage: M.echelon_coordinates([8,10,12])
            [8, -2]
            sage: B = M.echelonized_basis(); B
            [
            (1, 2, 3/7),
            (0, 3, -30/7)
            ]
            sage: 8*B[0] - 2*B[1]
            (8, 10, 12)

        We do an example with a sparse vector space::

            sage: V = VectorSpace(QQ,5, sparse=True)
            sage: W = V.subspace_with_basis([[0,1,2,0,0], [0,-1,0,0,-1/2]])
            sage: W.echelonized_basis()
            [
            (0, 1, 0, 0, 1/2),
            (0, 0, 1, 0, -1/4)
            ]
            sage: W.echelon_coordinates([0,0,2,0,-1/2])
            [0, 2]
        """
        if not isinstance(v, free_module_element.FreeModuleElement):
            v = self.ambient_vector_space()(v)
        elif v.degree() != self.degree():
            raise ArithmeticError("vector is not in free module")
        # Find coordinates of v with respect to rref basis.
        E = self.echelonized_basis_matrix()
        P = E.pivots()
        w = v.list_from_positions(P)
        # Next use the transformation matrix from the rref basis
        # to the echelon basis.
        T = self._rref_to_echelon_matrix()
        x = T.linear_combination_of_rows(w).list(copy=False)
        if not check:
            return x
        if v.parent() is self:
            return x
        lc = E.linear_combination_of_rows(x)
        if list(lc) != list(v):
            raise ArithmeticError("vector is not in free module")
        return x

    def user_to_echelon_matrix(self):
        """
        Return matrix that transforms a vector written with respect to the
        user basis of self to one written with respect to the echelon
        basis. The matrix acts from the right, as is usual in Sage.

        EXAMPLES::

            sage: A = ZZ^3
            sage: M = A.span_of_basis([[1,2,3],[4,5,6]])
            sage: M.echelonized_basis()
            [
            (1, 2, 3),
            (0, 3, 6)
            ]
            sage: M.user_to_echelon_matrix()
            [ 1  0]
            [ 4 -1]

        The vector `v=(5,7,9)` in `M` is `(1,1)`
        with respect to the user basis. Multiplying the above matrix on the
        right by this vector yields `(5,-1)`, which has components
        the coordinates of `v` with respect to the echelon basis.

        ::

            sage: v0,v1 = M.basis(); v = v0+v1
            sage: e0,e1 = M.echelonized_basis()
            sage: v
            (5, 7, 9)
            sage: 5*e0 + (-1)*e1
            (5, 7, 9)
        """
        try:
            return self.__user_to_echelon_matrix
        except AttributeError:
            if self.base_ring().is_field():
                self.__user_to_echelon_matrix = self._user_to_rref_matrix()
            else:
                rows = sum([self.echelon_coordinates(b,check=False) for b in self.basis()], [])
                M = sage.matrix.matrix_space.MatrixSpace(self.base_ring().fraction_field(),
                                             self.dimension(),
                                             sparse = self.is_sparse())
                self.__user_to_echelon_matrix = M(rows)
        return self.__user_to_echelon_matrix


    def echelon_to_user_matrix(self):
        """
        Return matrix that transforms the echelon basis to the user basis
        of self. This is a matrix `A` such that if `v` is a
        vector written with respect to the echelon basis for self then
        `vA` is that vector written with respect to the user basis
        of self.

        EXAMPLES::

            sage: V = QQ^3
            sage: W = V.span_of_basis([[1,2,3],[4,5,6]])
            sage: W.echelonized_basis()
            [
            (1, 0, -1),
            (0, 1, 2)
            ]
            sage: A = W.echelon_to_user_matrix(); A
            [-5/3  2/3]
            [ 4/3 -1/3]

        The vector `(1,1,1)` has coordinates `v=(1,1)` with
        respect to the echelonized basis for self. Multiplying `vA`
        we find the coordinates of this vector with respect to the user
        basis.

        ::

            sage: v = vector(QQ, [1,1]); v
            (1, 1)
            sage: v * A
            (-1/3, 1/3)
            sage: u0, u1 = W.basis()
            sage: (-u0 + u1)/3
            (1, 1, 1)
        """
        try:
            return self.__echelon_to_user_matrix
        except AttributeError:
            self.__echelon_to_user_matrix = ~self.user_to_echelon_matrix()
            return self.__echelon_to_user_matrix

    def _user_to_rref_matrix(self):
        """
        Returns a transformation matrix from the user specified basis to row
        reduced echelon form, for this module over a PID.

        Note: For internal use only! See user_to_echelon_matrix.

        EXAMPLES::

            sage: M = ZZ^3
            sage: N = M.submodule_with_basis([[1,1,0],[0,1,1]])
            sage: T = N.user_to_echelon_matrix(); T # indirect doctest
            [1 1]
            [0 1]
            sage: N.basis_matrix()
            [1 1 0]
            [0 1 1]
            sage: N.echelonized_basis_matrix()
            [ 1  0 -1]
            [ 0  1  1]
            sage: T * N.echelonized_basis_matrix() == N.basis_matrix()
            True
        """
        try:
            return self.__user_to_rref_matrix
        except AttributeError:
            A = self.basis_matrix()
            P = self.echelonized_basis_matrix().pivots()
            T = A.matrix_from_columns(P)
            self.__user_to_rref_matrix = T
        return self.__user_to_rref_matrix

    def _rref_to_user_matrix(self):
        """
        Returns a transformation matrix from row reduced echelon form to
        the user specified basis, for this module over a PID.

        Note: For internal use only! See user_to_echelon_matrix.

        EXAMPLES::

            sage: M = ZZ^3
            sage: N = M.submodule_with_basis([[1,1,0],[0,1,1]])
            sage: U = N.echelon_to_user_matrix(); U # indirect doctest
            [ 1 -1]
            [ 0  1]
            sage: N.echelonized_basis_matrix()
            [ 1  0 -1]
            [ 0  1  1]
            sage: N.basis_matrix()
            [1 1 0]
            [0 1 1]
            sage: U * N.basis_matrix() == N.echelonized_basis_matrix()
            True
        """
        try:
            return self.__rref_to_user_matrix
        except AttributeError:
            self.__rref_to_user_matrix = ~self._user_to_rref_matrix()
            return self.__rref_to_user_matrix

    def _echelon_to_rref_matrix(self):
        """
        Returns a transformation matrix from the some matrix to the row
        reduced echelon form for this module over a PID.

        Note: For internal use only! and not used!

        EXAMPLES::

            sage: M = ZZ^3
            sage: N = M.submodule_with_basis([[1,1,0],[1,1,2]])
            sage: N
            Free module of degree 3 and rank 2 over Integer Ring
            User basis matrix:
            [1 1 0]
            [1 1 2]
            sage: T = N._echelon_to_rref_matrix(); T
            [1 0]
            [0 2]
            sage: type(T)
            <type 'sage.matrix.matrix_integer_dense.Matrix_integer_dense'>
            sage: U = N._rref_to_echelon_matrix(); U
            [  1   0]
            [  0 1/2]
            sage: type(U)
            <type 'sage.matrix.matrix_rational_dense.Matrix_rational_dense'>
        """
        try:
            return self.__echelon_to_rref_matrix
        except AttributeError:
            A = self.echelonized_basis_matrix()
            T = A.matrix_from_columns(A.pivots())
            self.__echelon_to_rref_matrix = T
        return self.__echelon_to_rref_matrix

    def _rref_to_echelon_matrix(self):
        """
        Returns a transformation matrix from row reduced echelon form to
        some matrix for this module over a PID.

        Note: For internal use only!

        EXAMPLES::

            sage: M = ZZ^3
            sage: N = M.submodule_with_basis([[1,1,0],[1,1,2]])
            sage: N
            Free module of degree 3 and rank 2 over Integer Ring
            User basis matrix:
            [1 1 0]
            [1 1 2]
            sage: T = N._echelon_to_rref_matrix(); T
            [1 0]
            [0 2]
            sage: type(T)
            <type 'sage.matrix.matrix_integer_dense.Matrix_integer_dense'>
            sage: U = N._rref_to_echelon_matrix(); U
            [  1   0]
            [  0 1/2]
            sage: type(U)
            <type 'sage.matrix.matrix_rational_dense.Matrix_rational_dense'>
        """
        try:
            return self.__rref_to_echelon_matrix
        except AttributeError:
            self.__rref_to_echelon_matrix = ~self._echelon_to_rref_matrix()
            return self.__rref_to_echelon_matrix

    def vector_space(self, base_field=None):
        """
        Return the vector space associated to this free module via tensor
        product with the fraction field of the base ring.

        EXAMPLES::

            sage: A = ZZ^3; A
            Ambient free module of rank 3 over the principal ideal domain Integer Ring
            sage: A.vector_space()
            Vector space of dimension 3 over Rational Field
            sage: M = A.span_of_basis([['1/3',2,'3/7'],[4,5,6]]); M
            Free module of degree 3 and rank 2 over Integer Ring
            User basis matrix:
            [1/3   2 3/7]
            [  4   5   6]
            sage: M.vector_space()
            Vector space of degree 3 and dimension 2 over Rational Field
            User basis matrix:
            [1/3   2 3/7]
            [  4   5   6]
        """
        if base_field is None:
            K = self.base_ring().fraction_field()
            V = self.ambient_vector_space()
            return V.submodule_with_basis(self.basis())
        return self.change_ring(base_field)

    def ambient_vector_space(self):
        """
        Return the ambient vector space in which this free module is
        embedded.

        EXAMPLES::

            sage: M = ZZ^3;  M.ambient_vector_space()
            Vector space of dimension 3 over Rational Field

        ::

            sage: N = M.span_of_basis([[1,2,'1/5']])
            sage: N
            Free module of degree 3 and rank 1 over Integer Ring
            User basis matrix:
            [  1   2 1/5]
            sage: M.ambient_vector_space()
            Vector space of dimension 3 over Rational Field
            sage: M.ambient_vector_space() is N.ambient_vector_space()
            True

        If an inner product on the module is specified, then this
        is preserved on the ambient vector space.

        ::

            sage: M = FreeModule(ZZ,4,inner_product_matrix=1)
            sage: V = M.ambient_vector_space()
            sage: V
            Ambient quadratic space of dimension 4 over Rational Field
            Inner product matrix:
            [1 0 0 0]
            [0 1 0 0]
            [0 0 1 0]
            [0 0 0 1]
            sage: N = M.submodule([[1,-1,0,0],[0,1,-1,0],[0,0,1,-1]])
            sage: N.gram_matrix()
            [2 1 1]
            [1 2 1]
            [1 1 2]
            sage: V == N.ambient_vector_space()
            True
        """
        return self.ambient_module().ambient_vector_space()

    def basis(self):
        """
        Return the user basis for this free module.

        EXAMPLES::

            sage: V = ZZ^3
            sage: V.basis()
            [
            (1, 0, 0),
            (0, 1, 0),
            (0, 0, 1)
            ]
            sage: M = V.span_of_basis([['1/8',2,1]])
            sage: M.basis()
            [
            (1/8, 2, 1)
            ]
        """
        return self.__basis

    def change_ring(self, R):
        """
        Return the free module over `R` obtained by coercing each
<<<<<<< HEAD
        element of ``self`` into a vector over the fraction field of
        `R`, then taking the resulting R-module. raise a ``TypeError``
        if coercion is not possible.
=======
        element of the basis of ``self`` into a vector space over the
        fraction field of `R`, then taking the resulting R-module.
>>>>>>> 2a02a9ed

        INPUT:

        -  ``R`` - a principal ideal domain

        EXAMPLES::

            sage: V = QQ^3
            sage: W = V.subspace([[2, 1/2, 1]])
            sage: W.change_ring(GF(7))
            Vector space of degree 3 and dimension 1 over Finite Field of size 7
            Basis matrix:
            [1 2 4]

        ::

            sage: M = (ZZ^2) * (1/2)
            sage: N = M.change_ring(QQ)
            sage: N
            Vector space of degree 2 and dimension 2 over Rational Field
            Basis matrix:
            [1 0]
            [0 1]
            sage: N = M.change_ring(QQ['x'])
            sage: N
            Free module of degree 2 and rank 2 over Univariate Polynomial Ring in x over Rational Field
            Echelon basis matrix:
            [1/2   0]
            [  0 1/2]
            sage: N.coordinate_ring()
            Univariate Polynomial Ring in x over Rational Field

        The ring must be a principal ideal domain::

            sage: M.change_ring(ZZ['x'])
            Traceback (most recent call last):
            ...
            TypeError: the new ring Univariate Polynomial Ring in x over Integer Ring should be a principal ideal domain
        """
        if self.base_ring() is R:
            return self
        if R not in PrincipalIdealDomains():
            raise TypeError("the new ring %r should be a principal ideal domain" % R)

        K = R.fraction_field()
        V = VectorSpace(K, self.degree())
<<<<<<< HEAD
        B = [V._element_constructor_(b) for b in self.basis()]
        M = FreeModule(R, self.degree())
=======
        B = [V(b) for b in self.basis()]
        M = self.ambient_module().change_ring(R)
>>>>>>> 2a02a9ed
        if self.has_user_basis():
            return M.span_of_basis(B)
        else:
            return M.span(B)

    def coordinate_vector(self, v, check=True):
        """
        Write `v` in terms of the user basis for self.

        INPUT:

        - ``v`` -- vector

        - ``check`` -- bool (default: True); if True, also verify that
           `v` is really in self.

        OUTPUT: list

        Returns a vector `c` such that if `B` is the basis for self, then

        .. math::

            \\sum c_i B_i = v.

        If `v` is not in self, raise an ``ArithmeticError`` exception.

        EXAMPLES::

            sage: V = ZZ^3
            sage: M = V.span_of_basis([['1/8',2,1]])
            sage: M.coordinate_vector([1,16,8])
            (8)
        """
        # First find the coordinates of v wrt echelon basis.
        w = self.echelon_coordinate_vector(v, check=check)
        # Next use transformation matrix from echelon basis to
        # user basis.
        T = self.echelon_to_user_matrix()
        return T.linear_combination_of_rows(w)

    def echelonized_basis(self):
        """
        Return the basis for self in echelon form.

        EXAMPLES::

            sage: V = ZZ^3
            sage: M = V.span_of_basis([['1/2',3,1], [0,'1/6',0]])
            sage: M.basis()
            [
            (1/2, 3, 1),
            (0, 1/6, 0)
            ]
            sage: B = M.echelonized_basis(); B
            [
            (1/2, 0, 1),
            (0, 1/6, 0)
            ]
            sage: V.span(B) == M
            True
        """
        return self.__echelonized_basis

    def echelon_coordinate_vector(self, v, check=True):
        """
        Write `v` in terms of the echelonized basis for self.

        INPUT:


        -  ``v`` - vector

        -  ``check`` - bool (default: True); if True, also
           verify that v is really in self.

        Returns a list `c` such that if `B` is the echelonized basis
        for self, then

        .. math::

            \\sum c_i B_i = v.

        If `v` is not in self, raise an ``ArithmeticError`` exception.

        EXAMPLES::

            sage: V = ZZ^3
            sage: M = V.span_of_basis([['1/2',3,1], [0,'1/6',0]])
            sage: B = M.echelonized_basis(); B
            [
            (1/2, 0, 1),
            (0, 1/6, 0)
            ]
            sage: M.echelon_coordinate_vector(['1/2', 3, 1])
            (1, 18)
        """
        return FreeModule(self.base_ring().fraction_field(), self.rank())(self.echelon_coordinates(v, check=check))

    def has_user_basis(self):
        """
        Return ``True`` if the basis of this free module is
        specified by the user, as opposed to being the default echelon
        form.

        EXAMPLES::

            sage: V = ZZ^3; V.has_user_basis()
            False
            sage: M = V.span_of_basis([[1,3,1]]); M.has_user_basis()
            True
            sage: M = V.span([[1,3,1]]); M.has_user_basis()
            False
        """
        return True

    def linear_combination_of_basis(self, v):
        """
        Return the linear combination of the basis for self obtained from
        the coordinates of v.

        INPUTS:

        - ``v`` - list

        EXAMPLES::

            sage: V = span([[1,2,3], [4,5,6]], ZZ); V
            Free module of degree 3 and rank 2 over Integer Ring
            Echelon basis matrix:
            [1 2 3]
            [0 3 6]
            sage: V.linear_combination_of_basis([1,1])
            (1, 5, 9)

        This should raise an error if the resulting element is not in self::

            sage: W = (QQ**2).span([[2, 0], [0, 8]], ZZ)
            sage: W.linear_combination_of_basis([1, -1/2])
            Traceback (most recent call last):
            ...
            TypeError: element [2, -4] is not in free module
        """
        R = self.base_ring()
        check = (not R.is_field()) and any([a not in R for a in list(v)])
        return self(self.basis_matrix().linear_combination_of_rows(v),
                    check=check, copy=False, coerce=False)


class FreeModule_submodule_pid(FreeModule_submodule_with_basis_pid):
    """
    An `R`-submodule of `K^n` where `K` is the
    fraction field of a principal ideal domain `R`.

    EXAMPLES::

        sage: M = ZZ^3
        sage: W = M.span_of_basis([[1,2,3],[4,5,19]]); W
        Free module of degree 3 and rank 2 over Integer Ring
        User basis matrix:
        [ 1  2  3]
        [ 4  5 19]

    Generic tests, including saving and loading submodules and elements::

        sage: TestSuite(W).run()
        sage: v = W.0 + W.1
        sage: TestSuite(v).run()
    """
    def __init__(self, ambient, gens, check=True, already_echelonized=False):
        """
        Create an embedded free module over a PID.

        EXAMPLES::

            sage: V = ZZ^3
            sage: W = V.span([[1,2,3],[4,5,6]])
            sage: W
            Free module of degree 3 and rank 2 over Integer Ring
            Echelon basis matrix:
            [1 2 3]
            [0 3 6]
        """
        FreeModule_submodule_with_basis_pid.__init__(self, ambient, basis=gens,
            echelonize=True, already_echelonized=already_echelonized)

    def _repr_(self):
        """
        The printing representation of self.

        EXAMPLES::

            sage: M = ZZ^8
            sage: L = M.submodule([ M.gen(i) - M.gen(0) for i in range(1,8) ])
            sage: print L # indirect doctest
            Free module of degree 8 and rank 7 over Integer Ring
            Echelon basis matrix:
            [ 1  0  0  0  0  0  0 -1]
            [ 0  1  0  0  0  0  0 -1]
            [ 0  0  1  0  0  0  0 -1]
            [ 0  0  0  1  0  0  0 -1]
            [ 0  0  0  0  1  0  0 -1]
            [ 0  0  0  0  0  1  0 -1]
            [ 0  0  0  0  0  0  1 -1]
        """
        if self.is_sparse():
            s = "Sparse free module of degree %s and rank %s over %s\n"%(
                self.degree(), self.rank(), self.base_ring()) + \
                "Echelon basis matrix:\n%s"%self.basis_matrix()
        else:
            s = "Free module of degree %s and rank %s over %s\n"%(
                self.degree(), self.rank(), self.base_ring()) + \
                "Echelon basis matrix:\n%s"%self.basis_matrix()
        return s

    def coordinate_vector(self, v, check=True):
        """
        Write `v` in terms of the user basis for self.

        INPUT:

        - ``v`` -- vector

        - ``check`` -- bool (default: True); if True, also verify that
           `v` is really in self.

        OUTPUT: list

        Returns a list `c` such that if `B` is the basis for self, then

        .. math::

            \\sum c_i B_i = v.

        If `v` is not in self, raise an ``ArithmeticError`` exception.

        EXAMPLES::

            sage: V = ZZ^3
            sage: W = V.span_of_basis([[1,2,3],[4,5,6]])
            sage: W.coordinate_vector([1,5,9])
            (5, -1)
        """
        return self.echelon_coordinate_vector(v, check=check)

    def has_user_basis(self):
        r"""
        Return ``True`` if the basis of this free module is
        specified by the user, as opposed to being the default echelon
        form.

        EXAMPLES::

            sage: A = ZZ^3; A
            Ambient free module of rank 3 over the principal ideal domain Integer Ring
            sage: A.has_user_basis()
            False
            sage: W = A.span_of_basis([[2,'1/2',1]])
            sage: W.has_user_basis()
            True
            sage: W = A.span([[2,'1/2',1]])
            sage: W.has_user_basis()
            False
        """
        return False


class FreeModule_submodule_with_basis_field(FreeModule_generic_field, FreeModule_submodule_with_basis_pid):
    """
    An embedded vector subspace with a distinguished user basis.

    EXAMPLES::

        sage: M = QQ^3; W = M.submodule_with_basis([[1,2,3], [4,5,19]]); W
        Vector space of degree 3 and dimension 2 over Rational Field
        User basis matrix:
        [ 1  2  3]
        [ 4  5 19]

    Since this is an embedded vector subspace with a distinguished user
    basis possibly different than the echelonized basis, the
    echelon_coordinates() and user coordinates() do not agree::

        sage: V = QQ^3

    ::

        sage: W = V.submodule_with_basis([[1,2,3], [4,5,6]])
        sage: W
        Vector space of degree 3 and dimension 2 over Rational Field
        User basis matrix:
        [1 2 3]
        [4 5 6]

    ::

        sage: v = V([1,5,9])
        sage: W.echelon_coordinates(v)
        [1, 5]
        sage: vector(QQ, W.echelon_coordinates(v)) * W.echelonized_basis_matrix()
        (1, 5, 9)

    ::

        sage: v = V([1,5,9])
        sage: W.coordinates(v)
        [5, -1]
        sage: vector(QQ, W.coordinates(v)) * W.basis_matrix()
        (1, 5, 9)

    Generic tests, including saving and loading submodules and elements::

        sage: TestSuite(W).run()

        sage: K.<x> = FractionField(PolynomialRing(QQ,'x'))
        sage: M = K^3; W = M.span_of_basis([[1,1,x]])
        sage: TestSuite(W).run()
    """
    def __init__(self, ambient, basis, check=True,
        echelonize=False, echelonized_basis=None, already_echelonized=False):
        """
        Create a vector space with given basis.

        EXAMPLES::

            sage: V = QQ^3
            sage: W = V.span_of_basis([[1,2,3],[4,5,6]])
            sage: W
            Vector space of degree 3 and dimension 2 over Rational Field
            User basis matrix:
            [1 2 3]
            [4 5 6]
        """
        FreeModule_submodule_with_basis_pid.__init__(
            self, ambient, basis=basis, check=check, echelonize=echelonize,
            echelonized_basis=echelonized_basis, already_echelonized=already_echelonized)

    def _repr_(self):
        """
        The printing representation of self.

        EXAMPLES::

            sage: V = VectorSpace(QQ,5)
            sage: U = V.submodule([ V.gen(i) - V.gen(0) for i in range(1,5) ])
            sage: print U # indirect doctest
            Vector space of degree 5 and dimension 4 over Rational Field
            Basis matrix:
            [ 1  0  0  0 -1]
            [ 0  1  0  0 -1]
            [ 0  0  1  0 -1]
            [ 0  0  0  1 -1]
            sage: print U._repr_()
            Vector space of degree 5 and dimension 4 over Rational Field
            Basis matrix:
            [ 1  0  0  0 -1]
            [ 0  1  0  0 -1]
            [ 0  0  1  0 -1]
            [ 0  0  0  1 -1]

        The system representation can be overwritten, but leaves _repr_
        unmodified.

        ::

            sage: U.rename('U')
            sage: print U
            U
            sage: print U._repr_()
            Vector space of degree 5 and dimension 4 over Rational Field
            Basis matrix:
            [ 1  0  0  0 -1]
            [ 0  1  0  0 -1]
            [ 0  0  1  0 -1]
            [ 0  0  0  1 -1]

        Sparse vector spaces print this fact.

        ::

            sage: VV = VectorSpace(QQ,5,sparse=True)
            sage: UU = VV.submodule([ VV.gen(i) - VV.gen(0) for i in range(1,5) ])
            sage: print UU # indirect doctest
            Sparse vector space of degree 5 and dimension 4 over Rational Field
            Basis matrix:
            [ 1  0  0  0 -1]
            [ 0  1  0  0 -1]
            [ 0  0  1  0 -1]
            [ 0  0  0  1 -1]

        (Now clean up again.)

        ::

            sage: U.reset_name()
            sage: print U
            Vector space of degree 5 and dimension 4 over Rational Field
            Basis matrix:
            [ 1  0  0  0 -1]
            [ 0  1  0  0 -1]
            [ 0  0  1  0 -1]
            [ 0  0  0  1 -1]
        """
        if self.is_sparse():
            return "Sparse vector space of degree %s and dimension %s over %s\n"%(
                    self.degree(), self.dimension(), self.base_field()) + \
                    "User basis matrix:\n%s"%self.basis_matrix()
        else:
            return "Vector space of degree %s and dimension %s over %s\n"%(
                    self.degree(), self.dimension(), self.base_field()) + \
                    "User basis matrix:\n%s"%self.basis_matrix()

    def _denominator(self, B):
        """
        Given a list (of field elements) returns 1 as the common
        denominator.

        N.B.: This function is for internal use only!

        EXAMPLES::

            sage: U = QQ^3
            sage: U
            Vector space of dimension 3 over Rational Field
            sage: U.denominator()
            1
            sage: V = U.span([[1,1/2,1/3], [-1/5,2/3,3]])
            sage: V
            Vector space of degree 3 and dimension 2 over Rational Field
            Basis matrix:
            [   1    0 -5/3]
            [   0    1    4]
            sage: W = U.submodule_with_basis([[1,1/2,1/3], [-1/5,2/3,3]])
            sage: W
            Vector space of degree 3 and dimension 2 over Rational Field
            User basis matrix:
            [   1  1/2  1/3]
            [-1/5  2/3    3]
            sage: W._denominator(W.echelonized_basis_matrix().list())
            1
        """
        return 1

    def _echelonized_basis(self, ambient, basis):
        """
        Given the ambient space and a basis, construct and cache the
        echelonized basis matrix and returns its rows.

        N.B. This function is for internal use only!

        EXAMPLES::

            sage: M = ZZ^3
            sage: N = M.submodule_with_basis([[1,1,0],[0,2,1]])
            sage: N._echelonized_basis(M,N.basis())
            [(1, 1, 0), (0, 2, 1)]
            sage: V = QQ^3
            sage: W = V.submodule_with_basis([[1,1,0],[0,2,1]])
            sage: W._echelonized_basis(V,W.basis())
            [(1, 0, -1/2), (0, 1, 1/2)]
        """
        MAT = sage.matrix.matrix_space.MatrixSpace(
            base_ring=ambient.base_ring(),
            nrows=len(basis), ncols=ambient.degree(),
            sparse=ambient.is_sparse())
        A = MAT(basis)
        E = A.echelon_form()
        # Return the first rank rows (i.e., the nonzero rows).
        return E.rows()[:E.rank()]

    def is_ambient(self):
        """
        Return False since this is not an ambient module.

        EXAMPLES::

            sage: V = QQ^3
            sage: V.is_ambient()
            True
            sage: W = V.span_of_basis([[1,2,3],[4,5,6]])
            sage: W.is_ambient()
            False
        """
        return False


class FreeModule_submodule_field(FreeModule_submodule_with_basis_field):
    """
    An embedded vector subspace with echelonized basis.

    EXAMPLES:

    Since this is an embedded vector subspace with echelonized basis,
    the echelon_coordinates() and user coordinates() agree::

        sage: V = QQ^3
        sage: W = V.span([[1,2,3],[4,5,6]])
        sage: W
        Vector space of degree 3 and dimension 2 over Rational Field
        Basis matrix:
        [ 1  0 -1]
        [ 0  1  2]

    ::

        sage: v = V([1,5,9])
        sage: W.echelon_coordinates(v)
        [1, 5]
        sage: vector(QQ, W.echelon_coordinates(v)) * W.basis_matrix()
        (1, 5, 9)
        sage: v = V([1,5,9])
        sage: W.coordinates(v)
        [1, 5]
        sage: vector(QQ, W.coordinates(v)) * W.basis_matrix()
        (1, 5, 9)
    """
    def __init__(self, ambient, gens, check=True, already_echelonized=False):
        """
        Create an embedded vector subspace with echelonized basis.

        EXAMPLES::

            sage: V = QQ^3
            sage: W = V.span([[1,2,3],[4,5,6]])
            sage: W
            Vector space of degree 3 and dimension 2 over Rational Field
            Basis matrix:
            [ 1  0 -1]
            [ 0  1  2]
        """
        if is_FreeModule(gens):
            gens = gens.gens()
        FreeModule_submodule_with_basis_field.__init__(self, ambient, basis=gens, check=check,
            echelonize=not already_echelonized, already_echelonized=already_echelonized)

    def _repr_(self):
        """
        The default printing representation of self.

        EXAMPLES::

            sage: V = VectorSpace(QQ,5)
            sage: U = V.submodule([ V.gen(i) - V.gen(0) for i in range(1,5) ])
            sage: print U # indirect doctest
            Vector space of degree 5 and dimension 4 over Rational Field
            Basis matrix:
            [ 1  0  0  0 -1]
            [ 0  1  0  0 -1]
            [ 0  0  1  0 -1]
            [ 0  0  0  1 -1]
            sage: print U._repr_()
            Vector space of degree 5 and dimension 4 over Rational Field
            Basis matrix:
            [ 1  0  0  0 -1]
            [ 0  1  0  0 -1]
            [ 0  0  1  0 -1]
            [ 0  0  0  1 -1]

        The system representation can be overwritten, but leaves _repr_
        unmodified.

        ::

            sage: U.rename('U')
            sage: print U
            U
            sage: print U._repr_()
            Vector space of degree 5 and dimension 4 over Rational Field
            Basis matrix:
            [ 1  0  0  0 -1]
            [ 0  1  0  0 -1]
            [ 0  0  1  0 -1]
            [ 0  0  0  1 -1]

        Sparse vector spaces print this fact.

        ::

            sage: VV = VectorSpace(QQ,5,sparse=True)
            sage: UU = VV.submodule([ VV.gen(i) - VV.gen(0) for i in range(1,5) ])
            sage: print UU # indirect doctest
            Sparse vector space of degree 5 and dimension 4 over Rational Field
            Basis matrix:
            [ 1  0  0  0 -1]
            [ 0  1  0  0 -1]
            [ 0  0  1  0 -1]
            [ 0  0  0  1 -1]

        (Now clean up again.)

        ::

            sage: U.reset_name()
            sage: print U
            Vector space of degree 5 and dimension 4 over Rational Field
            Basis matrix:
            [ 1  0  0  0 -1]
            [ 0  1  0  0 -1]
            [ 0  0  1  0 -1]
            [ 0  0  0  1 -1]
        """
        if self.is_sparse():
            return "Sparse vector space of degree %s and dimension %s over %s\n"%(
                self.degree(), self.dimension(), self.base_field()) + \
                "Basis matrix:\n%s"%self.basis_matrix()
        else:
            return "Vector space of degree %s and dimension %s over %s\n"%(
                self.degree(), self.dimension(), self.base_field()) + \
                "Basis matrix:\n%s"%self.basis_matrix()

    def echelon_coordinates(self, v, check=True):
        """
        Write `v` in terms of the echelonized basis of self.

        INPUT:


        -  ``v`` - vector

        -  ``check`` - bool (default: True); if True, also
           verify that v is really in self.


        OUTPUT: list

        Returns a list `c` such that if `B` is the basis for self, then

        .. math::

            \\sum c_i B_i = v.

        If `v` is not in self, raise an ``ArithmeticError`` exception.

        EXAMPLES::

            sage: V = QQ^3
            sage: W = V.span([[1,2,3],[4,5,6]])
            sage: W
            Vector space of degree 3 and dimension 2 over Rational Field
            Basis matrix:
            [ 1  0 -1]
            [ 0  1  2]

        ::

            sage: v = V([1,5,9])
            sage: W.echelon_coordinates(v)
            [1, 5]
            sage: vector(QQ, W.echelon_coordinates(v)) * W.basis_matrix()
            (1, 5, 9)
        """
        if not isinstance(v, free_module_element.FreeModuleElement):
            v = self.ambient_vector_space()(v)
        if v.degree() != self.degree():
            raise ArithmeticError("v (=%s) is not in self"%v)
        E = self.echelonized_basis_matrix()
        P = E.pivots()
        if len(P) == 0:
            if check and v != 0:
                raise ArithmeticError("vector is not in free module")
            return []
        w = v.list_from_positions(P)
        if not check:
            # It's really really easy.
            return w
        if v.parent() is self:   # obvious that v is really in here.
            return w
        # the "linear_combination_of_rows" call dominates the runtime
        # of this function, in the check==False case when the parent
        # of v is not self.
        lc = E.linear_combination_of_rows(w)
        if lc.list() != v.list():
            raise ArithmeticError("vector is not in free module")
        return w

    def coordinate_vector(self, v, check=True):
        """
        Write `v` in terms of the user basis for self.

        INPUT:

        - ``v`` -- vector

        - ``check`` -- bool (default: True); if True, also verify that
           `v` is really in self.

        OUTPUT: list

        Returns a list `c` such that if `B` is the basis for self, then

        .. math::

            \\sum c_i B_i = v.

        If `v` is not in self, raise an ``ArithmeticError`` exception.

        EXAMPLES::

            sage: V = QQ^3
            sage: W = V.span([[1,2,3],[4,5,6]]); W
            Vector space of degree 3 and dimension 2 over Rational Field
            Basis matrix:
            [ 1  0 -1]
            [ 0  1  2]
            sage: v = V([1,5,9])
            sage: W.coordinate_vector(v)
            (1, 5)
            sage: W.coordinates(v)
            [1, 5]
            sage: vector(QQ, W.coordinates(v)) * W.basis_matrix()
            (1, 5, 9)

        ::

            sage: V = VectorSpace(QQ,5, sparse=True)
            sage: W = V.subspace([[0,1,2,0,0], [0,-1,0,0,-1/2]])
            sage: W.coordinate_vector([0,0,2,0,-1/2])
            (0, 2)
        """
        return self.echelon_coordinate_vector(v, check=check)

    def has_user_basis(self):
        """
        Return ``True`` if the basis of this free module is
        specified by the user, as opposed to being the default echelon
        form.

        EXAMPLES::

            sage: V = QQ^3
            sage: W = V.subspace([[2,'1/2', 1]])
            sage: W.has_user_basis()
            False
            sage: W = V.subspace_with_basis([[2,'1/2',1]])
            sage: W.has_user_basis()
            True
        """
        return False

def basis_seq(V, vecs):
    """
    This converts a list vecs of vectors in V to an Sequence of
    immutable vectors.

    Should it? I.e. in most other parts of the system the return type
    of basis or generators is a tuple.

    EXAMPLES::

        sage: V = VectorSpace(QQ,2)
        sage: B = V.gens()
        sage: B
        ((1, 0), (0, 1))
        sage: v = B[0]
        sage: v[0] = 0 # immutable
        Traceback (most recent call last):
        ...
        ValueError: vector is immutable; please change a copy instead (use copy())
        sage: sage.modules.free_module.basis_seq(V, V.gens())
        [
        (1, 0),
        (0, 1)
        ]
    """
    for z in vecs:
        z.set_immutable()
    return Sequence(vecs, universe=V, check = False, immutable=True, cr=True)


class RealDoubleVectorSpace_class(FreeModule_ambient_field):
    def __init__(self,n):
        FreeModule_ambient_field.__init__(self,sage.rings.real_double.RDF,n)

    def coordinates(self,v):
        return v

class ComplexDoubleVectorSpace_class(FreeModule_ambient_field):
    def __init__(self,n):
        FreeModule_ambient_field.__init__(self,sage.rings.complex_double.CDF,n)

    def coordinates(self,v):
        return v



######################################################

def element_class(R, is_sparse):
    """
    The class of the vectors (elements of a free module) with base ring
    R and boolean is_sparse.

    EXAMPLES::

        sage: FF = FiniteField(2)
        sage: P = PolynomialRing(FF,'x')
        sage: sage.modules.free_module.element_class(QQ, is_sparse=True)
        <type 'sage.modules.free_module_element.FreeModuleElement_generic_sparse'>
        sage: sage.modules.free_module.element_class(QQ, is_sparse=False)
        <type 'sage.modules.vector_rational_dense.Vector_rational_dense'>
        sage: sage.modules.free_module.element_class(ZZ, is_sparse=True)
        <type 'sage.modules.free_module_element.FreeModuleElement_generic_sparse'>
        sage: sage.modules.free_module.element_class(ZZ, is_sparse=False)
        <type 'sage.modules.vector_integer_dense.Vector_integer_dense'>
        sage: sage.modules.free_module.element_class(FF, is_sparse=True)
        <type 'sage.modules.free_module_element.FreeModuleElement_generic_sparse'>
        sage: sage.modules.free_module.element_class(FF, is_sparse=False)
        <type 'sage.modules.vector_mod2_dense.Vector_mod2_dense'>
        sage: sage.modules.free_module.element_class(GF(7), is_sparse=False)
        <type 'sage.modules.vector_modn_dense.Vector_modn_dense'>
        sage: sage.modules.free_module.element_class(P, is_sparse=True)
        <type 'sage.modules.free_module_element.FreeModuleElement_generic_sparse'>
        sage: sage.modules.free_module.element_class(P, is_sparse=False)
        <type 'sage.modules.free_module_element.FreeModuleElement_generic_dense'>
    """
    import sage.modules.vector_real_double_dense
    import sage.modules.vector_complex_double_dense

    if sage.rings.integer_ring.is_IntegerRing(R) and not is_sparse:
        from vector_integer_dense import Vector_integer_dense
        return Vector_integer_dense
    elif sage.rings.rational_field.is_RationalField(R) and not is_sparse:
        from vector_rational_dense import Vector_rational_dense
        return Vector_rational_dense
    elif sage.rings.finite_rings.integer_mod_ring.is_IntegerModRing(R) and not is_sparse:
        from vector_mod2_dense import Vector_mod2_dense
        if R.order() == 2:
            return Vector_mod2_dense
        from vector_modn_dense import Vector_modn_dense, MAX_MODULUS
        if R.order() < MAX_MODULUS:
            return Vector_modn_dense
        else:
            return free_module_element.FreeModuleElement_generic_dense
    elif sage.rings.real_double.is_RealDoubleField(R) and not is_sparse:
        return sage.modules.vector_real_double_dense.Vector_real_double_dense
    elif sage.rings.complex_double.is_ComplexDoubleField(R) and not is_sparse:
        return sage.modules.vector_complex_double_dense.Vector_complex_double_dense
    elif sage.symbolic.ring.is_SymbolicExpressionRing(R) and not is_sparse:
        return sage.modules.vector_symbolic_dense.Vector_symbolic_dense
    elif sage.symbolic.callable.is_CallableSymbolicExpressionRing(R) and not is_sparse:
        return sage.modules.vector_callable_symbolic_dense.Vector_callable_symbolic_dense
    else:
        if is_sparse:
            return free_module_element.FreeModuleElement_generic_sparse
        else:
            return free_module_element.FreeModuleElement_generic_dense
    raise NotImplementedError<|MERGE_RESOLUTION|>--- conflicted
+++ resolved
@@ -647,17 +647,13 @@
     """
     Base class for all free modules.
     """
-<<<<<<< HEAD
-    def __init__(self, base_ring, rank, degree, sparse=False, category=None):
-=======
-    def __init__(self, base_ring, rank, degree, sparse=False, coordinate_ring=None):
->>>>>>> 2a02a9ed
+    def __init__(self, base_ring, rank, degree, sparse=False,
+                 coordinate_ring=None, category=None):
         """
         Create the free module of given rank over the given base_ring.
 
         INPUT:
 
-<<<<<<< HEAD
         - ``base_ring`` -- a commutative ring
 
         - ``rank`` -- a non-negative integer
@@ -665,6 +661,9 @@
         - ``degree`` -- a non-negative integer
 
         - ``sparse`` -- bool (default: False)
+
+        - ``coordinate_ring`` -- a ring containing ``base_ring``
+          (default: equal to ``base_ring``)
 
         - ``category`` -- category (default: None)
 
@@ -673,18 +672,6 @@
         category of free modules over that ring.  In addition, the
         category is intersected with the category of finite enumerated
         sets if the ring is finite or the rank is 0.
-=======
-        -  ``base_ring`` -- a commutative ring
-
-        -  ``rank`` -- a non-negative integer
-
-        -  ``degree`` -- a non-negative integer
-
-        -  ``sparse`` -- bool (default: False)
-
-        - ``coordinate_ring`` -- a ring containing ``base_ring``
-          (default: equal to ``base_ring``)
->>>>>>> 2a02a9ed
 
         EXAMPLES::
 
@@ -728,16 +715,11 @@
 It's also not guaranteed that all multiplications are
 done from the right side.""")
 
-<<<<<<< HEAD
-        if not hasattr(self, 'Element'):
-            self.Element = element_class(base_ring, sparse)
-=======
         if coordinate_ring is None:
             coordinate_ring = base_ring
 
-        if not hasattr(self, '_element_class'):
-            self._element_class = element_class(coordinate_ring, sparse)
->>>>>>> 2a02a9ed
+        if not hasattr(self, 'Element'):
+            self.Element = element_class(coordinate_ring, sparse)
 
         rank = sage.rings.integer.Integer(rank)
         if rank < 0:
@@ -746,16 +728,12 @@
         if degree < 0:
             raise ValueError("degree (=%s) must be nonnegative"%degree)
 
-<<<<<<< HEAD
         if category is None:
             from sage.categories.all import FreeModules
             category = FreeModules(base_ring.category())
 
         super(FreeModule_generic, self).__init__(base_ring, category=category)
-=======
-        ParentWithGens.__init__(self, base_ring, category = category)     # names aren't used anywhere.
         self.__coordinate_ring = coordinate_ring
->>>>>>> 2a02a9ed
         self.__uses_ambient_inner_product = True
         self.__rank = rank
         self.__degree = degree
@@ -919,32 +897,7 @@
         except ValueError:
             return self(0)
 
-<<<<<<< HEAD
     def _element_constructor_(self, x, coerce=True, copy=True, check=True):
-=======
-    def element_class(self):
-        """
-        The class of elements for this free module.
-
-        EXAMPLES::
-
-            sage: M = FreeModule(ZZ,20,sparse=False)
-            sage: x = M.random_element()
-            sage: type(x)
-            <type 'sage.modules.vector_integer_dense.Vector_integer_dense'>
-            sage: M.element_class()
-            <type 'sage.modules.vector_integer_dense.Vector_integer_dense'>
-            sage: N = FreeModule(ZZ,20,sparse=True)
-            sage: y = N.random_element()
-            sage: type(y)
-            <type 'sage.modules.free_module_element.FreeModuleElement_generic_sparse'>
-            sage: N.element_class()
-            <type 'sage.modules.free_module_element.FreeModuleElement_generic_sparse'>
-        """
-        return self._element_class
-
-    def __call__(self, x, coerce=True, copy=True, check=True):
->>>>>>> 2a02a9ed
         r"""
         Create an element of this free module from x.
 
@@ -1006,13 +959,8 @@
                     if d not in R:
                         raise ArithmeticError
             except ArithmeticError:
-<<<<<<< HEAD
-                raise TypeError("element (= %s) is not in free module"%(x,))
+                raise TypeError("element {!r} is not in free module".format(x))
         return self.element_class(self, x, coerce, copy)
-=======
-                raise TypeError("element {!r} is not in free module".format(x))
-        return self._element_class(self, x, coerce, copy)
->>>>>>> 2a02a9ed
 
     def is_submodule(self, other):
         """
@@ -1198,7 +1146,6 @@
         """
         raise NotImplementedError
 
-<<<<<<< HEAD
     def gens(self):
         """
         Return a tuple of basis elements of ``self``.
@@ -1210,10 +1157,7 @@
         """
         return tuple(self.basis())
 
-    def basis_matrix(self):
-=======
     def basis_matrix(self, ring=None):
->>>>>>> 2a02a9ed
         """
         Return the matrix whose rows are the basis for this free module.
 
@@ -4934,22 +4878,14 @@
 
         INPUT:
 
-<<<<<<< HEAD
         - ``base_ring`` -- a principal ideal domain
 
         - ``rank`` -- a non-negative integer
 
         - ``sparse`` -- bool (default: False)
-=======
-        -  ``base_ring`` -- a principal ideal domain
-
-        -  ``rank`` -- a non-negative integer
-
-        -  ``sparse`` -- bool (default: False)
 
         - ``coordinate_ring`` -- a ring containing ``base_ring``
           (default: equal to ``base_ring``)
->>>>>>> 2a02a9ed
 
         EXAMPLES::
 
@@ -5247,27 +5183,11 @@
 
         # The following is WRONG - we should call __init__ of
         # FreeModule_generic_pid. However, it leads to a bunch of errors.
-<<<<<<< HEAD
-        FreeModule_generic.__init__(self, R,
+        FreeModule_generic.__init__(self, base_ring=R, coordinate_ring=R_coord,
                                     rank=len(basis), degree=ambient.degree(),
                                     sparse=ambient.is_sparse())
         C = self.element_class
-        try:
-            w = [C(self, x.list(), coerce=False, copy=True) for x in basis]
-        except TypeError:
-            self.Element = element_class(R.fraction_field(), self.is_sparse())
-            self.element_class = self.__class__.element_class.__get__(self,self.__class__)
-            C = self.element_class
-            w = [C(self, x.list(), coerce=False, copy=True) for x in basis]
-=======
-        FreeModule_generic.__init__(self,
-            base_ring=R, coordinate_ring=R_coord,
-            rank=len(basis), degree=ambient.degree(),
-            sparse=ambient.is_sparse())
-
-        C = self._element_class
         w = [C(self, x.list(), coerce=False, copy=False) for x in basis]
->>>>>>> 2a02a9ed
         self.__basis = basis_seq(self, w)
 
         if echelonize or already_echelonized:
@@ -5943,14 +5863,8 @@
     def change_ring(self, R):
         """
         Return the free module over `R` obtained by coercing each
-<<<<<<< HEAD
-        element of ``self`` into a vector over the fraction field of
-        `R`, then taking the resulting R-module. raise a ``TypeError``
-        if coercion is not possible.
-=======
-        element of the basis of ``self`` into a vector space over the
-        fraction field of `R`, then taking the resulting R-module.
->>>>>>> 2a02a9ed
+        element of the basis of ``self`` into a vector over the
+        fraction field of `R`, then taking the resulting `R`-module.
 
         INPUT:
 
@@ -5997,13 +5911,8 @@
 
         K = R.fraction_field()
         V = VectorSpace(K, self.degree())
-<<<<<<< HEAD
-        B = [V._element_constructor_(b) for b in self.basis()]
-        M = FreeModule(R, self.degree())
-=======
         B = [V(b) for b in self.basis()]
         M = self.ambient_module().change_ring(R)
->>>>>>> 2a02a9ed
         if self.has_user_basis():
             return M.span_of_basis(B)
         else:
