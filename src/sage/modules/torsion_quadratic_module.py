r"""
Finite `\ZZ`-modules with with bilinear and quadratic forms.

AUTHORS:

- Simon Brandhorst (2017-09): First created
"""

#*****************************************************************************
#       Copyright (C) 2017 Simon Brandhorst <sbrandhorst@web.de>
#
# This program is free software: you can redistribute it and/or modify
# it under the terms of the GNU General Public License as published by
# the Free Software Foundation, either version 2 of the License, or
# (at your option) any later version.
#                  http://www.gnu.org/licenses/
#*****************************************************************************


from sage.modules.fg_pid.fgp_module import FGP_Module_class
from sage.modules.fg_pid.fgp_element import DEBUG, FGP_Element
from sage.modules.free_quadratic_module import FreeQuadraticModule
from sage.arith.misc import gcd
from sage.rings.all import ZZ, Zp, QQ, IntegerModRing
from sage.groups.additive_abelian.qmodnz import QmodnZ
from sage.matrix.constructor import matrix
from sage.matrix.special import diagonal_matrix
from sage.misc.cachefunc import cached_method
from sage.arith.misc import legendre_symbol
from sage.rings.finite_rings.integer_mod import mod
from sage.libs.gap.libgap import libgap


def TorsionQuadraticForm(q):
    r"""
    Create a torsion quadratic form module from a rational matrix.

    The resulting quadratic form takes values in `\QQ / \ZZ`
    or `\QQ / 2 \ZZ` (depending on ``q``).
    If it takes values modulo `2`, then it is non-degenerate.
    In any case the bilinear form is non-degenerate.

    INPUT:

    - ``q`` -- a symmetric rational matrix

    EXAMPLES::

        sage: q1 = Matrix(QQ,2,[1,1/2,1/2,1])
        sage: TorsionQuadraticForm(q1)
        Finite quadratic module over Integer Ring with invariants (2, 2)
        Gram matrix of the quadratic form with values in Q/2Z:
        [  1 1/2]
        [1/2   1]

    In the following example the quadratic form is degenerate.
    But the bilinear form is still non-degenerate::

        sage: q2 = diagonal_matrix(QQ,[1/4,1/3])
        sage: TorsionQuadraticForm(q2)
        Finite quadratic module over Integer Ring with invariants (12,)
        Gram matrix of the quadratic form with values in Q/Z:
        [7/12]
    """
    q = matrix(QQ, q)
    if q.nrows() != q.ncols():
        raise ValueError("the input must be a square matrix")
    if q != q.transpose():
        raise ValueError("the input must be a symmetric matrix")

    Q, d = q._clear_denom()
    S, U, V = Q.smith_form()
    D = U * q * V
    Q = FreeQuadraticModule(ZZ, q.ncols(), inner_product_matrix=d**2 * q)
    denoms = [D[i,i].denominator() for i in range(D.ncols())]
    rels = Q.span(diagonal_matrix(ZZ, denoms) * U)
    return TorsionQuadraticModule((1/d)*Q, (1/d)*rels, modulus=1)

class TorsionQuadraticModuleElement(FGP_Element):
    r"""
    An element of a torsion quadratic module.

    INPUT:

    - ``parent`` -- parent

    - ``x`` -- element of ``parent.V()``

    - ``check`` -- bool (default: ``True``)

    TESTS::

        sage: from sage.modules.torsion_quadratic_module import TorsionQuadraticModule
        sage: T = TorsionQuadraticModule(ZZ^3, 6*ZZ^3)
        sage: loads(dumps(T)) == T
        True
        sage: t = T.gen(0)
        sage: loads(dumps(t)) == t
        True

        sage: from sage.modules.torsion_quadratic_module import TorsionQuadraticModule
        sage: V = span([[1/2,1,1], [3/2,2,1], [0,0,1]], ZZ)
        sage: b = V.basis()
        sage: W = V.span([2*b[0]+4*b[1], 9*b[0]+12*b[1], 4*b[2]])
        sage: Q = TorsionQuadraticModule(V, W)
        sage: x = Q(b[0] - b[1])
        sage: TestSuite(x).run()
        """

    def _mul_(self, other):
        r"""
        Compute the inner product of two elements.

        OUTPUT:

        - an element of `\QQ / m\ZZ` with `m\ZZ = (V, W)`

        EXAMPLES::

            sage: from sage.modules.torsion_quadratic_module import TorsionQuadraticModule
            sage: V = (1/2)*ZZ^2; W = ZZ^2
            sage: T = TorsionQuadraticModule(V, W)
            sage: g = T.gens()
            sage: x = g[0]
            sage: y = g[0] + g[1]
            sage: x
            (1, 0)
            sage: x*y
            1/4

        The inner product has further aliases::

            sage: x.inner_product(y)
            1/4
            sage: x.b(y)
            1/4
        """
        value_module = self.parent().value_module()
        return value_module( self.lift().inner_product(other.lift()) )

    inner_product = _mul_
    b = _mul_

    def quadratic_product(self):
        r"""
        Compute the quadratic_product of ``self``.

        OUTPUT:

        - an element of `\QQ / n\ZZ` where `n\ZZ = 2(V,W) +
          \ZZ \{ (w,w) | w \in W \}`

        EXAMPLES::

            sage: from sage.modules.torsion_quadratic_module import TorsionQuadraticModule
            sage: W = FreeQuadraticModule(ZZ, 2, 2*matrix.identity(2))
            sage: V = (1/2) * W
            sage: T = TorsionQuadraticModule(V,W)
            sage: x = T.gen(0)
            sage: x
            (1, 0)
            sage: x.quadratic_product()
            1/2
            sage: x.quadratic_product().parent()
            Q/2Z
            sage: x*x
            1/2
            sage: (x*x).parent()
            Q/Z
        """
        value_module_qf = self.parent().value_module_qf()
        lift = self.lift()
        return value_module_qf(lift.inner_product(lift))

    q = quadratic_product

class TorsionQuadraticModule(FGP_Module_class):
    r"""
    Finite quotients with a bilinear and a quadratic form.

    Let `V` be a symmetric FreeQuadraticModule and `W \subseteq V` a
    submodule of the same rank as `V`. The quotient `V / W` is a torsion
    quadratic module. It inherits a bilinear form `b` and a quadratic
    form `q`.

    `b: V \times V \to \QQ / m\ZZ`, where  `m\ZZ = (V,W)`
    and `b(x,y) = (x,y) + m\ZZ`

    `q: V \to \QQ / n\ZZ`, where `n\ZZ = 2(V,W) + \ZZ \{ (w,w) | w \in W \}`

    INPUT:

    - ``V`` -- a :class:`FreeModule` with a symmetric inner product matrix

    - ``W`` -- a submodule of ``V`` of the same rank as ``V``

    - ``check`` -- bool (default: ``True``)

    - ``modulus`` -- a rational number dividing `m` (default: `m`);
      the inner product `b` is defined in `\QQ /` ``modulus`` `\ZZ`

    - ``modulus_qf`` -- a rational number dividing `n` (default: `n`);
      the quadratic form `q` is defined in `\QQ /` ``modulus_qf`` `\ZZ`

    EXAMPLES::

        sage: from sage.modules.torsion_quadratic_module import TorsionQuadraticModule
        sage: V = FreeModule(ZZ, 3)
        sage: T = TorsionQuadraticModule(V, 5*V)
        sage: T
        Finite quadratic module over Integer Ring with invariants (5, 5, 5)
        Gram matrix of the quadratic form with values in Q/5Z:
        [1 0 0]
        [0 1 0]
        [0 0 1]
    """
    Element = TorsionQuadraticModuleElement

    def __init__(self, V, W, gens=None, modulus=None, modulus_qf=None, check=True):
        r"""
        Initialize ``self``.

        TESTS::

            sage: from sage.modules.torsion_quadratic_module import TorsionQuadraticModule
            sage: T = TorsionQuadraticModule(ZZ^3, 6*ZZ^3)
            sage: TestSuite(T).run()
        """
        if check:
            if V.rank() != W.rank():
                raise ValueError("modules must be of the same rank")
            if V.base_ring() is not ZZ:
                raise NotImplementedError("only currently implemented over ZZ")
            if V.inner_product_matrix() != V.inner_product_matrix().transpose():
                raise ValueError("the cover must have a symmetric inner product")

            if gens is not None and V.span(gens) + W != V:
                raise ValueError("provided gens do not generate the quotient")

        FGP_Module_class.__init__(self, V, W, check=check)
        if gens is not None:
            self._gens_user = tuple(self(v) for v in gens)
        else:
            # this is taken care of in the .gens method
            # we do not want this at initialization
            self._gens_user = None

        # compute the modulus - this may be expensive
        if modulus is None or check:
            # The inner product of two elements `b(v1+W,v2+W)`
            # is defined `mod (V,W)`
            num = V.basis_matrix() * V.inner_product_matrix() * W.basis_matrix().T
            self._modulus = gcd(num.list())

        if modulus is not None:
            if check and self._modulus / modulus not in self.base_ring():
                raise ValueError("the modulus must divide (V, W)")
            self._modulus = modulus

        if modulus_qf is None or check:
            # The quadratic_product of an element `q(v+W)` is defined
            # `\mod 2(V,W) + ZZ\{ (w,w) | w in w\}`
            norm = gcd(self.W().gram_matrix().diagonal())
            self._modulus_qf = gcd(norm, 2 * self._modulus)

        if modulus_qf is not None:
            if check and self._modulus_qf / modulus_qf not in self.base_ring():
                raise ValueError("the modulus_qf must divide (V, W)")
            self._modulus_qf = modulus_qf

    def _repr_(self):
        r"""
        Return a string representation of ``self``.

        EXAMPLES::

            sage: from sage.modules.torsion_quadratic_module import TorsionQuadraticModule
            sage: V = FreeModule(ZZ,3)
            sage: T = TorsionQuadraticModule(V, 5*V,modulus=1)
            sage: T
            Finite quadratic module over Integer Ring with invariants (5, 5, 5)
            Gram matrix of the quadratic form with values in Q/Z:
            [0 0 0]
            [0 0 0]
            [0 0 0]
        """
        return ( "Finite quadratic module over %s with invariants %s\n"
                 % (self.base_ring(),self.invariants()) +
                 "Gram matrix of the quadratic form with values in %r:\n%r"
                 % (self.value_module_qf(),self.gram_matrix_quadratic()) )

    def _module_constructor(self, V, W, check=False):
        r"""
        Construct a torsion quadratic module ``V / W``.

        INPUT:

        - ``V`` -- an module

        - ``W`` -- an submodule of ``V`` over the same base ring

        - ``check`` -- bool (default: ``False``);

          * if ``False``, then the value modulus is inherited from ``self``
          * if ``True``, it figures it out on its own. But that is expensive

        OUTPUT:

        The quotient ``V / W`` as a :class:`TorsionQuadraticModule`.

        EXAMPLES::

            sage: from sage.modules.torsion_quadratic_module import TorsionQuadraticModule
            sage: V = span([[1/2,1,1], [3/2,2,1], [0,0,1]], ZZ)
            sage: b = V.basis()
            sage: W = V.span([2*b[0]+4*b[1], 9*b[0]+12*b[1], 4*b[2]])
            sage: Q = TorsionQuadraticModule(V, W); Q
            Finite quadratic module over Integer Ring with invariants (4, 12)
            Gram matrix of the quadratic form with values in Q/(1/4)Z:
            [0 0]
            [0 0]
            sage: Q._module_constructor(V,W)
            Finite quadratic module over Integer Ring with invariants (4, 12)
            Gram matrix of the quadratic form with values in Q/(1/4)Z:
            [0 0]
            [0 0]
        """
        if check:
            # figuring out the modulus can be expensive
            return TorsionQuadraticModule(V, W, check=check)
        else:
            return TorsionQuadraticModule(V, W, check=check,
                                          modulus=self._modulus,
                                          modulus_qf=self._modulus_qf)

    @cached_method
    def _to_smith(self):
        r"""
        Return the tranformation matrix from generators to smith generators.

        EXAMPLES::
        """
        # transformation matrices between smith and normal_form generators
        to_smith = matrix(ZZ, [t.vector() for t in self.gens()])
        return to_smith

    @cached_method
    def _to_gens(self):
        r"""
        Return the transformation matrix from smith generators to generators.

        EXAMPLES::

            sage:
        """
        invs = self.invariants()
        if len(invs) == 0:
            return matrix([])
        R = IntegerModRing(invs[-1])
        E = matrix.identity(R, len(invs))
        # view self as a submodule of (ZZ/nZZ)^(len(invs))
        B = self._to_smith().change_ring(R)
        for k in range(B.ncols()):
            B[:, k] *= invs[-1] // invs[k]
            E[:, k] *= invs[-1] // invs[k]
        # unfortunatly solve_left does not work with matrices
        # to_normal = matrix([B.solve_left(e) for e in E.rows()])
        to_normal = B.solve_left(E).change_ring(ZZ)
        return to_normal

    def all_submodules(self):
        r"""
        Return a list of all submodules of ``self``.

        WARNING:

        This method creates all submodules in memory. The number of submodules
        grows rapidly with the number of generators. For example consider a
        vector space of dimension `n` over a finite field of prime order `p`.
        The number of subspaces is (very) roughly `p^{(n^2-n)/2}`.

        EXAMPLES::

            sage: D = IntegralLattice("D4").discriminant_group()
            sage: D.all_submodules()
            [Finite quadratic module over Integer Ring with invariants ()
              Gram matrix of the quadratic form with values in Q/2Z:
              [],
             Finite quadratic module over Integer Ring with invariants (2,)
              Gram matrix of the quadratic form with values in Q/2Z:
              [1],
             Finite quadratic module over Integer Ring with invariants (2,)
              Gram matrix of the quadratic form with values in Q/2Z:
              [1],
             Finite quadratic module over Integer Ring with invariants (2,)
              Gram matrix of the quadratic form with values in Q/2Z:
              [1],
             Finite quadratic module over Integer Ring with invariants (2, 2)
              Gram matrix of the quadratic form with values in Q/2Z:
              [  1 1/2]
              [1/2   1]]
        """
        from sage.groups.abelian_gps.abelian_group_gap import AbelianGroupGap
        invs = self.invariants()
        # knows how to compute all subgroups
        A = AbelianGroupGap(invs)
        S = A.all_subgroups()
        # over ZZ submodules and subgroups are the same thing.
        submodules = []
        for sub in S:
            gen = [A(g).exponents() for g in sub.gens()]
            gen = [self.linear_combination_of_smith_form_gens(g) for g in gen]
            submodules.append(self.submodule(gen))
        return submodules

    def all_totally_isotropic_submodules(self, bilinear=False):
        r"""
        Return a list of all totally isotropic submodules.

        Be aware that the number of such submodules grows quickly.
        The method works by first creating all subgroups and then discarding the
        non - isotropic ones. This can be time and memory consuming.

        EXAMPLES::

            sage: q = Matrix(QQ,2,[2,1,1,2])/2
            sage: T = TorsionQuadraticForm(q)
            sage: T.all_totally_isotropic_submodules()
            [Finite quadratic module over Integer Ring with invariants ()
            Gram matrix of the quadratic form with values in Q/2Z:
            []]
            sage: T.all_totally_isotropic_submodules(bilinear=True)
            [Finite quadratic module over Integer Ring with invariants ()
            Gram matrix of the quadratic form with values in Q/2Z:
            [], Finite quadratic module over Integer Ring with invariants (2,)
            Gram matrix of the quadratic form with values in Q/2Z:
            [1], Finite quadratic module over Integer Ring with invariants (2,)
            Gram matrix of the quadratic form with values in Q/2Z:
            [1], Finite quadratic module over Integer Ring with invariants (2,)
            Gram matrix of the quadratic form with values in Q/2Z:
            [1]]
        """
        isotropic = []
        n = self.value_module_qf().n
        for sub in self.all_submodules():
            if bilinear:
                q = sub.gram_matrix_bilinear()
            else:
                q = sub.gram_matrix_quadratic()
            if q == 0:
                isotropic.append(sub)
        return isotropic

    @cached_method
    def brown_invariant(self):
        r"""
        Return the Brown invariant of this torsion quadratic form.

        Let `(D,q)` be a torsion quadratic module with values in `\QQ / 2 \ZZ`.
        The Brown invariant `Br(D,q) \in \Zmod{8}` is defined by the equation

        .. MATH::

            \exp \left( \frac{2 \pi i }{8} Br(q)\right) =
            \frac{1}{\sqrt{D}} \sum_{x \in D} \exp(i \pi q(x)).

        The Brown invariant is additive with respect to direct sums of
        torsion quadratic modules.

        OUTPUT:

        - an element of `\Zmod{8}`

        EXAMPLES::

            sage: L = IntegralLattice("D4")
            sage: D = L.discriminant_group()
            sage: D.brown_invariant()
            4

        We require the quadratic form to be defined modulo `2 \ZZ`::

            sage: from sage.modules.torsion_quadratic_module import TorsionQuadraticModule
            sage: V = FreeQuadraticModule(ZZ,3,matrix.identity(3))
            sage: T = TorsionQuadraticModule((1/10)*V, V)
            sage: T.brown_invariant()
            Traceback (most recent call last):
            ...
            ValueError: the torsion quadratic form must have values in QQ / 2 ZZ
        """
        if self._modulus_qf != 2:
            raise ValueError("the torsion quadratic form must have values in "
                             "QQ / 2 ZZ")
        from sage.quadratic_forms.genera.normal_form import collect_small_blocks
        brown = IntegerModRing(8).zero()
        for p in self.annihilator().gen().prime_divisors():
            q = self.primary_part(p).normal_form()
            q = q.gram_matrix_quadratic()
            L = collect_small_blocks(q)
            for qi in L:
                brown += _brown_indecomposable(qi,p)
        return brown

    @cached_method
    def gram_matrix_bilinear(self):
        r"""
        Return the gram matrix with respect to the generators.

        OUTPUT:

        A rational matrix ``G`` with ``G[i,j]`` given by the inner product
        of the `i`-th and `j`-th generator. Its entries are only well
        defined `\mod (V, W)`.

        EXAMPLES::

            sage: from sage.modules.torsion_quadratic_module import TorsionQuadraticModule
            sage: V = FreeQuadraticModule(ZZ, 3, matrix.identity(3)*5)
            sage: T = TorsionQuadraticModule((1/5)*V, V)
            sage: T.gram_matrix_bilinear()
            [1/5   0   0]
            [  0 1/5   0]
            [  0   0 1/5]
        """
        gens = self.gens()
        n = len(gens)
        Q = self.base_ring().fraction_field()
        G = matrix.zero(Q, n)
        for i in range(n):
            for j in range(i+1):
                G[i,j] = G[j,i] = (gens[i] * gens[j]).lift()
        return G

    @cached_method
    def gram_matrix_quadratic(self):
        r"""
        The gram matrix of the quadratic form with respect to the generators.

        OUTPUT:

        - a rational matrix ``Gq`` with ``Gq[i,j] = gens[i]*gens[j]``
          and ``G[i,i] = gens[i].q()``

        EXAMPLES::

            sage: from sage.modules.torsion_quadratic_module import TorsionQuadraticModule
            sage: D4_gram = Matrix(ZZ, [[2,0,0,-1],[0,2,0,-1],[0,0,2,-1],[-1,-1,-1,2]])
            sage: D4 = FreeQuadraticModule(ZZ, 4, D4_gram)
            sage: D4dual = D4.span(D4_gram.inverse())
            sage: discrForm = TorsionQuadraticModule(D4dual, D4)
            sage: discrForm.gram_matrix_quadratic()
            [  1 1/2]
            [1/2   1]
            sage: discrForm.gram_matrix_bilinear()
            [  0 1/2]
            [1/2   0]
        """
        gens = self.gens()
        n = len(gens)
        Q = self.base_ring().fraction_field()
        G = matrix.zero(Q, n)
        for i in range(n):
            for j in range(i):
                G[i,j] = G[j,i] = (gens[i] * gens[j]).lift()
            G[i,i] = gens[i].q().lift()
        return G

    def gens(self):
        r"""
        Return generators of ``self``.

        There is no assumption on the generators except that they
        generate the module.

        EXAMPLES::

            sage: from sage.modules.torsion_quadratic_module import TorsionQuadraticModule
            sage: V = FreeModule(ZZ, 3)
            sage: T = TorsionQuadraticModule(V, 5*V)
            sage: T.gens()
            ((1, 0, 0), (0, 1, 0), (0, 0, 1))
        """
        if self._gens_user is None:
            return self.smith_form_gens()
        return self._gens_user

    def genus(self, signature_pair):
        r"""
        Return the genus defined by ``self`` and the ``signature_pair``.

        EXAMPLES::

<<<<<<< HEAD
            sage: L = IntegralLattice("D4")
            sage: D = L.discriminant_group()
            sage: Gen = D.genus(L.signature_pair())
            sage: Gen == L.genus()
            True
        """
        if not self.is_genus((signature_pair)):
            raise ValueError("this signature=%s and torsion quadratic form do define a genus"%signature_pair)
        from sage.quadratic_forms.genera.genus import (Genus_Symbol_p_adic_ring,
                                                    GenusSymbol_global_ring,
                                                    p_adic_symbol,
                                                    is_GlobalGenus)
=======
            sage: L = IntegralLattice("D4").direct_sum(IntegralLattice("A2"))
            sage: D = L.discriminant_group()
            sage: genus = D.genus(L.signature_pair())
            sage: genus
            Genus of
            None
            Signature:  (6, 0)
            Genus symbol at 2:    1^4:2^-2
            Genus symbol at 3:     1^-5 3^-1
            sage: genus == L.genus()
            True

        Let `H` be an even unimodular lattice of signature `(9, 1)` and suppose
        that `D4` is primitively embedded in `H`. We compute the discriminant
        form of the orthogonal complement of `L` in `H`::

            sage: DK = D.twist(-1)
            sage: DK
            Finite quadratic module over Integer Ring with invariants (2, 6)
            Gram matrix of the quadratic form with values in Q/2Z:
            [  1 1/2]
            [1/2 1/3]

        We know that  `K` has signature `(5, 1)` and thus we can compute
        the genus of `K` as::

            sage: DK.genus((3,1))
            Genus of
            None
            Signature:  (3, 1)
            Genus symbol at 2:    1^2:2^-2
            Genus symbol at 3:     1^-3 3^1

        We can also compute the discriminant group of an odd lattice::

            sage: L = IntegralLattice(matrix.diagonal(range(1,5)))
            sage: D = L.discriminant_group()
            sage: D.genus((4,0))
            Genus of
            None
            Signature:  (4, 0)
            Genus symbol at 2:    [1^-2 2^1 4^1]_6
            Genus symbol at 3:     1^-3 3^1

        TESTS::

            sage: L.genus() == D.genus((4,0))
            True
            sage: D.genus((1,0))
            Traceback (most recent call last):
            TypeError: all local symbols must be of the same dimension
        """
        from sage.quadratic_forms.genera.genus import (Genus_Symbol_p_adic_ring,
                                                    GenusSymbol_global_ring,
                                                    p_adic_symbol,
                                                    is_GlobalGenus,
                                                    _blocks)
>>>>>>> 5000d63e
        from sage.misc.misc_c import prod
        s_plus = signature_pair[0]
        s_minus = signature_pair[1]
        rank = s_plus + s_minus
        D = self.cardinality()
        determinant = (-1)**s_minus * D
        local_symbols = []
        for p in (2*D).prime_divisors():
            D = self.primary_part(p)
            if len(D.invariants()) != 0:
                G_p = D.gram_matrix_quadratic().inverse()
                # get rid of denominators without changeing the local equivalence class
                G_p *= G_p.denominator()**2
                G_p = G_p.change_ring(ZZ)
                local_symbol = p_adic_symbol(G_p, p, D.invariants()[-1].valuation(p))
            else:
                local_symbol = []

            rk = rank - len(D.invariants())
            if rk > 0:
                if p == 2:
<<<<<<< HEAD
                    det = determinant.prime_to_m_part(2) % 8
                    det *= prod([di[2] for di in local_symbol])
                    det = det % 8
                    local_symbol.append([0, rk, det, 0, 0])
                else:
                    det = legendre_symbol(determinant.prime_to_m_part(p),p)
                    det = (det * prod([di[2] for di in local_symbol]))
                    local_symbol.append([0, rk, det])
=======
                    det = determinant.prime_to_m_part(2)
                    det *= prod([di[2] for di in local_symbol])
                    det = det % 8
                    local_symbol.append([ZZ(0), rk, det, ZZ(0), ZZ(0)])
                else:
                    det = legendre_symbol(determinant.prime_to_m_part(p),p)
                    det = (det * prod([di[2] for di in local_symbol]))
                    local_symbol.append([ZZ(0), rk, det])
>>>>>>> 5000d63e
            local_symbol.sort()
            local_symbol = Genus_Symbol_p_adic_ring(p, local_symbol)
            local_symbols.append(local_symbol)

        # This genus has the right discriminant group
        # but it may be empty
        genus = GenusSymbol_global_ring(signature_pair, local_symbols)
<<<<<<< HEAD

        if self.value_module_qf().n != 2:
            raise NotImplementedError(
                "Currently, this is only implemented for even genera. " +
                "Want to help us implement this for odd lattices?")

        # the symbol for p=2 and scale 1 is only well defined mod 4
        # when a jordan block of scale 1 is odd.
        # In this case the symbol is determined by the property
        # that it forms a valid global genus symbol.
        # We simply try out all possibilities untill we reach a valid symbol
        if is_GlobalGenus(genus):
            return genus

        sym2 = local_symbols[0].symbol_tuple_list()

        if sym2[0][0] == 1:
            i = 0
        else:
            i = 1

        # wrong oddity
        sym2[i][4] = (sym2[i][4] + 4) % 8
        local_symbols[0] = Genus_Symbol_p_adic_ring(2, sym2)
        genus = GenusSymbol_global_ring(signature_pair, local_symbols)
        if is_GlobalGenus(genus):
            return genus

        # wrong oddity and det
        if i == 1:
            # if there is a part of scale 0,
            # then that has to change det as well
            sym2[0][2] = (sym2[0][2] + 4) % 8
        sym2[i][2] = (sym2[i][2] + 4) % 8
        local_symbols[0] = Genus_Symbol_p_adic_ring(2, sym2)
        genus = GenusSymbol_global_ring(signature_pair, local_symbols)
        if is_GlobalGenus(genus):
            return genus

        # wrong det
        sym2[i][4] = (sym2[i][4] + 4) % 8
        local_symbols[0] = Genus_Symbol_p_adic_ring(2, sym2)
        genus = GenusSymbol_global_ring(signature_pair, local_symbols)
        if is_GlobalGenus(genus):
            return genus
        else:
            raise AssertionError("oops")

    @cached_method
    def is_degenerate(self):
        r"""
        Return if the underlying bilinear form is degenerate.

        EXAMLES::

            sage: T = TorsionQuadraticForm(matrix([1/27]))
            sage: D = T.submodule([T.gen(0)*3])
            sage: D.is_degenerate()
            True
        """
        return 1 != self.orthogonal_submodule_to(self.gens()).cardinality()
=======
        sym2 = local_symbols[0].symbol_tuple_list()

        if sym2[0][0] != 0:
            sym2 = [[ZZ(0), ZZ(0), ZZ(1), ZZ(0), ZZ(0)]] + sym2
        if len(sym2) <= 1 or sym2[1][0] != 1:
            sym2 = sym2[:1] + [[ZZ(1), ZZ(0), ZZ(1) , ZZ(0), ZZ(0)]] + sym2[1:]
        if len(sym2) <= 2 or sym2[2][0] != 2:
            sym2 = sym2[:2] + [[ZZ(2), ZZ(0), ZZ(1) , ZZ(0), ZZ(0)]] + sym2[2:]

        if self.value_module_qf().n == 1:
            # in this case the blocks of scales 1, 2, 4 are under determined
            # make sure the first 3 symbols are of scales 1, 2, 4
            # i.e. their valuations are 0, 1, 2

            # the form is odd
            block0 = [b for b in _blocks(sym2[0]) if b[3] == 1]

            o = sym2[1][3]
            # no restrictions on determinant and
            # oddity beyond existence
            # but we know if even or odd
            block1 = [b for b in _blocks(sym2[1]) if b[3] == o]


            d = sym2[2][2]
            o = sym2[2][3]
            t = sym2[2][4]
            # if the jordan block of scale 2 is even we know it
            if o == 0:
                block2 = [sym2[2]]
            # if it is odd we know det and oddity mod 4 at least
            else:
                block2 = [b for b in _blocks(sym2[2])
                          if b[3] == o
                          and (b[2] - d) % 4 == 0
                          and (b[4] - t) % 4 == 0
                          and (b[2] - d) % 8 == (b[4] - t) % 8 # if the oddity is altered by 4 then so is the determinant
                          ]
        elif self.value_module_qf().n == 2:
            # the form is even
            block0 = [b for b in _blocks(sym2[0]) if b[3] == 0]

            # if the jordan block of scale 2 is even we know it
            d = sym2[1][2]
            o = sym2[1][3]
            t = sym2[1][4]
            if o == 0:
                block1 = [sym2[1]]
            else:
                # the block is odd and we know det and oddity mod 4
                block1 = [b for b in _blocks(sym2[1])
                          if b[3] == o
                          and (b[2] - d) % 4 == 0
                          and (b[4] - t) % 4 == 0
                          and (b[2] - d) % 8 == (b[4] - t) % 8 # if the oddity is altered by 4 then so is the determinant
                          ]
            # this is completely determined
            block2 = [sym2[2]]
        else:
            raise ValueError("this is not a discriminant form")

        # figure out which symbol defines a genus and return that
        for b0 in block0:
            for b1 in block1:
                for b2 in block2:
                    sym2[:3] = [b0, b1, b2]
                    local_symbols[0] = Genus_Symbol_p_adic_ring(2, sym2)
                    genus = GenusSymbol_global_ring(signature_pair, local_symbols)
                    if is_GlobalGenus(genus):
                        # make the symbol sparse again.
                        i = 0
                        k = 0
                        while i < 3:
                            if sym2[k][1] == 0:
                                sym2.pop(k)
                            else:
                                k = k + 1
                            i = i + 1
                        local_symbols[0] = Genus_Symbol_p_adic_ring(2, sym2)
                        genus = GenusSymbol_global_ring(signature_pair, local_symbols)
                        return genus
        else:
            raise ValueError("this discriminant form and signature do not define a genus")

>>>>>>> 5000d63e

    def is_genus(self, signature_pair, even=True):
        r"""
        Return ``True`` if there is a lattice with this signature and discriminant form.

        TODO:

        - implement the same for odd lattices

        INPUT:

        - signature_pair -- a tuple of non negative integers ``(s_plus, s_minus)``
        - even -- bool (default: ``True``)

        EXAMPLES::

            sage: L = IntegralLattice("D4").direct_sum(IntegralLattice(3 * Matrix(ZZ,2,[2,1,1,2])))
            sage: D = L.discriminant_group()
            sage: D.is_genus((6,0))
            True

        Let us see if there is a lattice in the genus defined by the same discriminant form
        but with a different signature::

            sage: D.is_genus((4,2))
            False
            sage: D.is_genus((16,2))
            True
        """
        s_plus = ZZ(signature_pair[0])
        s_minus = ZZ(signature_pair[1])
        if s_plus<0 or s_minus<0:
            raise ValueError("signature invariants must be non negative")
        rank = s_plus + s_minus
        signature = s_plus - s_minus
        D = self.cardinality()
        det = (-1)**s_minus * D
        if rank < len(self.invariants()):
            return False
        if even and self._modulus_qf != 2:
            raise ValueError("the discriminant form of an even lattice has"
                                 "values modulo 2.")
        if (not even) and not (self._modulus == self._modulus_qf == 1):
            raise ValueError("the discriminant form of an odd lattice has"
                             "values modulo 1.")
        if not even:
            raise NotImplementedError("at the moment sage knows how to do this only for even genera. " +
                                      " Help us to implement this for odd genera.")
        for p in D.prime_divisors():
            # check the determinant conditions
            Q_p = self.primary_part(p)
            gram_p = Q_p.gram_matrix_quadratic()
            length_p = len(Q_p.invariants())
            u = det.prime_to_m_part(p)
            up = gram_p.det().numerator().prime_to_m_part(p)
            if p!=2 and length_p==rank:
                if legendre_symbol(u, p) != legendre_symbol(up, p):
                    return False
            if p == 2:
                if rank % 2 != length_p % 2:
                    return False
                n = (rank - length_p) / 2
                if u % 4 != (-1)**(n % 2) * up % 4:
                    return False
                if rank == length_p:
                    a = QQ(1) / QQ(2)
                    b = QQ(3) / QQ(2)
                    diag = gram_p.diagonal()
                    if not (a in diag or b in diag):
                        if u % 8 !=  up % 8:
                            return False
        if self.brown_invariant() != signature:
            return False
        return True

    def is_isomorphic_to(self, other):
        r"""
        Return if the underlying quadratic forms are isomorphic.

        INPUT:

        - ``other`` -- a torsion quadratic form
        """
        if self._modulus_qf != 2:
            raise NotImplementedError()
        if self.value_module_qf() != other.value_module_qf():
            return False, None
        if self.invariants() != other.invariants():
            return False, None
        if self.is_degenerate() != other.is_degenerate():
            return False, None
        if len(self.invariants())==0:
            return True, (self.gens(), other.gens())
        qf1 = self.normal_form().gram_matrix_quadratic()
        qf2 = other.normal_form().gram_matrix_quadratic()
        isom = (self.normal_form().gens(), other.normal_form().gens())
        if (qf1 - qf2).denominator() != 1: # the bilinear forms agree
            return False, None
        if not self.is_degenerate():
            # check the diagonal agrees too
            if ZZ(2).divides(self.invariants()[-1]) and qf1 != qf2:
                return False, None
            return True, isom
        if len(set(self.invariants())) == 1 and not ZZ(2).divides(self.invariants()[-1]):
            return True, isom
        # now the normal form is not unique anymore.
        ker1 = self.orthogonal_submodule_to(self.gens())
        ker2 = other.orthogonal_submodule_to(other.gens())
        if ker1.invariants() != ker2.invariants():
            return False, None
        #if 2 == self.invariants()[-1]:
        #    d1 = set(ker1.gram_matrix_quadratic().diagonal())
        #    d2 = set(ker2.gram_matrix_quadratic().diagonal())
        #    return d1 == d2
        try:
            isom = _isom_fqf(self,other)
            return True, (self.smith_form_gens(), isom)
        except ValueError:
            return False, None


    def orthogonal_submodule_to(self, S):
        r"""
        Return the submodule orthogonal to ``S``.

        INPUT:

        - ``S`` -- a submodule, list, or tuple of generators

        EXAMPLES::

            sage: from sage.modules.torsion_quadratic_module import TorsionQuadraticModule
            sage: V = FreeModule(ZZ, 10)
            sage: T = TorsionQuadraticModule(V, 3*V)
            sage: S = T.submodule(T.gens()[:5])
            sage: O = T.orthogonal_submodule_to(S)
            sage: O
            Finite quadratic module over Integer Ring with invariants (3, 3, 3, 3, 3)
            Gram matrix of the quadratic form with values in Q/3Z:
            [1 0 0 0 0]
            [0 1 0 0 0]
            [0 0 1 0 0]
            [0 0 0 1 0]
            [0 0 0 0 1]
            sage: O.V() + S.V() == T.V()
            True
        """
        if not isinstance(S,TorsionQuadraticModule):
            S = self.submodule(S)
        else:
            if not S.is_submodule(self):
                raise ValueError("S must be a submodule of this module")

        G = self.V().inner_product_matrix()
        T = self.V().basis_matrix()
        S = S.V().basis_matrix()
        m = self._modulus

        Y = T * G * S.transpose()
        # Elements of the ambient module which pair integrally with self.V()
        integral = Y.inverse() * T
        # Element of the ambient module which pair in mZZ with self.V()
        orthogonal = m * integral
        orthogonal = self.V().span(orthogonal.rows())
        # We have to make sure we get a submodule
        orthogonal = orthogonal.intersection(self.V())
        orthogonal = self.submodule(orthogonal.gens())
        return orthogonal

    @cached_method
    def normal_form(self, partial=False):
        r"""
        Return the normal form of this torsion quadratic module.

        Two torsion quadratic modules are isomorphic if and only if they have
        the same value modules and the same normal form.

        A torsion quadratic module `(T,q)` with values in `\QQ/n\ZZ` is
        in normal form if the rescaled quadratic module `(T, q/n)`
        with values in `\QQ/\ZZ` is in normal form.

        For the definition of normal form see [MirMor2009]_ IV Definition 4.6.
        Below are some of its properties.
        Let `p` be odd and `u` be the smallest non-square modulo `p`.
        The normal form is a diagonal matrix with diagonal entries either `p^n`
        or `u p^n`.

        If `p = 2` is even, then the normal form consists of
        1 x 1 blocks of the form

        .. MATH::

            (0), \quad 2^n(1),\quad 2^n(3),\quad 2^n(5) ,\quad 2^n(7)

        or of `2 \times 2` blocks of the form

        .. MATH::

            2^n
            \left(\begin{matrix}
                2 & 1\\
                1 & 2
            \end{matrix}\right), \quad
            2^n
            \left(\begin{matrix}
                0 & 1\\
                1 & 0
            \end{matrix}\right).

       The blocks are ordered by their valuation.

        INPUT:

        - partial - bool (default: ``False``) return only a partial normal form
          it is not unique but still useful to extract invariants

        OUTPUT:

        - a torsion quadratic module

        EXAMPLES::

            sage: L1=IntegralLattice(matrix([[-2,0,0],[0,1,0],[0,0,4]]))
            sage: L1.discriminant_group().normal_form()
            Finite quadratic module over Integer Ring with invariants (2, 4)
            Gram matrix of the quadratic form with values in Q/Z:
            [1/2   0]
            [  0 1/4]
            sage: L2=IntegralLattice(matrix([[-2,0,0],[0,1,0],[0,0,-4]]))
            sage: L2.discriminant_group().normal_form()
            Finite quadratic module over Integer Ring with invariants (2, 4)
            Gram matrix of the quadratic form with values in Q/Z:
            [1/2   0]
            [  0 1/4]

        We check that :trac:`24864` is fixed::

            sage: L1=IntegralLattice(matrix([[-4,0,0],[0,4,0],[0,0,-2]]))
            sage: AL1=L1.discriminant_group()
            sage: L2=IntegralLattice(matrix([[-4,0,0],[0,-4,0],[0,0,2]]))
            sage: AL2=L2.discriminant_group()
            sage: AL1.normal_form()
            Finite quadratic module over Integer Ring with invariants (2, 4, 4)
            Gram matrix of the quadratic form with values in Q/2Z:
            [1/2   0   0]
            [  0 1/4   0]
            [  0   0 5/4]
            sage: AL2.normal_form()
            Finite quadratic module over Integer Ring with invariants (2, 4, 4)
            Gram matrix of the quadratic form with values in Q/2Z:
            [1/2   0   0]
            [  0 1/4   0]
            [  0   0 5/4]

        Some exotic cases::

            sage: from sage.modules.torsion_quadratic_module import TorsionQuadraticModule
            sage: D4_gram = Matrix(ZZ,4,4,[2,0,0,-1,0,2,0,-1,0,0,2,-1,-1,-1,-1,2])
            sage: D4 = FreeQuadraticModule(ZZ,4,D4_gram)
            sage: D4dual = D4.span(D4_gram.inverse())
            sage: T = TorsionQuadraticModule((1/6)*D4dual,D4)
            sage: T
            Finite quadratic module over Integer Ring with invariants (6, 6, 12, 12)
            Gram matrix of the quadratic form with values in Q/(1/3)Z:
            [1/18 5/36    0    0]
            [5/36 1/18 5/36 5/36]
            [   0 5/36 1/36 1/72]
            [   0 5/36 1/72 1/36]
            sage: T.normal_form()
            Finite quadratic module over Integer Ring with invariants (6, 6, 12, 12)
            Gram matrix of the quadratic form with values in Q/(1/3)Z:
            [ 1/6 1/12    0    0    0    0    0    0]
            [1/12  1/6    0    0    0    0    0    0]
            [   0    0 1/12 1/24    0    0    0    0]
            [   0    0 1/24 1/12    0    0    0    0]
            [   0    0    0    0  1/9    0    0    0]
            [   0    0    0    0    0  1/9    0    0]
            [   0    0    0    0    0    0  1/9    0]
            [   0    0    0    0    0    0    0  1/9]

        TESTS:

        A degenerate case::

            sage: T = TorsionQuadraticModule((1/6)*D4dual, D4, modulus=1/36)
            sage: T.normal_form()
            Finite quadratic module over Integer Ring with invariants (6, 6, 12, 12)
            Gram matrix of the quadratic form with values in Q/(1/18)Z:
            [1/36 1/72    0    0    0    0    0    0]
            [1/72 1/36    0    0    0    0    0    0]
            [   0    0    0    0    0    0    0    0]
            [   0    0    0    0    0    0    0    0]
            [   0    0    0    0    0    0    0    0]
            [   0    0    0    0    0    0    0    0]
            [   0    0    0    0    0    0    0    0]
            [   0    0    0    0    0    0    0    0]
        """
        gens = []
        from sage.quadratic_forms.genera.normal_form import p_adic_normal_form, _normalize
        for p in self.annihilator().gen().prime_divisors():
            D_p = self.primary_part(p)
            q_p = D_p.gram_matrix_quadratic()
            q_p = q_p / D_p._modulus_qf

            # continue with the non-degenerate part
            r = q_p.rank()
            if r != q_p.ncols():
                U = q_p._clear_denom()[0].hermite_form(transformation=True)[1]
            else:
                U = q_p.parent().identity_matrix()
            kernel = U[r:,:]
            nondeg = U[:r,:]
            q_p = nondeg * q_p * nondeg.T

            # the normal form is implemented for p-adic lattices
            # so we should work with the lattice q_p --> q_p^-1
            q_p1 = q_p.inverse()
            prec = self.annihilator().gen().valuation(p) + 5
            D, U = p_adic_normal_form(q_p1, p, precision=2*prec + 5, partial=partial)
            # if we compute the inverse in the p-adics everything explodes --> go to ZZ
            U = U.change_ring(ZZ).inverse().transpose()

            # the inverse is in normal form - so to get a normal form for the original one
            # it is enough to massage each 1x1 resp. 2x2 block.
            U = U.change_ring(Zp(p, type='fixed-mod', prec=prec)).change_ring(ZZ)
            D = U * q_p * U.T * p**q_p.denominator().valuation(p)
            D = D.change_ring(Zp(p, type='fixed-mod', prec=prec))
            _, U1 = _normalize(D, normal_odd=False)
            U = U1.change_ring(ZZ) * U

            # reattach the degenerate part
            nondeg = U * nondeg
            U = nondeg.stack(kernel)

            #apply U to the generators
            n = U.ncols()
            gens_p = []
            for i in range(n):
                g = self.V().zero()
                for j in range(n):
                    g += D_p.gens()[j].lift() * U[i,j]
                gens_p.append(g)
            gens += gens_p
        return self.submodule_with_gens(gens)

    @cached_method
    def orthogonal_group(self, gens=None, check=False):
        r"""
        Orthognal group of the associated torsion quadratic form.

        WARNING:

        This is usually smaller than the orthogonal group of the bilinear form.

        EXAMPLES::

            sage: L = IntegralLattice(2*matrix.identity(3))
            sage: D = L.discriminant_group()
            sage: OD = D.orthogonal_group()
            sage: OD
            Group of isometries of
            Finite quadratic module over Integer Ring with invariants (2, 2, 2)
            Gram matrix of the quadratic form with values in Q/2Z:
            [1/2   0   0]
            [  0 1/2   0]
            [  0   0 1/2]
            generated by 2 elements
            sage: OL = L.orthogonal_group()
            sage: f = OL.an_element()
            sage: fd = D.hom([d*f for d in D.smith_form_gens()])
            sage: OD(fd)
            [0 1 0]
            [1 0 0]
            [0 0 1]
        """
        from sage.groups.fqf_orthogonal.group import FqfOrthogonalGroup
        from sage.groups.fqf_orthogonal.group import _compute_gens
        from sage.groups.abelian_gps.abelian_group_gap import AbelianGroupGap
        from sage.groups.matrix_gps.linear import GL
        from sage.matrix.matrix_space import MatrixSpace
        from sage.rings.all import GF
        from copy import copy
        if gens is not None:
            pass
        elif not self.is_degenerate():
            gens = _compute_gens(self.normal_form()) #are we assuming normal form??
        elif self.invariants()[-1].is_prime():
            p = self.invariants()[-1]
            n = len(self.invariants())
            T = _normalize(self)
            q = T.gram_matrix_quadratic()
            k = len([i for i in range(n) if q[:,i]==0])
            r = n - k
            Idk = matrix.identity(k)
            Idr = matrix.identity(r)
            TR = T.submodule_with_gens(T.gens()[k:])
            gensTR = [TR._to_smith()*g*TR._to_gens() for g in _compute_gens(TR)]
            if k > 0:
                gens = [matrix.block_diagonal([Idk,g]) for g in gensTR]
                gens += [matrix.block_diagonal([g.matrix(),Idr]) for g in GL(k,p).gens()]
            else:
                gens = gensTR
            if k>0 and r>0:
                h = matrix.identity(n)
                for g in MatrixSpace(GF(p),r,k).basis():
                    h[k:,:k] = g
                    gens.append(copy(h))
            gens = [T._to_gens() * g * T._to_smith() for g in gens]
        else:
            # slow brute force implementation
            gens = [matrix(g) for g in _isom_fqf(self)]
        ambient = AbelianGroupGap(self.invariants()).aut()
        gens = [ambient(g) for g in gens]
        gens = tuple(g for g in gens if g != ambient.one())
        return FqfOrthogonalGroup(ambient, gens, self, check=check)

    def primary_part(self, m):
        r"""
        Return the ``m``-primary part of this torsion quadratic module
        as a submodule.

        INPUT:

        - ``m`` -- an integer

        OUTPUT:

        - a submodule

        EXAMPLES::

            sage: from sage.modules.torsion_quadratic_module import TorsionQuadraticModule
            sage: T = TorsionQuadraticModule((1/6)*ZZ^3,ZZ^3)
            sage: T
            Finite quadratic module over Integer Ring with invariants (6, 6, 6)
            Gram matrix of the quadratic form with values in Q/(1/3)Z:
            [1/36    0    0]
            [   0 1/36    0]
            [   0    0 1/36]
            sage: T.primary_part(2)
            Finite quadratic module over Integer Ring with invariants (2, 2, 2)
            Gram matrix of the quadratic form with values in Q/(1/3)Z:
            [1/4   0   0]
            [  0 1/4   0]
            [  0   0 1/4]

        TESTS::

            sage: T == T.primary_part(T.annihilator().gen())
            True
        """
        annihilator = self.annihilator().gen()
        a = annihilator.prime_to_m_part(m)
        return self.submodule( (a*self.V()).gens() )

    def submodule_with_gens(self, gens):
        r"""
        Return a submodule with generators given by ``gens``.

        INPUT:

        - ``gens`` -- a list of generators that convert into ``self``

        OUTPUT:

        - a submodule with the specified generators

        EXAMPLES::

            sage: from sage.modules.torsion_quadratic_module import TorsionQuadraticModule
            sage: V = FreeQuadraticModule(ZZ,3,matrix.identity(3)*10)
            sage: T = TorsionQuadraticModule((1/10)*V, V)
            sage: g = T.gens()
            sage: new_gens = [2*g[0], 5*g[0]]
            sage: T.submodule_with_gens(new_gens)
            Finite quadratic module over Integer Ring with invariants (10,)
            Gram matrix of the quadratic form with values in Q/2Z:
            [2/5   0]
            [  0 1/2]

        The generators do not need to be independent::

            sage: new_gens = [g[0], 2*g[1], g[0], g[1]]
            sage: T.submodule_with_gens(new_gens)
            Finite quadratic module over Integer Ring with invariants (10, 10)
            Gram matrix of the quadratic form with values in Q/2Z:
            [1/10    0 1/10    0]
            [   0  2/5    0  1/5]
            [1/10    0 1/10    0]
            [   0  1/5    0 1/10]

        TESTS:

        Test that things work without specified gens too::

            sage: from sage.modules.torsion_quadratic_module import TorsionQuadraticModule
            sage: V = FreeQuadraticModule(ZZ,3,matrix.identity(3)*5)
            sage: T = TorsionQuadraticModule((1/5)*V, V)
            sage: T
            Finite quadratic module over Integer Ring with invariants (5, 5, 5)
            Gram matrix of the quadratic form with values in Q/Z:
            [1/5   0   0]
            [  0 1/5   0]
            [  0   0 1/5]
            sage: T.submodule(T.gens()[:2])
            Finite quadratic module over Integer Ring with invariants (5, 5)
            Gram matrix of the quadratic form with values in Q/Z:
            [1/5   0]
            [  0 1/5]
        """
        gens = [self(v) for v in gens]
        V = self.V().submodule([v.lift() for v in gens]) + self._W
        W = self.W()
        return TorsionQuadraticModule(V, W, gens=gens, modulus=self._modulus,
                                      modulus_qf=self._modulus_qf, check=False)

    def twist(self, s):
        r"""
        Return the torsion quadratic module with quadratic form scaled by ``s``.

        If the old form was defined modulo `n`, then the new form is defined
        modulo `n s`.

        INPUT:

        - ``s`` - a rational number

        EXAMPLES::

            sage: q = TorsionQuadraticForm(matrix.diagonal([3/9, 1/9]))
            sage: q.twist(-1)
            Finite quadratic module over Integer Ring with invariants (3, 9)
            Gram matrix of the quadratic form with values in Q/Z:
            [2/3   0]
            [  0 8/9]

        This form is defined modulo `3`::

            sage: q.twist(3)
            Finite quadratic module over Integer Ring with invariants (3, 9)
            Gram matrix of the quadratic form with values in Q/3Z:
            [  1   0]
            [  0 1/3]

        The next form is defined modulo `4`::

            sage: q.twist(4)
            Finite quadratic module over Integer Ring with invariants (3, 9)
            Gram matrix of the quadratic form with values in Q/4Z:
            [4/3   0]
            [  0 4/9]
        """
        s = self.base_ring().fraction_field()(s)
        n = self.V().degree()
        inner_product_matrix = s * self.V().inner_product_matrix()
        ambient = FreeQuadraticModule(self.base_ring(), n, inner_product_matrix)
        V = ambient.span(self.V().basis())
        W = ambient.span(self.W().basis())
        modulus = s.abs() * self._modulus
        modulus_qf = s.abs() * self._modulus_qf
        return TorsionQuadraticModule(V, W, modulus=modulus, modulus_qf=modulus_qf)

    def value_module(self):
        r"""
        Return `\QQ / m\ZZ` with `m = (V, W)`.

        This is where the inner product takes values.

        EXAMPLES::

            sage: A2 = Matrix(ZZ, 2, 2, [2,-1,-1,2])
            sage: L = IntegralLattice(2*A2)
            sage: D = L.discriminant_group()
            sage: D
            Finite quadratic module over Integer Ring with invariants (2, 6)
            Gram matrix of the quadratic form with values in Q/2Z:
            [  1 1/2]
            [1/2 1/3]
            sage: D.value_module()
            Q/Z
        """
        return QmodnZ(self._modulus)

    def value_module_qf(self):
        r"""
        Return `\QQ / n\ZZ` with `n\ZZ = (V,W) + \ZZ \{ (w,w) | w \in W \}`.

        This is where the torsion quadratic form takes values.

        EXAMPLES::

            sage: A2 = Matrix(ZZ, 2, 2, [2,-1,-1,2])
            sage: L = IntegralLattice(2*A2)
            sage: D = L.discriminant_group()
            sage: D
            Finite quadratic module over Integer Ring with invariants (2, 6)
            Gram matrix of the quadratic form with values in Q/2Z:
            [  1 1/2]
            [1/2 1/3]
            sage: D.value_module_qf()
            Q/2Z
        """
        return QmodnZ(self._modulus_qf)

    def to_smith(self):
        r"""
        Return the transformation matrix from the user to smith form generators.

        To go in the other direction use :meth:`to_gens`.

        OUTPUT:

        - an integer matrix

        EXAMLES::

            sage: L2 = IntegralLattice(3 * matrix([[-2,0,0],[0,1,0],[0,0,-4]]))
            sage: D = L2.discriminant_group().normal_form()
            sage: D
            Finite quadratic module over Integer Ring with invariants (3, 6, 12)
            Gram matrix of the quadratic form with values in Q/Z:
            [1/2   0   0   0   0]
            [  0 1/4   0   0   0]
            [  0   0 1/3   0   0]
            [  0   0   0 1/3   0]
            [  0   0   0   0 2/3]
            sage: D.to_smith()
            [0 3 0]
            [0 0 3]
            [0 2 0]
            [1 0 0]
            [0 0 4]
            sage: T = D.to_smith()*D.to_gens()
            sage: T
            [ 3  0 33  0  0]
            [ 0 33  0  0  3]
            [ 2  0 22  0  0]
            [ 0  0  0  1  0]
            [ 0 44  0  0  4]

        The matrix `T` now satisfies a certain congruence::

            sage: for i in range(T.nrows()):
            ....:     T[:,i] = T[:,i] % D.gens()[i].order()
            sage: T
            [1 0 0 0 0]
            [0 1 0 0 0]
            [0 0 1 0 0]
            [0 0 0 1 0]
            [0 0 0 0 1]
        """
        to_smith = matrix(self.base_ring(), [t.vector() for t in self.gens()])
        return to_smith

    @cached_method
    def to_gens(self):
        r"""
        Return the transformation matrix from smith form to user generators.

        To go in the other direction use :meth:`to_smith`.

        OUTPUT:

        - an integer matrix

        EXAMPLES::

            sage: L2 = IntegralLattice(3 * matrix([[-2,0,0],[0,1,0],[0,0,-4]]))
            sage: D = L2.discriminant_group().normal_form()
            sage: D
            Finite quadratic module over Integer Ring with invariants (3, 6, 12)
            Gram matrix of the quadratic form with values in Q/Z:
            [1/2   0   0   0   0]
            [  0 1/4   0   0   0]
            [  0   0 1/3   0   0]
            [  0   0   0 1/3   0]
            [  0   0   0   0 2/3]
            sage: D.to_gens()
            [ 0  0  0  1  0]
            [ 1  0 11  0  0]
            [ 0 11  0  0  1]
            sage: T = D.to_gens()*D.to_smith()
            sage: T
            [ 1  0  0]
            [ 0 25  0]
            [ 0  0 37]

        This matrix satisfies the congruence::

            sage: for i in range(T.ncols()):
            ....:     T[:, i] = T[:, i] % D.smith_form_gens()[i].order()
            sage: T
            [1 0 0]
            [0 1 0]
            [0 0 1]
        """
        invs = self.invariants()
        R = IntegerModRing(invs[-1])
        E = matrix.identity(R, len(invs))
        # view self as a submodule of (ZZ/nZZ)^(len(invs))
        B = self.to_smith().change_ring(R)
        for k in range(B.ncols()):
            B[:, k] *= invs[-1] // invs[k]
            E[:, k] *= invs[-1] // invs[k]
        to_gens = B.solve_left(E)
        to_gens = to_gens.change_ring(ZZ)
        # double check that we did not mess up
        # tmp = to_gens * self.to_smith()
        # E = matrix.identity(R, len(invs))
        # for k in range(E.ncols()):
        #     assert 0 == (tmp[:, k]-E[:, k]) % invs[k]
        return to_gens

    def direct_sum(self, other, return_more=False):
        r"""
        """
        V, fVs, fVo = self.V().direct_sum(other.V(),return_embeddings=True)
        W = self.W().direct_sum(other.W())
        n = len(self.V().gens())
        T = TorsionQuadraticModule(V, W, modulus=self._modulus)
        fs = self.hom([fVs(g.lift()) for g in self.gens()], T)
        fo = other.hom([fVo(g.lift()) for g in other.gens()], T)
        if return_more:
            return T, fs, fo, fVs, fVo
        else:
            return T, fs, fo

    def _subgroup_to_gap(self, S):
        r"""
        """
        A = self.orthogonal_group().domain()
        gensS = [A(self(s)).gap() for s in S.gens()]
        Sgap = A.gap().Subgroup(gensS)
        return Sgap

    def _subgroup_from_gap(self, S):
        r"""
        """
        A = self.orthogonal_group().domain()
        S = self.submodule([self.linear_combination_of_smith_form_gens(
                            A(g).exponents())
                            for g in S.GeneratorsOfGroup()])
        return S

    def stab(self, G, S):
        r"""
        """
        Oq = self.orthogonal_group()
        mu = libgap.function_factory("mu:=function(x,g) return(Image(g,x)); end;")
        stab = libgap.Stabilizer(G.gap(), Sgap, mu)
        return stab

    def subgroup_representatives(self, H, G, algorithm="hulpke", return_stabilizers=False,
                                 order=None, max_order=None, g=None):
        r"""
        Return representatives of the subgroups of `H` modulo the action of `G`.

        INPUT:

        - ``H`` -- a submodule of `self`

        - ``G`` -- a group of automorphisms

          * ``"hulpke"`` -- following an algorithm of A. Hulpke

          * ``"brute force""`` -- enumerates all subgroups first and takes orbits.

        OUTPUT:

        - a list of submodules

        EXAMPLES::

            sage: T = TorsionQuadraticForm(matrix.diagonal([2/3,2/9,4/9]))
            sage: G = T.orthogonal_group()
            sage: subs1 = T.subgroup_representatives(T, G, algorithm="hulpke")
            sage: subs2 = T.subgroup_representatives(T, G, algorithm="brute force")
            sage: len(subs1) == len(subs2)
            True
        """
        if max_order is None:
            max_order = self.cardinality()
        A = G.domain()
        Hgap = A.subgroup([A(self(h)) for h in H.gens()]).gap()
        from sage.libs.gap.libgap import libgap
        if algorithm=="brute force":
            mu = libgap.function_factory("mu:=function(x,g) return(Image(g,x)); end;")
            all_subgroups = Hgap.AllSubgroups()
            subgroup_reps = G.gap().ExternalOrbitsStabilizers(all_subgroups, mu)
            # take a representative in each orbit
            subgroup_reps = [dict([['repr', S.Representative()],['stab', S.Stabilizer()]]) for S in subgroup_reps]
        elif algorithm == "hulpke":
            from sage.env import SAGE_EXTCODE
            gapcode = SAGE_EXTCODE + '/gap/subgroup_orbits/subgroup_orbits.g'
            libgap.Read(gapcode)
            subgroup_reps = libgap.function_factory("SubgroupRepresentatives")
            subgroup_reps = [dict(S) for S in subgroup_reps(Hgap, G, max_order)]
        elif algorithm =="elementary abelian":
            if not H.invariants()[-1].is_prime():
                raise ValueError("")
            from sage.env import SAGE_EXTCODE
            gapcode = SAGE_EXTCODE + '/gap/subgroup_orbits/subgroup_orbits.g'
            libgap.Read(gapcode)
            subgroup_reps = libgap.function_factory("SubgroupRepresentatives_elementary_equiv")
            subgroup_reps = [dict(S) for S in subgroup_reps(Hgap, G, order, g)]
        else:
            raise ValueError("not a valid algorithm")
        # convert back to sage
        if return_stabilizers:
            subgroup_reps = [[self._subgroup_from_gap(S['repr']),G.subgroup(S['stab'].GeneratorsOfGroup())] for S in subgroup_reps]
            #for sub in subgroup_reps:
            #    S = sub[0]
            #    stab = sub[1]
            #    assert all(self(s)*g in S for s in S.gens() for g in stab.gens())
        else:
            subgroup_reps = [self._subgroup_from_gap(S['repr']) for S in subgroup_reps]
        #subgroup_reps = map(self._subgroup_from_gap, subgroup_reps)
        return subgroup_reps

    def all_primitive_prime_equiv(self, other, H1, H2, G1, G2, h1, h2, glue_valuation):
        r"""
        Return all totally isotropic subgroups `S` of `H1 + H2` such that
        ``H1 & S == 1`` and ``H2 & S = 1`` modulo the subgroup
        G of the orthogonal group of self

        Input:

        - ``H1``, ``H2`` -- subgroups of ``self``, ``other``
        - ``G1``, ``G2`` -- subgroups of ``self``, ``other``
        - ``h1``, ``h2`` -- elements in the center of ``G1``, ``G2``
        - ``g`` -- non negative integer; the glue order `p^g`

        EXAMPLES::

            sage: q1 = TorsionQuadraticForm(matrix.diagonal([2/3,2/27]))
            sage: q2 = TorsionQuadraticForm(matrix.diagonal([2/3,2/9]))
            sage: q, fs , fo = q1.direct_sum(q2)
            sage: q.all_primitive_modulo(3*fs.image(),fo.image())
        """
        h1 = G1.subgroup([h1]).gen(0)
        h2 = G2.subgroup([h2]).gen(0)
        if not h1 in G1:#.center():
            raise ValueError()
        if not h2 in G2:#.center():
            raise ValueError()
        glue_valuation = ZZ(glue_valuation)
        if not glue_valuation >= 0:
            raise ValueError()
        D, i1, i2, iV1, iV2 = self.direct_sum(other)
        OD = D.orthogonal_group()
        embedG1, embedG2 = direct_sum_embed(D, i1, i2, OD, G1, G2)

        from sage.libs.gap.libgap import libgap
        from sage.env import SAGE_EXTCODE
        gapcode = SAGE_EXTCODE + '/gap/subgroup_orbits/subgroup_orbits.g'
        libgap.Read(gapcode)
        OnSubgroups = libgap.function_factory("OnSubgroups")

        primitive_extensions = []
        if glue_valuation == 0:
            gens = embedG1.Image(G1.gap()).GeneratorsOfGroup()
            gens = gens.Concatenation(embedG2.Image(G2.gap()).GeneratorsOfGroup())
            return [[D.submodule([]),OD.subgroup(gens)]]
        if H1.cardinality()==1 or H2.cardinality()==1:
            return []
        p1 = H1.invariants()[-1]
        p2 = H2.invariants()[-1]
        if p1 != p2:
            raise ValueError("invariants do not match")
        if not p1.is_prime():
            raise ValueError("not a prime number")
        p = p1

        glue_order = p**glue_valuation

        # these may not be invariant subspaces!!! ---> crap
        subs1 = self.subgroup_representatives(H1, G1, algorithm="elementary abelian",
                                              return_stabilizers=True, order=glue_order, g=h1.gap())
        subs2 = other.subgroup_representatives(H2, G2, algorithm="elementary abelian",
                                               return_stabilizers=True, order=glue_order, g=h2.gap())
        subs1 = [[_normalize(s[0].twist(-1)),s[0],s[1]] for s in subs1]
        subs2 = [[_normalize(s[0]),s[0],s[1]] for s in subs2]


        #subs1 = [[s[0], s[0].orthogonal_group().subgroup(s[1].gens())] for s in subs1]
        #subs2 = [[s[0], s[0].orthogonal_group().subgroup(s[1].gens())] for s in subs2]


        for S1 in subs1:
            S1n, S1, stab1 = S1
            n = len(S1.gens())
            for S2 in subs2:
                S2n, S2, stab2 = S2
                q1 = S1n.gram_matrix_quadratic()
                q2 = S2n.gram_matrix_quadratic()
                if q1 != q2:
                    continue
                # there is a glue map

                O1 = S1.orthogonal_group()
                O2 = S2.orthogonal_group()

                A1 = O1.domain()
                A2 = O2.domain()
                gens1 = [A1(g).gap() for g in S1n.gens()]
                gens2 = [A2(g).gap() for g in S2n.gens()]

                phi = A1.gap().GroupHomomorphismByImages(A2.gap(), gens1, gens2)

                h1_on_S2 = phi.InducedAutomorphism(O1(h1).gap())
                h2_on_S2 = O2(h2).gap()
                if not O2.gap().IsConjugate(h1_on_S2, h2_on_S2):
                    # this glue map cannot be modified to be equivariant
                    continue
                else:
                    # make it equivariant
                    g = O2.gap().RepresentativeAction(h1_on_S2, h2_on_S2)
                    phi = phi*g
                assert h2_on_S2==phi.InducedAutomorphism(O1(h1).gap())

                center = O2.gap().Centraliser(h2_on_S2)

                stab1phi= [phi.InducedAutomorphism(O1(g).gap()) for g in stab1.gens()]
                stab1phi = center.Subgroup(stab1phi)

                stab2c = O2.subgroup(stab2.gens())
                reps = center.DoubleCosetRepsAndSizes(stab2c,stab1phi)

                for g in reps:
                    g = g[0]
                    phig = phi*g
                    g = O2(g)
                    gens = [i1(S1n.gen(k)) + i2(S2n.gen(k)*g) for k in range(n)]
                    ext = D.submodule(gens)
                    # we also need the centralizer of h1 x h2 in S1 x S2
                    ###############################
                    phig_graph = OD.domain().subgroup([OD.domain()(a) for a in gens]).gap()
                    S1_times_S2 =  [embedG1.Image(s.gap()) for s in stab1.gens()]
                    S1_times_S2 += [embedG2.Image(s.gap()) for s in stab2.gens()]
                    S1_times_S2 = OD.gap().Subgroup(S1_times_S2)
                    stab = S1_times_S2.Stabilizer(phig_graph, OnSubgroups).GeneratorsOfGroup()
                    ##############################
                    primitive_extensions.append([ext, OD.subgroup(stab)])
        return primitive_extensions


    def all_primitive(self, other, H1, H2, G1, G2, h1=None, h2=None, glue_order=None):
        r"""
        Return all totally isotropic subgroups `S` of `H1 + H2` such that
        ``H1 & S == 1`` and ``H2 & S = 1`` modulo the subgroup
        G of the orthogonal group of self

        Input:

        - ``H1``, ``H2`` -- subgroups of ``self``, ``other``
        - ``G1``, ``G2`` -- subgroups of ``self``, ``other``
        - ``h1``, ``h2`` -- elements in the center of ``G1``, ``G2``

        EXAMPLES::

            sage: q1 = TorsionQuadraticForm(matrix.diagonal([2/3,2/27]))
            sage: q2 = TorsionQuadraticForm(matrix.diagonal([2/3,2/9]))
            sage: q, fs , fo = q1.direct_sum(q2)
            sage: q.all_primitive_modulo(3*fs.image(),fo.image())
        """
        if h1 is None:
            h1 = G1.one()
        if h2 is None:
            h2 = G2.one()
        if glue_order is None:
            glue_order = ZZ.gcd(H1.cardinality(), H2.cardinality())
        h1 = G1.subgroup([h1]).gen(0)
        h2 = G2.subgroup([h2]).gen(0)
        if not h1 in G1:#.center():
            raise ValueError()
        if not h2 in G2:#.center():
            raise ValueError()
        if not glue_order > 0:
            raise ValueError()
        if not (H1.is_submodule(self) and H2.is_submodule(other)):
            raise ValueError()

        D, i1, i2, iV1, iV2 = self.direct_sum(other)
        OD = D.orthogonal_group()
        embedG1, embedG2 = direct_sum_embed(D, i1, i2, OD, G1, G2)

        from sage.libs.gap.libgap import libgap
        from sage.env import SAGE_EXTCODE
        gapcode = SAGE_EXTCODE + '/gap/subgroup_orbits/subgroup_orbits.g'
        libgap.Read(gapcode)
        OnSubgroups = libgap.function_factory("OnSubgroups")

        primitive_extensions = []
        if glue_order == 1:
            gens = embedG1.Image(G1.gap()).GeneratorsOfGroup()
            gens = gens.Concatenation(embedG2.Image(G2.gap()).GeneratorsOfGroup())
            return [[D.submodule([]),OD.subgroup(gens)]]
        if H1.cardinality()==1 or H2.cardinality()==1:
            return []

        # these may not be invariant subspaces!!! ---> crap
        subs1 = self.subgroup_representatives(H1, G1, algorithm="hulpke",
                                              return_stabilizers=True,
                                              order=glue_order, g=h1.gap())
        subs2 = other.subgroup_representatives(H2, G2, algorithm="hulpke",
                                               return_stabilizers=True,
                                               order=glue_order, g=h2.gap())


        for S1 in subs1:
            S1, stab1 = S1
            for S2 in subs2:
                S2, stab2 = S2

                is_isom, isom = S1.is_isomorphic_to(S2.twist(-1))
                if not is_isom:
                    continue
                isom = [isom[0],[S2(g) for g in isom[1]]]

                # there are glue maps
                O1 = S1.orthogonal_group()
                O2 = S2.orthogonal_group()

                A1 = O1.domain()
                A2 = O2.domain()
                gens1 = [A1(g).gap() for g in isom[0]]
                gens2 = [A2((g)).gap() for g in isom[1]]

                # create a glue map
                phi = A1.gap().GroupHomomorphismByImages(A2.gap(), gens1, gens2)

                h1_on_S2 = phi.InducedAutomorphism(O1(h1,False).gap())
                h2_on_S2 = O2(h2, False).gap()
                if not O2.gap().IsConjugate(h2_on_S2, h1_on_S2):
                    # this glue map cannot be modified to be equivariant
                    continue
                else:
                    # make it equivariant
                    g = O2.gap().RepresentativeAction(h2_on_S2, h1_on_S2)
                    phi = phi*g
                assert h2_on_S2==phi.InducedAutomorphism(O1(h1).gap())

                center = O2.gap().Centraliser(h2_on_S2)
                stab1phi= [phi.InducedAutomorphism(O1(g,False).gap()) for g in stab1.gens()]
                stab1phi = center.Subgroup(stab1phi)
                stab2c = O2.subgroup(O2(g,False) for g in stab2.gens())
                reps = center.DoubleCosetRepsAndSizes(stab2c,stab1phi)

                for g in reps:
                    g = g[0]
                    phig = phi*g
                    g = O2(g,False)
                    gens = [i1(isom[0][k]) + i2(isom[1][k]*g) for k in range(len(isom[0]))]
                    ext = D.submodule(gens)
                    # we also need the centralizer of h1 x h2 in S1 x S2
                    ###############################
                    phig_graph = OD.domain().subgroup([OD.domain()(a) for a in gens]).gap()
                    S1_times_S2 =  [embedG1.Image(s.gap()) for s in stab1.gens()]
                    S1_times_S2 += [embedG2.Image(s.gap()) for s in stab2.gens()]
                    S1_times_S2 = OD.gap().Subgroup(S1_times_S2)
                    stab = S1_times_S2.Stabilizer(phig_graph, OnSubgroups).GeneratorsOfGroup()
                    ##############################
                    primitive_extensions.append([ext, OD.subgroup(stab)])
        return primitive_extensions, iV1, iV2


def _isom_fqf(A, B=None):
    r"""
    Return isometries from `A` to `B`.

    INPUT:

    - ``A`` -- a torsion quadratic module
    - ``B`` -- (default: ``None``) a torsion quadratic module

    OUTPUT:

    A list of generators of the orthogonal group of A.
    If ``B`` is given returns instead an isometry of `A` and `B` or
    raises an ``ValueError`` if `A` and `B` are not isometric
    """
    if B is None:
        B = A
        automorphisms = True
    else:
        automorphisms = False
    if A.invariants() != B.invariants():
        raise ValueError()
    na = len(A.smith_form_gens())
    nb = len(B.smith_form_gens())

    b_cand = [[b for b in B if b.q()==a.q() and b.order() == a.order()] for a in A.smith_form_gens()]

    res = []
    G = B.orthogonal_group(tuple(res))
    ambient = G.ambient()
    waiting = [[]]
    while len(waiting) > 0:
        f = waiting.pop()
        i = len(f)
        if i == na:
            if not automorphisms:
                return f
            g = ambient(matrix(f))
            if not g in G:
                res.append(tuple(f))
                G = B.orthogonal_group(tuple(ambient(s.matrix()) for s in G.gens())+(g,))
                waiting = _orbits(G, waiting)
            continue
        a = A.smith_form_gens()[i]
        card = ZZ.prod(A.smith_form_gen(k).order() for k in range(i+1))
        for b in b_cand[i]:
            if all(b.b(f[k])==a.b(A.smith_form_gens()[k]) for k in range(i)):
                fnew = f + [b]
                # check that the elements of fnew are independent
                if B.submodule(fnew).cardinality() == card:
                    waiting.append(fnew)

    if len(res) == 0:
        raise ValueError()
    return res

def _orbits(G, L):
    r"""
    Return the orbits of L under G.

    INPUT:

    - G a torsion orthogonal group
    - L a list of tuples of elements of the domain of G

    EXAMPLES::

        sage:
        sage:
    """
    D = G.invariant_form()
    A = G.domain()
    L = libgap([[A(g).gap() for g in f] for f in L])
    orb = G.gap().Orbits(L,libgap.OnTuples)
    orb = [g[0] for g in orb]
    orb = [[D.linear_combination_of_smith_form_gens(A(g).exponents()) for g in f] for f in orb]
    return orb


def _brown_indecomposable(q, p):
    r"""
    Return the Brown invariant of the indecomposable form ``q``.

    The values are taken from Table 2.1 in [Shim2016]_.

    INPUT:

    - ``q`` - an indecomposable quadratic form represented by a
      rational `1 \times 1` or `2 \times 2` matrix
    - ``p`` - a prime number

    EXAMPLES::

        sage: from sage.modules.torsion_quadratic_module import _brown_indecomposable
        sage: q = Matrix(QQ, [1/3])
        sage: _brown_indecomposable(q,3)
        6
        sage: q = Matrix(QQ, [2/3])
        sage: _brown_indecomposable(q,3)
        2
        sage: q = Matrix(QQ, [5/4])
        sage: _brown_indecomposable(q,2)
        5
        sage: q = Matrix(QQ, [7/4])
        sage: _brown_indecomposable(q,2)
        7
        sage: q = Matrix(QQ, 2, [0,1,1,0])/2
        sage: _brown_indecomposable(q,2)
        0
        sage: q = Matrix(QQ, 2, [2,1,1,2])/2
        sage: _brown_indecomposable(q,2)
        4
    """
    v = q.denominator().valuation(p)
    if p == 2:
        # brown(U) = 0
        if q.ncols() == 2:
            if q[0,0].valuation(2)>v+1 and q[1,1].valuation(2)>v+1:
                # type U
                return mod(0, 8)
            else:
                # type V
                return mod(4*v, 8)
        u = q[0,0].numerator()
        return mod(u + v*(u**2 - 1)/2, 8)
    if p % 4 == 1:
        e = -1
    if p % 4 == 3:
        e = 1
    if v % 2 == 1:
        u = q[0,0].numerator()//2
        if legendre_symbol(u,p) == 1:
            return mod(1 + e, 8)
        else:
            return mod(-3 + e, 8)
    return mod(0, 8)

def _normalize(D):
    r"""
    INPUT:

    - a possibly degenerate torsion quadratic form

    OUTPUT:

    - a normal form
    """
    if D.cardinality() == 1:
        return D
    D = D.normal_form()
    if not D.is_degenerate():
        return D
    p = D.invariants()[-1]
    if not p.is_prime():
        raise ValueError("")
    gens = list(D.gens())
    kerb = D.orthogonal_submodule_to(D)
    n = len(gens)

    kergens = [gens[i] for i in range(n) if gens[i] in kerb]
    nondeg = [gens[i] for i in range(n) if not gens[i] in kerb]
    k = len(kergens)

    for i in range(k):
        if kergens[i].q()==1:
            for j in range(i+1, k):
                if kergens[j].q() == 1:
                    kergens[j] += kergens[i]
            kergens = kergens[:i] + kergens[i+1:] + [kergens[i]]
            break
    gens = kergens + nondeg
    # translate all others to the kernel of q
    return D.submodule_with_gens(gens)

def direct_sum_embed(D, i1, i2, OD, G1, G2):
    r"""

    EXAMPLES::

        sage: from sage.modules.torsion_quadratic_module import direct_sum_embed
        sage: T = TorsionQuadraticForm(matrix.diagonal([2/3]*3))
        sage: T1 = TorsionQuadraticForm(matrix.diagonal([2/3]*3))
        sage: T2 = TorsionQuadraticForm(matrix.diagonal([2/3]*2))
        sage: D, i1, i2 = T1.direct_sum(T2)
        sage: OD = D.orthogonal_group()
        sage: G1 = T1.orthogonal_group()
        sage: G2 = T2.orthogonal_group()
        sage: phi1, phi2 = direct_sum_embed(D,i1,i2,OD,G1,G2)
    """
    Dgap = OD.domain()
    direct_sum_gens = [(Dgap(D(g))).gap() for g in i1.image().gens() + i2.image().gens()]

    n1 = len(i1.image().gens())
    n2 = len(i2.image().gens())
    gensG1_imgs = []
    for f in G1.gens():
        imgs = [Dgap(i1(a*f)).gap() for a in i1.domain().gens()]
        imgs += direct_sum_gens[n1:]
        f = Dgap.gap().GroupHomomorphismByImages(Dgap.gap(), direct_sum_gens, imgs)
        gensG1_imgs.append(f)
    embed1 = G1.gap().GroupHomomorphismByImages(OD.gap(),[g.gap() for g in G1.gens()], gensG1_imgs)

    gensG2_imgs = []
    for f in G2.gens():
        imgs = [Dgap(i2(a*f)).gap() for a in i2.domain().gens()]
        imgs = direct_sum_gens[:n1] + imgs
        f = Dgap.gap().GroupHomomorphismByImages(Dgap.gap(), direct_sum_gens, imgs)
        gensG2_imgs.append(f)
    embed2 = G2.gap().GroupHomomorphismByImages(OD.gap(),[g.gap() for g in G2.gens()], gensG2_imgs)
    return embed1, embed2<|MERGE_RESOLUTION|>--- conflicted
+++ resolved
@@ -590,20 +590,6 @@
 
         EXAMPLES::
 
-<<<<<<< HEAD
-            sage: L = IntegralLattice("D4")
-            sage: D = L.discriminant_group()
-            sage: Gen = D.genus(L.signature_pair())
-            sage: Gen == L.genus()
-            True
-        """
-        if not self.is_genus((signature_pair)):
-            raise ValueError("this signature=%s and torsion quadratic form do define a genus"%signature_pair)
-        from sage.quadratic_forms.genera.genus import (Genus_Symbol_p_adic_ring,
-                                                    GenusSymbol_global_ring,
-                                                    p_adic_symbol,
-                                                    is_GlobalGenus)
-=======
             sage: L = IntegralLattice("D4").direct_sum(IntegralLattice("A2"))
             sage: D = L.discriminant_group()
             sage: genus = D.genus(L.signature_pair())
@@ -656,12 +642,13 @@
             Traceback (most recent call last):
             TypeError: all local symbols must be of the same dimension
         """
+        if not self.is_genus((signature_pair)):
+            raise ValueError("this signature=%s and torsion quadratic form do define a genus"%signature_pair)
         from sage.quadratic_forms.genera.genus import (Genus_Symbol_p_adic_ring,
                                                     GenusSymbol_global_ring,
                                                     p_adic_symbol,
                                                     is_GlobalGenus,
                                                     _blocks)
->>>>>>> 5000d63e
         from sage.misc.misc_c import prod
         s_plus = signature_pair[0]
         s_minus = signature_pair[1]
@@ -683,16 +670,6 @@
             rk = rank - len(D.invariants())
             if rk > 0:
                 if p == 2:
-<<<<<<< HEAD
-                    det = determinant.prime_to_m_part(2) % 8
-                    det *= prod([di[2] for di in local_symbol])
-                    det = det % 8
-                    local_symbol.append([0, rk, det, 0, 0])
-                else:
-                    det = legendre_symbol(determinant.prime_to_m_part(p),p)
-                    det = (det * prod([di[2] for di in local_symbol]))
-                    local_symbol.append([0, rk, det])
-=======
                     det = determinant.prime_to_m_part(2)
                     det *= prod([di[2] for di in local_symbol])
                     det = det % 8
@@ -701,7 +678,6 @@
                     det = legendre_symbol(determinant.prime_to_m_part(p),p)
                     det = (det * prod([di[2] for di in local_symbol]))
                     local_symbol.append([ZZ(0), rk, det])
->>>>>>> 5000d63e
             local_symbol.sort()
             local_symbol = Genus_Symbol_p_adic_ring(p, local_symbol)
             local_symbols.append(local_symbol)
@@ -709,69 +685,6 @@
         # This genus has the right discriminant group
         # but it may be empty
         genus = GenusSymbol_global_ring(signature_pair, local_symbols)
-<<<<<<< HEAD
-
-        if self.value_module_qf().n != 2:
-            raise NotImplementedError(
-                "Currently, this is only implemented for even genera. " +
-                "Want to help us implement this for odd lattices?")
-
-        # the symbol for p=2 and scale 1 is only well defined mod 4
-        # when a jordan block of scale 1 is odd.
-        # In this case the symbol is determined by the property
-        # that it forms a valid global genus symbol.
-        # We simply try out all possibilities untill we reach a valid symbol
-        if is_GlobalGenus(genus):
-            return genus
-
-        sym2 = local_symbols[0].symbol_tuple_list()
-
-        if sym2[0][0] == 1:
-            i = 0
-        else:
-            i = 1
-
-        # wrong oddity
-        sym2[i][4] = (sym2[i][4] + 4) % 8
-        local_symbols[0] = Genus_Symbol_p_adic_ring(2, sym2)
-        genus = GenusSymbol_global_ring(signature_pair, local_symbols)
-        if is_GlobalGenus(genus):
-            return genus
-
-        # wrong oddity and det
-        if i == 1:
-            # if there is a part of scale 0,
-            # then that has to change det as well
-            sym2[0][2] = (sym2[0][2] + 4) % 8
-        sym2[i][2] = (sym2[i][2] + 4) % 8
-        local_symbols[0] = Genus_Symbol_p_adic_ring(2, sym2)
-        genus = GenusSymbol_global_ring(signature_pair, local_symbols)
-        if is_GlobalGenus(genus):
-            return genus
-
-        # wrong det
-        sym2[i][4] = (sym2[i][4] + 4) % 8
-        local_symbols[0] = Genus_Symbol_p_adic_ring(2, sym2)
-        genus = GenusSymbol_global_ring(signature_pair, local_symbols)
-        if is_GlobalGenus(genus):
-            return genus
-        else:
-            raise AssertionError("oops")
-
-    @cached_method
-    def is_degenerate(self):
-        r"""
-        Return if the underlying bilinear form is degenerate.
-
-        EXAMLES::
-
-            sage: T = TorsionQuadraticForm(matrix([1/27]))
-            sage: D = T.submodule([T.gen(0)*3])
-            sage: D.is_degenerate()
-            True
-        """
-        return 1 != self.orthogonal_submodule_to(self.gens()).cardinality()
-=======
         sym2 = local_symbols[0].symbol_tuple_list()
 
         if sym2[0][0] != 0:
@@ -856,7 +769,19 @@
         else:
             raise ValueError("this discriminant form and signature do not define a genus")
 
->>>>>>> 5000d63e
+    @cached_method
+    def is_degenerate(self):
+        r"""
+        Return if the underlying bilinear form is degenerate.
+
+        EXAMLES::
+
+            sage: T = TorsionQuadraticForm(matrix([1/27]))
+            sage: D = T.submodule([T.gen(0)*3])
+            sage: D.is_degenerate()
+            True
+        """
+        return 1 != self.orthogonal_submodule_to(self.gens()).cardinality()
 
     def is_genus(self, signature_pair, even=True):
         r"""
