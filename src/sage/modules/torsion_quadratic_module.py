--- conflicted
+++ resolved
@@ -406,19 +406,19 @@
         orthogonal = orthogonal.intersection(self.V())
         orthogonal = self.submodule(orthogonal.gens())
         return orthogonal
-<<<<<<< HEAD
     
     def orthogonal_gens(self, normalize = True):
         """
-        Return a free quadratic module such that its generators are mutually orthogonal for `p != 2` or have block size at most `2`.
+        Return a free quadratic module with mutually orthogonal 
+        generators for ``p != 2`` and block size at most ``2`` for ``p = 2``.
         
-        If normalize is True, then the generators are further normalized.
+        If normalize is ``True``, then the generators are further normalized.
         Namely the new gram matrix is in Jordan form:
         
         Let `p` be odd and `u` be the smallest non-square modulo `p`.
         The Jordan form is a diagonal matrix with diagonal entries either `p^n` or `u*p^n`.
     
-        If `p=2` is even, then the Jordan form consists of 
+        If `p = 2` is even, then the Jordan form consists of 
         1 x 1 blocks of the form
         `0`, `[2^n]`, `[3*2^n]`, `[5*2^n]`, `[7*2^n]`
         or of 2 x 2 blocks of the form
@@ -470,19 +470,12 @@
                 gens_p.append(g)
             gens += gens_p
         return self.submodule_with_gens(gens)
-        
-    def primary_part(self,m):
-        """
-        Return the m-primary part of this torsion quadraticm module as a submodule.
-        
-=======
-
+    
     def primary_part(self, m):
         r"""
         Return the ``m``-primary part of this torsion quadratic module
         as a submodule.
 
->>>>>>> 4666aa62
         INPUT:
 
         - ``m`` -- an integer
@@ -555,14 +548,8 @@
         T._modulus_qf = self._modulus_qf
         return T
 
-<<<<<<< HEAD
-    
-    def submodule_with_gens(self,gens):
-        """
-=======
     def submodule_with_gens(self, gens):
         r"""
->>>>>>> 4666aa62
         Return a submodule with generators given by ``gens``.
 
         INPUT:
