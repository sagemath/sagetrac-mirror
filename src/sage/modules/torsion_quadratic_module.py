r"""
Finite `\ZZ`-modules with with bilinear and quadratic forms.

AUTHORS:

- Simon Brandhorst (2017-09): First created
"""

# ****************************************************************************
#       Copyright (C) 2017 Simon Brandhorst <sbrandhorst@web.de>
#
# This program is free software: you can redistribute it and/or modify
# it under the terms of the GNU General Public License as published by
# the Free Software Foundation, either version 2 of the License, or
# (at your option) any later version.
#                  http://www.gnu.org/licenses/
# ****************************************************************************

from sage.modules.fg_pid.fgp_module import FGP_Module_class
from sage.modules.fg_pid.fgp_element import FGP_Element
from sage.modules.free_quadratic_module import FreeQuadraticModule
from sage.modules.free_quadratic_module_integer_symmetric import FreeQuadraticModule_integer_symmetric
from sage.arith.misc import gcd
from sage.rings.all import ZZ, Zp, QQ, IntegerModRing
from sage.groups.additive_abelian.qmodnz import QmodnZ
from sage.matrix.constructor import matrix
from sage.matrix.special import diagonal_matrix
from sage.misc.cachefunc import cached_method
from sage.arith.misc import legendre_symbol
from sage.structure.unique_representation import CachedRepresentation
from sage.rings.finite_rings.integer_mod import mod
from sage.libs.gap.libgap import libgap

def TorsionQuadraticForm(q):
    r"""
    Create a torsion quadratic form module from a rational matrix.

    The resulting quadratic form takes values in `\QQ / \ZZ`
    or `\QQ / 2 \ZZ` (depending on ``q``).
    If it takes values modulo `2`, then it is non-degenerate.
    In any case the bilinear form is non-degenerate.

    INPUT:

    - ``q`` -- a symmetric rational matrix

    EXAMPLES::

        sage: q1 = Matrix(QQ,2,[1,1/2,1/2,1])
        sage: TorsionQuadraticForm(q1)
        Finite quadratic module over Integer Ring with invariants (2, 2)
        Gram matrix of the quadratic form with values in Q/2Z:
        [  1 1/2]
        [1/2   1]

    In the following example the quadratic form is degenerate.
    But the bilinear form is still non-degenerate::

        sage: q2 = diagonal_matrix(QQ,[1/4,1/3])
        sage: TorsionQuadraticForm(q2)
        Finite quadratic module over Integer Ring with invariants (12,)
        Gram matrix of the quadratic form with values in Q/Z:
        [7/12]

    TESTS::

        sage: TorsionQuadraticForm(matrix.diagonal([3/4,3/8,3/8]))
        Finite quadratic module over Integer Ring with invariants (4, 8, 8)
        Gram matrix of the quadratic form with values in Q/2Z:
        [3/4   0   0]
        [  0 3/8   0]
        [  0   0 3/8]
    """
    q = matrix(QQ, q)
    if q.nrows() != q.ncols():
        raise ValueError("the input must be a square matrix")
    if q != q.transpose():
        raise ValueError("the input must be a symmetric matrix")

    Q, d = q._clear_denom()
    S, U, V = Q.smith_form()
    D = U * q * V
    Q = FreeQuadraticModule(ZZ, q.ncols(), inner_product_matrix=d**2 * q)
    denoms = [D[i, i].denominator() for i in range(D.ncols())]
    rels = Q.span(diagonal_matrix(ZZ, denoms) * U)
    return TorsionQuadraticModule((1/d)*Q, (1/d)*rels, modulus=1)


class TorsionQuadraticModuleElement(FGP_Element):
    r"""
    An element of a torsion quadratic module.

    INPUT:

    - ``parent`` -- parent

    - ``x`` -- element of ``parent.V()``

    - ``check`` -- bool (default: ``True``)

    TESTS::

        sage: from sage.modules.torsion_quadratic_module import TorsionQuadraticModule
        sage: T = TorsionQuadraticModule(ZZ^3, 6*ZZ^3)
        sage: loads(dumps(T)) == T
        True
        sage: t = T.gen(0)
        sage: loads(dumps(t)) == t
        True

        sage: from sage.modules.torsion_quadratic_module import TorsionQuadraticModule
        sage: V = span([[1/2,1,1], [3/2,2,1], [0,0,1]], ZZ)
        sage: b = V.basis()
        sage: W = V.span([2*b[0]+4*b[1], 9*b[0]+12*b[1], 4*b[2]])
        sage: Q = TorsionQuadraticModule(V, W)
        sage: x = Q(b[0] - b[1])
        sage: TestSuite(x).run()
        """

    def _mul_(self, other):
        r"""
        Compute the inner product of two elements.

        OUTPUT:

        - an element of `\QQ / m\ZZ` with `m\ZZ = (V, W)`

        EXAMPLES::

            sage: from sage.modules.torsion_quadratic_module import TorsionQuadraticModule
            sage: V = (1/2)*ZZ^2; W = ZZ^2
            sage: T = TorsionQuadraticModule(V, W)
            sage: g = T.gens()
            sage: x = g[0]
            sage: y = g[0] + g[1]
            sage: x
            (1, 0)
            sage: x*y
            1/4

        The inner product has further aliases::

            sage: x.inner_product(y)
            1/4
            sage: x.b(y)
            1/4
        """
        value_module = self.parent().value_module()
        return value_module( self.lift().inner_product(other.lift()) )

    inner_product = _mul_
    b = _mul_

    def quadratic_product(self):
        r"""
        Compute the quadratic_product of ``self``.

        OUTPUT:

        - an element of `\QQ / n\ZZ` where `n\ZZ = 2(V,W) +
          \ZZ \{ (w,w) | w \in W \}`

        EXAMPLES::

            sage: from sage.modules.torsion_quadratic_module import TorsionQuadraticModule
            sage: W = FreeQuadraticModule(ZZ, 2, 2*matrix.identity(2))
            sage: V = (1/2) * W
            sage: T = TorsionQuadraticModule(V,W)
            sage: x = T.gen(0)
            sage: x
            (1, 0)
            sage: x.quadratic_product()
            1/2
            sage: x.quadratic_product().parent()
            Q/2Z
            sage: x*x
            1/2
            sage: (x*x).parent()
            Q/Z
        """
        value_module_qf = self.parent().value_module_qf()
        lift = self.lift()
        return value_module_qf(lift.inner_product(lift))

    q = quadratic_product


class TorsionQuadraticModule(FGP_Module_class):
    r"""
    Finite quotients with a bilinear and a quadratic form.

    Let `V` be a symmetric FreeQuadraticModule and `W \subseteq V` a
    submodule of the same rank as `V`. The quotient `V / W` is a torsion
    quadratic module. It inherits a bilinear form `b` and a quadratic
    form `q`.

    `b: V \times V \to \QQ / m\ZZ`, where  `m\ZZ = (V,W)`
    and `b(x,y) = (x,y) + m\ZZ`

    `q: V \to \QQ / n\ZZ`, where `n\ZZ = 2(V,W) + \ZZ \{ (w,w) | w \in W \}`

    INPUT:

    - ``V`` -- a :class:`FreeModule` with a symmetric inner product matrix

    - ``W`` -- a submodule of ``V`` of the same rank as ``V``

    - ``check`` -- bool (default: ``True``)

    - ``modulus`` -- a rational number dividing `m` (default: `m`);
      the inner product `b` is defined in `\QQ /` ``modulus`` `\ZZ`

    - ``modulus_qf`` -- a rational number dividing `n` (default: `n`);
      the quadratic form `q` is defined in `\QQ /` ``modulus_qf`` `\ZZ`

    EXAMPLES::

        sage: from sage.modules.torsion_quadratic_module import TorsionQuadraticModule
        sage: V = FreeModule(ZZ, 3)
        sage: T = TorsionQuadraticModule(V, 5*V)
        sage: T
        Finite quadratic module over Integer Ring with invariants (5, 5, 5)
        Gram matrix of the quadratic form with values in Q/5Z:
        [1 0 0]
        [0 1 0]
        [0 0 1]
    """
    Element = TorsionQuadraticModuleElement

    def __init__(self, V, W, gens=None, modulus=None, modulus_qf=None, check=True):
        r"""
        Return a :class:`TorsionQuadraticModule`.

        This method does the preprocessing for :meth:`sage.structure.CachedRepresentation`.

        TESTS::

            sage: q = matrix([1/2])
            sage: D1 = TorsionQuadraticForm(q)
            sage: D2 = TorsionQuadraticForm(q)
            sage: D1 is D2
            True

            sage: from sage.modules.torsion_quadratic_module import TorsionQuadraticModule
            sage: T = TorsionQuadraticModule(ZZ^3, 6*ZZ^3)
            sage: TestSuite(T).run()
        """
        if check:
            if V.rank() != W.rank():
                raise ValueError("modules must be of the same rank")
            if V.base_ring() is not ZZ:
                raise NotImplementedError("only currently implemented over ZZ")
            if V.inner_product_matrix() != V.inner_product_matrix().transpose():
                raise ValueError("the cover must have a symmetric inner product")

            if gens is not None and V.span(gens) + W != V:
                raise ValueError("provided gens do not generate the quotient")

        # compute the modulus - this may be expensive
        if modulus is None or check:
            # The inner product of two elements `b(v1+W,v2+W)`
            # is defined `mod (V,W)`
            num = V.basis_matrix() * V.inner_product_matrix() * W.basis_matrix().T
            max_modulus = gcd(num.list())

        if modulus is None:
            modulus = max_modulus
        elif check and max_modulus / modulus not in V.base_ring():
            raise ValueError("the modulus must divide (V, W)")

        if modulus_qf is None or check:
            # The quadratic_product of an element `q(v+W)` is defined
            # `\mod 2(V,W) + ZZ\{ (w,w) | w in w\}`
            norm = gcd(W.gram_matrix().diagonal())
            max_modulus_qf = gcd(norm, 2 * modulus)

        if modulus_qf is None:
            modulus_qf = max_modulus_qf
        elif check and max_modulus_qf / modulus_qf not in V.base_ring():
            raise ValueError("the modulus_qf must divide (V, W)")

        FGP_Module_class.__init__(self, V, W, check=True)
        if gens is not None:
            self._gens_user = tuple(self(g) for g in gens)
        else:
            # this is taken care of in the .gens method
            # we do not want this at initialization
            self._gens_user = None
        self._modulus = modulus
        self._modulus_qf = modulus_qf


    def _repr_(self):
        r"""
        Return a string representation of ``self``.

        EXAMPLES::

            sage: from sage.modules.torsion_quadratic_module import TorsionQuadraticModule
            sage: V = FreeModule(ZZ,3)
            sage: T = TorsionQuadraticModule(V, 5*V,modulus=1)
            sage: T
            Finite quadratic module over Integer Ring with invariants (5, 5, 5)
            Gram matrix of the quadratic form with values in Q/Z:
            [0 0 0]
            [0 0 0]
            [0 0 0]
        """
        return ( "Finite quadratic module over %s with invariants %s\n"
                 % (self.base_ring(), self.invariants()) +
                 "Gram matrix of the quadratic form with values in %r:\n%r"
                 % (self.value_module_qf(), self.gram_matrix_quadratic()))

    def _module_constructor(self, V, W, check=False):
        r"""
        Construct a torsion quadratic module ``V / W``.

        INPUT:

        - ``V`` -- an module

        - ``W`` -- an submodule of ``V`` over the same base ring

        - ``check`` -- bool (default: ``False``);

          * if ``False``, then the value modulus is inherited from ``self``
          * if ``True``, it figures it out on its own. But that is expensive

        OUTPUT:

        The quotient ``V / W`` as a :class:`TorsionQuadraticModule`.

        EXAMPLES::

            sage: from sage.modules.torsion_quadratic_module import TorsionQuadraticModule
            sage: V = span([[1/2,1,1], [3/2,2,1], [0,0,1]], ZZ)
            sage: b = V.basis()
            sage: W = V.span([2*b[0]+4*b[1], 9*b[0]+12*b[1], 4*b[2]])
            sage: Q = TorsionQuadraticModule(V, W); Q
            Finite quadratic module over Integer Ring with invariants (4, 12)
            Gram matrix of the quadratic form with values in Q/(1/4)Z:
            [0 0]
            [0 0]
            sage: Q._module_constructor(V,W)
            Finite quadratic module over Integer Ring with invariants (4, 12)
            Gram matrix of the quadratic form with values in Q/(1/4)Z:
            [0 0]
            [0 0]
        """
        if check:
            # figuring out the modulus can be expensive
            return TorsionQuadraticModule(V, W, check=check)
        else:
            return TorsionQuadraticModule(V, W, check=check,
                                          modulus=self._modulus,
                                          modulus_qf=self._modulus_qf)

    def all_submodules(self):
        r"""
        Return a list of all submodules of ``self``.

        .. WARNING::

            This method creates all submodules in memory. The number of submodules
            grows rapidly with the number of generators. For example consider a
            vector space of dimension `n` over a finite field of prime order `p`.
            The number of subspaces is (very) roughly `p^{(n^2-n)/2}`.

        EXAMPLES::

            sage: D = IntegralLattice("D4").discriminant_group()
            sage: D.all_submodules()
            [Finite quadratic module over Integer Ring with invariants ()
              Gram matrix of the quadratic form with values in Q/2Z:
              [],
             Finite quadratic module over Integer Ring with invariants (2,)
              Gram matrix of the quadratic form with values in Q/2Z:
              [1],
             Finite quadratic module over Integer Ring with invariants (2,)
              Gram matrix of the quadratic form with values in Q/2Z:
              [1],
             Finite quadratic module over Integer Ring with invariants (2,)
              Gram matrix of the quadratic form with values in Q/2Z:
              [1],
             Finite quadratic module over Integer Ring with invariants (2, 2)
              Gram matrix of the quadratic form with values in Q/2Z:
              [  1 1/2]
              [1/2   1]]
        """
        from sage.groups.abelian_gps.abelian_group_gap import AbelianGroupGap
        invs = self.invariants()
        # knows how to compute all subgroups
        A = AbelianGroupGap(invs)
        S = A.all_subgroups()
        # over ZZ submodules and subgroups are the same thing.
        submodules = []
        for sub in S:
            gen = [A(g).exponents() for g in sub.gens()]
            gen = [self.linear_combination_of_smith_form_gens(g) for g in gen]
            submodules.append(self.submodule(gen))
        return submodules

    def all_totally_isotropic_submodules(self, bilinear=False):
        r"""
        Return a list of all totally isotropic submodules.

        Be aware that the number of such submodules grows quickly.
        The method works by first creating all subgroups and then discarding the
        non - isotropic ones. This can be time and memory consuming.

        EXAMPLES::

            sage: q = Matrix(QQ,2,[2,1,1,2])/2
            sage: T = TorsionQuadraticForm(q)
            sage: T.all_totally_isotropic_submodules()
            [Finite quadratic module over Integer Ring with invariants ()
            Gram matrix of the quadratic form with values in Q/2Z:
            []]
            sage: T.all_totally_isotropic_submodules(bilinear=True)
            [Finite quadratic module over Integer Ring with invariants ()
            Gram matrix of the quadratic form with values in Q/2Z:
            [], Finite quadratic module over Integer Ring with invariants (2,)
            Gram matrix of the quadratic form with values in Q/2Z:
            [1], Finite quadratic module over Integer Ring with invariants (2,)
            Gram matrix of the quadratic form with values in Q/2Z:
            [1], Finite quadratic module over Integer Ring with invariants (2,)
            Gram matrix of the quadratic form with values in Q/2Z:
            [1]]
        """
        isotropic = []
        n = self.value_module_qf().n
        for sub in self.all_submodules():
            if bilinear:
                q = sub.gram_matrix_bilinear()
            else:
                q = sub.gram_matrix_quadratic()
            if q == 0:
                isotropic.append(sub)
        return isotropic

    @cached_method
    def brown_invariant(self):
        r"""
        Return the Brown invariant of this torsion quadratic form.

        Let `(D,q)` be a torsion quadratic module with values in `\QQ / 2 \ZZ`.
        The Brown invariant `Br(D,q) \in \Zmod{8}` is defined by the equation

        .. MATH::

            \exp \left( \frac{2 \pi i }{8} Br(q)\right) =
            \frac{1}{\sqrt{D}} \sum_{x \in D} \exp(i \pi q(x)).

        The Brown invariant is additive with respect to direct sums of
        torsion quadratic modules.

        OUTPUT:

        - an element of `\Zmod{8}`

        EXAMPLES::

            sage: L = IntegralLattice("D4")
            sage: D = L.discriminant_group()
            sage: D.brown_invariant()
            4

        We require the quadratic form to be defined modulo `2 \ZZ`::

            sage: from sage.modules.torsion_quadratic_module import TorsionQuadraticModule
            sage: V = FreeQuadraticModule(ZZ,3,matrix.identity(3))
            sage: T = TorsionQuadraticModule((1/10)*V, V)
            sage: T.brown_invariant()
            Traceback (most recent call last):
            ...
            ValueError: the torsion quadratic form must have values in QQ / 2 ZZ
        """
        if self._modulus_qf != 2:
            raise ValueError("the torsion quadratic form must have values in "
                             "QQ / 2 ZZ")
        from sage.quadratic_forms.genera.normal_form import collect_small_blocks
        brown = IntegerModRing(8).zero()
        for p in self.annihilator().gen().prime_divisors():
            q = self.primary_part(p).normal_form()
            q = q.gram_matrix_quadratic()
            L = collect_small_blocks(q)
            for qi in L:
                brown += _brown_indecomposable(qi, p)
        return brown

    @cached_method
    def gram_matrix_bilinear(self):
        r"""
        Return the Gram matrix with respect to the generators.

        OUTPUT:

        A rational matrix ``G`` with ``G[i,j]`` given by the inner product
        of the `i`-th and `j`-th generator. Its entries are only well
        defined `\mod (V, W)`.

        EXAMPLES::

            sage: from sage.modules.torsion_quadratic_module import TorsionQuadraticModule
            sage: V = FreeQuadraticModule(ZZ, 3, matrix.identity(3)*5)
            sage: T = TorsionQuadraticModule((1/5)*V, V)
            sage: T.gram_matrix_bilinear()
            [1/5   0   0]
            [  0 1/5   0]
            [  0   0 1/5]
        """
        gens = self.gens()
        n = len(gens)
        Q = self.base_ring().fraction_field()
        G = matrix.zero(Q, n)
        for i in range(n):
            for j in range(i + 1):
                G[i, j] = G[j, i] = (gens[i] * gens[j]).lift()
        return G

    @cached_method
    def gram_matrix_quadratic(self):
        r"""
        The Gram matrix of the quadratic form with respect to the generators.

        OUTPUT:

        - a rational matrix ``Gq`` with ``Gq[i,j] = gens[i]*gens[j]``
          and ``G[i,i] = gens[i].q()``

        EXAMPLES::

            sage: from sage.modules.torsion_quadratic_module import TorsionQuadraticModule
            sage: D4_gram = Matrix(ZZ, [[2,0,0,-1],[0,2,0,-1],[0,0,2,-1],[-1,-1,-1,2]])
            sage: D4 = FreeQuadraticModule(ZZ, 4, D4_gram)
            sage: D4dual = D4.span(D4_gram.inverse())
            sage: discrForm = TorsionQuadraticModule(D4dual, D4)
            sage: discrForm.gram_matrix_quadratic()
            [  1 1/2]
            [1/2   1]
            sage: discrForm.gram_matrix_bilinear()
            [  0 1/2]
            [1/2   0]
        """
        gens = self.gens()
        n = len(gens)
        Q = self.base_ring().fraction_field()
        G = matrix.zero(Q, n)
        for i in range(n):
            for j in range(i):
                G[i, j] = G[j, i] = (gens[i] * gens[j]).lift()
            G[i, i] = gens[i].q().lift()
        return G

    def gens(self):
        r"""
        Return generators of ``self``.

        There is no assumption on the generators except that they
        generate the module.

        EXAMPLES::

            sage: from sage.modules.torsion_quadratic_module import TorsionQuadraticModule
            sage: V = FreeModule(ZZ, 3)
            sage: T = TorsionQuadraticModule(V, 5*V)
            sage: T.gens()
            ((1, 0, 0), (0, 1, 0), (0, 0, 1))
        """
        if self._gens_user is None:
            return self.smith_form_gens()
        return self._gens_user

    def genus(self, signature_pair):
        r"""
        Return the genus defined by ``self`` and the ``signature_pair``.

        If no such genus exists, raise a ``ValueError``.

        REFERENCES:

        [Nik1977]_ Corollary 1.9.4 and 1.16.3.

        EXAMPLES::

            sage: L = IntegralLattice("D4").direct_sum(IntegralLattice("A2"))
            sage: D = L.discriminant_group()
            sage: genus = D.genus(L.signature_pair())
            sage: genus
            Genus of
            None
            Signature:  (6, 0)
            Genus symbol at 2:    1^4:2^-2
            Genus symbol at 3:     1^-5 3^-1
            sage: genus == L.genus()
            True

        Let `H` be an even unimodular lattice of signature `(9, 1)`.
        Then `L = D_4 + A_2` is primitively embedded in `H`. We compute the discriminant
        form of the orthogonal complement of `L` in `H`::

            sage: DK = D.twist(-1)
            sage: DK
            Finite quadratic module over Integer Ring with invariants (2, 6)
            Gram matrix of the quadratic form with values in Q/2Z:
            [  1 1/2]
            [1/2 1/3]

        We know that  `K` has signature `(5, 1)` and thus we can compute
        the genus of `K` as::

            sage: DK.genus((3,1))
            Genus of
            None
            Signature:  (3, 1)
            Genus symbol at 2:    1^2:2^-2
            Genus symbol at 3:     1^-3 3^1

        We can also compute the genus of an odd lattice
        from its discriminant form::

            sage: L = IntegralLattice(matrix.diagonal(range(1,5)))
            sage: D = L.discriminant_group()
            sage: D.genus((4,0))
            Genus of
            None
            Signature:  (4, 0)
            Genus symbol at 2:    [1^-2 2^1 4^1]_6
            Genus symbol at 3:     1^-3 3^1

        TESTS::

            sage: L.genus() == D.genus((4,0))
            True
            sage: D.genus((1,0))
            Traceback (most recent call last):
            ...
            ValueError: this discriminant form and signature do not define a genus

        A systematic test of lattices of small ranks and determinants::

            sage: from sage.quadratic_forms.genera.genus import genera
            sage: signatures = [(1,0),(1,1),(1,2),(3,0),(0,4)]
            sage: dets = range(1,33)
            sage: genera = flatten([genera(s, d, even=False) for d in dets for s in signatures])    # long time
            sage: all(g == g.discriminant_form().genus(g.signature_pair()) for g in genera)  # long time
            True
            """
        from sage.quadratic_forms.genera.genus import (Genus_Symbol_p_adic_ring,
                                                       GenusSymbol_global_ring,
                                                       p_adic_symbol,
                                                       is_GlobalGenus,
                                                       _blocks)
        from sage.misc.misc_c import prod
        s_plus = ZZ(signature_pair[0])
        s_minus = ZZ(signature_pair[1])
        rank = s_plus + s_minus
        if s_plus < 0 or s_minus < 0:
            raise ValueError("signatures must be non-negative")
        if len(self.invariants()) > rank:
            raise ValueError("this discriminant form and " +
                             "signature do not define a genus")
        disc = self.cardinality()
        determinant = ZZ(-1)**s_minus * disc
        local_symbols = []
        for p in (2 * disc).prime_divisors():
            D = self.primary_part(p)
            if len(D.invariants()) != 0:
                G_p = D.gram_matrix_quadratic().inverse()
                # get rid of denominators without changing the local equivalence class
                G_p *= G_p.denominator()**2
                G_p = G_p.change_ring(ZZ)
                local_symbol = p_adic_symbol(G_p, p, D.invariants()[-1].valuation(p))
            else:
                local_symbol = []

            rk = rank - len(D.invariants())
            if rk > 0:
                if p == 2:
                    det = determinant.prime_to_m_part(2)
                    det *= prod([di[2] for di in local_symbol])
                    det = det % 8
                    local_symbol.append([ZZ(0), rk, det, ZZ(0), ZZ(0)])
                else:
                    det = legendre_symbol(determinant.prime_to_m_part(p), p)
                    det = (det * prod([di[2] for di in local_symbol]))
                    local_symbol.append([ZZ(0), rk, det])
            local_symbol.sort()
            local_symbol = Genus_Symbol_p_adic_ring(p, local_symbol)
            local_symbols.append(local_symbol)

        # This genus has the right discriminant group
        # but it may be empty
        sym2 = local_symbols[0].symbol_tuple_list()

        if sym2[0][0] != 0:
            sym2 = [[ZZ(0), ZZ(0), ZZ(1), ZZ(0), ZZ(0)]] + sym2
        if len(sym2) <= 1 or sym2[1][0] != 1:
            sym2 = sym2[:1] + [[ZZ(1), ZZ(0), ZZ(1), ZZ(0), ZZ(0)]] + sym2[1:]
        if len(sym2) <= 2 or sym2[2][0] != 2:
            sym2 = sym2[:2] + [[ZZ(2), ZZ(0), ZZ(1), ZZ(0), ZZ(0)]] + sym2[2:]

        if self.value_module_qf().n == 1:
            # in this case the blocks of scales 1, 2, 4 are under determined
            # make sure the first 3 symbols are of scales 1, 2, 4
            # i.e. their valuations are 0, 1, 2

            # the form is odd
            block0 = [b for b in _blocks(sym2[0]) if b[3] == 1]

            o = sym2[1][3]
            # no restrictions on determinant and
            # oddity beyond existence
            # but we know if even or odd
            block1 = [b for b in _blocks(sym2[1]) if b[3] == o]

            d = sym2[2][2]
            o = sym2[2][3]
            t = sym2[2][4]
            # if the jordan block of scale 2 is even we know it
            if o == 0:
                block2 = [sym2[2]]
            # if it is odd we know det and oddity mod 4 at least
            else:
                block2 = [b for b in _blocks(sym2[2]) if b[3] == o
                          and (b[2] - d) % 4 == 0
                          and (b[4] - t) % 4 == 0
                          and (b[2] - d) % 8 == (b[4] - t) % 8  # if the oddity is altered by 4 then so is the determinant
                         ]
        elif self.value_module_qf().n == 2:
            # the form is even
            block0 = [b for b in _blocks(sym2[0]) if b[3] == 0]

            # if the jordan block of scale 2 is even we know it
            d = sym2[1][2]
            o = sym2[1][3]
            t = sym2[1][4]
            if o == 0:
                block1 = [sym2[1]]
            else:
                # the block is odd and we know det and oddity mod 4
                block1 = [b for b in _blocks(sym2[1])
                          if b[3] == o
                          and (b[2] - d) % 4 == 0
                          and (b[4] - t) % 4 == 0
                          and (b[2] - d) % 8 == (b[4] - t) % 8 # if the oddity is altered by 4 then so is the determinant
                         ]
            # this is completely determined
            block2 = [sym2[2]]
        else:
            raise ValueError("this is not a discriminant form")

        # figure out which symbol defines a genus and return that
        for b0 in block0:
            for b1 in block1:
                for b2 in block2:
                    sym2[:3] = [b0, b1, b2]
                    local_symbols[0] = Genus_Symbol_p_adic_ring(2, sym2)
                    genus = GenusSymbol_global_ring(signature_pair, local_symbols)
                    if is_GlobalGenus(genus):
                        # make the symbol sparse again.
                        i = 0
                        k = 0
                        while i < 3:
                            if sym2[k][1] == 0:
                                sym2.pop(k)
                            else:
                                k = k + 1
                            i = i + 1
                        local_symbols[0] = Genus_Symbol_p_adic_ring(2, sym2)
                        genus = GenusSymbol_global_ring(signature_pair, local_symbols)
                        return genus
        raise ValueError("this discriminant form and signature do not define a genus")

    @cached_method
    def is_degenerate(self):
        r"""
        Return if the underlying bilinear form is degenerate.

        EXAMLES::

            sage: T = TorsionQuadraticForm(matrix([1/27]))
            sage: D = T.submodule([T.gen(0)*3])
            sage: D.is_degenerate()
            True
        """
        return 1 != self.orthogonal_submodule_to(self.gens()).cardinality()

    def is_genus(self, signature_pair, even=True):
        r"""
        Return ``True`` if there is a lattice with this signature and discriminant form.

        .. TODO::

            implement the same for odd lattices

        INPUT:

        - signature_pair -- a tuple of non negative integers ``(s_plus, s_minus)``
        - even -- bool (default: ``True``)

        EXAMPLES::

            sage: L = IntegralLattice("D4").direct_sum(IntegralLattice(3 * Matrix(ZZ,2,[2,1,1,2])))
            sage: D = L.discriminant_group()
            sage: D.is_genus((6,0))
            True

        Let us see if there is a lattice in the genus defined by the same discriminant form
        but with a different signature::

            sage: D.is_genus((4,2))
            False
            sage: D.is_genus((16,2))
            True
        """
        s_plus = ZZ(signature_pair[0])
        s_minus = ZZ(signature_pair[1])
        if s_plus < 0 or s_minus < 0:
            raise ValueError("signature invariants must be non negative")
        rank = s_plus + s_minus
        signature = s_plus - s_minus
        D = self.cardinality()
        det = (-1)**s_minus * D
        if rank < len(self.invariants()):
            return False
        if even and self._modulus_qf != 2:
            raise ValueError("the discriminant form of an even lattice has"
                             "values modulo 2.")
        if (not even) and not (self._modulus == self._modulus_qf == 1):
            raise ValueError("the discriminant form of an odd lattice has"
                             "values modulo 1.")
        if not even:
            raise NotImplementedError("at the moment sage knows how to do this only for even genera. " +
                                      " Help us to implement this for odd genera.")
        for p in D.prime_divisors():
            # check the determinant conditions
            Q_p = self.primary_part(p)
            gram_p = Q_p.gram_matrix_quadratic()
            length_p = len(Q_p.invariants())
            u = det.prime_to_m_part(p)
            up = gram_p.det().numerator().prime_to_m_part(p)
            if p != 2 and length_p == rank:
                if legendre_symbol(u, p) != legendre_symbol(up, p):
                    return False
            if p == 2:
                if rank % 2 != length_p % 2:
                    return False
                n = (rank - length_p) / 2
                if u % 4 != (-1)**(n % 2) * up % 4:
                    return False
                if rank == length_p:
                    a = QQ(1) / QQ(2)
                    b = QQ(3) / QQ(2)
                    diag = gram_p.diagonal()
                    if not (a in diag or b in diag):
                        if u % 8 != up % 8:
                            return False
        if self.brown_invariant() != signature:
            return False
        return True


    def is_isomorphic_to(self, other):
        r"""
        Return if the underlying quadratic forms are isomorphic.

        INPUT:

        - ``other`` -- a torsion quadratic form
        """
        if self._modulus_qf != 2:
            raise NotImplementedError()
        if self.value_module_qf() != other.value_module_qf():
            return False, None
        if self.invariants() != other.invariants():
            return False, None
        if self.is_degenerate() != other.is_degenerate():
            return False, None
        if len(self.invariants())==0:
            return True, (self.gens(), other.gens())
        qf1 = self.normal_form().gram_matrix_quadratic()
        qf2 = other.normal_form().gram_matrix_quadratic()
        isom = (self.normal_form().gens(), other.normal_form().gens())
        if (qf1 - qf2).denominator() != 1: # the bilinear forms agree
            return False, None
        if not self.is_degenerate():
            # check the diagonal agrees too
            if ZZ(2).divides(self.invariants()[-1]) and qf1 != qf2:
                return False, None
            return True, isom
        if len(set(self.invariants())) == 1 and not ZZ(2).divides(self.invariants()[-1]):
            return True, isom
        # now the normal form is not unique anymore.
        ker1 = self.orthogonal_submodule_to(self.gens())
        ker2 = other.orthogonal_submodule_to(other.gens())
        if ker1.invariants() != ker2.invariants():
            return False, None
        #if 2 == self.invariants()[-1]:
        #    d1 = set(ker1.gram_matrix_quadratic().diagonal())
        #    d2 = set(ker2.gram_matrix_quadratic().diagonal())
        #    return d1 == d2
        from sage.groups.fqf_orthogonal import _isom_fqf
        try:
            isom = _isom_fqf(self,other)
            return True, (self.smith_form_gens(), isom)
        except ValueError:
            return False, None

    def orthogonal_group(self, gens=None, check=False):
        r"""
        Orthogonal group of the associated torsion quadratic form.

        .. WARNING::

            This is can be smaller than the orthogonal group of the bilinear form.

        INPUT:

        - ``gens`` --  a list of generators, for instance square matrices,
                       something that acts on ``self``, or an automorphism
                       of the underlying abelian group
        - ``check`` -- perform additional checks on the generators

        EXAMPLES:

        You can provide generators to obtain a subgroup of the full orthogonal group::

            sage: D = TorsionQuadraticForm(matrix.identity(2)/2)
            sage: f = matrix(2,[0,1,1,0])
            sage: D.orthogonal_group(gens=[f]).order()
            2

        If no generators are given a slow brute force approach is used to calculate the full orthogonal group::

            sage: D = TorsionQuadraticForm(matrix.identity(3)/2)
            sage: OD = D.orthogonal_group()
            sage: OD.order()
            6
            sage: fd = D.hom([D.1,D.0,D.2])
            sage: OD(fd)
            [0 1 0]
            [1 0 0]
            [0 0 1]

        We compute the kernel of the action of the orthogonal group of `L` on the discriminant group.

            sage: L = IntegralLattice('A4')
            sage: O = L.orthogonal_group()
            sage: D = L.discriminant_group()
            sage: Obar = D.orthogonal_group(O.gens())
            sage: O.order()
            240
            sage: Obar.order()
            2
            sage: phi = O.hom([Obar(g) for g in O.gens()])
            sage: phi.kernel().order()
            120
        """
        from sage.groups.fqf_orthogonal import FqfOrthogonalGroup,_isom_fqf
        try:
            from sage.groups.fqf_orthogonal_gens import _compute_gens as _get_gens
        except ImportError:
            from sage.groups.fqf_orthogonal import _isom_fqf as _get_gens

        from sage.groups.abelian_gps.abelian_group_gap import AbelianGroupGap

<<<<<<< HEAD
        if self.value_module_qf().n != 2:
            raise NotImplementedError("orthogonal groups are implemented/tested only for even forms")
            # slow brute force implementation
            # gens = [matrix(g) for g in _isom_fqf(self)]

        flag = False
=======
        ambient = AbelianGroupGap(self.invariants()).aut()
        # slow brute force implementation
>>>>>>> 473cd41f
        if gens is None:
            try:
                gens = self._orthogonal_group_gens
            except AttributeError:
<<<<<<< HEAD
                flag = True
                gens = _get_gens(self)
=======
                gens = _isom_fqf(self)
                gens = tuple(ambient(g) for g in gens)
                self._orthogonal_group_gens = gens
>>>>>>> 473cd41f
        else:
            # see if there is an action
            try:
                gens = [matrix(x*g for x in self.smith_form_gens()) for g in gens]
            except TypeError:
<<<<<<< HEAD
                pass
        ambient = AbelianGroupGap(self.invariants()).aut()
        # the ambient knows what to do with the generators
        gens = tuple(ambient(g) for g in gens)
        gens = tuple(g for g in gens if not g.is_one())
=======
                pass 
            # the ambient knows what to do with the generators
            gens = tuple(ambient(g) for g in gens)
>>>>>>> 473cd41f
        Oq =  FqfOrthogonalGroup(ambient, gens, self, check=check)
        return Oq

    O = orthogonal_group


    def orthogonal_submodule_to(self, S):
        r"""
        Return the submodule orthogonal to ``S``.

        INPUT:

        - ``S`` -- a submodule, list, or tuple of generators

        EXAMPLES::

            sage: from sage.modules.torsion_quadratic_module import TorsionQuadraticModule
            sage: V = FreeModule(ZZ, 10)
            sage: T = TorsionQuadraticModule(V, 3*V)
            sage: S = T.submodule(T.gens()[:5])
            sage: O = T.orthogonal_submodule_to(S)
            sage: O
            Finite quadratic module over Integer Ring with invariants (3, 3, 3, 3, 3)
            Gram matrix of the quadratic form with values in Q/3Z:
            [1 0 0 0 0]
            [0 1 0 0 0]
            [0 0 1 0 0]
            [0 0 0 1 0]
            [0 0 0 0 1]
            sage: O.V() + S.V() == T.V()
            True
        """
        if not isinstance(S, TorsionQuadraticModule):
            S = self.submodule(S)
        else:
            if not S.is_submodule(self):
                raise ValueError("S must be a submodule of this module")

        G = self.V().inner_product_matrix()
        T = self.V().basis_matrix()
        S = S.V().basis_matrix()
        m = self._modulus

        Y = T * G * S.transpose()
        # Elements of the ambient module which pair integrally with self.V()
        integral = Y.inverse() * T
        # Element of the ambient module which pair in mZZ with self.V()
        orthogonal = m * integral
        orthogonal = self.V().span(orthogonal.rows())
        # We have to make sure we get a submodule
        orthogonal = orthogonal.intersection(self.V())
        orthogonal = self.submodule(orthogonal.gens())
        return orthogonal

    @cached_method
    def normal_form(self, partial=False):
        r"""
        Return the normal form of this torsion quadratic module.

        Two torsion quadratic modules are isomorphic if and only if they have
        the same value modules and the same normal form.

        A torsion quadratic module `(T,q)` with values in `\QQ/n\ZZ` is
        in normal form if the rescaled quadratic module `(T, q/n)`
        with values in `\QQ/\ZZ` is in normal form.

        For the definition of normal form see [MirMor2009]_ IV Definition 4.6.
        Below are some of its properties.
        Let `p` be odd and `u` be the smallest non-square modulo `p`.
        The normal form is a diagonal matrix with diagonal entries either `p^n`
        or `u p^n`.

        If `p = 2` is even, then the normal form consists of
        1 x 1 blocks of the form

        .. MATH::

            (0), \quad 2^n(1),\quad 2^n(3),\quad 2^n(5) ,\quad 2^n(7)

        or of `2 \times 2` blocks of the form

        .. MATH::

            2^n
            \left(\begin{matrix}
                2 & 1\\
                1 & 2
            \end{matrix}\right), \quad
            2^n
            \left(\begin{matrix}
                0 & 1\\
                1 & 0
            \end{matrix}\right).

       The blocks are ordered by their valuation.

        INPUT:

        - partial - bool (default: ``False``) return only a partial normal form
          it is not unique but still useful to extract invariants

        OUTPUT:

        - a torsion quadratic module

        EXAMPLES::

            sage: L1=IntegralLattice(matrix([[-2,0,0],[0,1,0],[0,0,4]]))
            sage: L1.discriminant_group().normal_form()
            Finite quadratic module over Integer Ring with invariants (2, 4)
            Gram matrix of the quadratic form with values in Q/Z:
            [1/2   0]
            [  0 1/4]
            sage: L2=IntegralLattice(matrix([[-2,0,0],[0,1,0],[0,0,-4]]))
            sage: L2.discriminant_group().normal_form()
            Finite quadratic module over Integer Ring with invariants (2, 4)
            Gram matrix of the quadratic form with values in Q/Z:
            [1/2   0]
            [  0 1/4]

        We check that :trac:`24864` is fixed::

            sage: L1=IntegralLattice(matrix([[-4,0,0],[0,4,0],[0,0,-2]]))
            sage: AL1=L1.discriminant_group()
            sage: L2=IntegralLattice(matrix([[-4,0,0],[0,-4,0],[0,0,2]]))
            sage: AL2=L2.discriminant_group()
            sage: AL1.normal_form()
            Finite quadratic module over Integer Ring with invariants (2, 4, 4)
            Gram matrix of the quadratic form with values in Q/2Z:
            [1/2   0   0]
            [  0 1/4   0]
            [  0   0 5/4]
            sage: AL2.normal_form()
            Finite quadratic module over Integer Ring with invariants (2, 4, 4)
            Gram matrix of the quadratic form with values in Q/2Z:
            [1/2   0   0]
            [  0 1/4   0]
            [  0   0 5/4]

        Some exotic cases::

            sage: from sage.modules.torsion_quadratic_module import TorsionQuadraticModule
            sage: D4_gram = Matrix(ZZ,4,4,[2,0,0,-1,0,2,0,-1,0,0,2,-1,-1,-1,-1,2])
            sage: D4 = FreeQuadraticModule(ZZ,4,D4_gram)
            sage: D4dual = D4.span(D4_gram.inverse())
            sage: T = TorsionQuadraticModule((1/6)*D4dual,D4)
            sage: T
            Finite quadratic module over Integer Ring with invariants (6, 6, 12, 12)
            Gram matrix of the quadratic form with values in Q/(1/3)Z:
            [ 1/18  1/12  5/36  1/36]
            [ 1/12   1/6  1/36   1/9]
            [ 5/36  1/36  1/36 11/72]
            [ 1/36   1/9 11/72  1/36]
            sage: T.normal_form()
            Finite quadratic module over Integer Ring with invariants (6, 6, 12, 12)
            Gram matrix of the quadratic form with values in Q/(1/3)Z:
            [ 1/6 1/12    0    0    0    0    0    0]
            [1/12  1/6    0    0    0    0    0    0]
            [   0    0 1/12 1/24    0    0    0    0]
            [   0    0 1/24 1/12    0    0    0    0]
            [   0    0    0    0  1/9    0    0    0]
            [   0    0    0    0    0  1/9    0    0]
            [   0    0    0    0    0    0  1/9    0]
            [   0    0    0    0    0    0    0  1/9]

        TESTS:

        A degenerate case::

            sage: T = TorsionQuadraticModule((1/6)*D4dual, D4, modulus=1/36)
            sage: T.normal_form()
            Finite quadratic module over Integer Ring with invariants (6, 6, 12, 12)
            Gram matrix of the quadratic form with values in Q/(1/18)Z:
            [1/36 1/72    0    0    0    0    0    0]
            [1/72 1/36    0    0    0    0    0    0]
            [   0    0    0    0    0    0    0    0]
            [   0    0    0    0    0    0    0    0]
            [   0    0    0    0    0    0    0    0]
            [   0    0    0    0    0    0    0    0]
            [   0    0    0    0    0    0    0    0]
            [   0    0    0    0    0    0    0    0]
        """
        gens = []
        from sage.quadratic_forms.genera.normal_form import p_adic_normal_form, _normalize
        for p in self.annihilator().gen().prime_divisors():
            D_p = self.primary_part(p)
            q_p = D_p.gram_matrix_quadratic()
            q_p = q_p / D_p._modulus_qf

            # continue with the non-degenerate part
            r = q_p.rank()
            if r != q_p.ncols():
                U = q_p._clear_denom()[0].hermite_form(transformation=True)[1]
            else:
                U = q_p.parent().identity_matrix()
            kernel = U[r:, :]
            nondeg = U[:r, :]
            q_p = nondeg * q_p * nondeg.T

            # the normal form is implemented for p-adic lattices
            # so we should work with the lattice q_p --> q_p^-1
            q_p1 = q_p.inverse()
            prec = self.annihilator().gen().valuation(p) + 5
            D, U = p_adic_normal_form(q_p1, p, precision=2*prec + 5, partial=partial)
            # if we compute the inverse in the p-adics everything explodes --> go to ZZ
            U = U.change_ring(ZZ).inverse().transpose()

            # the inverse is in normal form - so to get a normal form for the original one
            # it is enough to massage each 1x1 resp. 2x2 block.
            U = U.change_ring(Zp(p, type='fixed-mod', prec=prec)).change_ring(ZZ)
            D = U * q_p * U.T * p**q_p.denominator().valuation(p)
            D = D.change_ring(Zp(p, type='fixed-mod', prec=prec))
            _, U1 = _normalize(D, normal_odd=False)
            U = U1.change_ring(ZZ) * U

            # reattach the degenerate part
            nondeg = U * nondeg
            U = nondeg.stack(kernel)

            # apply U to the generators
            n = U.ncols()
            gens_p = []
            for i in range(n):
                g = self.V().zero()
                for j in range(n):
                    g += D_p.gens()[j].lift() * U[i, j]
                gens_p.append(g)
            gens += gens_p
        return self.submodule_with_gens(gens)

    def primary_part(self, m):
        r"""
        Return the ``m``-primary part of this torsion quadratic module
        as a submodule.

        INPUT:

        - ``m`` -- an integer

        OUTPUT:

        - a submodule

        EXAMPLES::

            sage: from sage.modules.torsion_quadratic_module import TorsionQuadraticModule
            sage: T = TorsionQuadraticModule((1/6)*ZZ^3,ZZ^3)
            sage: T
            Finite quadratic module over Integer Ring with invariants (6, 6, 6)
            Gram matrix of the quadratic form with values in Q/(1/3)Z:
            [1/36    0    0]
            [   0 1/36    0]
            [   0    0 1/36]
            sage: T.primary_part(2)
            Finite quadratic module over Integer Ring with invariants (2, 2, 2)
            Gram matrix of the quadratic form with values in Q/(1/3)Z:
            [1/4   0   0]
            [  0 1/4   0]
            [  0   0 1/4]

        TESTS::

            sage: T == T.primary_part(T.annihilator().gen())
            True
        """
        annihilator = self.annihilator().gen()
        a = annihilator.prime_to_m_part(m)
        return self.submodule((a * self.V()).gens())

    def submodule_with_gens(self, gens):
        r"""
        Return a submodule with generators given by ``gens``.

        INPUT:

        - ``gens`` -- a list of generators that convert into ``self``

        OUTPUT:

        - a submodule with the specified generators

        EXAMPLES::

            sage: from sage.modules.torsion_quadratic_module import TorsionQuadraticModule
            sage: V = FreeQuadraticModule(ZZ,3,matrix.identity(3)*10)
            sage: T = TorsionQuadraticModule((1/10)*V, V)
            sage: g = T.gens()
            sage: new_gens = [2*g[0], 5*g[0]]
            sage: T.submodule_with_gens(new_gens)
            Finite quadratic module over Integer Ring with invariants (10,)
            Gram matrix of the quadratic form with values in Q/2Z:
            [2/5   0]
            [  0 1/2]

        The generators do not need to be independent::

            sage: new_gens = [g[0], 2*g[1], g[0], g[1]]
            sage: T.submodule_with_gens(new_gens)
            Finite quadratic module over Integer Ring with invariants (10, 10)
            Gram matrix of the quadratic form with values in Q/2Z:
            [1/10    0 1/10    0]
            [   0  2/5    0  1/5]
            [1/10    0 1/10    0]
            [   0  1/5    0 1/10]

        TESTS:

        Test that things work without specified gens too::

            sage: from sage.modules.torsion_quadratic_module import TorsionQuadraticModule
            sage: V = FreeQuadraticModule(ZZ,3,matrix.identity(3)*5)
            sage: T = TorsionQuadraticModule((1/5)*V, V)
            sage: T
            Finite quadratic module over Integer Ring with invariants (5, 5, 5)
            Gram matrix of the quadratic form with values in Q/Z:
            [1/5   0   0]
            [  0 1/5   0]
            [  0   0 1/5]
            sage: T.submodule(T.gens()[:2])
            Finite quadratic module over Integer Ring with invariants (5, 5)
            Gram matrix of the quadratic form with values in Q/Z:
            [1/5   0]
            [  0 1/5]
        """
        gens = tuple(self(v) for v in gens)
        V = self.V().submodule([v.lift() for v in gens]) + self._W
        W = self.W()
        return TorsionQuadraticModule(V, W, gens=gens, modulus=self._modulus,
                                      modulus_qf=self._modulus_qf, check=False)

    def twist(self, s):
        r"""
        Return the torsion quadratic module with quadratic form scaled by ``s``.

        If the old form was defined modulo `n`, then the new form is defined
        modulo `n s`.

        INPUT:

        - ``s`` - a rational number

        EXAMPLES::

            sage: q = TorsionQuadraticForm(matrix.diagonal([3/9, 1/9]))
            sage: q.twist(-1)
            Finite quadratic module over Integer Ring with invariants (3, 9)
            Gram matrix of the quadratic form with values in Q/Z:
            [2/3   0]
            [  0 8/9]

        This form is defined modulo `3`::

            sage: q.twist(3)
            Finite quadratic module over Integer Ring with invariants (3, 9)
            Gram matrix of the quadratic form with values in Q/3Z:
            [  1   0]
            [  0 1/3]

        The next form is defined modulo `4`::

            sage: q.twist(4)
            Finite quadratic module over Integer Ring with invariants (3, 9)
            Gram matrix of the quadratic form with values in Q/4Z:
            [4/3   0]
            [  0 4/9]
        """
        s = self.base_ring().fraction_field()(s)
        n = self.V().degree()
        inner_product_matrix = s * self.V().inner_product_matrix()
        ambient = FreeQuadraticModule(self.base_ring(), n, inner_product_matrix)
        V = ambient.span(self.V().basis())
        W = ambient.span(self.W().basis())
        modulus = s.abs() * self._modulus
        modulus_qf = s.abs() * self._modulus_qf
        return TorsionQuadraticModule(V, W, modulus=modulus, modulus_qf=modulus_qf)

    def value_module(self):
        r"""
        Return `\QQ / m\ZZ` with `m = (V, W)`.

        This is where the inner product takes values.

        EXAMPLES::

            sage: A2 = Matrix(ZZ, 2, 2, [2,-1,-1,2])
            sage: L = IntegralLattice(2*A2)
            sage: D = L.discriminant_group()
            sage: D
            Finite quadratic module over Integer Ring with invariants (2, 6)
            Gram matrix of the quadratic form with values in Q/2Z:
            [  1 1/2]
            [1/2 1/3]
            sage: D.value_module()
            Q/Z
        """
        return QmodnZ(self._modulus)

    def value_module_qf(self):
        r"""
        Return `\QQ / n\ZZ` with `n\ZZ = (V,W) + \ZZ \{ (w,w) | w \in W \}`.

        This is where the torsion quadratic form takes values.

        EXAMPLES::

            sage: A2 = Matrix(ZZ, 2, 2, [2,-1,-1,2])
            sage: L = IntegralLattice(2*A2)
            sage: D = L.discriminant_group()
            sage: D
            Finite quadratic module over Integer Ring with invariants (2, 6)
            Gram matrix of the quadratic form with values in Q/2Z:
            [  1 1/2]
            [1/2 1/3]
            sage: D.value_module_qf()
            Q/2Z
        """
        return QmodnZ(self._modulus_qf)

    def to_smith(self):
        r"""
        Return the transformation matrix from the user to smith form generators.

        To go in the other direction use :meth:`to_gens`.

        OUTPUT:

        - an integer matrix

        EXAMLES::

            sage: L2 = IntegralLattice(3 * matrix([[-2,0,0],[0,1,0],[0,0,-4]]))
            sage: D = L2.discriminant_group().normal_form()
            sage: D
            Finite quadratic module over Integer Ring with invariants (3, 6, 12)
            Gram matrix of the quadratic form with values in Q/Z:
            [1/2   0   0   0   0]
            [  0 1/4   0   0   0]
            [  0   0 1/3   0   0]
            [  0   0   0 1/3   0]
            [  0   0   0   0 2/3]
            sage: D.to_smith()
            [0 3 0]
            [0 0 3]
            [0 2 0]
            [1 0 0]
            [0 0 4]
            sage: T = D.to_smith()*D.to_gens()
            sage: T
            [ 3  0 33  0  0]
            [ 0 33  0  0  3]
            [ 2  0 22  0  0]
            [ 0  0  0  1  0]
            [ 0 44  0  0  4]

        The matrix `T` now satisfies a certain congruence::

            sage: for i in range(T.nrows()):
            ....:     T[:,i] = T[:,i] % D.gens()[i].order()
            sage: T
            [1 0 0 0 0]
            [0 1 0 0 0]
            [0 0 1 0 0]
            [0 0 0 1 0]
            [0 0 0 0 1]
        """
        to_smith = matrix(self.base_ring(), [t.vector() for t in self.gens()])
        return to_smith

    @cached_method
    def to_gens(self):
        r"""
        Return the transformation matrix from smith form to user generators.

        To go in the other direction use :meth:`to_smith`.

        OUTPUT:

        - an integer matrix

        EXAMPLES::

            sage: L2 = IntegralLattice(3 * matrix([[-2,0,0],[0,1,0],[0,0,-4]]))
            sage: D = L2.discriminant_group().normal_form()
            sage: D
            Finite quadratic module over Integer Ring with invariants (3, 6, 12)
            Gram matrix of the quadratic form with values in Q/Z:
            [1/2   0   0   0   0]
            [  0 1/4   0   0   0]
            [  0   0 1/3   0   0]
            [  0   0   0 1/3   0]
            [  0   0   0   0 2/3]
            sage: D.to_gens()
            [ 0  0  0  1  0]
            [ 1  0 11  0  0]
            [ 0 11  0  0  1]
            sage: T = D.to_gens()*D.to_smith()
            sage: T
            [ 1  0  0]
            [ 0 25  0]
            [ 0  0 37]

        This matrix satisfies the congruence::

            sage: for i in range(T.ncols()):
            ....:     T[:, i] = T[:, i] % D.smith_form_gens()[i].order()
            sage: T
            [1 0 0]
            [0 1 0]
            [0 0 1]
        """
        invs = self.invariants()
        R = IntegerModRing(invs[-1])
        E = matrix.identity(R, len(invs))
        # view self as a submodule of (ZZ/nZZ)^(len(invs))
        B = self.to_smith().change_ring(R)
        for k in range(B.ncols()):
            B[:, k] *= invs[-1] // invs[k]
            E[:, k] *= invs[-1] // invs[k]
        to_gens = B.solve_left(E)
        to_gens = to_gens.change_ring(ZZ)
        # double check that we did not mess up
        # tmp = to_gens * self.to_smith()
        # E = matrix.identity(R, len(invs))
        # for k in range(E.ncols()):
        #     assert 0 == (tmp[:, k]-E[:, k]) % invs[k]
        return to_gens

    _to_smith = to_smith
    _to_gens = to_gens

    def direct_sum(self, other, return_maps=False):
        r"""
        """
        V, fVs, fVo = self.V().direct_sum(other.V(),return_embeddings=True)
        W = self.W().direct_sum(other.W())
        n = len(self.V().gens())
        T = TorsionQuadraticModule(V, W, modulus=self._modulus)
        fs = self.hom([fVs(g.lift()) for g in self.gens()], T)
        fo = other.hom([fVo(g.lift()) for g in other.gens()], T)
        if return_maps:
            return T, fs, fo, fVs, fVo
        else:
            return T, fs, fo

    def _subgroup_to_gap(self, S):
        r"""
        """
        A = self.orthogonal_group().domain()
        gensS = [A(self(s)).gap() for s in S.gens()]
        Sgap = A.gap().Subgroup(gensS)
        return Sgap

    def _subgroup_from_gap(self, S):
        r"""
        """
        A = self.orthogonal_group().domain()
        S = self.submodule([self.linear_combination_of_smith_form_gens(
                            A(g).exponents())
                            for g in S.GeneratorsOfGroup()])
        return S

    def stab(self, G, S, backend="sage"):
        r"""

        EXAMPLES::

            sage: L = IntegralLattice("A4")
            sage: D = L.discriminant_group()
            sage: G = D.orthogonal_group()
            sage: S = D.submodule([D.0])
            sage: D.stab(G,S).order()
            2
            sage: D.stab(G,S,backend="magma").order()
            2

        NEED MORE TESTS!
        """
        if self.cardinality()==1:
            return G
        if backend=="sage":
            mu = libgap.function_factory("mu:=function(x,g) return(Image(g,x)); end;")
            Sgap = self._subgroup_to_gap(S)
            stab = libgap.Stabilizer(G.gap(), Sgap, mu)
            return G._subgroup_constructor(stab)
        elif backend=="magma":
            from sage.interfaces.magma import magma as m
            from sage.rings.all import GF
            degree = len(self.gens())
            p = self.invariants()[0]
            assert p.is_prime() and all(p==g for g in self.invariants())
            field =  GF(p)
            V = field**degree
            gensG = [g.matrix().change_ring(field) for g in G.gens()]
            GL = m.GeneralLinearGroup(degree, field)
            mG = GL.sub(gensG)
            gensS = [V(self(s).vector()) for s in S.gens()]
            mS = m(V).sub(gensS)
            stab = mG.Stabiliser(mS)
            stab = stab.Generators().SetToSequence()
            stab = [g.Matrix().sage().change_ring(ZZ) for g in stab]
            stab = G.subgroup(stab)
            assert all(s*g in S for s in S.gens() for g in stab.gens())
            return stab

    def subgroup_representatives(self, H, G, order, g=1, algorithm=None):
        r"""
        Return representatives of the subgroups of `H` modulo the action of `G`.

        INPUT:

        - ``H`` -- a submodule of `self`

        - ``G`` -- a group of automorphisms

        - ``algorithm`` -- one of the following

          * ``"hulpke"`` -- following an algorithm of A. Hulpke

          * ``"brute force""`` -- enumerates all subgroups first and takes orbits.

          * ``"elementary"`` -- H must be elementary abelian, used linear algebra in gap

          * ``"magma"`` -- use magma; H must be elementary abelian

        OUTPUT:

        - a list of submodules

        EXAMLES::

            sage: D = TorsionQuadraticForm(matrix.diagonal([1/2,1/2,1/2]))
            sage: G = D.orthogonal_group()
            sage: g = G.one()
            sage: L = D.subgroup_representatives(D, G, 4, g=g, algorithm='elementary')
            sage: L.sort(key=lambda x: x.representative().gram_matrix_quadratic())
            sage: L
            [Orbit represented by
            Finite quadratic module over Integer Ring with invariants (2, 2)
            Gram matrix of the quadratic form with values in Q/2Z:
            [1/2   0]
            [  0 1/2], Orbit represented by
            Finite quadratic module over Integer Ring with invariants (2, 2)
            Gram matrix of the quadratic form with values in Q/2Z:
            [1/2   0]
            [  0   1], Orbit represented by
            Finite quadratic module over Integer Ring with invariants (2, 2)
            Gram matrix of the quadratic form with values in Q/2Z:
            [  1 1/2]
            [1/2   1]]


        TESTS::

            sage: T = TorsionQuadraticForm(matrix.diagonal([2/3,2/9,4/9]))
            sage: H = T.V() & (1/3)*T.W()
            sage: H = T.submodule(H.gens())
            sage: G = T.orthogonal_group()
            sage: g = G.one()
            sage: subs1 = T.subgroup_representatives(H, G, 9, g=g, algorithm="brute force")
            sage: subs2 = T.subgroup_representatives(H, G, 9, g=g, algorithm="magma")
            sage: subs3 = T.subgroup_representatives(H, G, 9, g=g, algorithm="elementary")
            sage: len(subs1)
            4
            sage: len(subs2)
            4
            sage: len(subs3)
            4

        Larger instances only work with magma as backend::

            sage: U = matrix(ZZ,2,[0,1,1,0])/2
            sage: T = matrix.block_diagonal(5*[U])
            sage: T = TorsionQuadraticForm(T)
            sage: G = T.orthogonal_group()
            sage: subs = T.subgroup_representatives(T,G,4, g=G.one(),algorithm='magma')
            sage: subs = [x.representative().normal_form() for x in subs]
            sage: subs = [x.gram_matrix_quadratic() for x in subs]
            sage: subs.sort()

        By witts theorem the subspace orbits are given by their isomorphism class as quadratic forms::

            sage: subs
            [
            [0 0]  [  0 1/2]  [1 0]  [  1 1/2]
            [0 0], [1/2   0], [0 0], [1/2   1]
            ]

        """
        g = G(g)
        if H.cardinality() == 1:
            return [orbit_sage(rep=H,stab=G)]
        if algorithm is None:
            if not H.invariants()[0].is_prime():
                algorithm = 'hulpke'
            elif H.cardinality() < 2**8:
                algorithm = 'elementary'
            else:
                algorithm = 'magma'
        # treat the trivial case
        if algorithm == "magma":
            from sage.rings.all import GF,ZZ
            # we continue with magma
            G0 = H.orthogonal_group()
            action_hom = G.hom(G.gens(), codomain=G0,check=False)
            p = H.invariants()[0]
            gens = [i.matrix().change_ring(GF(p))
                    for i in action_hom.image(G).gens()]
            orb = OrbitsOfSpaces(gens, k=order.valuation(p),
                                 D=self, H=H, action_hom=action_hom,
                                 g=G0(g).matrix())
            return orb
        # some algorithms implemented in gap follow
        A = G.domain()
        Hgap = A.subgroup([A(self(h)) for h in H.gens()]).gap()
        from sage.libs.gap.libgap import libgap
        if algorithm=="brute force":
            mu = libgap.function_factory("mu:=function(x,g) return(Image(g,x)); end;")
            all_subgroups = Hgap.AllSubgroups()
            subgroup_reps = G.gap().ExternalOrbitsStabilizers(all_subgroups, mu)
            # take a representative in each orbit
            reps = [orbit_sage(rep=self._subgroup_from_gap(S.Representative()),
                               stab=G.subgroup(S.Stabilizer().GeneratorsOfGroup()))
                    for S in subgroup_reps]
            reps = [r for r in reps if r.representative().cardinality() == order]
            return reps
        elif algorithm == "hulpke":
            from sage.env import SAGE_EXTCODE
            gapcode = SAGE_EXTCODE + '/gap/subgroup_orbits.g'
            libgap.Read(gapcode)
            subgroup_reps = libgap.function_factory("SubgroupRepresentatives")
            subgroup_reps = subgroup_reps(Hgap, G, order)
            subgroup_reps = [S for S in subgroup_reps if S['repr'].Size()==order]
        elif algorithm =="elementary":
            if not H.invariants()[-1].is_prime():
                raise ValueError("")
            from sage.env import SAGE_EXTCODE
            gapcode = SAGE_EXTCODE + '/gap/subgroup_orbits.g'
            libgap.Read(gapcode)
            subgroup_reps = libgap.function_factory("SubgroupRepresentatives_elementary_equiv")
            subgroup_reps = subgroup_reps(Hgap, G, order, g.gap())
            #  [dict(S) for S in
        else:
            raise ValueError("not a valid algorithm")
        return [orbit_sage(rep=self._subgroup_from_gap(S['repr']), stab=G.subgroup(S['stab'].GeneratorsOfGroup())) for S in subgroup_reps]

    def all_primitive_prime_equiv(self, other, H1, H2, G1, G2, h1, h2, glue_valuation, H10=None, H20=None, target_genus=None, qlist=None,check=False):
        r"""
        Return all totally isotropic subgroups `S` of `H1 + H2` such that
        ``H1 & S == 1`` and ``H2 & S = 1`` modulo the subgroup
        G of the orthogonal group of self

        Input:

        - ``H1``, ``H2`` -- subgroups of ``self``, ``other``
        - ``H10``, ``H20`` -- (default: ``None``) subgroups of ``H10<H1``, ``H20<H2``
        - ``G1``, ``G2`` -- subgroups of the orthogonal group of ``self``
          and ``other`` preserving ``Hi`` and ``Hi0``
        - ``h1``, ``h2`` -- elements in the center of ``G1``, ``G2``
        - ``target_genus`` -- (default: ``None``) a genus

        OUTPUT:

        A list consisting of pairs (H,G) where
        H is a totally isotropic subgroup of H1 + H2 such that H \cap Hi = \empty
        and Hi0 < projection_i(H)
        and G is a group of isometries on H^\perp/H


        EXAMPLES::

            sage: q1 = TorsionQuadraticForm(matrix.diagonal([2/3,2/27]))
            sage: q2 = TorsionQuadraticForm(matrix.diagonal([4/3,2/9]))
            sage: H1 = q1.submodule([(g.order()//3)*g for g in q1.gens()])
            sage: H2 = q2.submodule([(g.order()//3)*g for g in q2.gens()])
            sage: G1 = q1.orthogonal_group()
            sage: G2 = q2.orthogonal_group()
            sage: q1.all_primitive_prime_equiv(q2, H1, H2, G1, G2, G1.one(),G2.one(),2)
            [[Finite quadratic module over Integer Ring with invariants (3, 3)
            Gram matrix of the quadratic form with values in Q/2Z:
            [0 0]
            [0 0], Group of isometries of
            Finite quadratic module over Integer Ring with invariants (27,)
            Gram matrix of the quadratic form with values in Q/2Z:
            [8/27]
            generated by 1 elements]]
        """
        if qlist is not None:
            assert qlist[0].ncols() == glue_valuation
            assert qlist[0].ncols() >= max(len(H10.invariants()), len(H20.invariants()))

        h1 = G1.subgroup([h1]).gen(0)
        h2 = G2.subgroup([h2]).gen(0)
        if not h1 in G1:#.center():
            raise ValueError()
        if not h2 in G2:#.center():
            raise ValueError()
        glue_valuation = ZZ(glue_valuation)
        if not glue_valuation >= 0:
            raise ValueError()
        D, i1, i2, iV1, iV2 = self.direct_sum(other,return_maps=True)

        from sage.libs.gap.libgap import libgap
        from sage.env import SAGE_EXTCODE
        gapcode = SAGE_EXTCODE + '/gap/subgroup_orbits.g'
        libgap.Read(gapcode)
        OnSubgroups = libgap.function_factory("OnSubgroups")
        OD =  D.orthogonal_group(gens=())
        primitive_extensions = []
        if glue_valuation == 0:
            OD = D.orthogonal_group()
            embedG1, embedG2 = direct_sum_embed(D, i1, i2, OD, G1, G2)
            gens = embedG1.Image(G1.gap()).GeneratorsOfGroup()
            gens = gens.Concatenation(embedG2.Image(G2.gap()).GeneratorsOfGroup())
            return [[D.submodule([]),OD.subgroup(gens)]]
        if H1.cardinality()==1 or H2.cardinality()==1:
            return []
        p1 = H1.invariants()[-1]
        p2 = H2.invariants()[-1]
        if p1 != p2:
            raise ValueError("invariants do not match")
        if not p1.is_prime():
            raise ValueError("not a prime number")
        p = p1

        glue_order = p**glue_valuation
        # these may not be invariant subspaces!!! ---> crap
        # uhm really?
        subs1 = self.subgroup_representatives(H1, G1, order=glue_order, g=h1)
        subs2 = other.subgroup_representatives(H2, G2, order=glue_order, g=h2)

        # make sure they contain Hi0
        # TODO: use this fact for the computation of the subspace representatives
        # compute in Hi/Hi0
        if H10 is not None:
            subs1 = [s for s in subs1 if H10<=s.representative()]
        if H20 is not None:
            subs2 = [s for s in subs2 if H20<=s.representative()]

        subs1 = [[_normalize(s.representative().twist(-1)),s] for s in subs1]
        subs2 = [[_normalize(s.representative()),s] for s in subs2]


        G12 = G1.gap().DirectProduct(G2.gap())
        embG1 = G12.Embedding(1)
        embG2 = G12.Embedding(2)
        D1 = G1.one().gap().Source()
        D2 = G2.one().gap().Source()
        D12 = D1.DirectProduct(D2)
        embD1 = D12.Embedding(1)
        embD2 = D12.Embedding(2)
        projD1 = D12.Projection(1)
        projD2 = D12.Projection(2)

        Dg = OD.domain()
        imgs = [Dg(
                  i1(self.linear_combination_of_smith_form_gens((G1.domain()(projD1.Image(d))).exponents()))
                 +i2(other.linear_combination_of_smith_form_gens((G2.domain()(projD2.Image(d))).exponents()))
                 ).gap() for d in D12.GeneratorsOfGroup()]

        D12toDg = D12.GroupHomomorphismByImages(Dg.gap(),imgs)
        InducedAut = ("""InducedAut:=function(iso,aut)
        local f,g,emb1,emb2,proj1,proj2,aut1,aut2,MyImage;
        f:=Range(iso);
        g:=Source(iso);
        emb1 :=Embedding(g,1);
        emb2 :=Embedding(g,2);
        proj1:=Projection(g,1);
        proj2:=Projection(g,2);
        aut1:=proj1*aut[1]*emb1;
        aut2:=proj2*aut[2]*emb2;
        MyImage:=function(aut,x)
              return Image(aut1,x)*Image(aut2,x);
              end;
        aut:= GroupHomomorphismByImagesNC(f,f,
           GeneratorsOfGroup(f),
           List(GeneratorsOfGroup(f), function(i)
                  return
                   Image(iso,
                     MyImage(aut,PreImagesRepresentative(iso,i)
                       ) );
                end ));
        SetIsInjective( aut, true );
        SetIsSurjective( aut, true );
        return aut;
        end;""")
        InducedAut = libgap.function_factory(InducedAut)

        for S1 in subs1:
            S1n, S1 = S1
            q1 = S1n.gram_matrix_quadratic()
            n = len(S1n.invariants())
            if qlist is not None and q1 not in qlist:
                continue
            stab1 = S1.stabiliser()
            O1 = S1.representative().orthogonal_group()
            act1 = stab1.hom([O1(x) for x in stab1.gens()],codomain=O1,check=check)
            im1 = act1.image(stab1)
            ker1 = [embG1.Image(k.gap()) for k in act1.kernel().gens()]
            for S2 in subs2:
                S2n, S2 = S2
                q2 = S2n.gram_matrix_quadratic()
                if q1 != q2:
                    continue
                stab2 = S2.stabiliser()
                # there is a glue map
                O2 = S2.representative().orthogonal_group()

                act2 = stab2.hom([O2(x) for x in stab2.gens()],codomain=O2,check=check)
                im2 = act2.image(stab2)
                ker2 = [embG2.Image(k.gap()) for k in act2.kernel().gens()]


                A1 = O1.domain()
                A2 = O2.domain()
                gens1 = [A1(g).gap() for g in S1n.gens()]
                gens2 = [A2(g).gap() for g in S2n.gens()]

                phi = A1.gap().GroupHomomorphismByImages(A2.gap(), gens1, gens2)

                h1_on_S2 = phi.InducedAutomorphism(O1(h1).gap())
                h2_on_S2 = O2(h2).gap()
                if not O2.gap().IsConjugate(h1_on_S2, h2_on_S2):
                    # this glue map cannot be modified to be equivariant
                    continue
                else:
                    # make it equivariant
                    g0 = O2.gap().RepresentativeAction(h1_on_S2, h2_on_S2)
                    phi = phi*g0
                h1_on_S2 = phi.InducedAutomorphism(O1(h1).gap())
                assert h1_on_S2 == h2_on_S2
                center = O2.gap().Centraliser(h2_on_S2)

                stab1phi= [phi.InducedAutomorphism(O1(g).gap()) for g in stab1.gens()]
                stab1phi = center.Subgroup(stab1phi)

                stab2c = O2.subgroup(stab2.gens())
                reps = center.DoubleCosetRepsAndSizes(stab1phi,stab2c)
                for g in reps:
                    g = g[0]
                    phig = phi*g
                    g0g = O2(g0*g)
                    # graph of phig
                    gens = [i1(S1n.gen(k)) + i2(S2n.gen(k)*g0g) for k in range(n)]

                    ext = D.submodule(gens)
                    perp = D.orthogonal_submodule_to(ext)
                    disc = perp/ext
                    if target_genus is not None:
                        # it is not guaranteed that W is an instance of FreeQuadraticModule
                        if hasattr(ext.W(),"overlattice"):
                            W = ext.W()
                        else:
                            W = FreeQuadraticModule_integer_symmetric(
                                    ambient=ext.W().ambient_module(),
                                    basis=ext.W().basis(),
                                    inner_product_matrix=ext.W().inner_product_matrix(),
                                    already_echelonized=False)
                        ext_genus = W.overlattice([x.lift() for x in ext.gens()]).genus()
                        if ext_genus != target_genus:
                            continue
                    ###############################
                    # we also need the stabiliser in S1 x S2
                    # of the graph of phi
                    # this is done by hand to avoid an
                    # expensive stabilizer computation
                    im2_phi = O1.subgroup([phig*g1.gap()*phig.Inverse()
                                            for g1 in im2.gens()])
                    im = im1.subgroup(im1.intersection(im2_phi).gap().SmallGeneratingSet())
                    stab = [(act1.lift(x),
                             act2.lift(im2(phig.Inverse()*x.gap()*phig)))
                            for x in im.gens()]
                    stab = [embG1.Image(x[0].gap())*embG2.Image(x[1].gap())
                            for x in stab]
                    stab += ker1
                    stab += ker2   # tends to generate a huge group

                    # convert to sage
                    stab = [InducedAut(D12toDg,s) for s in stab]
                    stab = [matrix(
                            [disc(D.linear_combination_of_smith_form_gens(Dg(s.Image(Dg(D(x)).gap())).exponents()))
                                    for x in disc.gens()])
                            for s in stab]   # slow
                    stab = disc.orthogonal_group(tuple(stab))  # less huge
                    primitive_extensions.append([ext, stab])
        return primitive_extensions

    def all_primitive(self, other, H1, H2, G1, G2, h1=None, h2=None, glue_order=None):
        r"""
        Return all totally isotropic subgroups `S` of `H1 + H2` such that
        ``H1 & S == 1`` and ``H2 & S = 1`` modulo the subgroup
        G of the orthogonal group of self.
        Does not assume ``H1`` and ``H2`` to be vector spaces.

        Input:

        - ``H1``, ``H2`` -- subgroups of ``self``, ``other``
        - ``G1``, ``G2`` -- subgroups of ``self``, ``other``
        - ``h1``, ``h2`` -- elements in the center of ``G1``, ``G2``

        EXAMPLES::

            sage: q1 = TorsionQuadraticForm(matrix.diagonal([2/3,2/27]))
            sage: q2 = TorsionQuadraticForm(matrix.diagonal([4/3,2/9]))
            sage: G1 = q1.orthogonal_group()
            sage: G2 = q2.orthogonal_group()
            sage: extensions = q1.all_primitive(q2, q1, q2, G1, G2, G1.one(),G2.one(),9)
            sage: len(extensions)
            3
        """
        if h1 is None:
            h1 = G1.one()
        if h2 is None:
            h2 = G2.one()
        if glue_order is None:
            glue_order = ZZ.gcd(H1.cardinality(), H2.cardinality())
        h1 = G1.subgroup([h1]).gen(0)
        h2 = G2.subgroup([h2]).gen(0)
        if not h1 in G1:#.center():
            raise ValueError()
        if not h2 in G2:#.center():
            raise ValueError()
        if not glue_order > 0:
            raise ValueError()
        if not (H1.is_submodule(self) and H2.is_submodule(other)):
            raise ValueError()

        D, i1, i2, iV1, iV2 = self.direct_sum(other,return_maps=True)
        OD = D.orthogonal_group()
        embedG1, embedG2 = direct_sum_embed(D, i1, i2, OD, G1, G2)

        from sage.libs.gap.libgap import libgap
        from sage.env import SAGE_EXTCODE
        gapcode = SAGE_EXTCODE + '/gap/subgroup_orbits.g'
        libgap.Read(gapcode)
        OnSubgroups = libgap.function_factory("OnSubgroups")

        primitive_extensions = []
        if glue_order == 1 or H1.cardinality()==1 or H2.cardinality()==1:
            gens = embedG1.Image(G1.gap()).GeneratorsOfGroup()
            gens = gens.Concatenation(embedG2.Image(G2.gap()).GeneratorsOfGroup())
            return [[D.submodule([]),OD.subgroup(gens)],iV1,iV2]

        # these may not be invariant subspaces!!! ---> crap
        subs1 = self.subgroup_representatives(H1, G1, algorithm="hulpke",
                                              order=glue_order, g=h1.gap())
        subs2 = other.subgroup_representatives(H2, G2, algorithm="hulpke",
                                               order=glue_order, g=h2.gap())


        for S1 in subs1:
            for S2 in subs2:
                is_isom, isom = S1.representative().is_isomorphic_to(S2.representative().twist(-1))
                if not is_isom:
                    continue
                isom = [isom[0],[S2.representative()(g) for g in isom[1]]]

                # there are glue maps
                O1 = S1.representative().orthogonal_group()
                O2 = S2.representative().orthogonal_group()

                A1 = O1.domain()
                A2 = O2.domain()
                gens1 = [A1(g).gap() for g in isom[0]]
                gens2 = [A2((g)).gap() for g in isom[1]]

                # create a glue map
                phi = A1.gap().GroupHomomorphismByImages(A2.gap(), gens1, gens2)

                h1_on_S2 = phi.InducedAutomorphism(O1(h1,False).gap())
                h2_on_S2 = O2(h2, False).gap()
                if not O2.gap().IsConjugate(h2_on_S2, h1_on_S2):
                    # this glue map cannot be modified to be equivariant
                    continue
                else:
                    # make it equivariant
                    g = O2.gap().RepresentativeAction(h2_on_S2, h1_on_S2)
                    phi = phi*g
                assert h2_on_S2==phi.InducedAutomorphism(O1(h1).gap())

                center = O2.gap().Centraliser(h2_on_S2)
                stab1phi= [phi.InducedAutomorphism(O1(g,False).gap()) for g in S1.stabilizer().gens()]
                stab1phi = center.Subgroup(stab1phi)
                stab2c = O2.subgroup(O2(g,False) for g in S2.stabilizer().gens())
                reps = center.DoubleCosetRepsAndSizes(stab1phi,stab2c)

                for g in reps:
                    g = g[0]
                    phig = phi*g
                    g = O2(g,False)
                    gens = [i1(isom[0][k]) + i2(isom[1][k]*g) for k in range(len(isom[0]))]
                    ext = D.submodule(gens)
                    # we also need the centralizer of h1 x h2 in S1 x S2
                    ###############################
                    phig_graph = OD.domain().subgroup([OD.domain()(a) for a in gens]).gap()
                    S1_times_S2 =  [embedG1.Image(s.gap()) for s in S1.stabilizer().gens()]
                    S1_times_S2 += [embedG2.Image(s.gap()) for s in S2.stabilizer().gens()]
                    S1_times_S2 = OD.gap().Subgroup(S1_times_S2)
                    stab = S1_times_S2.Stabilizer(phig_graph, OnSubgroups).GeneratorsOfGroup()
                    ##############################
                    primitive_extensions.append([ext, OD.subgroup(stab)])
        return primitive_extensions, iV1, iV2

def _brown_indecomposable(q, p):
    r"""
    Return the Brown invariant of the indecomposable form ``q``.

    The values are taken from Table 2.1 in [Shim2016]_.

    INPUT:

    - ``q`` - an indecomposable quadratic form represented by a
      rational `1 \times 1` or `2 \times 2` matrix
    - ``p`` - a prime number

    EXAMPLES::

        sage: from sage.modules.torsion_quadratic_module import _brown_indecomposable
        sage: q = Matrix(QQ, [1/3])
        sage: _brown_indecomposable(q,3)
        6
        sage: q = Matrix(QQ, [2/3])
        sage: _brown_indecomposable(q,3)
        2
        sage: q = Matrix(QQ, [5/4])
        sage: _brown_indecomposable(q,2)
        5
        sage: q = Matrix(QQ, [7/4])
        sage: _brown_indecomposable(q,2)
        7
        sage: q = Matrix(QQ, 2, [0,1,1,0])/2
        sage: _brown_indecomposable(q,2)
        0
        sage: q = Matrix(QQ, 2, [2,1,1,2])/2
        sage: _brown_indecomposable(q,2)
        4
    """
    v = q.denominator().valuation(p)
    if p == 2:
        # brown(U) = 0
        if q.ncols() == 2:
            if q[0, 0].valuation(2) > v + 1 and q[1, 1].valuation(2) > v + 1:
                # type U
                return mod(0, 8)
            else:
                # type V
                return mod(4 * v, 8)
        u = q[0, 0].numerator()
        return mod(u + v * (u**2 - 1) / 2, 8)
    if p % 4 == 1:
        e = -1
    if p % 4 == 3:
        e = 1
    if v % 2 == 1:
        u = q[0, 0].numerator() // 2
        if legendre_symbol(u, p) == 1:
            return mod(1 + e, 8)
        else:
            return mod(-3 + e, 8)
    return mod(0, 8)

def _normalize(D):
    r"""
    INPUT:

    - a possibly degenerate torsion quadratic form over a field

    OUTPUT:

    - a TorsionQuadraticModule in normal form
    """
    if D.cardinality() == 1:
        return D
    D = D.normal_form()
    if not D.is_degenerate():
        return D
    p = D.invariants()[-1]
    if not p.is_prime():
        raise ValueError("")
    gens = list(D.gens())
    kerb = D.orthogonal_submodule_to(D)
    n = len(gens)

    kergens = [gens[i] for i in range(n) if gens[i] in kerb]
    nondeg = [gens[i] for i in range(n) if not gens[i] in kerb]
    k = len(kergens)

    for i in range(k):
        if kergens[i].q()==1:
            for j in range(i+1, k):
                if kergens[j].q() == 1:
                    kergens[j] += kergens[i]
            kergens = kergens[:i] + kergens[i+1:] + [kergens[i]]
            break
    gens = kergens + nondeg
    # translate all others to the kernel of q
    return D.submodule_with_gens(gens)

def direct_sum_embed(D, i1, i2, OD, G1, G2,as_hom=True):
    r"""

    EXAMPLES::

        sage: from sage.modules.torsion_quadratic_module import direct_sum_embed
        sage: T = TorsionQuadraticForm(matrix.diagonal([2/3]*3))
        sage: T1 = TorsionQuadraticForm(matrix.diagonal([2/3]*3))
        sage: T2 = TorsionQuadraticForm(matrix.diagonal([2/3]*2))
        sage: D, i1, i2 = T1.direct_sum(T2)
        sage: OD = D.orthogonal_group()
        sage: G1 = T1.orthogonal_group()
        sage: G2 = T2.orthogonal_group()
        sage: phi1, phi2 = direct_sum_embed(D,i1,i2,OD,G1,G2)
    """
    Dgap = OD.domain()
    direct_sum_gens = [(Dgap(D(g))).gap() for g in i1.image().gens() + i2.image().gens()]

    n1 = len(i1.image().gens())
    n2 = len(i2.image().gens())
    if as_hom:
        G1g = G1.gens()
        G2g = G2.gens()
    else:
        G1g = G1
        G2g = G2

    gensG1_imgs = []
    for f in G1g:
        imgs = [Dgap(i1(a*f)).gap() for a in i1.domain().gens()]
        imgs += direct_sum_gens[n1:]
        f = Dgap.gap().GroupHomomorphismByImagesNC(Dgap.gap(), direct_sum_gens, imgs)
        gensG1_imgs.append(f)

    gensG2_imgs = []
    for f in G2g:
        imgs = [Dgap(i2(a*f)).gap() for a in i2.domain().gens()]
        imgs = direct_sum_gens[:n1] + imgs
        f = Dgap.gap().GroupHomomorphismByImagesNC(Dgap.gap(), direct_sum_gens, imgs)
        gensG2_imgs.append(f)
    if as_hom:
        embed1 = G1.gap().GroupHomomorphismByImagesNC(OD.gap(),[g.gap() for g in G1.gens()], gensG1_imgs)
        embed2 = G2.gap().GroupHomomorphismByImagesNC(OD.gap(),[g.gap() for g in G2.gens()], gensG2_imgs)
        return embed1, embed2
    return gensG1_imgs, gensG2_imgs

def OrbitsOfSpaces(gens, k, D, H, action_hom, g=None ):
    r"""
    Return orbit representatives of the ``k`` dimensional subspaces.

    INPUT:

    - ``gens`` -- a list of matrices over a finite field
    - ``k`` -- the dimension of the subspaces
    - ``g`` -- (default:``None``) if given return only subspaces preserved by ``g``

    OUTPUT:

    - a tuple ``representative, stabiliser``
    where `representative[n]` belongs to `stabiliser[n]`
    """
    from sage.interfaces.magma import magma as m
    degree = gens[0].ncols()
    assert k<= degree
    field =  gens[0].base_ring()
    GL = m.GeneralLinearGroup(degree, field)
    G = GL.sub(gens)
    orb = m.OrbitsOfSpaces(G,k)
    if g is not None:
        g = GL(g)
        # filter the invariant subspaces
        orb = [v for v in orb if v[2] == v[2]*g]
    orb = [orbit_magma(rep=v[2], G=G,D=D,H=H,
                       action_hom=action_hom)
           for v in orb]
    return orb


class orbit(object):
    r"""
    """
    def __repr__(self):
        return "Orbit represented by \n%s"%str(self.representative())

    def representative(self):
        raise NotImplementedError()

    def list(self):
        raise NotImplementedError()

    def stabilizer(self):
        raise NotImplementedError()

    stabiliser = stabilizer


class orbit_magma(orbit):
    r"""
    """
    def __init__(self, rep, G, D, H, action_hom):
        r"""
        """
        self._G = G
        self._H = H
        self._action_hom = action_hom
        self._rep_magma = rep
        rep = rep.BasisMatrix().sage().change_ring(ZZ)
        gens = [H.linear_combination_of_smith_form_gens(r)
                for r in rep]
        rep = D.submodule(gens)
        self._rep = rep


    @cached_method
    def representative(self):
        return self._rep

    @cached_method
    def stabilizer(self,algorithm='magma'):
        stab = self._G.Stabiliser(self._rep_magma)
        stab = stab.Generators().SetToSequence()
        stab = [g.Matrix().sage().change_ring(ZZ) for g in stab]
        # we continue with magma
        G0 = self._H.orthogonal_group()
        # we could speed this up a lot by computing
        # the kernel only once and lift
        S = G0.subgroup(stab)
        stab = self._action_hom.preimage(S)
        return stab

    stabiliser = stabilizer

class orbit_sage(orbit):
    def __init__(self,rep , stab):
        self._rep = rep
        self._stab = stab

    def representative(self):
        return self._rep

    def stabilizer(self):
        return self._stab

    stabiliser = stabilizer
<|MERGE_RESOLUTION|>--- conflicted
+++ resolved
@@ -965,45 +965,28 @@
 
         from sage.groups.abelian_gps.abelian_group_gap import AbelianGroupGap
 
-<<<<<<< HEAD
         if self.value_module_qf().n != 2:
             raise NotImplementedError("orthogonal groups are implemented/tested only for even forms")
             # slow brute force implementation
             # gens = [matrix(g) for g in _isom_fqf(self)]
 
         flag = False
-=======
-        ambient = AbelianGroupGap(self.invariants()).aut()
-        # slow brute force implementation
->>>>>>> 473cd41f
         if gens is None:
             try:
                 gens = self._orthogonal_group_gens
             except AttributeError:
-<<<<<<< HEAD
                 flag = True
                 gens = _get_gens(self)
-=======
-                gens = _isom_fqf(self)
-                gens = tuple(ambient(g) for g in gens)
-                self._orthogonal_group_gens = gens
->>>>>>> 473cd41f
         else:
             # see if there is an action
             try:
                 gens = [matrix(x*g for x in self.smith_form_gens()) for g in gens]
             except TypeError:
-<<<<<<< HEAD
                 pass
         ambient = AbelianGroupGap(self.invariants()).aut()
         # the ambient knows what to do with the generators
         gens = tuple(ambient(g) for g in gens)
         gens = tuple(g for g in gens if not g.is_one())
-=======
-                pass 
-            # the ambient knows what to do with the generators
-            gens = tuple(ambient(g) for g in gens)
->>>>>>> 473cd41f
         Oq =  FqfOrthogonalGroup(ambient, gens, self, check=check)
         return Oq
 
