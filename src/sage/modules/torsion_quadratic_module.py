--- conflicted
+++ resolved
@@ -597,15 +597,12 @@
         r"""
         Return the genus defined by ``self`` and the ``signature_pair``.
 
-<<<<<<< HEAD
-=======
         If no such genus exists, raise a ``ValueError``.
 
         REFERENCES:
 
         [Nik1977]_ Corollary 1.9.4 and 1.16.3.
 
->>>>>>> 9b91a096
         EXAMPLES::
 
             sage: L = IntegralLattice("D4").direct_sum(IntegralLattice("A2"))
@@ -620,13 +617,8 @@
             sage: genus == L.genus()
             True
 
-<<<<<<< HEAD
-        Let `H` be an even unimodular lattice of signature `(9, 1)` and suppose
-        that `D4` is primitively embedded in `H`. We compute the discriminant
-=======
         Let `H` be an even unimodular lattice of signature `(9, 1)`.
         Then `L = D_4 + A_2` is primitively embedded in `H`. We compute the discriminant
->>>>>>> 9b91a096
         form of the orthogonal complement of `L` in `H`::
 
             sage: DK = D.twist(-1)
@@ -646,12 +638,8 @@
             Genus symbol at 2:    1^2:2^-2
             Genus symbol at 3:     1^-3 3^1
 
-<<<<<<< HEAD
-        We can also compute the discriminant group of an odd lattice::
-=======
         We can also compute the genus of an odd lattice
         from its discriminant form::
->>>>>>> 9b91a096
 
             sage: L = IntegralLattice(matrix.diagonal(range(1,5)))
             sage: D = L.discriminant_group()
@@ -668,17 +656,6 @@
             True
             sage: D.genus((1,0))
             Traceback (most recent call last):
-<<<<<<< HEAD
-            TypeError: all local symbols must be of the same dimension
-        """
-        #if not self.is_genus((signature_pair)):
-        #    raise ValueError("this signature=%s and torsion quadratic form do define a genus"%signature_pair)
-        from sage.quadratic_forms.genera.genus import (Genus_Symbol_p_adic_ring,
-                                                    GenusSymbol_global_ring,
-                                                    p_adic_symbol,
-                                                    is_GlobalGenus,
-                                                    _blocks)
-=======
             ...
             ValueError: this discriminant form and signature do not define a genus
 
@@ -696,21 +673,10 @@
                                                        p_adic_symbol,
                                                        is_GlobalGenus,
                                                        _blocks)
->>>>>>> 9b91a096
         from sage.misc.misc_c import prod
         s_plus = signature_pair[0]
         s_minus = signature_pair[1]
         rank = s_plus + s_minus
-<<<<<<< HEAD
-        D = self.cardinality()
-        determinant = (-1)**s_minus * D
-        local_symbols = []
-        for p in (2*D).prime_divisors():
-            D = self.primary_part(p)
-            if len(D.invariants()) != 0:
-                G_p = D.gram_matrix_quadratic().inverse()
-                # get rid of denominators without changeing the local equivalence class
-=======
         if len(self.invariants()) > rank:
             raise ValueError("this discriminant form and " +
                              "signature do not define a genus")
@@ -722,7 +688,6 @@
             if len(D.invariants()) != 0:
                 G_p = D.gram_matrix_quadratic().inverse()
                 # get rid of denominators without changing the local equivalence class
->>>>>>> 9b91a096
                 G_p *= G_p.denominator()**2
                 G_p = G_p.change_ring(ZZ)
                 local_symbol = p_adic_symbol(G_p, p, D.invariants()[-1].valuation(p))
@@ -746,10 +711,6 @@
 
         # This genus has the right discriminant group
         # but it may be empty
-<<<<<<< HEAD
-=======
-        genus = GenusSymbol_global_ring(signature_pair, local_symbols)
->>>>>>> 9b91a096
         sym2 = local_symbols[0].symbol_tuple_list()
 
         if sym2[0][0] != 0:
@@ -787,11 +748,7 @@
                           and (b[2] - d) % 4 == 0
                           and (b[4] - t) % 4 == 0
                           and (b[2] - d) % 8 == (b[4] - t) % 8 # if the oddity is altered by 4 then so is the determinant
-<<<<<<< HEAD
-                          ]
-=======
                          ]
->>>>>>> 9b91a096
         elif self.value_module_qf().n == 2:
             # the form is even
             block0 = [b for b in _blocks(sym2[0]) if b[3] == 0]
@@ -809,11 +766,7 @@
                           and (b[2] - d) % 4 == 0
                           and (b[4] - t) % 4 == 0
                           and (b[2] - d) % 8 == (b[4] - t) % 8 # if the oddity is altered by 4 then so is the determinant
-<<<<<<< HEAD
-                          ]
-=======
                          ]
->>>>>>> 9b91a096
             # this is completely determined
             block2 = [sym2[2]]
         else:
@@ -839,9 +792,7 @@
                         local_symbols[0] = Genus_Symbol_p_adic_ring(2, sym2)
                         genus = GenusSymbol_global_ring(signature_pair, local_symbols)
                         return genus
-<<<<<<< HEAD
-        else:
-            raise ValueError("this discriminant form and signature do not define a genus")
+        raise ValueError("this discriminant form and signature do not define a genus")
 
     @cached_method
     def is_degenerate(self):
@@ -856,10 +807,6 @@
             True
         """
         return 1 != self.orthogonal_submodule_to(self.gens()).cardinality()
-=======
-        raise ValueError("this discriminant form and signature do not define a genus")
-
->>>>>>> 9b91a096
 
     def is_genus(self, signature_pair, even=True):
         r"""
