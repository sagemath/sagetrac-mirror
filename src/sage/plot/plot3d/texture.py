r"""
Texture Support

This module provides texture/material support for 3D Graphics
objects and plotting.  This is a very rough common interface for
Tachyon, x3d, and obj (mtl).   See
:meth:`Texture <sage.plot.plot3d.texture.Texture>` and
:class:`Texture_class <sage.plot.plot3d.texture.Texture_class>`
for full details about options and use.

Initially, we have no textures set::

    sage: sage.plot.plot3d.base.Graphics3d().texture_set()
    set()

However, one can access these textures in the following manner::

    sage: G = tetrahedron(color='red') + tetrahedron(color='yellow') + tetrahedron(color='red', opacity=0.5)
    sage: [t for t in G.texture_set() if t.color == colors.red] # we should have two red textures
    [Texture(texture..., red, ff0000), Texture(texture..., red, ff0000)]
    sage: [t for t in G.texture_set() if t.color == colors.yellow] # ...and one yellow
    [Texture(texture..., yellow, ffff00)]

And the Texture objects keep track of all their data::

    sage: T = tetrahedron(color='red', opacity=0.5)
    sage: t = T.get_texture()
    sage: t.opacity
    0.5
    sage: T # should be translucent
    Graphics3d Object

AUTHOR:

- Robert Bradshaw (2007-07-07) Initial version.

"""

from __future__ import division

from textwrap import dedent

from sage.misc.fast_methods import WithEqualityById
from sage.structure.sage_object import SageObject

from sage.plot.colors import Color


uniq_c = 0
def _new_global_texture_id():
    """
    Generate a new unique id for a texture.

    EXAMPLES::

        sage: sage.plot.plot3d.texture._new_global_texture_id()
        'texture...'
        sage: sage.plot.plot3d.texture._new_global_texture_id()
        'texture...'
    """
    global uniq_c
    uniq_c += 1
    return "texture%s" % uniq_c


from sage.plot.colors import colors

def is_Texture(x):
    r"""
    Return whether ``x`` is an instance of ``Texture_class``.

    EXAMPLES::

        sage: from sage.plot.plot3d.texture import is_Texture, Texture
        sage: t = Texture(0.5)
        sage: is_Texture(t)
        True

    ::

        sage: is_Texture(4)
        False
    """
    return isinstance(x, Texture_class)

def Texture(id=None, **kwds):
    r"""
    Return a texture.

    INPUT:

    - ``id`` - a texture (optional, default: None), a dict, a color, a
      str, a tuple, None or any other type acting as an ID. If ``id`` is
      None and keyword ``texture`` is empty, then it returns a unique texture object.
    - ``texture`` - a texture
    - ``color`` - tuple or str, (optional, default: (.4, .4, 1))
    - ``opacity`` - number between 0 and 1 (optional, default: 1)
    - ``ambient`` - number (optional, default: 0.5)
    - ``diffuse`` - number (optional, default: 1)
    - ``specular`` - number (optional, default: 0)
    - ``shininess`` - number (optional, default: 1)
    - ``name`` - str (optional, default: None)
    - ``**kwds`` - other valid keywords

    OUTPUT:

    A texture object.

    EXAMPLES:

    Texture from integer ``id``::

        sage: from sage.plot.plot3d.texture import Texture
        sage: Texture(17)
        Texture(17, 6666ff)

    Texture from rational ``id``::

        sage: Texture(3/4)
        Texture(3/4, 6666ff)

    Texture from a dict::

        sage: Texture({'color':'orange','opacity':0.5})
        Texture(texture..., orange, ffa500)

    Texture from a color::

        sage: c = Color('red')
        sage: Texture(c)
        Texture(texture..., ff0000)

    Texture from a valid string color::

        sage: Texture('red')
        Texture(texture..., red, ff0000)

    Texture from a non valid string color::

        sage: Texture('redd')
        Texture(redd, 6666ff)

    Texture from a tuple::

        sage: Texture((.2,.3,.4))
        Texture(texture..., 334c66)

    Textures using other keywords::

        sage: Texture(specular=0.4)
        Texture(texture..., 6666ff)
        sage: Texture(diffuse=0.4)
        Texture(texture..., 6666ff)
        sage: Texture(shininess=0.3)
        Texture(texture..., 6666ff)
        sage: Texture(ambient=0.7)
        Texture(texture..., 6666ff)
    """
    if isinstance(id, Texture_class):
        return id
    if 'texture' in kwds:
        t = kwds['texture']
        if is_Texture(t):
            return t
        else:
            raise TypeError("texture keyword must be a texture object")
    if isinstance(id, dict):
        kwds = id
        if 'rgbcolor' in kwds:
            kwds['color'] = kwds['rgbcolor']
        id = None
    elif isinstance(id, Color):
        kwds['color'] = id.rgb()
        id = None
    elif isinstance(id, str) and id in colors:
        kwds['color'] = id
        id = None
    elif isinstance(id, tuple):
        kwds['color'] = id
        id = None
    if id is None:
        id = _new_global_texture_id()
    return Texture_class(id, **kwds)

def parse_color(info, base=None):
    r"""
    Parses the color.

    It transforms a valid color string into a color object and
    a color object into an RBG tuple of length 3. Otherwise,
    it multiplies the info by the base color.

    INPUT:

    - ``info`` - color, valid color str or number
    - ``base`` - tuple of length 3 (optional, default: None)

    OUTPUT:

    A tuple or color.

    EXAMPLES:

    From a color::

        sage: from sage.plot.plot3d.texture import parse_color
        sage: c = Color('red')
        sage: parse_color(c)
        (1.0, 0.0, 0.0)

    From a valid color str::

        sage: parse_color('red')
        RGB color (1.0, 0.0, 0.0)
        sage: parse_color('#ff0000')
        RGB color (1.0, 0.0, 0.0)

    From a non valid color str::

        sage: parse_color('redd')
        Traceback (most recent call last):
        ...
        ValueError: unknown color 'redd'

    From an info and a base::

        sage: opacity = 10
        sage: parse_color(opacity, base=(.2,.3,.4))
        (2.0, 3.0, 4.0)
    """
    if isinstance(info, Color):
        return info.rgb()
    elif isinstance(info, str):
        try:
            return Color(info)
        except KeyError:
            raise ValueError("unknown color '%s'"%info)
    else:
        r, g, b = base
        # We don't want to lose the data when we split it into its respective components.
        if not r: r = 1e-5
        if not g: g = 1e-5
        if not b: b = 1e-5
        return (float(info*r), float(info*g), float(info*b))


class Texture_class(WithEqualityById, SageObject):
    r"""
    Construction of a texture.

    See documentation of :meth:`Texture <sage.plot.plot3d.texture.Texture>`
    for more details and examples.

    EXAMPLES:

    We create a translucent texture::

        sage: from sage.plot.plot3d.texture import Texture
        sage: t = Texture(opacity=0.6)
        sage: t
        Texture(texture..., 6666ff)
        sage: t.opacity
        0.6
        sage: t.jmol_str('obj')
        'color obj translucent 0.4 [102,102,255]'
        sage: t.mtl_str()
        'newmtl texture...\nKa 0.2 0.2 0.5\nKd 0.4 0.4 1.0\nKs 0.0 0.0 0.0\nillum 1\nNs 1.0\nd 0.6'
        sage: t.x3d_str()
        "<Appearance><Material diffuseColor='0.4 0.4 1.0' shininess='1.0' specularColor='0.0 0.0 0.0' transparency='0.6'/></Appearance>"

    TESTS::

        sage: Texture(opacity=1/3).opacity
        0.3333333333333333

        sage: hash(Texture()) # random
        42
    """
    def __init__(self, id, color=(.4, .4, 1), opacity=1, ambient=0.5, diffuse=1, specular=0, shininess=1, name=None, **kwds):
        r"""
        Construction of a texture.

        See documentation of :meth:`Texture <sage.plot.plot3d.texture.Texture>`
        for more details and examples.

        EXAMPLES::

            sage: from sage.plot.plot3d.texture import Texture_class
            sage: Texture_class(3, opacity=0.6)
            Texture(3, 6666ff)
        """
        self.id = id
        if name is None and isinstance(color, str):
            name = color
        self.name = name

        if not isinstance(color, tuple):
            color = parse_color(color)
        else:
            if len(color) == 4:
                opacity = color[3]
            color = (float(color[0]), float(color[1]), float(color[2]))

        self.color = color
        self.opacity = float(opacity)
        self.shininess = float(shininess)

        if not isinstance(ambient, tuple):
            ambient = parse_color(ambient, color)
        self.ambient = ambient

        if not isinstance(diffuse, tuple):
            diffuse = parse_color(diffuse, color)
        self.diffuse = diffuse

        if not isinstance(specular, tuple):
            specular = parse_color(specular, color)
        self.specular = specular

    def _repr_(self):
        """
        Gives string representation of the Texture object.

        EXAMPLES::

            sage: from sage.plot.plot3d.texture import Texture
            sage: Texture('yellow')               #indirect doctest
            Texture(texture..., yellow, ffff00)
            sage: Texture((1,1,0), opacity=.5)
            Texture(texture..., ffff00)
        """
        if self.name is not None:
            return "Texture(%s, %s, %s)" % (self.id, self.name, self.hex_rgb())
        else:
            return "Texture(%s, %s)" % (self.id, self.hex_rgb())

    def hex_rgb(self):
        """
        EXAMPLES::

            sage: from sage.plot.plot3d.texture import Texture
            sage: Texture('red').hex_rgb()
            'ff0000'
            sage: Texture((1, .5, 0)).hex_rgb()
            'ff7f00'
        """
        return "%02x%02x%02x" % tuple(int(255 * s) for s in self.color)

    def tachyon_str(self):
        r"""
        Convert Texture object to string suitable for Tachyon ray tracer.

        EXAMPLES::

            sage: from sage.plot.plot3d.texture import Texture
            sage: t = Texture(opacity=0.6)
            sage: t.tachyon_str()
            'Texdef texture...\n  Ambient 0.3333333333333333 Diffuse 0.6666666666666666 Specular 0.0 Opacity 0.6\n   Color 0.4 0.4 1.0\n   TexFunc 0'
        """

        total_ambient = sum(self.ambient)
        total_diffuse = sum(self.diffuse)
        total_specular = sum(self.specular)

        total_color = total_ambient + total_diffuse + total_specular

        if total_color == 0:
            total_color = 1

        ambient = total_ambient / total_color
        diffuse = total_diffuse / total_color
        specular = total_specular / total_color

        return dedent("""\
            Texdef {id}
              Ambient {ambient!r} Diffuse {diffuse!r} Specular {specular!r} Opacity {opacity!r}
              Color {color[0]!r} {color[1]!r} {color[2]!r}
              TexFunc 0"""
        ).format(id=self.id, ambient=ambient, diffuse=diffuse,
                 specular=specular, opacity=self.opacity, color=self.color)

    def x3d_str(self):
        r"""
        Converts Texture object to string suitable for x3d.

        EXAMPLES::

            sage: from sage.plot.plot3d.texture import Texture
            sage: t = Texture(opacity=0.6)
            sage: t.x3d_str()
            "<Appearance><Material diffuseColor='0.4 0.4 1.0' shininess='1.0' specularColor='0.0 0.0 0.0' transparency='0.6'/></Appearance>"
        """
<<<<<<< HEAD
        return (
            "<Appearance>"
            "<Material diffuseColor='{color[0]!r} {color[1]!r} {color[2]!r}' "
                      "shininess='{shininess!r}' "
                      "specularColor='{specular!r} {specular!r} {specular!r}'/>"
            "</Appearance>").format(color=self.color, shininess=self.shininess,
                                    specular=self.specular[0])
=======
        txt = "<Appearance><Material diffuseColor='{} {} {}' "
        txt += "shininess='{}' specularColor='{} {} {}'"
        if self.opacity == 1:
            txt += "/></Appearance>"
            return txt.format(self.color[0], self.color[1], self.color[2],
                              self.shininess,
                              self.specular[0], self.specular[1],
                              self.specular[2])
        txt += " transparency='{}'/></Appearance>"
        return txt.format(self.color[0], self.color[1], self.color[2],
                          self.shininess,
                          self.specular[0], self.specular[1],
                          self.specular[2], self.opacity)
>>>>>>> 51c1e30c

    def mtl_str(self):
        r"""
        Converts Texture object to string suitable for mtl output.

        EXAMPLES::

            sage: from sage.plot.plot3d.texture import Texture
            sage: t = Texture(opacity=0.6)
            sage: t.mtl_str()
            'newmtl texture...\nKa 0.2 0.2 0.5\nKd 0.4 0.4 1.0\nKs 0.0 0.0 0.0\nillum 1\nNs 1.0\nd 0.6'
        """
        return dedent("""\
            newmtl {id}
            Ka {ambient[0]!r} {ambient[1]!r} {ambient[2]!r}
            Kd {diffuse[0]!r} {diffuse[1]!r} {diffuse[2]!r}
            Ks {specular[0]!r} {specular[1]!r} {specular[2]!r}
            illum {illumination}
            Ns {shininess!r}
            d {opacity!r}"""
        ).format(id=self.id, ambient=self.ambient, diffuse=self.diffuse,
                 specular=self.specular,
                 illumination=(2 if sum(self.specular) > 0 else 1),
                 shininess=self.shininess, opacity=self.opacity)

    def jmol_str(self, obj):
        r"""
        Converts Texture object to string suitable for Jmol applet.

        INPUT:

        - ``obj`` - str

        EXAMPLES::

            sage: from sage.plot.plot3d.texture import Texture
            sage: t = Texture(opacity=0.6)
            sage: t.jmol_str('obj')
            'color obj translucent 0.4 [102,102,255]'

        ::

            sage: sum([dodecahedron(center=[2.5*x, 0, 0], color=(1, 0, 0, x/10)) for x in range(11)]).show(aspect_ratio=[1,1,1], frame=False, zoom=2)
        """
        translucent = "translucent %s" % float(1-self.opacity) if self.opacity < 1 else ""
        return "color %s %s [%s,%s,%s]" % (obj, translucent,
                int(255*self.color[0]), int(255*self.color[1]), int(255*self.color[2]))
<|MERGE_RESOLUTION|>--- conflicted
+++ resolved
@@ -390,29 +390,16 @@
             sage: t.x3d_str()
             "<Appearance><Material diffuseColor='0.4 0.4 1.0' shininess='1.0' specularColor='0.0 0.0 0.0' transparency='0.6'/></Appearance>"
         """
-<<<<<<< HEAD
-        return (
-            "<Appearance>"
-            "<Material diffuseColor='{color[0]!r} {color[1]!r} {color[2]!r}' "
-                      "shininess='{shininess!r}' "
-                      "specularColor='{specular!r} {specular!r} {specular!r}'/>"
-            "</Appearance>").format(color=self.color, shininess=self.shininess,
-                                    specular=self.specular[0])
-=======
-        txt = "<Appearance><Material diffuseColor='{} {} {}' "
-        txt += "shininess='{}' specularColor='{} {} {}'"
-        if self.opacity == 1:
-            txt += "/></Appearance>"
-            return txt.format(self.color[0], self.color[1], self.color[2],
-                              self.shininess,
-                              self.specular[0], self.specular[1],
-                              self.specular[2])
-        txt += " transparency='{}'/></Appearance>"
-        return txt.format(self.color[0], self.color[1], self.color[2],
-                          self.shininess,
-                          self.specular[0], self.specular[1],
-                          self.specular[2], self.opacity)
->>>>>>> 51c1e30c
+        txt = "<Appearance><Material "
+        txt += "diffuseColor='{color[0]!r} {color[1]!r} {color[2]!r}' "
+        txt += "shininess='{shininess!r}' "
+        txt += "specularColor='{specular!r} {specular!r} {specular!r}' "
+        txt = txt.format(color=self.color, shininess=self.shininess,
+                         specular=self.specular[0])
+        if self.opacity < 1:
+            txt += " transparency='{}'".format(self.opacity)
+        txt += "/></Appearance>"
+        return txt
 
     def mtl_str(self):
         r"""
