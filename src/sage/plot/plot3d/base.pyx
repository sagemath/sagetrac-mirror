r"""
Base classes for 3D Graphics objects and plotting

AUTHORS:

- Robert Bradshaw (2007-02): initial version

- Robert Bradshaw (2007-08): Cythonization, much optimization

- William Stein (2008)

.. TODO::

    finish integrating tachyon -- good default lights, camera
"""

#*****************************************************************************
#      Copyright (C) 2007 Robert Bradshaw <robertwb@math.washington.edu>
#
#  Distributed under the terms of the GNU General Public License (GPL)
#
#    This code is distributed in the hope that it will be useful,
#    but WITHOUT ANY WARRANTY; without even the implied warranty of
#    MERCHANTABILITY or FITNESS FOR A PARTICULAR PURPOSE.  See the GNU
#    General Public License for more details.
#
#  The full text of the GPL is available at:
#
#                  http://www.gnu.org/licenses/
#*****************************************************************************


from cpython.list cimport *

import os
from functools import reduce
from math import atan2
from random import randint
import zipfile
from cStringIO import StringIO

from sage.misc.misc import sage_makedirs
from sage.env import SAGE_LOCAL

from sage.modules.free_module_element import vector

from sage.rings.real_double import RDF
from sage.misc.functional import sqrt, atan, acos
from sage.misc.temporary_file import tmp_filename, graphics_filename

from texture import Texture, is_Texture
from transform cimport Transformation, point_c, face_c
include "point_c.pxi"

from sage.interfaces.tachyon import tachyon_rt

# import the double infinity constant
cdef extern from "math.h":
     enum: INFINITY


default_texture = Texture()
pi = RDF.pi()

cdef class Graphics3d(SageObject):
    """
    This is the baseclass for all 3d graphics objects.

    .. automethod:: _graphics_
    .. automethod:: __add__
    """
    def __cinit__(self):
        """
        The Cython constructor
        
        EXAMPLES::

            sage: gfx = sage.plot.plot3d.base.Graphics3d()
            sage: gfx._extra_kwds
            {}
        """
        self._extra_kwds = dict()
    
    def _repr_(self):
        """
        Return a string representation.

        OUTPUT:

        String.

        EXAMPLES::

            sage: S = sphere((0, 0, 0), 1)
            sage: print S
            Graphics3d Object
        """
        return str(self)

    def _graphics_(self, mime_types=None, figsize=None, dpi=None):
        """
        Magic graphics method.

        The presence of this method is used by the displayhook to
        decide that we want to see a graphical output by default.

        INPUT/OUTPUT:

        See :meth:`sage.plot.graphics.Graphics._graphics_` for details.

        EXAMPLES::

            sage: S = sphere((0, 0, 0), 1)
            sage: S._graphics_(mime_types={'image/png'})
            Graphics file image/png
            sage: S  # also productes graphics
            Graphics3d Object
            sage: [S, S]
            [Graphics3d Object, Graphics3d Object]
        """
        from sage.structure.graphics_file import (
            Mime, graphics_from_save, GraphicsFile)
<<<<<<< HEAD
        if (mime_types is None) or (Mime.JMOL in mime_types):
            # default to jmol
=======
        ### First, figure out the best graphics format
        can_view_jmol = (mime_types is None) or (Mime.JMOL in mime_types)
        viewer = self._extra_kwds.get('viewer', None)
        # make sure viewer is one of the supported options
        if viewer not in [None, 'jmol', 'tachyon']:
            import warnings
            warnings.warn('viewer={0} is not supported'.format(viewer))
            viewer = None
        # select suitable default
        if viewer is None:
            viewer = 'jmol'
        # fall back to 2d image if necessary
        if viewer == 'jmol' and not can_view_jmol:
            viewer = 'tachyon'
        ### Second, return the corresponding graphics file
        if viewer == 'jmol':
            from sage.misc.temporary_file import tmp_filename
>>>>>>> 21d9db20
            filename = tmp_filename(
                ext=os.path.extsep + Mime.extension(Mime.JMOL))
            self.save(filename)
            return GraphicsFile(filename, Mime.JMOL)
        elif viewer == 'tachyon':
            preference = [Mime.PNG, Mime.JPG]
            figsize = self._extra_kwds.get('figsize', figsize)
            dpi = self._extra_kwds.get('dpi', dpi)
            return graphics_from_save(self.save, preference,
                                      allowed_mime_types=mime_types, 
                                      figsize=figsize, dpi=dpi)
        else:
            assert False   # unreachable

    def __str__(self):
        """
        EXAMPLES::

            sage: S = sphere((0, 0, 0), 1)
            sage: str(S)
            'Graphics3d Object'
        """
        return "Graphics3d Object"

    def __add__(left, right):
        """
        Addition of objects adds them to the same scene.

        EXAMPLES::

            sage: A = sphere((0,0,0), 1, color='red')
            sage: B = dodecahedron((2, 0, 0), color='yellow')
            sage: A+B
            Graphics3d Object

        For convenience, we take 0 and ``None`` to be the additive identity::

            sage: A + 0 is A
            True
            sage: A + None is A, 0 + A is A, None + A is A
            (True, True, True)

        In particular, this allows us to use the sum() function without
        having to provide an empty starting object::

            sage: sum(point3d((cos(n), sin(n), n)) for n in [0..10, step=.1])
            Graphics3d Object

        A Graphics 3d object can also be added a 2d graphic object::

            sage: A = sphere((0, 0, 0), 1) + circle((0, 0), 1.5)
            sage: A.show(aspect_ratio=1)
        """
        if right == 0 or right is None:
            return left
        elif left == 0 or left is None:
            return right
        elif not isinstance(left, Graphics3d):
            left = left.plot3d()
        elif not isinstance(right, Graphics3d):
            right = right.plot3d()
        return Graphics3dGroup([left, right])

    def _set_extra_kwds(self, kwds):
        """
        Allow one to pass rendering arguments on as if they were set
        in the constructor.

        EXAMPLES::

            sage: S = sphere((0, 0, 0), 1)
            sage: S._set_extra_kwds({'aspect_ratio': [1, 2, 2]})
            sage: S
            Graphics3d Object
        """
        self._extra_kwds = kwds

    def aspect_ratio(self, v=None):
        """
        Set or get the preferred aspect ratio of ``self``.

        INPUT:

        - ``v`` -- (default: ``None``) must be a list or tuple of length three,
          or the integer ``1``. If no arguments are provided then the
          default aspect ratio is returned.

        EXAMPLES::

            sage: D = dodecahedron()
            sage: D.aspect_ratio()
            [1.0, 1.0, 1.0]
            sage: D.aspect_ratio([1,2,3])
            sage: D.aspect_ratio()
            [1.0, 2.0, 3.0]
            sage: D.aspect_ratio(1)
            sage: D.aspect_ratio()
            [1.0, 1.0, 1.0]
        """
        if not v is None:
            if v == 1:
                v = (1,1,1)
            if not isinstance(v, (tuple, list)):
                raise TypeError("aspect_ratio must be a list or tuple of "
                                "length 3 or the integer 1")
            self._aspect_ratio = map(float, v)
        else:
            if self._aspect_ratio is None:
                self._aspect_ratio = [1.0,1.0,1.0]
            return self._aspect_ratio

    def frame_aspect_ratio(self, v=None):
        """
        Set or get the preferred frame aspect ratio of ``self``.

        INPUT:

        - ``v`` -- (default: ``None``) must be a list or tuple of
          length three, or the integer ``1``. If no arguments are
          provided then the default frame aspect ratio is returned.

        EXAMPLES::

            sage: D = dodecahedron()
            sage: D.frame_aspect_ratio()
            [1.0, 1.0, 1.0]
            sage: D.frame_aspect_ratio([2,2,1])
            sage: D.frame_aspect_ratio()
            [2.0, 2.0, 1.0]
            sage: D.frame_aspect_ratio(1)
            sage: D.frame_aspect_ratio()
            [1.0, 1.0, 1.0]
        """
        if not v is None:
            if v == 1:
                v = (1,1,1)
            if not isinstance(v, (tuple, list)):
                raise TypeError("frame_aspect_ratio must be a list or tuple of "
                                "length 3 or the integer 1")
            self._frame_aspect_ratio = map(float, v)
        else:
            if self._frame_aspect_ratio is None:
                self._frame_aspect_ratio = [1.0,1.0,1.0]
            return self._frame_aspect_ratio

    def _determine_frame_aspect_ratio(self, aspect_ratio):
        a_min, a_max = self._safe_bounding_box()
        return [(a_max[i] - a_min[i])*aspect_ratio[i] for i in range(3)]

    def _safe_bounding_box(self):
        """
        Return a bounding box but where no side length is 0.

        This is used to avoid zero-division errors for pathological
        plots.

        EXAMPLES::

            sage: G = line3d([(0, 0, 0), (0, 0, 1)])
            sage: G.bounding_box()
            ((0.0, 0.0, 0.0), (0.0, 0.0, 1.0))
            sage: G._safe_bounding_box()
            ([-1.0, -1.0, 0.0], [1.0, 1.0, 1.0])
        """
        a_min, a_max = self.bounding_box()
        a_min = list(a_min); a_max = list(a_max)
        for i in range(3):
            if a_min[i] == a_max[i]:
                a_min[i] = a_min[i] - 1
                a_max[i] = a_max[i] + 1
        return a_min, a_max


    def bounding_box(self):
        """
        Return the lower and upper corners of a 3d bounding box for ``self``.

        This is used for rendering and ``self`` should fit entirely
        within this box.

        Specifically, the first point returned should have x, y, and z
        coordinates should be the respective infimum over all points
        in ``self``, and the second point is the supremum.

        The default return value is simply the box containing the origin.

        EXAMPLES::

            sage: sphere((1,1,1), 2).bounding_box()
            ((-1.0, -1.0, -1.0), (3.0, 3.0, 3.0))
            sage: G = line3d([(1, 2, 3), (-1,-2,-3)])
            sage: G.bounding_box()
            ((-1.0, -2.0, -3.0), (1.0, 2.0, 3.0))
        """
        return ((0.0, 0.0, 0.0), (0.0, 0.0, 0.0))

    def transform(self, **kwds):
        """
        Apply a transformation to ``self``, where the inputs are
        passed onto a TransformGroup object.

        Mostly for internal use; see the translate, scale, and rotate
        methods for more details.

        EXAMPLES::

            sage: sphere((0,0,0), 1).transform(trans=(1, 0, 0), scale=(2,3,4)).bounding_box()
            ((-1.0, -3.0, -4.0), (3.0, 3.0, 4.0))
        """
        return TransformGroup([self], **kwds)

    def translate(self, *x):
        """
        Return ``self`` translated by the given vector (which can be
        given either as a 3-iterable or via positional arguments).

        EXAMPLES::

            sage: icosahedron() + sum(icosahedron(opacity=0.25).translate(2*n, 0, 0) for n in [1..4])
            Graphics3d Object
            sage: icosahedron() + sum(icosahedron(opacity=0.25).translate([-2*n, n, n^2]) for n in [1..4])
            Graphics3d Object

        TESTS::

            sage: G = sphere((0, 0, 0), 1)
            sage: G.bounding_box()
            ((-1.0, -1.0, -1.0), (1.0, 1.0, 1.0))
            sage: G.translate(0, 0, 1).bounding_box()
            ((-1.0, -1.0, 0.0), (1.0, 1.0, 2.0))
            sage: G.translate(-1, 5, 0).bounding_box()
            ((-2.0, 4.0, -1.0), (0.0, 6.0, 1.0))
        """
        if len(x) == 1:
            x = x[0]
        return self.transform(trans=x)

    def scale(self, *x):
        """
        Return ``self`` scaled in the x, y, and z directions.

        EXAMPLES::

            sage: G = dodecahedron() + dodecahedron(opacity=.5).scale(2)
            sage: G.show(aspect_ratio=1)
            sage: G = icosahedron() + icosahedron(opacity=.5).scale([1, 1/2, 2])
            sage: G.show(aspect_ratio=1)

        TESTS::

            sage: G = sphere((0, 0, 0), 1)
            sage: G.scale(2)
            Graphics3d Object
            sage: G.scale(1, 2, 1/2).show(aspect_ratio=1)
            sage: G.scale(2).bounding_box()
            ((-2.0, -2.0, -2.0), (2.0, 2.0, 2.0))
        """
        if isinstance(x[0], (tuple, list)):
            x = x[0]
        return self.transform(scale=x)

    def rotate(self, v, theta):
        r"""
        Return ``self`` rotated about the vector `v` by `\theta` radians.

        EXAMPLES::

            sage: from sage.plot.plot3d.shapes import Cone
            sage: v = (1,2,3)
            sage: G = arrow3d((0, 0, 0), v)
            sage: G += Cone(1/5, 1).translate((0, 0, 2))
            sage: C = Cone(1/5, 1, opacity=.25).translate((0, 0, 2))
            sage: G += sum(C.rotate(v, pi*t/4) for t in [1..7])
            sage: G.show(aspect_ratio=1)

            sage: from sage.plot.plot3d.shapes import Box
            sage: Box(1/3, 1/5, 1/7).rotate((1, 1, 1), pi/3).show(aspect_ratio=1)
        """
        vx, vy, vz = v
        return self.transform(rot=[vx, vy, vz, theta])

    def rotateX(self, theta):
        """
        Return ``self`` rotated about the `x`-axis by the given angle.

        EXAMPLES::

            sage: from sage.plot.plot3d.shapes import Cone
            sage: G = Cone(1/5, 1) + Cone(1/5, 1, opacity=.25).rotateX(pi/2)
            sage: G.show(aspect_ratio=1)
        """
        return self.rotate((1, 0, 0), theta)

    def rotateY(self, theta):
        """
        Return ``self`` rotated about the `y`-axis by the given angle.

        EXAMPLES::

            sage: from sage.plot.plot3d.shapes import Cone
            sage: G = Cone(1/5, 1) + Cone(1/5, 1, opacity=.25).rotateY(pi/3)
            sage: G.show(aspect_ratio=1)
        """
        return self.rotate((0, 1, 0), theta)

    def rotateZ(self, theta):
        """
        Return ``self`` rotated about the `z`-axis by the given angle.

        EXAMPLES::

            sage: from sage.plot.plot3d.shapes import Box
            sage: G = Box(1/2, 1/3, 1/5) + Box(1/2, 1/3, 1/5, opacity=.25).rotateZ(pi/5)
            sage: G.show(aspect_ratio=1)
        """
        return self.rotate((0, 0, 1), theta)

    def viewpoint(self):
        """
        Return the viewpoint of this plot.

        Currently only a stub for x3d.

        EXAMPLES::

            sage: type(dodecahedron().viewpoint())
            <class 'sage.plot.plot3d.base.Viewpoint'>
        """
        # This should probably be reworked somehow.
        return Viewpoint(0,0,6)

    def default_render_params(self):
        """
        Return an instance of RenderParams suitable for plotting this object.

        EXAMPLES::

            sage: type(dodecahedron().default_render_params())
            <class 'sage.plot.plot3d.base.RenderParams'>
        """
        return RenderParams(ds=.075)

    def testing_render_params(self):
        """
        Return an instance of RenderParams suitable for testing this object.

        In particular, it opens up '/dev/null' as an auxiliary zip
        file for jmol.

        EXAMPLES::

            sage: type(dodecahedron().testing_render_params())
            <class 'sage.plot.plot3d.base.RenderParams'>
        """
        params = RenderParams(ds=.075)
        params.output_archive = zipfile.ZipFile('/dev/null', 'w', zipfile.ZIP_STORED, True)
        return params

    def x3d(self):
        """
        An x3d scene file (as a string) containing the this object.

        EXAMPLES::

            sage: print sphere((1, 2, 3), 5).x3d()
            <X3D version='3.0' profile='Immersive' xmlns:xsd='http://www.w3.org/2001/XMLSchema-instance' xsd:noNamespaceSchemaLocation=' http://www.web3d.org/specifications/x3d-3.0.xsd '>
            <head>
            <meta name='title' content='sage3d'/>
            </head>
            <Scene>
            <Viewpoint position='0 0 6'/>
            <Transform translation='1 2 3'>
            <Shape><Sphere radius='5.0'/><Appearance><Material diffuseColor='0.4 0.4 1.0' shininess='1' specularColor='0.0 0.0 0.0'/></Appearance></Shape>
            </Transform>
            </Scene>
            </X3D>

            sage: G = icosahedron() + sphere((0,0,0), 0.5, color='red')
            sage: print G.x3d()
            <X3D version='3.0' profile='Immersive' xmlns:xsd='http://www.w3.org/2001/XMLSchema-instance' xsd:noNamespaceSchemaLocation=' http://www.web3d.org/specifications/x3d-3.0.xsd '>
            <head>
            <meta name='title' content='sage3d'/>
            </head>
            <Scene>
            <Viewpoint position='0 0 6'/>
            <Shape>
            <IndexedFaceSet coordIndex='...'>
              <Coordinate point='...'/>
            </IndexedFaceSet>
            <Appearance><Material diffuseColor='0.4 0.4 1.0' shininess='1' specularColor='0.0 0.0 0.0'/></Appearance></Shape>
            <Transform translation='0 0 0'>
            <Shape><Sphere radius='0.5'/><Appearance><Material diffuseColor='1.0 0.0 0.0' shininess='1' specularColor='0.0 0.0 0.0'/></Appearance></Shape>
            </Transform>
            </Scene>
            </X3D>

        """
        return """
<X3D version='3.0' profile='Immersive' xmlns:xsd='http://www.w3.org/2001/XMLSchema-instance' xsd:noNamespaceSchemaLocation=' http://www.web3d.org/specifications/x3d-3.0.xsd '>
<head>
<meta name='title' content='sage3d'/>
</head>
<Scene>
%s
%s
</Scene>
</X3D>
"""%(self.viewpoint().x3d_str(), self.x3d_str())

    def tachyon(self):
        """
        An tachyon input file (as a string) containing the this object.

        EXAMPLES::

            sage: print sphere((1, 2, 3), 5, color='yellow').tachyon()
            begin_scene
            resolution 400 400
                     camera
                    ...
                  plane
                    center -2000 -1000 -500
                    normal 2.3 2.4 2.0
                    TEXTURE
                        AMBIENT 1.0 DIFFUSE 1.0 SPECULAR 1.0 OPACITY 1.0
                        COLOR 1.0 1.0 1.0
                        TEXFUNC 0
                Texdef texture...
              Ambient 0.333333333333 Diffuse 0.666666666667 Specular 0.0 Opacity 1
               Color 1.0 1.0 0.0
               TexFunc 0
                Sphere center 1.0 -2.0 3.0 Rad 5.0 texture...
            end_scene

            sage: G = icosahedron(color='red') + sphere((1,2,3), 0.5, color='yellow')
            sage: G.show(viewer='tachyon', frame=false)
            sage: print G.tachyon()
            begin_scene
            ...
            Texdef texture...
              Ambient 0.333333333333 Diffuse 0.666666666667 Specular 0.0 Opacity 1
               Color 1.0 1.0 0.0
               TexFunc 0
            TRI V0 ...
            Sphere center 1.0 -2.0 3.0 Rad 0.5 texture...
            end_scene
        """

        render_params = self.default_render_params()
        # switch from LH to RH coords to be consistent with java rendition
        render_params.push_transform(Transformation(scale=[1,-1,1]))
        return """
begin_scene
resolution 400 400

         camera
            zoom 1.0
            aspectratio 1.0
            antialiasing %s
            raydepth 8
            center  2.3 2.4 2.0
            viewdir  -2.3 -2.4 -2.0
            updir  0.0 0.0 1.0
         end_camera


      light center  4.0 3.0 2.0
            rad 0.2
            color  1.0 1.0 1.0

      plane
        center -2000 -1000 -500
        normal 2.3 2.4 2.0
        TEXTURE
            AMBIENT 1.0 DIFFUSE 1.0 SPECULAR 1.0 OPACITY 1.0
            COLOR 1.0 1.0 1.0
            TEXFUNC 0

    %s

    %s

end_scene""" % (render_params.antialiasing,
               "\n".join(sorted([t.tachyon_str() for t in self.texture_set()])),
               "\n".join(flatten_list(self.tachyon_repr(render_params))))

    def obj(self):
        """
        An .obj scene file (as a string) containing the this object.

        A .mtl file of the same name must also be produced for
        coloring.

        EXAMPLES::

            sage: from sage.plot.plot3d.shapes import ColorCube
            sage: print ColorCube(1, ['red', 'yellow', 'blue']).obj()
            g obj_1
            usemtl ...
            v 1 1 1
            v -1 1 1
            v -1 -1 1
            v 1 -1 1
            f 1 2 3 4
            ...
            g obj_6
            usemtl ...
            v -1 -1 1
            v -1 1 1
            v -1 1 -1
            v -1 -1 -1
            f 21 22 23 24
        """
        return "\n".join(flatten_list([self.obj_repr(self.default_render_params()), ""]))

    def export_jmol(self, filename='jmol_shape.jmol', force_reload=False,
                    zoom=100, spin=False, background=(1,1,1), stereo=False,
                    mesh=False, dots=False,
                    perspective_depth = True,
                    orientation = (-764,-346,-545,76.39), **ignored_kwds):
                    # orientation chosen to look same as tachyon
        """
        A jmol scene consists of a script which refers to external files.
        Fortunately, we are able to put all of them in a single zip archive,
        which is the output of this call.

        EXAMPLES::

            sage: out_file = tmp_filename(ext=".jmol")
            sage: G = sphere((1, 2, 3), 5) + cube() + sage.plot.plot3d.shapes.Text("hi")
            sage: G.export_jmol(out_file)
            sage: import zipfile
            sage: z = zipfile.ZipFile(out_file)
            sage: z.namelist()
            ['obj_...pmesh', 'SCRIPT']

            sage: print z.read('SCRIPT')
            data "model list"
            2
            empty
            Xx 0 0 0
            Xx 5.5 5.5 5.5
            end "model list"; show data
            select *
            wireframe off; spacefill off
            set labelOffset 0 0
            background [255,255,255]
            spin OFF
            moveto 0 -764 -346 -545 76.39
            centerAt absolute {0 0 0}
            zoom 100
            frank OFF
            set perspectivedepth ON
            isosurface sphere_1  center {1.0 2.0 3.0} sphere 5.0
            color isosurface  [102,102,255]
            pmesh obj_... "obj_...pmesh"
            color pmesh  [102,102,255]
            select atomno = 1
            color atom  [102,102,255]
            label "hi"
            isosurface fullylit; pmesh o* fullylit; set antialiasdisplay on;

            sage: print z.read(z.namelist()[0])
            24
            0.5 0.5 0.5
            -0.5 0.5 0.5
            ...
            -0.5 -0.5 -0.5
            6
            5
            0
            1
            ...
        """
        render_params = self.default_render_params()
        render_params.mesh = mesh
        render_params.dots = dots
        render_params.output_file = filename
        render_params.force_reload = render_params.randomize_counter = force_reload
        render_params.output_archive = zipfile.ZipFile(filename, 'w', zipfile.ZIP_DEFLATED, True)
        # Render the data
        all = flatten_list([self.jmol_repr(render_params), ""])

        f = StringIO()

        if render_params.atom_list:
            # Load the atom model
            f.write('data "model list"\n')
            f.write('%s\nempty\n' % (len(render_params.atom_list) + 1))
            for atom in render_params.atom_list:
                f.write('Xx %s %s %s\n' % atom)
            f.write('Xx 5.5 5.5 5.5\n') # so the zoom fits the box
            f.write('end "model list"; show data\n')
            f.write('select *\n')
            f.write('wireframe off; spacefill off\n')
            f.write('set labelOffset 0 0\n')


        # Set the scene background color
        f.write('background [%s,%s,%s]\n'%tuple([int(a*255) for a in background]))
        if spin:
            f.write('spin ON\n')
        else:
            f.write('spin OFF\n')
        if stereo:
            if stereo is True: stereo = "redblue"
            f.write('stereo %s\n' % stereo)
        if orientation:
            f.write('moveto 0 %s %s %s %s\n'%tuple(orientation))

        f.write('centerAt absolute {0 0 0}\n')
        f.write('zoom %s\n'%zoom)
        f.write('frank OFF\n') # jmol logo

        if perspective_depth:
            f.write('set perspectivedepth ON\n')
        else:
            f.write('set perspectivedepth OFF\n')

        # Put the rest of the object in
        f.write("\n".join(all))
        # Make sure the lighting is correct
        f.write("isosurface fullylit; pmesh o* fullylit; set antialiasdisplay on;\n")

        render_params.output_archive.writestr('SCRIPT', f.getvalue())
        render_params.output_archive.close()

    def json_repr(self, render_params):
        """
        A (possibly nested) list of strings. Each entry is formatted
        as JSON, so that a JavaScript client could eval it and get an
        object. Each object has fields to encapsulate the faces and
        vertices of ``self``. This representation is intended to be
        consumed by the canvas3d viewer backend.

        EXAMPLES::

            sage: G = sage.plot.plot3d.base.Graphics3d()
            sage: G.json_repr(G.default_render_params())
            []
        """
        return []

    def jmol_repr(self, render_params):
        r"""
        A (possibly nested) list of strings which will be concatenated and
        used by jmol to render ``self``.

        (Nested lists of strings are used because otherwise all the
        intermediate concatenations can kill performance). This may
        refer to several remove files, which are stored in
        render_parames.output_archive.

        EXAMPLES::

            sage: G = sage.plot.plot3d.base.Graphics3d()
            sage: G.jmol_repr(G.default_render_params())
            []
            sage: G = sphere((1, 2, 3))
            sage: G.jmol_repr(G.default_render_params())
            [['isosurface sphere_1  center {1.0 2.0 3.0} sphere 1.0\ncolor isosurface  [102,102,255]']]
        """
        return []

    def tachyon_repr(self, render_params):
        r"""
        A (possibly nested) list of strings which will be concatenated and
        used by tachyon to render ``self``.

        (Nested lists of strings are used because otherwise all the
        intermediate concatenations can kill performance). This may
        include a reference to color information which is stored
        elsewhere.

        EXAMPLES::

            sage: G = sage.plot.plot3d.base.Graphics3d()
            sage: G.tachyon_repr(G.default_render_params())
            []
            sage: G = sphere((1, 2, 3))
            sage: G.tachyon_repr(G.default_render_params())
            ['Sphere center 1.0 2.0 3.0 Rad 1.0 texture...']
        """
        return []

    def obj_repr(self, render_params):
        """
        A (possibly nested) list of strings which will be concatenated and
        used to construct an .obj file of ``self``.

        (Nested lists of strings are used because otherwise all the
        intermediate concatenations can kill performance). This may
        include a reference to color information which is stored
        elsewhere.

        EXAMPLES::

            sage: G = sage.plot.plot3d.base.Graphics3d()
            sage: G.obj_repr(G.default_render_params())
            []
            sage: G = cube()
            sage: G.obj_repr(G.default_render_params())
            ['g obj_1',
             'usemtl ...',
             ['v 0.5 0.5 0.5',
              'v -0.5 0.5 0.5',
              'v -0.5 -0.5 0.5',
              'v 0.5 -0.5 0.5',
              'v 0.5 0.5 -0.5',
              'v -0.5 0.5 -0.5',
              'v 0.5 -0.5 -0.5',
              'v -0.5 -0.5 -0.5'],
             ['f 1 2 3 4',
              'f 1 5 6 2',
              'f 1 4 7 5',
              'f 6 5 7 8',
              'f 7 4 3 8',
              'f 3 2 6 8'],
             []]
        """
        return []

    def texture_set(self):
        """
        Often the textures of a 3d file format are kept separate from the
        objects themselves. This function returns the set of textures used,
        so they can be defined in a preamble or separate file.

        EXAMPLES::

            sage: sage.plot.plot3d.base.Graphics3d().texture_set()
            set()

            sage: G = tetrahedron(color='red') + tetrahedron(color='yellow') + tetrahedron(color='red', opacity=0.5)
            sage: [t for t in G.texture_set() if t.color == colors.red] # we should have two red textures
            [Texture(texture..., red, ff0000), Texture(texture..., red, ff0000)]
            sage: [t for t in G.texture_set() if t.color == colors.yellow] # ...and one yellow
            [Texture(texture..., yellow, ffff00)]
        """
        return set()

    def mtl_str(self):
        """
        Return the contents of a .mtl file, to be used to provide coloring
        information for an .obj file.

        EXAMPLES::

            sage: G = tetrahedron(color='red') + tetrahedron(color='yellow', opacity=0.5)
            sage: print G.mtl_str()
            newmtl ...
            Ka 0.5 5e-06 5e-06
            Kd 1.0 1e-05 1e-05
            Ks 0.0 0.0 0.0
            illum 1
            Ns 1
            d 1
            newmtl ...
            Ka 0.5 0.5 5e-06
            Kd 1.0 1.0 1e-05
            Ks 0.0 0.0 0.0
            illum 1
            Ns 1
            d 0.500000000000000
        """
        return "\n\n".join(sorted([t.mtl_str() for t in self.texture_set()])) + "\n"

    def flatten(self):
        """
        Try to reduce the depth of the scene tree by consolidating groups
        and transformations.

        The generic Graphics3d object cannot be made flatter.

        EXAMPLES::

            sage: G = sage.plot.plot3d.base.Graphics3d()
            sage: G.flatten() is G
            True
        """
        return self

    def _rescale_for_frame_aspect_ratio_and_zoom(self, b, frame_aspect_ratio, zoom):
        if frame_aspect_ratio is None:
            return (b*zoom,b*zoom,b*zoom), (-b*zoom,-b*zoom,-b*zoom)
        box = [b*w for w in frame_aspect_ratio]
        # Now take the maximum length in box and rescale to b.
        s = b / max(box)
        box_max = tuple([s*w*zoom for w in box])
        box_min = tuple([-w*zoom for w in box_max])
        return box_min, box_max

    def _prepare_for_jmol(self, frame, axes, frame_aspect_ratio, aspect_ratio, zoom):
        from sage.plot.plot import EMBEDDED_MODE
        if EMBEDDED_MODE:
            s = 6
        else:
            s = 3
        box_min, box_max = self._rescale_for_frame_aspect_ratio_and_zoom(s, frame_aspect_ratio, zoom)
        a_min, a_max = self._box_for_aspect_ratio(aspect_ratio, box_min, box_max)
        return self._transform_to_bounding_box(box_min, box_max, a_min, a_max, frame=frame,
                                               axes=axes, thickness=1,
                                               labels = True)   # jmol labels are implemented

    def _prepare_for_tachyon(self, frame, axes, frame_aspect_ratio, aspect_ratio, zoom):
        box_min, box_max = self._rescale_for_frame_aspect_ratio_and_zoom(1.0, frame_aspect_ratio, zoom)
        a_min, a_max = self._box_for_aspect_ratio(aspect_ratio, box_min, box_max)
        return self._transform_to_bounding_box(box_min, box_max, a_min, a_max,
                                               frame=frame, axes=axes, thickness=.75,
                                               labels = False)  # no tachyon text implemented yet

    def _box_for_aspect_ratio(self, aspect_ratio, box_min, box_max):
        # 1. Find a box around self so that when self gets rescaled into the
        # box defined by box_min, box_max, it has the right aspect ratio
        a_min, a_max = self._safe_bounding_box()

        if aspect_ratio == "automatic" or aspect_ratio == [1.0]*3:
            return a_min, a_max

        longest_side = 0; longest_length = a_max[0] - a_min[0]
        shortest_side = 0; shortest_length = a_max[0] - a_min[0]

        for i in range(3):
            s = a_max[i] - a_min[i]
            if s > longest_length:
                longest_length = s
                longest_side = i
            if s < shortest_length:
                shortest_length = s
                shortest_side = i

        # 2. Rescale aspect_ratio so the shortest side is 1.
        r = float(aspect_ratio[shortest_side])
        aspect_ratio = [a/r for a in aspect_ratio]

        # 3. Extend the bounding box of self by rescaling so the sides
        # have the same ratio as aspect_ratio, and without changing
        # the longest side.
        long_box_side = box_max[longest_side] - box_min[longest_side]
        sc = [1.0,1.0,1.0]
        for i in range(3):
            # compute the length we want:
            new_length = longest_length / aspect_ratio[i]
            # change the side length by a_min and a_max so
            # that a_max[i] - a_min[i] = new_length

            # We have to take into account the ratio of the
            # sides after transforming to the bounding box.
            z = long_box_side / (box_max[i] - box_min[i])
            w = new_length / ((a_max[i] - a_min[i]) * z)
            sc[i] = w

        w = min(sc)
        sc = [z/w for z in sc]
        for i in range(3):
            a_min[i] *= sc[i]
            a_max[i] *= sc[i]

        return a_min, a_max

    def _transform_to_bounding_box(self, xyz_min, xyz_max, a_min, a_max, frame, axes, thickness, labels):

        a_min_orig = a_min; a_max_orig = a_max

        # Rescale in each direction
        scale = [float(xyz_max[i] - xyz_min[i]) / (a_max[i] - a_min[i]) for i in range(3)]
        X = self.scale(scale)
        a_min = [scale[i]*a_min[i] for i in range(3)]
        a_max = [scale[i]*a_max[i] for i in range(3)]

        # Translate so lower left corner of original bounding box
        # is in the right spot
        T = [xyz_min[i] - a_min[i] for i in range(3)]
        X = X.translate(T)
        if frame:
            from shapes2 import frame3d, frame_labels
            F = frame3d(xyz_min, xyz_max, opacity=0.5, color=(0,0,0), thickness=thickness)
            if labels:
                F += frame_labels(xyz_min, xyz_max, a_min_orig, a_max_orig)

            X += F

        if axes:
            # draw axes
            from shapes import arrow3d
            A = (arrow3d((min(0,a_min[0]),0, 0), (max(0,a_max[0]), 0,0),
                             thickness, color="blue"),
                 arrow3d((0,min(0,a_min[1]), 0), (0, max(0,a_max[1]), 0),
                             thickness, color="blue"),
                 arrow3d((0, 0, min(0,a_min[2])), (0, 0, max(0,a_max[2])),
                             thickness, color="blue"))
            X += sum(A).translate([-z for z in T])

        return X

    def _process_viewing_options(self, kwds):
        """
        Process viewing options (the keywords passed to show()) and return a new
        dictionary. Defaults will be filled in for missing options and taken from
        self._extra_kwds as well. Options that have the value "automatic" will be
        automatically determined. Finally, the provided dictionary is modified
        to remove all of the keys that were used -- so that the unused keywords
        can be used elsewhere.
        """
        opts = {}
        opts.update(SHOW_DEFAULTS)
        opts.update(self._extra_kwds)
        opts.update(kwds)

        # Remove all of the keys that are viewing options, since the remaining
        # kwds might be passed on.
        for key_to_remove in SHOW_DEFAULTS.keys():
            kwds.pop(key_to_remove, None)

        # deal with any aspect_ratio instances passed from the default options to plot
        if opts['aspect_ratio'] == 'auto':
            opts['aspect_ratio'] = 'automatic'
        if opts['aspect_ratio'] != 'automatic':
            # We need this round about way to make sure that we do not
            # store the aspect ratio that was passed on to show() by the
            # user. We let the .aspect_ratio() method take care of the
            # validity of the arguments that was passed on to show()
            original_aspect_ratio = self.aspect_ratio()
            self.aspect_ratio(opts['aspect_ratio'])
            opts['aspect_ratio'] = self.aspect_ratio()
            self.aspect_ratio(original_aspect_ratio)

        if opts['frame_aspect_ratio'] == 'automatic':
            if opts['aspect_ratio'] != 'automatic':
                # Set the aspect_ratio of the frame to be the same as that
                # of the object we are rendering given the aspect_ratio
                # we'll use for it.
                opts['frame_aspect_ratio'] = \
                    self._determine_frame_aspect_ratio(opts['aspect_ratio'])
            else:
                opts['frame_aspect_ratio'] = self.frame_aspect_ratio()
        else:
            # We need this round about way to make sure that we do not
            # store the frame aspect ratio that was passed on to show() by
            # the user. We let the .frame_aspect_ratio() method take care
            # of the validity of the arguments that was passed on to show()
            original_aspect_ratio = self.frame_aspect_ratio()
            self.frame_aspect_ratio(opts['frame_aspect_ratio'])
            opts['frame_aspect_ratio'] = self.frame_aspect_ratio()
            self.frame_aspect_ratio(original_aspect_ratio)

        if opts['aspect_ratio'] == 'automatic':
            opts['aspect_ratio'] = self.aspect_ratio()

        if not isinstance(opts['figsize'], (list,tuple)):
            opts['figsize'] = [opts['figsize'], opts['figsize']]

        return opts

    def show(self, *, filename=None, **kwds):
        """
        INPUT:

        -  ``viewer`` -- string (default: 'jmol'), how to view
           the plot

           * 'jmol': Interactive 3D viewer using Java

           * 'tachyon': Ray tracer generates a static PNG image

           * 'java3d': Interactive OpenGL based 3D

           * 'canvas3d': Web-based 3D viewer powered by JavaScript and
             <canvas> (notebook only)

        -  ``filename`` -- string (default: a temp file); filename
           without extension to save the image file(s) to

        -  ``verbosity`` -- display information about rendering
           the figure

        -  ``figsize`` -- (default: 5); x or pair [x,y] for
           numbers, e.g., [5,5]; controls the size of the output figure. E.g.,
           with Tachyon the number of pixels in each direction is 100 times
           figsize[0]. This is ignored for the jmol embedded renderer.

        -  ``aspect_ratio`` -- (default: "automatic") -- aspect
           ratio of the coordinate system itself. Give [1,1,1] to make spheres
           look round.

        -  ``frame_aspect_ratio`` -- (default: "automatic")
           aspect ratio of frame that contains the 3d scene.

        -  ``zoom`` -- (default: 1) how zoomed in

        -  ``frame`` -- (default: True) if True, draw a
           bounding frame with labels

        -  ``axes`` -- (default: False) if True, draw coordinate
           axes

        -  ``**kwds`` -- other options, which make sense for particular
           rendering engines

        CHANGING DEFAULTS: Defaults can be uniformly changed by importing a
        dictionary and changing it. For example, here we change the default
        so images display without a frame instead of with one::

            sage: from sage.plot.plot3d.base import SHOW_DEFAULTS
            sage: SHOW_DEFAULTS['frame'] = False

        This sphere will not have a frame around it::

            sage: sphere((0,0,0))
            Graphics3d Object

        We change the default back::

            sage: SHOW_DEFAULTS['frame'] = True

        Now this sphere is enclosed in a frame::

            sage: sphere((0,0,0))
            Graphics3d Object

        EXAMPLES: We illustrate use of the ``aspect_ratio`` option::

            sage: x, y = var('x,y')
            sage: p = plot3d(2*sin(x*y), (x, -pi, pi), (y, -pi, pi))
            sage: p.show(aspect_ratio=[1,1,1])

        This looks flattened, but filled with the plot::

            sage: p.show(frame_aspect_ratio=[1,1,1/16])

        This looks flattened, but the plot is square and smaller::

            sage: p.show(aspect_ratio=[1,1,1], frame_aspect_ratio=[1,1,1/8])

        This example shows indirectly that the defaults
        from :func:`~sage.plot.plot.plot` are dealt with properly::

            sage: plot(vector([1,2,3]))
            Graphics3d Object

        We use the 'canvas3d' backend from inside the notebook to get a view of
        the plot rendered inline using HTML canvas::

            sage: p.show(viewer='canvas3d')

        From the command line, you probably want to specify an explicit
        filename::

            sage: basedir = tmp_dir()
            sage: basename = os.path.join(basedir, "xyz")
            sage: p.show(filename=basename)

        In this doctest, we see many files because we test various
        viewers::

            sage: sorted(os.listdir(basedir))
            ['xyz-size500.spt', 'xyz-size500.spt.zip', 'xyz.mtl', 'xyz.obj', 'xyz.png']
        """
        opts = self._process_viewing_options(kwds)

        viewer = opts['viewer']
        verbosity = opts['verbosity']
        figsize = opts['figsize']
        aspect_ratio = opts['aspect_ratio'] # this necessarily has a value now
        frame_aspect_ratio = opts['frame_aspect_ratio']
        zoom = opts['zoom']
        frame = opts['frame']
        axes = opts['axes']

        basename = filename  # Filename without extension
        filename = None  # Filename with extension of the plot result

        def makename(ext):
            if basename is not None:
                return basename + ext
            else:
                return graphics_filename(ext=ext)

        from sage.plot.plot import EMBEDDED_MODE
        from sage.doctest import DOCTEST_MODE

        # Tachyon resolution options
        if DOCTEST_MODE:
            tachyon_opts = '-res 10 10'
        else:
            tachyon_opts = '-res %s %s'%(figsize[0]*100, figsize[1]*100)

        if DOCTEST_MODE or viewer=='tachyon' or (viewer=='java3d' and EMBEDDED_MODE):
            T = self._prepare_for_tachyon(frame, axes, frame_aspect_ratio, aspect_ratio, zoom)
            filename = makename(".png")
            tachyon_rt(T.tachyon(), filename, verbosity, True, tachyon_opts)
            import sage.misc.viewer
            viewer_app = sage.misc.viewer.png_viewer()

        if DOCTEST_MODE or viewer=='java3d':
            mtl = makename(".mtl")
            filename = makename(".obj")
            with open(filename, "w") as f:
                f.write("mtllib %s\n" % mtl)
                f.write(self.obj())
            with open(mtl, "w") as f:
                f.write(self.mtl_str())
            viewer_app = os.path.join(SAGE_LOCAL, "bin", "sage3d")

        if DOCTEST_MODE or viewer=='jmol':
            # Temporary hack: encode the desired applet size in the end of the filename:
            # (This will be removed once we have dynamic resizing of applets in the browser.)
            fg = figsize[0]
            sizedname = lambda ext: makename("-size{}{}".format(fg*100, ext))

            if EMBEDDED_MODE:
                # jmol doesn't seem to correctly parse the ?params part of a URL
                archive_name = sizedname(
                    "-{}.jmol.zip".format(randint(0, 1 << 30)))
                filename = sizedname(".jmol")
            else:
                archive_name = sizedname(".spt.zip".format(fg))
                filename = sizedname(".spt")
                with open(filename, 'w') as f:
                    f.write('set defaultdirectory "{0}"\n'.format(archive_name))
                    f.write('script SCRIPT\n')

            T = self._prepare_for_jmol(frame, axes, frame_aspect_ratio, aspect_ratio, zoom)
            T.export_jmol(archive_name, force_reload=EMBEDDED_MODE, zoom=zoom*100, **kwds)
            viewer_app = os.path.join(SAGE_LOCAL, "bin", "jmol")

            # If the server has a Java installation we can make better static images with Jmol
            # Test for Java then make image with Jmol or Tachyon if no JavaVM
            if EMBEDDED_MODE:
                # We need a script for the Notebook.
                # When the notebook sees this file, it will know to
                # display the static file and the "Make Interactive"
                # button.
                import sagenb
                path = "cells/%s/%s" %(sagenb.notebook.interact.SAGE_CELL_ID, archive_name)
                with open(filename, 'w') as f:
                    f.write('set defaultdirectory "%s"\n' % path)
                    f.write('script SCRIPT\n')

                # Filename for the static image
                png_path = '.jmol_images'
                sage_makedirs(png_path)
                png_name = os.path.join(png_path, filename + ".png")

                from sage.interfaces.jmoldata import JmolData
                jdata = JmolData()
                if jdata.is_jvm_available():
                    # Java needs absolute paths
                    archive_name = os.path.abspath(archive_name)
                    png_name = os.path.abspath(png_name)
                    script = '''set defaultdirectory "%s"\nscript SCRIPT\n''' % archive_name
                    jdata.export_image(targetfile=png_name, datafile=script, image_type="PNG", figsize=fg)
                else:
                    # Render the image with tachyon
                    T = self._prepare_for_tachyon(frame, axes, frame_aspect_ratio, aspect_ratio, zoom)
                    tachyon_rt(T.tachyon(), png_name, verbosity, True, tachyon_opts)

        if viewer == 'canvas3d':
            if not EMBEDDED_MODE and not DOCTEST_MODE:
                raise RuntimeError("canvas3d viewer is only available from the Notebook")
            T = self._prepare_for_tachyon(frame, axes, frame_aspect_ratio, aspect_ratio, zoom)
            data = flatten_list(T.json_repr(T.default_render_params()))
            filename = makename('.canvas3d')
            with open(filename, 'w') as f:
                f.write('[%s]' % ','.join(data))

        if filename is None:
            raise ValueError("Unknown 3d plot type: %s" % viewer)

        if not DOCTEST_MODE and not EMBEDDED_MODE:
            if verbosity:
                pipes = "2>&1"
            else:
                pipes = "2>/dev/null 1>/dev/null &"
            os.system('%s "%s" %s' % (viewer_app, filename, pipes))

    def save_image(self, filename=None, *args, **kwds):
        r"""
        Save an image representation of self.  The image type is
        determined by the extension of the filename.  For example,
        this could be ``.png``, ``.jpg``, ``.gif``, ``.pdf``,
        ``.svg``.  Currently this is implemented by calling the
        :meth:`save` method of self, passing along all arguments and
        keywords.

        .. Note::

            Not all image types are necessarily implemented for all
            graphics types.  See :meth:`save` for more details.

        EXAMPLES::

            sage: f = tmp_filename() + '.png'
            sage: G = sphere()
            sage: G.save_image(f)
        """
        self.save(filename, *args, **kwds)

    def save(self, filename, **kwds):
        """
        Save to file.

        Save the graphic to an image file (of type: PNG, BMP, GIF, PPM, or TIFF)
        rendered using Tachyon, or pickle it (stored as an SOBJ so you can load it
        later) depending on the file extension you give the filename.

        INPUT:

        - ``filename`` -- Specify where to save the image or object.

        - ``**kwds`` -- When specifying an image file to be rendered by Tachyon,
          any of the viewing options accepted by show() are valid as keyword
          arguments to this function and they will behave in the same way.
          Accepted keywords include: ``viewer``, ``verbosity``, ``figsize``,
          ``aspect_ratio``, ``frame_aspect_ratio``, ``zoom``, ``frame``, and
          ``axes``. Default values are provided.

        EXAMPLES::

            sage: f = tmp_filename() + '.png'
            sage: G = sphere()
            sage: G.save(f)

        We demonstrate using keyword arguments to control the appearance of the
        output image::

            sage: G.save(f, zoom=2, figsize=[5, 10])

        But some extra parameters don't make since (like ``viewer``, since
        rendering is done using Tachyon only). They will be ignored::

            sage: G.save(f, viewer='jmol') # Looks the same

        Since Tachyon only outputs PNG images, PIL will be used to convert to
        alternate formats::

            sage: cube().save(tmp_filename(ext='.gif'))
        """
        ext = os.path.splitext(filename)[1].lower()
        if ext == '' or ext == '.sobj':
            SageObject.save(self, filename)
        elif ext in ['.bmp', '.png', '.gif', '.ppm', '.tiff', '.tif', '.jpg', '.jpeg']:
            opts = self._process_viewing_options(kwds)
            T = self._prepare_for_tachyon(
                opts['frame'], opts['axes'], opts['frame_aspect_ratio'],
                opts['aspect_ratio'], opts['zoom']
            )

            if ext == '.png':
                # No conversion is necessary
                out_filename = filename
            else:
                # Save to a temporary file, and then convert using PIL
                out_filename = tmp_filename(ext=ext)
            tachyon_rt(T.tachyon(), out_filename, opts['verbosity'], True,
                '-res %s %s' % (opts['figsize'][0]*100, opts['figsize'][1]*100))
            if ext != '.png':
                import PIL.Image as Image
                Image.open(out_filename).save(filename)
        elif filename.endswith('.spt.zip'):
            # Jmol zip archive
            opts = self._process_viewing_options(kwds)
            zoom = opts['zoom']
            T = self._prepare_for_jmol(
                opts['frame'],
                opts['axes'],
                opts['frame_aspect_ratio'],
                opts['aspect_ratio'],
                zoom)
            T.export_jmol(filename, zoom=zoom*100, **kwds)
        else:
            raise ValueError('filetype not supported by save()')



# if you add any default parameters you must update some code below
SHOW_DEFAULTS = {'viewer':'jmol',
                 'verbosity':0,
                 'figsize':5,
                 'aspect_ratio':"automatic",
                 'frame_aspect_ratio':"automatic",
                 'zoom':1,
                 'frame':True,
                 'axes':False}


class Graphics3dGroup(Graphics3d):
    """
    This class represents a collection of 3d objects. Usually they are formed
    implicitly by summing.
    """
    def __init__(self, all=(), rot=None, trans=None, scale=None, T=None):
        """
        EXAMPLES::

            sage: sage.plot.plot3d.base.Graphics3dGroup([icosahedron(), dodecahedron(opacity=.5)])
            Graphics3d Object
            sage: type(icosahedron() + dodecahedron(opacity=.5))
            <class 'sage.plot.plot3d.base.Graphics3dGroup'>
        """
        self.all = list(all)
        self.frame_aspect_ratio(optimal_aspect_ratios([a.frame_aspect_ratio() for a in all]))
        self.aspect_ratio(optimal_aspect_ratios([a.aspect_ratio() for a in all]))
        self._set_extra_kwds(optimal_extra_kwds([a._extra_kwds for a in all]))

    def __add__(self, other):
        """
        We override this here to make large sums more efficient.

        EXAMPLES::

            sage: G = sum(tetrahedron(opacity=1-t/11).translate(t, 0, 0) for t in range(10))
            sage: G
            Graphics3d Object
            sage: len(G.all)
            10
        """
        if type(self) is Graphics3dGroup and isinstance(other, Graphics3d):
            self.all.append(other)
            return self
        else:
            return Graphics3d.__add__(self, other)

    def bounding_box(self):
        """
        Box that contains the bounding boxes of
        all the objects that make up ``self``.

        EXAMPLES::

            sage: A = sphere((0,0,0), 5)
            sage: B = sphere((1, 5, 10), 1)
            sage: A.bounding_box()
            ((-5.0, -5.0, -5.0), (5.0, 5.0, 5.0))
            sage: B.bounding_box()
            ((0.0, 4.0, 9.0), (2.0, 6.0, 11.0))
            sage: (A+B).bounding_box()
            ((-5.0, -5.0, -5.0), (5.0, 6.0, 11.0))
            sage: (A+B).show(aspect_ratio=1, frame=True)

            sage: sage.plot.plot3d.base.Graphics3dGroup([]).bounding_box()
            ((0.0, 0.0, 0.0), (0.0, 0.0, 0.0))
        """
        if len(self.all) == 0:
            return Graphics3d.bounding_box(self)
        v = [obj.bounding_box() for obj in self.all]
        return min3([a[0] for a in v]), max3([a[1] for a in v])

    def transform(self, **kwds):
        """
        Transforming this entire group simply makes a transform group with
        the same contents.

        EXAMPLES::

            sage: G = dodecahedron(color='red', opacity=.5) + icosahedron(color='blue')
            sage: G
            Graphics3d Object
            sage: G.transform(scale=(2,1/2,1))
            Graphics3d Object
            sage: G.transform(trans=(1,1,3))
            Graphics3d Object
        """
        T = TransformGroup(self.all, **kwds)
        T._set_extra_kwds(self._extra_kwds)
        return T

    def set_texture(self, **kwds):
        """
        EXAMPLES::

            sage: G = dodecahedron(color='red', opacity=.5) + icosahedron((3, 0, 0), color='blue')
            sage: G
            Graphics3d Object
            sage: G.set_texture(color='yellow')
            sage: G
            Graphics3d Object
        """
        for g in self.all:
            g.set_texture(**kwds)

    def json_repr(self, render_params):
        """
        The JSON representation of a group is simply the concatenation of the
        representations of its objects.

        EXAMPLES::

            sage: G = sphere() + sphere((1, 2, 3))
            sage: G.json_repr(G.default_render_params())
            [[["{vertices:..."]], [["{vertices:..."]]]
        """
        return [g.json_repr(render_params) for g in self.all]

    def tachyon_repr(self, render_params):
        """
        The tachyon representation of a group is simply the concatenation of
        the representations of its objects.

        EXAMPLES::

            sage: G = sphere() + sphere((1,2,3))
            sage: G.tachyon_repr(G.default_render_params())
            [['Sphere center 0.0 0.0 0.0 Rad 1.0 texture...'],
             ['Sphere center 1.0 2.0 3.0 Rad 1.0 texture...']]
        """
        return [g.tachyon_repr(render_params) for g in self.all]

    def x3d_str(self):
        """
        The x3d representation of a group is simply the concatenation of
        the representation of its objects.

        EXAMPLES::

            sage: G = sphere() + sphere((1,2,3))
            sage: print G.x3d_str()
            <Transform translation='0 0 0'>
            <Shape><Sphere radius='1.0'/><Appearance><Material diffuseColor='0.4 0.4 1.0' shininess='1' specularColor='0.0 0.0 0.0'/></Appearance></Shape>
            </Transform>
            <Transform translation='1 2 3'>
            <Shape><Sphere radius='1.0'/><Appearance><Material diffuseColor='0.4 0.4 1.0' shininess='1' specularColor='0.0 0.0 0.0'/></Appearance></Shape>
            </Transform>
        """
        return "\n".join([g.x3d_str() for g in self.all])

    def obj_repr(self, render_params):
        """
        The obj representation of a group is simply the concatenation of
        the representation of its objects.

        EXAMPLES::

            sage: G = tetrahedron() + tetrahedron().translate(10, 10, 10)
            sage: G.obj_repr(G.default_render_params())
            [['g obj_1',
              'usemtl ...',
              ['v 0 0 1',
               'v 0.942809 0 -0.333333',
               'v -0.471405 0.816497 -0.333333',
               'v -0.471405 -0.816497 -0.333333'],
              ['f 1 2 3', 'f 2 4 3', 'f 1 3 4', 'f 1 4 2'],
              []],
             [['g obj_2',
               'usemtl ...',
               ['v 10 10 11',
                'v 10.9428 10 9.66667',
                'v 9.5286 10.8165 9.66667',
                'v 9.5286 9.1835 9.66667'],
               ['f 5 6 7', 'f 6 8 7', 'f 5 7 8', 'f 5 8 6'],
               []]]]
        """
        return [g.obj_repr(render_params) for g in self.all]

    def jmol_repr(self, render_params):
        r"""
        The jmol representation of a group is simply the concatenation of
        the representation of its objects.

        EXAMPLES::

            sage: G = sphere() + sphere((1,2,3))
            sage: G.jmol_repr(G.default_render_params())
            [[['isosurface sphere_1  center {0.0 0.0 0.0} sphere 1.0\ncolor isosurface  [102,102,255]']],
             [['isosurface sphere_2  center {1.0 2.0 3.0} sphere 1.0\ncolor isosurface  [102,102,255]']]]
        """
        return [g.jmol_repr(render_params) for g in self.all]

    def texture_set(self):
        """
        The texture set of a group is simply the union of the textures of
        all its objects.

        EXAMPLES::

            sage: G = sphere(color='red') + sphere(color='yellow')
            sage: [t for t in G.texture_set() if t.color == colors.red] # one red texture
            [Texture(texture..., red, ff0000)]
            sage: [t for t in G.texture_set() if t.color == colors.yellow] # one yellow texture
            [Texture(texture..., yellow, ffff00)]

            sage: T = sage.plot.plot3d.texture.Texture('blue'); T
            Texture(texture..., blue, 0000ff)
            sage: G = sphere(texture=T) + sphere((1, 1, 1), texture=T)
            sage: len(G.texture_set())
            1
        """
        return reduce(set.union, [g.texture_set() for g in self.all])

    def flatten(self):
        """
        Try to reduce the depth of the scene tree by consolidating groups
        and transformations.

        EXAMPLES::

            sage: G = sum([circle((0, 0), t) for t in [1..10]], sphere()); G
            Graphics3d Object
            sage: G.flatten()
            Graphics3d Object
            sage: len(G.all)
            2
            sage: len(G.flatten().all)
            11
        """
        if len(self.all) == 1:
            return self.all[0].flatten()
        all = []
        for g in self.all:
            g = g.flatten()
            if type(g) is Graphics3dGroup:
                all += g.all
            else:
                all.append(g)
        return Graphics3dGroup(all)



class TransformGroup(Graphics3dGroup):
    """
    This class is a container for a group of objects with a common
    transformation.
    """
    def __init__(self, all=[], rot=None, trans=None, scale=None, T=None):
        """
        EXAMPLES::

            sage: sage.plot.plot3d.base.TransformGroup([sphere()], trans=(1,2,3)) + point3d((0,0,0))
            Graphics3d Object

        The are usually constructed implicitly::

            sage: type(sphere((1,2,3)))
            <class 'sage.plot.plot3d.base.TransformGroup'>
            sage: type(dodecahedron().scale(2))
            <class 'sage.plot.plot3d.base.TransformGroup'>
        """
        Graphics3dGroup.__init__(self, all)
        self._rot = rot
        self._trans = trans
        if scale is not None and len(scale) == 1:
            if isinstance(scale, (tuple, list)):
                scale = scale[0]
            scale = (scale, scale, scale)
        self._scale = scale
        if T is not None:
            self.T = T
        self.frame_aspect_ratio(optimal_aspect_ratios([a.frame_aspect_ratio() for a in all]))
        self.aspect_ratio(optimal_aspect_ratios([a.aspect_ratio() for a in all]))
        self._set_extra_kwds(optimal_extra_kwds([a._extra_kwds for a in all if a._extra_kwds is not None]))

    def bounding_box(self):
        """
        Return the bounding box of ``self``, i.e., the box containing the
        contents of ``self`` after applying the transformation.

        EXAMPLES::

            sage: G = cube()
            sage: G.bounding_box()
            ((-0.5, -0.5, -0.5), (0.5, 0.5, 0.5))
            sage: G.scale(4).bounding_box()
            ((-2.0, -2.0, -2.0), (2.0, 2.0, 2.0))
            sage: G.rotateZ(pi/4).bounding_box()
            ((-0.7071067811865475, -0.7071067811865475, -0.5),
             (0.7071067811865475, 0.7071067811865475, 0.5))
        """
        try:
            return self._bounding_box
        except AttributeError:
            pass

        cdef Transformation T = self.get_transformation()
        w = sum([T.transform_bounding_box(obj.bounding_box()) for obj in self.all], ())
        self._bounding_box = point_list_bounding_box(w)
        return self._bounding_box

    def x3d_str(self):
        r"""
        To apply a transformation to a set of objects in x3d, simply make them
        all children of an x3d Transform node.

        EXAMPLES::

            sage: sphere((1,2,3)).x3d_str()
            "<Transform translation='1 2 3'>\n<Shape><Sphere radius='1.0'/><Appearance><Material diffuseColor='0.4 0.4 1.0' shininess='1' specularColor='0.0 0.0 0.0'/></Appearance></Shape>\n\n</Transform>"
        """
        s = "<Transform"
        if self._rot is not None:
            s += " rotation='%s %s %s %s'"%tuple(self._rot)
        if self._trans is not None:
            s += " translation='%s %s %s'"%tuple(self._trans)
        if self._scale is not None:
            s += " scale='%s %s %s'"%tuple(self._scale)
        s += ">\n"
        s += Graphics3dGroup.x3d_str(self)
        s += "\n</Transform>"
        return s

    def json_repr(self, render_params):
        """
        Transformations are applied at the leaf nodes.

        EXAMPLES::

            sage: G = cube().rotateX(0.2)
            sage: G.json_repr(G.default_render_params())
            [["{vertices:[{x:0.5,y:0.589368,z:0.390699},..."]]
        """

        render_params.push_transform(self.get_transformation())
        rep = [g.json_repr(render_params) for g in self.all]
        render_params.pop_transform()
        return rep

    def tachyon_repr(self, render_params):
        """
        Transformations for Tachyon are applied at the leaf nodes.

        EXAMPLES::

            sage: G = sphere((1,2,3)).scale(2)
            sage: G.tachyon_repr(G.default_render_params())
            [['Sphere center 2.0 4.0 6.0 Rad 2.0 texture...']]
        """
        render_params.push_transform(self.get_transformation())
        rep = [g.tachyon_repr(render_params) for g in self.all]
        render_params.pop_transform()
        return rep

    def obj_repr(self, render_params):
        """
        Transformations for .obj files are applied at the leaf nodes.

        EXAMPLES::

            sage: G = cube().scale(4).translate(1, 2, 3)
            sage: G.obj_repr(G.default_render_params())
            [[['g obj_1',
               'usemtl ...',
               ['v 3 4 5',
                'v -1 4 5',
                'v -1 0 5',
                'v 3 0 5',
                'v 3 4 1',
                'v -1 4 1',
                'v 3 0 1',
                'v -1 0 1'],
               ['f 1 2 3 4',
                'f 1 5 6 2',
                'f 1 4 7 5',
                'f 6 5 7 8',
                'f 7 4 3 8',
                'f 3 2 6 8'],
               []]]]
        """
        render_params.push_transform(self.get_transformation())
        rep = [g.obj_repr(render_params) for g in self.all]
        render_params.pop_transform()
        return rep

    def jmol_repr(self, render_params):
        r"""
        Transformations for jmol are applied at the leaf nodes.

        EXAMPLES::

            sage: G = sphere((1,2,3)).scale(2)
            sage: G.jmol_repr(G.default_render_params())
            [[['isosurface sphere_1  center {2.0 4.0 6.0} sphere 2.0\ncolor isosurface  [102,102,255]']]]
        """
        render_params.push_transform(self.get_transformation())
        rep = [g.jmol_repr(render_params) for g in self.all]
        render_params.pop_transform()
        return rep

    def get_transformation(self):
        """
        Return the actual transformation object associated with ``self``.

        EXAMPLES::

            sage: G = sphere().scale(100)
            sage: T = G.get_transformation()
            sage: T.get_matrix()
            [100.0   0.0   0.0   0.0]
            [  0.0 100.0   0.0   0.0]
            [  0.0   0.0 100.0   0.0]
            [  0.0   0.0   0.0   1.0]
        """
        try:
            return self.T
        except AttributeError:
            self.T = Transformation(self._scale, self._rot, self._trans)
            return self.T

    def flatten(self):
        """
        Try to reduce the depth of the scene tree by consolidating groups
        and transformations.

        EXAMPLES::

            sage: G = sphere((1,2,3)).scale(100)
            sage: T = G.get_transformation()
            sage: T.get_matrix()
            [100.0   0.0   0.0   0.0]
            [  0.0 100.0   0.0   0.0]
            [  0.0   0.0 100.0   0.0]
            [  0.0   0.0   0.0   1.0]

            sage: G.flatten().get_transformation().get_matrix()
            [100.0   0.0   0.0 100.0]
            [  0.0 100.0   0.0 200.0]
            [  0.0   0.0 100.0 300.0]
            [  0.0   0.0   0.0   1.0]
        """
        G = Graphics3dGroup.flatten(self)
        if isinstance(G, TransformGroup):
            return TransformGroup(G.all, T=self.get_transformation() * G.get_transformation())
        elif isinstance(G, Graphics3dGroup):
            return TransformGroup(G.all, T=self.get_transformation())
        else:
            return TransformGroup([G], T=self.get_transformation())

    def transform(self, **kwds):
        """
        Transforming this entire group can be done by composing transformations.

        EXAMPLES::

            sage: G = dodecahedron(color='red', opacity=.5) + icosahedron(color='blue')
            sage: G
            Graphics3d Object
            sage: G.transform(scale=(2,1/2,1))
            Graphics3d Object
            sage: G.transform(trans=(1,1,3))
            Graphics3d Object
        """
        return Graphics3d.transform(self, **kwds)


class Viewpoint(Graphics3d):
    """
    This class represents a viewpoint, necessary for x3d.

    In the future, there could be multiple viewpoints, and they could have
    more properties. (Currently they only hold a position).
    """
    def __init__(self, *x):
        """
        EXAMPLES::

            sage: sage.plot.plot3d.base.Viewpoint(1, 2, 4).x3d_str()
            "<Viewpoint position='1 2 4'/>"
        """
        if isinstance(x[0], (tuple, list)):
            x = tuple(x[0])
        self.pos = x

    def x3d_str(self):
        """
        EXAMPLES::

            sage: sphere((0,0,0), 100).viewpoint().x3d_str()
            "<Viewpoint position='0 0 6'/>"
        """
        return "<Viewpoint position='%s %s %s'/>"%self.pos


cdef class PrimitiveObject(Graphics3d):
    """
    This is the base class for the non-container 3d objects.
    """
    def __init__(self, **kwds):
        if 'texture' in kwds:
            self.texture = kwds['texture']
            if not is_Texture(self.texture):
                self.texture = Texture(self.texture)
        else:
            self.texture = Texture(kwds)

    def set_texture(self, texture=None, **kwds):
        """
        EXAMPLES::

            sage: G = dodecahedron(color='red'); G
            Graphics3d Object
            sage: G.set_texture(color='yellow'); G
            Graphics3d Object
        """
        if not is_Texture(texture):
            texture = Texture(texture, **kwds)
        self.texture = texture

    def get_texture(self):
        """
        EXAMPLES::

            sage: G = dodecahedron(color='red')
            sage: G.get_texture()
            Texture(texture..., red, ff0000)
        """
        return self.texture

    def texture_set(self):
        """
        EXAMPLES::

            sage: G = dodecahedron(color='red')
            sage: G.texture_set()
            {Texture(texture..., red, ff0000)}
        """
        return set([self.texture])

    def x3d_str(self):
        r"""
        EXAMPLES::

            sage: sphere().flatten().x3d_str()
            "<Transform>\n<Shape><Sphere radius='1.0'/><Appearance><Material diffuseColor='0.4 0.4 1.0' shininess='1' specularColor='0.0 0.0 0.0'/></Appearance></Shape>\n\n</Transform>"
        """
        return "<Shape>" + self.x3d_geometry() + self.texture.x3d_str() + "</Shape>\n"

    def tachyon_repr(self, render_params):
        """
        Default behavior is to render the triangulation.

        EXAMPLES::

            sage: from sage.plot.plot3d.shapes import Torus
            sage: G = Torus(1, .5)
            sage: G.tachyon_repr(G.default_render_params())
            ['TRI V0 0 1 0.5
            ...
            'texture...']
        """
        return self.triangulation().tachyon_repr(render_params)

    def obj_repr(self, render_params):
        """
        Default behavior is to render the triangulation.

        EXAMPLES::

            sage: from sage.plot.plot3d.shapes import Torus
            sage: G = Torus(1, .5)
            sage: G.obj_repr(G.default_render_params())
            ['g obj_1',
             'usemtl ...',
             ['v 0 1 0.5',
             ...
              'f ...'],
             []]
        """
        return self.triangulation().obj_repr(render_params)

    def jmol_repr(self, render_params):
        r"""
        Default behavior is to render the triangulation. The actual polygon
        data is stored in a separate file.

        EXAMPLES::

            sage: from sage.plot.plot3d.shapes import Torus
            sage: G = Torus(1, .5)
            sage: G.jmol_repr(G.testing_render_params())
            ['pmesh obj_1 "obj_1.pmesh"\ncolor pmesh  [102,102,255]']
        """
        return self.triangulation().jmol_repr(render_params)



class BoundingSphere(SageObject):
    """
    A bounding sphere is like a bounding box, but is simpler to deal with and
    behaves better under rotations.
    """
    def __init__(self, cen, r):
        """
        EXAMPLES::

            sage: from sage.plot.plot3d.base import BoundingSphere
            sage: BoundingSphere((0,0,0), 1)
            Center (0.0, 0.0, 0.0) radius 1
            sage: BoundingSphere((0,-1,5), 2)
            Center (0.0, -1.0, 5.0) radius 2
            """
        self.cen = vector(RDF, cen)
        self.r = r

    def __repr__(self):
        """
        TESTS::

            sage: from sage.plot.plot3d.base import BoundingSphere
            sage: BoundingSphere((0,-1,10), 2)
            Center (0.0, -1.0, 10.0) radius 2
        """
        return "Center %s radius %s" % (self.cen, self.r)

    def __add__(self, other):
        """
        Return the bounding sphere containing both terms.

        EXAMPLES::

            sage: from sage.plot.plot3d.base import BoundingSphere
            sage: BoundingSphere((0,0,0), 1) + BoundingSphere((0,0,0), 2)
            Center (0.0, 0.0, 0.0) radius 2
            sage: BoundingSphere((0,0,0), 1) + BoundingSphere((0,0,100), 1)
            Center (0.0, 0.0, 50.0) radius 51.0
            sage: BoundingSphere((0,0,0), 1) + BoundingSphere((1,1,1), 2)
            Center (0.7886751345948128, 0.7886751345948128, 0.7886751345948128) radius 2.36602540378

        Treat None and 0 as the identity::

            sage: BoundingSphere((1,2,3), 10) + None + 0
            Center (1.0, 2.0, 3.0) radius 10

        """
        if other == 0 or other is None:
            return self
        elif self == 0 or self is None:
            return other
        if self.cen == other.cen:
            return self if self.r > other.r else other
        diff = other.cen - self.cen
        dist = (diff[0]*diff[0] + diff[1]*diff[1] + diff[2]*diff[2]).sqrt()
        diam = dist + self.r + other.r
        off  = diam/2 - self.r
        return BoundingSphere(self.cen + (off/dist)*diff, diam/2)

    def transform(self, T):
        """
        Return the bounding sphere of this sphere acted on by T. This always
        returns a new sphere, even if the resulting object is an ellipsoid.

        EXAMPLES::

            sage: from sage.plot.plot3d.transform import Transformation
            sage: from sage.plot.plot3d.base import BoundingSphere
            sage: BoundingSphere((0,0,0), 10).transform(Transformation(trans=(1,2,3)))
            Center (1.0, 2.0, 3.0) radius 10.0
            sage: BoundingSphere((0,0,0), 10).transform(Transformation(scale=(1/2, 1, 2)))
            Center (0.0, 0.0, 0.0) radius 20.0
            sage: BoundingSphere((0,0,3), 10).transform(Transformation(scale=(2, 2, 2)))
            Center (0.0, 0.0, 6.0) radius 20.0
        """
        return BoundingSphere(T.transform_point(self.cen), self.r * T.max_scale())


class RenderParams(SageObject):
    """
    This class is a container for all parameters that may be needed to
    render triangulate/render an object to a certain format. It can
    contain both cumulative and global parameters.

    Of particular note is the transformation object, which holds the
    cumulative transformation from the root of the scene graph to this
    node in the tree.
    """

    _uniq_counter = 0
    randomize_counter = 0
    force_reload = False
    mesh = False
    dots = False
    antialiasing = 8

    def __init__(self, **kwds):
        """
        EXAMPLES::

            sage: params = sage.plot.plot3d.base.RenderParams(foo='x')
            sage: params.transform_list
            []
            sage: params.foo
            'x'
        """
        self.output_file = tmp_filename()
        self.obj_vertex_offset = 1
        self.transform_list = []
        self.transform = None
        self.ds = 1
        self.crease_threshold = .8
        self.__dict__.update(kwds)
        # for jmol, some things (such as labels) must be attached to atoms
        self.atom_list = []

    def push_transform(self, T):
        """
        Push a transformation onto the stack, updating self.transform.

        EXAMPLES::

            sage: from sage.plot.plot3d.transform import Transformation
            sage: params = sage.plot.plot3d.base.RenderParams()
            sage: params.transform is None
            True
            sage: T = Transformation(scale=(10,20,30))
            sage: params.push_transform(T)
            sage: params.transform.get_matrix()
            [10.0  0.0  0.0  0.0]
            [ 0.0 20.0  0.0  0.0]
            [ 0.0  0.0 30.0  0.0]
            [ 0.0  0.0  0.0  1.0]
            sage: params.push_transform(T)  # scale again
            sage: params.transform.get_matrix()
            [100.0   0.0   0.0   0.0]
            [  0.0 400.0   0.0   0.0]
            [  0.0   0.0 900.0   0.0]
            [  0.0   0.0   0.0   1.0]
        """
        self.transform_list.append(self.transform)
        if self.transform is None:
            self.transform = T
        else:
            self.transform = self.transform * T

    def pop_transform(self):
        """
        Remove the last transformation off the stack, resetting self.transform
        to the previous value.

        EXAMPLES::

            sage: from sage.plot.plot3d.transform import Transformation
            sage: params = sage.plot.plot3d.base.RenderParams()
            sage: T = Transformation(trans=(100, 500, 0))
            sage: params.push_transform(T)
            sage: params.transform.get_matrix()
            [  1.0   0.0   0.0 100.0]
            [  0.0   1.0   0.0 500.0]
            [  0.0   0.0   1.0   0.0]
            [  0.0   0.0   0.0   1.0]
            sage: params.push_transform(Transformation(trans=(-100, 500, 200)))
            sage: params.transform.get_matrix()
            [   1.0    0.0    0.0    0.0]
            [   0.0    1.0    0.0 1000.0]
            [   0.0    0.0    1.0  200.0]
            [   0.0    0.0    0.0    1.0]
            sage: params.pop_transform()
            sage: params.transform.get_matrix()
            [  1.0   0.0   0.0 100.0]
            [  0.0   1.0   0.0 500.0]
            [  0.0   0.0   1.0   0.0]
            [  0.0   0.0   0.0   1.0]

        """
        self.transform = self.transform_list.pop()

    def unique_name(self, desc="name"):
        """
        Return a unique identifier starting with ``desc``.

        INPUT:

        - ``desc`` (string) -- the prefix of the names (default 'name')

        EXAMPLES::

            sage: params = sage.plot.plot3d.base.RenderParams()
            sage: params.unique_name()
            'name_1'
            sage: params.unique_name()
            'name_2'
            sage: params.unique_name('texture')
            'texture_3'
        """
        if self.randomize_counter:
            self._uniq_counter = randint(1,1000000)
        else:
            self._uniq_counter += 1
        return "%s_%s" % (desc, self._uniq_counter)


def flatten_list(L):
    """
    This is an optimized routine to turn a list of lists (of lists ...)
    into a single list. We generate data in a non-flat format to avoid
    multiple data copying, and then concatenate it all at the end.

    This is NOT recursive, otherwise there would be a lot of redundant
    copying (which we are trying to avoid in the first place, though at
    least it would be just the pointers).

    EXAMPLES::

        sage: from sage.plot.plot3d.base import flatten_list
        sage: flatten_list([])
        []
        sage: flatten_list([[[[]]]])
        []
        sage: flatten_list([['a', 'b'], 'c'])
        ['a', 'b', 'c']
        sage: flatten_list([['a'], [[['b'], 'c'], ['d'], [[['e', 'f', 'g']]]]])
        ['a', 'b', 'c', 'd', 'e', 'f', 'g']
    """
    if not PyList_CheckExact(L):
        return [L]
    flat = []
    L_stack = []; L_pop = L_stack.pop
    i_stack = []; i_pop = i_stack.pop
    cdef Py_ssize_t i = 0
    while i < PyList_GET_SIZE(L) or PyList_GET_SIZE(L_stack) > 0:
        while i < PyList_GET_SIZE(L):
            tmp = <object>PyList_GET_ITEM(L, i)
            if PyList_CheckExact(tmp):
                PyList_Append(L_stack, L)
                L = tmp
                PyList_Append(i_stack, i)
                i = 0
            else:
                PyList_Append(flat, tmp)
                i += 1
        if PyList_GET_SIZE(L_stack) > 0:
            L = L_pop()
            i = i_pop()
            i += 1
    return flat


def min3(v):
    """
    Return the componentwise minimum of a list of 3-tuples.

    EXAMPLES::

        sage: from sage.plot.plot3d.base import min3, max3
        sage: min3([(-1,2,5), (-3, 4, 2)])
        (-3, 2, 2)
    """
    return tuple([min([a[i] for a in v]) for i in range(3)])


def max3(v):
    """
    Return the componentwise maximum of a list of 3-tuples.

    EXAMPLES::

        sage: from sage.plot.plot3d.base import min3, max3
        sage: max3([(-1,2,5), (-3, 4, 2)])
        (-1, 4, 5)
    """
    return tuple([max([a[i] for a in v]) for i in range(3)])


def point_list_bounding_box(v):
    """
    Return the bounding box of a list of points.

    EXAMPLES::

        sage: from sage.plot.plot3d.base import point_list_bounding_box
        sage: point_list_bounding_box([(1,2,3),(4,5,6),(-10,0,10)])
        ((-10.0, 0.0, 3.0), (4.0, 5.0, 10.0))
        sage: point_list_bounding_box([(float('nan'), float('inf'), float('-inf')), (10,0,10)])
        ((10.0, 0.0, 10.0), (10.0, 0.0, 10.0))
    """
    cdef point_c low, high, cur
    low.x, low.y, low.z = INFINITY, INFINITY, INFINITY
    high.x, high.y, high.z = -INFINITY, -INFINITY, -INFINITY

    for P in v:
        cur.x, cur.y, cur.z = P
        point_c_update_finite_lower_bound(&low, cur)
        point_c_update_finite_upper_bound(&high, cur)
    return ((low.x, low.y, low.z), (high.x, high.y, high.z))


def optimal_aspect_ratios(ratios):
    """
    """
    # average the aspect ratios
    n = len(ratios)
    if n > 0:
        return [max([z[i] for z in ratios]) for i in range(3)]
    return [1.0, 1.0, 1.0]


def optimal_extra_kwds(v):
    """
    Given a list v of dictionaries, this function merges them such that
    later dictionaries have precedence.
    """
    if len(v) == 0:
        return {}
    a = dict(v[0])   # make a copy!
    for b in v[1:]:
        for k, w in b.iteritems():
            a[k] = w
    return a<|MERGE_RESOLUTION|>--- conflicted
+++ resolved
@@ -120,10 +120,6 @@
         """
         from sage.structure.graphics_file import (
             Mime, graphics_from_save, GraphicsFile)
-<<<<<<< HEAD
-        if (mime_types is None) or (Mime.JMOL in mime_types):
-            # default to jmol
-=======
         ### First, figure out the best graphics format
         can_view_jmol = (mime_types is None) or (Mime.JMOL in mime_types)
         viewer = self._extra_kwds.get('viewer', None)
@@ -140,8 +136,6 @@
             viewer = 'tachyon'
         ### Second, return the corresponding graphics file
         if viewer == 'jmol':
-            from sage.misc.temporary_file import tmp_filename
->>>>>>> 21d9db20
             filename = tmp_filename(
                 ext=os.path.extsep + Mime.extension(Mime.JMOL))
             self.save(filename)
