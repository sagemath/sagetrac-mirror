"Plotting utilities"

#*****************************************************************************
#  Distributed under the terms of the GNU General Public License (GPL)
#
#    This code is distributed in the hope that it will be useful,
#    but WITHOUT ANY WARRANTY; without even the implied warranty of
#    MERCHANTABILITY or FITNESS FOR A PARTICULAR PURPOSE.  See the GNU
#    General Public License for more details.
#
#  The full text of the GPL is available at:
#
#                  http://www.gnu.org/licenses/
#*****************************************************************************

<<<<<<< HEAD
def setup_for_eval_on_grid(funcs,
                           ranges,
                           plot_points=None,
                           return_vars=False,
                           imaginary_tolerance=1e-8):
=======
from sage.ext.fast_eval import fast_float

from sage.structure.element import is_Vector, Expression

def setup_for_eval_on_grid(funcs, ranges, plot_points=None, return_vars=False):
>>>>>>> cc60cfeb
    """
    Calculate the necessary parameters to construct a list of points,
    and make the functions fast_callable.

    INPUT:

    - ``funcs`` -- a function, or a list, tuple, or vector of functions

    - ``ranges`` -- a list of ranges.  A range can be a 2-tuple of
      numbers specifying the minimum and maximum, or a 3-tuple giving
      the variable explicitly.

    - ``plot_points`` -- a tuple of integers specifying the number of
      plot points for each range.  If a single number is specified, it
      will be the value for all ranges.  This defaults to 2.

    - ``return_vars`` -- (default ``False``) If ``True``, return the variables,
      in order.

    - ``imaginary_tolerance`` -- (default: ``1e-8``); if an imaginary
      number arises (due, for example, to numerical issues), this
      tolerance specifies how large it has to be in magnitude before
      we raise an error. In other words, imaginary parts smaller than
      this are ignored in your plot points.

    OUTPUT:


    - ``fast_funcs`` - if only one function passed, then a fast
      callable function.  If funcs is a list or tuple, then a tuple
      of fast callable functions is returned.

    - ``range_specs`` - a list of range_specs: for each range, a
      tuple is returned of the form (range_min, range_max,
      range_step) such that ``srange(range_min, range_max,
      range_step, include_endpoint=True)`` gives the correct points
      for evaluation.

    EXAMPLES::

        sage: x,y,z=var('x,y,z')
        sage: f(x,y)=x+y-z
        sage: g(x,y)=x+y
        sage: h(y)=-y
        sage: sage.plot.misc.setup_for_eval_on_grid(f, [(0, 2),(1,3),(-4,1)], plot_points=5)
        (<sage...>, [(0.0, 2.0, 0.5), (1.0, 3.0, 0.5), (-4.0, 1.0, 1.25)])
        sage: sage.plot.misc.setup_for_eval_on_grid([g,h], [(0, 2),(-1,1)], plot_points=5)
        ((<sage...>, <sage...>), [(0.0, 2.0, 0.5), (-1.0, 1.0, 0.5)])
        sage: sage.plot.misc.setup_for_eval_on_grid([sin,cos], [(-1,1)], plot_points=9)
        ((<sage...>, <sage...>), [(-1.0, 1.0, 0.25)])
        sage: sage.plot.misc.setup_for_eval_on_grid([lambda x: x^2,cos], [(-1,1)], plot_points=9)
        ((<function <lambda> ...>, <sage...>), [(-1.0, 1.0, 0.25)])
        sage: sage.plot.misc.setup_for_eval_on_grid([x+y], [(x,-1,1),(y,-2,2)])
        ((<sage...>,), [(-1.0, 1.0, 2.0), (-2.0, 2.0, 4.0)])
        sage: sage.plot.misc.setup_for_eval_on_grid(x+y, [(x,-1,1),(y,-1,1)], plot_points=[4,9])
        (<sage...>, [(-1.0, 1.0, 0.6666666666666666), (-1.0, 1.0, 0.25)])
        sage: sage.plot.misc.setup_for_eval_on_grid(x+y, [(x,-1,1),(y,-1,1)], plot_points=[4,9,10])
        Traceback (most recent call last):
        ...
        ValueError: plot_points must be either an integer or a list of integers, one for each range
        sage: sage.plot.misc.setup_for_eval_on_grid(x+y, [(1,-1),(y,-1,1)], plot_points=[4,9,10])
        Traceback (most recent call last):
        ...
        ValueError: Some variable ranges specify variables while others do not

    Beware typos: a comma which should be a period, for instance::

        sage: sage.plot.misc.setup_for_eval_on_grid(x+y, [(x, 1, 2), (y, 0,1, 0.2)], plot_points=[4,9,10])
        Traceback (most recent call last):
        ...
        ValueError: At least one variable range has more than 3 entries: each should either have 2 or 3 entries, with one of the forms (xmin, xmax) or (x, xmin, xmax)

        sage: sage.plot.misc.setup_for_eval_on_grid(x+y, [(y,1,-1),(x,-1,1)], plot_points=5)
        (<sage...>, [(1.0, -1.0, 0.5), (-1.0, 1.0, 0.5)])
        sage: sage.plot.misc.setup_for_eval_on_grid(x+y, [(x,1,-1),(x,-1,1)], plot_points=5)
        Traceback (most recent call last):
        ...
        ValueError: range variables should be distinct, but there are duplicates
        sage: sage.plot.misc.setup_for_eval_on_grid(x+y, [(x,1,1),(y,-1,1)])
        Traceback (most recent call last):
        ...
        ValueError: plot start point and end point must be different
        sage: sage.plot.misc.setup_for_eval_on_grid(x+y, [(x,1,-1),(y,-1,1)], return_vars=True)
        (<sage...>, [(1.0, -1.0, 2.0), (-1.0, 1.0, 2.0)], [x, y])
        sage: sage.plot.misc.setup_for_eval_on_grid(x+y, [(y,1,-1),(x,-1,1)], return_vars=True)
        (<sage...>, [(1.0, -1.0, 2.0), (-1.0, 1.0, 2.0)], [y, x])

    TESTS:

    Ensure that we can plot expressions with intermediate complex
    terms as in :trac:`8450`::

        sage: x, y = SR.var('x y')
        sage: contour_plot(abs(x+i*y), (x,-1,1), (y,-1,1))
        Graphics object consisting of 1 graphics primitive
        sage: density_plot(abs(x+i*y), (x,-1,1), (y,-1,1))
        Graphics object consisting of 1 graphics primitive
        sage: plot3d(abs(x+i*y), (x,-1,1),(y,-1,1))
        Graphics3d Object
        sage: streamline_plot(abs(x+i*y), (x,-1,1),(y,-1,1))
        Graphics object consisting of 1 graphics primitive

    """
    if max(map(len, ranges)) > 3:
        raise ValueError("At least one variable range has more than 3 entries: each should either have 2 or 3 entries, with one of the forms (xmin, xmax) or (x, xmin, xmax)")
    if max(map(len, ranges)) != min(map(len, ranges)):
        raise ValueError("Some variable ranges specify variables while others do not")

    if len(ranges[0]) == 3:
        vars = [r[0] for r in ranges]
        ranges = [r[1:] for r in ranges]
        if len(set(vars)) < len(vars):
            raise ValueError("range variables should be distinct, but there are duplicates")
    else:
        vars, free_vars = unify_arguments(funcs)

    # pad the variables if we don't have enough
    nargs = len(ranges)
    if len(vars) < nargs:
        vars += ('_',)*(nargs-len(vars))

    ranges = [[float(z) for z in r] for r in ranges]

    if plot_points is None:
        plot_points = 2

    if not isinstance(plot_points, (list, tuple)):
        plot_points = [plot_points]*len(ranges)
    elif len(plot_points) != nargs:
        raise ValueError("plot_points must be either an integer or a list of integers, one for each range")

    plot_points = [int(p) if p >= 2 else 2 for p in plot_points]
    range_steps = [abs(range[1] - range[0])/(p-1) for range, p in zip(ranges, plot_points)]
    if min(range_steps) == float(0):
        raise ValueError("plot start point and end point must be different")

    eov = False # eov = "expect one value"
    if nargs == 1:
        eov = True

    from sage.ext.fast_callable import fast_callable
    def try_make_fast(f):
        # If "f" supports fast_callable(), use it. We can't guarantee
        # that our arguments will actually support fast_callable()
        # because, for example, the user may already have done it
        # himself, and the result of fast_callable() can't be
        # fast-callabled again.
        from sage.rings.complex_double import CDF
        from sage.ext.interpreters.wrapper_cdf import Wrapper_cdf

        if hasattr(f, '_fast_callable_'):
            ff = fast_callable(f, vars=vars, expect_one_var=eov, domain=CDF)
            return FastCallablePlotWrapper(ff, imag_tol=imaginary_tolerance)
        elif isinstance(f, Wrapper_cdf):
            # Already a fast-callable, just wrap it. This can happen
            # if, for example, a symolic expression is passed to a
            # higher-level plot() function that converts it to a
            # fast-callable with expr._plot_fast_callable() before
            # we ever see it.
            return FastCallablePlotWrapper(f, imag_tol=imaginary_tolerance)
        elif hasattr(f, '__call__'):
            # This will catch python functions, among other things. We don't
            # wrap these yet because we don't know what type they'll return.
            return f
        else:
            # Convert things like ZZ(0) into constant functions.
            from sage.symbolic.ring import SR
            ff = fast_callable(SR(f),
                               vars=vars,
                               expect_one_var=eov,
                               domain=CDF)
            return FastCallablePlotWrapper(ff, imag_tol=imaginary_tolerance)

    # Handle vectors, lists, tuples, etc.
    if hasattr(funcs, "__iter__"):
        funcs = tuple( try_make_fast(f) for f in funcs )
    else:
        funcs = try_make_fast(funcs)

    #TODO: raise an error if there is a function/method in funcs that takes more values than we have ranges

    if return_vars:
        return (funcs,
                [tuple(_range + [range_step])
                 for _range, range_step in zip(ranges, range_steps)],
                vars)
    else:
        return (funcs,
                [tuple(_range + [range_step])
                 for _range, range_step in zip(ranges, range_steps)])


def unify_arguments(funcs):
    """
    Return a tuple of variables of the functions, as well as the
    number of "free" variables (i.e., variables that defined in a
    callable function).

    INPUT:

    - ``funcs`` -- a list of functions; these can be symbolic
      expressions, polynomials, etc

    OUTPUT: functions, expected arguments

    - A tuple of variables in the functions

    - A tuple of variables that were "free" in the functions

    EXAMPLES::

        sage: x,y,z=var('x,y,z')
        sage: f(x,y)=x+y-z
        sage: g(x,y)=x+y
        sage: h(y)=-y
        sage: sage.plot.misc.unify_arguments((f,g,h))
        ((x, y, z), (z,))
        sage: sage.plot.misc.unify_arguments((g,h))
        ((x, y), ())
        sage: sage.plot.misc.unify_arguments((f,z))
        ((x, y, z), (z,))
        sage: sage.plot.misc.unify_arguments((h,z))
        ((y, z), (z,))
        sage: sage.plot.misc.unify_arguments((x+y,x-y))
        ((x, y), (x, y))
    """
    vars=set()
    free_variables=set()
    if not isinstance(funcs, (list, tuple)):
        funcs = [funcs]

    for f in funcs:
        if isinstance(f, Expression) and f.is_callable():
            f_args = set(f.arguments())
            vars.update(f_args)
        else:
            f_args = set()

        try:
            free_vars = set(f.variables()).difference(f_args)
            vars.update(free_vars)
            free_variables.update(free_vars)
        except AttributeError:
            # we probably have a constant
            pass
    return tuple(sorted(vars, key=str)), tuple(sorted(free_variables, key=str))


def _multiple_of_constant(n, pos, const):
    r"""
    Function for internal use in formatting ticks on axes with
    nice-looking multiples of various symbolic constants, such
    as `\pi` or `e`.  Should only be used via keyword argument
    `tick_formatter` in :meth:`plot.show`.  See documentation
    for the matplotlib.ticker module for more details.

    EXAMPLES:

    Here is the intended use::

        sage: plot(sin(x), (x,0,2*pi), ticks=pi/3, tick_formatter=pi)
        Graphics object consisting of 1 graphics primitive

    Here is an unintended use, which yields unexpected (and probably
    undesired) results::

        sage: plot(x^2, (x, -2, 2), tick_formatter=pi)
        Graphics object consisting of 1 graphics primitive

    We can also use more unusual constant choices::

        sage: plot(ln(x), (x,0,10), ticks=e, tick_formatter=e)
        Graphics object consisting of 1 graphics primitive
        sage: plot(x^2, (x,0,10), ticks=[sqrt(2),8], tick_formatter=sqrt(2))
        Graphics object consisting of 1 graphics primitive
    """
    from sage.misc.latex import latex
    from sage.rings.continued_fraction import continued_fraction
    from sage.rings.infinity import Infinity
    cf = continued_fraction(n/const)
    k = 1
    while cf.quotient(k) != Infinity and cf.denominator(k) < 12:
        k += 1
    return '$%s$'%latex(cf.convergent(k-1)*const)


def get_matplotlib_linestyle(linestyle, return_type):
    """
    Function which translates between matplotlib linestyle in short notation
    (i.e. '-', '--', ':', '-.') and long notation (i.e. 'solid', 'dashed',
    'dotted', 'dashdot' ).

    If linestyle is none of these allowed options, the function raises
    a ValueError.

    INPUT:

    - ``linestyle`` - The style of the line, which is one of
       - ``"-"`` or ``"solid"``
       - ``"--"`` or ``"dashed"``
       - ``"-."`` or ``"dash dot"``
       - ``":"`` or ``"dotted"``
       - ``"None"`` or ``" "`` or ``""`` (nothing)

       The linestyle can also be prefixed with a drawing style (e.g., ``"steps--"``)

       - ``"default"`` (connect the points with straight lines)
       - ``"steps"`` or ``"steps-pre"`` (step function; horizontal
         line is to the left of point)
       - ``"steps-mid"`` (step function; points are in the middle of
         horizontal lines)
       - ``"steps-post"`` (step function; horizontal line is to the
         right of point)

       If ``linestyle`` is ``None`` (of type NoneType), then we return it
       back unmodified.

    - ``return_type`` - The type of linestyle that should be output. This
      argument takes only two values - ``"long"`` or ``"short"``.

    EXAMPLES:

    Here is an example how to call this function::

        sage: from sage.plot.misc import get_matplotlib_linestyle
        sage: get_matplotlib_linestyle(':', return_type='short')
        ':'

        sage: get_matplotlib_linestyle(':', return_type='long')
        'dotted'

    TESTS:

    Make sure that if the input is already in the desired format, then it
    is unchanged::

        sage: get_matplotlib_linestyle(':', 'short')
        ':'

    Empty linestyles should be handled properly::

        sage: get_matplotlib_linestyle("", 'short')
        ''
        sage: get_matplotlib_linestyle("", 'long')
        'None'
        sage: get_matplotlib_linestyle(None, 'short') is None
        True

    Linestyles with ``"default"`` or ``"steps"`` in them should also be
    properly handled.  For instance, matplotlib understands only the short
    version when ``"steps"`` is used::

        sage: get_matplotlib_linestyle("default", "short")
        ''
        sage: get_matplotlib_linestyle("steps--", "short")
        'steps--'
        sage: get_matplotlib_linestyle("steps-predashed", "long")
        'steps-pre--'

    Finally, raise error on invalid linestyles::

        sage: get_matplotlib_linestyle("isthissage", "long")
        Traceback (most recent call last):
        ...
        ValueError: WARNING: Unrecognized linestyle 'isthissage'. Possible
        linestyle options are:
        {'solid', 'dashed', 'dotted', dashdot', 'None'}, respectively {'-',
        '--', ':', '-.', ''}

    """
    long_to_short_dict={'solid' : '-','dashed' : '--', 'dotted' : ':',
                        'dashdot':'-.'}
    short_to_long_dict={'-' : 'solid','--' : 'dashed', ':' : 'dotted',
                        '-.':'dashdot'}

    # We need this to take care of region plot. Essentially, if None is
    # passed, then we just return back the same thing.
    if linestyle is None:
        return None

    if linestyle.startswith("default"):
        return get_matplotlib_linestyle(linestyle.strip("default"), "short")
    elif linestyle.startswith("steps"):
        if linestyle.startswith("steps-mid"):
            return "steps-mid" + get_matplotlib_linestyle(
                                    linestyle.strip("steps-mid"), "short")
        elif linestyle.startswith("steps-post"):
            return "steps-post" + get_matplotlib_linestyle(
                                    linestyle.strip("steps-post"), "short")
        elif linestyle.startswith("steps-pre"):
            return "steps-pre" + get_matplotlib_linestyle(
                                    linestyle.strip("steps-pre"), "short")
        else:
            return "steps" + get_matplotlib_linestyle(
                                    linestyle.strip("steps"), "short")

    if return_type == 'short':
        if linestyle in short_to_long_dict.keys():
            return linestyle
        elif linestyle == "" or linestyle == " " or linestyle == "None":
            return ''
        elif linestyle in long_to_short_dict.keys():
            return long_to_short_dict[linestyle]
        else:
            raise ValueError("WARNING: Unrecognized linestyle '%s'. "
                             "Possible linestyle options are:\n{'solid', "
                             "'dashed', 'dotted', dashdot', 'None'}, "
                             "respectively {'-', '--', ':', '-.', ''}"%
                             (linestyle))

    elif return_type == 'long':
        if linestyle in long_to_short_dict.keys():
            return linestyle
        elif linestyle == "" or linestyle == " " or linestyle == "None":
            return "None"
        elif linestyle in short_to_long_dict.keys():
            return short_to_long_dict[linestyle]
        else:
            raise ValueError("WARNING: Unrecognized linestyle '%s'. "
                             "Possible linestyle options are:\n{'solid', "
                             "'dashed', 'dotted', dashdot', 'None'}, "
                             "respectively {'-', '--', ':', '-.', ''}"%
                             (linestyle))


class FastCallablePlotWrapper:
    r"""
    A class to alter the return types of the fast-callable functions
    used during plotting.

    When plotting symbolic expressions and functions, we generally
    first convert them to a faster form with :func:`fast_callable`.
    That function takes a ``domain`` parameter that forces the end
    (and all intermediate) results of evaluation to a specific type.
    Though we always want the end result to be of type ``float``,
    correctly choosing the ``domain`` presents some problems:

      * ``float`` is a bad choice because it's common for real
        functions to have complex terms in them. Moreover, when one is
        generating plots programmatically, precision issues can
        produce terms like ``1.0 + 1e-12*I`` that are hard to avoid if
        calling ``real()`` on everything is infeasible.

      * ``complex`` has essentially the same problem as ``float``.
        There are several symbolic functions like :func:`min_symbolic`,
        :func:`max_symbolic`, and :func:`floor` that are unable to
        operate on complex numbers.

      * ``None`` leaves the types of the inputs/outputs alone, but due
        to the lack of a specialized interpreter, slows down plotting
        by an unacceptable amount.

      * ``CDF`` has none of the other issues, because ``CDF`` has its
        own specialized interpreter, a lexicographic ordering (for
        min/max), and supports :func:`floor`. However, none of the
        plotting functions can handle complex numbers, so using
        ``CDF`` would require us to wrap every evaluation in a
        ``CDF``-to-``float`` conversion routine within the plotting
        infrastructure. This slows things down less than a domain of
        ``None`` does, but is unattractive mainly because of how
        invasive it would be to "fix" the output everywhere.

    Creating a new fast-callable interpreter that has different input
    and output types solves most of the problems with a ``CDF``
    domain, but :func:`fast_callable` and the interpreter classes in
    :mod:`sage.ext.interpreters` are not really written with that in
    mind. The ``domain`` parameter to :func:`fast_callable`, for
    example, is expecting a single Sage ring that corresponds to one
    interpreter. You can make it accept, for example, a string like
    "CDF-to-float", but the hacks required to make that work feel
    wrong.

    Thus we arrive at this solution: a class to wrap the result of
    :func:`fast_callable`. Whenever we need to support intermediate
    complex terms in a plot function, we can set ``domain=CDF`` while
    creating its fast-callable incarnation, and then wrap the result in
    this class. The ``__call__`` method of this class then ensures
    that the ``CDF`` output is converted to a ``float``. Since
    plotting tries to ignore unplottable points, this job is easier
    than it would be in a more general context: we simply return
    ``nan`` whenever the result has a nontrivial imaginary part.

    EXAMPLES:

    The ``float`` incarnation of "not a number" is returned instead
    of an error being thrown if the answer is complex::

        sage: from sage.plot.misc import FastCallablePlotWrapper
        sage: f = sqrt(x)
        sage: ff = fast_callable(f, vars=[x], domain=CDF)
        sage: fff = FastCallablePlotWrapper(ff, imag_tol=1e-8)
        sage: fff(1)
        1.0
        sage: fff(-1)
        nan

    """
    def __init__(self, ff, imag_tol):
        r"""
        Construct a ``FastCallablePlotWrapper``.

        INPUT:

          - ``ff`` -- a fast-callable wrapper over ``CDF``; an instance of
            :class:`sage.ext.interpreters.Wrapper_cdf`, usually constructed
            with :func:`fast_callable`.

          - ``imag_tol`` -- float; how big of an imaginary part we're willing
            to ignore before returning ``nan``.

        OUTPUT:

        An instance of ``FastCallablePlotWrapper`` that can be called
        just like ``ff``, but that always returns a ``float``, even if
        it is ``nan``.

        EXAMPLES:

        The wrapper will ignore an imaginary part smaller in magnitude
        than ``imag_tol``::

            sage: from sage.plot.misc import FastCallablePlotWrapper
            sage: f = x
            sage: ff = fast_callable(f, vars=[x], domain=CDF)
            sage: fff = FastCallablePlotWrapper(ff, imag_tol=1e-8)
            sage: fff(I*1e-9)
            0.0
            sage: fff = FastCallablePlotWrapper(ff, imag_tol=1e-12)
            sage: fff(I*1e-9)
            nan

        """
        self._ff = ff
        self._imag_tol = imag_tol

    def __call__(self, *args):
        r"""
        Evaluate the underlying fast-callable and convert the result to
        ``float``.

        TESTS:

        Evaluation never fails and always returns a ``float``:

            sage: from sage.plot.misc import FastCallablePlotWrapper
            sage: set_random_seed()
            sage: f = x
            sage: ff = fast_callable(f, vars=[x], domain=CDF)
            sage: fff = FastCallablePlotWrapper(ff, imag_tol=1e-8)
            sage: type(fff(CDF.random_element())) is float
            True

        """
        z = self._ff(*args)

        if abs(z.imag()) < self._imag_tol:
            return float(z.real())
        else:
            return float("nan")<|MERGE_RESOLUTION|>--- conflicted
+++ resolved
@@ -13,20 +13,12 @@
 #                  http://www.gnu.org/licenses/
 #*****************************************************************************
 
-<<<<<<< HEAD
 def setup_for_eval_on_grid(funcs,
                            ranges,
                            plot_points=None,
                            return_vars=False,
                            imaginary_tolerance=1e-8):
-=======
-from sage.ext.fast_eval import fast_float
-
-from sage.structure.element import is_Vector, Expression
-
-def setup_for_eval_on_grid(funcs, ranges, plot_points=None, return_vars=False):
->>>>>>> cc60cfeb
-    """
+    r"""
     Calculate the necessary parameters to construct a list of points,
     and make the functions fast_callable.
 
