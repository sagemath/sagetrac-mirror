--- conflicted
+++ resolved
@@ -814,13 +814,6 @@
             Traceback (most recent call last):
             ...
             TypeError: float() argument must be a string or a... number...
-<<<<<<< HEAD
-            sage: papayawhip / yellow  # py3
-            Traceback (most recent call last):
-            ...
-            TypeError: float() argument must be a string or a... number...
-=======
->>>>>>> c73bc973
         """
         return self * (1 / float(right))
 
@@ -1235,16 +1228,7 @@
 
     TESTS::
 
-<<<<<<< HEAD
-        sage: float_to_html((0.2, 0.6, 0.8))  # py2
-        Traceback (most recent call last):
-        ...
-        TypeError: ...float_to_html() takes exactly 3 arguments (1 given)
-
-        sage: float_to_html((0.2, 0.6, 0.8))  # py3
-=======
         sage: float_to_html((0.2, 0.6, 0.8))
->>>>>>> c73bc973
         Traceback (most recent call last):
         ...
         TypeError: ...float_to_html() missing 2 required positional arguments: 'g' and 'b'
@@ -1285,16 +1269,7 @@
 
     TESTS::
 
-<<<<<<< HEAD
-        sage: float_to_integer((0.2, 0.6, 0.8))  # py2
-        Traceback (most recent call last):
-        ...
-        TypeError: ...float_to_integer() takes exactly 3 arguments (1 given)
-
-        sage: float_to_integer((0.2, 0.6, 0.8))  # py3
-=======
         sage: float_to_integer((0.2, 0.6, 0.8))
->>>>>>> c73bc973
         Traceback (most recent call last):
         ...
         TypeError: ...float_to_integer() missing 2 required positional arguments: 'g' and 'b'
