# -*- coding: utf-8 -*-
r"""
Integer compositions

A composition `c` of a nonnegative integer `n` is a list of positive integers
(the *parts* of the composition) with total sum `n`.

This module provides tools for manipulating compositions and enumerated
sets of compositions.

EXAMPLES::

    sage: Composition([5, 3, 1, 3])
    [5, 3, 1, 3]
    sage: list(Compositions(4))
    [[1, 1, 1, 1], [1, 1, 2], [1, 2, 1], [1, 3], [2, 1, 1], [2, 2], [3, 1], [4]]

AUTHORS:

- Mike Hansen, Nicolas M. Thiery
- MuPAD-Combinat developers (algorithms and design inspiration)
- Travis Scrimshaw (2013-02-03): Removed ``CombinatorialClass``
"""
#*****************************************************************************
#       Copyright (C) 2007 Mike Hansen       <mhansen@gmail.com>
#                     2009 Nicolas M. Thiery <nthiery at users.sf.net>
#
#  Distributed under the terms of the GNU General Public License (GPL)
#              http://www.gnu.org/licenses/
#*****************************************************************************
<<<<<<< HEAD
import operator
import __builtin__
=======
from __future__ import absolute_import
>>>>>>> 2c87dc16

from sage.categories.combinatorial_structures import CombinatorialStructures
from sage.misc.lazy_attribute import lazy_attribute
from sage.rings.polynomial.polynomial_ring_constructor import PolynomialRing
from sage.rings.rational_field import RationalField
from sage.structure.unique_representation import UniqueRepresentation
from sage.structure.parent import Parent
from sage.sets.finite_enumerated_set import FiniteEnumeratedSet
from sage.rings.all import ZZ
<<<<<<< HEAD
from integer_list import IntegerListsLex
from combinat import CombinatorialElement
from sage.categories.cartesian_product import cartesian_product

=======
from .combinat import CombinatorialElement
from sage.categories.cartesian_product import cartesian_product

from .integer_lists import IntegerListsLex
>>>>>>> 2c87dc16
from sage.rings.integer import Integer
from sage.combinat.combinatorial_map import combinatorial_map


class Composition(CombinatorialElement):
    r"""
    Integer compositions

    A composition of a nonnegative integer `n` is a list
    `(i_1, \ldots, i_k)` of positive integers with total sum `n`.

    EXAMPLES:

    The simplest way to create a composition is by specifying its
    entries as a list, tuple (or other iterable)::

        sage: Composition([3,1,2])
        [3, 1, 2]
        sage: Composition((3,1,2))
        [3, 1, 2]
        sage: Composition(i for i in range(2,5))
        [2, 3, 4]

    You can also create a composition from its code. The *code* of
    a composition `(i_1, i_2, \ldots, i_k)` of `n` is a list of length `n`
    that consists of a `1` followed by `i_1-1` zeros, then a `1` followed
    by `i_2-1` zeros, and so on.

    ::

        sage: Composition([4,1,2,3,5]).to_code()
        [1, 0, 0, 0, 1, 1, 0, 1, 0, 0, 1, 0, 0, 0, 0]
        sage: Composition(code=_)
        [4, 1, 2, 3, 5]
        sage: Composition([3,1,2,3,5]).to_code()
        [1, 0, 0, 1, 1, 0, 1, 0, 0, 1, 0, 0, 0, 0]
        sage: Composition(code=_)
        [3, 1, 2, 3, 5]

    You can also create the composition of `n` corresponding to a subset of
    `\{1, 2, \ldots, n-1\}` under the bijection that maps the composition
    `(i_1, i_2, \ldots, i_k)` of `n` to the subset
    `\{i_1, i_1 + i_2, i_1 + i_2 + i_3, \ldots, i_1 + \cdots + i_{k-1}\}`
    (see :meth:`to_subset`)::

        sage: Composition(from_subset=({1, 2, 4}, 5))
        [1, 1, 2, 1]
        sage: Composition([1, 1, 2, 1]).to_subset()
        {1, 2, 4}

    The following notation equivalently specifies the composition from the
    set `\{i_1 - 1, i_1 + i_2 - 1, i_1 + i_2 + i_3 - 1, \dots, i_1 + \cdots
    + i_{k-1} - 1, n-1\}` or `\{i_1 - 1, i_1 + i_2 - 1, i_1 + i_2 + i_3
    - 1, \dots, i_1 + \cdots + i_{k-1} - 1\}` and `n`. This provides
    compatibility with Python's `0`-indexing.

    ::

        sage: Composition(descents=[1,0,4,8,11])
        [1, 1, 3, 4, 3]
        sage: Composition(descents=[0,1,3,4])
        [1, 1, 2, 1]
        sage: Composition(descents=([0,1,3],5))
        [1, 1, 2, 1]
        sage: Composition(descents=({0,1,3},5))
        [1, 1, 2, 1]

    EXAMPLES::

        sage: C = Composition([3,1,2])
        sage: TestSuite(C).run()
    """
    @staticmethod
    def __classcall_private__(cls, co=None, descents=None, code=None, from_subset=None):
        """
        This constructs a list from optional arguments and delegates the
        construction of a :class:`Composition` to the ``element_class()`` call
        of the appropriate parent.

        EXAMPLES::

            sage: Composition([3,2,1])
            [3, 2, 1]
            sage: Composition(from_subset=({1, 2, 4}, 5))
            [1, 1, 2, 1]
            sage: Composition(descents=[1,0,4,8,11])
            [1, 1, 3, 4, 3]
            sage: Composition([4,1,2,3,5]).to_code()
            [1, 0, 0, 0, 1, 1, 0, 1, 0, 0, 1, 0, 0, 0, 0]
            sage: Composition(code=_)
            [4, 1, 2, 3, 5]
        """
        if descents is not None:
            if isinstance(descents, tuple):
                return Compositions().from_descents(descents[0], nps=descents[1])
            else:
                return Compositions().from_descents(descents)
        elif code is not None:
            return Compositions().from_code(code)
        elif from_subset is not None:
            return Compositions().from_subset(*from_subset)
        elif isinstance(co, Composition):
            return co
        else:
            return Compositions()(list(co))

    def _ascii_art_(self):
        """
        TESTS::

            sage: ascii_art(Compositions(4).list())
            [ *                                  ]
            [ *  **   *        *                 ]
            [ *  *   **  ***   *   **    *       ]
            [ *, * , * , *  , **, ** , ***, **** ]
            sage: Partitions.options(diagram_str='#', convention="French")
            sage: ascii_art(Compositions(4).list())
            [ #                                  ]
            [ #  #   #        ##                 ]
            [ #  #   ##  #     #  ##   ###       ]
            [ #, ##,  #, ###,  #,  ##,   #, #### ]
            sage: Partitions.options._reset()
        """
        from sage.typeset.ascii_art import ascii_art
        return ascii_art(self.to_skew_partition())

    def _unicode_art_(self):
        """
        TESTS::

            sage: unicode_art(Compositions(4).list())
            ⎡ ┌┐                                         ⎤
            ⎢ ├┤  ┌┬┐   ┌┐         ┌┐                    ⎥
            ⎢ ├┤  ├┼┘  ┌┼┤  ┌┬┬┐   ├┤   ┌┬┐    ┌┐        ⎥
            ⎢ ├┤  ├┤   ├┼┘  ├┼┴┘  ┌┼┤  ┌┼┼┘  ┌┬┼┤  ┌┬┬┬┐ ⎥
            ⎣ └┘, └┘ , └┘ , └┘  , └┴┘, └┴┘ , └┴┴┘, └┴┴┴┘ ⎦
            sage: Partitions.options(diagram_str='#', convention="French")
            sage: unicode_art(Compositions(4).list())
            ⎡ ┌┐                                         ⎤
            ⎢ ├┤  ┌┐   ┌┐         ┌┬┐                    ⎥
            ⎢ ├┤  ├┤   ├┼┐  ┌┐    └┼┤  ┌┬┐   ┌┬┬┐        ⎥
            ⎢ ├┤  ├┼┐  └┼┤  ├┼┬┐   ├┤  └┼┼┐  └┴┼┤  ┌┬┬┬┐ ⎥
            ⎣ └┘, └┴┘,  └┘, └┴┴┘,  └┘,  └┴┘,   └┘, └┴┴┴┘ ⎦
            sage: Partitions.options._reset()
        """
        from sage.typeset.unicode_art import unicode_art
        return unicode_art(self.to_skew_partition())

    def __setstate__(self, state):
        r"""
        In order to maintain backwards compatibility and be able to unpickle a
        old pickle from ``Composition_class`` we have to override the default
        ``__setstate__``.

        EXAMPLES::

            sage: loads(b"x\x9ck`J.NLO\xd5K\xce\xcfM\xca\xccK,\x011\n\xf2\x8b3K2\xf3\xf3\xb8\x9c\x11\xec\xf8\xe4\x9c\xc4\xe2b\xaeBF\xcd\xc6B\xa6\xdaBf\x8dP\xd6\xf8\x8c\xc4\xe2\x8cB\x16? +'\xb3\xb8\xa4\x905\xb6\x90M\x03bZQf^z\xb1^f^Ijzj\x11Wnbvj<\x8cS\xc8\x1e\xcah\xd8\x1aT\xc8\x91\x01d\x18\x01\x19\x9c\x19P\x11\xae\xd4\xd2$=\x00eW0g")
            [1, 2, 1]
            sage: loads(dumps( Composition([1,2,1]) ))  # indirect doctest
            [1, 2, 1]
        """
        if isinstance(state, dict):   # for old pickles from Composition_class
            self._set_parent(Compositions())
            self.__dict__ = state
        else:
            self._set_parent(state[0])
            self.__dict__ = state[1]

    @combinatorial_map(order=2, name='conjugate')
    def conjugate(self):
        r"""
        Return the conjugate of the composition ``self``.

        The conjugate of a composition `I` is defined as the
        complement (see :meth:`complement`) of the reverse composition
        (see :meth:`reversed`) of `I`.

        An equivalent definition of the conjugate goes by saying that
        the ribbon shape of the conjugate of a composition `I` is the
        conjugate of the ribbon shape of `I`. (The ribbon shape of a
        composition is returned by :meth:`to_skew_partition`.)

        This implementation uses the algorithm from mupad-combinat.

        EXAMPLES::

            sage: Composition([1, 1, 3, 1, 2, 1, 3]).conjugate()
            [1, 1, 3, 3, 1, 3]

        The ribbon shape of the conjugate of `I` is the conjugate of
        the ribbon shape of `I`::

            sage: all( I.conjugate().to_skew_partition()
            ....:      == I.to_skew_partition().conjugate()
            ....:      for I in Compositions(4) )
            True

        TESTS::

            sage: parent(list(Compositions(1))[0].conjugate())
            Compositions of 1
            sage: parent(list(Compositions(0))[0].conjugate())
            Compositions of 0
        """
        comp = self
        if comp == []:
            return self
        n = len(comp)
        coofcp = [sum(comp[:j])-j+1 for j in range(1,n+1)]

        cocjg = []
        for i in range(n-1):
            cocjg += [i+1 for _ in range(0, (coofcp[n-i-1]-coofcp[n-i-2]))]
        cocjg += [n for j in range(coofcp[0])]

        return self.parent()([cocjg[0]] + [cocjg[i]-cocjg[i-1]+1 for i in range(1,len(cocjg))])

    @combinatorial_map(order=2, name='reversed')
    def reversed(self):
        r"""
        Return the reverse composition of ``self``.

        The reverse composition of a composition `(i_1, i_2, \ldots, i_k)`
        is defined as the composition `(i_k, i_{k-1}, \ldots, i_1)`.

        EXAMPLES::

            sage: Composition([1, 1, 3, 1, 2, 1, 3]).reversed()
            [3, 1, 2, 1, 3, 1, 1]
        """
        return self.parent()(reversed(self))

    @combinatorial_map(order=2, name='complement')
    def complement(self):
        r"""
        Return the complement of the composition ``self``.

        The complement of a composition `I` is defined as follows:

        If `I` is the empty composition, then the complement is the empty
        composition as well. Otherwise, let `S` be the descent set of `I`
        (that is, the subset
        `\{ i_1, i_1 + i_2, \ldots, i_1 + i_2 + \cdots + i_{k-1} \}`
        of `\{ 1, 2, \ldots, |I|-1 \}`, where `I` is written as
        `(i_1, i_2, \ldots, i_k)`). Then, the complement of `I` is
        defined as the composition of size `|I|` whose descent set is
        `\{ 1, 2, \ldots, |I|-1 \} \setminus S`.

        The complement of a composition `I` also is the reverse
        composition (:meth:`reversed`) of the conjugate
        (:meth:`conjugate`) of `I`.

        EXAMPLES::

            sage: Composition([1, 1, 3, 1, 2, 1, 3]).conjugate()
            [1, 1, 3, 3, 1, 3]
            sage: Composition([1, 1, 3, 1, 2, 1, 3]).complement()
            [3, 1, 3, 3, 1, 1]
        """
        return self.conjugate().reversed()

    def __add__(self, other):
        """
        Return the concatenation of two compositions.

        EXAMPLES::

            sage: Composition([1, 1, 3]) + Composition([4, 1, 2])
            [1, 1, 3, 4, 1, 2]

        TESTS::

            sage: Composition([]) + Composition([]) == Composition([])
            True
        """
        return Compositions()(list(self)+list(other))

    def size(self):
        """
        Return the size of ``self``, that is the sum of its parts.

        EXAMPLES::

            sage: Composition([7,1,3]).size()
            11
        """
        return sum(self)

    @staticmethod
    def sum(compositions):
        """
        Return the concatenation of the given compositions.

        INPUT:

        - ``compositions`` -- a list (or iterable) of compositions

        TESTS::

            sage: Composition.sum([Composition([1, 1, 3]), Composition([4, 1, 2]), Composition([3,1])])
            [1, 1, 3, 4, 1, 2, 3, 1]

        Any iterable can be provided as input::

            sage: Composition.sum([Composition([i,i]) for i in [4,1,3]])
            [4, 4, 1, 1, 3, 3]

        Empty inputs are handled gracefully::

            sage: Composition.sum([]) == Composition([])
            True
        """
        return sum(compositions, Compositions()([]))

    def near_concatenation(self, other):
        r"""
        Return the near-concatenation of two nonempty compositions
        ``self`` and ``other``.

        The near-concatenation `I \odot J` of two nonempty compositions
        `I` and `J` is defined as the composition
        `(i_1, i_2, \ldots , i_{n-1}, i_n + j_1, j_2, j_3, \ldots , j_m)`,
        where `(i_1, i_2, \ldots , i_n) = I` and
        `(j_1, j_2, \ldots , j_m) = J`.

        This method returns ``None`` if one of the two input
        compositions is empty.

        EXAMPLES::

            sage: Composition([1, 1, 3]).near_concatenation(Composition([4, 1, 2]))
            [1, 1, 7, 1, 2]
            sage: Composition([6]).near_concatenation(Composition([1, 5]))
            [7, 5]
            sage: Composition([1, 5]).near_concatenation(Composition([6]))
            [1, 11]

        TESTS::

            sage: Composition([]).near_concatenation(Composition([]))
            <BLANKLINE>
            sage: Composition([]).near_concatenation(Composition([2, 1]))
            <BLANKLINE>
            sage: Composition([3, 2]).near_concatenation(Composition([]))
            <BLANKLINE>
        """
        if len(self) == 0 or len(other) == 0:
            return None
        return Compositions()(list(self)[:-1] + [self[-1] + other[0]] + list(other)[1:])

    def ribbon_decomposition(self, other, check=True):
        r"""
        Return a pair describing the ribbon decomposition of a composition
        ``self`` with respect to a composition ``other`` of the same size.

        If `I` and `J` are two compositions of the same nonzero size, then
        the ribbon decomposition of `I` with respect to `J` is defined as
        follows: Write `I` and `J` as `I = (i_1, i_2, \ldots , i_n)` and
        `J = (j_1, j_2, \ldots , j_m)`. Then, the equality
        `I = I_1 \bullet I_2 \bullet \ldots \bullet I_m` holds for a
        unique `m`-tuple `(I_1, I_2, \ldots , I_m)` of compositions such
        that each `I_k` has size `j_k` and for a unique choice of `m-1`
        signs `\bullet` each of which is either the concatenation sign
        `\cdot` or the near-concatenation sign `\odot` (see
        :meth:`__add__` and :meth:`near_concatenation` for the definitions
        of these two signs). This `m`-tuple and this choice of signs
        together are said to form the ribbon decomposition of `I` with
        respect to `J`. If `I` and `J` are empty, then the same definition
        applies, except that there are `0` rather than `m-1` signs.

        See Section 4.8 of [NCSF1]_.

        INPUT:

        - ``other`` -- composition of same size as ``self``

        - ``check`` -- (default: ``True``) a Boolean determining whether
          to check the input compositions for having the same size

        OUTPUT:

        - a pair ``(u, v)``, where ``u`` is a tuple of compositions
          (corresponding to the `m`-tuple `(I_1, I_2, \ldots , I_m)` in
          the above definition), and ``v`` is a tuple of `0`s and `1`s
          (encoding the choice of signs `\bullet` in the above definition,
          with a `0` standing for `\cdot` and a `1` standing for `\odot`).

        EXAMPLES::

            sage: Composition([3, 1, 1, 3, 1]).ribbon_decomposition([4, 3, 2])
            (([3, 1], [1, 2], [1, 1]), (0, 1))
            sage: Composition([9, 6]).ribbon_decomposition([1, 3, 6, 3, 2])
            (([1], [3], [5, 1], [3], [2]), (1, 1, 1, 1))
            sage: Composition([9, 6]).ribbon_decomposition([1, 3, 5, 1, 3, 2])
            (([1], [3], [5], [1], [3], [2]), (1, 1, 0, 1, 1))
            sage: Composition([1, 1, 1, 1, 1]).ribbon_decomposition([3, 2])
            (([1, 1, 1], [1, 1]), (0,))
            sage: Composition([4, 2]).ribbon_decomposition([6])
            (([4, 2],), ())
            sage: Composition([]).ribbon_decomposition([])
            ((), ())

        Let us check that the defining property
        `I = I_1 \bullet I_2 \bullet \ldots \bullet I_m` is satisfied::

            sage: def compose_back(u, v):
            ....:     comp = u[0]
            ....:     r = len(v)
            ....:     if len(u) != r + 1:
            ....:         raise ValueError("something is wrong")
            ....:     for i in range(r):
            ....:         if v[i] == 0:
            ....:             comp += u[i + 1]
            ....:         else:
            ....:             comp = comp.near_concatenation(u[i + 1])
            ....:     return comp
            sage: all( all( all( compose_back(*(I.ribbon_decomposition(J))) == I
            ....:                for J in Compositions(n) )
            ....:           for I in Compositions(n) )
            ....:      for n in range(1, 5) )
            True

        TESTS::

            sage: Composition([3, 1, 1, 3, 1]).ribbon_decomposition([4, 3, 1])
            Traceback (most recent call last):
            ...
            ValueError: [3, 1, 1, 3, 1] is not the same size as [4, 3, 1]

        AUTHORS:

        - Darij Grinberg (2013-08-29)
        """
        # Speaking in terms of the definition in the docstring, we have
        # I = self and J = other.

        if check and (sum(self) != sum(other)):
            raise ValueError("{} is not the same size as {}".format(self, other))

        factors = []
        signs = []

        I_iter = iter(self)
        i = 0
        for j in other:
            current_factor = []
            current_factor_size = 0
            while True:
                if i == 0:
                    try:
                        i = next(I_iter)
                    except StopIteration:
                        factors.append(Compositions()(current_factor))
                        return (tuple(factors), tuple(signs))
                if current_factor_size + i <= j:
                    current_factor.append(i)
                    current_factor_size += i
                    i = 0
                else:
                    if j == current_factor_size:
                        signs.append(0)
                    else:
                        current_factor.append(j - current_factor_size)
                        i -= j - current_factor_size
                        signs.append(1)
                    factors.append(Compositions()(current_factor))
                    break

        return (tuple(factors), tuple(signs))

    def join(self, other, check=True):
        r"""
        Return the join of ``self`` with a composition ``other`` of the
        same size.

        The join of two compositions `I` and `J` of size `n` is the
        coarsest composition of `n` which refines each of `I` and `J`. It
        can be described as the composition whose descent set is the
        union of the descent sets of `I` and `J`. It is also the
        concatenation of `I_1, I_2, \cdots , I_m`, where
        `I = I_1 \bullet I_2 \bullet \ldots \bullet I_m` is the ribbon
        decomposition of `I` with respect to `J` (see
        :meth:`ribbon_decomposition`).

        INPUT:

        - ``other`` -- composition of same size as ``self``

        - ``check`` -- (default: ``True``) a Boolean determining whether
          to check the input compositions for having the same size

        OUTPUT:

        - the join of the compositions ``self`` and ``other``

        EXAMPLES::

            sage: Composition([3, 1, 1, 3, 1]).join([4, 3, 2])
            [3, 1, 1, 2, 1, 1]
            sage: Composition([9, 6]).join([1, 3, 6, 3, 2])
            [1, 3, 5, 1, 3, 2]
            sage: Composition([9, 6]).join([1, 3, 5, 1, 3, 2])
            [1, 3, 5, 1, 3, 2]
            sage: Composition([1, 1, 1, 1, 1]).join([3, 2])
            [1, 1, 1, 1, 1]
            sage: Composition([4, 2]).join([3, 3])
            [3, 1, 2]
            sage: Composition([]).join([])
            []

        Let us verify on small examples that the join
        of `I` and `J` refines both of `I` and `J`::

            sage: all( all( I.join(J).is_finer(I) and
            ....:           I.join(J).is_finer(J)
            ....:           for J in Compositions(4) )
            ....:      for I in Compositions(4) )
            True

        and is the coarsest composition to do so::

            sage: all( all( all( K.is_finer(I.join(J))
            ....:                for K in I.finer()
            ....:                if K.is_finer(J) )
            ....:           for J in Compositions(3) )
            ....:      for I in Compositions(3) )
            True

        Let us check that the join of `I` and `J` is indeed the
        concatenation of `I_1, I_2, \cdots , I_m`, where
        `I = I_1 \bullet I_2 \bullet \ldots \bullet I_m` is the ribbon
        decomposition of `I` with respect to `J`::

            sage: all( all( Composition.sum(I.ribbon_decomposition(J)[0])
            ....:           == I.join(J) for J in Compositions(4) )
            ....:      for I in Compositions(4) )
            True

        Also, the descent set of the join of `I` and `J` is the
        union of the descent sets of `I` and `J`::

            sage: all( all( I.to_subset().union(J.to_subset())
            ....:           == I.join(J).to_subset()
            ....:           for J in Compositions(4) )
            ....:      for I in Compositions(4) )
            True

        TESTS::

            sage: Composition([3, 1, 1, 3, 1]).join([4, 3, 1])
            Traceback (most recent call last):
            ...
            ValueError: [3, 1, 1, 3, 1] is not the same size as [4, 3, 1]

        .. SEEALSO::

            :meth:`meet`, :meth:`ribbon_decomposition`

        AUTHORS:

        - Darij Grinberg (2013-09-05)
        """
        # The following code is a slimmed down version of the
        # ribbon_decomposition method. It is a lot faster than
        # using to_subset() and from_subset, and also a lot
        # faster than ribbon_decomposition.

        # Speaking in terms of the definition in the docstring, we have
        # I = self and J = other.

        if check and (sum(self) != sum(other)):
            raise ValueError("{} is not the same size as {}".format(self, other))

        factors = []

        I_iter = iter(self)
        i = 0
        for j in other:
            current_factor_size = 0
            while True:
                if i == 0:
                    try:
                        i = next(I_iter)
                    except StopIteration:
                        return Compositions()(factors)
                if current_factor_size + i <= j:
                    factors.append(i)
                    current_factor_size += i
                    i = 0
                else:
                    if not j == current_factor_size:
                        factors.append(j - current_factor_size)
                        i -= j - current_factor_size
                    break

        return Compositions()(factors)

    sup = join

    def meet(self, other, check=True):
        r"""
        Return the meet of ``self`` with a composition ``other`` of the
        same size.

        The meet of two compositions `I` and `J` of size `n` is the
        finest composition of `n` which is coarser than each of `I` and
        `J`. It can be described as the composition whose descent set is
        the intersection of the descent sets of `I` and `J`.

        INPUT:

        - ``other`` -- composition of same size as ``self``

        - ``check`` -- (default: ``True``) a Boolean determining whether
          to check the input compositions for having the same size

        OUTPUT:

        - the meet of the compositions ``self`` and ``other``

        EXAMPLES::

            sage: Composition([3, 1, 1, 3, 1]).meet([4, 3, 2])
            [4, 5]
            sage: Composition([9, 6]).meet([1, 3, 6, 3, 2])
            [15]
            sage: Composition([9, 6]).meet([1, 3, 5, 1, 3, 2])
            [9, 6]
            sage: Composition([1, 1, 1, 1, 1]).meet([3, 2])
            [3, 2]
            sage: Composition([4, 2]).meet([3, 3])
            [6]
            sage: Composition([]).meet([])
            []
            sage: Composition([1]).meet([1])
            [1]

        Let us verify on small examples that the meet
        of `I` and `J` is coarser than both of `I` and `J`::

            sage: all( all( I.is_finer(I.meet(J)) and
            ....:           J.is_finer(I.meet(J))
            ....:           for J in Compositions(4) )
            ....:      for I in Compositions(4) )
            True

        and is the finest composition to do so::

            sage: all( all( all( I.meet(J).is_finer(K)
            ....:                for K in I.fatter()
            ....:                if J.is_finer(K) )
            ....:           for J in Compositions(3) )
            ....:      for I in Compositions(3) )
            True

        The descent set of the meet of `I` and `J` is the
        intersection of the descent sets of `I` and `J`::

            sage: def test_meet(n):
            ....:     return all( all( I.to_subset().intersection(J.to_subset())
            ....:                      == I.meet(J).to_subset()
            ....:                      for J in Compositions(n) )
            ....:                 for I in Compositions(n) )
            sage: all( test_meet(n) for n in range(1, 5) )
            True

        TESTS::

            sage: Composition([3, 1, 1, 3, 1]).meet([4, 3, 1])
            Traceback (most recent call last):
            ...
            ValueError: [3, 1, 1, 3, 1] is not the same size as [4, 3, 1]

        .. SEEALSO::

            :meth:`join`

        AUTHORS:

        - Darij Grinberg (2013-09-05)
        """
        # The following code is much faster than using to_subset()
        # and from_subset.

        # Speaking in terms of the definition in the docstring, we have
        # I = self and J = other.

        if check and (sum(self) != sum(other)):
            raise ValueError("{} is not the same size as {}".format(self, other))

        factors = []
        current_part = 0

        I_iter = iter(self)
        i = 0
        for j in other:
            current_factor_size = 0
            while True:
                if i == 0:
                    try:
                        i = next(I_iter)
                    except StopIteration:
                        factors.append(current_part)
                        return Compositions()(factors)
                if current_factor_size + i <= j:
                    current_part += i
                    current_factor_size += i
                    i = 0
                else:
                    if j == current_factor_size:
                        factors.append(current_part)
                        current_part = 0
                    else:
                        i -= j - current_factor_size
                        current_part += j - current_factor_size
                    break

        return Compositions()(factors)

    inf = meet

    def finer(self):
        """
        Return the set of compositions which are finer than ``self``.

        EXAMPLES::

            sage: C = Composition([3,2]).finer()
            sage: C.cardinality()
            8
            sage: C.list()
            [[1, 1, 1, 1, 1], [1, 1, 1, 2], [1, 2, 1, 1], [1, 2, 2], [2, 1, 1, 1], [2, 1, 2], [3, 1, 1], [3, 2]]

            sage: Composition([]).finer()
            {[]}
        """
        if not self:
            return FiniteEnumeratedSet([self])
        else:
            return cartesian_product([Compositions(i) for i in self]).map(Composition.sum)

    def is_finer(self, co2):
        """
        Return ``True`` if the composition ``self`` is finer than the
        composition ``co2``; otherwise, return ``False``.

        EXAMPLES::

            sage: Composition([4,1,2]).is_finer([3,1,3])
            False
            sage: Composition([3,1,3]).is_finer([4,1,2])
            False
            sage: Composition([1,2,2,1,1,2]).is_finer([5,1,3])
            True
            sage: Composition([2,2,2]).is_finer([4,2])
            True
        """
        co1 = self
        if sum(co1) != sum(co2):
            raise ValueError("compositions self (= %s) and co2 (= %s) must be of the same size"%(self, co2))

        sum1 = 0
        sum2 = 0
        i1 = 0
        for j2 in co2:
            sum2 += j2
            while sum1 < sum2:
                sum1 += co1[i1]
                i1 += 1
            if sum1 > sum2:
                return False

        return True

    def fatten(self, grouping):
        r"""
        Return the composition fatter than ``self``, obtained by grouping
        together consecutive parts according to ``grouping``.

        INPUT:

        - ``grouping`` -- a composition whose sum is the length of ``self``

        EXAMPLES:

        Let us start with the composition::

            sage: c = Composition([4,5,2,7,1])

        With ``grouping`` equal to `(1, \ldots, 1)`, `c` is left unchanged::

            sage: c.fatten(Composition([1,1,1,1,1]))
            [4, 5, 2, 7, 1]

        With ``grouping`` equal to `(\ell)` where `\ell` is the length of
        `c`, this yields the coarsest composition above `c`::

            sage: c.fatten(Composition([5]))
            [19]

        Other values for ``grouping`` yield (all the) other compositions
        coarser than `c`::

            sage: c.fatten(Composition([2,1,2]))
            [9, 2, 8]
            sage: c.fatten(Composition([3,1,1]))
            [11, 7, 1]

        TESTS::

            sage: Composition([]).fatten(Composition([]))
            []
            sage: c.fatten(Composition([3,1,1])).__class__ == c.__class__
            True
        """
        result = [None] * len(grouping)
        j = 0
        for i in range(len(grouping)):
            result[i] = sum(self[j:j+grouping[i]])
            j += grouping[i]
        return Compositions()(result)

    def fatter(self):
        """
        Return the set of compositions which are fatter than ``self``.

        Complexity for generation: `O(|c|)` memory, `O(|r|)` time where `|c|`
        is the size of ``self`` and `r` is the result.

        EXAMPLES::

            sage: C = Composition([4,5,2]).fatter()
            sage: C.cardinality()
            4
            sage: list(C)
            [[4, 5, 2], [4, 7], [9, 2], [11]]

        Some extreme cases::

            sage: list(Composition([5]).fatter())
            [[5]]
            sage: list(Composition([]).fatter())
            [[]]
            sage: list(Composition([1,1,1,1]).fatter()) == list(Compositions(4))
            True
        """
        return Compositions(len(self)).map(self.fatten)

    def refinement_splitting(self, J):
        r"""
        Return the refinement splitting of ``self`` according to ``J``.

        INPUT:

        - ``J`` -- A composition such that ``self`` is finer than ``J``

        OUTPUT:

        - the unique list of compositions `(I^{(p)})_{p=1, \ldots , m}`,
          obtained by splitting `I`, such that
          `|I^{(p)}| = J_p` for all `p = 1, \ldots, m`.

        .. SEEALSO::

            :meth:`refinement_splitting_lengths`

        EXAMPLES::

            sage: Composition([1,2,2,1,1,2]).refinement_splitting([5,1,3])
            [[1, 2, 2], [1], [1, 2]]
            sage: Composition([]).refinement_splitting([])
            []
            sage: Composition([3]).refinement_splitting([2])
            Traceback (most recent call last):
            ...
            ValueError: compositions self (= [3]) and J (= [2]) must be of the same size
            sage: Composition([2,1]).refinement_splitting([1,2])
            Traceback (most recent call last):
            ...
            ValueError: composition J (= [2, 1]) does not refine self (= [1, 2])
        """
        I = self
        if sum(I) != sum(J):
            #Error: compositions are not of the same size
            raise ValueError("compositions self (= %s) and J (= %s) must be of the same size"%(I, J))
        sum1 = 0
        sum2 = 0
        i1 = -1
        decomp = []
        for j2 in J:
            new_comp = []
            sum2 += j2
            while sum1 < sum2:
                i1 += 1
                new_comp.append(I[i1])
                sum1 += new_comp[-1]
            if sum1 > sum2:
                raise ValueError("composition J (= %s) does not refine self (= %s)"%(I, J))
            decomp.append(Compositions()(new_comp))
        return decomp

    def refinement_splitting_lengths(self, J):
        """
        Return the lengths of the compositions in the refinement splitting of
        ``self`` according to ``J``.

        .. SEEALSO::

            :meth:`refinement_splitting` for the definition of refinement splitting

        EXAMPLES::

            sage: Composition([1,2,2,1,1,2]).refinement_splitting_lengths([5,1,3])
            [3, 1, 2]
            sage: Composition([]).refinement_splitting_lengths([])
            []
            sage: Composition([3]).refinement_splitting_lengths([2])
            Traceback (most recent call last):
            ...
            ValueError: compositions self (= [3]) and J (= [2]) must be of the same size
            sage: Composition([2,1]).refinement_splitting_lengths([1,2])
            Traceback (most recent call last):
            ...
            ValueError: composition J (= [2, 1]) does not refine self (= [1, 2])
        """
        return Compositions()([len(_) for _ in self.refinement_splitting(J)])

    def major_index(self):
        """
        Return the major index of ``self``. The major index is
        defined as the sum of the descents.

        EXAMPLES::

            sage: Composition([1, 1, 3, 1, 2, 1, 3]).major_index()
            31
        """
        co = self
        lv = len(co)
        if lv == 1:
            return 0
        else:
            return sum([(lv-(i+1))*co[i] for i in range(lv)])

    def to_code(self):
        r"""
        Return the code of the composition ``self``. The code of a composition
        `I` is a list of length `\mathrm{size}(I)` of 1s and 0s such that
        there is a 1 wherever a new part starts. (Exceptional case: When the
        composition is empty, the code is ``[0]``.)

        EXAMPLES::

            sage: Composition([4,1,2,3,5]).to_code()
            [1, 0, 0, 0, 1, 1, 0, 1, 0, 0, 1, 0, 0, 0, 0]
        """
        if self == []:
            return [0]

        code = []
        for i in self:
            code += [1] + [0]*(i-1)

        return code

    def partial_sums(self, final=True):
        r"""
        The partial sums of the sequence defined by the entries of the
        composition.

        If `I = (i_1, \ldots, i_m)` is a composition, then the partial sums of
        the entries of the composition are
        `[i_1, i_1 + i_2, \ldots, i_1 + i_2 + \cdots + i_m]`.

        INPUT:

        - ``final`` -- (default: ``True``) whether or not to include the final
          partial sum, which is always the size of the composition.

        .. SEEALSO::

            :meth:`to_subset`

        EXAMPLES::

            sage: Composition([1,1,3,1,2,1,3]).partial_sums()
            [1, 2, 5, 6, 8, 9, 12]

        With ``final = False``, the last partial sum is not included::

            sage: Composition([1,1,3,1,2,1,3]).partial_sums(final=False)
            [1, 2, 5, 6, 8, 9]
        """
        s = 0
        partial_sums = []
        for i in self:
            s += i
            partial_sums.append(s)
        if final is False:
            partial_sums.pop()
        return partial_sums

    def to_subset(self, final=False):
        r"""
        The subset corresponding to ``self`` under the bijection (see below)
        between compositions of `n` and subsets of `\{1, 2, \ldots, n-1\}`.

        The bijection maps a composition `(i_1, \ldots, i_k)` of `n` to
        `\{i_1, i_1 + i_2, i_1 + i_2 + i_3, \ldots, i_1 + \cdots + i_{k-1}\}`.

        INPUT:

        - ``final`` -- (default: ``False``) whether or not to include the final
          partial sum, which is always the size of the composition.

        .. SEEALSO::

            :meth:`partial_sums`

        EXAMPLES::

            sage: Composition([1,1,3,1,2,1,3]).to_subset()
            {1, 2, 5, 6, 8, 9}
            sage: for I in Compositions(3): print(I.to_subset())
            {1, 2}
            {1}
            {2}
            {}

        With ``final=True``, the sum of all the elements of the composition is
        included in the subset::

            sage: Composition([1,1,3,1,2,1,3]).to_subset(final=True)
            {1, 2, 5, 6, 8, 9, 12}

        TESTS:

        We verify that ``to_subset`` is indeed a bijection for compositions of
        size `n = 8`::

            sage: n = 8
            sage: all(Composition(from_subset=(S, n)).to_subset() == S
            ....:     for S in Subsets(n-1))
            True
            sage: all(Composition(from_subset=(I.to_subset(), n)) == I
            ....:     for I in Compositions(n))
            True
        """
        from sage.sets.set import Set
        return Set(self.partial_sums(final=final))

    def descents(self, final_descent=False):
        r"""
        This gives one fewer than the partial sums of the composition.

        This is here to maintain some sort of backward compatibility, even
        through the original implementation was broken (it gave the wrong
        answer). The same information can be found in :meth:`partial_sums`.

        .. SEEALSO::

            :meth:`partial_sums`

        INPUT:

        - ``final_descent`` -- (Default: ``False``) a boolean integer

        OUTPUT:

        - the list of partial sums of ``self`` with each part
          decremented by `1`. This includes the sum of all entries when
          ``final_descent`` is ``True``.

        EXAMPLES::

            sage: c = Composition([2,1,3,2])
            sage: c.descents()
            [1, 2, 5]
            sage: c.descents(final_descent=True)
            [1, 2, 5, 7]
        """
        return [i - 1 for i in self.partial_sums(final=final_descent)]

    def peaks(self):
        """
        Return a list of the peaks of the composition ``self``. The
        peaks of a composition are the descents which do not
        immediately follow another descent.

        EXAMPLES::

            sage: Composition([1, 1, 3, 1, 2, 1, 3]).peaks()
            [4, 7]
        """
        descents = dict((d-1,True) for d in self.to_subset(final=True))
        return [i+1 for i in range(len(self))
                if i not in descents and i+1 in descents]

    @combinatorial_map(name='to partition')
    def to_partition(self):
        """
        Return the partition obtained by sorting ``self`` into decreasing
        order.

        EXAMPLES::

            sage: Composition([2,1,3]).to_partition()
            [3, 2, 1]
            sage: Composition([4,2,2]).to_partition()
            [4, 2, 2]
            sage: Composition([]).to_partition()
            []
        """
        from sage.combinat.partition import Partition
        return Partition(sorted(self, reverse=True))

    def to_skew_partition(self, overlap=1):
        """
        Return the skew partition obtained from ``self``. This is a
        skew partition whose rows have the entries of ``self`` as their
        length, taken in reverse order (so the first entry of ``self``
        is the length of the lowermost row, etc.). The parameter
        ``overlap`` indicates the number of cells on each row that are
        directly below cells of the previous row. When it is set to `1`
        (its default value), the result is the ribbon shape of ``self``.

        EXAMPLES::

            sage: Composition([3,4,1]).to_skew_partition()
            [6, 6, 3] / [5, 2]
            sage: Composition([3,4,1]).to_skew_partition(overlap=0)
            [8, 7, 3] / [7, 3]
            sage: Composition([]).to_skew_partition()
            [] / []
            sage: Composition([1,2]).to_skew_partition()
            [2, 1] / []
            sage: Composition([2,1]).to_skew_partition()
            [2, 2] / [1]
        """
        from sage.combinat.skew_partition import SkewPartition
        outer = []
        inner = []
        sum_outer = -1*overlap

        for k in self[:-1]:
            outer.append(k + sum_outer + overlap)
            sum_outer += k - overlap
            inner.append(sum_outer + overlap)

        if self:
            outer.append(self[-1] + sum_outer + overlap)
        else:
            return SkewPartition([[],[]])

        return SkewPartition(
            [ [x for x in reversed(outer) if x != 0],
              [x for x in reversed(inner) if x != 0] ])

    def shuffle_product(self, other, overlap=False):
        r"""
        The (overlapping) shuffles of ``self`` and ``other``.

        Suppose `I = (i_1, \ldots, i_k)` and `J = (j_1, \ldots, j_l)` are two
        compositions. A *shuffle* of `I` and `J` is a composition of length
        `k + l` that contains both `I` and `J` as subsequences.

        More generally, an *overlapping shuffle* of `I` and `J` is obtained by
        distributing the elements of `I` and `J` (preserving the relative
        ordering of these elements) among the positions of an empty list; an
        element of `I` and an element of `J` are permitted to share the same
        position, in which case they are replaced by their sum. In particular,
        a shuffle of `I` and `J` is an overlapping shuffle of `I` and `J`.

        INPUT:

        -  ``other`` -- composition

        -  ``overlap`` -- boolean (default: ``False``); if ``True``, the
           overlapping shuffle product is returned.

        OUTPUT:

        An enumerated set (allowing for multiplicities)

        EXAMPLES:

        The shuffle product of `[2,2]` and `[1,1,3]`::

            sage: alph = Composition([2,2])
            sage: beta = Composition([1,1,3])
            sage: S = alph.shuffle_product(beta); S
            Shuffle product of [2, 2] and [1, 1, 3]
            sage: S.list()
            [[2, 2, 1, 1, 3], [2, 1, 2, 1, 3], [2, 1, 1, 2, 3], [2, 1, 1, 3, 2], [1, 2, 2, 1, 3], [1, 2, 1, 2, 3], [1, 2, 1, 3, 2], [1, 1, 2, 2, 3], [1, 1, 2, 3, 2], [1, 1, 3, 2, 2]]

        The *overlapping* shuffle product of `[2,2]` and `[1,1,3]`::

            sage: alph = Composition([2,2])
            sage: beta = Composition([1,1,3])
            sage: O = alph.shuffle_product(beta, overlap=True); O
            Overlapping shuffle product of [2, 2] and [1, 1, 3]
            sage: O.list()
            [[2, 2, 1, 1, 3], [2, 1, 2, 1, 3], [2, 1, 1, 2, 3], [2, 1, 1, 3, 2], [1, 2, 2, 1, 3], [1, 2, 1, 2, 3], [1, 2, 1, 3, 2], [1, 1, 2, 2, 3], [1, 1, 2, 3, 2], [1, 1, 3, 2, 2], [3, 2, 1, 3], [2, 3, 1, 3], [3, 1, 2, 3], [2, 1, 3, 3], [3, 1, 3, 2], [2, 1, 1, 5], [1, 3, 2, 3], [1, 2, 3, 3], [1, 3, 3, 2], [1, 2, 1, 5], [1, 1, 5, 2], [1, 1, 2, 5], [3, 3, 3], [3, 1, 5], [1, 3, 5]]

        Note that the shuffle product of two compositions can include the same
        composition more than once since a composition can be a shuffle of two
        compositions in several ways. For example::

            sage: S = Composition([1]).shuffle_product([1]); S
            Shuffle product of [1] and [1]
            sage: S.list()
            [[1, 1], [1, 1]]
            sage: O = Composition([1]).shuffle_product([1], overlap=True); O
            Overlapping shuffle product of [1] and [1]
            sage: O.list()
            [[1, 1], [1, 1], [2]]

        TESTS::

            sage: Composition([]).shuffle_product([]).list()
            [[]]
        """
        if overlap:
            from sage.combinat.shuffle import ShuffleProduct_overlapping
            return ShuffleProduct_overlapping(self, other, Compositions())
        else:
            from sage.combinat.words.shuffle_product import ShuffleProduct_w1w2
            return ShuffleProduct_w1w2(self, other)

    def wll_gt(self, co2):
        """
        Return ``True`` if the composition ``self`` is greater than the
        composition ``co2`` with respect to the wll-ordering; otherwise,
        return ``False``.

        The wll-ordering is a total order on the set of all compositions
        defined as follows: A composition `I` is greater than a
        composition `J` if and only if one of the following conditions
        holds:

        - The size of `I` is greater than the size of `J`.

        - The size of `I` equals the size of `J`, but the length of `I`
          is greater than the length of `J`.

        - The size of `I` equals the size of `J`, and the length of `I`
          equals the length of `J`, but `I` is lexicographically
          greater than `J`.

        ("wll-ordering" is short for "weight, length, lexicographic
        ordering".)

        EXAMPLES::

            sage: Composition([4,1,2]).wll_gt([3,1,3])
            True
            sage: Composition([7]).wll_gt([4,1,2])
            False
            sage: Composition([8]).wll_gt([4,1,2])
            True
            sage: Composition([3,2,2,2]).wll_gt([5,2])
            True
            sage: Composition([]).wll_gt([3])
            False
            sage: Composition([2,1]).wll_gt([2,1])
            False
            sage: Composition([2,2,2]).wll_gt([4,2])
            True
            sage: Composition([4,2]).wll_gt([2,2,2])
            False
            sage: Composition([1,1,2]).wll_gt([2,2])
            True
            sage: Composition([2,2]).wll_gt([1,3])
            True
            sage: Composition([2,1,2]).wll_gt([])
            True
        """
        co1 = self
        if sum(co1) > sum(co2):
            return True
        elif sum(co1) < sum(co2):
            return False
        if len(co1) > len(co2):
            return True
        if len(co1) < len(co2):
            return False
        for i in range(len(co1)):
            if co1[i] > co2[i]:
                return True
            elif co1[i] < co2[i]:
                return False
        return False

##############################################################

class Compositions(UniqueRepresentation, Parent):
    r"""
    Set of integer compositions.

    A composition `c` of a nonnegative integer `n` is a list of
    positive integers with total sum `n`.

    .. SEEALSO::

        - :class:`Composition`
        - :class:`Partitions`
        - :class:`IntegerVectors`

    EXAMPLES:

    There are 8 compositions of 4::

        sage: Compositions(4).cardinality()
        8

    Here is the list of them::

        sage: Compositions(4).list()
        [[1, 1, 1, 1], [1, 1, 2], [1, 2, 1], [1, 3], [2, 1, 1], [2, 2], [3, 1], [4]]

    You can use the ``.first()`` method to get the 'first' composition of
    a number::

        sage: Compositions(4).first()
        [1, 1, 1, 1]

    You can also calculate the 'next' composition given the current
    one::

        sage: Compositions(4).next([1,1,2])
        [1, 2, 1]

    If `n` is not specified, this returns the combinatorial class of
    all (non-negative) integer compositions::

        sage: Compositions()
        Compositions of non-negative integers
        sage: [] in Compositions()
        True
        sage: [2,3,1] in Compositions()
        True
        sage: [-2,3,1] in Compositions()
        False

    If `n` is specified, it returns the class of compositions of `n`::

        sage: Compositions(3)
        Compositions of 3
        sage: list(Compositions(3))
        [[1, 1, 1], [1, 2], [2, 1], [3]]
        sage: Compositions(3).cardinality()
        4

    The following examples show how to test whether or not an object
    is a composition::

        sage: [3,4] in Compositions()
        True
        sage: [3,4] in Compositions(7)
        True
        sage: [3,4] in Compositions(5)
        False

    Similarly, one can check whether or not an object is a composition
    which satisfies further constraints::

        sage: [4,2] in Compositions(6, inner=[2,2])
        True
        sage: [4,2] in Compositions(6, inner=[2,3])
        False
        sage: [4,1] in Compositions(5, inner=[2,1], max_slope = 0)
        True

    An example with incompatible constraints::

        sage: [4,2] in Compositions(6, inner=[2,2], min_part=3)
        False

    The options ``length``, ``min_length``, and ``max_length`` can be used
    to set length constraints on the compositions. For example, the
    compositions of 4 of length equal to, at least, and at most 2 are
    given by::

        sage: Compositions(4, length=2).list()
        [[3, 1], [2, 2], [1, 3]]
        sage: Compositions(4, min_length=2).list()
        [[3, 1], [2, 2], [2, 1, 1], [1, 3], [1, 2, 1], [1, 1, 2], [1, 1, 1, 1]]
        sage: Compositions(4, max_length=2).list()
        [[4], [3, 1], [2, 2], [1, 3]]

    Setting both ``min_length`` and ``max_length`` to the same value is
    equivalent to setting ``length`` to this value::

        sage: Compositions(4, min_length=2, max_length=2).list()
        [[3, 1], [2, 2], [1, 3]]

    The options ``inner`` and ``outer`` can be used to set part-by-part
    containment constraints. The list of compositions of 4 bounded
    above by ``[3,1,2]`` is given by::

        sage: list(Compositions(4, outer=[3,1,2]))
        [[3, 1], [2, 1, 1], [1, 1, 2]]

    ``outer`` sets ``max_length`` to the length of its argument. Moreover, the
    parts of ``outer`` may be infinite to clear the constraint on specific
    parts. This is the list of compositions of 4 of length at most 3
    such that the first and third parts are at most 1::

        sage: Compositions(4, outer=[1,oo,1]).list()
        [[1, 3], [1, 2, 1]]

    This is the list of compositions of 4 bounded below by ``[1,1,1]``::

        sage: Compositions(4, inner=[1,1,1]).list()
        [[2, 1, 1], [1, 2, 1], [1, 1, 2], [1, 1, 1, 1]]

    The options ``min_slope`` and ``max_slope`` can be used to set constraints
    on the slope, that is the difference ``p[i+1]-p[i]`` of two
    consecutive parts. The following is the list of weakly increasing
    compositions of 4::

        sage: Compositions(4, min_slope=0).list()
        [[4], [2, 2], [1, 3], [1, 1, 2], [1, 1, 1, 1]]

    Here are the weakly decreasing ones::

        sage: Compositions(4, max_slope=0).list()
        [[4], [3, 1], [2, 2], [2, 1, 1], [1, 1, 1, 1]]

    The following is the list of compositions of 4 such that two
    consecutive parts differ by at most one::

        sage: Compositions(4, min_slope=-1, max_slope=1).list()
        [[4], [2, 2], [2, 1, 1], [1, 2, 1], [1, 1, 2], [1, 1, 1, 1]]

    The constraints can be combined together in all reasonable ways.
    This is the list of compositions of 5 of length between 2 and 4
    such that the difference between consecutive parts is between -2
    and 1::

        sage: Compositions(5, max_slope=1, min_slope=-2, min_length=2, max_length=4).list()
        [[3, 2], [3, 1, 1], [2, 3], [2, 2, 1], [2, 1, 2], [2, 1, 1, 1], [1, 2, 2], [1, 2, 1, 1], [1, 1, 2, 1], [1, 1, 1, 2]]

    We can do the same thing with an outer constraint::

        sage: Compositions(5, max_slope=1, min_slope=-2, min_length=2, max_length=4, outer=[2,5,2]).list()
        [[2, 3], [2, 2, 1], [2, 1, 2], [1, 2, 2]]

    However, providing incoherent constraints may yield strange
    results. It is up to the user to ensure that the inner and outer
    compositions themselves satisfy the parts and slope constraints.

    Note that if you specify ``min_part=0``, then the objects produced may
    have parts equal to zero. This violates the internal assumptions
    that the composition class makes. Use at your own risk, or
    preferably consider using ``IntegerVectors`` instead::

        sage: Compositions(2, length=3, min_part=0).list()
        doctest:...: RuntimeWarning: Currently, setting min_part=0 produces Composition objects which violate internal assumptions.  Calling methods on these objects may produce errors or WRONG results!
        [[2, 0, 0], [1, 1, 0], [1, 0, 1], [0, 2, 0], [0, 1, 1], [0, 0, 2]]

        sage: list(IntegerVectors(2, 3))
        [[2, 0, 0], [1, 1, 0], [1, 0, 1], [0, 2, 0], [0, 1, 1], [0, 0, 2]]

    The generation algorithm is constant amortized time, and handled
    by the generic tool :class:`IntegerListsLex`.

    TESTS::

        sage: C = Compositions(4, length=2)
        sage: C == loads(dumps(C))
        True

        sage: Compositions(6, min_part=2, length=3)
        Compositions of the integer 6 satisfying constraints length=3, min_part=2

        sage: [2, 1] in Compositions(3, length=2)
        True
        sage: [2,1,2] in Compositions(5, min_part=1)
        True
        sage: [2,1,2] in Compositions(5, min_part=2)
        False

        sage: Compositions(4, length=2).cardinality()
        3
        sage: Compositions(4, min_length=2).cardinality()
        7
        sage: Compositions(4, max_length=2).cardinality()
        4
        sage: Compositions(4, max_part=2).cardinality()
        5
        sage: Compositions(4, min_part=2).cardinality()
        2
        sage: Compositions(4, outer=[3,1,2]).cardinality()
        3

        sage: Compositions(4, length=2).list()
        [[3, 1], [2, 2], [1, 3]]
        sage: Compositions(4, min_length=2).list()
        [[3, 1], [2, 2], [2, 1, 1], [1, 3], [1, 2, 1], [1, 1, 2], [1, 1, 1, 1]]
        sage: Compositions(4, max_length=2).list()
        [[4], [3, 1], [2, 2], [1, 3]]
        sage: Compositions(4, max_part=2).list()
        [[2, 2], [2, 1, 1], [1, 2, 1], [1, 1, 2], [1, 1, 1, 1]]
        sage: Compositions(4, min_part=2).list()
        [[4], [2, 2]]
        sage: Compositions(4, outer=[3,1,2]).list()
        [[3, 1], [2, 1, 1], [1, 1, 2]]
        sage: Compositions(3, outer = Composition([3,2])).list()
        [[3], [2, 1], [1, 2]]
        sage: Compositions(4, outer=[1,oo,1]).list()
        [[1, 3], [1, 2, 1]]
        sage: Compositions(4, inner=[1,1,1]).list()
        [[2, 1, 1], [1, 2, 1], [1, 1, 2], [1, 1, 1, 1]]
        sage: Compositions(4, inner=Composition([1,2])).list()
        [[2, 2], [1, 3], [1, 2, 1]]
        sage: Compositions(4, min_slope=0).list()
        [[4], [2, 2], [1, 3], [1, 1, 2], [1, 1, 1, 1]]
        sage: Compositions(4, min_slope=-1, max_slope=1).list()
        [[4], [2, 2], [2, 1, 1], [1, 2, 1], [1, 1, 2], [1, 1, 1, 1]]
        sage: Compositions(5, max_slope=1, min_slope=-2, min_length=2, max_length=4).list()
        [[3, 2], [3, 1, 1], [2, 3], [2, 2, 1], [2, 1, 2], [2, 1, 1, 1], [1, 2, 2], [1, 2, 1, 1], [1, 1, 2, 1], [1, 1, 1, 2]]
        sage: Compositions(5, max_slope=1, min_slope=-2, min_length=2, max_length=4, outer=[2,5,2]).list()
        [[2, 3], [2, 2, 1], [2, 1, 2], [1, 2, 2]]
    """
    @staticmethod
    def __classcall_private__(self, n=None, **kwargs):
        """
        Return the correct parent based upon the input.

        EXAMPLES::

            sage: C = Compositions(3)
            sage: C2 = Compositions(int(3))
            sage: C is C2
            True
        """
        if n is None:
            if len(kwargs) != 0:
                raise ValueError("Incorrect number of arguments")
            return Compositions_all()
        else:
            if len(kwargs) == 0:
                if isinstance(n, (int,Integer)):
                    return Compositions_n(n)
                else:
                    raise ValueError("n must be an integer")
            else:
                # FIXME: should inherit from IntegerListLex, and implement repr, or _name as a lazy attribute
                kwargs['name'] = "Compositions of the integer %s satisfying constraints %s"%(n, ", ".join( ["%s=%s"%(key, kwargs[key]) for key in sorted(kwargs)] ))
                kwargs['element_class'] = Composition
                if 'min_part' not in kwargs:
                    kwargs['min_part'] = 1
                elif kwargs['min_part'] == 0:
                    from warnings import warn
                    warn("Currently, setting min_part=0 produces Composition objects which violate internal assumptions.  Calling methods on these objects may produce errors or WRONG results!", RuntimeWarning)

                if 'outer' in kwargs:
                    kwargs['ceiling'] = list(kwargs['outer'])
                    if 'max_length' in kwargs:
                        kwargs['max_length'] = min(len(kwargs['outer']), kwargs['max_length'])
                    else:
                        kwargs['max_length'] = len(kwargs['outer'])
                    del kwargs['outer']

                if 'inner' in kwargs:
                    inner = list(kwargs['inner'])
                    kwargs['floor'] = inner
                    del kwargs['inner']
                    # Should this be handled by integer lists lex?
                    if 'min_length' in kwargs:
                        kwargs['min_length'] = max(len(inner), kwargs['min_length'])
                    else:
                        kwargs['min_length'] = len(inner)
                return IntegerListsLex(n, **kwargs)

    def __init__(self, is_infinite=False):
        """
        Initialize ``self``.

        EXAMPLES::

            sage: C = Compositions()
            sage: TestSuite(C).run()
        """
        if is_infinite:
            Parent.__init__(self, category=CombinatorialStructures())
        else:
            Parent.__init__(self, category=CombinatorialStructures.GradedComponents())

    Element = Composition

    def grading(self, I):
        """
        TESTS::

            sage: I = Composition([1,1,3,2]); I.grade()
            7
            sage: Compositions().grading(I)
            7
        """
        return reduce(operator.add, I, Integer(0))

    def _element_constructor_(self, lst):
        """
        Construct an element with ``self`` as parent.

        EXAMPLES::

            sage: P = Compositions()
            sage: P([3,3,1]) # indirect doctest
            [3, 3, 1]
        """
        if isinstance(lst, Composition):
            lst = list(lst)
        elt = self.element_class(self, lst)
        if elt not in self:
            raise ValueError("%s not in %s"%(elt, self))
        return elt

    def __contains__(self, x):
        """
        TESTS::

            sage: [2,1,3] in Compositions()
            True
            sage: [] in Compositions()
            True
            sage: [-2,-1] in Compositions()
            False
            sage: [0,0] in Compositions()
            True
        """
        if isinstance(x, Composition):
            return True
        elif isinstance(x, list):
            for i in x:
                if (not isinstance(i, (int, Integer))) and i not in ZZ:
                    return False
                if i < 0:
                    return False
            return True
        else:
            return False

    def from_descents(self, descents, nps=None):
        """
        Return a composition from the list of descents.

        INPUT:

        - ``descents`` -- an iterable

        - ``nps`` -- (default: ``None``) an integer or ``None``

        OUTPUT:

        - The composition of ``nps`` whose descents are listed in
          ``descents``, assuming that ``nps`` is not ``None`` (otherwise,
          the last element of ``descents`` is removed from ``descents``, and
          ``nps`` is set to be this last element plus 1).

        EXAMPLES::

            sage: [x-1 for x in Composition([1, 1, 3, 4, 3]).to_subset()]
            [0, 1, 4, 8]
            sage: Compositions().from_descents([1,0,4,8],12)
            [1, 1, 3, 4, 3]
            sage: Compositions().from_descents([1,0,4,8,11])
            [1, 1, 3, 4, 3]
        """
        d = [x+1 for x in sorted(descents)]
        if nps is None:
            nps = d.pop()
        return self.from_subset(d, nps)

    def from_subset(self, S, n):
        r"""
        The composition of `n` corresponding to the subset ``S`` of
        `\{1, 2, \ldots, n-1\}` under the bijection that maps the composition
        `(i_1, i_2, \ldots, i_k)` of `n` to the subset
        `\{i_1, i_1 + i_2, i_1 + i_2 + i_3, \ldots, i_1 + \cdots + i_{k-1}\}`
        (see :meth:`Composition.to_subset`).

        INPUT:

        - ``S`` -- an iterable, a subset of `\{1, 2, \ldots, n-1\}`

        - ``n`` -- an integer

        EXAMPLES::

            sage: Compositions().from_subset([2,1,5,9], 12)
            [1, 1, 3, 4, 3]
            sage: Compositions().from_subset({2,1,5,9}, 12)
            [1, 1, 3, 4, 3]

            sage: Compositions().from_subset([], 12)
            [12]
            sage: Compositions().from_subset([], 0)
            []

        TESTS::

            sage: Compositions().from_subset([2,1,5,9],9)
            Traceback (most recent call last):
            ...
            ValueError: S (=[1, 2, 5, 9]) is not a subset of {1, ..., 8}
        """
        d = sorted(S)

        if d == []:
            if n == 0:
                return self.element_class(self, [])
            else:
                return self.element_class(self, [n])

        if n <= d[-1]:
            raise ValueError("S (=%s) is not a subset of {1, ..., %s}" % (d,n-1))
        else:
            d.append(n)

        co = [d[0]]
        for i in range(len(d)-1):
            co.append(d[i+1]-d[i])

        return self.element_class(self, co)

    def from_code(self, code):
        r"""
        Return the composition from its code. The code of a composition
        `I` is a list of length `\mathrm{size}(I)` consisting of 1s and
        0s such that there is a 1 wherever a new part starts.
        (Exceptional case: When the composition is empty, the code is
        ``[0]``.)

        EXAMPLES::

            sage: Composition([4,1,2,3,5]).to_code()
            [1, 0, 0, 0, 1, 1, 0, 1, 0, 0, 1, 0, 0, 0, 0]
            sage: Compositions().from_code(_)
            [4, 1, 2, 3, 5]
            sage: Composition([3,1,2,3,5]).to_code()
            [1, 0, 0, 1, 1, 0, 1, 0, 0, 1, 0, 0, 0, 0]
            sage: Compositions().from_code(_)
            [3, 1, 2, 3, 5]
        """
        if code == [0]:
            return []

        L = [x for x in range(len(code)) if code[x]==1] #the positions of the letter 1
        return self.element_class(self, [L[i]-L[i-1] for i in range(1, len(L))] + [len(code)-L[-1]])

# Allows to unpickle old constrained Compositions_constraints objects.
class Compositions_constraints(IntegerListsLex):
    def __setstate__(self, data):
        """
        TESTS::

            # This is the unpickling sequence for Compositions(4, max_part=2) in sage <= 4.1.1
            sage: pg_Compositions_constraints = unpickle_global('sage.combinat.composition', 'Compositions_constraints')
            sage: si = unpickle_newobj(pg_Compositions_constraints, ())
            sage: pg_make_integer = unpickle_global('sage.rings.integer', 'make_integer')
            sage: unpickle_build(si, {'constraints':{'max_part':pg_make_integer('2')}, 'n':pg_make_integer('4')})
            sage: si
            Integer lists of sum 4 satisfying certain constraints
            sage: si.list()
            [[2, 2], [2, 1, 1], [1, 2, 1], [1, 1, 2], [1, 1, 1, 1]]
        """
        n = data['n']
        self.__class__ = IntegerListsLex
        constraints = {'min_part' : 1,
                       'element_class' : Composition}
        constraints.update(data['constraints'])
        self.__init__(n, **constraints)

class Compositions_all(Compositions):
    """
    Class of all compositions.
    """
    def __init__(self):
        """
        Initialize ``self``.

        TESTS::

            sage: C = Compositions()
            sage: TestSuite(C).run()
        """
        Compositions.__init__(self, True)

    def _repr_(self):
        """
        Return a string representation of ``self``.

        TESTS::

            sage: repr(Compositions())
            'Compositions of non-negative integers'
        """
        return "Compositions of non-negative integers"

    def subset(self, size=None):
        """
        Return the set of compositions of the given size.

        EXAMPLES::

            sage: C = Compositions()
            sage: C.subset(4)
            Compositions of 4
            sage: C.subset(size=3)
            Compositions of 3
        """
        if size is None:
            return self
        return Compositions(size)

    def __iter__(self):
        """
        Iterate over all compositions.

        TESTS::

            sage: C = Compositions()
            sage: it = C.__iter__()
            sage: [next(it) for i in range(10)]
            [[], [1], [1, 1], [2], [1, 1, 1], [1, 2], [2, 1], [3], [1, 1, 1, 1], [1, 1, 2]]
        """
        n = 0
        while True:
            for c in Compositions(n):
                yield self.element_class(self, list(c))
            n += 1

    def generating_series(self, var='x'):
        """
        TESTS::

            sage: f = Compositions().generating_series(); f
            1/(-2*x + 1)
            sage: taylor(f, x, 0, 10)
            1024*x^10 + 512*x^9 + 256*x^8 + 128*x^7 + 64*x^6 + 32*x^5 + 16*x^4 + 8*x^3 + 4*x^2 + 2*x + 1
        """
        R = PolynomialRing(RationalField(), var)
        x = R.gen()
        return Integer(1) / (Integer(1) - Integer(2) * x)


class Compositions_n(Compositions):
    """
    Class of compositions of a fixed `n`.
    """
    @staticmethod
    def __classcall_private__(cls, n):
        """
        Standardize input to ensure a unique representation.

        EXAMPLES::

            sage: C = Compositions(5)
            sage: C2 = Compositions(int(5))
            sage: C3 = Compositions(ZZ(5))
            sage: C is C2
            True
            sage: C is C3
            True
        """
        return super(Compositions_n, cls).__classcall__(cls, Integer(n))

    def __init__(self, n):
        """
        TESTS::

            sage: C = Compositions(3)
            sage: C == loads(dumps(C))
            True
            sage: TestSuite(C).run()
        """
        self.n = n
        Compositions.__init__(self, False)

    @lazy_attribute
    def ambient(self):
        """
        TESTS::

            sage: Compositions(4).ambient()
            Compositions of non-negative integers
        """
        return Compositions_all

    def _repr_(self):
        """
        Return a string representation of ``self``.

        TESTS::

            sage: repr(Compositions(3))
            'Compositions of 3'
        """
        return "Compositions of %s"%self.n

    def __contains__(self, x):
        """
        TESTS::

            sage: [2,1,3] in Compositions(6)
            True
            sage: [2,1,2] in Compositions(6)
            False
            sage: [] in Compositions(0)
            True
            sage: [0] in Compositions(0)
            True
        """
        return x in Compositions() and sum(x) == self.n

    def cardinality(self):
        """
        Return the number of compositions of `n`.

        TESTS::

            sage: Compositions(3).cardinality()
            4
            sage: Compositions(0).cardinality()
            1
        """
        if self.n >= 1:
            return ZZ(2) ** (self.n-1)
        elif self.n == 0:
            return ZZ(1)
        else:
            return ZZ(0)

    def random_element(self):
        r"""
        Return a random ``Composition`` with uniform probability.

        This method generates a random binary word starting with a 1
        and then uses the bijection between compositions and their code.

        EXAMPLES::

            sage: Compositions(5).random_element() # random
            [2, 1, 1, 1]
            sage: Compositions(0).random_element()
            []
            sage: Compositions(1).random_element()
            [1]

        TESTS::

            sage: all(Compositions(10).random_element() in Compositions(10) for i in range(20))
            True
        """
        from sage.misc.prandom import choice

        if self.n == 0:
            return Compositions()([])
        return Compositions().from_code([1] + [choice([0,1]) for _ in range(self.n - 1)])

    def __iter__(self):
        """
        Iterate over the compositions of `n`.

        TESTS::

            sage: Compositions(4).list()
            [[1, 1, 1, 1], [1, 1, 2], [1, 2, 1], [1, 3], [2, 1, 1], [2, 2], [3, 1], [4]]
            sage: Compositions(0).list()
            [[]]
        """
        for c in composition_iterator_fast(self.n):
            yield self.element_class(self, c)

def composition_iterator_fast(n):
    """
    Iterator over compositions of ``n`` yielded as lists.

    TESTS::

        sage: from sage.combinat.composition import composition_iterator_fast
        sage: L = list(composition_iterator_fast(4)); L
        [[1, 1, 1, 1], [1, 1, 2], [1, 2, 1], [1, 3], [2, 1, 1], [2, 2], [3, 1], [4]]
        sage: type(L[0])
        <... 'list'>
    """
    # Special cases
    if n < 0:
        return
    if n == 0:
        yield []
        return

    s = Integer(0) # Current sum
    cur = [Integer(0)]
    while cur:
        cur[-1] += 1
        s += 1
        # Note that because we are adding 1 every time,
        #   we will never have s > n
        if s == n:
            yield list(cur)
            s -= cur.pop()
        else:
            cur.append(Integer(0))

from sage.misc.persist import register_unpickle_override
register_unpickle_override('sage.combinat.composition', 'Composition_class', Composition)
<|MERGE_RESOLUTION|>--- conflicted
+++ resolved
@@ -28,12 +28,8 @@
 #  Distributed under the terms of the GNU General Public License (GPL)
 #              http://www.gnu.org/licenses/
 #*****************************************************************************
-<<<<<<< HEAD
 import operator
-import __builtin__
-=======
 from __future__ import absolute_import
->>>>>>> 2c87dc16
 
 from sage.categories.combinatorial_structures import CombinatorialStructures
 from sage.misc.lazy_attribute import lazy_attribute
@@ -43,17 +39,10 @@
 from sage.structure.parent import Parent
 from sage.sets.finite_enumerated_set import FiniteEnumeratedSet
 from sage.rings.all import ZZ
-<<<<<<< HEAD
-from integer_list import IntegerListsLex
-from combinat import CombinatorialElement
-from sage.categories.cartesian_product import cartesian_product
-
-=======
 from .combinat import CombinatorialElement
 from sage.categories.cartesian_product import cartesian_product
 
 from .integer_lists import IntegerListsLex
->>>>>>> 2c87dc16
 from sage.rings.integer import Integer
 from sage.combinat.combinatorial_map import combinatorial_map
 
