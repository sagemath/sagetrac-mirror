r"""
Integer compositions

A composition `c` of a nonnegative integer `n` is a list of positive integers
(the *parts* of the composition) with total sum `n`.

This module provides tools for manipulating compositions and enumerated
sets of compositions.

EXAMPLES::

    sage: Composition([5, 3, 1, 3])
    [5, 3, 1, 3]
    sage: list(Compositions(4))
    [[1, 1, 1, 1], [1, 1, 2], [1, 2, 1], [1, 3], [2, 1, 1], [2, 2], [3, 1], [4]]

AUTHORS:

- Mike Hansen, Nicolas M. Thiery
- MuPAD-Combinat developers (algorithms and design inspiration)
- Travis Scrimshaw (2013-02-03): Removed ``CombinatorialClass``
"""
#*****************************************************************************
#       Copyright (C) 2007 Mike Hansen       <mhansen@gmail.com>
#                     2009 Nicolas M. Thiery <nthiery at users.sf.net>
#
#  Distributed under the terms of the GNU General Public License (GPL)
#              http://www.gnu.org/licenses/
#*****************************************************************************

from sage.categories.infinite_enumerated_sets import InfiniteEnumeratedSets
from sage.categories.finite_enumerated_sets import FiniteEnumeratedSets
from sage.structure.unique_representation import UniqueRepresentation
from sage.structure.parent import Parent
from sage.rings.all import ZZ
from combinat import CombinatorialElement
from cartesian_product import CartesianProduct
from integer_list import IntegerListsLex
import __builtin__
from sage.rings.integer import Integer
from sage.combinat.combinatorial_map import combinatorial_map


class Composition(CombinatorialElement):
    r"""
    Integer compositions

    A composition of a nonnegative integer `n` is a list
    `(i_1, \ldots, i_k)` of positive integers with total sum `n`.

    EXAMPLES:

    The simplest way to create a composition is by specifying its
    entries as a list, tuple (or other iterable)::

        sage: Composition([3,1,2])
        [3, 1, 2]
        sage: Composition((3,1,2))
        [3, 1, 2]
        sage: Composition(i for i in range(2,5))
        [2, 3, 4]

    You can also create a composition from its code. The *code* of
    a composition `(i_1, i_2, \ldots, i_k)` of `n` is a list of length `n`
    that consists of a `1` followed by `i_1-1` zeros, then a `1` followed
    by `i_2-1` zeros, and so on.

    ::

        sage: Composition([4,1,2,3,5]).to_code()
        [1, 0, 0, 0, 1, 1, 0, 1, 0, 0, 1, 0, 0, 0, 0]
        sage: Composition(code=_)
        [4, 1, 2, 3, 5]
        sage: Composition([3,1,2,3,5]).to_code()
        [1, 0, 0, 1, 1, 0, 1, 0, 0, 1, 0, 0, 0, 0]
        sage: Composition(code=_)
        [3, 1, 2, 3, 5]

    You can also create the composition of `n` corresponding to a subset of
    `\{1, 2, \ldots, n-1\}` under the bijection that maps the composition
    `(i_1, i_2, \ldots, i_k)` of `n` to the subset
    `\{i_1, i_1 + i_2, i_1 + i_2 + i_3, \ldots, i_1 + \cdots + i_{k-1}\}`
    (see :meth:`to_subset`)::

        sage: Composition(from_subset=({1, 2, 4}, 5))
        [1, 1, 2, 1]
        sage: Composition([1, 1, 2, 1]).to_subset()
        {1, 2, 4}

    The following notation equivalently specifies the composition from the
    set `\{i_1 - 1, i_1 + i_2 - 1, i_1 + i_2 + i_3 - 1, \dots, i_1 + \cdots
    + i_{k-1} - 1, n-1\}` or `\{i_1 - 1, i_1 + i_2 - 1, i_1 + i_2 + i_3
    - 1, \dots, i_1 + \cdots + i_{k-1} - 1\}` and `n`. This provides
    compatibility with Python's `0`-indexing.

    ::

        sage: Composition(descents=[1,0,4,8,11])
        [1, 1, 3, 4, 3]
        sage: Composition(descents=[0,1,3,4])
        [1, 1, 2, 1]
        sage: Composition(descents=([0,1,3],5))
        [1, 1, 2, 1]
        sage: Composition(descents=({0,1,3},5))
        [1, 1, 2, 1]

    EXAMPLES::

        sage: C = Composition([3,1,2])
        sage: TestSuite(C).run()
    """
    @staticmethod
    def __classcall_private__(cls, co=None, descents=None, code=None, from_subset=None):
        """
        This constructs a list from optional arguments and delegates the
        construction of a :class:`Composition` to the ``element_class()`` call
        of the appropriate parent.

        EXAMPLES::

            sage: Composition([3,2,1])
            [3, 2, 1]
            sage: Composition(from_subset=({1, 2, 4}, 5))
            [1, 1, 2, 1]
            sage: Composition(descents=[1,0,4,8,11])
            [1, 1, 3, 4, 3]
            sage: Composition([4,1,2,3,5]).to_code()
            [1, 0, 0, 0, 1, 1, 0, 1, 0, 0, 1, 0, 0, 0, 0]
            sage: Composition(code=_)
            [4, 1, 2, 3, 5]

        TESTS:

        Let us check that :trac:`14862` is solved::

            sage: C = Compositions()
            sage: C([3,-1,1])
            Traceback (most recent call last):
            ...
            ValueError: elements must be nonnegative integers
            sage: C("strawberry")
            Traceback (most recent call last):
            ...
            TypeError: unable to convert x (=s) to an integer
        """
        if descents is not None:
            if isinstance(descents, tuple):
                return Compositions().from_descents(descents[0], nps=descents[1])
            else:
                return Compositions().from_descents(descents)
        elif code is not None:
            return Compositions().from_code(code)
        elif from_subset is not None:
            return Compositions().from_subset(*from_subset)
        elif isinstance(co, Composition):
            return co
        else:
            return Compositions()(co)

<<<<<<< HEAD
=======
    def __init__(self, parent, lst):
        """
        Initialize ``self``.

        EXAMPLES::

            sage: C = Composition([3,1,2])
            sage: TestSuite(C).run()
        """
        lst = [Integer(u) for u in lst]
        if not all(u >= 0 for u in lst):
            raise ValueError("elements must be nonnegative integers")
        CombinatorialObject.__init__(self, lst)
        Element.__init__(self, parent)

>>>>>>> 4b74be4e
    def _ascii_art_(self):
        """
        TESTS::

            sage: ascii_art(Compositions(4).list())
            [ *                                  ]
            [ *  **   *        *                 ]
            [ *  *   **  ***   *   **    *       ]
            [ *, * , * , *  , **, ** , ***, **** ]
            sage: Partitions.global_options(diagram_str='#', convention="French")
            sage: ascii_art(Compositions(4).list())
            [ #                                  ]
            [ #  #   #        ##                 ]
            [ #  #   ##  #     #  ##   ###       ]
            [ #, ##,  #, ###,  #,  ##,   #, #### ]
        """
        from sage.misc.ascii_art import ascii_art
        return ascii_art(self.to_skew_partition())

    def __setstate__(self, state):
        r"""
        In order to maintain backwards compatibility and be able to unpickle a
        old pickle from ``Composition_class`` we have to override the default
        ``__setstate__``.

        EXAMPLES::

            sage: loads("x\x9ck`J.NLO\xd5K\xce\xcfM\xca\xccK,\x011\n\xf2\x8b3K2\xf3\xf3\xb8\x9c\x11\xec\xf8\xe4\x9c\xc4\xe2b\xaeBF\xcd\xc6B\xa6\xdaBf\x8dP\xd6\xf8\x8c\xc4\xe2\x8cB\x16? +'\xb3\xb8\xa4\x905\xb6\x90M\x03bZQf^z\xb1^f^Ijzj\x11Wnbvj<\x8cS\xc8\x1e\xcah\xd8\x1aT\xc8\x91\x01d\x18\x01\x19\x9c\x19P\x11\xae\xd4\xd2$=\x00eW0g")
            [1, 2, 1]
            sage: loads(dumps( Composition([1,2,1]) ))  # indirect doctest
            [1, 2, 1]
        """
        if isinstance(state, dict):   # for old pickles from Composition_class
            self._set_parent(Compositions())
            self.__dict__ = state
        else:
            self._set_parent(state[0])
            self.__dict__ = state[1]

    @combinatorial_map(order=2, name='conjugate')
    def conjugate(self):
        r"""
        Return the conjugate of the composition ``self``.

        The conjugate of a composition `I` is defined as the
        complement (see :meth:`complement`) of the reverse composition
        (see :meth:`reversed`) of `I`.

        An equivalent definition of the conjugate goes by saying that
        the ribbon shape of the conjugate of a composition `I` is the
        conjugate of the ribbon shape of `I`. (The ribbon shape of a
        composition is returned by :meth:`to_skew_partition`.)

        This implementation uses the algorithm from mupad-combinat.

        EXAMPLES::

            sage: Composition([1, 1, 3, 1, 2, 1, 3]).conjugate()
            [1, 1, 3, 3, 1, 3]

        The ribbon shape of the conjugate of `I` is the conjugate of
        the ribbon shape of `I`::

            sage: all( I.conjugate().to_skew_partition()
            ....:      == I.to_skew_partition().conjugate()
            ....:      for I in Compositions(4) )
            True

        TESTS::

            sage: parent(list(Compositions(1))[0].conjugate())
            Compositions of 1
            sage: parent(list(Compositions(0))[0].conjugate())
            Compositions of 0
        """
        comp = self
        if comp == []:
            return self
        n = len(comp)
        coofcp = [sum(comp[:j])-j+1 for j in range(1,n+1)]

        cocjg = []
        for i in range(n-1):
            cocjg += [i+1 for _ in range(0, (coofcp[n-i-1]-coofcp[n-i-2]))]
        cocjg += [n for j in range(coofcp[0])]

        return self.parent()([cocjg[0]] + [cocjg[i]-cocjg[i-1]+1 for i in range(1,len(cocjg))])

    @combinatorial_map(order=2, name='reversed')
    def reversed(self):
        r"""
        Return the reverse composition of ``self``.

        The reverse composition of a composition `(i_1, i_2, \ldots, i_k)`
        is defined as the composition `(i_k, i_{k-1}, \ldots, i_1)`.

        EXAMPLES::

            sage: Composition([1, 1, 3, 1, 2, 1, 3]).reversed()
            [3, 1, 2, 1, 3, 1, 1]
        """
        return self.parent()(reversed(self))

    @combinatorial_map(order=2, name='complement')
    def complement(self):
        r"""
        Return the complement of the composition ``self``.

        The complement of a composition `I` is defined as follows:

        If `I` is the empty composition, then the complement is the empty
        composition as well. Otherwise, let `S` be the descent set of `I`
        (that is, the subset
        `\{ i_1, i_1 + i_2, \ldots, i_1 + i_2 + \cdots + i_{k-1} \}`
        of `\{ 1, 2, \ldots, |I|-1 \}`, where `I` is written as
        `(i_1, i_2, \ldots, i_k)`). Then, the complement of `I` is
        defined as the composition of size `|I|` whose descent set is
        `\{ 1, 2, \ldots, |I|-1 \} \setminus S`.

        The complement of a composition `I` also is the reverse
        composition (:meth:`reversed`) of the conjugate
        (:meth:`conjugate`) of `I`.

        EXAMPLES::

            sage: Composition([1, 1, 3, 1, 2, 1, 3]).conjugate()
            [1, 1, 3, 3, 1, 3]
            sage: Composition([1, 1, 3, 1, 2, 1, 3]).complement()
            [3, 1, 3, 3, 1, 1]
        """
        return self.conjugate().reversed()

    def __add__(self, other):
        """
        Return the concatenation of two compositions.

        EXAMPLES::

            sage: Composition([1, 1, 3]) + Composition([4, 1, 2])
            [1, 1, 3, 4, 1, 2]

        TESTS::

            sage: Composition([]) + Composition([]) == Composition([])
            True
        """
        return Compositions()(list(self)+list(other))

    def size(self):
        """
        Return the size of ``self``, that is the sum of its parts.

        EXAMPLES::

            sage: Composition([7,1,3]).size()
            11
        """
        return sum(self)

    @staticmethod
    def sum(compositions):
        """
        Return the concatenation of the given compositions.

        INPUT:

        - ``compositions`` -- a list (or iterable) of compositions

        EXAMPLES::

            sage: Composition.sum([Composition([1, 1, 3]), Composition([4, 1, 2]), Composition([3,1])])
            [1, 1, 3, 4, 1, 2, 3, 1]

        Any iterable can be provided as input::

            sage: Composition.sum([Composition([i,i]) for i in [4,1,3]])
            [4, 4, 1, 1, 3, 3]

        Empty inputs are handled gracefully::

            sage: Composition.sum([]) == Composition([])
            True
        """
        return sum(compositions, Compositions()([]))

    def near_concatenation(self, other):
        r"""
        Return the near-concatenation of two nonempty compositions
        ``self`` and ``other``.

        The near-concatenation `I \odot J` of two nonempty compositions
        `I` and `J` is defined as the composition
        `(i_1, i_2, \ldots , i_{n-1}, i_n + j_1, j_2, j_3, \ldots , j_m)`,
        where `(i_1, i_2, \ldots , i_n) = I` and
        `(j_1, j_2, \ldots , j_m) = J`.

        This method returns ``None`` if one of the two input
        compositions is empty.

        EXAMPLES::

            sage: Composition([1, 1, 3]).near_concatenation(Composition([4, 1, 2]))
            [1, 1, 7, 1, 2]
            sage: Composition([6]).near_concatenation(Composition([1, 5]))
            [7, 5]
            sage: Composition([1, 5]).near_concatenation(Composition([6]))
            [1, 11]

        TESTS::

            sage: Composition([]).near_concatenation(Composition([]))
            <BLANKLINE>
            sage: Composition([]).near_concatenation(Composition([2, 1]))
            <BLANKLINE>
            sage: Composition([3, 2]).near_concatenation(Composition([]))
            <BLANKLINE>
        """
        if len(self) == 0 or len(other) == 0:
            return None
        return Compositions()(list(self)[:-1] + [self[-1] + other[0]] + list(other)[1:])

    def ribbon_decomposition(self, other, check=True):
        r"""
        Return a pair describing the ribbon decomposition of a composition
        ``self`` with respect to a composition ``other`` of the same size.

        If `I` and `J` are two compositions of the same nonzero size, then
        the ribbon decomposition of `I` with respect to `J` is defined as
        follows: Write `I` and `J` as `I = (i_1, i_2, \ldots , i_n)` and
        `J = (j_1, j_2, \ldots , j_m)`. Then, the equality
        `I = I_1 \bullet I_2 \bullet \ldots \bullet I_m` holds for a
        unique `m`-tuple `(I_1, I_2, \ldots , I_m)` of compositions such
        that each `I_k` has size `j_k` and for a unique choice of `m-1`
        signs `\bullet` each of which is either the concatenation sign
        `\cdot` or the near-concatenation sign `\odot` (see
        :meth:`__add__` and :meth:`near_concatenation` for the definitions
        of these two signs). This `m`-tuple and this choice of signs
        together are said to form the ribbon decomposition of `I` with
        respect to `J`. If `I` and `J` are empty, then the same definition
        applies, except that there are `0` rather than `m-1` signs.

        See Section 4.8 of [NCSF1]_.

        INPUT:

        - ``other`` -- composition of same size as ``self``

        - ``check`` -- (default: ``True``) a Boolean determining whether
          to check the input compositions for having the same size

        OUTPUT:

        - a pair ``(u, v)``, where ``u`` is a tuple of compositions
          (corresponding to the `m`-tuple `(I_1, I_2, \ldots , I_m)` in
          the above definition), and ``v`` is a tuple of `0`s and `1`s
          (encoding the choice of signs `\bullet` in the above definition,
          with a `0` standing for `\cdot` and a `1` standing for `\odot`).

        EXAMPLES::

            sage: Composition([3, 1, 1, 3, 1]).ribbon_decomposition([4, 3, 2])
            (([3, 1], [1, 2], [1, 1]), (0, 1))
            sage: Composition([9, 6]).ribbon_decomposition([1, 3, 6, 3, 2])
            (([1], [3], [5, 1], [3], [2]), (1, 1, 1, 1))
            sage: Composition([9, 6]).ribbon_decomposition([1, 3, 5, 1, 3, 2])
            (([1], [3], [5], [1], [3], [2]), (1, 1, 0, 1, 1))
            sage: Composition([1, 1, 1, 1, 1]).ribbon_decomposition([3, 2])
            (([1, 1, 1], [1, 1]), (0,))
            sage: Composition([4, 2]).ribbon_decomposition([6])
            (([4, 2],), ())
            sage: Composition([]).ribbon_decomposition([])
            ((), ())

        Let us check that the defining property
        `I = I_1 \bullet I_2 \bullet \ldots \bullet I_m` is satisfied::

            sage: def compose_back(u, v):
            ....:     comp = u[0]
            ....:     r = len(v)
            ....:     if len(u) != r + 1:
            ....:         raise ValueError("something is wrong")
            ....:     for i in range(r):
            ....:         if v[i] == 0:
            ....:             comp += u[i + 1]
            ....:         else:
            ....:             comp = comp.near_concatenation(u[i + 1])
            ....:     return comp
            sage: all( all( all( compose_back(*(I.ribbon_decomposition(J))) == I
            ....:                for J in Compositions(n) )
            ....:           for I in Compositions(n) )
            ....:      for n in range(1, 5) )
            True

        TESTS::

            sage: Composition([3, 1, 1, 3, 1]).ribbon_decomposition([4, 3, 1])
            Traceback (most recent call last):
            ...
            ValueError: [3, 1, 1, 3, 1] is not the same size as [4, 3, 1]

        AUTHORS:

        - Darij Grinberg (2013-08-29)
        """
        # Speaking in terms of the definition in the docstring, we have
        # I = self and J = other.

        if check and (sum(self) != sum(other)):
            raise ValueError("{} is not the same size as {}".format(self, other))

        factors = []
        signs = []

        I_iter = iter(self)
        i = 0
        for j in other:
            current_factor = []
            current_factor_size = 0
            while True:
                if i == 0:
                    try:
                        i = next(I_iter)
                    except StopIteration:
                        factors.append(Compositions()(current_factor))
                        return (tuple(factors), tuple(signs))
                if current_factor_size + i <= j:
                    current_factor.append(i)
                    current_factor_size += i
                    i = 0
                else:
                    if j == current_factor_size:
                        signs.append(0)
                    else:
                        current_factor.append(j - current_factor_size)
                        i -= j - current_factor_size
                        signs.append(1)
                    factors.append(Compositions()(current_factor))
                    break

        return (tuple(factors), tuple(signs))

    def join(self, other, check=True):
        r"""
        Return the join of ``self`` with a composition ``other`` of the
        same size.

        The join of two compositions `I` and `J` of size `n` is the
        coarsest composition of `n` which refines each of `I` and `J`. It
        can be described as the composition whose descent set is the
        union of the descent sets of `I` and `J`. It is also the
        concatenation of `I_1, I_2, \cdots , I_m`, where
        `I = I_1 \bullet I_2 \bullet \ldots \bullet I_m` is the ribbon
        decomposition of `I` with respect to `J` (see
        :meth:`ribbon_decomposition`).

        INPUT:

        - ``other`` -- composition of same size as ``self``

        - ``check`` -- (default: ``True``) a Boolean determining whether
          to check the input compositions for having the same size

        OUTPUT:

        - the join of the compositions ``self`` and ``other``

        EXAMPLES::

            sage: Composition([3, 1, 1, 3, 1]).join([4, 3, 2])
            [3, 1, 1, 2, 1, 1]
            sage: Composition([9, 6]).join([1, 3, 6, 3, 2])
            [1, 3, 5, 1, 3, 2]
            sage: Composition([9, 6]).join([1, 3, 5, 1, 3, 2])
            [1, 3, 5, 1, 3, 2]
            sage: Composition([1, 1, 1, 1, 1]).join([3, 2])
            [1, 1, 1, 1, 1]
            sage: Composition([4, 2]).join([3, 3])
            [3, 1, 2]
            sage: Composition([]).join([])
            []

        Let us verify on small examples that the join
        of `I` and `J` refines both of `I` and `J`::

            sage: all( all( I.join(J).is_finer(I) and
            ....:           I.join(J).is_finer(J)
            ....:           for J in Compositions(4) )
            ....:      for I in Compositions(4) )
            True

        and is the coarsest composition to do so::

            sage: all( all( all( K.is_finer(I.join(J))
            ....:                for K in I.finer()
            ....:                if K.is_finer(J) )
            ....:           for J in Compositions(3) )
            ....:      for I in Compositions(3) )
            True

        Let us check that the join of `I` and `J` is indeed the
        conctenation of `I_1, I_2, \cdots , I_m`, where
        `I = I_1 \bullet I_2 \bullet \ldots \bullet I_m` is the ribbon
        decomposition of `I` with respect to `J`::

            sage: all( all( Composition.sum(I.ribbon_decomposition(J)[0])
            ....:           == I.join(J) for J in Compositions(4) )
            ....:      for I in Compositions(4) )
            True

        Also, the descent set of the join of `I` and `J` is the
        union of the descent sets of `I` and `J`::

            sage: all( all( I.to_subset().union(J.to_subset())
            ....:           == I.join(J).to_subset()
            ....:           for J in Compositions(4) )
            ....:      for I in Compositions(4) )
            True

        TESTS::

            sage: Composition([3, 1, 1, 3, 1]).join([4, 3, 1])
            Traceback (most recent call last):
            ...
            ValueError: [3, 1, 1, 3, 1] is not the same size as [4, 3, 1]

        .. SEEALSO::

            :meth:`meet`, :meth:`ribbon_decomposition`

        AUTHORS:

        - Darij Grinberg (2013-09-05)
        """
        # The following code is a slimmed down version of the
        # ribbon_decomposition method. It is a lot faster than
        # using to_subset() and from_subset, and also a lot
        # faster than ribbon_decomposition.

        # Speaking in terms of the definition in the docstring, we have
        # I = self and J = other.

        if check and (sum(self) != sum(other)):
            raise ValueError("{} is not the same size as {}".format(self, other))

        factors = []

        I_iter = iter(self)
        i = 0
        for j in other:
            current_factor_size = 0
            while True:
                if i == 0:
                    try:
                        i = next(I_iter)
                    except StopIteration:
                        return Compositions()(factors)
                if current_factor_size + i <= j:
                    factors.append(i)
                    current_factor_size += i
                    i = 0
                else:
                    if not j == current_factor_size:
                        factors.append(j - current_factor_size)
                        i -= j - current_factor_size
                    break

        return Compositions()(factors)

    sup = join

    def meet(self, other, check=True):
        r"""
        Return the meet of ``self`` with a composition ``other`` of the
        same size.

        The meet of two compositions `I` and `J` of size `n` is the
        finest composition of `n` which is coarser than each of `I` and
        `J`. It can be described as the composition whose descent set is
        the intersection of the descent sets of `I` and `J`.

        INPUT:

        - ``other`` -- composition of same size as ``self``

        - ``check`` -- (default: ``True``) a Boolean determining whether
          to check the input compositions for having the same size

        OUTPUT:

        - the meet of the compositions ``self`` and ``other``

        EXAMPLES::

            sage: Composition([3, 1, 1, 3, 1]).meet([4, 3, 2])
            [4, 5]
            sage: Composition([9, 6]).meet([1, 3, 6, 3, 2])
            [15]
            sage: Composition([9, 6]).meet([1, 3, 5, 1, 3, 2])
            [9, 6]
            sage: Composition([1, 1, 1, 1, 1]).meet([3, 2])
            [3, 2]
            sage: Composition([4, 2]).meet([3, 3])
            [6]
            sage: Composition([]).meet([])
            []
            sage: Composition([1]).meet([1])
            [1]

        Let us verify on small examples that the meet
        of `I` and `J` is coarser than both of `I` and `J`::

            sage: all( all( I.is_finer(I.meet(J)) and
            ....:           J.is_finer(I.meet(J))
            ....:           for J in Compositions(4) )
            ....:      for I in Compositions(4) )
            True

        and is the finest composition to do so::

            sage: all( all( all( I.meet(J).is_finer(K)
            ....:                for K in I.fatter()
            ....:                if J.is_finer(K) )
            ....:           for J in Compositions(3) )
            ....:      for I in Compositions(3) )
            True

        The descent set of the meet of `I` and `J` is the
        intersection of the descent sets of `I` and `J`::

            sage: def test_meet(n):
            ....:     return all( all( I.to_subset().intersection(J.to_subset())
            ....:                      == I.meet(J).to_subset()
            ....:                      for J in Compositions(n) )
            ....:                 for I in Compositions(n) )
            sage: all( test_meet(n) for n in range(1, 5) )
            True
            sage: all( test_meet(n) for n in range(5, 9) )  # long time
            True

        TESTS::

            sage: Composition([3, 1, 1, 3, 1]).meet([4, 3, 1])
            Traceback (most recent call last):
            ...
            ValueError: [3, 1, 1, 3, 1] is not the same size as [4, 3, 1]

        .. SEEALSO::

            :meth:`join`

        AUTHORS:

        - Darij Grinberg (2013-09-05)
        """
        # The following code is much faster than using to_subset()
        # and from_subset.

        # Speaking in terms of the definition in the docstring, we have
        # I = self and J = other.

        if check and (sum(self) != sum(other)):
            raise ValueError("{} is not the same size as {}".format(self, other))

        factors = []
        current_part = 0

        I_iter = iter(self)
        i = 0
        for j in other:
            current_factor_size = 0
            while True:
                if i == 0:
                    try:
                        i = next(I_iter)
                    except StopIteration:
                        factors.append(current_part)
                        return Compositions()(factors)
                if current_factor_size + i <= j:
                    current_part += i
                    current_factor_size += i
                    i = 0
                else:
                    if j == current_factor_size:
                        factors.append(current_part)
                        current_part = 0
                    else:
                        i -= j - current_factor_size
                        current_part += j - current_factor_size
                    break

        return Compositions()(factors)

    inf = meet

    def finer(self):
        """
        Return the set of compositions which are finer than ``self``.

        EXAMPLES::

            sage: C = Composition([3,2]).finer()
            sage: C.cardinality()
            8
            sage: list(C)
            [[1, 1, 1, 1, 1], [1, 1, 1, 2], [1, 2, 1, 1], [1, 2, 2], [2, 1, 1, 1], [2, 1, 2], [3, 1, 1], [3, 2]]
        """
        return CartesianProduct(*[Compositions(i) for i in self]).map(Composition.sum)

    def is_finer(self, co2):
        """
        Return ``True`` if the composition ``self`` is finer than the
        composition ``co2``; otherwise, return ``False``.

        EXAMPLES::

            sage: Composition([4,1,2]).is_finer([3,1,3])
            False
            sage: Composition([3,1,3]).is_finer([4,1,2])
            False
            sage: Composition([1,2,2,1,1,2]).is_finer([5,1,3])
            True
            sage: Composition([2,2,2]).is_finer([4,2])
            True
        """
        co1 = self
        if sum(co1) != sum(co2):
            raise ValueError("compositions self (= %s) and co2 (= %s) must be of the same size"%(self, co2))

        sum1 = 0
        sum2 = 0
        i1 = 0
        for j2 in co2:
            sum2 += j2
            while sum1 < sum2:
                sum1 += co1[i1]
                i1 += 1
            if sum1 > sum2:
                return False

        return True

    def fatten(self, grouping):
        r"""
        Return the composition fatter than ``self``, obtained by grouping
        together consecutive parts according to ``grouping``.

        INPUT:

        - ``grouping`` -- a composition whose sum is the length of ``self``

        EXAMPLES:

        Let us start with the composition::

            sage: c = Composition([4,5,2,7,1])

        With ``grouping`` equal to `(1, \ldots, 1)`, `c` is left unchanged::

            sage: c.fatten(Composition([1,1,1,1,1]))
            [4, 5, 2, 7, 1]

        With ``grouping`` equal to `(\ell)` where `\ell` is the length of
        `c`, this yields the coarsest composition above `c`::

            sage: c.fatten(Composition([5]))
            [19]

        Other values for ``grouping`` yield (all the) other compositions
        coarser than `c`::

            sage: c.fatten(Composition([2,1,2]))
            [9, 2, 8]
            sage: c.fatten(Composition([3,1,1]))
            [11, 7, 1]

        TESTS::

            sage: Composition([]).fatten(Composition([]))
            []
            sage: c.fatten(Composition([3,1,1])).__class__ == c.__class__
            True
        """
        result = [None] * len(grouping)
        j = 0
        for i in range(len(grouping)):
            result[i] = sum(self[j:j+grouping[i]])
            j += grouping[i]
        return Compositions()(result)

    def fatter(self):
        """
        Return the set of compositions which are fatter than ``self``.

        Complexity for generation: `O(|c|)` memory, `O(|r|)` time where `|c|`
        is the size of ``self`` and `r` is the result.

        EXAMPLES::

            sage: C = Composition([4,5,2]).fatter()
            sage: C.cardinality()
            4
            sage: list(C)
            [[4, 5, 2], [4, 7], [9, 2], [11]]

        Some extreme cases::

            sage: list(Composition([5]).fatter())
            [[5]]
            sage: list(Composition([]).fatter())
            [[]]
            sage: list(Composition([1,1,1,1]).fatter()) == list(Compositions(4))
            True
        """
        return Compositions(len(self)).map(self.fatten)

    def refinement_splitting(self, J):
        r"""
        Return the refinement splitting of ``self`` according to ``J``.

        INPUT:

        - ``J`` -- A composition such that ``self`` is finer than ``J``

        OUTPUT:

        - the unique list of compositions `(I^{(p)})_{p=1, \ldots , m}`,
          obtained by splitting `I`, such that
          `|I^{(p)}| = J_p` for all `p = 1, \ldots, m`.

        .. SEEALSO::

            :meth:`refinement_splitting_lengths`

        EXAMPLES::

            sage: Composition([1,2,2,1,1,2]).refinement_splitting([5,1,3])
            [[1, 2, 2], [1], [1, 2]]
            sage: Composition([]).refinement_splitting([])
            []
            sage: Composition([3]).refinement_splitting([2])
            Traceback (most recent call last):
            ...
            ValueError: compositions self (= [3]) and J (= [2]) must be of the same size
            sage: Composition([2,1]).refinement_splitting([1,2])
            Traceback (most recent call last):
            ...
            ValueError: composition J (= [2, 1]) does not refine self (= [1, 2])
        """
        I = self
        if sum(I) != sum(J):
            #Error: compositions are not of the same size
            raise ValueError("compositions self (= %s) and J (= %s) must be of the same size"%(I, J))
        sum1 = 0
        sum2 = 0
        i1 = -1
        decomp = []
        for j2 in J:
            new_comp = []
            sum2 += j2
            while sum1 < sum2:
                i1 += 1
                new_comp.append(I[i1])
                sum1 += new_comp[-1]
            if sum1 > sum2:
                raise ValueError("composition J (= %s) does not refine self (= %s)"%(I, J))
            decomp.append(Compositions()(new_comp))
        return decomp

    def refinement_splitting_lengths(self, J):
        """
        Return the lengths of the compositions in the refinement splitting of
        ``self`` according to ``J``.

        .. SEEALSO::

            :meth:`refinement_splitting` for the definition of refinement splitting

        EXAMPLES::

            sage: Composition([1,2,2,1,1,2]).refinement_splitting_lengths([5,1,3])
            [3, 1, 2]
            sage: Composition([]).refinement_splitting_lengths([])
            []
            sage: Composition([3]).refinement_splitting_lengths([2])
            Traceback (most recent call last):
            ...
            ValueError: compositions self (= [3]) and J (= [2]) must be of the same size
            sage: Composition([2,1]).refinement_splitting_lengths([1,2])
            Traceback (most recent call last):
            ...
            ValueError: composition J (= [2, 1]) does not refine self (= [1, 2])
        """
        return Compositions()(map(len,self.refinement_splitting(J)))

    def major_index(self):
        """
        Return the major index of ``self``. The major index is
        defined as the sum of the descents.

        EXAMPLES::

            sage: Composition([1, 1, 3, 1, 2, 1, 3]).major_index()
            31
        """
        co = self
        lv = len(co)
        if lv == 1:
            return 0
        else:
            return sum([(lv-(i+1))*co[i] for i in range(lv)])

    def to_code(self):
        r"""
        Return the code of the composition ``self``. The code of a composition
        `I` is a list of length `\mathrm{size}(I)` of 1s and 0s such that
        there is a 1 wherever a new part starts. (Exceptional case: When the
        composition is empty, the code is ``[0]``.)

        EXAMPLES::

            sage: Composition([4,1,2,3,5]).to_code()
            [1, 0, 0, 0, 1, 1, 0, 1, 0, 0, 1, 0, 0, 0, 0]
        """
        if self == []:
            return [0]

        code = []
        for i in self:
            code += [1] + [0]*(i-1)

        return code

    def partial_sums(self, final=True):
        r"""
        The partial sums of the sequence defined by the entries of the
        composition.

        If `I = (i_1, \ldots, i_m)` is a composition, then the partial sums of
        the entries of the composition are
        `[i_1, i_1 + i_2, \ldots, i_1 + i_2 + \cdots + i_m]`.

        INPUT:

        - ``final`` -- (default: ``True``) whether or not to include the final
          partial sum, which is always the size of the composition.

        .. SEEALSO::

            :meth:`to_subset`

        EXAMPLES::

            sage: Composition([1,1,3,1,2,1,3]).partial_sums()
            [1, 2, 5, 6, 8, 9, 12]

        With ``final = False``, the last partial sum is not included::

            sage: Composition([1,1,3,1,2,1,3]).partial_sums(final=False)
            [1, 2, 5, 6, 8, 9]
        """
        s = 0
        partial_sums = []
        for i in self:
            s += i
            partial_sums.append(s)
        if final is False:
            partial_sums.pop()
        return partial_sums

    def to_subset(self, final=False):
        r"""
        The subset corresponding to ``self`` under the bijection (see below)
        between compositions of `n` and subsets of `\{1, 2, \ldots, n-1\}`.

        The bijection maps a composition `(i_1, \ldots, i_k)` of `n` to
        `\{i_1, i_1 + i_2, i_1 + i_2 + i_3, \ldots, i_1 + \cdots + i_{k-1}\}`.

        INPUT:

        - ``final`` -- (default: ``False``) whether or not to include the final
          partial sum, which is always the size of the composition.

        .. SEEALSO::

            :meth:`partial_sums`

        EXAMPLES::

            sage: Composition([1,1,3,1,2,1,3]).to_subset()
            {1, 2, 5, 6, 8, 9}
            sage: for I in Compositions(3): print I.to_subset()
            {1, 2}
            {1}
            {2}
            {}

        With ``final=True``, the sum of all the elements of the composition is
        included in the subset::

            sage: Composition([1,1,3,1,2,1,3]).to_subset(final=True)
            {1, 2, 5, 6, 8, 9, 12}

        TESTS:

        We verify that ``to_subset`` is indeed a bijection for compositions of
        size `n = 8`::

            sage: n = 8
            sage: all(Composition(from_subset=(S, n)).to_subset() == S \
            ...       for S in Subsets(n-1))
            True
            sage: all(Composition(from_subset=(I.to_subset(), n)) == I \
            ...       for I in Compositions(n))
            True
        """
        from sage.sets.set import Set
        return Set(self.partial_sums(final=final))

    def descents(self, final_descent=False):
        r"""
        This gives one fewer than the partial sums of the composition.

        This is here to maintain some sort of backward compatibility, even
        through the original implementation was broken (it gave the wrong
        answer). The same information can be found in :meth:`partial_sums`.

        .. SEEALSO::

            :meth:`partial_sums`

        INPUT:

        - ``final_descent`` -- (Default: ``False``) a boolean integer

        OUTPUT:

        - the list of partial sums of ``self`` with each part
          decremented by `1`. This includes the sum of all entries when
          ``final_descent`` is ``True``.

        EXAMPLES::

            sage: c = Composition([2,1,3,2])
            sage: c.descents()
            [1, 2, 5]
            sage: c.descents(final_descent=True)
            [1, 2, 5, 7]
        """
        return [i - 1 for i in self.partial_sums(final=final_descent)]

    def peaks(self):
        """
        Return a list of the peaks of the composition ``self``. The
        peaks of a composition are the descents which do not
        immediately follow another descent.

        EXAMPLES::

            sage: Composition([1, 1, 3, 1, 2, 1, 3]).peaks()
            [4, 7]
        """
        descents = dict((d-1,True) for d in self.to_subset(final=True))
        return [i+1 for i in range(len(self))
                if i not in descents and i+1 in descents]

    @combinatorial_map(name='to partition')
    def to_partition(self):
        """
        Return the partition obtained by sorting ``self`` into decreasing
        order.

        EXAMPLES::

            sage: Composition([2,1,3]).to_partition()
            [3, 2, 1]
            sage: Composition([4,2,2]).to_partition()
            [4, 2, 2]
            sage: Composition([]).to_partition()
            []
        """
        from sage.combinat.partition import Partition
        return Partition(sorted(self, reverse=True))

    def to_skew_partition(self, overlap=1):
        """
        Return the skew partition obtained from ``self``. This is a
        skew partition whose rows have the entries of ``self`` as their
        length, taken in reverse order (so the first entry of ``self``
        is the length of the lowermost row, etc.). The parameter
        ``overlap`` indicates the number of cells on each row that are
        directly below cells of the previous row. When it is set to `1`
        (its default value), the result is the ribbon shape of ``self``.

        EXAMPLES::

            sage: Composition([3,4,1]).to_skew_partition()
            [6, 6, 3] / [5, 2]
            sage: Composition([3,4,1]).to_skew_partition(overlap=0)
            [8, 7, 3] / [7, 3]
            sage: Composition([]).to_skew_partition()
            [] / []
            sage: Composition([1,2]).to_skew_partition()
            [2, 1] / []
            sage: Composition([2,1]).to_skew_partition()
            [2, 2] / [1]
        """
        from sage.combinat.skew_partition import SkewPartition
        outer = []
        inner = []
        sum_outer = -1*overlap

        for k in self[:-1]:
            outer.append(k + sum_outer + overlap)
            sum_outer += k - overlap
            inner.append(sum_outer + overlap)

        if self != []:
            outer.append(self[-1] + sum_outer + overlap)
        else:
            return SkewPartition([[],[]])

        return SkewPartition(
            [ [x for x in reversed(outer) if x != 0],
              [x for x in reversed(inner) if x != 0] ])


    def shuffle_product(self, other, overlap=False):
        r"""
        The (overlapping) shuffles of ``self`` and ``other``.

        Suppose `I = (i_1, \ldots, i_k)` and `J = (j_1, \ldots, j_l)` are two
        compositions. A *shuffle* of `I` and `J` is a composition of length
        `k + l` that contains both `I` and `J` as subsequences.

        More generally, an *overlapping shuffle* of `I` and `J` is obtained by
        distributing the elements of `I` and `J` (preserving the relative
        ordering of these elements) among the positions of an empty list; an
        element of `I` and an element of `J` are permitted to share the same
        position, in which case they are replaced by their sum. In particular,
        a shuffle of `I` and `J` is an overlapping shuffle of `I` and `J`.

        INPUT:

        -  ``other`` -- composition

        -  ``overlap`` -- boolean (default: ``False``); if ``True``, the
           overlapping shuffle product is returned.

        OUTPUT:

        An enumerated set (allowing for mutliplicities)

        EXAMPLES:

        The shuffle product of `[2,2]` and `[1,1,3]`::

            sage: alph = Composition([2,2])
            sage: beta = Composition([1,1,3])
            sage: S = alph.shuffle_product(beta); S
            Shuffle product of [2, 2] and [1, 1, 3]
            sage: S.list()
            [[2, 2, 1, 1, 3], [2, 1, 2, 1, 3], [2, 1, 1, 2, 3], [2, 1, 1, 3, 2], [1, 2, 2, 1, 3], [1, 2, 1, 2, 3], [1, 2, 1, 3, 2], [1, 1, 2, 2, 3], [1, 1, 2, 3, 2], [1, 1, 3, 2, 2]]

        The *overlapping* shuffle product of `[2,2]` and `[1,1,3]`::

            sage: alph = Composition([2,2])
            sage: beta = Composition([1,1,3])
            sage: O = alph.shuffle_product(beta, overlap=True); O
            Overlapping shuffle product of [2, 2] and [1, 1, 3]
            sage: O.list()
            [[2, 2, 1, 1, 3], [2, 1, 2, 1, 3], [2, 1, 1, 2, 3], [2, 1, 1, 3, 2], [1, 2, 2, 1, 3], [1, 2, 1, 2, 3], [1, 2, 1, 3, 2], [1, 1, 2, 2, 3], [1, 1, 2, 3, 2], [1, 1, 3, 2, 2], [3, 2, 1, 3], [2, 3, 1, 3], [3, 1, 2, 3], [2, 1, 3, 3], [3, 1, 3, 2], [2, 1, 1, 5], [1, 3, 2, 3], [1, 2, 3, 3], [1, 3, 3, 2], [1, 2, 1, 5], [1, 1, 5, 2], [1, 1, 2, 5], [3, 3, 3], [3, 1, 5], [1, 3, 5]]

        Note that the shuffle product of two compositions can include the same
        composition more than once since a composition can be a shuffle of two
        compositions in several ways. For example::

            sage: S = Composition([1]).shuffle_product([1]); S
            Shuffle product of [1] and [1]
            sage: S.list()
            [[1, 1], [1, 1]]
            sage: O = Composition([1]).shuffle_product([1], overlap=True); O
            Overlapping shuffle product of [1] and [1]
            sage: O.list()
            [[1, 1], [1, 1], [2]]

        TESTS::

            sage: Composition([]).shuffle_product([]).list()
            [[]]
        """
        if overlap:
            from sage.combinat.words.shuffle_product import ShuffleProduct_overlapping
            return ShuffleProduct_overlapping(self, other)
        else:
            from sage.combinat.words.shuffle_product import ShuffleProduct_w1w2
            return ShuffleProduct_w1w2(self, other)

    def wll_gt(self, co2):
        """
        Return ``True`` if the composition ``self`` is greater than the
        composition ``co2`` with respect to the wll-ordering; otherwise,
        return ``False``.

        The wll-ordering is a total order on the set of all compositions
        defined as follows: A composition `I` is greater than a
        composition `J` if and only if one of the following conditions
        holds:

        - The size of `I` is greater than the size of `J`.

        - The size of `I` equals the size of `J`, but the length of `I`
          is greater than the length of `J`.

        - The size of `I` equals the size of `J`, and the length of `I`
          equals the length of `J`, but `I` is lexicographically
          greater than `J`.

        ("wll-ordering" is short for "weight, length, lexicographic
        ordering".)

        EXAMPLES::

            sage: Composition([4,1,2]).wll_gt([3,1,3])
            True
            sage: Composition([7]).wll_gt([4,1,2])
            False
            sage: Composition([8]).wll_gt([4,1,2])
            True
            sage: Composition([3,2,2,2]).wll_gt([5,2])
            True
            sage: Composition([]).wll_gt([3])
            False
            sage: Composition([2,1]).wll_gt([2,1])
            False
            sage: Composition([2,2,2]).wll_gt([4,2])
            True
            sage: Composition([4,2]).wll_gt([2,2,2])
            False
            sage: Composition([1,1,2]).wll_gt([2,2])
            True
            sage: Composition([2,2]).wll_gt([1,3])
            True
            sage: Composition([2,1,2]).wll_gt([])
            True
        """
        co1 = self
        if sum(co1) > sum(co2):
            return True
        elif sum(co1) < sum(co2):
            return False
        if len(co1) > len(co2):
            return True
        if len(co1) < len(co2):
            return False
        for i in range(len(co1)):
            if co1[i] > co2[i]:
                return True
            elif co1[i] < co2[i]:
                return False
        return False

##############################################################

class Compositions(Parent, UniqueRepresentation):
    r"""
    Set of integer compositions.

    A composition `c` of a nonnegative integer `n` is a list of
    positive integers with total sum `n`.

    .. SEEALSO::

        - :class:`Composition`
        - :class:`Partitions`
        - :class:`IntegerVectors`

    EXAMPLES:

    There are 8 compositions of 4::

        sage: Compositions(4).cardinality()
        8

    Here is the list of them::

        sage: Compositions(4).list()
        [[1, 1, 1, 1], [1, 1, 2], [1, 2, 1], [1, 3], [2, 1, 1], [2, 2], [3, 1], [4]]

    You can use the ``.first()`` method to get the 'first' composition of
    a number::

        sage: Compositions(4).first()
        [1, 1, 1, 1]

    You can also calculate the 'next' composition given the current
    one::

        sage: Compositions(4).next([1,1,2])
        [1, 2, 1]

    If `n` is not specified, this returns the combinatorial class of
    all (non-negative) integer compositions::

        sage: Compositions()
        Compositions of non-negative integers
        sage: [] in Compositions()
        True
        sage: [2,3,1] in Compositions()
        True
        sage: [-2,3,1] in Compositions()
        False

    If `n` is specified, it returns the class of compositions of `n`::

        sage: Compositions(3)
        Compositions of 3
        sage: list(Compositions(3))
        [[1, 1, 1], [1, 2], [2, 1], [3]]
        sage: Compositions(3).cardinality()
        4

    The following examples show how to test whether or not an object
    is a composition::

        sage: [3,4] in Compositions()
        True
        sage: [3,4] in Compositions(7)
        True
        sage: [3,4] in Compositions(5)
        False

    Similarly, one can check whether or not an object is a composition
    which satisfies further constraints::

        sage: [4,2] in Compositions(6, inner=[2,2])
        True
        sage: [4,2] in Compositions(6, inner=[2,3])
        False
        sage: [4,1] in Compositions(5, inner=[2,1], max_slope = 0)
        True

    An example with incompatible constraints::

        sage: [4,2] in Compositions(6, inner=[2,2], min_part=3)
        False

    The options ``length``, ``min_length``, and ``max_length`` can be used
    to set length constraints on the compositions. For example, the
    compositions of 4 of length equal to, at least, and at most 2 are
    given by::

        sage: Compositions(4, length=2).list()
        [[3, 1], [2, 2], [1, 3]]
        sage: Compositions(4, min_length=2).list()
        [[3, 1], [2, 2], [2, 1, 1], [1, 3], [1, 2, 1], [1, 1, 2], [1, 1, 1, 1]]
        sage: Compositions(4, max_length=2).list()
        [[4], [3, 1], [2, 2], [1, 3]]

    Setting both ``min_length`` and ``max_length`` to the same value is
    equivalent to setting ``length`` to this value::

        sage: Compositions(4, min_length=2, max_length=2).list()
        [[3, 1], [2, 2], [1, 3]]

    The options ``inner`` and ``outer`` can be used to set part-by-part
    containment constraints. The list of compositions of 4 bounded
    above by ``[3,1,2]`` is given by::

        sage: list(Compositions(4, outer=[3,1,2]))
        [[3, 1], [2, 1, 1], [1, 1, 2]]

    ``outer`` sets ``max_length`` to the length of its argument. Moreover, the
    parts of ``outer`` may be infinite to clear the constraint on specific
    parts. This is the list of compositions of 4 of length at most 3
    such that the first and third parts are at most 1::

        sage: Compositions(4, outer=[1,oo,1]).list()
        [[1, 3], [1, 2, 1]]

    This is the list of compositions of 4 bounded below by ``[1,1,1]``::

        sage: Compositions(4, inner=[1,1,1]).list()
        [[2, 1, 1], [1, 2, 1], [1, 1, 2], [1, 1, 1, 1]]

    The options ``min_slope`` and ``max_slope`` can be used to set constraints
    on the slope, that is the difference ``p[i+1]-p[i]`` of two
    consecutive parts. The following is the list of weakly increasing
    compositions of 4::

        sage: Compositions(4, min_slope=0).list()
        [[4], [2, 2], [1, 3], [1, 1, 2], [1, 1, 1, 1]]

    Here are the weakly decreasing ones::

        sage: Compositions(4, max_slope=0).list()
        [[4], [3, 1], [2, 2], [2, 1, 1], [1, 1, 1, 1]]

    The following is the list of compositions of 4 such that two
    consecutive parts differ by at most one::

        sage: Compositions(4, min_slope=-1, max_slope=1).list()
        [[4], [2, 2], [2, 1, 1], [1, 2, 1], [1, 1, 2], [1, 1, 1, 1]]

    The constraints can be combined together in all reasonable ways.
    This is the list of compositions of 5 of length between 2 and 4
    such that the difference between consecutive parts is between -2
    and 1::

        sage: Compositions(5, max_slope=1, min_slope=-2, min_length=2, max_length=4).list()
        [[3, 2], [3, 1, 1], [2, 3], [2, 2, 1], [2, 1, 2], [2, 1, 1, 1], [1, 2, 2], [1, 2, 1, 1], [1, 1, 2, 1], [1, 1, 1, 2]]

    We can do the same thing with an outer constraint::

        sage: Compositions(5, max_slope=1, min_slope=-2, min_length=2, max_length=4, outer=[2,5,2]).list()
        [[2, 3], [2, 2, 1], [2, 1, 2], [1, 2, 2]]

    However, providing incoherent constraints may yield strange
    results. It is up to the user to ensure that the inner and outer
    compositions themselves satisfy the parts and slope constraints.

    Note that if you specify ``min_part=0``, then the objects produced may
    have parts equal to zero. This violates the internal assumptions
    that the composition class makes. Use at your own risk, or
    preferably consider using ``IntegerVectors`` instead::

        sage: Compositions(2, length=3, min_part=0).list()
        doctest:...: RuntimeWarning: Currently, setting min_part=0 produces Composition objects which violate internal assumptions.  Calling methods on these objects may produce errors or WRONG results!
        [[2, 0, 0], [1, 1, 0], [1, 0, 1], [0, 2, 0], [0, 1, 1], [0, 0, 2]]

        sage: list(IntegerVectors(2, 3))
        [[2, 0, 0], [1, 1, 0], [1, 0, 1], [0, 2, 0], [0, 1, 1], [0, 0, 2]]

    The generation algorithm is constant amortized time, and handled
    by the generic tool :class:`IntegerListsLex`.

    TESTS::

        sage: C = Compositions(4, length=2)
        sage: C == loads(dumps(C))
        True

        sage: Compositions(6, min_part=2, length=3)
        Compositions of the integer 6 satisfying constraints length=3, min_part=2

        sage: [2, 1] in Compositions(3, length=2)
        True
        sage: [2,1,2] in Compositions(5, min_part=1)
        True
        sage: [2,1,2] in Compositions(5, min_part=2)
        False

        sage: Compositions(4, length=2).cardinality()
        3
        sage: Compositions(4, min_length=2).cardinality()
        7
        sage: Compositions(4, max_length=2).cardinality()
        4
        sage: Compositions(4, max_part=2).cardinality()
        5
        sage: Compositions(4, min_part=2).cardinality()
        2
        sage: Compositions(4, outer=[3,1,2]).cardinality()
        3

        sage: Compositions(4, length=2).list()
        [[3, 1], [2, 2], [1, 3]]
        sage: Compositions(4, min_length=2).list()
        [[3, 1], [2, 2], [2, 1, 1], [1, 3], [1, 2, 1], [1, 1, 2], [1, 1, 1, 1]]
        sage: Compositions(4, max_length=2).list()
        [[4], [3, 1], [2, 2], [1, 3]]
        sage: Compositions(4, max_part=2).list()
        [[2, 2], [2, 1, 1], [1, 2, 1], [1, 1, 2], [1, 1, 1, 1]]
        sage: Compositions(4, min_part=2).list()
        [[4], [2, 2]]
        sage: Compositions(4, outer=[3,1,2]).list()
        [[3, 1], [2, 1, 1], [1, 1, 2]]
        sage: Compositions(3, outer = Composition([3,2])).list()
        [[3], [2, 1], [1, 2]]
        sage: Compositions(4, outer=[1,oo,1]).list()
        [[1, 3], [1, 2, 1]]
        sage: Compositions(4, inner=[1,1,1]).list()
        [[2, 1, 1], [1, 2, 1], [1, 1, 2], [1, 1, 1, 1]]
        sage: Compositions(4, inner=Composition([1,2])).list()
        [[2, 2], [1, 3], [1, 2, 1]]
        sage: Compositions(4, min_slope=0).list()
        [[4], [2, 2], [1, 3], [1, 1, 2], [1, 1, 1, 1]]
        sage: Compositions(4, min_slope=-1, max_slope=1).list()
        [[4], [2, 2], [2, 1, 1], [1, 2, 1], [1, 1, 2], [1, 1, 1, 1]]
        sage: Compositions(5, max_slope=1, min_slope=-2, min_length=2, max_length=4).list()
        [[3, 2], [3, 1, 1], [2, 3], [2, 2, 1], [2, 1, 2], [2, 1, 1, 1], [1, 2, 2], [1, 2, 1, 1], [1, 1, 2, 1], [1, 1, 1, 2]]
        sage: Compositions(5, max_slope=1, min_slope=-2, min_length=2, max_length=4, outer=[2,5,2]).list()
        [[2, 3], [2, 2, 1], [2, 1, 2], [1, 2, 2]]
    """
    @staticmethod
    def __classcall_private__(self, n=None, **kwargs):
        """
        Return the correct parent based upon the input.

        EXAMPLES::

            sage: C = Compositions(3)
            sage: C2 = Compositions(int(3))
            sage: C is C2
            True
        """
        if n is None:
            if len(kwargs) != 0:
                raise ValueError("Incorrect number of arguments")
            return Compositions_all()
        else:
            if len(kwargs) == 0:
                if isinstance(n, (int,Integer)):
                    return Compositions_n(n)
                else:
                    raise ValueError("n must be an integer")
            else:
                # FIXME: should inherit from IntegerListLex, and implement repr, or _name as a lazy attribute
                kwargs['name'] = "Compositions of the integer %s satisfying constraints %s"%(n, ", ".join( ["%s=%s"%(key, kwargs[key]) for key in sorted(kwargs.keys())] ))
                kwargs['element_class'] = Composition
                if 'min_part' not in kwargs:
                    kwargs['min_part'] = 1
                elif kwargs['min_part'] == 0:
                    from warnings import warn
                    warn("Currently, setting min_part=0 produces Composition objects which violate internal assumptions.  Calling methods on these objects may produce errors or WRONG results!", RuntimeWarning)

                if 'outer' in kwargs:
                    kwargs['ceiling'] = list(kwargs['outer'])
                    if 'max_length' in kwargs:
                        kwargs['max_length'] = min(len(kwargs['outer']), kwargs['max_length'])
                    else:
                        kwargs['max_length'] = len(kwargs['outer'])
                    del kwargs['outer']

                if 'inner' in kwargs:
                    inner = list(kwargs['inner'])
                    kwargs['floor'] = inner
                    del kwargs['inner']
                    # Should this be handled by integer lists lex?
                    if 'min_length' in kwargs:
                        kwargs['min_length'] = max(len(inner), kwargs['min_length'])
                    else:
                        kwargs['min_length'] = len(inner)
                return IntegerListsLex(n, **kwargs)

    def __init__(self, is_infinite=False):
        """
        Initialize ``self``.

        EXAMPLES::

            sage: C = Compositions()
            sage: TestSuite(C).run()
        """
        if is_infinite:
            Parent.__init__(self, category=InfiniteEnumeratedSets())
        else:
            Parent.__init__(self, category=FiniteEnumeratedSets())

    Element = Composition

    def _element_constructor_(self, lst):
        """
        Construct an element with ``self`` as parent.

        EXAMPLES::

            sage: P = Compositions()
            sage: P([3,3,1]) # indirect doctest
            [3, 3, 1]
        """
        if isinstance(lst, Composition):
            lst = list(lst)
        elt = self.element_class(self, lst)
        if elt not in self:
            raise ValueError("%s not in %s" % (elt, self))
        return elt

    def __contains__(self, x):
        """
        TESTS::

            sage: [2,1,3] in Compositions()
            True
            sage: [] in Compositions()
            True
            sage: [-2,-1] in Compositions()
            False
            sage: [0,0] in Compositions()
            True
        """
        if isinstance(x, Composition):
            return True
        elif isinstance(x, __builtin__.list):
            for i in x:
                if (not isinstance(i, (int, Integer))) and i not in ZZ:
                    return False
                if i < 0:
                    return False
            return True
        else:
            return False

    def from_descents(self, descents, nps=None):
        """
        Return a composition from the list of descents.

        INPUT:

        - ``descents`` -- an iterable

        - ``nps`` -- (default: ``None``) an integer or ``None``

        OUTPUT:

        - The composition of ``nps`` whose descents are listed in
          ``descents``, assuming that ``nps`` is not ``None`` (otherwise,
          the last element of ``descents`` is removed from ``descents``, and
          ``nps`` is set to be this last element plus 1).

        EXAMPLES::

            sage: [x-1 for x in Composition([1, 1, 3, 4, 3]).to_subset()]
            [0, 1, 4, 8]
            sage: Compositions().from_descents([1,0,4,8],12)
            [1, 1, 3, 4, 3]
            sage: Compositions().from_descents([1,0,4,8,11])
            [1, 1, 3, 4, 3]
        """
        d = [x + 1 for x in sorted(descents)]
        if nps is None:
            nps = d.pop()
        return self.from_subset(d, nps)

    def from_subset(self, S, n):
        r"""
        The composition of `n` corresponding to the subset ``S`` of
        `\{1, 2, \ldots, n-1\}` under the bijection that maps the composition
        `(i_1, i_2, \ldots, i_k)` of `n` to the subset
        `\{i_1, i_1 + i_2, i_1 + i_2 + i_3, \ldots, i_1 + \cdots + i_{k-1}\}`
        (see :meth:`Composition.to_subset`).

        INPUT:

        - ``S`` -- an iterable, a subset of `\{1, 2, \ldots, n-1\}`

        - ``n`` -- an integer

        EXAMPLES::

            sage: Compositions().from_subset([2,1,5,9], 12)
            [1, 1, 3, 4, 3]
            sage: Compositions().from_subset({2,1,5,9}, 12)
            [1, 1, 3, 4, 3]

            sage: Compositions().from_subset([], 12)
            [12]
            sage: Compositions().from_subset([], 0)
            []

        TESTS::

            sage: Compositions().from_subset([2,1,5,9],9)
            Traceback (most recent call last):
            ...
            ValueError: S (=[1, 2, 5, 9]) is not a subset of {1, ..., 8}
        """
        d = sorted(S)

        if d == []:
            if n == 0:
                return self.element_class(self, [])
            else:
                return self.element_class(self, [n])

        if n <= d[-1]:
            raise ValueError("S (=%s) is not a subset of {1, ..., %s}"
                             % (d, n - 1))
        else:
            d.append(n)

        co = [d[0]]
        for i in range(len(d) - 1):
            co.append(d[i + 1] - d[i])

        return self.element_class(self, co)

    def from_code(self, code):
        r"""
        Return the composition from its code. The code of a composition
        `I` is a list of length `\mathrm{size}(I)` consisting of 1s and
        0s such that there is a 1 wherever a new part starts.
        (Exceptional case: When the composition is empty, the code is
        ``[0]``.)

        EXAMPLES::

            sage: Composition([4,1,2,3,5]).to_code()
            [1, 0, 0, 0, 1, 1, 0, 1, 0, 0, 1, 0, 0, 0, 0]
            sage: Compositions().from_code(_)
            [4, 1, 2, 3, 5]
            sage: Composition([3,1,2,3,5]).to_code()
            [1, 0, 0, 1, 1, 0, 1, 0, 0, 1, 0, 0, 0, 0]
            sage: Compositions().from_code(_)
            [3, 1, 2, 3, 5]
        """
        if code == [0]:
            return []

        L = [x for x in range(len(code)) if code[x]==1] #the positions of the letter 1
        return self.element_class(self, [L[i]-L[i-1] for i in range(1, len(L))] + [len(code)-L[-1]])

# Allows to unpickle old constrained Compositions_constraints objects.
class Compositions_constraints(IntegerListsLex):
    def __setstate__(self, data):
        """
        TESTS::

            # This is the unpickling sequence for Compositions(4, max_part=2) in sage <= 4.1.1
            sage: pg_Compositions_constraints = unpickle_global('sage.combinat.composition', 'Compositions_constraints')
            sage: si = unpickle_newobj(pg_Compositions_constraints, ())
            sage: pg_make_integer = unpickle_global('sage.rings.integer', 'make_integer')
            sage: unpickle_build(si, {'constraints':{'max_part':pg_make_integer('2')}, 'n':pg_make_integer('4')})
            sage: si
            Integer lists of sum 4 satisfying certain constraints
            sage: si.list()
            [[2, 2], [2, 1, 1], [1, 2, 1], [1, 1, 2], [1, 1, 1, 1]]
        """
        n = data['n']
        self.__class__ = IntegerListsLex
        constraints = {'min_part' : 1,
                       'element_class' : Composition}
        constraints.update(data['constraints'])
        self.__init__(n, **constraints)

class Compositions_all(Compositions):
    """
    Class of all compositions.
    """
    def __init__(self):
        """
        Initialize ``self``.

        TESTS::

            sage: C = Compositions()
            sage: TestSuite(C).run()
        """
        Compositions.__init__(self, True)

    def _repr_(self):
        """
        Return a string representation of ``self``.

        TESTS::

            sage: repr(Compositions())
            'Compositions of non-negative integers'
        """
        return "Compositions of non-negative integers"

    def subset(self, size=None):
        """
        Return the set of compositions of the given size.

        EXAMPLES::

            sage: C = Compositions()
            sage: C.subset(4)
            Compositions of 4
            sage: C.subset(size=3)
            Compositions of 3
        """
        if size is None:
            return self
        return Compositions(size)

    def __iter__(self):
        """
        Iterate over all compositions.

        TESTS::

            sage: C = Compositions()
            sage: it = C.__iter__()
            sage: [next(it) for i in range(10)]
            [[], [1], [1, 1], [2], [1, 1, 1], [1, 2], [2, 1], [3], [1, 1, 1, 1], [1, 1, 2]]
        """
        n = 0
        while True:
            for c in Compositions(n):
                yield self.element_class(self, list(c))
            n += 1

class Compositions_n(Compositions):
    """
    Class of compositions of a fixed `n`.
    """
    @staticmethod
    def __classcall_private__(cls, n):
        """
        Standardize input to ensure a unique representation.

        EXAMPLES::

            sage: C = Compositions(5)
            sage: C2 = Compositions(int(5))
            sage: C3 = Compositions(ZZ(5))
            sage: C is C2
            True
            sage: C is C3
            True
        """
        return super(Compositions_n, cls).__classcall__(cls, Integer(n))

    def __init__(self, n):
        """
        TESTS::

            sage: C = Compositions(3)
            sage: C == loads(dumps(C))
            True
            sage: TestSuite(C).run()
        """
        self.n = n
        Compositions.__init__(self, False)

    def _repr_(self):
        """
        Return a string representation of ``self``.

        TESTS::

            sage: repr(Compositions(3))
            'Compositions of 3'
        """
        return "Compositions of %s"%self.n

    def __contains__(self, x):
        """
        TESTS::

            sage: [2,1,3] in Compositions(6)
            True
            sage: [2,1,2] in Compositions(6)
            False
            sage: [] in Compositions(0)
            True
            sage: [0] in Compositions(0)
            True
        """
        return x in Compositions() and sum(x) == self.n

    def cardinality(self):
        """
        Return the number of compositions of `n`.

        TESTS::

            sage: Compositions(3).cardinality()
            4
            sage: Compositions(0).cardinality()
            1
        """
        if self.n >= 1:
            return 2**(self.n-1)
        elif self.n == 0:
            return 1
        else:
            return 0

    def random_element(self):
        r"""
        Return a random ``Composition`` with uniform probability.

        This method generates a random binary word starting with a 1
        and then uses the bijection between compositions and their code.

        EXAMPLES::

            sage: Compositions(5).random_element() # random
            [2, 1, 1, 1]
            sage: Compositions(0).random_element()
            []
            sage: Compositions(1).random_element()
            [1]

        TESTS::

            sage: all([Compositions(10).random_element() in Compositions(10) for i in range(20)])
            True
        """
        from sage.misc.prandom import choice

        if self.n == 0:
            return Compositions()([])
        return Compositions().from_code([1] + [choice([0,1]) for _ in range(self.n - 1)])

    def __iter__(self):
        """
        Iterate over the compositions of `n`.

        TESTS::

            sage: Compositions(4).list()
            [[1, 1, 1, 1], [1, 1, 2], [1, 2, 1], [1, 3], [2, 1, 1], [2, 2], [3, 1], [4]]
            sage: Compositions(0).list()
            [[]]
        """
        if self.n == 0:
            yield self.element_class(self, [])
            return

        for i in range(1,self.n+1):
            for c in Compositions_n(self.n-i):
                yield self.element_class(self, [i]+list(c))

from sage.structure.sage_object import register_unpickle_override
register_unpickle_override('sage.combinat.composition', 'Composition_class', Composition)
<|MERGE_RESOLUTION|>--- conflicted
+++ resolved
@@ -157,24 +157,6 @@
         else:
             return Compositions()(co)
 
-<<<<<<< HEAD
-=======
-    def __init__(self, parent, lst):
-        """
-        Initialize ``self``.
-
-        EXAMPLES::
-
-            sage: C = Composition([3,1,2])
-            sage: TestSuite(C).run()
-        """
-        lst = [Integer(u) for u in lst]
-        if not all(u >= 0 for u in lst):
-            raise ValueError("elements must be nonnegative integers")
-        CombinatorialObject.__init__(self, lst)
-        Element.__init__(self, parent)
-
->>>>>>> 4b74be4e
     def _ascii_art_(self):
         """
         TESTS::
@@ -1586,7 +1568,7 @@
             return Compositions_all()
         else:
             if len(kwargs) == 0:
-                if isinstance(n, (int,Integer)):
+                if isinstance(n, (int, Integer)):
                     return Compositions_n(n)
                 else:
                     raise ValueError("n must be an integer")
