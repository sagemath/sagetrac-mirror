r"""
Frieze Patterns

This implements the original frieze patterns due to Conway and Coxeter.
Such a frieze pattern is considered as a sequence of nonnegative
integers following [CoCo1]_ and [CoCo2]_ using
:class:`sage.combinat.path_tableaux.path_tableau`.

AUTHORS:

- Bruce Westbury (2019): initial version
"""
# ****************************************************************************
#       Copyright (C) 2019 Bruce Westbury <bruce.westbury@gmail.com>,
#
# This program is free software: you can redistribute it and/or modify
# it under the terms of the GNU General Public License as published by
# the Free Software Foundation, either version 2 of the License, or
# (at your option) any later version.
#                  https://www.gnu.org/licenses/
# ****************************************************************************

from sage.misc.inherit_comparison import InheritComparisonClasscallMetaclass
from sage.structure.parent import Parent
from sage.categories.sets_cat import Sets
from sage.combinat.path_tableaux.path_tableau import PathTableau, PathTableaux, CylindricalDiagram
from sage.categories.fields import Fields
from sage.rings.all import QQ, ZZ


class FriezePattern(PathTableau, metaclass=InheritComparisonClasscallMetaclass):
<<<<<<< HEAD
    """
=======
    r"""
>>>>>>> 2e8cf09c
    A frieze pattern.

    We encode a frieze pattern as a sequence in a fixed ground field.

    INPUT:

    - ``fp`` -- a sequence of elements of ``field``
    - ``field`` -- (default: ``QQ``) the ground field

    EXAMPLES::

        sage: t = path_tableaux.FriezePattern([1,2,1,2,3,1])
        sage: path_tableaux.CylindricalDiagram(t)
        [0, 1, 2, 1, 2, 3, 1, 0]
        [ , 0, 1, 1, 3, 5, 2, 1, 0]
        [ ,  , 0, 1, 4, 7, 3, 2, 1, 0]
        [ ,  ,  , 0, 1, 2, 1, 1, 1, 1, 0]
        [ ,  ,  ,  , 0, 1, 1, 2, 3, 4, 1, 0]
        [ ,  ,  ,  ,  , 0, 1, 3, 5, 7, 2, 1, 0]
        [ ,  ,  ,  ,  ,  , 0, 1, 2, 3, 1, 1, 1, 0]
        [ ,  ,  ,  ,  ,  ,  , 0, 1, 2, 1, 2, 3, 1, 0]

        sage: TestSuite(t).run()

        sage: t = path_tableaux.FriezePattern([1,2,7,5,3,7,4,1])
        sage: path_tableaux.CylindricalDiagram(t)
        [0, 1, 2, 7, 5, 3, 7, 4, 1, 0]
        [ , 0, 1, 4, 3, 2, 5, 3, 1, 1, 0]
        [ ,  , 0, 1, 1, 1, 3, 2, 1, 2, 1, 0]
        [ ,  ,  , 0, 1, 2, 7, 5, 3, 7, 4, 1, 0]
        [ ,  ,  ,  , 0, 1, 4, 3, 2, 5, 3, 1, 1, 0]
        [ ,  ,  ,  ,  , 0, 1, 1, 1, 3, 2, 1, 2, 1, 0]
        [ ,  ,  ,  ,  ,  , 0, 1, 2, 7, 5, 3, 7, 4, 1, 0]
        [ ,  ,  ,  ,  ,  ,  , 0, 1, 4, 3, 2, 5, 3, 1, 1, 0]
        [ ,  ,  ,  ,  ,  ,  ,  , 0, 1, 1, 1, 3, 2, 1, 2, 1, 0]
        [ ,  ,  ,  ,  ,  ,  ,  ,  , 0, 1, 2, 7, 5, 3, 7, 4, 1, 0]

         sage: TestSuite(t).run()

        sage: t = path_tableaux.FriezePattern([1,3,4,5,1])
        sage: path_tableaux.CylindricalDiagram(t)
        [  0,   1,   3,   4,   5,   1,   0]
        [   ,   0,   1, 5/3, 7/3, 2/3,   1,   0]
        [   ,    ,   0,   1,   2,   1,   3,   1,   0]
        [   ,    ,    ,   0,   1,   1,   4, 5/3,   1,   0]
        [   ,    ,    ,    ,   0,   1,   5, 7/3,   2,   1,   0]
        [   ,    ,    ,    ,    ,   0,   1, 2/3,   1,   1,   1,   0]
        [   ,    ,    ,    ,    ,    ,   0,   1,   3,   4,   5,   1,   0]

        sage: TestSuite(t).run()

    This constructs the examples from [HJ18]_::

        sage: K.<sqrt3> = NumberField(x^2-3)
        sage: t = path_tableaux.FriezePattern([1,sqrt3,2,sqrt3,1,1], field=K)
        sage: path_tableaux.CylindricalDiagram(t)
        [        0,         1,     sqrt3,         2,     sqrt3,         1,         1,         0]
        [         ,         0,         1,     sqrt3,         2,     sqrt3, sqrt3 + 1,         1,         0]
        [         ,          ,         0,         1,     sqrt3,         2, sqrt3 + 2,     sqrt3,         1,         0]
        [         ,          ,          ,         0,         1,     sqrt3, sqrt3 + 2,         2,     sqrt3,         1,         0]
        [         ,          ,          ,          ,         0,         1, sqrt3 + 1,     sqrt3,         2,     sqrt3,         1,         0]
        [         ,          ,          ,          ,          ,         0,         1,         1,     sqrt3,         2,     sqrt3,         1,         0]
        [         ,          ,          ,          ,          ,          ,         0,         1, sqrt3 + 1, sqrt3 + 2, sqrt3 + 2, sqrt3 + 1,         1,         0]
        [         ,          ,          ,          ,          ,          ,          ,         0,         1,     sqrt3,         2,     sqrt3,         1,         1,         0]

        sage: TestSuite(t).run()

        sage: K.<sqrt2> = NumberField(x^2-2)
        sage: t = path_tableaux.FriezePattern([1,sqrt2,1,sqrt2,3,2*sqrt2,5,3*sqrt2,1], field=K)
        sage: path_tableaux.CylindricalDiagram(t)
        [      0,       1,   sqrt2,       1,   sqrt2,       3, 2*sqrt2,       5, 3*sqrt2,       1,       0]
        [       ,       0,       1,   sqrt2,       3, 5*sqrt2,       7, 9*sqrt2,      11, 2*sqrt2,       1,       0]
        [       ,        ,       0,       1, 2*sqrt2,       7, 5*sqrt2,      13, 8*sqrt2,       3,   sqrt2,       1,       0]
        [       ,        ,        ,       0,       1, 2*sqrt2,       3, 4*sqrt2,       5,   sqrt2,       1,   sqrt2,       1,       0]
        [       ,        ,        ,        ,       0,       1,   sqrt2,       3, 2*sqrt2,       1,   sqrt2,       3, 2*sqrt2,       1,       0]
        [       ,        ,        ,        ,        ,       0,       1, 2*sqrt2,       3,   sqrt2,       3, 5*sqrt2,       7, 2*sqrt2,       1,       0]
        [       ,        ,        ,        ,        ,        ,       0,       1,   sqrt2,       1, 2*sqrt2,       7, 5*sqrt2,       3,   sqrt2,       1,       0]
        [       ,        ,        ,        ,        ,        ,        ,       0,       1,   sqrt2,       5, 9*sqrt2,      13, 4*sqrt2,       3, 2*sqrt2,       1,       0]
        [       ,        ,        ,        ,        ,        ,        ,        ,       0,       1, 3*sqrt2,      11, 8*sqrt2,       5, 2*sqrt2,       3,   sqrt2,       1,       0]
        [       ,        ,        ,        ,        ,        ,        ,        ,        ,       0,       1, 2*sqrt2,       3,   sqrt2,       1,   sqrt2,       1,   sqrt2,       1,       0]
        [       ,        ,        ,        ,        ,        ,        ,        ,        ,        ,       0,       1,   sqrt2,       1,   sqrt2,       3, 2*sqrt2,       5, 3*sqrt2,       1,       0]

        sage: TestSuite(t).run()
    """
    @staticmethod
    def __classcall_private__(cls, fp, field=QQ):
        r"""
        This is the preprocessing for creating friezes.

        EXAMPLES::

            sage: path_tableaux.FriezePattern([1,2,1,2,3,1])
            [1, 2, 1, 2, 3, 1]

        TESTS::

            sage: path_tableaux.FriezePattern(2)
            Traceback (most recent call last):
            ...
            ValueError: invalid input 2

            sage: K.<sqrt3> = NumberField(x^2-3)
            sage: t = path_tableaux.FriezePattern([1,sqrt3,2,sqrt3,1,1])
            Traceback (most recent call last):
            ...
            ValueError: [1, sqrt3, 2, sqrt3, 1, 1] is not a sequence in the field Rational Field

            sage: path_tableaux.FriezePattern([1,2,1,2,3,1],field=Integers())
            Traceback (most recent call last):
            ...
            ValueError: Integer Ring must be a field
        """
        if field not in Fields:
            raise ValueError(f"{field} must be a field")

        if isinstance(fp, (list, tuple)):
            try:
                fp = [field(a) for a in fp]
            except TypeError:
                raise ValueError(f"{fp} is not a sequence in the field {field}")
        else:
            raise ValueError(f"invalid input {fp}")

        fp.insert(0, field(0))
        fp.append(field(0))
        return FriezePatterns(field)(tuple(fp))

    def check(self):
        r"""
        Check that ``self`` is a valid frieze pattern.

        TESTS::

            sage: path_tableaux.FriezePattern([1,2,1,2,3,1]) # indirect test
            [1, 2, 1, 2, 3, 1]
        """
        # Nothing to check
        pass

    def _repr_(self):
        r"""
        Return the string representation of ``self``.

        This removes the leading and trailing zero.

        TESTS::

            sage: t = path_tableaux.FriezePattern([1,2,1,2,3,1])
            sage: repr(t) == t._repr_() # indirect test
            True
        """
        return repr(self[1:-1])

    def local_rule(self, i):
        r"""
        Return the `i`-th local rule on ``self``.

        This interprets ``self`` as a list of objects. This method first takes
        the list of objects of length three consisting of the `(i-1)`-st,
        `i`-th and `(i+1)`-term and applies the rule. It then replaces
        the `i`-th object  by the object returned by the rule.

        EXAMPLES::

            sage: t = path_tableaux.FriezePattern([1,2,1,2,3,1])
            sage: t.local_rule(3)
            [1, 2, 5, 2, 3, 1]

            sage: t = path_tableaux.FriezePattern([1,2,1,2,3,1])
            sage: t.local_rule(0)
            Traceback (most recent call last):
            ...
            ValueError: 0 is not a valid integer
        """
        def _rule(x):
            """
            This is the rule on a sequence of three scalars.
            """
            return (x[0] * x[2] + 1) / x[1]

        if not (0 < i < len(self) - 1):
            raise ValueError(f"{i} is not a valid integer")

        with self.clone() as result:
            result[i] = _rule(self[i-1:i+2])

        return result

    def is_skew(self):
        r"""
        Return ``True`` if ``self`` is skew and ``False`` if not.

        EXAMPLES::

            sage: path_tableaux.FriezePattern([1,2,1,2,3,1]).is_skew()
            False

            sage: path_tableaux.FriezePattern([2,2,1,2,3,1]).is_skew()
            True
        """
        return self[1] != 1

    def width(self):
        r"""
        Return the width of ``self``.

        If the first and last terms of ``self`` are 1 then this is the
        length of ``self`` plus two and otherwise is undefined.

        EXAMPLES::

            sage: path_tableaux.FriezePattern([1,2,1,2,3,1]).width()
            8

            sage: path_tableaux.FriezePattern([1,2,1,2,3,4]).width() is None
            True
        """
        if self[1] == 1 and self[-2] == 1:
            return len(self)
        else:
            return None

    def is_positive(self):
        r"""
        Return ``True`` if all elements of ``self`` are positive.

        This implies that all entries of ``CylindricalDiagram(self)``
        are positive.

        .. WARNING::

            There are orders on all fields. These may not be ordered fields
            as they may not be compatible with the field operations. This
            method is intended to be used with ordered fields only.

        EXAMPLES::

            sage: path_tableaux.FriezePattern([1,2,7,5,3,7,4,1]).is_positive()
            True

            sage: path_tableaux.FriezePattern([1,-3,4,5,1]).is_positive()
            False

            sage: K.<sqrt3> = NumberField(x^2-3)
            sage: path_tableaux.FriezePattern([1,sqrt3,1],K).is_positive()
            True
        """
        return all(a > 0 for a in self[1:-1])

    def is_integral(self):
        r"""
        Return ``True`` if all entries of the frieze pattern are
        positive integers.

        EXAMPLES::

            sage: path_tableaux.FriezePattern([1,2,7,5,3,7,4,1]).is_integral()
            True

            sage: path_tableaux.FriezePattern([1,3,4,5,1]).is_integral()
            False
        """
        n = len(self)
        cd = CylindricalDiagram(self).diagram
        return all(all(k in ZZ for k in a[i+1:n+i-2]) for i, a in enumerate(cd))

    def triangulation(self):
        r"""
        Plot a regular polygon with some diagonals.

        If ``self`` is positive and integral then this will be a triangulation.

        .. PLOT::
            :width: 400 px

            G = path_tableaux.FriezePattern([1,2,7,5,3,7,4,1]).triangulation()
            sphinx_plot(G)

        EXAMPLES::

            sage: path_tableaux.FriezePattern([1,2,7,5,3,7,4,1]).triangulation()
            Graphics object consisting of 25 graphics primitives

            sage: path_tableaux.FriezePattern([1,2,1/7,5,3]).triangulation()
            Graphics object consisting of 12 graphics primitives

            sage: K.<sqrt2> = NumberField(x^2-2)
            sage: path_tableaux.FriezePattern([1,sqrt2,1,sqrt2,3,2*sqrt2,5,3*sqrt2,1], field=K).triangulation()
            Graphics object consisting of 24 graphics primitives
        """
        n = len(self)-1
        cd = CylindricalDiagram(self).diagram
        from sage.plot.plot import Graphics
        from sage.plot.line import line
        from sage.plot.text import text
        from sage.functions.trig import sin, cos
        from sage.all import pi
        G = Graphics()
        G.set_aspect_ratio(1.0)

        vt = [(cos(2*theta*pi/(n)), sin(2*theta*pi/(n)))
              for theta in range(n+1)]
        for i, p in enumerate(vt):
            G += text(str(i), [1.05*p[0], 1.05*p[1]])

        for i, r in enumerate(cd):
            for j, a in enumerate(r[:n]):
                if a == 1:
                    G += line([vt[i], vt[j]])

        G.axes(False)
        return G

    def plot(self, model='UHP'):
        r"""
        Plot the frieze as an ideal hyperbolic polygon.

        This is only defined up to isometry of the hyperbolic plane.

        We are identifying the boundary of the hyperbolic plane with the
        real projective line.

        The option ``model`` must be one of

        * ``'UHP'`` - (default) for the upper half plane model
        * ``'PD'`` - for the Poincare disk model
        * ``'KM'`` - for the Klein model

        The hyperboloid model is not an option as this does not implement
        boundary points.

        .. PLOT::
            :width: 400 px

            t = path_tableaux.FriezePattern([1,2,7,5,3,7,4,1])
            sphinx_plot(t.plot())

        EXAMPLES::

            sage: t = path_tableaux.FriezePattern([1,2,7,5,3,7,4,1])
            sage: t.plot()
            Graphics object consisting of 18 graphics primitives

            sage: t.plot(model='UHP')
            Graphics object consisting of 18 graphics primitives

            sage: t.plot(model='PD')
            Traceback (most recent call last):
            ...
            TypeError: '>' not supported between instances of 'NotANumber' and 'Pi'
            sage: t.plot(model='KM')
            Graphics object consisting of 18 graphics primitives
        """
        from sage.geometry.hyperbolic_space.hyperbolic_interface import HyperbolicPlane
        from sage.plot.plot import Graphics
        models = {
                'UHP': HyperbolicPlane().UHP(),
                'PD': HyperbolicPlane().PD(),
                'KM': HyperbolicPlane().KM(),
                }
        if model not in models:
            raise ValueError(f"{model} must be one of ``UHP``, ``PD``, ``KM``")
        M = models[model]

        U = HyperbolicPlane().UHP()
        cd = CylindricalDiagram(self).diagram
        num = cd[0][:-1]
        den = cd[1][2:]
        vt = [M(U.get_point(x / (x+y))) for x, y in zip(num, den)]
        gd = [M.get_geodesic(vt[i-1], vt[i]) for i in range(len(vt))]
        return sum([a.plot() for a in gd], Graphics()).plot()

    def change_ring(self, R):
        r"""
        Return ``self`` as a frieze pattern with coefficients in ``R``
        assuming there is a canonical coerce map from the base ring of ``self``
        to ``R``.

        EXAMPLES::

            sage: path_tableaux.FriezePattern([1,2,7,5,3,7,4,1]).change_ring(RealField())
            [0.000000000000000, 1.00000000000000, ... 4.00000000000000, 1.00000000000000, 0.000000000000000]

            sage: path_tableaux.FriezePattern([1,2,7,5,3,7,4,1]).change_ring(GF(7))
            Traceback (most recent call last):
            ...
            TypeError: no base extension defined
        """
        if R.has_coerce_map_from(self.parent().base_ring()):
            return FriezePattern(list(self), field=R)
        else:
            raise TypeError("no base extension defined")


class FriezePatterns(PathTableaux):
    """
    The set of all frieze patterns.

    EXAMPLES::

        sage: P = path_tableaux.FriezePatterns(QQ)
        sage: fp = P((1, 1, 1))
        sage: fp
        [1]
        sage: path_tableaux.CylindricalDiagram(fp)
        [1, 1, 1]
        [ , 1, 2, 1]
        [ ,  , 1, 1, 1]
    """
    def __init__(self, field):
        r"""
        Initialize ``self``.

        TESTS::

            sage: P = path_tableaux.FriezePatterns(QQ)
            sage: TestSuite(P).run()
        """
        Parent.__init__(self, base=field, category=Sets())

    def _an_element_(self):
        """
        Return an element of ``self``.

        EXAMPLES::

            sage: path_tableaux.FriezePatterns(QQ)._an_element_()
            [1, 1, 1]
        """
        return FriezePattern((1, 1, 1))

    Element = FriezePattern<|MERGE_RESOLUTION|>--- conflicted
+++ resolved
@@ -29,11 +29,7 @@
 
 
 class FriezePattern(PathTableau, metaclass=InheritComparisonClasscallMetaclass):
-<<<<<<< HEAD
-    """
-=======
     r"""
->>>>>>> 2e8cf09c
     A frieze pattern.
 
     We encode a frieze pattern as a sequence in a fixed ground field.
