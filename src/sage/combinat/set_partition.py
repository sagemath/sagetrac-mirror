--- conflicted
+++ resolved
@@ -313,8 +313,6 @@
         """
         return self.__eq__(y) or self.__gt__(y)
 
-<<<<<<< HEAD
-=======
     def __cmp__(self, y):
         """
         Return the result of ``cmp``.
@@ -337,7 +335,6 @@
             return 1
         return 0
 
->>>>>>> 12622621
     def __mul__(self, other):
         r"""
         The product of the set partitions ``self`` and ``other``.
@@ -396,8 +393,6 @@
 
     inf = __mul__
 
-    inf = __mul__
-
     def _repr_(self):
         """
         Return a string representation of ``self``.
@@ -452,48 +447,6 @@
             inters = Set(filter(lambda x: x.intersection(p) != Set([]), list(res)))
             res = res.difference(inters).union(_set_union(inters))
         return SetPartition(res)
-
-    def pipe(self, other):
-        r"""
-        Return the pipe of the set partitions ``self`` and ``other``.
-
-        The pipe of two set partitions is defined as follows:
-
-        For any integer `k` and any subset `I` of `\ZZ`, let `I + k`
-        denote the subset of `\ZZ` obtained by adding `k` to every
-        element of `k`.
-
-        If `B` and `C` are set partitions of `[n]` and `[m]`,
-        respectively, then the pipe of `B` and `C` is defined as the
-        set partition
-
-        .. MATH::
-
-            \{ B_1, B_2, \ldots, B_b,
-            C_1 + n, C_2 + n, \ldots, C_c + n \}
-
-        of `[n+m]`, where `B = \{ B_1, B_2, \ldots, B_b \}` and
-        `C = \{ C_1, C_2, \ldots, C_c \}`. This pipe is denoted by
-        `B | C`.
-
-        EXAMPLES::
-
-            sage: SetPartition([[1,3],[2,4]]).pipe(SetPartition([[1,3],[2]]))
-            {{1, 3}, {2, 4}, {5, 7}, {6}}
-            sage: SetPartition([]).pipe(SetPartition([[1,2],[3,5],[4]]))
-            {{1, 2}, {3, 5}, {4}}
-            sage: SetPartition([[1,2],[3,5],[4]]).pipe(SetPartition([]))
-            {{1, 2}, {3, 5}, {4}}
-            sage: SetPartition([[1,2],[3]]).pipe(SetPartition([[1]]))
-            {{1, 2}, {3}, {4}}
-        """
-        # Note: GIGO if self and other are not standard.
-        parts = list(self)
-        n = self.base_set_cardinality()
-        for newpart in other:
-            raised_newpart = Set([i + n for i in newpart])
-            parts.append(raised_newpart)
-        return SetPartition(parts)
 
     def pipe(self, other):
         r"""
@@ -888,12 +841,7 @@
             [{}]
         """
         L = [SetPartitions(part) for part in self]
-<<<<<<< HEAD
-        P = self.parent()
-        return [self.__class__(P, sum(map(list, x), [])) for x in CartesianProduct(*L)]
-=======
         return [SetPartition(sum(map(list, x), [])) for x in CartesianProduct(*L)]
->>>>>>> 12622621
 
     def coarsenings(self):
         """
@@ -913,10 +861,6 @@
             [{}]
         """
         SP = SetPartitions(len(self))
-<<<<<<< HEAD
-        P = self.parent()
-=======
->>>>>>> 12622621
         def union(s):
             # Return the partition obtained by combining, for every
             # part of s, those parts of self which are indexed by
@@ -928,11 +872,7 @@
                     cur = cur.union(self[i-1]) # -1 for indexing
                 ret.append(cur)
             return ret
-<<<<<<< HEAD
-        return [self.__class__(P, union(s)) for s in SP]
-=======
         return [SetPartition(union(s)) for s in SP]
->>>>>>> 12622621
 
     def strict_coarsenings(self):
         r"""
@@ -1113,11 +1053,7 @@
                 return s
             if isinstance(s.parent(), SetPartitions):
                 return self.element_class(self, list(s))
-<<<<<<< HEAD
-            raise ValueError("Cannot convert %s into an element of %s"%(s, self))
-=======
             raise ValueError("cannot convert %s into an element of %s"%(s, self))
->>>>>>> 12622621
         return self.element_class(self, s)
 
     Element = SetPartition
