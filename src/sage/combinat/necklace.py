--- conflicted
+++ resolved
@@ -257,17 +257,11 @@
         """
         if not self._content:
             return
-<<<<<<< HEAD
-        for z in _sfc(self.e):
-            yield [x+1 for x in z]
-=======
         k = 0
         while not self._content[k]: # == 0
             k = k+1
         for z in _sfc(self._content[k:]):
             yield map(lambda x: x+1+k, z)
->>>>>>> b5ffd7c7
-
 
 
 ##############################
