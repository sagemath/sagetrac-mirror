r"""
Diagram and Partition Algebras

AUTHORS:

- Mike Hansen (2007): Initial version
- Stephen Doty, Aaron Lauve, George H. Seelinger (2012): Implementation of
  partition, Brauer, Temperley--Lieb, and ideal partition algebras
- Stephen Doty, Aaron Lauve, George H. Seelinger (2015): Implementation of
  ``*Diagram`` classes and other methods to improve diagram algebras.
- Mike Zabrocki (2018): Implementation of individual element diagram classes
- Aaron Lauve, Mike Zabrocki (2018): Implementation of orbit basis for Partition algebra.
"""

#*****************************************************************************
#  Copyright (C) 2007 Mike Hansen <mhansen@gmail.com>,
#                2012 Stephen Doty <doty@math.luc.edu>,
#                     Aaron Lauve <lauve@math.luc.edu>,
#                     George H. Seelinger <ghseeli@gmail.com>
#
#  Distributed under the terms of the GNU General Public License (GPL)
#                  http://www.gnu.org/licenses/
#****************************************************************************
# python3
from __future__ import division
from six.moves import range

from sage.categories.associative_algebras import AssociativeAlgebras
from sage.categories.finite_enumerated_sets import FiniteEnumeratedSets
from sage.arith.power import generic_power
from sage.combinat.free_module import CombinatorialFreeModule
from sage.structure.parent import Parent
from sage.structure.unique_representation import UniqueRepresentation
from sage.combinat.combinat import bell_number, catalan_number
from sage.structure.global_options import GlobalOptions
from sage.combinat.combinat_cython import set_partition_iterator, perfect_matchings_iterator
from sage.combinat.set_partition import SetPartitions, AbstractSetPartition
from sage.combinat.symmetric_group_algebra import SymmetricGroupAlgebra_n
from sage.combinat.permutation import Permutations
from sage.combinat.subset import Subsets
from sage.graphs.graph import Graph
from sage.misc.cachefunc import cached_method
from sage.misc.lazy_attribute import lazy_attribute
from sage.misc.flatten import flatten
from sage.misc.misc_c import prod
from sage.rings.all import ZZ, QQ
<<<<<<< HEAD
from sage.functions.other import ceil
=======
from sage.functions.other import ceil, factorial, binomial
>>>>>>> df9f5dc8

import itertools


def partition_diagrams(k):
    r"""
    Return a generator of all partition diagrams of order ``k``.

    A partition diagram of order `k \in \ZZ` to is a set partition of
    `\{1, \ldots, k, -1, \ldots, -k\}`. If we have `k - 1/2 \in ZZ`, then
    a partition diagram of order `k \in 1/2 \ZZ` is a set partition of
    `\{1, \ldots, k+1/2, -1, \ldots, -(k+1/2)\}` with `k+1/2` and `-(k+1/2)`
    in the same block. See [HR2005]_.

    INPUT:

    - ``k`` -- the order of the partition diagrams

    EXAMPLES::

        sage: import sage.combinat.diagram_algebras as da
        sage: [SetPartition(p) for p in da.partition_diagrams(2)]
        [{{-2, -1, 1, 2}},
         {{-2, 1, 2}, {-1}},
         {{-2}, {-1, 1, 2}},
         {{-2, -1}, {1, 2}},
         {{-2}, {-1}, {1, 2}},
         {{-2, -1, 1}, {2}},
         {{-2, 1}, {-1, 2}},
         {{-2, 1}, {-1}, {2}},
         {{-2, 2}, {-1, 1}},
         {{-2, -1, 2}, {1}},
         {{-2, 2}, {-1}, {1}},
         {{-2}, {-1, 1}, {2}},
         {{-2}, {-1, 2}, {1}},
         {{-2, -1}, {1}, {2}},
         {{-2}, {-1}, {1}, {2}}]
        sage: [SetPartition(p) for p in da.partition_diagrams(3/2)]
        [{{-2, -1, 1, 2}},
         {{-2, 1, 2}, {-1}},
         {{-2, 2}, {-1, 1}},
         {{-2, -1, 2}, {1}},
         {{-2, 2}, {-1}, {1}}]
    """
    if k in ZZ:
        S = set_partition_iterator(list(range(1, k+1)) + list(range(-k,0)))
        for p in S:
            yield p
    elif k + ZZ(1)/ZZ(2) in ZZ: # Else k in 1/2 ZZ
        k = ZZ(k + ZZ(1) / ZZ(2))
        S = set_partition_iterator(list(range(1, k+1)) + list(range(-k+1,0)))
        for p in S:
            yield [b + [-k] if k in b else b for b in p]
    else:
        raise ValueError("argument %s must be a half-integer"%k)

def brauer_diagrams(k):
    r"""
    Return a generator of all Brauer diagrams of order ``k``.

    A Brauer diagram of order `k` is a partition diagram of order `k`
    with block size 2.

    INPUT:

     - ``k`` -- the order of the Brauer diagrams

    EXAMPLES::

        sage: import sage.combinat.diagram_algebras as da
        sage: [SetPartition(p) for p in da.brauer_diagrams(2)]
        [{{-2, -1}, {1, 2}}, {{-2, 1}, {-1, 2}}, {{-2, 2}, {-1, 1}}]
        sage: [SetPartition(p) for p in da.brauer_diagrams(5/2)]
        [{{-3, 3}, {-2, -1}, {1, 2}},
         {{-3, 3}, {-2, 1}, {-1, 2}},
         {{-3, 3}, {-2, 2}, {-1, 1}}]
    """
    if k in ZZ:
<<<<<<< HEAD
        s = list(range(1,k+1)) + list(range(-k,0))
        for p in perfect_matchings_iterator(k):
            yield [(s[a],s[b]) for a,b in p]
=======
        k = ZZ(k)
        S = PerfectMatchings(list(range(1,k+1)) + list(range(-k,0)))
        for p in S:
            yield list(p)
>>>>>>> df9f5dc8
    elif k + ZZ(1) / ZZ(2) in ZZ: # Else k in 1/2 ZZ
        k = ZZ(k + ZZ(1) / ZZ(2))
        s = list(range(1, k)) + list(range(-k+1,0))
        for p in perfect_matchings_iterator(k-1):
            yield [(s[a],s[b]) for a,b in p] + [[k, -k]]

def permutation_diagrams(k):
    r"""
    Return a generator of all permutation diagrams of order ``k``.

    A permutation diagram of order `k` is a partition diagram of
    order `k` with block size 2 and every block contains a positive
    and a negative element.

    INPUT:

    - ``k`` -- the order of the permutation diagrams

    EXAMPLES::

        sage: import sage.combinat.diagram_algebras as da
        sage: [SetPartition(p) for p in da.permutation_diagrams(2)]
        [{{-2, 2}, {-1, 1}}, {{-2, 1}, {-1, 2}}]
        sage: [SetPartition(p) for p in da.permutation_diagrams(5/2)]
        [{{-3, 3}, {-2, 2}, {-1, 1}}, {{-3, 3}, {-2, 1}, {-1, 2}}]

    """
    if k in ZZ:
        k = ZZ(k)
        S = Permutations(k)
        for p in S:
            yield [[-i-1, p[i]] for i in range(k)]
    elif k + ZZ(1) / ZZ(2) in ZZ: # Else k in 1/2 ZZ
        k = ZZ(k + ZZ(1) / ZZ(2))
        S = Permutations(k-1)
        for p in S:
            yield [[-i-1, p[i]] for i in range(k-1)] + [[k, -k]]

def rook_diagrams(k):
    r"""
    Return a generator of all rook diagrams of order ``k``.

    A rook diagram of order `k` is a partition diagram of order `k`
    such that every block contains at most one positive and at most
    one negative element.

    INPUT:

    - ``k`` -- the order of the rook diagrams

    EXAMPLES::

        sage: import sage.combinat.diagram_algebras as da
        sage: [SetPartition(p) for p in da.rook_diagrams(2)]
        [{{-2}, {-1}, {1}, {2}},
         {{-2, 1}, {-1}, {2}},
         {{-2}, {-1, 1}, {2}},
         {{-2, 2}, {-1}, {1}},
         {{-2}, {-1, 2}, {1}},
         {{-2, 2}, {-1, 1}},
         {{-2, 1}, {-1, 2}}]
        sage: [SetPartition(p) for p in da.rook_diagrams(5/2)]
        [{{-3, 3}, {-2}, {-1}, {1}, {2}},
         {{-3, 3}, {-2, 1}, {-1}, {2}},
         {{-3, 3}, {-2}, {-1, 1}, {2}},
         {{-3, 3}, {-2, 2}, {-1}, {1}},
         {{-3, 3}, {-2}, {-1, 2}, {1}},
         {{-3, 3}, {-2, 2}, {-1, 1}},
         {{-3, 3}, {-2, 1}, {-1, 2}}]

    """
    if k in ZZ:
        k = ZZ(k)
        extra = []
    elif k + ZZ(1) / ZZ(2) in ZZ: # Else k in 1/2 ZZ
        k = ZZ(k + ZZ(1) / ZZ(2))
        extra = [[k,-k]]
        k -= 1

    positives = set(range(1, k+1))
    negatives = set([-i for i in positives])

    # construct a matching of n elements in the positive row with
    # n elements in the negative row
    for n in range(k+1):
        for top in Subsets(positives, n):
            t = list(top)
            rest_t = [[i] for i in positives.difference(top)]
            for bottom in Subsets(negatives, n):
                b = list(bottom)
                rest_b = [[i] for i in negatives.difference(bottom)]
                for pi in Permutations(n):
                    l = ([[t[i], b[pi[i] - 1]] for i in range(n)] + rest_t + rest_b + extra)
                    yield l

def planar_rook_diagrams(k):
    r"""
    Return a generator of all planar rook diagrams of order ``k``.

    A planar rook diagram of order `k` is a partition diagram of
    order `k` such that every block contains at most one positive and
    at most one negative element, and which is planar.

    INPUT:

    - ``k`` -- the order of the planar rook diagrams

    EXAMPLES::

        sage: import sage.combinat.diagram_algebras as da
        sage: [SetPartition(p) for p in da.planar_rook_diagrams(2)]
        [{{-2}, {-1}, {1}, {2}},
         {{-2, 1}, {-1}, {2}},
         {{-2}, {-1, 1}, {2}},
         {{-2, 2}, {-1}, {1}},
         {{-2}, {-1, 2}, {1}},
         {{-2, 2}, {-1, 1}}]
        sage: [SetPartition(p) for p in da.planar_rook_diagrams(5/2)]
        [{{-3, 3}, {-2}, {-1}, {1}, {2}},
         {{-3, 3}, {-2, 1}, {-1}, {2}},
         {{-3, 3}, {-2}, {-1, 1}, {2}},
         {{-3, 3}, {-2, 2}, {-1}, {1}},
         {{-3, 3}, {-2}, {-1, 2}, {1}},
         {{-3, 3}, {-2, 2}, {-1, 1}}]

    """
    for i in rook_diagrams(k):
        if is_planar(i):
            yield i

def temperley_lieb_diagrams(k):
    r"""
    Return a generator of all Temperley--Lieb diagrams of order ``k``.

    A Temperley--Lieb diagram of order `k` is a partition diagram of order `k`
    with block size  2 and is planar.

    INPUT:

    - ``k`` -- the order of the Temperley--Lieb diagrams

    EXAMPLES::

        sage: import sage.combinat.diagram_algebras as da
        sage: [SetPartition(p) for p in da.temperley_lieb_diagrams(2)]
        [{{-2, -1}, {1, 2}}, {{-2, 2}, {-1, 1}}]
        sage: [SetPartition(p) for p in da.temperley_lieb_diagrams(5/2)]
        [{{-3, 3}, {-2, -1}, {1, 2}}, {{-3, 3}, {-2, 2}, {-1, 1}}]
    """
    for i in brauer_diagrams(k):
        if is_planar(i):
            yield i

def planar_diagrams(k):
    r"""
    Return a generator of all planar diagrams of order ``k``.

    A planar diagram of order `k` is a partition diagram of order `k`
    that has no crossings.

    EXAMPLES::

        sage: import sage.combinat.diagram_algebras as da
        sage: all_diagrams = da.partition_diagrams(2)
        sage: [SetPartition(p) for p in all_diagrams if p not in da.planar_diagrams(2)]
        [{{-2, 1}, {-1, 2}}]
        sage: all_diagrams = da.partition_diagrams(5/2)
        sage: [SetPartition(p) for p in all_diagrams if p not in da.planar_diagrams(5/2)]
        [{{-3, -1, 3}, {-2, 1, 2}},
         {{-3, -2, 1, 3}, {-1, 2}},
         {{-3, -1, 1, 3}, {-2, 2}},
         {{-3, 1, 3}, {-2, -1, 2}},
         {{-3, 1, 3}, {-2, 2}, {-1}},
         {{-3, 1, 3}, {-2}, {-1, 2}},
         {{-3, -1, 2, 3}, {-2, 1}},
         {{-3, 3}, {-2, 1}, {-1, 2}},
         {{-3, -1, 3}, {-2, 1}, {2}},
         {{-3, -1, 3}, {-2, 2}, {1}}]
    """
    for i in partition_diagrams(k):
        if is_planar(i):
            yield i

def ideal_diagrams(k):
    r"""
    Return a generator of all "ideal" diagrams of order ``k``.

    An ideal diagram of order `k` is a partition diagram of order `k` with
    propagating number less than `k`.

    EXAMPLES::

        sage: import sage.combinat.diagram_algebras as da
        sage: all_diagrams = da.partition_diagrams(2)
        sage: [SetPartition(p) for p in all_diagrams if p not in da.ideal_diagrams(2)]
        [{{-2, 1}, {-1, 2}}, {{-2, 2}, {-1, 1}}]

        sage: all_diagrams = da.partition_diagrams(3/2)
        sage: [SetPartition(p) for p in all_diagrams if p not in da.ideal_diagrams(3/2)]
        [{{-2, 2}, {-1, 1}}]
    """
    for i in partition_diagrams(k):
        if propagating_number(i) < k:
            yield i

class AbstractPartitionDiagram(AbstractSetPartition):
    r"""
    Abstract base class for partition diagrams.

    This class represents a single partition diagram, that is used as a
    basis key for a diagram algebra element. A partition diagram should
    be a partition of the set  `\{1, \ldots, k, -1, \ldots, -k\}`. Each
    such set partition is regarded as a graph on nodes
    `\{1, \ldots, k, -1, \ldots, -k\}` arranged in two rows, with nodes
    `1, \ldots, k` in the top row from left to right and with nodes
    `-1, \ldots, -k` in the bottom row from left to right, and an edge
    connecting two nodes if and only if the nodes lie in the same
    subset of the set partition.

    EXAMPLES::

        sage: import sage.combinat.diagram_algebras as da
        sage: pd = da.AbstractPartitionDiagrams(2)
        sage: pd1 = da.AbstractPartitionDiagram(pd, [[1,2],[-1,-2]])
        sage: pd2 = da.AbstractPartitionDiagram(pd, [[1,2],[-1,-2]])
        sage: pd1
        {{-2, -1}, {1, 2}}
        sage: pd1 == pd2
        True
        sage: pd1 == [[1,2],[-1,-2]]
        True
        sage: pd1 == ((-2,-1),(2,1))
        True
        sage: pd1 == SetPartition([[1,2],[-1,-2]])
        True
        sage: pd3 = da.AbstractPartitionDiagram(pd, [[1,-2],[-1,2]])
        sage: pd1 == pd3
        False
        sage: pd4 = da.AbstractPartitionDiagram(pd, [[1,2],[3,4]])
        Traceback (most recent call last):
        ...
        ValueError: {{1, 2}, {3, 4}} does not represent two rows of vertices of order 2
    """
    def __init__(self, parent, d):
        r"""
        Initialize ``self``.

        EXAMPLES::

            sage: import sage.combinat.diagram_algebras as da
            sage: pd = da.AbstractPartitionDiagrams(2)
            sage: pd1 = da.AbstractPartitionDiagram(pd, ((-2,-1),(1,2)) )
        """
        self._base_diagram = tuple(sorted(tuple(sorted(i)) for i in d))
        super(AbstractPartitionDiagram, self).__init__(parent, self._base_diagram)

    def check(self):
        r"""
        Check the validity of the input for the diagram.

        TESTS::

            sage: import sage.combinat.diagram_algebras as da
            sage: pd = da.AbstractPartitionDiagrams(2)
            sage: pd1 = da.AbstractPartitionDiagram(pd, [[1,2],[-1,-2]]) # indirect doctest
            sage: pd2 = da.AbstractPartitionDiagram(pd, [[1,2],[3,4]]) # indirect doctest
            Traceback (most recent call last):
            ...
            ValueError: {{1, 2}, {3, 4}} does not represent two rows of vertices of order 2
            sage: pd2 = da.AbstractPartitionDiagram(pd, [[1],[-1]]) # indirect doctest
            Traceback (most recent call last):
            ...
            ValueError: {{-1}, {1}} does not represent two rows of vertices of order 2

            sage: pd2 = da.AbstractPartitionDiagram(pd, [[[1,2],[-1,-2]]]) # indirect doctest
            Traceback (most recent call last):
            ...
            TypeError: unhashable type: 'list'
        """
        if self._base_diagram:
            tst = frozenset(e for B in self._base_diagram for e in B)
            if tst != self.parent()._set:
                raise ValueError("{} does not represent two rows of vertices of order {}".format(
                                     self, self.parent().order))

    def __hash__(self):
        """
        Return the hash of ``self``.

        TESTS::

            sage: import sage.combinat.diagram_algebras as da
            sage: pd = da.AbstractPartitionDiagrams(2)
            sage: pd1 = da.AbstractPartitionDiagram(pd, [[1,2],[-1,-2]])
            sage: pd2 = da.AbstractPartitionDiagram(pd, [[1,2],[-1,-2]])
            sage: hash(pd1) == hash(pd2)
            True
            sage: hash(pd1) == hash( ((-2,-1), (1,2)) )
            True
        """
        return hash(self._base_diagram)

    def __eq__(self, other):
        r"""
        TESTS::

            sage: import sage.combinat.diagram_algebras as da
            sage: pd = da.AbstractPartitionDiagrams(2)
            sage: pd1 = da.AbstractPartitionDiagram(pd, [[1,2],[-1,-2]])
            sage: pd2 = da.AbstractPartitionDiagram(pd, [[1,2],[-1,-2]])
            sage: pd1 == pd2
            True
            sage: pd1 == [[1,2],[-1,-2]]
            True
            sage: pd1 == ((-2,-1),(2,1))
            True
            sage: pd1 == SetPartition([[1,2],[-1,-2]])
            True
            sage: pd3 = da.AbstractPartitionDiagram(pd, [[1,-2],[-1,2]])
            sage: pd1 == pd3
            False

        Check the inherited inequality::

            sage: pd1 = da.AbstractPartitionDiagram(pd, [[1,2],[-1,-2]])
            sage: pd2 = da.AbstractPartitionDiagram(pd, [[1,-2],[-1,2]])
            sage: pd1 != pd2
            True
            sage: pd1 != ((-2,-1),(2,1))
            False
        """
        try:
            return self._base_diagram == other._base_diagram
        except AttributeError:
            pass

        try:
            other2 = self.parent(other)
            return self._base_diagram == other2._base_diagram
        except (TypeError, ValueError, AttributeError):
            return False

    def __lt__(self, other):
        """
        Compare less than.

        EXAMPLES::

            sage: import sage.combinat.diagram_algebras as da
            sage: pd = da.AbstractPartitionDiagrams(2)
            sage: pd1 = da.AbstractPartitionDiagram(pd, [[1,2],[-1,-2]])
            sage: pd2 = da.AbstractPartitionDiagram(pd, [[1,-2],[-1,2]])
            sage: pd1 < pd2
            True
            sage: pd2 < pd1
            False
            sage: pd2 > pd1
            True
            sage: pd1 > pd2
            False
        """
        if not isinstance(other, AbstractPartitionDiagram):
            return False
        return self._base_diagram < other._base_diagram

    def base_diagram(self):
        r"""
        Return the underlying implementation of the diagram.

        OUTPUT:

        - tuple of tuples of integers

        EXAMPLES::

            sage: import sage.combinat.diagram_algebras as da
            sage: pd = da.AbstractPartitionDiagrams(2)
            sage: pd([[1,2],[-1,-2]]).base_diagram() == ((-2,-1),(1,2))
            True
        """
        return self._base_diagram # note, this works because self._base_diagram is immutable

    diagram = base_diagram

    def set_partition(self):
        r"""
        Return the underlying implementation of the diagram as a set of sets.

        EXAMPLES::

            sage: import sage.combinat.diagram_algebras as da
            sage: pd = da.AbstractPartitionDiagrams(2)
            sage: X = pd([[1,2],[-1,-2]]).set_partition(); X
            {{-2, -1}, {1, 2}}
            sage: X.parent()
            Set partitions
        """
        return SetPartitions()(self)

    def compose(self, other):
        r"""
        Compose ``self`` with ``other``.

        The composition of two diagrams `X` and `Y` is given by placing
        `X` on top of `Y` and removing all loops.

        OUTPUT:

        A tuple where the first entry is the composite diagram and the
        second entry is how many loop were removed.

        .. NOTE::

            This is not really meant to be called directly, but it works
            to call it this way if desired.

        EXAMPLES::

            sage: import sage.combinat.diagram_algebras as da
            sage: pd = da.AbstractPartitionDiagrams(2)
            sage: pd([[1,2],[-1,-2]]).compose(pd([[1,2],[-1,-2]]))
            ({{-2, -1}, {1, 2}}, 1)
        """
        (composite_diagram, loops_removed) = set_partition_composition(self._base_diagram, other._base_diagram)
        return (self.__class__(self.parent(), composite_diagram), loops_removed)

    def propagating_number(self):
        r"""
        Return the propagating number of the diagram.

        The propagating number is the number of blocks with both a
        positive and negative number.

        EXAMPLES::

            sage: import sage.combinat.diagram_algebras as da
            sage: pd = da.AbstractPartitionDiagrams(2)
            sage: d1 = pd([[1,-2],[2,-1]])
            sage: d1.propagating_number()
            2
            sage: d2 = pd([[1,2],[-2,-1]])
            sage: d2.propagating_number()
            0
        """
        return ZZ(sum(1 for part in self._base_diagram if min(part) < 0 and max(part) > 0))

    def count_blocks_of_size(self, n):
        r"""
        Count the number of blocks of a given size.

        INPUT:

        - ``n`` -- a positive integer

        EXAMPLES::

            sage: from sage.combinat.diagram_algebras import PartitionDiagram
            sage: pd = PartitionDiagram([[1,-3,-5],[2,4],[3,-1,-2],[5],[-4]])
            sage: pd.count_blocks_of_size(1)
            2
            sage: pd.count_blocks_of_size(2)
            1
            sage: pd.count_blocks_of_size(3)
            2
        """
        return sum(ZZ(len(block) == n) for block in self)

    def order(self):
        r"""
        Return the maximum entry in the diagram element.

        A diagram element will be a partition of the set
        `\{-1, -2, \ldots, -k, 1, 2, \ldots, k\}`.  The order of
        the diagram element is the value `k`.

        EXAMPLES::

            sage: from sage.combinat.diagram_algebras import PartitionDiagram
            sage: PartitionDiagram([[1,-1],[2,-2,-3],[3]]).order()
            3
            sage: PartitionDiagram([[1,-1]]).order()
            1
            sage: PartitionDiagram([[1,-3,-5],[2,4],[3,-1,-2],[5],[-4]]).order()
            5
        """
        return self.parent().order

    def is_planar(self):
        r"""
        Test if the diagram ``self`` is planar.

        A diagram element is planar if the graph of the nodes is planar.

        EXAMPLES::

            sage: from sage.combinat.diagram_algebras import BrauerDiagram
            sage: BrauerDiagram([[1,-2],[2,-1]]).is_planar()
            False
            sage: BrauerDiagram([[1,-1],[2,-2]]).is_planar()
            True
        """
        return is_planar(self)

class IdealDiagram(AbstractPartitionDiagram):
    r"""
    The element class for a ideal diagram.

    An ideal diagram for an integer `k` is a partition of the set
    `\{1, \ldots, k, -1, \ldots, -k\}` where the propagating number is
    strictly smaller than the order.

    EXAMPLES::

        sage: from sage.combinat.diagram_algebras import IdealDiagrams as IDs
        sage: IDs(2)
        Ideal diagrams of order 2
        sage: IDs(2).list()
        [{{-2, -1, 1, 2}},
         {{-2, 1, 2}, {-1}},
         {{-2}, {-1, 1, 2}},
         {{-2, -1}, {1, 2}},
         {{-2}, {-1}, {1, 2}},
         {{-2, -1, 1}, {2}},
         {{-2, 1}, {-1}, {2}},
         {{-2, -1, 2}, {1}},
         {{-2, 2}, {-1}, {1}},
         {{-2}, {-1, 1}, {2}},
         {{-2}, {-1, 2}, {1}},
         {{-2, -1}, {1}, {2}},
         {{-2}, {-1}, {1}, {2}}]

        sage: from sage.combinat.diagram_algebras import PartitionDiagrams as PDs
        sage: PDs(4).cardinality() == factorial(4) + IDs(4).cardinality()
        True
    """
    @staticmethod
    def __classcall_private__(cls, diag):
        """
        Normalize input to initialize diagram.

        The order of the diagram element is the maximum value found in
        the list of lists.

        EXAMPLES::

            sage: from sage.combinat.diagram_algebras import IdealDiagram
            sage: IdealDiagram([[1],[-1]])
            {{-1}, {1}}
            sage: IdealDiagram([[1], [-1]]).parent()
            Ideal diagrams of order 1
        """
        order = max(v for p in diag for v in p)
        return IdealDiagrams(order)(diag)

    def check(self):
        r"""
        Check the validity of the input for ``self``.

        TESTS::

            sage: from sage.combinat.diagram_algebras import IdealDiagram
            sage: pd1 = IdealDiagram([[1,2],[-1,-2]])  # indirect doctest
            sage: pd2 = IdealDiagram([[1,-2],[2,-1]])  # indirect doctest
            Traceback (most recent call last):
            ...
            ValueError: the diagram {{-2, 1}, {-1, 2}} must have a propagating number smaller than the order
            sage: pd3 = IdealDiagram([[1,2,-1,-3]])    # indirect doctest
            Traceback (most recent call last):
            ...
            ValueError: {{-3, -1, 1, 2}} does not represent two rows of vertices of order 2
            sage: pd4 = IdealDiagram([[1,-2,-1],[2]])  # indirect doctest
        """
        super(IdealDiagram, self).check()
        if self.propagating_number() >= self.order():
            raise ValueError("the diagram %s must have a propagating number smaller than the order"%(self))

class PlanarDiagram(AbstractPartitionDiagram):
    r"""
    The element class for a planar diagram.

    A planar diagram for an integer `k` is a partition of the set
    `\{1, \ldots, k, -1, \ldots, -k\}` so that the diagram is non-crossing.

    EXAMPLES::

        sage: from sage.combinat.diagram_algebras import PlanarDiagrams
        sage: PlanarDiagrams(2)
        Planar diagrams of order 2
        sage: PlanarDiagrams(2).list()
        [{{-2, -1, 1, 2}},
         {{-2, 1, 2}, {-1}},
         {{-2}, {-1, 1, 2}},
         {{-2, -1}, {1, 2}},
         {{-2}, {-1}, {1, 2}},
         {{-2, -1, 1}, {2}},
         {{-2, 1}, {-1}, {2}},
         {{-2, 2}, {-1, 1}},
         {{-2, -1, 2}, {1}},
         {{-2, 2}, {-1}, {1}},
         {{-2}, {-1, 1}, {2}},
         {{-2}, {-1, 2}, {1}},
         {{-2, -1}, {1}, {2}},
         {{-2}, {-1}, {1}, {2}}]
    """
    @staticmethod
    def __classcall_private__(cls, diag):
        """
        Normalize input to initialize diagram.

        The order of the diagram element is the maximum value found in
        the list of lists.

        EXAMPLES::

            sage: from sage.combinat.diagram_algebras import PlanarDiagram
            sage: PlanarDiagram([[1,-1]])
            {{-1, 1}}
            sage: PlanarDiagram([[1, -1]]).parent()
            Planar diagrams of order 1
        """
        order = max(v for p in diag for v in p)
        PD = PlanarDiagrams(order)
        return PD(diag)

    def check(self):
        r"""
        Check the validity of the input for ``self``.

        TESTS::

            sage: from sage.combinat.diagram_algebras import PlanarDiagram
            sage: pd1 = PlanarDiagram([[1,2],[-1,-2]])  # indirect doctest
            sage: pd2 = PlanarDiagram([[1,-2],[2,-1]])  # indirect doctest
            Traceback (most recent call last):
            ...
            ValueError: the diagram {{-2, 1}, {-1, 2}} must be planar
            sage: pd3 = PlanarDiagram([[1,2,-1,-3]])    # indirect doctest
            Traceback (most recent call last):
            ...
            ValueError: {{-3, -1, 1, 2}} does not represent two rows of vertices of order 2
            sage: pd4 = PlanarDiagram([[1,-2,-1],[2]])  # indirect doctest
        """
        super(PlanarDiagram, self).check()
        if not self.is_planar():
            raise ValueError("the diagram %s must be planar"%(self))

class TemperleyLiebDiagram(AbstractPartitionDiagram):
    r"""
    The element class for a Temperley-Lieb diagram.

    A Temperley-Lieb diagram for an integer `k` is a partition of the set
    `\{1, \ldots, k, -1, \ldots, -k\}` so that the blocks are all of size
    2 and the diagram is planar.

    EXAMPLES::

        sage: from sage.combinat.diagram_algebras import TemperleyLiebDiagrams
        sage: TemperleyLiebDiagrams(2)
        Temperley Lieb diagrams of order 2
        sage: TemperleyLiebDiagrams(2).list()
        [{{-2, -1}, {1, 2}}, {{-2, 2}, {-1, 1}}]
    """
    @staticmethod
    def __classcall_private__(cls, diag):
        """
        Normalize input to initialize diagram.

        The order of the diagram element is the maximum value found in
        the list of lists.

        EXAMPLES::

            sage: from sage.combinat.diagram_algebras import TemperleyLiebDiagram
            sage: TemperleyLiebDiagram([[1,-1]])
            {{-1, 1}}
            sage: TemperleyLiebDiagram([[1, -1]]).parent()
            Temperley Lieb diagrams of order 1
        """
        order = max(v for p in diag for v in p)
        TLD = TemperleyLiebDiagrams(order)
        return TLD(diag)

    def check(self):
        r"""
        Check the validity of the input for ``self``.

        TESTS::

            sage: from sage.combinat.diagram_algebras import TemperleyLiebDiagram
            sage: pd1 = TemperleyLiebDiagram([[1,2],[-1,-2]])  # indirect doctest
            sage: pd2 = TemperleyLiebDiagram([[1,-2],[2,-1]])  # indirect doctest
            Traceback (most recent call last):
            ...
            ValueError: the diagram {{-2, 1}, {-1, 2}} must be planar
            sage: pd3 = TemperleyLiebDiagram([[1,2,-1,-3]])    # indirect doctest
            Traceback (most recent call last):
            ...
            ValueError: {{-3, -1, 1, 2}} does not represent two rows of vertices of order 2
            sage: pd4 = TemperleyLiebDiagram([[1,-2,-1],[2]])  # indirect doctest
            Traceback (most recent call last):
            ...
            ValueError: all blocks of {{-2, -1, 1}, {2}} must be of size 2
        """
        super(TemperleyLiebDiagram, self).check()
        if any(len(block) != 2 for block in self):
            raise ValueError("all blocks of %s must be of size 2"%(self))
        if not self.is_planar():
            raise ValueError("the diagram %s must be planar"%(self))

class PartitionDiagram(AbstractPartitionDiagram):
    r"""
    The element class for a partition diagram.

    A partition diagram for an integer `k` is a partition of the set
    `\{1, \ldots, k, -1, \ldots, -k\}`

    EXAMPLES::

        sage: from sage.combinat.diagram_algebras import PartitionDiagram, PartitionDiagrams
        sage: PartitionDiagrams(1)
        Partition diagrams of order 1
        sage: PartitionDiagrams(1).list()
        [{{-1, 1}}, {{-1}, {1}}]
        sage: PartitionDiagram([[1,-1]])
        {{-1, 1}}
        sage: PartitionDiagram(((1,-2),(2,-1))).parent()
        Partition diagrams of order 2
    """
    @staticmethod
    def __classcall_private__(cls, diag):
        """
        Normalize input to initialize diagram.

        The order of the diagram element is the maximum value found in
        the list of lists.

        EXAMPLES::

            sage: from sage.combinat.diagram_algebras import PartitionDiagram
            sage: PartitionDiagram([[1],[-1]])
            {{-1}, {1}}
            sage: PartitionDiagram([[1],[-1]]).parent()
            Partition diagrams of order 1
        """
        order = max(v for p in diag for v in p)
        PD = PartitionDiagrams(order)
        return PD(diag)

class BrauerDiagram(AbstractPartitionDiagram):
    r"""
    A Brauer diagram.

    A Brauer diagram for an integer `k` is a partition of the set
    `\{1, \ldots, k, -1, \ldots, -k\}` with block size 2.

    EXAMPLES::

        sage: import sage.combinat.diagram_algebras as da
        sage: bd = da.BrauerDiagrams(2)
        sage: bd1 = bd([[1,2],[-1,-2]])
        sage: bd2 = bd([[1,2,-1,-2]])
        Traceback (most recent call last):
        ...
        ValueError: all blocks of {{-2, -1, 1, 2}} must be of size 2

    TESTS::

        sage: import sage.combinat.diagram_algebras as da
        sage: bd = da.BrauerDiagrams(2)( ((-2,-1),(1,2)) )
        sage: TestSuite(bd).run()
    """
    @staticmethod
    def __classcall_private__(cls, diag):
        """
        Normalize input to initialize diagram.

        The order of the diagram element is the maximum value found in
        the list of lists.

        EXAMPLES::

            sage: from sage.combinat.diagram_algebras import BrauerDiagram
            sage: bd = BrauerDiagram([[1,-1]]); bd
            {{-1, 1}}
            sage: bd.parent()
            Brauer diagrams of order 1
        """
        order = max(v for p in diag for v in p)
        BD = BrauerDiagrams(order)
        return BD(diag)

    def check(self):
        r"""
        Check the validity of the input for ``self``.

        TESTS::

            sage: import sage.combinat.diagram_algebras as da
            sage: bd = da.BrauerDiagrams(2)
            sage: bd1 = bd([[1,2],[-1,-2]])  # indirect doctest
            sage: bd2 = bd([[1,2,-1,-2]])    # indirect doctest
            Traceback (most recent call last):
            ...
            ValueError: all blocks of {{-2, -1, 1, 2}} must be of size 2
        """
        super(BrauerDiagram, self).check()
        if any(len(i) != 2 for i in self):
            raise ValueError("all blocks of %s must be of size 2"%(self))

    def _repr_(self):
        r"""
        Return a string representation of a Brauer diagram.

        TESTS::

            sage: import sage.combinat.diagram_algebras as da
            sage: bd = da.BrauerDiagrams(2)
            sage: bd1 = bd([[1,2],[-1,-2]]); bd1
            {{-2, -1}, {1, 2}}
        """
        return self.parent().options._dispatch(self, '_repr_', 'display')

    # add options to class
    class options(GlobalOptions):
        r"""
        Set and display the global options for Brauer diagram (algebras). If no
        parameters are set, then the function returns a copy of the options
        dictionary.

        The ``options`` to diagram algebras can be accessed as the method
        :obj:`BrauerAlgebra.options` of :class:`BrauerAlgebra` and
        related classes.

        @OPTIONS@

        The compact representation ``[A/B;pi]`` of the Brauer algebra diagram
        (see [GL1996]_) has the following components:

        - ``A`` -- is a list of pairs of positive elements (upper row) that
          are connected,

        - ``B`` -- is a list of pairs of negative elements (lower row) that
          are connected, and

        - ``pi`` --  is a permutation that is to be interpreted as the relative
          order of the remaining elements in the top row and the bottom row.

        EXAMPLES::

            sage: R.<q> = QQ[]
            sage: BA = BrauerAlgebra(2, q)
            sage: E = BA([[1,2],[-1,-2]])
            sage: E
            B{{-2, -1}, {1, 2}}
            sage: BA8 = BrauerAlgebra(8, q)
            sage: BA8([[1,-4],[2,4],[3,8],[-7,-2],[5,7],[6,-1],[-3,-5],[-6,-8]])
            B{{-8, -6}, {-7, -2}, {-5, -3}, {-4, 1}, {-1, 6}, {2, 4}, {3, 8}, {5, 7}}
            sage: BrauerAlgebra.options.display = "compact"
            sage: E
            B[12/12;]
            sage: BA8([[1,-4],[2,4],[3,8],[-7,-2],[5,7],[6,-1],[-3,-5],[-6,-8]])
            B[24.38.57/35.27.68;21]
            sage: BrauerAlgebra.options._reset()
        """
        NAME = 'Brauer diagram'
        module = 'sage.combinat.diagram_algebras'
        option_class='BrauerDiagram'
        display = dict(default="normal",
                       description='Specifies how the Brauer diagrams should be printed',
                       values=dict(normal="Using the normal representation",
                                   compact="Using the compact representation"),
                                   case_sensitive=False)

    def _repr_normal(self):
        """
        Return a string representation of ``self``.

        EXAMPLES::

            sage: import sage.combinat.diagram_algebras as da
            sage: bd = da.BrauerDiagrams(2)
            sage: bd([[1,2],[-1,-2]])._repr_normal()
            '{{-2, -1}, {1, 2}}'
        """
        return super(BrauerDiagram, self)._repr_()

    def _repr_compact(self):
        """
        Return a compact string representation of ``self``.

        EXAMPLES::

            sage: import sage.combinat.diagram_algebras as da
            sage: bd = da.BrauerDiagrams(2)
            sage: bd([[1,2],[-1,-2]])._repr_compact()
            '[12/12;]'
            sage: bd([[1,-2],[2,-1]])._repr_compact()
            '[/;21]'
            sage: bd = da.BrauerDiagrams(7)
            sage: bd([[1,4],[6,7], [-2,-6],[-5,-7], [2,-4],[3,-1],[5,-3]])._repr_compact()
            '[14.67/26.57;312]'
        """
        (top, bot, thru) = self.involution_permutation_triple()
        bot.reverse()
        s1 = ".".join("".join(str(b) for b in block) for block in top)
        s2 = ".".join("".join(str(abs(k)) for k in sorted(block,reverse=True))
                              for block in bot)
        s3 = "".join(str(x) for x in thru)
        return "[{}/{};{}]".format(s1,s2,s3)

    def involution_permutation_triple(self, curt=True):
        r"""
        Return the involution permutation triple of ``self``.

        From Graham-Lehrer (see :class:`BrauerDiagrams`), a Brauer diagram
        is a triple `(D_1, D_2, \pi)`, where:

        - `D_1` is a partition of the top nodes;
        - `D_2` is a partition of the bottom nodes;
        - `\pi` is the induced permutation on the free nodes.

        INPUT:

        - ``curt`` -- (default: ``True``) if ``True``, then return bijection
          on free nodes as a one-line notation (standardized to look like a
          permutation), else, return the honest mapping, a list of pairs
          `(i, -j)` describing the bijection on free nodes

        EXAMPLES::

            sage: import sage.combinat.diagram_algebras as da
            sage: bd = da.BrauerDiagrams(3)
            sage: elm = bd([[1,2],[-2,-3],[3,-1]])
            sage: elm.involution_permutation_triple()
            ([(1, 2)], [(-3, -2)], [1])
            sage: elm.involution_permutation_triple(curt=False)
            ([(1, 2)], [(-3, -2)], [[3, -1]])
        """
        diagram = self.diagram()
        top = []
        bottom = []
        for v in diagram:
            if min(v)>0:
                top+=[v]
            if max(v)<0:
                bottom+=[v]
        if curt:
            perm = self.perm()
        else:
            perm = self.bijection_on_free_nodes()
        return (top,bottom,perm)

    def bijection_on_free_nodes(self, two_line=False):
        r"""
        Return the induced bijection - as a list of `(x,f(x))` values -
        from the free nodes on the top at the Brauer diagram to the free
        nodes at the bottom of ``self``.

        OUTPUT:

        If ``two_line`` is ``True``, then the output is the induced
        bijection as a two-row list ``(inputs, outputs)``.

        EXAMPLES::

            sage: import sage.combinat.diagram_algebras as da
            sage: bd = da.BrauerDiagrams(3)
            sage: elm = bd([[1,2],[-2,-3],[3,-1]])
            sage: elm.bijection_on_free_nodes()
            [[3, -1]]
            sage: elm2 = bd([[1,-2],[2,-3],[3,-1]])
            sage: elm2.bijection_on_free_nodes(two_line=True)
            [[1, 2, 3], [-2, -3, -1]]
        """
        terms = sorted(sorted(list(v), reverse=True) for v in self.diagram()
                       if max(v) > 0 and min(v) < 0)
        if two_line:
            terms = [[t[i] for t in terms] for i in range(2)]
        return terms

    def perm(self):
        r"""
        Return the induced bijection on the free nodes of ``self`` in
        one-line notation, re-indexed and treated as a permutation.

        .. SEEALSO::

            :meth:`bijection_on_free_nodes`

        EXAMPLES::

            sage: import sage.combinat.diagram_algebras as da
            sage: bd = da.BrauerDiagrams(3)
            sage: elm = bd([[1,2],[-2,-3],[3,-1]])
            sage: elm.perm()
            [1]
        """
        long_form = self.bijection_on_free_nodes()
        if not long_form:
            return long_form

        short_form = [abs(v[1]) for v in long_form]
        # given any list [i1,i2,...,ir] with distinct positive integer entries,
        # return naturally associated permutation of [r].
        # probably already defined somewhere in Permutations/Compositions/list/etc.
        std = list(range(1, len(short_form) + 1))
        j = 0
        for i in range(max(short_form)+1):
            if i in short_form:
                j += 1
                std[short_form.index(i)] = j
        return std

    def is_elementary_symmetric(self):
        r"""
        Check if is elementary symmetric.

        Let `(D_1, D_2, \pi)` be the Graham-Lehrer representation
        of the Brauer diagram `d`. We say `d` is *elementary symmetric*
        if `D_1 = D_2` and `\pi` is the identity.

        EXAMPLES::

            sage: import sage.combinat.diagram_algebras as da
            sage: bd = da.BrauerDiagrams(3)
            sage: elm = bd([[1,2],[-1,-2],[3,-3]])
            sage: elm.is_elementary_symmetric()
            True
            sage: elm2 = bd([[1,2],[-1,-3],[3,-2]])
            sage: elm2.is_elementary_symmetric()
            False
        """
        (D1,D2,pi) = self.involution_permutation_triple()
        D1 = sorted(sorted(abs(y) for y in x) for x in D1)
        D2 = sorted(sorted(abs(y) for y in x) for x in D2)
        return D1 == D2 and pi == list(range(1,len(pi)+1))

class PermutationDiagram(AbstractPartitionDiagram):
    r"""
    A permutation diagram.

    A permutation diagram for an integer `k` is a partition of the
    set `\{1, \ldots, k, -1, \ldots, -k\}` with block size 2, such
    that every block contains a positive and a negative element.

    EXAMPLES::

        sage: import sage.combinat.diagram_algebras as da
        sage: pd = da.PermutationDiagrams(2)
        sage: pd1 = pd([[1,-2],[2,-1]])
        sage: pd2 = pd([[1,2],[-1,-2]])
        Traceback (most recent call last):
        ...
        ValueError: all blocks of {{-2, -1}, {1, 2}} must contain a positive and a negative element

    TESTS::

        sage: import sage.combinat.diagram_algebras as da
        sage: pd = da.PermutationDiagrams(2)( ((-2,1),(-1,2)) )
        sage: TestSuite(pd).run()

    """
    @staticmethod
    def __classcall_private__(cls, diag):
        """
        Normalize input to initialize diagram.

        The order of the diagram element is the maximum value found in
        the list of lists.

        EXAMPLES::

            sage: from sage.combinat.diagram_algebras import PermutationDiagram
            sage: pd = PermutationDiagram([[1,-1]]); pd
            {{-1, 1}}
            sage: pd.parent()
            Permutation diagrams of order 1
        """
        order = max(v for p in diag for v in p)
        BD = PermutationDiagrams(order)
        return BD(diag)

    def check(self):
        r"""
        Check the validity of the input for ``self``.

        TESTS::

            sage: import sage.combinat.diagram_algebras as da
            sage: pd = da.PermutationDiagrams(2)
            sage: pd1 = pd([[1,-2],[2,-1]])  # indirect doctest
            sage: pd2 = pd([[1,2,-1,-2]])    # indirect doctest
            Traceback (most recent call last):
            ...
            ValueError: all blocks of {{-2, -1, 1, 2}} must be of size 2
            sage: pd2 = pd([[1,2],[-1,-2]])    # indirect doctest
            Traceback (most recent call last):
            ...
            ValueError: all blocks of {{-2, -1}, {1, 2}} must contain a positive and a negative element
        """
        super(PermutationDiagram, self).check()
        if any(len(block) != 2 for block in self):
            raise ValueError("all blocks of %s must be of size 2"%(self))
        if not all(min(i) < 0 < max(i) for i in self):
            raise ValueError("all blocks of %s must contain a positive and a negative element"%(self))

class RookDiagram(AbstractPartitionDiagram):
    r"""
    A rook diagram.

    A rook diagram for an integer `k` is a partition of the set `\{1,
    \ldots, k, -1, \ldots, -k\}` with block of size at most 2, such
    that every block contains at most one positive and at most one
    negative element.

    Thus, these diagrams are partial permutations of `\{1, \ldots,
    k\}`.

    EXAMPLES::

        sage: import sage.combinat.diagram_algebras as da
        sage: rd = da.RookDiagrams(2)
        sage: rd1 = rd([[1,-2],[2,-1]])
        sage: rd2 = rd([[1,2],[-1,-2]])
        Traceback (most recent call last):
        ...
        ValueError: all blocks of {{-2, -1}, {1, 2}} must contain at most one positive and at most one negative element

    TESTS::

        sage: import sage.combinat.diagram_algebras as da
        sage: rd = da.RookDiagrams(2)( ((-2,1),(-1,2)) )
        sage: TestSuite(rd).run()

    """
    @staticmethod
    def __classcall_private__(cls, diag):
        """
        Normalize input to initialize diagram.

        The order of the diagram element is the maximum value found in
        the list of lists.

        EXAMPLES::

            sage: from sage.combinat.diagram_algebras import RookDiagram
            sage: rd = RookDiagram([[1,-1]]); rd
            {{-1, 1}}
            sage: rd.parent()
            Rook diagrams of order 1
        """
        order = max(v for p in diag for v in p)
        BD = RookDiagrams(order)
        return BD(diag)

    def check(self):
        r"""
        Check the validity of the input for ``self``.

        TESTS::

            sage: import sage.combinat.diagram_algebras as da
            sage: pd = da.RookDiagrams(2)
            sage: rd = pd([[1,-2],[2,-1]])  # indirect doctest
            sage: rd = pd([[1,2],[-1,-2]])  # indirect doctest
            Traceback (most recent call last):
            ...
            ValueError: all blocks of {{-2, -1}, {1, 2}} must contain at most one positive and at most one negative element
            sage: rd = pd([[1,2,-1,-2]])  # indirect doctest
            Traceback (most recent call last):
            ...
            ValueError: all blocks of {{-2, -1, 1, 2}} must contain at most one positive and at most one negative element
        """
        super(RookDiagram, self).check()
        if not all(len(b) < 2 or (len(b) == 2 and min(b) < 0 < max(b)) for b in self):
            raise ValueError("all blocks of %s must contain at most one positive and at most one negative element"%(self))

class PlanarRookDiagram(AbstractPartitionDiagram):
    r"""
    A planar rook diagram.

    A planar rook diagram for an integer `k` is a partition of the
    set `\{1, \ldots, k, -1, \ldots, -k\}` with block of size at most
    2, such that every block contains at most one positive and at
    most one negative element, and which is planar.

    Thus, these diagrams are planar partial permutations of `\{1,
    \ldots, k\}`.

    EXAMPLES::

        sage: import sage.combinat.diagram_algebras as da
        sage: prd = da.PlanarRookDiagrams(2)
        sage: d = prd([[1,-1],[2,-2]])
        sage: d = prd([[1,2],[-1,-2]])
        Traceback (most recent call last):
        ...
        ValueError: all blocks of {{-2, -1}, {1, 2}} must contain at most one positive and at most one negative element

    TESTS::

        sage: import sage.combinat.diagram_algebras as da
        sage: d = da.PlanarRookDiagrams(3)([[1,-2],[2],[3,-2],[-1],[-3]])
        sage: TestSuite(d).run()

    """
    @staticmethod
    def __classcall_private__(cls, diag):
        """
        Normalize input to initialize diagram.

        The order of the diagram element is the maximum value found in
        the list of lists.

        EXAMPLES::

            sage: from sage.combinat.diagram_algebras import RookDiagram
            sage: rd = RookDiagram([[1,-1]]); rd
            {{-1, 1}}
            sage: rd.parent()
            Rook diagrams of order 1
        """
        order = max(v for p in diag for v in p)
        BD = RookDiagrams(order)
        return BD(diag)

    def check(self):
        r"""
        Check the validity of the input for ``self``.

        TESTS::

            sage: import sage.combinat.diagram_algebras as da
            sage: prd = da.PlanarRookDiagrams(2)
            sage: d = prd([[1,-1],[2,-2]])  # indirect doctest
            sage: d = prd([[1,2],[-1,-2]])  # indirect doctest
            Traceback (most recent call last):
            ...
            ValueError: all blocks of {{-2, -1}, {1, 2}} must contain at most one positive and at most one negative element
            sage: d = prd([[1,2,-1,-2]])  # indirect doctest
            Traceback (most recent call last):
            ...
            ValueError: all blocks of {{-2, -1, 1, 2}} must contain at most one positive and at most one negative element
            sage: d = prd([[1,-2],[2,-1]]) # indirect doctest
            Traceback (most recent call last):
            ...
            ValueError: the diagram {{-2, 1}, {-1, 2}} must be planar
        """
        super(PlanarRookDiagram, self).check()
        if not all(len(b) < 2 or (len(b) == 2 and min(b) < 0 < max(b)) for b in self):
            raise ValueError("all blocks of %s must contain at most one positive and at most one negative element"%(self))
        if not self.is_planar():
            raise ValueError("the diagram %s must be planar"%(self))

class AbstractPartitionDiagrams(Parent, UniqueRepresentation):
    r"""
    This is an abstract base class for partition diagrams.

    The primary use of this class is to serve as basis keys for
    diagram algebras, but diagrams also have properties in their
    own right. Furthermore, this class is meant to be extended to
    create more efficient contains methods.

    INPUT:

    - ``order`` -- integer or integer `+ 1/2`; the order of the diagrams
    - ``category`` -- (default: ``FiniteEnumeratedSets()``); the category

    All concrete classes should implement attributes

    - ``_name`` -- the name of the class
    - ``_diagram_func`` -- an iterator function that takes the order
      as its only input

    EXAMPLES::

        sage: import sage.combinat.diagram_algebras as da
        sage: pd = da.PartitionDiagrams(2)
        sage: pd
        Partition diagrams of order 2
        sage: pd.an_element() in pd
        True
        sage: elm = pd([[1,2],[-1,-2]])
        sage: elm in pd
        True
    """
    Element = AbstractPartitionDiagram

    def __init__(self, order, category=None):
        r"""
        Initialize ``self``.

        TESTS::

            sage: import sage.combinat.diagram_algebras as da
            sage: pd = da.AbstractPartitionDiagrams(2)
            sage: pd.category()
            Category of finite enumerated sets
            sage: pd = da.AbstractPartitionDiagrams(2, Sets().Finite())
            sage: pd.category()
            Category of finite sets

            sage: pd = da.PartitionDiagrams(2)
            sage: TestSuite(pd).run()

            sage: bd = da.BrauerDiagrams(2)
            sage: TestSuite(bd).run()

            sage: td = da.TemperleyLiebDiagrams(2)
            sage: TestSuite(td).run()

            sage: pld = da.PlanarDiagrams(2)
            sage: TestSuite(pld).run()

            sage: id = da.IdealDiagrams(2)
            sage: TestSuite(id).run()
        """
        if category is None:
            category = FiniteEnumeratedSets()
        Parent.__init__(self, category=category)
        if order in ZZ:
            self.order = ZZ(order)
            base_set = frozenset(list(range(1,order+1)) + list(range(-order,0)))
        else:
            #order is a half-integer.
            self.order = QQ(order)
            base_set = frozenset(list(range(1,ZZ(ZZ(1)/ZZ(2) + order)+1))
                                 + list(range(ZZ(-ZZ(1)/ZZ(2) - order),0)))
        self._set = base_set

    def _repr_(self):
        r"""
        TESTS::

            sage: import sage.combinat.diagram_algebras as da
            sage: da.PartitionDiagrams(2)
            Partition diagrams of order 2
        """
        return "{} diagrams of order {}".format(self._name, self.order)

    def __iter__(self):
        r"""
        TESTS::

            sage: import sage.combinat.diagram_algebras as da
            sage: list(da.PartitionDiagrams(2))
            [{{-2, -1, 1, 2}},
             {{-2, 1, 2}, {-1}},
             {{-2}, {-1, 1, 2}},
             {{-2, -1}, {1, 2}},
             {{-2}, {-1}, {1, 2}},
             {{-2, -1, 1}, {2}},
             {{-2, 1}, {-1, 2}},
             {{-2, 1}, {-1}, {2}},
             {{-2, 2}, {-1, 1}},
             {{-2, -1, 2}, {1}},
             {{-2, 2}, {-1}, {1}},
             {{-2}, {-1, 1}, {2}},
             {{-2}, {-1, 2}, {1}},
             {{-2, -1}, {1}, {2}},
             {{-2}, {-1}, {1}, {2}}]

            sage: list(da.PartitionDiagrams(3/2))
            [{{-2, -1, 1, 2}},
             {{-2, 1, 2}, {-1}},
             {{-2, 2}, {-1, 1}},
             {{-2, -1, 2}, {1}},
             {{-2, 2}, {-1}, {1}}]

            sage: list(da.BrauerDiagrams(5/2))
            [{{-3, 3}, {-2, -1}, {1, 2}},
             {{-3, 3}, {-2, 1}, {-1, 2}},
             {{-3, 3}, {-2, 2}, {-1, 1}}]
            sage: list(da.BrauerDiagrams(2))
            [{{-2, -1}, {1, 2}}, {{-2, 1}, {-1, 2}}, {{-2, 2}, {-1, 1}}]

            sage: list(da.TemperleyLiebDiagrams(5/2))
            [{{-3, 3}, {-2, -1}, {1, 2}}, {{-3, 3}, {-2, 2}, {-1, 1}}]
            sage: list(da.TemperleyLiebDiagrams(2))
            [{{-2, -1}, {1, 2}}, {{-2, 2}, {-1, 1}}]

            sage: list(da.PlanarDiagrams(3/2))
            [{{-2, -1, 1, 2}},
             {{-2, 1, 2}, {-1}},
             {{-2, 2}, {-1, 1}},
             {{-2, -1, 2}, {1}},
             {{-2, 2}, {-1}, {1}}]

            sage: list(da.PlanarDiagrams(2))
            [{{-2, -1, 1, 2}},
             {{-2, 1, 2}, {-1}},
             {{-2}, {-1, 1, 2}},
             {{-2, -1}, {1, 2}},
             {{-2}, {-1}, {1, 2}},
             {{-2, -1, 1}, {2}},
             {{-2, 1}, {-1}, {2}},
             {{-2, 2}, {-1, 1}},
             {{-2, -1, 2}, {1}},
             {{-2, 2}, {-1}, {1}},
             {{-2}, {-1, 1}, {2}},
             {{-2}, {-1, 2}, {1}},
             {{-2, -1}, {1}, {2}},
             {{-2}, {-1}, {1}, {2}}]

            sage: list(da.IdealDiagrams(3/2))
            [{{-2, -1, 1, 2}},
             {{-2, 1, 2}, {-1}},
             {{-2, -1, 2}, {1}},
             {{-2, 2}, {-1}, {1}}]
            sage: list(da.IdealDiagrams(2))
            [{{-2, -1, 1, 2}},
             {{-2, 1, 2}, {-1}},
             {{-2}, {-1, 1, 2}},
             {{-2, -1}, {1, 2}},
             {{-2}, {-1}, {1, 2}},
             {{-2, -1, 1}, {2}},
             {{-2, 1}, {-1}, {2}},
             {{-2, -1, 2}, {1}},
             {{-2, 2}, {-1}, {1}},
             {{-2}, {-1, 1}, {2}},
             {{-2}, {-1, 2}, {1}},
             {{-2, -1}, {1}, {2}},
             {{-2}, {-1}, {1}, {2}}]
        """
        # The _diagram_func gets set as a method, but we want to
        #   treat it like an attribute, so we call the underlying
        #   __func__.
        for i in self._diagram_func.__func__(self.order):
            yield self.element_class(self, i)

    def __contains__(self, obj):
        r"""
        TESTS::

            sage: import sage.combinat.diagram_algebras as da
            sage: pd = da.PartitionDiagrams(2)
            sage: pd.an_element() in pd
            True
            sage: elm = pd([[1,2],[-1,-2]])
            sage: elm in pd # indirect doctest
            True
        """
        if not hasattr(obj, '_base_diagram'):
            try:
                obj = self._element_constructor_(obj)
            except (ValueError, TypeError):
                return False
        if obj.base_diagram():
            tst = sorted(flatten(obj.base_diagram()))
            if len(tst) % 2 or tst != list(range(-len(tst)//2,0)) + list(range(1,len(tst)//2+1)):
                return False
            return True
        return self.order == 0

    def _element_constructor_(self, d):
        r"""
        Construct an element of ``self``.

        EXAMPLES::

            sage: import sage.combinat.diagram_algebras as da
            sage: pd = da.AbstractPartitionDiagrams(2)
            sage: elm = pd( [[1,2], [-1,-2]] ); elm
            {{-2, -1}, {1, 2}}
            sage: pd( [{1,2}, {-1,-2}] ) == elm
            True
            sage: pd( ((1,2), (-1,-2)) ) == elm
            True
            sage: pd( SetPartition([[1,2], [-1,-2]]) ) == elm
            True

            sage: bd = da.BrauerDiagrams(2)
            sage: bd( [[1,2],[-1,-2]] )
            {{-2, -1}, {1, 2}}
        """
        return self.element_class(self, d)

class PartitionDiagrams(AbstractPartitionDiagrams):
    r"""
    This class represents all partition diagrams of integer or integer
    `+ 1/2` order.

    EXAMPLES::

        sage: import sage.combinat.diagram_algebras as da
        sage: pd = da.PartitionDiagrams(1); pd
        Partition diagrams of order 1
        sage: pd.list()
        [{{-1, 1}}, {{-1}, {1}}]

        sage: pd = da.PartitionDiagrams(3/2); pd
        Partition diagrams of order 3/2
        sage: pd.list()
        [{{-2, -1, 1, 2}},
         {{-2, 1, 2}, {-1}},
         {{-2, 2}, {-1, 1}},
         {{-2, -1, 2}, {1}},
         {{-2, 2}, {-1}, {1}}]

    TESTS::

        sage: import sage.combinat.diagram_algebras as da
        sage: pd = da.PartitionDiagrams(3)
        sage: pd.an_element() in pd
        True
        sage: pd.cardinality() == len(pd.list())
        True

        sage: pd = da.PartitionDiagrams(5/2)
        sage: pd.an_element() in pd
        True
        sage: pd.cardinality() == len(pd.list())
        True
    """
    Element = PartitionDiagram
    _name = "Partition"
    _diagram_func = partition_diagrams

    def cardinality(self):
        r"""
        The cardinality of partition diagrams of half-integer order `n` is
        the `2n`-th Bell number.

        EXAMPLES::

            sage: import sage.combinat.diagram_algebras as da
            sage: pd = da.PartitionDiagrams(3)
            sage: pd.cardinality()
            203

            sage: pd = da.PartitionDiagrams(7/2)
            sage: pd.cardinality()
            877
        """
<<<<<<< HEAD
        return bell_number(ZZ(2 * self.order))
=======
        return bell_number(ZZ(2*self.order))
>>>>>>> df9f5dc8

class BrauerDiagrams(AbstractPartitionDiagrams):
    r"""
    This class represents all Brauer diagrams of integer or integer
    `+1/2` order. For more information on Brauer diagrams,
    see :class:`BrauerAlgebra`.

    EXAMPLES::

        sage: import sage.combinat.diagram_algebras as da
        sage: bd = da.BrauerDiagrams(2); bd
        Brauer diagrams of order 2
        sage: bd.list()
<<<<<<< HEAD
        [{{-2, -1}, {1, 2}}, {{-2, 1}, {-1, 2}}, {{-2, 2}, {-1, 1}}]
=======
        [{{-2, 1}, {-1, 2}}, {{-2, 2}, {-1, 1}}, {{-2, -1}, {1, 2}}]
>>>>>>> df9f5dc8

        sage: bd = da.BrauerDiagrams(5/2); bd
        Brauer diagrams of order 5/2
        sage: bd.list()
<<<<<<< HEAD
        [{{-3, 3}, {-2, -1}, {1, 2}},
         {{-3, 3}, {-2, 1}, {-1, 2}},
         {{-3, 3}, {-2, 2}, {-1, 1}}]
=======
        [{{-3, 3}, {-2, 1}, {-1, 2}},
         {{-3, 3}, {-2, 2}, {-1, 1}},
         {{-3, 3}, {-2, -1}, {1, 2}}]
>>>>>>> df9f5dc8

    TESTS::

        sage: import sage.combinat.diagram_algebras as da
        sage: bd = da.BrauerDiagrams(3)
        sage: bd.an_element() in bd
        True
        sage: bd.cardinality() == len(bd.list())
        True

        sage: bd = da.BrauerDiagrams(5/2)
        sage: bd.an_element() in bd
        True
        sage: bd.cardinality() == len(bd.list())
        True

    These diagrams also come equipped with a compact representation based
    on their bipartition triple representation. See the
    :meth:`from_involution_permutation_triple` method for more information.

    ::

        sage: bd = da.BrauerDiagrams(3)
        sage: bd.options.display="compact"
        sage: bd.list()
        [[12/12;1],
         [13/12;1],
         [23/12;1],
         [23/13;1],
         [23/23;1],
         [/;132],
         [/;231],
         [/;321],
         [13/13;1],
         [12/13;1],
         [12/23;1],
         [13/23;1],
         [/;312],
         [/;213],
         [/;123]]
        sage: bd.options._reset()
    """
    Element = BrauerDiagram
    options = BrauerDiagram.options
    _name = "Brauer"
    _diagram_func = brauer_diagrams

    def __contains__(self, obj):
        r"""
        TESTS::

            sage: import sage.combinat.diagram_algebras as da
            sage: bd = da.BrauerDiagrams(2)
            sage: bd.an_element() in bd
            True
            sage: bd([[1,2],[-1,-2]]) in bd
            True
            sage: [[1,2,-1,-2]] in bd
            False
            sage: bd = da.BrauerDiagrams(3/2)
            sage: bd.an_element() in bd
            True

        """
        if self.order in ZZ:
            r = ZZ(self.order)
        else:
            r = ZZ(self.order + ZZ(1)/ZZ(2))
        return super(BrauerDiagrams, self).__contains__(obj) and [len(i) for i in obj] == [2]*r

    def cardinality(self):
        r"""
        Return the cardinality of ``self``.

        The number of Brauer diagrams of integer order `k` is `(2k-1)!!`.

        EXAMPLES::

            sage: import sage.combinat.diagram_algebras as da
            sage: bd = da.BrauerDiagrams(3)
            sage: bd.cardinality()
            15

            sage: bd = da.BrauerDiagrams(7/2)
            sage: bd.cardinality()
            15
        """
        if self.order in ZZ:
<<<<<<< HEAD
            return (2 * ZZ(self.order) -1 ).multifactorial(2)
        else:
            return (2 * ZZ(self.order - 1/2) - 1).multifactorial(2)
=======
            return (2*ZZ(self.order)-1).multifactorial(2)
        else:
            return (2*ZZ(self.order-1/2)-1).multifactorial(2)
>>>>>>> df9f5dc8

    def symmetric_diagrams(self, l=None, perm=None):
        r"""
        Return the list of Brauer diagrams with symmetric placement of `l` arcs,
        and with free nodes permuted according to `perm`.

        EXAMPLES::

            sage: import sage.combinat.diagram_algebras as da
            sage: bd = da.BrauerDiagrams(4)
            sage: bd.symmetric_diagrams(l=1, perm=[2,1])
            [{{-4, -3}, {-2, 1}, {-1, 2}, {3, 4}},
             {{-4, -2}, {-3, 1}, {-1, 3}, {2, 4}},
             {{-4, 1}, {-3, -2}, {-1, 4}, {2, 3}},
             {{-4, -1}, {-3, 2}, {-2, 3}, {1, 4}},
             {{-4, 2}, {-3, -1}, {-2, 4}, {1, 3}},
             {{-4, 3}, {-3, 4}, {-2, -1}, {1, 2}}]

        TESTS::

            sage: import sage.combinat.diagram_algebras as da
            sage: bd = da.BrauerDiagrams(3/2)
            sage: bd.symmetric_diagrams(l=1, perm=[2,1])
            Traceback (most recent call last):
            ...
<<<<<<< HEAD
            NotImplementedError: only implemented for integer order, not for order 3/2
=======
            NotImplementedError: symmetric_diagrams is only implemented for Brauer diagrams of integer order, not for order 3/2
>>>>>>> df9f5dc8
        """
        # perm = permutation on free nodes
        # l = number of arcs
        if self.order not in ZZ:
<<<<<<< HEAD
            raise NotImplementedError("only implemented for integer order,"
                                      " not for order %s" % (self.order))
=======
            raise NotImplementedError("symmetric_diagrams is only implemented for Brauer diagrams of integer order, not for order %s" %(self.order))
>>>>>>> df9f5dc8
        n = ZZ(self.order)
        if l is None:
            l = 0
        if perm is None:
            perm = list(range(1, n+1-2*l))
        out = []
        partition_shape = [2]*l + [1]*(n-2*l)
        for sp in SetPartitions(n, partition_shape):
            sp0 = [block for block in sp if len(block) == 2]
            diag = self.from_involution_permutation_triple((sp0,sp0,perm))
            out.append(diag)
        return out

    def from_involution_permutation_triple(self, D1_D2_pi):
        r"""
        Construct a Brauer diagram of ``self`` from an involution
        permutation triple.

        A Brauer diagram can be represented as a triple where the first
        entry is a list of arcs on the top row of the diagram, the second
        entry is a list of arcs on the bottom row of the diagram, and the
        third entry is a permutation on the remaining nodes. This triple
        is called the *involution permutation triple*. For more
        information, see [GL1996]_.

        INPUT:

        - ``D1_D2_pi``-- a list or tuple where the first entry is a list of
          arcs on the top of the diagram, the second entry is a list of arcs
          on the bottom of the diagram, and the third entry is a permutation
          on the free nodes.

        REFERENCES:

        .. [GL1996] \J.J. Graham and G.I. Lehrer, Cellular algebras.
           Inventiones mathematicae 123 (1996), 1--34.

        EXAMPLES::

            sage: import sage.combinat.diagram_algebras as da
            sage: bd = da.BrauerDiagrams(4)
            sage: bd.from_involution_permutation_triple([[[1,2]],[[3,4]],[2,1]])
            {{-4, -3}, {-2, 3}, {-1, 4}, {1, 2}}

        TESTS::

            sage: import sage.combinat.diagram_algebras as da
            sage: bd = da.BrauerDiagrams(5/2)
            sage: bd.from_involution_permutation_triple([[[1,2]],[[3,4]],[2,1]])
            Traceback (most recent call last):
            ...
<<<<<<< HEAD
            NotImplementedError: only implemented for integer order, not for order 5/2
        """
        if self.order not in ZZ:
            raise NotImplementedError("only implemented for integer order,"
                                      " not for order %s" % (self.order))
=======
            NotImplementedError: from_involution_permutation_triple is only implemented for Brauer diagrams of integer order, not for order 5/2
        """
        if self.order not in ZZ:
            raise NotImplementedError("from_involution_permutation_triple is only implemented for Brauer diagrams of integer order, not for order %s" %(self.order))
>>>>>>> df9f5dc8
        try:
            (D1,D2,pi) = tuple(D1_D2_pi)
        except ValueError:
            raise ValueError("argument %s not in correct form; must be a tuple (D1, D2, pi)" % D1_D2_pi)
        D1 = [[abs(x) for x in b] for b in D1 if len(b) == 2] # not needed if argument correctly passed at outset.
        D2 = [[abs(x) for x in b] for b in D2 if len(b) == 2] # ditto.
        nD2 = [[-i for i in b] for b in D2]
        pi = list(pi)
        nn = set(range(1, self.order+1))
        dom = sorted(nn.difference(flatten([list(x) for x in D1])))
        rng = sorted(nn.difference(flatten([list(x) for x in D2])))
        SP0 = D1 + nD2
        if len(pi) != len(dom) or pi not in Permutations():
            raise ValueError("in the tuple (D1, D2, pi)={}, pi must be a permutation of {} (indicating a permutation on the free nodes of the diagram)".format(
                                    (D1,D2,pi), self.order-2*len(D1)))
        Perm = [[dom[i], -rng[val-1]] for i,val in enumerate(pi)]
        SP = SP0 + Perm
        return self(SP) # could pass 'SetPartition' ?

class PermutationDiagrams(AbstractPartitionDiagrams):
    r"""
    All permutation diagrams of integer or integer `+1/2` order.

    EXAMPLES::

        sage: import sage.combinat.diagram_algebras as da
        sage: pd = da.PermutationDiagrams(3); pd
        Permutation diagrams of order 3
        sage: pd.list()
        [{{-3, 3}, {-2, 2}, {-1, 1}},
         {{-3, 2}, {-2, 3}, {-1, 1}},
         {{-3, 3}, {-2, 1}, {-1, 2}},
         {{-3, 1}, {-2, 3}, {-1, 2}},
         {{-3, 2}, {-2, 1}, {-1, 3}},
         {{-3, 1}, {-2, 2}, {-1, 3}}]

        sage: pd = da.PermutationDiagrams(5/2); pd
        Permutation diagrams of order 5/2
        sage: pd.list()
        [{{-3, 3}, {-2, 2}, {-1, 1}}, {{-3, 3}, {-2, 1}, {-1, 2}}]

    TESTS::

        sage: import sage.combinat.diagram_algebras as da
        sage: pd = da.PermutationDiagrams(3)
        sage: pd.an_element() in pd
        True
        sage: pd.cardinality() == len(pd.list())
        True

        sage: pd = da.PermutationDiagrams(7/2)
        sage: pd.an_element() in pd
        True
        sage: pd.cardinality() == len(pd.list())
        True
    """
    Element = PermutationDiagram
    _name = "Permutation"
    _diagram_func = permutation_diagrams

    def cardinality(self):
        r"""
        Return the cardinality of ``self``.

        The number of permutation diagrams of integer order `k` is
        `k!`.

        EXAMPLES::

            sage: import sage.combinat.diagram_algebras as da
            sage: pd = da.PermutationDiagrams(3)
            sage: pd.cardinality()
            6

        """
        if self.order in ZZ:
            k = ZZ(self.order)
        else:
            k = ZZ(self.order-ZZ(1)/ZZ(2))
        return factorial(k)

class RookDiagrams(AbstractPartitionDiagrams):
    r"""
    All rook diagrams of integer or integer `+1/2` order.

    EXAMPLES::

        sage: import sage.combinat.diagram_algebras as da
        sage: rd = da.RookDiagrams(2); rd
        Rook diagrams of order 2
        sage: rd.list()
        [{{-2}, {-1}, {1}, {2}},
         {{-2, 1}, {-1}, {2}},
         {{-2}, {-1, 1}, {2}},
         {{-2, 2}, {-1}, {1}},
         {{-2}, {-1, 2}, {1}},
         {{-2, 2}, {-1, 1}},
         {{-2, 1}, {-1, 2}}]

        sage: rd = da.RookDiagrams(5/2); rd
        Rook diagrams of order 5/2
        sage: rd.list()
        [{{-3, 3}, {-2}, {-1}, {1}, {2}},
         {{-3, 3}, {-2, 1}, {-1}, {2}},
         {{-3, 3}, {-2}, {-1, 1}, {2}},
         {{-3, 3}, {-2, 2}, {-1}, {1}},
         {{-3, 3}, {-2}, {-1, 2}, {1}},
         {{-3, 3}, {-2, 2}, {-1, 1}},
         {{-3, 3}, {-2, 1}, {-1, 2}}]

    TESTS::

        sage: import sage.combinat.diagram_algebras as da
        sage: rd = da.RookDiagrams(3)
        sage: rd.an_element() in rd
        True
        sage: rd.cardinality() == len(rd.list())
        True

        sage: rd = da.RookDiagrams(7/2)
        sage: rd.an_element() in rd
        True
        sage: rd.cardinality() == len(rd.list())
        True
    """
    Element = RookDiagram
    _name = "Rook"
    _diagram_func = rook_diagrams

    def cardinality(self):
        r"""
        Return the cardinality of ``self``.

        The number of rook diagrams of integer order `k` is
        `\sum_l \binom{k}{l}^2 l!`.

        EXAMPLES::

            sage: import sage.combinat.diagram_algebras as da
            sage: pd = da.RookDiagrams(2)
            sage: pd.cardinality()
            7

        """
        if self.order in ZZ:
            k = ZZ(self.order)
        else:
            k = ZZ(self.order - ZZ(1)/ZZ(2))
        return sum( [ binomial(k, l)**2*factorial(l) for l in range(k + 1) ] )

class PlanarRookDiagrams(AbstractPartitionDiagrams):
    r"""
    All planar rook diagrams of integer or integer `+1/2` order.

    EXAMPLES::

        sage: import sage.combinat.diagram_algebras as da
        sage: prd = da.PlanarRookDiagrams(2); prd
        Planar rook diagrams of order 2
        sage: prd.list()
        [{{-2}, {-1}, {1}, {2}},
         {{-2, 1}, {-1}, {2}},
         {{-2}, {-1, 1}, {2}},
         {{-2, 2}, {-1}, {1}},
         {{-2}, {-1, 2}, {1}},
         {{-2, 2}, {-1, 1}}]

        sage: prd = da.PlanarRookDiagrams(5/2); prd
        Planar rook diagrams of order 5/2
        sage: prd.list()
        [{{-3, 3}, {-2}, {-1}, {1}, {2}},
         {{-3, 3}, {-2, 1}, {-1}, {2}},
         {{-3, 3}, {-2}, {-1, 1}, {2}},
         {{-3, 3}, {-2, 2}, {-1}, {1}},
         {{-3, 3}, {-2}, {-1, 2}, {1}},
         {{-3, 3}, {-2, 2}, {-1, 1}}]

    TESTS::

        sage: import sage.combinat.diagram_algebras as da
        sage: prd = da.PlanarRookDiagrams(3)
        sage: prd.an_element() in prd
        True
        sage: prd.cardinality() == len(prd.list())
        True

        sage: prd = da.PermutationDiagrams(7/2)
        sage: prd.an_element() in prd
        True
        sage: prd.cardinality() == len(prd.list())
        True
    """
    Element = PlanarRookDiagram
    _name = "Planar rook"
    _diagram_func = planar_rook_diagrams

    def cardinality(self):
        r"""
        Return the cardinality of ``self``.

        The number of planar rook diagrams of integer order `k` is `2^k (2k-1)!!/k!`.

        EXAMPLES::

            sage: import sage.combinat.diagram_algebras as da
            sage: prd = da.PlanarRookDiagrams(4)
            sage: prd.cardinality()
            70

            sage: prd = da.PlanarRookDiagrams(7/2)
            sage: prd.cardinality()
            20
        """
        if self.order in ZZ:
            k = ZZ(self.order)
        else:
            k = ZZ(self.order-ZZ(1)/ZZ(2))
        return 2**k*(2*k-1).multifactorial(2)/factorial(k)

class TemperleyLiebDiagrams(AbstractPartitionDiagrams):
    r"""
    All Temperley-Lieb diagrams of integer or integer `+1/2` order.

    For more information on Temperley-Lieb diagrams, see
    :class:`TemperleyLiebAlgebra`.

    EXAMPLES::

        sage: import sage.combinat.diagram_algebras as da
        sage: td = da.TemperleyLiebDiagrams(3); td
        Temperley Lieb diagrams of order 3
        sage: td.list()
<<<<<<< HEAD
        [{{-3, 3}, {-2, -1}, {1, 2}},
         {{-3, 1}, {-2, -1}, {2, 3}},
         {{-3, -2}, {-1, 1}, {2, 3}},
         {{-3, -2}, {-1, 3}, {1, 2}},
         {{-3, 3}, {-2, 2}, {-1, 1}}]
=======
        [{{-3, 1}, {-2, -1}, {2, 3}},
         {{-3, 3}, {-2, 2}, {-1, 1}},
         {{-3, 3}, {-2, -1}, {1, 2}},
         {{-3, -2}, {-1, 1}, {2, 3}},
         {{-3, -2}, {-1, 3}, {1, 2}}]
>>>>>>> df9f5dc8

        sage: td = da.TemperleyLiebDiagrams(5/2); td
        Temperley Lieb diagrams of order 5/2
        sage: td.list()
<<<<<<< HEAD
        [{{-3, 3}, {-2, -1}, {1, 2}}, {{-3, 3}, {-2, 2}, {-1, 1}}]
=======
        [{{-3, 3}, {-2, 2}, {-1, 1}}, {{-3, 3}, {-2, -1}, {1, 2}}]
>>>>>>> df9f5dc8

    TESTS::

        sage: import sage.combinat.diagram_algebras as da
        sage: td = da.TemperleyLiebDiagrams(3)
        sage: td.an_element() in td
        True
        sage: td.cardinality() == len(td.list())
        True

        sage: td = da.TemperleyLiebDiagrams(7/2)
        sage: td.an_element() in td
        True
        sage: td.cardinality() == len(td.list())
        True
    """
    Element = TemperleyLiebDiagram
    _name = "Temperley Lieb"
    _diagram_func = temperley_lieb_diagrams

    def cardinality(self):
        r"""
        Return the cardinality of ``self``.

        The number of Temperley--Lieb diagrams of integer order `k` is the
        `k`-th Catalan number.

        EXAMPLES::

            sage: import sage.combinat.diagram_algebras as da
            sage: td = da.TemperleyLiebDiagrams(3)
            sage: td.cardinality()
            5
        """
        if self.order in ZZ:
            return catalan_number(ZZ(self.order))
        else:
<<<<<<< HEAD
            return catalan_number(ZZ(self.order - 1/2))
=======
            return catalan_number(ZZ(self.order-1/2))
>>>>>>> df9f5dc8

    def __contains__(self, obj):
        r"""
        TESTS::

            sage: import sage.combinat.diagram_algebras as da
            sage: td = da.TemperleyLiebDiagrams(2)
            sage: td.an_element() in td
            True
            sage: td([[1,2],[-1,-2]]) in td
            True
            sage: [[1,2],[-1,-2]] in td
            True
            sage: [[1,-2],[-1,2]] in td
            False
        """
        if not hasattr(obj, '_base_diagram'):
            try:
                obj = self._element_constructor_(obj)
            except (ValueError, TypeError):
                return False
        return obj in BrauerDiagrams(self.order) and obj.is_planar()

class PlanarDiagrams(AbstractPartitionDiagrams):
    r"""
    All planar diagrams of integer or integer `+1/2` order.

    EXAMPLES::

        sage: import sage.combinat.diagram_algebras as da
        sage: pld = da.PlanarDiagrams(1); pld
        Planar diagrams of order 1
        sage: pld.list()
        [{{-1, 1}}, {{-1}, {1}}]

        sage: pld = da.PlanarDiagrams(3/2); pld
        Planar diagrams of order 3/2
        sage: pld.list()
        [{{-2, -1, 1, 2}},
         {{-2, 1, 2}, {-1}},
         {{-2, 2}, {-1, 1}},
         {{-2, -1, 2}, {1}},
         {{-2, 2}, {-1}, {1}}]

    TESTS::

        sage: import sage.combinat.diagram_algebras as da
        sage: pld = da.PlanarDiagrams(3)
        sage: pld.an_element() in pld
        True
        sage: pld.cardinality() == len(pld.list())
        True
        sage: pld = da.PlanarDiagrams(5/2)
        sage: pld.an_element() in pld
        True
        sage: pld.cardinality() == len(pld.list())
        True
    """
    Element = PlanarDiagram
    _name = "Planar"
    _diagram_func = planar_diagrams

    def cardinality(self):
        r"""
        Return the cardinality of ``self``.

        The number of all planar diagrams of order `k` is the
        `2k`-th Catalan number.

        EXAMPLES::

            sage: import sage.combinat.diagram_algebras as da
            sage: pld = da.PlanarDiagrams(3)
            sage: pld.cardinality()
            132
        """
        return catalan_number(2*self.order)

    def __contains__(self, obj):
        r"""
        TESTS::

            sage: import sage.combinat.diagram_algebras as da
            sage: pld = da.PlanarDiagrams(2)
            sage: pld.an_element() in pld
            True
            sage: pld([[1,2],[-1,-2]]) in pld
            True
            sage: [[1,2],[-1,-2]] in pld
            True
            sage: [[1,-2],[-1,2]] in pld
            False
        """
        if not hasattr(obj, '_base_diagram'):
            try:
                obj = self._element_constructor_(obj)
            except (ValueError, TypeError):
                return False
        return super(PlanarDiagrams, self).__contains__(obj)

class IdealDiagrams(AbstractPartitionDiagrams):
    r"""
    All "ideal" diagrams of integer or integer `+1/2` order.

    If `k` is an integer then an ideal diagram of order `k` is a partition
    diagram of order `k` with propagating number less than `k`.

    EXAMPLES::

        sage: import sage.combinat.diagram_algebras as da
        sage: id = da.IdealDiagrams(3)
        sage: id.an_element() in id
        True
        sage: id.cardinality() == len(id.list())
        True
        sage: da.IdealDiagrams(3/2).list()
        [{{-2, -1, 1, 2}},
         {{-2, 1, 2}, {-1}},
         {{-2, -1, 2}, {1}},
         {{-2, 2}, {-1}, {1}}]
    """
    Element = IdealDiagram
    _name = "Ideal"
    _diagram_func = ideal_diagrams

    def __contains__(self, obj):
        r"""
        TESTS::

            sage: import sage.combinat.diagram_algebras as da
            sage: id = da.IdealDiagrams(2)
            sage: id.an_element() in id
            True
            sage: id([[1,2],[-1,-2]]) in id
            True
            sage: [[1,2],[-1,-2]] in id
            True
            sage: [[1,-2],[-1,2]] in id
            False
        """
        if not hasattr(obj, '_base_diagram'):
            try:
                obj = self._element_constructor_(obj)
            except (ValueError, TypeError):
                return False
        return super(IdealDiagrams, self).__contains__(obj) and obj.propagating_number() < self.order

class DiagramAlgebra(CombinatorialFreeModule):
    r"""
    Abstract class for diagram algebras and is not designed to be used
    directly.

    TESTS::

        sage: import sage.combinat.diagram_algebras as da
        sage: R.<x> = QQ[]
        sage: D = da.DiagramAlgebra(2, x, R, 'P', da.PartitionDiagrams(2))
        sage: list(D.basis())
        [P{{-2, -1, 1, 2}},
         P{{-2, 1, 2}, {-1}},
         P{{-2}, {-1, 1, 2}},
         P{{-2, -1}, {1, 2}},
         P{{-2}, {-1}, {1, 2}},
         P{{-2, -1, 1}, {2}},
         P{{-2, 1}, {-1, 2}},
         P{{-2, 1}, {-1}, {2}},
         P{{-2, 2}, {-1, 1}},
         P{{-2, -1, 2}, {1}},
         P{{-2, 2}, {-1}, {1}},
         P{{-2}, {-1, 1}, {2}},
         P{{-2}, {-1, 2}, {1}},
         P{{-2, -1}, {1}, {2}},
         P{{-2}, {-1}, {1}, {2}}]
    """
    def __init__(self, k, q, base_ring, prefix, diagrams, category=None):
        r"""
        Initialize ``self``.

        INPUT:

        - ``k`` -- the rank
        - ``q`` -- the deformation parameter
        - ``base_ring`` -- the base ring
        - ``prefix`` -- the prefix of our monomials
        - ``diagrams`` -- the object representing all the diagrams
          (i.e. indices for the basis elements)

        TESTS::

            sage: import sage.combinat.diagram_algebras as da
            sage: R.<x> = QQ[]
            sage: D = da.DiagramBasis(2, x, R, 'P', da.PartitionDiagrams(2))
            sage: TestSuite(D).run()
        """
        self._prefix = prefix
        self._q = base_ring(q)
        self._k = k
        self._base_diagrams = diagrams
        cat = AssociativeAlgebras(base_ring.category()).FiniteDimensional().WithBasis()
        if isinstance(self, UnitDiagramMixin):
            cat = cat.Unital()
        category = cat.or_subcategory(category)
        CombinatorialFreeModule.__init__(self, base_ring, diagrams,
                    category=category, prefix=prefix, bracket=False)

    def _element_constructor_(self, set_partition):
        r"""
        Construct an element of ``self``.

        TESTS::

            sage: import sage.combinat.diagram_algebras as da
            sage: R.<x> = QQ[]
            sage: D = da.DiagramAlgebra(2, x, R, 'P', da.PartitionDiagrams(2))
            sage: sp = da.to_set_partition( [[1,2], [-1,-2]] )
            sage: b_elt = D(sp); b_elt
            P{{-2, -1}, {1, 2}}
            sage: b_elt in D
            True
            sage: D([[1,2],[-1,-2]]) == b_elt
            True
            sage: D([{1,2},{-1,-2}]) == b_elt
            True
            sage: S = SymmetricGroupAlgebra(R,2)
            sage: D(S([2,1]))
            P{{-2, 1}, {-1, 2}}
            sage: D2 = da.DiagramAlgebra(2, x, R, 'P', da.PlanarDiagrams(2))
            sage: D2(S([1,2]))
            P{{-2, 2}, {-1, 1}}
            sage: D2(S([2,1]))
            Traceback (most recent call last):
            ...
            ValueError: the diagram {{-2, 1}, {-1, 2}} must be planar
        """
        if self.basis().keys().is_parent_of(set_partition):
            return self.basis()[set_partition]
        if isinstance(set_partition, SymmetricGroupAlgebra_n.Element):
            return self._apply_module_morphism(set_partition, self._perm_to_Blst, self)
        sp = self._base_diagrams(set_partition) # attempt conversion
        if sp in self.basis().keys():
            return self.basis()[sp]

        raise ValueError("invalid input of {0}".format(set_partition))

    def __getitem__(self, d):
        """
        Get the basis item of ``self`` indexed by ``d``.

        EXAMPLES::

            sage: import sage.combinat.diagram_algebras as da
            sage: R.<x> = QQ[]
            sage: D = da.DiagramAlgebra(2, x, R, 'P', da.PartitionDiagrams(2))
            sage: sp = da.PartitionDiagrams(2)( [[1,2], [-1,-2]] )
            sage: D[sp]
            P{{-2, -1}, {1, 2}}
            sage: D[[1,-1,2,-2]]
            P{{-2, -1, 1, 2}}
            sage: D3 = da.DiagramAlgebra(3, x, R, 'P', da.PartitionDiagrams(3))
            sage: da.PartitionDiagrams(3)( [[1,2], [-1,-2]] )
            Traceback (most recent call last):
            ...
            ValueError: {{-2, -1}, {1, 2}} does not represent two rows of vertices of order 3
            sage: D3[sp]
            P{{-3, 3}, {-2, -1}, {1, 2}}
            sage: D3[[1,-1,2,-2]]
            P{{-3, 3}, {-2, -1, 1, 2}}
            sage: D3[[1,2,-2]]
            P{{-3, 3}, {-2, 1, 2}, {-1}}
            sage: P = PartitionAlgebra(3,x)
            sage: P[[1]]
            P{{-3, 3}, {-2, 2}, {-1}, {1}}
        """
        if isinstance(d, (list, tuple)) and all(a in ZZ for a in d):
            d = [d]
        d = self._base_diagrams(to_set_partition(d, self._k))
        if d in self.basis().keys():
            return self.basis()[d]
        raise ValueError("{0} is not an index of a basis element".format(d))

    def _perm_to_Blst(self, w):
        """
        Convert the permutation ``w`` to an element of ``self``.

        EXAMPLES::

            sage: R.<x> = QQ[]
            sage: S = SymmetricGroupAlgebra(R,2)
            sage: import sage.combinat.diagram_algebras as da
            sage: D2 = da.DiagramAlgebra(2, x, R, 'P', da.PlanarDiagrams(2))
            sage: D2._perm_to_Blst([2,1])
            Traceback (most recent call last):
            ...
            ValueError: the diagram {{-2, 1}, {-1, 2}} must be planar
        """
        ## 'perm' is a permutation in one-line notation
        ## turns w into an expression suitable for the element constructor.
        u = sorted(w)
        p = [[u[i],-x] for i,x in enumerate(w)]
        if len(u) < self.order():
            p1 = [[j,-j] for j in range(len(u)+1,self.order()+1)]
            p.extend(p1)
        return self[p]

    def _diag_to_Blst(self, d):
        r"""
        Return an element of ``self`` from the input ``d``.

        If ``d`` is a partial diagram of `\{1,2,\ldots,k,-1,-2,\ldots,-k\}`
        then the set partition is filled in by adding the parts `\{i,-i\}`
        if possible, and singletons sets for the remaining parts.

        INPUT:

        - ``d`` -- an iterable that behaves like
          :class:`AbstractPartitionDiagram` or :class:`Permutation`

        EXAMPLES::

            sage: R.<x> = QQ[]
            sage: PartitionAlgebra(3, x, R)._diag_to_Blst([[1,2], [-3,-1]])
            P{{-3, -1}, {-2}, {1, 2}, {3}}
            sage: BrauerAlgebra(4, x, R)._diag_to_Blst([3,1,2])
            B{{-4, 4}, {-3, 1}, {-2, 3}, {-1, 2}}
            sage: import sage.combinat.diagram_algebras as da
            sage: D3 = da.DiagramAlgebra(3, x, R, 'P', da.PlanarDiagrams(3))
            sage: D3._diag_to_Blst([[1, 2], [-2,-1]])
            P{{-3, 3}, {-2, -1}, {1, 2}}
            sage: D3._diag_to_Blst([[-1,2], [-2,1]])
            Traceback (most recent call last):
            ...
            ValueError: the diagram {{-3, 3}, {-2, 1}, {-1, 2}} must be planar
            sage: D3._diag_to_Blst([[-1,2], [-3,1]])
            Traceback (most recent call last):
            ...
            ValueError: the diagram {{-3, 1}, {-2}, {-1, 2}, {3}} must be planar
        """
        d = list(d)
        if not d:
            return self.one()
        if d[0] in ZZ:
            return self._perm_to_Blst(d)
        d = to_set_partition(d, self._k)
        return self[self._base_diagrams(d)]

    def order(self):
        r"""
        Return the order of ``self``.

        The order of a partition algebra is defined as half of the number
        of nodes in the diagrams.

        EXAMPLES::

            sage: q = var('q')
            sage: PA = PartitionAlgebra(2, q)
            sage: PA.order()
            2
        """
        return self._k

    def set_partitions(self):
        r"""
        Return the collection of underlying set partitions indexing the
        basis elements of a given diagram algebra.

        .. TODO:: Is this really necessary? deprecate?

        TESTS::

            sage: import sage.combinat.diagram_algebras as da
            sage: R.<x> = QQ[]
            sage: D = da.DiagramAlgebra(2, x, R, 'P', da.PartitionDiagrams(2))
            sage: list(D.set_partitions()) == list(da.PartitionDiagrams(2))
            True
        """
        return self.basis().keys()

    def _latex_term(self, diagram):
        r"""
        Return `\LaTeX` representation of ``diagram`` to draw
        diagram algebra element in latex using tikz.

        EXAMPLES::

            sage: R.<x> = ZZ[]
            sage: P = PartitionAlgebra(2, x, R)
            sage: latex(P([[1,2],[-2,-1]])) # indirect doctest
            \begin{tikzpicture}[scale = 0.5,thick, baseline={(0,-1ex/2)}]
            \tikzstyle{vertex} = [shape = circle, minimum size = 7pt, inner sep = 1pt]
            \node[vertex] (G--2) at (1.5, -1) [shape = circle, draw] {};
            \node[vertex] (G--1) at (0.0, -1) [shape = circle, draw] {};
            \node[vertex] (G-1) at (0.0, 1) [shape = circle, draw] {};
            \node[vertex] (G-2) at (1.5, 1) [shape = circle, draw] {};
            \draw (G--2) .. controls +(-0.5, 0.5) and +(0.5, 0.5) .. (G--1);
            \draw (G-1) .. controls +(0.5, -0.5) and +(-0.5, -0.5) .. (G-2);
            \end{tikzpicture}

            sage: latex(P.orbit_basis()([[1,2],[-2,-1]])) # indirect doctest
            \begin{tikzpicture}[scale = 0.5,thick, baseline={(0,-1ex/2)}]
            \tikzstyle{vertex} = [shape = circle, minimum size = 7pt, inner sep = 1pt]
            \node[vertex] (G--2) at (1.5, -1) [shape = circle, draw, fill] {};
            \node[vertex] (G--1) at (0.0, -1) [shape = circle, draw, fill] {};
            \node[vertex] (G-1) at (0.0, 1) [shape = circle, draw, fill] {};
            \node[vertex] (G-2) at (1.5, 1) [shape = circle, draw, fill] {};
            \draw (G--2) .. controls +(-0.5, 0.5) and +(0.5, 0.5) .. (G--1);
            \draw (G-1) .. controls +(0.5, -0.5) and +(-0.5, -0.5) .. (G-2);
            \end{tikzpicture}

        """
        # these allow the view command to work (maybe move them somewhere more appropriate?)
        from sage.misc.latex import latex
        latex.add_to_mathjax_avoid_list('tikzpicture')
        latex.add_package_to_preamble_if_available('tikz')
        if hasattr(self, '_fill'):
            filled_str = ", fill"
        else:
            filled_str = ""
        # Define the sign function
        def sgn(x):
            if x > 0:
                return 1
            if x < 0:
                return -1
            return 0
        l1 = [] #list of blocks
        l2 = [] #lsit of nodes
        for i in list(diagram):
            l1.append(list(i))
            for j in list(i):
                l2.append(j)
        output = "\\begin{tikzpicture}[scale = 0.5,thick, baseline={(0,-1ex/2)}] \n\\tikzstyle{vertex} = [shape = circle, minimum size = 7pt, inner sep = 1pt] \n" #setup beginning of picture
        for i in l2: #add nodes
            output = output + "\\node[vertex] (G-{}) at ({}, {}) [shape = circle, draw{}] {{}}; \n".format(i, (abs(i)-1)*1.5, sgn(i), filled_str)
        for i in l1: #add edges
            if len(i) > 1:
                l4 = list(i)
                posList = []
                negList = []
                for i in l4: #sort list so rows are grouped together
                    if i > 0:
                        posList.append(i)
                    elif i < 0:
                        negList.append(i)
                posList.sort()
                negList.sort()
                l4 = posList + negList
                l5 = l4[:] #deep copy
                for j in range(len(l5)):
                    l5[j-1] = l4[j] #create a permuted list
                if len(l4) == 2:
                    l4.pop()
                    l5.pop() #pops to prevent duplicating edges
                for j in zip(l4, l5):
                    xdiff = abs(j[1])-abs(j[0])
                    y1 = sgn(j[0])
                    y2 = sgn(j[1])
                    if y2-y1 == 0 and abs(xdiff) < 5: #if nodes are close to each other on same row
                        diffCo = (0.5+0.1*(abs(xdiff)-1)) #gets bigger as nodes are farther apart; max value of 1; min value of 0.5.
                        outVec = (sgn(xdiff)*diffCo, -1*diffCo*y1)
                        inVec = (-1*diffCo*sgn(xdiff), -1*diffCo*y2)
                    elif y2-y1 != 0 and abs(xdiff) == 1: #if nodes are close enough curviness looks bad.
                        outVec = (sgn(xdiff)*0.75, -1*y1)
                        inVec = (-1*sgn(xdiff)*0.75, -1*y2)
                    else:
                        outVec = (sgn(xdiff)*1, -1*y1)
                        inVec = (-1*sgn(xdiff), -1*y2)
                    output = output + "\\draw (G-{}) .. controls +{} and +{} .. (G-{}); \n".format(j[0], outVec, inVec, j[1])
        output = output + "\\end{tikzpicture} \n" #end picture
        return output

    # The following subclass provides a few additional methods for
    # (sub)partition algebra elements.
    class Element(CombinatorialFreeModule.Element):
        r"""
        An element of a diagram algebra.

        This subclass provides a few additional methods for
        partition algebra elements. Most element methods are
        already implemented elsewhere.
        """
        def diagram(self):
            r"""
            Return the underlying diagram of ``self`` if ``self`` is a basis
            element. Raises an error if ``self`` is not a basis element.

            EXAMPLES::

                sage: R.<x> = ZZ[]
                sage: P = PartitionAlgebra(2, x, R)
                sage: elt = 3*P([[1,2],[-2,-1]])
                sage: elt.diagram()
                {{-2, -1}, {1, 2}}
            """
            if len(self) != 1:
                raise ValueError("this is only defined for basis elements")
            PA = self.parent()
            ans = self.support_of_term()
            if ans not in PA.basis().keys():
                raise ValueError("element should be keyed by a diagram")
            return ans

        def diagrams(self):
            r"""
            Return the diagrams in the support of ``self``.

            EXAMPLES::

                sage: R.<x> = ZZ[]
                sage: P = PartitionAlgebra(2, x, R)
                sage: elt = 3*P([[1,2],[-2,-1]]) + P([[1,2],[-2], [-1]])
                sage: sorted(elt.diagrams(), key=str)
                [{{-2, -1}, {1, 2}}, {{-2}, {-1}, {1, 2}}]
            """
            return self.support()

class UnitDiagramMixin(object):
    """
    Mixin class for diagram algebras that have the unit indexed by
    the :func:`identity_set_partition`.
    """
    @cached_method
    def one_basis(self):
        r"""
        The following constructs the identity element of ``self``.

        It is not called directly; instead one should use ``DA.one()`` if
        ``DA`` is a defined diagram algebra.

        EXAMPLES::

            sage: R.<x> = QQ[]
            sage: P = PartitionAlgebra(2, x, R)
            sage: P.one_basis()
            {{-2, 2}, {-1, 1}}
        """
        return self._base_diagrams(identity_set_partition(self._k))

class DiagramBasis(DiagramAlgebra):
    """
    Abstract base class for diagram algebras in the diagram basis.
    """
    def product_on_basis(self, d1, d2):
        r"""
        Return the product `D_{d_1} D_{d_2}` by two basis diagrams.

        TESTS::

            sage: import sage.combinat.diagram_algebras as da
            sage: R.<x> = QQ[]
            sage: D = da.DiagramBasis(2, x, R, 'P', da.PartitionDiagrams(2))
            sage: sp = da.PartitionDiagrams(2)([[1,2],[-1,-2]])
            sage: D.product_on_basis(sp, sp)
            x*P{{-2, -1}, {1, 2}}
        """
        if not self._indices.is_parent_of(d1):
            d1 = self._indices(d1)
        if not self._indices.is_parent_of(d2):
            d2 = self._indices(d2)
        (composite_diagram, loops_removed) = d1.compose(d2)
        return self.term(composite_diagram, self._q**loops_removed)

class PartitionAlgebra(DiagramBasis, UnitDiagramMixin):
    r"""
    A partition algebra.

    A partition algebra of rank `k` over a given ground ring `R` is an
    algebra with (`R`-module) basis indexed by the collection of set
    partitions of `\{1, \ldots, k, -1, \ldots, -k\}`. Each such set
    partition can be represented by a graph on nodes `\{1, \ldots, k, -1,
    \ldots, -k\}` arranged in two rows, with nodes `1, \ldots, k` in the
    top row from left to right and with nodes `-1, \ldots, -k` in the
    bottom row from left to right, and edges drawn such that the connected
    components of the graph are precisely the parts of the set partition.
    (This choice of edges is often not unique, and so there are often many
    graphs representing one and the same set partition; the representation
    nevertheless is useful and vivid. We often speak of "diagrams" to mean
    graphs up to such equivalence of choices of edges; of course, we could
    just as well speak of set partitions.)

    There is not just one partition algebra of given rank over a given
    ground ring, but rather a whole family of them, indexed by the
    elements of `R`. More precisely, for every `q \in R`, the partition
    algebra of rank `k` over `R` with parameter `q` is defined to be the
    `R`-algebra with basis the collection of all set partitions of
    `\{1, \ldots, k, -1, \ldots, -k\}`, where the product of two basis
    elements is given by the rule

    .. MATH::

        a \cdot b = q^N (a \circ b),

    where `a \circ b` is the composite set partition obtained by placing
    the diagram (i.e., graph) of `a` above the diagram of `b`, identifying
    the bottom row nodes of `a` with the top row nodes of `b`, and
    omitting any closed "loops" in the middle. The number `N` is the
    number of connected components formed by the omitted loops.

    The parameter `q` is a deformation parameter. Taking `q = 1` produces
    the semigroup algebra (over the base ring) of the partition monoid,
    in which the product of two set partitions is simply given by their
    composition.

    The Iwahori--Hecke algebra of type `A` (with a single parameter) is
    naturally a subalgebra of the partition algebra.

    The partition algebra is regarded as an example of a "diagram algebra"
    due to the fact that its natural basis is given by certain graphs
    often called diagrams.

    An excellent reference for partition algebras and their various
    subalgebras (Brauer algebra, Temperley--Lieb algebra, etc) is the
    paper [HR2005]_.

    INPUT:

    - ``k`` -- rank of the algebra

    - ``q`` -- the deformation parameter `q`

    OPTIONAL ARGUMENTS:

    - ``base_ring`` -- (default ``None``) a ring containing ``q``; if
      ``None``, then Sage automatically chooses the parent of ``q``

    - ``prefix`` -- (default ``"P"``) a label for the basis elements

    EXAMPLES:

    The following shorthand simultaneously defines the univariate polynomial
    ring over the rationals as well as the variable ``x``::

        sage: R.<x> = PolynomialRing(QQ)
        sage: R
        Univariate Polynomial Ring in x over Rational Field
        sage: x
        x
        sage: x.parent() is R
        True

    We now define the partition algebra of rank `2` with parameter ``x``
    over `\ZZ` in the usual (diagram) basis::

        sage: R.<x> = ZZ[]
        sage: A2 = PartitionAlgebra(2, x, R)
        sage: A2
        Partition Algebra of rank 2 with parameter x
         over Univariate Polynomial Ring in x over Integer Ring
        sage: A2.basis().keys()
        Partition diagrams of order 2
        sage: A2.basis().keys()([[-2, 1, 2], [-1]])
        {{-2, 1, 2}, {-1}}
        sage: A2.basis().list()
        [P{{-2, -1, 1, 2}}, P{{-2, 1, 2}, {-1}},
         P{{-2}, {-1, 1, 2}}, P{{-2, -1}, {1, 2}},
         P{{-2}, {-1}, {1, 2}}, P{{-2, -1, 1}, {2}},
         P{{-2, 1}, {-1, 2}}, P{{-2, 1}, {-1}, {2}},
         P{{-2, 2}, {-1, 1}}, P{{-2, -1, 2}, {1}},
         P{{-2, 2}, {-1}, {1}}, P{{-2}, {-1, 1}, {2}},
         P{{-2}, {-1, 2}, {1}}, P{{-2, -1}, {1}, {2}},
         P{{-2}, {-1}, {1}, {2}}]
        sage: E = A2([[1,2],[-2,-1]]); E
        P{{-2, -1}, {1, 2}}
        sage: E in A2.basis().list()
        True
        sage: E^2
        x*P{{-2, -1}, {1, 2}}
        sage: E^5
        x^4*P{{-2, -1}, {1, 2}}
        sage: (A2([[2,-2],[-1,1]]) - 2*A2([[1,2],[-1,-2]]))^2
        (4*x-4)*P{{-2, -1}, {1, 2}} + P{{-2, 2}, {-1, 1}}

    Next, we construct an element::

        sage: a2 = A2.an_element(); a2
        3*P{{-2}, {-1, 1, 2}} + 2*P{{-2, -1, 1, 2}} + 2*P{{-2, 1, 2}, {-1}}

    There is a natural embedding into partition algebras on more
    elements, by adding identity strands::

        sage: A4 = PartitionAlgebra(4, x, R)
        sage: A4(a2)
        3*P{{-4, 4}, {-3, 3}, {-2}, {-1, 1, 2}}
         + 2*P{{-4, 4}, {-3, 3}, {-2, -1, 1, 2}}
         + 2*P{{-4, 4}, {-3, 3}, {-2, 1, 2}, {-1}}

    Thus, the empty partition corresponds to the identity::

        sage: A4([])
        P{{-4, 4}, {-3, 3}, {-2, 2}, {-1, 1}}
        sage: A4(5)
        5*P{{-4, 4}, {-3, 3}, {-2, 2}, {-1, 1}}

    The group algebra of the symmetric group is a subalgebra::

        sage: S3 = SymmetricGroupAlgebra(ZZ, 3)
        sage: s3 = S3.an_element(); s3
        [1, 2, 3] + 2*[1, 3, 2] + 3*[2, 1, 3] + [3, 1, 2]
        sage: A4(s3)
        P{{-4, 4}, {-3, 1}, {-2, 3}, {-1, 2}}
         + 2*P{{-4, 4}, {-3, 2}, {-2, 3}, {-1, 1}}
         + 3*P{{-4, 4}, {-3, 3}, {-2, 1}, {-1, 2}}
         + P{{-4, 4}, {-3, 3}, {-2, 2}, {-1, 1}}
        sage: A4([2,1])
        P{{-4, 4}, {-3, 3}, {-2, 1}, {-1, 2}}

    Be careful not to confuse the embedding of the group algebra of
    the symmetric group with the embedding of partial set partitions.
    The latter are embedded by adding the parts `\{i,-i\}` if
    possible, and singletons sets for the remaining parts::

        sage: A4([[2,1]])
        P{{-4, 4}, {-3, 3}, {-2}, {-1}, {1, 2}}
        sage: A4([[-1,3],[-2,-3,1]])
        P{{-4, 4}, {-3, -2, 1}, {-1, 3}, {2}}

    Another subalgebra is the Brauer algebra, which has perfect
    matchings as basis elements.  The group algebra of the
    symmetric group is in fact a subalgebra of the Brauer algebra::

        sage: B3 = BrauerAlgebra(3, x, R)
        sage: b3 = B3(s3); b3
        B{{-3, 1}, {-2, 3}, {-1, 2}} + 2*B{{-3, 2}, {-2, 3}, {-1, 1}}
         + 3*B{{-3, 3}, {-2, 1}, {-1, 2}} + B{{-3, 3}, {-2, 2}, {-1, 1}}

    An important basis of the partition algebra is the
    :meth:`orbit basis <orbit_basis>`::

        sage: O2 = A2.orbit_basis()
        sage: o2 = O2([[1,2],[-1,-2]]) + O2([[1,2,-1,-2]]); o2
        O{{-2, -1}, {1, 2}} + O{{-2, -1, 1, 2}}

    The diagram basis element corresponds to the sum of all orbit
    basis elements indexed by coarser set partitions::

        sage: A2(o2)
        P{{-2, -1}, {1, 2}}

    We can convert back from the orbit basis to the diagram basis::

        sage: o2 = O2.an_element(); o2
        3*O{{-2}, {-1, 1, 2}} + 2*O{{-2, -1, 1, 2}} + 2*O{{-2, 1, 2}, {-1}}
        sage: A2(o2)
        3*P{{-2}, {-1, 1, 2}} - 3*P{{-2, -1, 1, 2}} + 2*P{{-2, 1, 2}, {-1}}

    One can work with partition algebras using a symbol for the parameter,
    leaving the base ring unspecified. This implies that the underlying
    base ring is Sage's symbolic ring.

    ::

        sage: q = var('q')
        sage: PA = PartitionAlgebra(2, q); PA
        Partition Algebra of rank 2 with parameter q over Symbolic Ring
        sage: PA([[1,2],[-2,-1]])^2 == q*PA([[1,2],[-2,-1]])
        True
        sage: (PA([[2, -2], [1, -1]]) - 2*PA([[-2, -1], [1, 2]]))^2 == (4*q-4)*PA([[1, 2], [-2, -1]]) + PA([[2, -2], [1, -1]])
        True

    The identity element of the partition algebra is the set
    partition `\{\{1,-1\}, \{2,-2\}, \ldots, \{k,-k\}\}`::

        sage: P = PA.basis().list()
        sage: PA.one()
        P{{-2, 2}, {-1, 1}}
        sage: PA.one() * P[7] == P[7]
        True
        sage: P[7] * PA.one() == P[7]
        True

    We now give some further examples of the use of the other arguments.
    One may wish to "specialize" the parameter to a chosen element of
    the base ring::

        sage: R.<q> = RR[]
        sage: PA = PartitionAlgebra(2, q, R, prefix='B')
        sage: PA
        Partition Algebra of rank 2 with parameter q over
         Univariate Polynomial Ring in q over Real Field with 53 bits of precision
        sage: PA([[1,2],[-1,-2]])
        1.00000000000000*B{{-2, -1}, {1, 2}}
        sage: PA = PartitionAlgebra(2, 5, base_ring=ZZ, prefix='B')
        sage: PA
        Partition Algebra of rank 2 with parameter 5 over Integer Ring
        sage: (PA([[2, -2], [1, -1]]) - 2*PA([[-2, -1], [1, 2]]))^2 == 16*PA([[-2, -1], [1, 2]]) + PA([[2, -2], [1, -1]])
        True

    Symmetric group algebra elements and elements from other subalgebras
    of the partition algebra (e.g., ``BrauerAlgebra`` and
    ``TemperleyLiebAlgebra``) can also be coerced into the partition algebra::

        sage: S = SymmetricGroupAlgebra(SR, 2)
        sage: B = BrauerAlgebra(2, x, SR)
        sage: A = PartitionAlgebra(2, x, SR)
        sage: S([2,1])*A([[1,-1],[2,-2]])
        P{{-2, 1}, {-1, 2}}
        sage: B([[-1,-2],[2,1]]) * A([[1],[-1],[2,-2]])
        P{{-2}, {-1}, {1, 2}}
        sage: A([[1],[-1],[2,-2]]) * B([[-1,-2],[2,1]])
        P{{-2, -1}, {1}, {2}}

    The same is true if the elements come from a subalgebra of a partition
    algebra of smaller order, or if they are defined over a different
    base ring::

        sage: R = FractionField(ZZ['q']); q = R.gen()
        sage: S = SymmetricGroupAlgebra(ZZ, 2)
        sage: B = BrauerAlgebra(2, q, ZZ[q])
        sage: A = PartitionAlgebra(3, q, R)
        sage: S([2,1])*A([[1,-1],[2,-3],[3,-2]])
        P{{-3, 1}, {-2, 3}, {-1, 2}}
        sage: A(B([[-1,-2],[2,1]]))
        P{{-3, 3}, {-2, -1}, {1, 2}}

    TESTS:

    A computation that returned an incorrect result until :trac:`15958`::

        sage: A = PartitionAlgebra(1,17)
        sage: g = SetPartitionsAk(1).list()
        sage: a = A[g[1]]
        sage: a
        P{{-1}, {1}}
        sage: a*a
        17*P{{-1}, {1}}

    Shorthands for working with basis elements are as follows::

        sage: S = SymmetricGroupAlgebra(ZZ, 3)
        sage: A = PartitionAlgebra(3, x, SR)

        sage: A([[1,3],[-1],[-3]]) # pair up the omitted nodes as `{-i, i}`, if possible
        P{{-3}, {-2, 2}, {-1}, {1, 3}}
        sage: A([[1,3],[-1],[-3]]) == A[[1,3],[-1],[-3]]
        True

        sage: A([[1,2]])
        P{{-3, 3}, {-2}, {-1}, {1, 2}}
        sage: A([[1,2]]) == A[[1,2]]
        True

        sage: A([2,3,1]) # permutations in one-line notation are imported as well
        P{{-3, 2}, {-2, 1}, {-1, 3}}
        sage: A([2,3,1]) == A(S([2,3,1]))
        True

    REFERENCES:

    .. [HR2005] Tom Halverson and Arun Ram, *Partition algebras*. European
       Journal of Combinatorics **26** (2005), 869--921.
    """
    @staticmethod
    def __classcall_private__(cls, k, q, base_ring=None, prefix="P"):
        r"""
        Standardize the input by getting the base ring from the parent of
        the parameter ``q`` if no ``base_ring`` is given.

        TESTS::

            sage: R.<q> = QQ[]
            sage: PA1 = PartitionAlgebra(2, q)
            sage: PA2 = PartitionAlgebra(2, q, R, 'P')
            sage: PA1 is PA2
            True
        """
        if base_ring is None:
            base_ring = q.parent()
        return super(PartitionAlgebra, cls).__classcall__(cls, k, q, base_ring, prefix)

    # The following is the basic constructor method for the class.
    # The purpose of the "prefix" is to label the basis elements
    def __init__(self, k, q, base_ring, prefix):
        r"""
        Initialize ``self``.

        TESTS::

            sage: R.<q> = QQ[]
            sage: PA = PartitionAlgebra(2, q, R)
            sage: TestSuite(PA).run()
        """
        self._k = k
        self._prefix = prefix
        self._q = base_ring(q)
        DiagramAlgebra.__init__(self, k, q, base_ring, prefix, PartitionDiagrams(k))

    def _element_constructor_(self, x):
        r"""
        Construct an element of ``self``.

        TESTS::

            sage: import sage.combinat.diagram_algebras as da
            sage: R.<x> = QQ[]
            sage: PA = PartitionAlgebra(2, x, R, 'P')
            sage: PA([]) == PA.one()
            True
            sage: D = da.DiagramAlgebra(2, x, R, 'P', da.PartitionDiagrams(2))
            sage: D([]) == D.one()
            Traceback (most recent call last):
            ...
            ValueError: invalid input of []
            sage: sp = da.to_set_partition( [[1,2], [-1,-2]] )
            sage: b_elt = D(sp); b_elt
            P{{-2, -1}, {1, 2}}
            sage: b_elt in D
            True
            sage: D([[1,2],[-1,-2]]) == b_elt
            True
            sage: D([{1,2},{-1,-2}]) == b_elt
            True
            sage: S = SymmetricGroupAlgebra(R,2)
            sage: D(S([2,1]))
            P{{-2, 1}, {-1, 2}}
            sage: D2 = da.DiagramAlgebra(2, x, R, 'P', da.PlanarDiagrams(2))
            sage: D2(S([1,2]))
            P{{-2, 2}, {-1, 1}}
            sage: D2(S([2,1]))
            Traceback (most recent call last):
            ...
            ValueError: the diagram {{-2, 1}, {-1, 2}} must be planar
        """
        # coercion from basis keys
        if self.basis().keys().is_parent_of(x):
            return self.basis()[x]

        # conversion from (smaller) diagram or permutation
        if isinstance(x, (AbstractPartitionDiagram, list, tuple, Permutations.Element)):
            return self._diag_to_Blst(x)

        # conversion from orbit basis
        if (isinstance(x, OrbitBasis.Element)
                and self.base_ring().has_coerce_map_from(x.parent().base_ring())):
            return self(x.parent().to_diagram_basis(x))

        # conversion from SubPartitionAlgebra
        if (isinstance(x, (PartitionAlgebra.Element, SubPartitionAlgebra.Element))
                and self.has_coerce_map_from(x.parent().base_ring())):
            return sum(a * self._diag_to_Blst(d) for (d,a) in x)

        return super(PartitionAlgebra, self)._element_constructor_(x)

    def _repr_(self):
        """
        Return a string representation of ``self``.

        EXAMPLES::

            sage: R.<q> = QQ[]
            sage: PartitionAlgebra(2, q, R)
            Partition Algebra of rank 2 with parameter q
             over Univariate Polynomial Ring in q over Rational Field
        """
        return "Partition Algebra of rank {} with parameter {} over {}".format(
                self._k, self._q, self.base_ring())

    def _coerce_map_from_(self, R):
        """
        Return a coerce map from ``R`` if one exists and ``None`` otherwise.

        .. TODO::

            - Refactor some of these generic morphisms as compositions
              of morphisms.
            - Allow for coercion if base_rings and parameters are the same,
              up to relabeling/isomorphism?

        EXAMPLES::

            sage: R.<x> = QQ[]
            sage: S = SymmetricGroupAlgebra(R, 4)
            sage: A = PartitionAlgebra(4, x, R)
            sage: O = A.orbit_basis()
            sage: A._coerce_map_from_(S)
            Generic morphism:
              From: Symmetric group algebra of order 4 over Univariate Polynomial Ring in x over Rational Field
              To:   Partition Algebra of rank 4 with parameter x over Univariate Polynomial Ring in x over Rational Field
            sage: A._coerce_map_from_(O)
            Generic morphism:
              From: Orbit basis of Partition Algebra of rank 4 with parameter x over Univariate Polynomial Ring in x over Rational Field
              To:   Partition Algebra of rank 4 with parameter x over Univariate Polynomial Ring in x over Rational Field
            sage: Sp3 = SymmetricGroupAlgebra(ZZ, 3)
            sage: A._coerce_map_from_(Sp3)
            Generic morphism:
              From: Symmetric group algebra of order 3 over Integer Ring
              To:   Partition Algebra of rank 4 with parameter x over Univariate Polynomial Ring in x over Rational Field
            sage: B3 = BrauerAlgebra(3, x, R)
            sage: A._coerce_map_from_(B3)
            Generic morphism:
              From: Brauer Algebra of rank 3 with parameter x over Univariate Polynomial Ring in x over Rational Field
              To:   Partition Algebra of rank 4 with parameter x over Univariate Polynomial Ring in x over Rational Field
            sage: A3 = PartitionAlgebra(3, x, R)
            sage: A._coerce_map_from_(A3)
            Generic morphism:
              From: Partition Algebra of rank 3 with parameter x over Univariate Polynomial Ring in x over Rational Field
              To:   Partition Algebra of rank 4 with parameter x over Univariate Polynomial Ring in x over Rational Field
            sage: O3 = A3.orbit_basis()
            sage: A._coerce_map_from_(O3)
            Generic morphism:
              From: Orbit basis of Partition Algebra of rank 3 with parameter x over Univariate Polynomial Ring in x over Rational Field
              To:   Partition Algebra of rank 4 with parameter x over Univariate Polynomial Ring in x over Rational Field

        TESTS::

            sage: elt = O3.an_element(); elt
            2*O{{-3, -2, -1, 1, 2, 3}} + 2*O{{-3, -2, 1, 2, 3}, {-1}}
             + 3*O{{-3, -1, 1, 2, 3}, {-2}}
            sage: A._coerce_map_from_(O3)(elt)
            -3*P{{-4, 4}, {-3, -2, -1, 1, 2, 3}}
             + 2*P{{-4, 4}, {-3, -2, 1, 2, 3}, {-1}}
             + 3*P{{-4, 4}, {-3, -1, 1, 2, 3}, {-2}}
          """
        # coerce from Orbit basis.
        if isinstance(R, OrbitBasis):
            if R._k <= self._k and self.base_ring().has_coerce_map_from(R.base_ring()):
                return R.module_morphism(self._orbit_to_diagram_on_basis, codomain=self)
            return None

        # coerce from sub-partition algebras.
        if isinstance(R, (PartitionAlgebra, SubPartitionAlgebra)):
            if R._k <= self._k and self.base_ring().has_coerce_map_from(R.base_ring()):
                return R.module_morphism(self._diag_to_Blst, codomain=self)
            return None

        # coerce from Symmetric group algebras.
        if isinstance(R, SymmetricGroupAlgebra_n):
            if R.n <= self._k and self.base_ring().has_coerce_map_from(R.base_ring()):
                return R.module_morphism(self._perm_to_Blst, codomain=self)
            return None
        return super(PartitionAlgebra, self)._coerce_map_from_(R)

    def orbit_basis(self):
        r"""
        Return the orbit basis of ``self``.

        EXAMPLES::

            sage: R.<x> = QQ[]
            sage: P2 = PartitionAlgebra(2, x, R)
            sage: O2 = P2.orbit_basis(); O2
            Orbit basis of Partition Algebra of rank 2 with parameter x over
             Univariate Polynomial Ring in x over Rational Field
            sage: pp = 7 * P2[{-1}, {-2, 1, 2}] - 2 * P2[{-2}, {-1, 1}, {2}]; pp
            -2*P{{-2}, {-1, 1}, {2}} + 7*P{{-2, 1, 2}, {-1}}
            sage: op = pp.to_orbit_basis(); op
            -2*O{{-2}, {-1, 1}, {2}} - 2*O{{-2}, {-1, 1, 2}}
             - 2*O{{-2, -1, 1}, {2}} + 5*O{{-2, -1, 1, 2}}
             + 7*O{{-2, 1, 2}, {-1}} - 2*O{{-2, 2}, {-1, 1}}
            sage: op == O2(op)
            True
            sage: pp * op.leading_term()
            4*P{{-2}, {-1, 1}, {2}} - 4*P{{-2, -1, 1}, {2}}
             + 14*P{{-2, -1, 1, 2}} - 14*P{{-2, 1, 2}, {-1}}
        """
        return OrbitBasis(self)

    def _orbit_to_diagram_on_basis(self, d):
        r"""
        Return the orbit basis element, indexed by the partition
        diagram ``d``, in the diagram basis of the partition algebra.

        EXAMPLES::

            sage: R.<x> = QQ[]
            sage: P2 = PartitionAlgebra(2, x, R)
            sage: from sage.combinat.diagram_algebras import PartitionDiagrams
            sage: PD = PartitionDiagrams(2)
            sage: P2._orbit_to_diagram_on_basis(PD([[1,2,-2],[-1]]))
            -P{{-2, -1, 1, 2}} + P{{-2, 1, 2}, {-1}}
        """
        # Mobius inversion in the poset of coarsenings of ``d``
        SPd = SetPartitions(len(d))
        return self.sum((-1)**(len(d)-len(sp)) * prod(ZZ(len(p)-1).factorial() for p in sp)
                        * self([sum((list(d[i-1]) for i in p),[]) for p in sp])
                        for sp in SPd)

    class Element(DiagramBasis.Element):
        def to_orbit_basis(self):
            """
            Return ``self`` in the orbit basis of the associated
            partition algebra.

            EXAMPLES::

                sage: R.<x> = QQ[]
                sage: P = PartitionAlgebra(2, x, R)
                sage: pp = P.an_element();
                sage: pp.to_orbit_basis()
                3*O{{-2}, {-1, 1, 2}} + 7*O{{-2, -1, 1, 2}} + 2*O{{-2, 1, 2}, {-1}}
                sage: pp = (3*P([[-2], [-1, 1, 2]]) + 2*P([[-2, -1, 1, 2]])
                ....:       + 2*P([[-2, 1, 2], [-1]])); pp
                3*P{{-2}, {-1, 1, 2}} + 2*P{{-2, -1, 1, 2}} + 2*P{{-2, 1, 2}, {-1}}
                sage: pp.to_orbit_basis()
                3*O{{-2}, {-1, 1, 2}} + 7*O{{-2, -1, 1, 2}} + 2*O{{-2, 1, 2}, {-1}}
            """
            OP = self.parent().orbit_basis()
            return OP(self)

class OrbitBasis(DiagramAlgebra):
    r"""
    The orbit basis of the partition algebra.

    Let `D_\pi` represent the diagram basis element indexed by the
    partition `\pi`, then (see equations (2.14), (2.17) and (2.18) of [BH2017]_)

    .. MATH::

        D_\pi = \sum_{\tau \geq \pi} O_\tau,

    where the sum is over all partitions `\tau` which are coarser than `\pi`
    and `O_\tau` is the orbit basis element indexed by the partition `\tau`.

    If `\mu_{2k}(\pi,\tau)` represents the mobius function of the partition
    lattice, then

    .. MATH::

        O_\pi = \sum_{\tau \geq \pi} \mu_{2k}(\pi, \tau) D_\tau.

    If `\tau` is a partition of `\ell` blocks and the `i^{th}` block of
    `\tau` is a union of `b_i` blocks of `\pi`, then

    .. MATH::

        \mu_{2k}(\pi, \tau) = \prod_{i=1}^\ell (-1)^{b_i-1} (b_i-1)! .

    EXAMPLES::

        sage: R.<x> = QQ[]
        sage: P2 = PartitionAlgebra(2, x, R)
        sage: O2 = P2.orbit_basis(); O2
        Orbit basis of Partition Algebra of rank 2 with parameter x over
         Univariate Polynomial Ring in x over Rational Field
        sage: oa = O2([[1],[-1],[2,-2]]); ob = O2([[-1,-2,2],[1]]); oa, ob
        (O{{-2, 2}, {-1}, {1}}, O{{-2, -1, 2}, {1}})
        sage: oa * ob
        (x-2)*O{{-2, -1, 2}, {1}}

    We can convert between the two bases::

        sage: pa = P2(oa); pa
        2*P{{-2, -1, 1, 2}} - P{{-2, -1, 2}, {1}} - P{{-2, 1, 2}, {-1}}
         + P{{-2, 2}, {-1}, {1}} - P{{-2, 2}, {-1, 1}}
        sage: pa * ob
        (-x+2)*P{{-2, -1, 1, 2}} + (x-2)*P{{-2, -1, 2}, {1}}
        sage: _ == pa * P2(ob)
        True
        sage: O2(pa * ob)
        (x-2)*O{{-2, -1, 2}, {1}}

    Note that the unit in the orbit basis is not a single diagram,
    in contrast to the natural diagram basis::

        sage: P2.one()
        P{{-2, 2}, {-1, 1}}
        sage: O2.one()
        O{{-2, -1, 1, 2}} + O{{-2, 2}, {-1, 1}}
        sage: O2.one() == P2.one()
        True

    TESTS:

    Check that going between the two bases is the identity::

        sage: R.<x> = QQ[]
        sage: P2 = PartitionAlgebra(2, x, R)
        sage: O2 = P2.orbit_basis(); O2
        Orbit basis of Partition Algebra of rank 2 with parameter x over
         Univariate Polynomial Ring in x over Rational Field
        sage: PD = P2.basis().keys()
        sage: all(O2(P2(O2(m))) == O2(m) for m in PD)
        True
        sage: all(P2(O2(P2(m))) == P2(m) for m in PD)
        True
    """
    @staticmethod
    def __classcall_private__(cls, *args):
        """
        Normalize input to ensure a unique representation.

        INPUT:

        Either:

        - ``A`` -- an abstract diagram algebra

        or the arguments to construct a diagram algebra:

        - ``k`` -- the rank
        - ``q`` -- the parameter
        - ``R`` -- the base ring

        EXAMPLES::

            sage: R.<x> = QQ[]
            sage: P2 = PartitionAlgebra(2, x, R)
            sage: from sage.combinat.diagram_algebras import OrbitBasis
            sage: O2a = P2.orbit_basis()
            sage: O2b = OrbitBasis(P2)
            sage: O2c = OrbitBasis(2, x, R)
            sage: O2a is O2b and O2a is O2c
            True
            sage: O2d = OrbitBasis(2, x, QQ[x])
            sage: O2a is O2d
            True
        """
        if len(args) == 1:
            PA = args[0]
            if not isinstance(PA, DiagramAlgebra):
                raise ValueError("{} is not a partition algebra".format(PA))
            alg = PA
        elif len(args) != 3:
            raise ValueError("expected 1 or 3 arguments, received %s: %s"%(len(args), args))
        else:
            (k,q,R) = args
            q = R(q)
            alg = PartitionAlgebra(k, q, R)
        return super(OrbitBasis, cls).__classcall__(cls, alg)

    def __init__(self, alg):
        """
        Initialize ``self``.

        EXAMPLES::

            sage: O2 = PartitionAlgebra(2, -1, QQ).orbit_basis()
            sage: TestSuite(O2).run()
        """
        base_ring = alg.base_ring()
        k = alg._k
        q = alg._q
        diagrams = alg._base_diagrams
        # TODO: should we add additional categories?
        category = alg.category()
        DiagramAlgebra.__init__(self, k, q, base_ring, "O", diagrams, category)
        self._fill = True
        self._alg = alg

    def _repr_(self):
        """
        Return a string representation of ``self``.

        EXAMPLES::

            sage: PartitionAlgebra(2, -1, QQ).orbit_basis()
            Orbit basis of Partition Algebra of rank 2 with parameter -1 over Rational Field
        """
        return "Orbit basis of {}".format(self._alg)

    def _element_constructor_(self, x):
        """
        Convert ``x`` into ``self``.

        EXAMPLES::

            sage: R.<x> = QQ[]
            sage: P2 = PartitionAlgebra(2, x, R)
            sage: O2 = P2.orbit_basis()
            sage: O2(P2([]))
            O{{-2, -1, 1, 2}} + O{{-2, 2}, {-1, 1}}
            sage: O2(3).to_diagram_basis() == 3 * P2.one()
            True
            sage: O2(P2([[1,2,-2],[-1]]))
            O{{-2, -1, 1, 2}} + O{{-2, 1, 2}, {-1}}
        """
        if isinstance(x, (PartitionAlgebra.Element, SubPartitionAlgebra.Element)):
            return self._alg(x).to_orbit_basis()
        d = self._alg._diag_to_Blst(x).diagram()
        return CombinatorialFreeModule._element_constructor_(self, d)

    def _coerce_map_from_(self, R):
        r"""
        Return a coerce map from ``R`` if one exists and ``None`` otherwise.

        EXAMPLES::

            sage: R.<x> = QQ[]
            sage: P2 = PartitionAlgebra(2, x, R)
            sage: O2 = P2.orbit_basis()
            sage: O2(P2([]))
            O{{-2, -1, 1, 2}} + O{{-2, 2}, {-1, 1}}
            sage: O2(3)
            3*O{{-2, -1, 1, 2}} + 3*O{{-2, 2}, {-1, 1}}
            sage: O2([[1,2,-2],[-1]])
            O{{-2, 1, 2}, {-1}}
        """
        if R is self._alg:
            return self._alg.module_morphism(self._diagram_to_orbit_on_basis, codomain=self)
        if self._alg.coerce_map_from(R):
            return self._coerce_map_via([self._alg], R)
        return super(OrbitBasis, self)._coerce_map_from_(R)

    @cached_method
    def one(self):
        """
        Return the element `1` of the partition algebra in the orbit basis.

        EXAMPLES::

            sage: R.<x> = QQ[]
            sage: P2 = PartitionAlgebra(2, x, R)
            sage: O2 = P2.orbit_basis()
            sage: O2.one()
            O{{-2, -1, 1, 2}} + O{{-2, 2}, {-1, 1}}
        """
        PDs = self._base_diagrams
        base = SetPartitions()(identity_set_partition(self._k))
        brone = self.base_ring().one()
        return self._from_dict({PDs(d): brone for d in base.coarsenings()},
                               coerce=False, remove_zeros=False)

    def diagram_basis(self):
        """
        Return the associated partition algebra of ``self``
        in the diagram basis.

        EXAMPLES::

            sage: R.<x> = QQ[]
            sage: O2 = PartitionAlgebra(2, x, R).orbit_basis()
            sage: P2 = O2.diagram_basis(); P2
            Partition Algebra of rank 2 with parameter x over Univariate
            Polynomial Ring in x over Rational Field
            sage: o2 = O2.an_element(); o2
            3*O{{-2}, {-1, 1, 2}} + 2*O{{-2, -1, 1, 2}} + 2*O{{-2, 1, 2}, {-1}}
            sage: P2(o2)
            3*P{{-2}, {-1, 1, 2}} - 3*P{{-2, -1, 1, 2}} + 2*P{{-2, 1, 2}, {-1}}

        TESTS::

            sage: R.<x> = QQ[]
            sage: P2 = PartitionAlgebra(2, x, R)
            sage: O2 = P2.orbit_basis()
            sage: op = O2([]); op
            O{{-2, 2}, {-1, 1}}
            sage: PA = O2.diagram_basis()
            sage: P2 == PA
            True
            sage: PA([]) == P2.one()
            True
            sage: PA(op)
            -P{{-2, -1, 1, 2}} + P{{-2, 2}, {-1, 1}}
            sage: op == PA(op).to_orbit_basis()
            True
        """
        return self._alg

    def _diagram_to_orbit_on_basis(self, diag):
        """
        Return the element ``diag`` in the orbit basis.

        EXAMPLES::

            sage: R.<x> = QQ[]
            sage: P2 = PartitionAlgebra(2, x, R)
            sage: O2 = P2.orbit_basis()
            sage: from sage.combinat.diagram_algebras import PartitionDiagrams
            sage: PD = PartitionDiagrams(2)
            sage: O2._diagram_to_orbit_on_basis(PD([[1,2,-2],[-1]]))
            O{{-2, -1, 1, 2}} + O{{-2, 1, 2}, {-1}}
            sage: P2.one().to_orbit_basis()
            O{{-2, -1, 1, 2}} + O{{-2, 2}, {-1, 1}}
            sage: pp = P2[{-2}, {-1, 1}, {2}]
            sage: O2(pp)
            O{{-2}, {-1, 1}, {2}} + O{{-2}, {-1, 1, 2}} + O{{-2, -1, 1}, {2}}
             + O{{-2, -1, 1, 2}} + O{{-2, 2}, {-1, 1}}

        TESTS::

            sage: P2([]).to_orbit_basis() == O2.one()
            True
            sage: O2([]) == O2.one()
            False
            sage: op = O2.an_element()
            sage: op == op.to_diagram_basis().to_orbit_basis()
            True
        """
        PDs = PartitionDiagrams(self._alg._k)
        one = self.base_ring().one()
        return self._from_dict({PDs(d): one for d in diag.set_partition().coarsenings()},
                               coerce=False, remove_zeros=False)

    def product_on_basis(self, d1, d2):
        r"""
        Return the product `O_{d_1} O_{d_2}` of two elements
        in the orbit basis ``self``.

        EXAMPLES::

            sage: R.<x> = QQ[]
            sage: OP = PartitionAlgebra(2, x, R).orbit_basis()
            sage: SP = OP.basis().keys(); sp = SP([[-2, -1, 1, 2]])
            sage: OP.product_on_basis(sp, sp)
            O{{-2, -1, 1, 2}}
            sage: o1 = OP.one(); o2 = OP([]); o3 = OP.an_element()
            sage: o2 == o1
            False
            sage: o1 * o1 == o1
            True
            sage: o3 * o1 == o1 * o3 and o3 * o1 == o3
            True
            sage: o4 = (3*OP([[-2, -1, 1], [2]]) + 2*OP([[-2, -1, 1, 2]])
            ....:       + 2*OP([[-2, -1, 2], [1]]))
            sage: o4 * o4
            6*O{{-2, -1, 1}, {2}} + 4*O{{-2, -1, 1, 2}} + 4*O{{-2, -1, 2}, {1}}

        We compute Examples 4.5 in [BH2017]_::

            sage: R.<x> = QQ[]
            sage: P = PartitionAlgebra(3,x); O = P.orbit_basis()
            sage: O[[1,2,3],[-1,-2,-3]] * O[[1,2,3],[-1,-2,-3]]
            (x-2)*O{{-3, -2, -1}, {1, 2, 3}} + (x-1)*O{{-3, -2, -1, 1, 2, 3}}

            sage: P = PartitionAlgebra(4,x); O = P.orbit_basis()
            sage: O[[1],[-1],[2,3],[4,-2],[-3,-4]] * O[[1],[2,-2],[3,4],[-1,-3],[-4]]
            (x^2-11*x+30)*O{{-4}, {-3, -1}, {-2, 4}, {1}, {2, 3}}
             + (x^2-9*x+20)*O{{-4}, {-3, -1, 1}, {-2, 4}, {2, 3}}
             + (x^2-9*x+20)*O{{-4}, {-3, -1, 2, 3}, {-2, 4}, {1}}
             + (x^2-9*x+20)*O{{-4, 1}, {-3, -1}, {-2, 4}, {2, 3}}
             + (x^2-7*x+12)*O{{-4, 1}, {-3, -1, 2, 3}, {-2, 4}}
             + (x^2-9*x+20)*O{{-4, 2, 3}, {-3, -1}, {-2, 4}, {1}}
             + (x^2-7*x+12)*O{{-4, 2, 3}, {-3, -1, 1}, {-2, 4}}

            sage: O[[1,-1],[2,-2],[3],[4,-3],[-4]] * O[[1,-2],[2],[3,-1],[4],[-3],[-4]]
            (x-6)*O{{-4}, {-3}, {-2, 1}, {-1, 4}, {2}, {3}}
             + (x-5)*O{{-4}, {-3, 3}, {-2, 1}, {-1, 4}, {2}}
             + (x-5)*O{{-4, 3}, {-3}, {-2, 1}, {-1, 4}, {2}}

            sage: P = PartitionAlgebra(6,x); O = P.orbit_basis()
            sage: (O[[1,-2,-3],[2,4],[3,5,-6],[6],[-1],[-4,-5]]
            ....:  * O[[1,-2],[2,3],[4],[5],[6,-4,-5,-6],[-1,-3]])
            0

            sage: (O[[1,-2],[2,-3],[3,5],[4,-5],[6,-4],[-1],[-6]]
            ....:  * O[[1,-2],[2,-1],[3,-4],[4,-6],[5,-3],[6,-5]])
            O{{-6, 6}, {-5}, {-4, 2}, {-3, 4}, {-2}, {-1, 1}, {3, 5}}

        TESTS:

        Check that multiplication agrees with the multiplication in the
        partition algebra::

            sage: R.<x> = QQ[]
            sage: OP = PartitionAlgebra(2, x).orbit_basis()
            sage: P = OP.diagram_basis()
            sage: o1 = OP.one(); o2 = OP([]); o3 = OP.an_element()
            sage: p1 = P(o1); p2 = P(o2); p3 = P(o3)
            sage: (p2 * p3).to_orbit_basis() == o2 * o3
            True
            sage: (3*p3 * (p1 - 2*p2)).to_orbit_basis() == 3*o3 * (o1 - 2*o2)
            True

            sage: R.<x> = QQ[]
            sage: P = PartitionAlgebra(2,x); O = P.orbit_basis()
            sage: all(b * bp == OP(P(b) * P(bp)) for b in OP.basis() # long time
            ....:     for bp in OP.basis())
            True

        REFERENCES:

        - [BH2017]_
        """
        ## According to Corollary 4.12 in [BH2017]_, product is zero unless the
        ## stacked diagrams "exactly match" in the middle.
        pi_1 = [frozenset([-i for i in part if i < 0]) for part in d1]
        pi_2 = [frozenset([i for i in part if i > 0]) for part in d2]
        if set([part for part in pi_1 if part]) != set([part for part in pi_2 if part]):
            return self.zero()

        q = self._q
        R = q.parent()
        PDs = self._base_diagrams
        def matchings(A, B):
            for i in range(min(len(A), len(B))+1):
                for X in itertools.combinations(A, i):
                    restA = list(A.difference(X))
                    for Y in itertools.combinations(B, i):
                        restB = list(B.difference(Y))
                        for sigma in Permutations(Y):
                            yield [x.union(y) for x,y in zip(X, sigma)] + restA + restB

        D, removed = d1.compose(d2)
        only_top = set([frozenset(part) for part in d1 if all(i > 0 for i in part)])
        only_bottom = set([frozenset(part) for part in d2 if all(i < 0 for i in part)])
        only_both = only_top.union(only_bottom)
        restD = [P for P in D if frozenset(P) not in only_both]
        term_dict = {PDs(restD + X):
                      R.prod(q - t for t in range(len(X)+len(restD),
                                                  len(X)+len(restD)+removed))
                     for X in matchings(only_top, only_bottom)}
        return self._from_dict(term_dict)

    class Element(PartitionAlgebra.Element):
        def to_diagram_basis(self):
            """
            Expand ``self`` in the natural diagram basis of the
            partition algebra.

            EXAMPLES::

                sage: R.<x> = QQ[]
                sage: P = PartitionAlgebra(2, x, R)
                sage: O = P.orbit_basis()
                sage: elt = O.an_element(); elt
                3*O{{-2}, {-1, 1, 2}} + 2*O{{-2, -1, 1, 2}} + 2*O{{-2, 1, 2}, {-1}}
                sage: elt.to_diagram_basis()
                3*P{{-2}, {-1, 1, 2}} - 3*P{{-2, -1, 1, 2}} + 2*P{{-2, 1, 2}, {-1}}
                sage: pp = P.an_element(); pp
                3*P{{-2}, {-1, 1, 2}} + 2*P{{-2, -1, 1, 2}} + 2*P{{-2, 1, 2}, {-1}}
                sage: op = pp.to_orbit_basis(); op
                3*O{{-2}, {-1, 1, 2}} + 7*O{{-2, -1, 1, 2}} + 2*O{{-2, 1, 2}, {-1}}
                sage: pp == op.to_diagram_basis()
                True
            """
            # use _coerce_map_from_
            return self.parent()._alg(self)
            #return self._alg.coerce_map_from(self)

class SubPartitionAlgebra(DiagramBasis):
    """
    A subalgebra of the partition algebra in the diagram basis indexed
    by a subset of the diagrams.
    """
    def __init__(self, k, q, base_ring, prefix, diagrams, category=None):
        """
        Initialize ``self`` by adding a coercion to the ambient space.

        EXAMPLES::

            sage: R.<x> = QQ[]
            sage: BA = BrauerAlgebra(2, x, R)
            sage: BA.ambient().has_coerce_map_from(BA)
            True
        """
        DiagramBasis.__init__(self, k, q, base_ring, prefix, diagrams, category)

    #These methods allow for a subalgebra to be correctly identified in a partition algebra
    def ambient(self):
        r"""
        Return the partition algebra ``self`` is a sub-algebra of.

        EXAMPLES::

            sage: x = var('x')
            sage: BA = BrauerAlgebra(2, x)
            sage: BA.ambient()
            Partition Algebra of rank 2 with parameter x over Symbolic Ring
        """
        return self.lift.codomain()

    @lazy_attribute
    def lift(self):
        r"""
        Return the lift map from diagram subalgebra to the ambient space.

        EXAMPLES::

            sage: R.<x> = QQ[]
            sage: BA = BrauerAlgebra(2, x, R)
            sage: E = BA([[1,2],[-1,-2]])
            sage: lifted = BA.lift(E); lifted
            B{{-2, -1}, {1, 2}}
            sage: lifted.parent() is BA.ambient()
            True
        """
        amb = PartitionAlgebra(self._k, self._q, self.base_ring(), prefix=self._prefix)
        phi = self.module_morphism(amb.monomial, codomain=amb, category=self.category())
        phi.register_as_coercion()
        return phi

    def retract(self, x):
        r"""
        Retract an appropriate partition algebra element to the
        corresponding element in the partition subalgebra.

        EXAMPLES::

            sage: R.<x> = QQ[]
            sage: BA = BrauerAlgebra(2, x, R)
            sage: PA = BA.ambient()
            sage: E = PA([[1,2], [-1,-2]])
            sage: BA.retract(E) in BA
            True
        """
        if ( x not in self.ambient()
                or any(i not in self._indices for i in x.support()) ):
            raise ValueError("{0} cannot retract to {1}".format(x, self))
        return self._from_dict(x._monomial_coefficients, remove_zeros=False)

    class Element(DiagramBasis.Element):
        def to_orbit_basis(self):
            """
            Return ``self`` in the orbit basis of the associated
            ambient partition algebra.

            EXAMPLES::

                sage: R.<x> = QQ[]
                sage: B = BrauerAlgebra(2, x, R)
                sage: bb = B([[-2, -1], [1, 2]]); bb
                B{{-2, -1}, {1, 2}}
                sage: bb.to_orbit_basis()
                O{{-2, -1}, {1, 2}} + O{{-2, -1, 1, 2}}
            """
            P = self.parent().lift.codomain()
            OP = P.orbit_basis()
            return OP(P(self))

class BrauerAlgebra(SubPartitionAlgebra, UnitDiagramMixin):
    r"""
    A Brauer algebra.

    The Brauer algebra of rank `k` is an algebra with basis indexed by the
    collection of set partitions of `\{1, \ldots, k, -1, \ldots, -k\}`
    with block size 2.

    This algebra is a subalgebra of the partition algebra.
    For more information, see :class:`PartitionAlgebra`.

    INPUT:

    - ``k`` -- rank of the algebra

    - ``q`` -- the deformation parameter `q`

    OPTIONAL ARGUMENTS:

    - ``base_ring`` -- (default ``None``) a ring containing ``q``; if ``None``
      then just takes the parent of ``q``

    - ``prefix`` -- (default ``"B"``) a label for the basis elements

    EXAMPLES:

    We now define the Brauer algebra of rank `2` with parameter ``x``
    over `\ZZ`::

        sage: R.<x> = ZZ[]
        sage: B = BrauerAlgebra(2, x, R)
        sage: B
        Brauer Algebra of rank 2 with parameter x
         over Univariate Polynomial Ring in x over Integer Ring
        sage: B.basis()
        Lazy family (Term map from Brauer diagrams of order 2 to Brauer Algebra
         of rank 2 with parameter x over Univariate Polynomial Ring in x
         over Integer Ring(i))_{i in Brauer diagrams of order 2}
        sage: B.basis().keys()
        Brauer diagrams of order 2
        sage: B.basis().keys()([[-2, 1], [2, -1]])
        {{-2, 1}, {-1, 2}}
        sage: b = B.basis().list(); b
        [B{{-2, -1}, {1, 2}}, B{{-2, 1}, {-1, 2}}, B{{-2, 2}, {-1, 1}}]
        sage: b[0]
        B{{-2, -1}, {1, 2}}
        sage: b[0]^2
        x*B{{-2, -1}, {1, 2}}
        sage: b[0]^5
        x^4*B{{-2, -1}, {1, 2}}

    Note, also that since the symmetric group algebra is contained in
    the Brauer algebra, there is also a conversion between the two. ::

        sage: R.<x> = ZZ[]
        sage: B = BrauerAlgebra(2, x, R)
        sage: S = SymmetricGroupAlgebra(R, 2)
        sage: S([2,1])*B([[1,-1],[2,-2]])
        B{{-2, 1}, {-1, 2}}
    """

    @staticmethod
    def __classcall_private__(cls, k, q, base_ring=None, prefix="B"):
        r"""
        Standardize the input by getting the base ring from the parent of
        the parameter ``q`` if no ``base_ring`` is given.

        TESTS::

            sage: R.<q> = QQ[]
            sage: BA1 = BrauerAlgebra(2, q)
            sage: BA2 = BrauerAlgebra(2, q, R, 'B')
            sage: BA1 is BA2
            True
        """
        if base_ring is None:
            base_ring = q.parent()
        return super(BrauerAlgebra, cls).__classcall__(cls, k, q, base_ring, prefix)

    def __init__(self, k, q, base_ring, prefix):
        r"""
        Initialize ``self``.

        TESTS::

            sage: R.<q> = QQ[]
            sage: BA = BrauerAlgebra(2, q, R)
            sage: TestSuite(BA).run()
        """
        SubPartitionAlgebra.__init__(self, k, q, base_ring, prefix, BrauerDiagrams(k))

    options = BrauerDiagram.options

    def _repr_(self):
        """
        Return a string representation of ``self``.

        EXAMPLES::

            sage: R.<q> = QQ[]
            sage: BrauerAlgebra(2, q, R)
            Brauer Algebra of rank 2 with parameter q
             over Univariate Polynomial Ring in q over Rational Field
        """
        return "Brauer Algebra of rank {} with parameter {} over {}".format(
                self._k, self._q, self.base_ring())

    # TODO: Make a mixin class for diagram algebras that have coercions from SGA?
    def _coerce_map_from_(self, R):
        """
        Return a coerce map from ``R`` if one exists and ``None`` otherwise.

        EXAMPLES::

            sage: R.<x> = QQ[]
            sage: S = SymmetricGroupAlgebra(R, 4)
            sage: A = BrauerAlgebra(4, x, R)
            sage: A._coerce_map_from_(S)
            Generic morphism:
              From: Symmetric group algebra of order 4 over Univariate Polynomial Ring in x over Rational Field
              To:   Brauer Algebra of rank 4 with parameter x over Univariate Polynomial Ring in x over Rational Field
            sage: Sp = SymmetricGroupAlgebra(QQ, 4)
            sage: A._coerce_map_from_(Sp)
            Generic morphism:
              From: Symmetric group algebra of order 4 over Rational Field
              To:   Brauer Algebra of rank 4 with parameter x over Univariate Polynomial Ring in x over Rational Field
            sage: Sp3 = SymmetricGroupAlgebra(QQ, 3)
            sage: A._coerce_map_from_(Sp3)
            Generic morphism:
              From: Symmetric group algebra of order 3 over Rational Field
              To:   Brauer Algebra of rank 4 with parameter x over Univariate Polynomial Ring in x over Rational Field
        """
        if isinstance(R, SymmetricGroupAlgebra_n):
            if R.n <= self._k and self.base_ring().has_coerce_map_from(R.base_ring()):
                return R.module_morphism(self._perm_to_Blst, codomain=self)
            return None
        return super(BrauerAlgebra, self)._coerce_map_from_(R)

    def _element_constructor_(self, set_partition):
        r"""
        Construct an element of ``self``.

        EXAMPLES::

            sage: R.<q> = QQ[]
            sage: BA = BrauerAlgebra(2, q, R)
            sage: sp = SetPartition([[1,2], [-1,-2]])
            sage: b_elt = BA(sp); b_elt
            B{{-2, -1}, {1, 2}}
            sage: b_elt in BA
            True
            sage: BA([[1,2],[-1,-2]]) == b_elt
            True
            sage: BA([{1,2},{-1,-2}]) == b_elt
            True
        """
        set_partition = to_Brauer_partition(set_partition, k=self.order())
        return DiagramAlgebra._element_constructor_(self, set_partition)

    def jucys_murphy(self, j):
        r"""
        Return the ``j``-th generalized Jucys-Murphy element of ``self``.

        The `j`-th Jucys-Murphy element of a Brauer algebra is simply
        the `j`-th Jucys-Murphy element of the symmetric group algebra
        with an extra `(z-1)/2` term, where ``z`` is the parameter
        of the Brauer algebra.

        REFERENCES:

        .. [Naz96] Maxim Nazarov, Young's Orthogonal Form for Brauer's
           Centralizer Algebra. Journal of Algebra 182 (1996), 664--693.

        EXAMPLES::

            sage: z = var('z')
            sage: B = BrauerAlgebra(3,z)
            sage: B.jucys_murphy(1)
            (1/2*z-1/2)*B{{-3, 3}, {-2, 2}, {-1, 1}}
            sage: B.jucys_murphy(3)
            -B{{-3, -2}, {-1, 1}, {2, 3}} - B{{-3, -1}, {-2, 2}, {1, 3}}
             + B{{-3, 1}, {-2, 2}, {-1, 3}} + B{{-3, 2}, {-2, 3}, {-1, 1}}
             + (1/2*z-1/2)*B{{-3, 3}, {-2, 2}, {-1, 1}}
        """
        if j < 1:
            raise ValueError("Jucys-Murphy index must be positive")
        k = self.order()
        if j > k:
            raise ValueError("Jucys-Murphy index cannot be greater than the order of the algebra")
        I = lambda x: self._indices(to_Brauer_partition(x, k=k))
        R = self.base_ring()
        one = R.one()
        d = {self.one_basis(): R( (self._q-1) / 2 )}
        for i in range(1,j):
            d[I([[i,-j],[j,-i]])] = one
            d[I([[i,j],[-i,-j]])] = -one
        return self._from_dict(d, remove_zeros=True)

class TemperleyLiebAlgebra(SubPartitionAlgebra, UnitDiagramMixin):
    r"""
    A Temperley--Lieb algebra.

    The Temperley--Lieb algebra of rank `k` is an algebra with basis
    indexed by the collection of planar set partitions of
    `\{1, \ldots, k, -1, \ldots, -k\}` with block size 2.

    This algebra is thus a subalgebra of the partition algebra.
    For more information, see :class:`PartitionAlgebra`.

    INPUT:

    - ``k`` -- rank of the algebra

    - ``q`` -- the deformation parameter `q`

    OPTIONAL ARGUMENTS:

    - ``base_ring`` -- (default ``None``) a ring containing ``q``; if ``None``
      then just takes the parent of ``q``

    - ``prefix`` -- (default ``"T"``) a label for the basis elements

    EXAMPLES:

    We define the Temperley--Lieb algebra of rank `2` with parameter
    `x` over `\ZZ`::

        sage: R.<x> = ZZ[]
        sage: T = TemperleyLiebAlgebra(2, x, R); T
        Temperley-Lieb Algebra of rank 2 with parameter x
         over Univariate Polynomial Ring in x over Integer Ring
        sage: T.basis()
        Lazy family (Term map from Temperley Lieb diagrams of order 2
         to Temperley-Lieb Algebra of rank 2 with parameter x over
         Univariate Polynomial Ring in x over Integer
         Ring(i))_{i in Temperley Lieb diagrams of order 2}
        sage: T.basis().keys()
        Temperley Lieb diagrams of order 2
        sage: T.basis().keys()([[-1, 1], [2, -2]])
        {{-2, 2}, {-1, 1}}
        sage: b = T.basis().list(); b
        [T{{-2, -1}, {1, 2}}, T{{-2, 2}, {-1, 1}}]
        sage: b[0]
        T{{-2, -1}, {1, 2}}
        sage: b[0]^2 == x*b[0]
        True
        sage: b[0]^5 == x^4*b[0]
        True
    """
    @staticmethod
    def __classcall_private__(cls, k, q, base_ring=None, prefix="T"):
        r"""
        Standardize the input by getting the base ring from the parent of
        the parameter ``q`` if no ``base_ring`` is given.

        TESTS::

            sage: R.<q> = QQ[]
            sage: T1 = TemperleyLiebAlgebra(2, q)
            sage: T2 = TemperleyLiebAlgebra(2, q, R, 'T')
            sage: T1 is T2
            True
        """
        if base_ring is None:
            base_ring = q.parent()
        return super(TemperleyLiebAlgebra, cls).__classcall__(cls, k, q, base_ring, prefix)

    def __init__(self, k, q, base_ring, prefix):
        r"""
        Initialize ``self``.

        TESTS::

            sage: R.<q> = QQ[]
            sage: TL = TemperleyLiebAlgebra(2, q, R)
            sage: TestSuite(TL).run()
        """
        SubPartitionAlgebra.__init__(self, k, q, base_ring, prefix, TemperleyLiebDiagrams(k))

    def _repr_(self):
        """
        Return a string representation of ``self``.

        EXAMPLES::

            sage: R.<q> = QQ[]
            sage: TemperleyLiebAlgebra(2, q, R)
            Temperley-Lieb Algebra of rank 2 with parameter q
             over Univariate Polynomial Ring in q over Rational Field
        """
        return "Temperley-Lieb Algebra of rank {} with parameter {} over {}".format(
                self._k, self._q, self.base_ring())

    def _element_constructor_(self, set_partition):
        r"""
        Construct an element of ``self``.

        EXAMPLES::

            sage: R.<q> = QQ[]
            sage: TL = TemperleyLiebAlgebra(2, q, R)
            sage: sp = SetPartition([[1,2], [-1,-2]])
            sage: b_elt = TL(sp); b_elt
            T{{-2, -1}, {1, 2}}
            sage: b_elt in TL
            True
            sage: TL([[1,2],[-1,-2]]) == b_elt
            True
            sage: TL([{1,2},{-1,-2}]) == b_elt
            True
            sage: S = SymmetricGroupAlgebra(R, 2)
            sage: TL(S([1,2]))
            T{{-2, 2}, {-1, 1}}
            sage: TL(S([2,1]))
            Traceback (most recent call last):
            ...
            ValueError: the diagram {{-2, 1}, {-1, 2}} must be planar
        """
        if isinstance(set_partition, SymmetricGroupAlgebra_n.Element):
            return SubPartitionAlgebra._element_constructor_(self, set_partition)
        set_partition = to_Brauer_partition(set_partition, k=self.order())
        return SubPartitionAlgebra._element_constructor_(self, set_partition)


class PlanarAlgebra(SubPartitionAlgebra, UnitDiagramMixin):
    r"""
    A planar algebra.

    The planar algebra of rank `k` is an algebra with basis indexed by the
    collection of all planar set partitions of
    `\{1, \ldots, k, -1, \ldots, -k\}`.

    This algebra is thus a subalgebra of the partition algebra. For more
    information, see :class:`PartitionAlgebra`.

    INPUT:

    - ``k`` -- rank of the algebra

    - ``q`` -- the deformation parameter `q`

    OPTIONAL ARGUMENTS:

    - ``base_ring`` -- (default ``None``) a ring containing ``q``; if ``None``
      then just takes the parent of ``q``

    - ``prefix`` -- (default ``"Pl"``) a label for the basis elements

    EXAMPLES:

    We define the planar algebra of rank `2` with parameter
    `x` over `\ZZ`::

        sage: R.<x> = ZZ[]
        sage: Pl = PlanarAlgebra(2, x, R); Pl
        Planar Algebra of rank 2 with parameter x over Univariate Polynomial Ring in x over Integer Ring
        sage: Pl.basis().keys()
        Planar diagrams of order 2
        sage: Pl.basis().keys()([[-1, 1], [2, -2]])
        {{-2, 2}, {-1, 1}}
        sage: Pl.basis().list()
        [Pl{{-2, -1, 1, 2}},
         Pl{{-2, 1, 2}, {-1}},
         Pl{{-2}, {-1, 1, 2}},
         Pl{{-2, -1}, {1, 2}},
         Pl{{-2}, {-1}, {1, 2}},
         Pl{{-2, -1, 1}, {2}},
         Pl{{-2, 1}, {-1}, {2}},
         Pl{{-2, 2}, {-1, 1}},
         Pl{{-2, -1, 2}, {1}},
         Pl{{-2, 2}, {-1}, {1}},
         Pl{{-2}, {-1, 1}, {2}},
         Pl{{-2}, {-1, 2}, {1}},
         Pl{{-2, -1}, {1}, {2}},
         Pl{{-2}, {-1}, {1}, {2}}]
        sage: E = Pl([[1,2],[-1,-2]])
        sage: E^2 == x*E
        True
        sage: E^5 == x^4*E
        True
    """
    @staticmethod
    def __classcall_private__(cls, k, q, base_ring=None, prefix="Pl"):
        r"""
        Standardize the input by getting the base ring from the parent of
        the parameter ``q`` if no ``base_ring`` is given.

        TESTS::

            sage: R.<q> = QQ[]
            sage: Pl1 = PlanarAlgebra(2, q)
            sage: Pl2 = PlanarAlgebra(2, q, R, 'Pl')
            sage: Pl1 is Pl2
            True
        """
        if base_ring is None:
            base_ring = q.parent()
        return super(PlanarAlgebra, cls).__classcall__(cls, k, q, base_ring, prefix)

    def __init__(self, k, q, base_ring, prefix):
        r"""
        Initialize ``self``.

        TESTS::

            sage: R.<q> = QQ[]
            sage: PlA = PlanarAlgebra(2, q, R)
            sage: TestSuite(PlA).run()
        """
        SubPartitionAlgebra.__init__(self, k, q, base_ring, prefix, PlanarDiagrams(k))

    def _repr_(self):
        """
        Return a string representation of ``self``.

        EXAMPLES::

            sage: R.<x> = ZZ[]
            sage: Pl = PlanarAlgebra(2, x, R); Pl
            Planar Algebra of rank 2 with parameter x
             over Univariate Polynomial Ring in x over Integer Ring
        """
        return "Planar Algebra of rank {} with parameter {} over {}".format(self._k,
                self._q, self.base_ring())

class PropagatingIdeal(SubPartitionAlgebra):
    r"""
    A propagating ideal.

    The propagating ideal of rank `k` is a non-unital algebra with basis
    indexed by the collection of ideal set partitions of `\{1, \ldots, k, -1,
    \ldots, -k\}`. We say a set partition is *ideal* if its propagating
    number is less than `k`.

    This algebra is a non-unital subalgebra and an ideal of the partition
    algebra.
    For more information, see :class:`PartitionAlgebra`.

    EXAMPLES:

    We now define the propagating ideal of rank `2` with parameter
    `x` over `\ZZ`::

        sage: R.<x> = QQ[]
        sage: I = PropagatingIdeal(2, x, R); I
        Propagating Ideal of rank 2 with parameter x
         over Univariate Polynomial Ring in x over Rational Field
        sage: I.basis().keys()
        Ideal diagrams of order 2
        sage: I.basis().list()
        [I{{-2, -1, 1, 2}},
         I{{-2, 1, 2}, {-1}},
         I{{-2}, {-1, 1, 2}},
         I{{-2, -1}, {1, 2}},
         I{{-2}, {-1}, {1, 2}},
         I{{-2, -1, 1}, {2}},
         I{{-2, 1}, {-1}, {2}},
         I{{-2, -1, 2}, {1}},
         I{{-2, 2}, {-1}, {1}},
         I{{-2}, {-1, 1}, {2}},
         I{{-2}, {-1, 2}, {1}},
         I{{-2, -1}, {1}, {2}},
         I{{-2}, {-1}, {1}, {2}}]
        sage: E = I([[1,2],[-1,-2]])
        sage: E^2 == x*E
        True
        sage: E^5 == x^4*E
        True
    """
    @staticmethod
    def __classcall_private__(cls, k, q, base_ring=None, prefix="I"):
        r"""
        Standardize the input by getting the base ring from the parent of
        the parameter ``q`` if no ``base_ring`` is given.

        TESTS::

            sage: R.<q> = QQ[]
            sage: IA1 = PropagatingIdeal(2, q)
            sage: IA2 = PropagatingIdeal(2, q, R, 'I')
            sage: IA1 is IA2
            True
        """
        if base_ring is None:
            base_ring = q.parent()
        return super(PropagatingIdeal, cls).__classcall__(cls, k, q, base_ring, prefix)

    def __init__(self, k, q, base_ring, prefix):
        r"""
        Initialize ``self``.

        TESTS::

            sage: R.<q> = QQ[]
            sage: I = PropagatingIdeal(2, q, R)
            sage: TestSuite(I).run()
        """
        category = AssociativeAlgebras(base_ring.category()).FiniteDimensional().WithBasis()
        SubPartitionAlgebra.__init__(self, k, q, base_ring, prefix,
                                     IdealDiagrams(k), category)

    def _repr_(self):
        """
        Return a string representation of ``self``.

        EXAMPLES::

            sage: R.<x> = QQ[]
            sage: PropagatingIdeal(2, x, R)
            Propagating Ideal of rank 2 with parameter x over Univariate
             Polynomial Ring in x over Rational Field
        """
        return "Propagating Ideal of rank {} with parameter {} over {}".format(
                self._k, self._q, self.base_ring())

    class Element(SubPartitionAlgebra.Element):
        """
        An element of a propagating ideal.

        We need to take care of exponents since we are not unital.
        """
        def __pow__(self, n):
            """
            Return ``self`` to the `n`-th power.

            INPUT:

            - ``n`` -- a positive integer

            EXAMPLES::

                sage: R.<x> = QQ[]
                sage: I = PropagatingIdeal(2, x, R)
                sage: E = I([[1,2],[-1,-2]])
                sage: E^2
                x*I{{-2, -1}, {1, 2}}
                sage: E^0
                Traceback (most recent call last):
                ...
                ValueError: can only take positive integer powers
            """
            if n <= 0:
                raise ValueError("can only take positive integer powers")
            return generic_power(self, n)

#########################################################################
# START BORROWED CODE
#########################################################################
# Borrowed from Mike Hansen's original code -- global methods for dealing
# with partition diagrams, compositions of partition diagrams, and so on.
# --> CHANGED 'identity' to 'identity_set_partition' for enhanced clarity.
#########################################################################

def is_planar(sp):
    r"""
    Return ``True`` if the diagram corresponding to the set partition ``sp``
    is planar; otherwise, return ``False``.

    EXAMPLES::

        sage: import sage.combinat.diagram_algebras as da
        sage: da.is_planar( da.to_set_partition([[1,-2],[2,-1]]))
        False
        sage: da.is_planar( da.to_set_partition([[1,-1],[2,-2]]))
        True
    """
    #Singletons don't affect planarity
    to_consider = [x for x in map(list, sp) if len(x) > 1]
    n = len(to_consider)

    for i in range(n):
        #Get the positive and negative entries of this part
        ap = [x for x in to_consider[i] if x > 0]
        an = [abs(x) for x in to_consider[i] if x < 0]

        #Check if a includes numbers in both the top and bottom rows
        if ap and an:
            for j in range(n):
                if i == j:
                    continue
                #Get the positive and negative entries of this part
                bp = [x for x in to_consider[j] if x > 0]
                bn = [abs(x) for x in to_consider[j] if x < 0]

                #Skip the ones that don't involve numbers in both
                #the bottom and top rows
                if not bn or not bp:
                    continue

                #Make sure that if min(bp) > max(ap)
                #then min(bn) >  max(an)
                if max(bp) > max(ap):
                    if min(bn) < min(an):
                        return False

        #Go through the bottom and top rows
        for row in [ap, an]:
            if len(row) > 1:
                row.sort()
                for s in range(len(row)-1):
                    if row[s] + 1 == row[s+1]:
                        #No gap, continue on
                        continue

                    rng = list(range(row[s] + 1, row[s+1]))

                    #Go through and make sure any parts that
                    #contain numbers in this range are completely
                    #contained in this range
                    for j in range(n):
                        if i == j:
                            continue

                        #Make sure we make the numbers negative again
                        #if we are in the bottom row
                        if row is ap:
                            sr = set(rng)
                        else:
                            sr = set((-1*x for x in rng))

                        sj = set(to_consider[j])
                        intersection = sr.intersection(sj)
                        if intersection:
                            if sj != intersection:
                                return False

    return True


def to_graph(sp):
    r"""
    Return a graph representing the set partition ``sp``.

    EXAMPLES::

        sage: import sage.combinat.diagram_algebras as da
        sage: g = da.to_graph( da.to_set_partition([[1,-2],[2,-1]])); g
        Graph on 4 vertices

        sage: g.vertices()
        [-2, -1, 1, 2]
        sage: g.edges()
        [(-2, 1, None), (-1, 2, None)]
    """
    g = Graph()
    for part in sp:
        part_list = list(part)
        if len(part_list) > 0:
            g.add_vertex(part_list[0])
        for i in range(1, len(part_list)):
            g.add_vertex(part_list[i])
            g.add_edge(part_list[i-1], part_list[i])
    return g

def pair_to_graph(sp1, sp2):
    r"""
    Return a graph consisting of the disjoint union of the graphs of set
    partitions ``sp1`` and ``sp2`` along with edges joining the bottom
    row (negative numbers) of ``sp1`` to the top row (positive numbers)
    of ``sp2``.

    The vertices of the graph ``sp1`` appear in the result as pairs
    ``(k, 1)``, whereas the vertices of the graph ``sp2`` appear as
    pairs ``(k, 2)``.

    EXAMPLES::

        sage: import sage.combinat.diagram_algebras as da
        sage: sp1 = da.to_set_partition([[1,-2],[2,-1]])
        sage: sp2 = da.to_set_partition([[1,-2],[2,-1]])
        sage: g = da.pair_to_graph( sp1, sp2 ); g
        Graph on 8 vertices

        sage: g.vertices()
        [(-2, 1), (-2, 2), (-1, 1), (-1, 2), (1, 1), (1, 2), (2, 1), (2, 2)]
        sage: g.edges()
        [((-2, 1), (1, 1), None), ((-2, 1), (2, 2), None),
         ((-2, 2), (1, 2), None), ((-1, 1), (1, 2), None),
         ((-1, 1), (2, 1), None), ((-1, 2), (2, 2), None)]

    Another example which used to be wrong until :trac:`15958`::

        sage: sp3 = da.to_set_partition([[1, -1], [2], [-2]])
        sage: sp4 = da.to_set_partition([[1], [-1], [2], [-2]])
        sage: g = da.pair_to_graph( sp3, sp4 ); g
        Graph on 8 vertices

        sage: g.vertices()
        [(-2, 1), (-2, 2), (-1, 1), (-1, 2), (1, 1), (1, 2), (2, 1), (2, 2)]
        sage: g.edges()
        [((-2, 1), (2, 2), None), ((-1, 1), (1, 1), None),
         ((-1, 1), (1, 2), None)]
    """
    g = Graph()

    #Add the first set partition to the graph
    for part in sp1:
        part_list = list(part)
        if part_list:
            g.add_vertex( (part_list[0], 1) )

            #Add the edge to the second part of the graph
            if part_list[0] < 0:
                g.add_edge( (part_list[0], 1), (abs(part_list[0]), 2)  )

        for i in range(1, len(part_list)):
            g.add_vertex( (part_list[i], 1) )

            #Add the edge to the second part of the graph
            if part_list[i] < 0:
                g.add_edge( (part_list[i], 1), (abs(part_list[i]), 2) )

            #Add the edge between adjacent elements of a part
            g.add_edge( (part_list[i-1], 1), (part_list[i], 1) )

    #Add the second set partition to the graph
    for part in sp2:
        part_list = list(part)
        if part_list:
            g.add_vertex( (part_list[0], 2) )
        for i in range(1, len(part_list)):
            g.add_vertex( (part_list[i], 2) )
            g.add_edge( (part_list[i-1], 2), (part_list[i], 2) )

    return g

def propagating_number(sp):
    r"""
    Return the propagating number of the set partition ``sp``.

    The propagating number is the number of blocks with both a positive and
    negative number.

    EXAMPLES::

        sage: import sage.combinat.diagram_algebras as da
        sage: sp1 = da.to_set_partition([[1,-2],[2,-1]])
        sage: sp2 = da.to_set_partition([[1,2],[-2,-1]])
        sage: da.propagating_number(sp1)
        2
        sage: da.propagating_number(sp2)
        0
    """
    pn = 0
    for part in sp:
        if min(part) < 0  and max(part) > 0:
            pn += 1
    return pn

def to_set_partition(l, k=None):
    r"""
    Convert input to a set partition of `\{1, \ldots, k, -1, \ldots, -k\}`

    Convert a list of a list of numbers to a set partitions. Each list
    of numbers in the outer list specifies the numbers contained in one
    of the blocks in the set partition.

    If `k` is specified, then the set partition will be a set partition
    of `\{1, \ldots, k, -1, \ldots, -k\}`. Otherwise, `k` will default to
    the minimum number needed to contain all of the specified numbers.

    INPUT:

    - ``l`` - a list of lists of integers
    - ``k`` - integer (optional, default ``None``)

    OUTPUT:

    - a list of sets

    EXAMPLES::

        sage: import sage.combinat.diagram_algebras as da
        sage: f = lambda sp: SetPartition(da.to_set_partition(sp))
        sage: f([[1,-1],[2,-2]]) == SetPartition(da.identity_set_partition(2))
        True
        sage: da.to_set_partition([[1]])
        [{1}, {-1}]
        sage: da.to_set_partition([[1,-1],[-2,3]],9/2)
        [{-1, 1}, {-2, 3}, {2}, {-4, 4}, {-5, 5}, {-3}]
    """
    if k is None:
        if l == []:
            return []
        else:
            k = max( (max( map(abs, x) ) for x in l) )

    to_be_added = set( list(range(1, ceil(k+1))) + [-1*x for x in range(1, ceil(k+1))] )

    sp = []
    for part in l:
        spart = set(part)
        to_be_added -= spart
        sp.append(spart)

    while to_be_added:
        i = to_be_added.pop()
        if -i in to_be_added:
            to_be_added.remove(-i)
            sp.append(set([i,-i]))
        else:
            sp.append(set([i]))

    return sp

def to_Brauer_partition(l, k=None):
    r"""
    Same as :func:`to_set_partition` but assumes omitted elements are
    connected straight through.

    EXAMPLES::

        sage: import sage.combinat.diagram_algebras as da
        sage: f = lambda sp: SetPartition(da.to_Brauer_partition(sp))
        sage: f([[1,2],[-1,-2]]) == SetPartition([[1,2],[-1,-2]])
        True
        sage: f([[1,3],[-1,-3]]) == SetPartition([[1,3],[-3,-1],[2,-2]])
        True
        sage: f([[1,-4],[-3,-1],[3,4]]) == SetPartition([[-3,-1],[2,-2],[1,-4],[3,4]])
        True
        sage: p = SetPartition([[1,2],[-1,-2],[3,-3],[4,-4]])
        sage: SetPartition(da.to_Brauer_partition([[1,2],[-1,-2]], k=4)) == p
        True
    """
    L = to_set_partition(l, k=k)
    L2 = []
    paired = []
    not_paired = []
    for i in L:
        L2.append(list(i))
    for i in L2:
        if len(i) > 2:
            raise ValueError("blocks must have size at most 2, but {} has {}".format(i, len(i)))
        if len(i) == 2:
            paired.append(i)
        if len(i) == 1:
            not_paired.append(i)
    if any(i[0] in j or -1*i[0] in j for i in not_paired for j in paired):
        raise ValueError("unable to convert {} to a Brauer partition due to the invalid block {}".format(l, i))
    for i in not_paired:
        if [-i[0]] in not_paired:
            not_paired.remove([-i[0]])
        paired.append([i[0], -i[0]])
    return to_set_partition(paired)

def identity_set_partition(k):
    r"""
    Return the identity set partition `\{\{1, -1\}, \ldots, \{k, -k\}\}`.

    EXAMPLES::

        sage: import sage.combinat.diagram_algebras as da
        sage: SetPartition(da.identity_set_partition(2))
        {{-2, 2}, {-1, 1}}
    """
    if k in ZZ:
        return [[i,-i] for i in range(1, k + 1)]
    # Else k in 1/2 ZZ
    return [[i, -i] for i in range(1, k + ZZ(3)/ZZ(2))]

def set_partition_composition(sp1, sp2):
    r"""
    Return a tuple consisting of the composition of the set partitions
    ``sp1`` and ``sp2`` and the number of components removed from the middle
    rows of the graph.

    EXAMPLES::

        sage: import sage.combinat.diagram_algebras as da
        sage: sp1 = da.to_set_partition([[1,-2],[2,-1]])
        sage: sp2 = da.to_set_partition([[1,-2],[2,-1]])
        sage: p, c = da.set_partition_composition(sp1, sp2)
        sage: (SetPartition(p), c) == (SetPartition(da.identity_set_partition(2)), 0)
        True
    """
    g = pair_to_graph(sp1, sp2)
    connected_components = g.connected_components()

    res = []
    total_removed = 0
    for cc in connected_components:
        #Remove the vertices that live in the middle two rows
        new_cc = [x for x in cc if not ( (x[0]<0 and x[1] == 1) or (x[0]>0 and x[1]==2))]

        if new_cc == []:
            if len(cc) > 1:
                total_removed += 1
        else:
            res.append( set((x[0] for x in new_cc)) )

    return (res, total_removed)

##########################################################################
# END BORROWED CODE
##########################################################################<|MERGE_RESOLUTION|>--- conflicted
+++ resolved
@@ -44,11 +44,7 @@
 from sage.misc.flatten import flatten
 from sage.misc.misc_c import prod
 from sage.rings.all import ZZ, QQ
-<<<<<<< HEAD
-from sage.functions.other import ceil
-=======
 from sage.functions.other import ceil, factorial, binomial
->>>>>>> df9f5dc8
 
 import itertools
 
@@ -127,16 +123,9 @@
          {{-3, 3}, {-2, 2}, {-1, 1}}]
     """
     if k in ZZ:
-<<<<<<< HEAD
         s = list(range(1,k+1)) + list(range(-k,0))
         for p in perfect_matchings_iterator(k):
             yield [(s[a],s[b]) for a,b in p]
-=======
-        k = ZZ(k)
-        S = PerfectMatchings(list(range(1,k+1)) + list(range(-k,0)))
-        for p in S:
-            yield list(p)
->>>>>>> df9f5dc8
     elif k + ZZ(1) / ZZ(2) in ZZ: # Else k in 1/2 ZZ
         k = ZZ(k + ZZ(1) / ZZ(2))
         s = list(range(1, k)) + list(range(-k+1,0))
@@ -1671,11 +1660,7 @@
             sage: pd.cardinality()
             877
         """
-<<<<<<< HEAD
         return bell_number(ZZ(2 * self.order))
-=======
-        return bell_number(ZZ(2*self.order))
->>>>>>> df9f5dc8
 
 class BrauerDiagrams(AbstractPartitionDiagrams):
     r"""
@@ -1689,24 +1674,14 @@
         sage: bd = da.BrauerDiagrams(2); bd
         Brauer diagrams of order 2
         sage: bd.list()
-<<<<<<< HEAD
         [{{-2, -1}, {1, 2}}, {{-2, 1}, {-1, 2}}, {{-2, 2}, {-1, 1}}]
-=======
-        [{{-2, 1}, {-1, 2}}, {{-2, 2}, {-1, 1}}, {{-2, -1}, {1, 2}}]
->>>>>>> df9f5dc8
 
         sage: bd = da.BrauerDiagrams(5/2); bd
         Brauer diagrams of order 5/2
         sage: bd.list()
-<<<<<<< HEAD
         [{{-3, 3}, {-2, -1}, {1, 2}},
          {{-3, 3}, {-2, 1}, {-1, 2}},
          {{-3, 3}, {-2, 2}, {-1, 1}}]
-=======
-        [{{-3, 3}, {-2, 1}, {-1, 2}},
-         {{-3, 3}, {-2, 2}, {-1, 1}},
-         {{-3, 3}, {-2, -1}, {1, 2}}]
->>>>>>> df9f5dc8
 
     TESTS::
 
@@ -1795,15 +1770,9 @@
             15
         """
         if self.order in ZZ:
-<<<<<<< HEAD
             return (2 * ZZ(self.order) -1 ).multifactorial(2)
         else:
             return (2 * ZZ(self.order - 1/2) - 1).multifactorial(2)
-=======
-            return (2*ZZ(self.order)-1).multifactorial(2)
-        else:
-            return (2*ZZ(self.order-1/2)-1).multifactorial(2)
->>>>>>> df9f5dc8
 
     def symmetric_diagrams(self, l=None, perm=None):
         r"""
@@ -1829,21 +1798,13 @@
             sage: bd.symmetric_diagrams(l=1, perm=[2,1])
             Traceback (most recent call last):
             ...
-<<<<<<< HEAD
             NotImplementedError: only implemented for integer order, not for order 3/2
-=======
-            NotImplementedError: symmetric_diagrams is only implemented for Brauer diagrams of integer order, not for order 3/2
->>>>>>> df9f5dc8
         """
         # perm = permutation on free nodes
         # l = number of arcs
         if self.order not in ZZ:
-<<<<<<< HEAD
             raise NotImplementedError("only implemented for integer order,"
                                       " not for order %s" % (self.order))
-=======
-            raise NotImplementedError("symmetric_diagrams is only implemented for Brauer diagrams of integer order, not for order %s" %(self.order))
->>>>>>> df9f5dc8
         n = ZZ(self.order)
         if l is None:
             l = 0
@@ -1895,18 +1856,11 @@
             sage: bd.from_involution_permutation_triple([[[1,2]],[[3,4]],[2,1]])
             Traceback (most recent call last):
             ...
-<<<<<<< HEAD
             NotImplementedError: only implemented for integer order, not for order 5/2
         """
         if self.order not in ZZ:
             raise NotImplementedError("only implemented for integer order,"
                                       " not for order %s" % (self.order))
-=======
-            NotImplementedError: from_involution_permutation_triple is only implemented for Brauer diagrams of integer order, not for order 5/2
-        """
-        if self.order not in ZZ:
-            raise NotImplementedError("from_involution_permutation_triple is only implemented for Brauer diagrams of integer order, not for order %s" %(self.order))
->>>>>>> df9f5dc8
         try:
             (D1,D2,pi) = tuple(D1_D2_pi)
         except ValueError:
@@ -2139,28 +2093,16 @@
         sage: td = da.TemperleyLiebDiagrams(3); td
         Temperley Lieb diagrams of order 3
         sage: td.list()
-<<<<<<< HEAD
         [{{-3, 3}, {-2, -1}, {1, 2}},
          {{-3, 1}, {-2, -1}, {2, 3}},
          {{-3, -2}, {-1, 1}, {2, 3}},
          {{-3, -2}, {-1, 3}, {1, 2}},
          {{-3, 3}, {-2, 2}, {-1, 1}}]
-=======
-        [{{-3, 1}, {-2, -1}, {2, 3}},
-         {{-3, 3}, {-2, 2}, {-1, 1}},
-         {{-3, 3}, {-2, -1}, {1, 2}},
-         {{-3, -2}, {-1, 1}, {2, 3}},
-         {{-3, -2}, {-1, 3}, {1, 2}}]
->>>>>>> df9f5dc8
 
         sage: td = da.TemperleyLiebDiagrams(5/2); td
         Temperley Lieb diagrams of order 5/2
         sage: td.list()
-<<<<<<< HEAD
         [{{-3, 3}, {-2, -1}, {1, 2}}, {{-3, 3}, {-2, 2}, {-1, 1}}]
-=======
-        [{{-3, 3}, {-2, 2}, {-1, 1}}, {{-3, 3}, {-2, -1}, {1, 2}}]
->>>>>>> df9f5dc8
 
     TESTS::
 
@@ -2198,11 +2140,7 @@
         if self.order in ZZ:
             return catalan_number(ZZ(self.order))
         else:
-<<<<<<< HEAD
             return catalan_number(ZZ(self.order - 1/2))
-=======
-            return catalan_number(ZZ(self.order-1/2))
->>>>>>> df9f5dc8
 
     def __contains__(self, obj):
         r"""
