--- conflicted
+++ resolved
@@ -1452,32 +1452,6 @@
     _name = "Brauer"
     _diagram_func = brauer_diagrams
 
-<<<<<<< HEAD
-    def __contains__(self, obj):
-        r"""
-        TESTS::
-
-            sage: import sage.combinat.diagram_algebras as da
-            sage: bd = da.BrauerDiagrams(2)
-            sage: bd.an_element() in bd
-            True
-            sage: bd([[1,2],[-1,-2]]) in bd
-            True
-            sage: [[1,2,-1,-2]] in bd
-            False
-            sage: bd = da.BrauerDiagrams(3/2)
-            sage: bd.an_element() in bd
-            True
-
-        """
-        if self.order in ZZ:
-            r = ZZ(self.order)
-        else:
-            r = ZZ(self.order + ZZ(1)/ZZ(2))
-        return super(BrauerDiagrams, self).__contains__(obj) and [len(i) for i in obj] == [2]*r
-
-=======
->>>>>>> c32cbed7
     def cardinality(self):
         r"""
         Return the cardinality of ``self``.
