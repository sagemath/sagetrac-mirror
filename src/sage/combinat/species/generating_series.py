r"""
Generating Series

This file makes a number of extensions to lazy power series by
endowing them with some semantic content for how they're to be
interpreted.

This code is based on the work of Ralf Hemmecke and Martin Rubey's
Aldor-Combinat, which can be found at
http://www.risc.uni-linz.ac.at/people/hemmecke/aldor/combinat/index.html.
In particular, the relevant section for this file can be found at
http://www.risc.uni-linz.ac.at/people/hemmecke/AldorCombinat/combinatse10.html.
One notable difference is that we use power-sum symmetric functions
as the coefficients of our cycle index series.

TESTS::

    sage: from sage.combinat.species.generating_series import CycleIndexSeriesRing
    sage: p = SymmetricFunctions(QQ).power()
    sage: CIS = CycleIndexSeriesRing(QQ)

::

    sage: geo1 = CIS((p([1])^i  for i in NN))
    sage: geo2 = CIS((p([2])^i  for i in NN))
    sage: s = geo1 * geo2
    sage: s[0]
    p[]
    sage: s[1]
    p[1] + p[2]
    sage: s[2]
    p[1, 1] + p[2, 1] + p[2, 2]
    sage: s[3]
    p[1, 1, 1] + p[2, 1, 1] + p[2, 2, 1] + p[2, 2, 2]

Whereas the coefficients of the above test are homogeneous with
respect to total degree, the following test groups with respect to
weighted degree where each variable x_i has weight i.

::

    sage: def g():
<<<<<<< HEAD
    ....:     for i in _integers_from(0):
    ....:         yield p([2])^i
    ....:         yield p(0)
    sage: geo1 = CIS((p([1])^i  for i in _integers_from(0)))
=======
    ...       for i in NN:
    ...           yield p([2])^i
    ...           yield p(0)
    sage: geo1 = CIS((p([1])^i  for i in NN))
>>>>>>> 5d3dfc26
    sage: geo2 = CIS(g())
    sage: s = geo1 * geo2
    sage: s[0]
    p[]
    sage: s[1]
    p[1]
    sage: s[2]
    p[1, 1] + p[2]
    sage: s[3]
    p[1, 1, 1] + p[2, 1]
    sage: s[4]
    p[1, 1, 1, 1] + p[2, 1, 1] + p[2, 2]
"""
#*****************************************************************************
#       Copyright (C) 2008 Mike Hansen <mhansen@gmail.com>,
#
#  Distributed under the terms of the GNU General Public License (GPL)
#
#    This code is distributed in the hope that it will be useful,
#    but WITHOUT ANY WARRANTY; without even the implied warranty of
#    MERCHANTABILITY or FITNESS FOR A PARTICULAR PURPOSE.  See the GNU
#    General Public License for more details.
#
#  The full text of the GPL is available at:
#
#                  http://www.gnu.org/licenses/
#*****************************************************************************
from series import (LazyPowerSeriesRing, LazyPowerSeries)
from series_stream import (SeriesStream, PowerStream, SumGeneratorStream,
                           ListSumStream, TermStream, SeriesStreamFromIterator)
from sage.rings.all import ZZ, Integer, moebius, lcm, divisors, gcd, NN
from sage.combinat.sf.sf import SymmetricFunctions
from sage.misc.cachefunc import cached_function
from sage.combinat.partition import Partition, Partitions
from sage.structure.element import coerce_binop

<<<<<<< HEAD

@cached_function
def OrdinaryGeneratingSeriesRing(R):
    """
    Returns the ring of ordinary generating series.

    Note that is is just a LazyPowerSeriesRing whose elements have
    some extra methods.

    EXAMPLES::

        sage: from sage.combinat.species.generating_series import OrdinaryGeneratingSeriesRing
        sage: R = OrdinaryGeneratingSeriesRing(QQ); R
        Lazy Power Series Ring over Rational Field
        sage: R([1]).coefficients(4)
        [1, 1, 1, 1]
        sage: R([1]).counts(4)
        [1, 1, 1, 1]

    TESTS: We test to make sure that caching works.

    ::

        sage: R is OrdinaryGeneratingSeriesRing(QQ)
        True
    """
    return OrdinaryGeneratingSeriesRing_class(R)


class OrdinaryGeneratingSeriesRing_class(LazyPowerSeriesRing):
=======
class OrdinaryGeneratingSeriesRing(LazyPowerSeriesRing):
>>>>>>> 5d3dfc26
    def __init__(self, R):
        """
        Returns the ring of ordinary generating series. Note that is is
        just a LazyPowerSeriesRing whose elements have some extra methods.

        EXAMPLES::

            sage: from sage.combinat.species.generating_series import OrdinaryGeneratingSeriesRing
            sage: R = OrdinaryGeneratingSeriesRing(QQ); R
            Lazy Power Series Ring over Rational Field
            sage: R([1]).coefficients(4)
            [1, 1, 1, 1]
            sage: R([1]).counts(4)
            [1, 1, 1, 1]

        TESTS::

            sage: TestSuite(R).run()
        """
        LazyPowerSeriesRing.__init__(self, R, element_class=OrdinaryGeneratingSeries)

# Backward-compatibility
OrdinaryGeneratingSeriesRing_class = OrdinaryGeneratingSeriesRing


class OrdinaryGeneratingSeries(LazyPowerSeries):
    def count(self, n):
        """
        Returns the number of structures on a set of size n.

        EXAMPLES::

            sage: from sage.combinat.species.generating_series import OrdinaryGeneratingSeriesRing
            sage: R = OrdinaryGeneratingSeriesRing(QQ)
            sage: f = R(range(20))
            sage: f.count(10)
            10
        """
        return self.coefficient(n)

    def counts(self, n):
        """
        Returns the number of structures on a set for size i for i in
        range(n).

        EXAMPLES::

            sage: from sage.combinat.species.generating_series import OrdinaryGeneratingSeriesRing
            sage: R = OrdinaryGeneratingSeriesRing(QQ)
            sage: f = R(range(20))
            sage: f.counts(10)
            [0, 1, 2, 3, 4, 5, 6, 7, 8, 9]
        """
        return [self.count(i) for i in range(n)]


<<<<<<< HEAD
@cached_function
def ExponentialGeneratingSeriesRing(R):
    """
    Returns the ring of ordinary generating series. Note that is is
    just a LazyPowerSeriesRing whose elements have some extra methods.

    EXAMPLES::

        sage: from sage.combinat.species.generating_series import ExponentialGeneratingSeriesRing
        sage: R = ExponentialGeneratingSeriesRing(QQ); R
        Lazy Power Series Ring over Rational Field
        sage: R([1]).coefficients(4)
        [1, 1, 1, 1]
        sage: R([1]).counts(4)
        [1, 1, 2, 6]

    TESTS: We test to make sure that caching works.

    ::

        sage: R is ExponentialGeneratingSeriesRing(QQ)
        True
    """
    return ExponentialGeneratingSeriesRing_class(R)


class ExponentialGeneratingSeriesRing_class(LazyPowerSeriesRing):
=======
class ExponentialGeneratingSeriesRing(LazyPowerSeriesRing):
>>>>>>> 5d3dfc26
    def __init__(self, R):
        """
        Returns the ring of ordinary generating series. Note that is is
        just a LazyPowerSeriesRing whose elements have some extra methods.

        EXAMPLES::

            sage: from sage.combinat.species.generating_series import ExponentialGeneratingSeriesRing
            sage: R = ExponentialGeneratingSeriesRing(QQ); R
            Lazy Power Series Ring over Rational Field
            sage: R([1]).coefficients(4)
            [1, 1, 1, 1]
            sage: R([1]).counts(4)
            [1, 1, 2, 6]

        TESTS::

            sage: TestSuite(R).run()
        """
        LazyPowerSeriesRing.__init__(self, R, element_class=ExponentialGeneratingSeries)

# Backward compatibility
ExponentialGeneratingSeriesRing_class = ExponentialGeneratingSeriesRing

class ExponentialGeneratingSeries(LazyPowerSeries):
    def count(self, n):
        """
        Returns the number of structures of size n.

        EXAMPLES::

            sage: from sage.combinat.species.generating_series import ExponentialGeneratingSeriesRing
            sage: R = ExponentialGeneratingSeriesRing(QQ)
            sage: f = R([1])
            sage: [f.count(i) for i in range(7)]
            [1, 1, 2, 6, 24, 120, 720]
        """
        return factorial_stream[n] * self.coefficient(n)

    def counts(self, n):
        """
        Returns the number of structures on a set for size i for i in
        range(n).

        EXAMPLES::

            sage: from sage.combinat.species.generating_series import ExponentialGeneratingSeriesRing
            sage: R = ExponentialGeneratingSeriesRing(QQ)
            sage: f = R(range(20))
            sage: f.counts(5)
            [0, 1, 4, 18, 96]
        """
        return [self.count(i) for i in range(n)]


    class FunctorialCompositionStream(SeriesStream):
        def __init__(self, outer_series, inner_series, **kwds):
            """
            A class for the stream of coefficients of the functorial
            composition of two exponential generating series.

            EXAMPLES::

                sage: E = species.SetSpecies()
                sage: E2 = E.restricted(min=2, max=3)
                sage: WP = species.SubsetSpecies()
                sage: P2 = E2*E
                sage: g1 = WP.generating_series()
                sage: g2 = P2.generating_series()
                sage: s = g1.FunctorialCompositionStream(g1, g2, base_ring=g1.base_ring())
                sage: [s[i] for i in range(10)]
                [1, 1, 1, 4/3, 8/3, 128/15, 2048/45, 131072/315, 2097152/315, 536870912/2835]
            """
            self._outer = outer_series
            self._inner = inner_series
            super(ExponentialGeneratingSeries.FunctorialCompositionStream, self).__init__(**kwds)

        def compute(self, n):
            """
            Computes the $n^{th}$ coefficient of this functorial
            composition series.

            EXAMPLES::

                sage: E = species.SetSpecies()
                sage: E2 = E.restricted(min=2, max=3)
                sage: WP = species.SubsetSpecies()
                sage: P2 = E2*E
                sage: g1 = WP.generating_series()
                sage: g2 = P2.generating_series()
                sage: g = g1.functorial_composition(g2)
                sage: [g._stream.compute(i) for i in range(10)]
                [1, 1, 1, 4/3, 8/3, 128/15, 2048/45, 131072/315, 2097152/315, 536870912/2835]
            """
            return self._outer.count(self._inner.count(n)) / factorial_stream[n]

    def functorial_composition(self, y):
        r"""
        Returns the exponential generating series which is the functorial
        composition of self with y.

        If `f = \sum_{n=0}^{\infty} f_n \frac{x^n}{n!}` and
        `g = \sum_{n=0}^{\infty} f_n \frac{x^n}{n!}`, then
        functorial composition `f \Box g` is defined as

        .. math::

             f \Box g = \sum_{n=0}^{\infty} f_{g_n} \frac{x^n}{n!}

        REFERENCES:

        - Section 2.2 of [BLL]_.

        EXAMPLES::

            sage: G = species.SimpleGraphSpecies()
            sage: g = G.generating_series()  # indirect doctest
            sage: g._stream
            <class 'sage.combinat.species.generating_series.FunctorialCompositionStream'>
            sage: g.coefficients(10)
            [1, 1, 1, 4/3, 8/3, 128/15, 2048/45, 131072/315, 2097152/315, 536870912/2835]
        """
        return self._new(self.FunctorialCompositionStream, self, y)


def factorial_gen():
    """
    A generator for the factorials starting at 0.

    EXAMPLES::

        sage: from sage.combinat.species.generating_series import factorial_gen
        sage: g = factorial_gen()
        sage: [g.next() for i in range(5)]
        [1, 1, 2, 6, 24]
    """
    z = Integer(1)
    yield z
    yield z
    n = Integer(2)
    while True:
        z *= n
        yield z
        n += 1

factorial_stream = SeriesStreamFromIterator(iterator=factorial_gen(), base_ring=ZZ)

<<<<<<< HEAD
    ::

        sage: R is CycleIndexSeriesRing(QQ)
        True
    """
    return CycleIndexSeriesRing_class(R)


class CycleIndexSeriesRing_class(LazyPowerSeriesRing):
=======
class CycleIndexSeriesRing(LazyPowerSeriesRing):
>>>>>>> 5d3dfc26
    def __init__(self, R):
        """
        Returns the ring of cycle index series. Note that is is just a
        LazyPowerSeriesRing whose elements have some extra methods.

        EXAMPLES::

            sage: from sage.combinat.species.generating_series import CycleIndexSeriesRing
            sage: R = CycleIndexSeriesRing(QQ); R
            Cycle Index Series Ring over Symmetric Functions over Rational Field in the powersum basis
            sage: R([1]).coefficients(4)
            [p[], p[], p[], p[]]

        TESTS::


            sage: TestSuite(R).run()
        """
        R = SymmetricFunctions(R).power()
        LazyPowerSeriesRing.__init__(self, R, element_class=CycleIndexSeries)

    def _repr_(self):
        """
        EXAMPLES::

            sage: from sage.combinat.species.generating_series import CycleIndexSeriesRing
            sage: CycleIndexSeriesRing(QQ)
            Cycle Index Series Ring over Symmetric Functions over Rational Field in the powersum basis
        """
        return "Cycle Index Series Ring over %s"%self.base_ring()

# Backward compatibility
CycleIndexSeriesRing_class = CycleIndexSeriesRing

class CycleIndexSeries(LazyPowerSeries):
    def count(self, t):
        """
        Returns the number of structures corresponding to a certain cycle
        type.

        EXAMPLES::

            sage: from sage.combinat.species.generating_series import CycleIndexSeriesRing
            sage: p = SymmetricFunctions(QQ).power()
            sage: CIS = CycleIndexSeriesRing(QQ)
            sage: f = CIS([0, p([1]), 2*p([1,1]),3*p([2,1])])
            sage: f.count([1])
            1
            sage: f.count([1,1])
            4
            sage: f.count([2,1])
            6
        """
        t = Partition(t)
        return t.aut() * self.coefficient_cycle_type(t)

    def coefficient_cycle_type(self, t):
        """
        Returns the coefficient of a cycle type t.

        EXAMPLES::

            sage: from sage.combinat.species.generating_series import CycleIndexSeriesRing
            sage: p = SymmetricFunctions(QQ).power()
            sage: CIS = CycleIndexSeriesRing(QQ)
            sage: f = CIS([0, p([1]), 2*p([1,1]),3*p([2,1])])
            sage: f.coefficient_cycle_type([1])
            1
            sage: f.coefficient_cycle_type([1,1])
            2
            sage: f.coefficient_cycle_type([2,1])
            3
        """
        t = Partition(t)
        p = self.coefficient(t.size())
        return p.coefficient(t)


    class StretchStream(SeriesStream):
        def __init__(self, stream, k, **kwds):
            """
            A class for the coefficients of a "stretched" cycle index
            series. See
            :meth:`sage.combinat.species.generating_series.CycleIndexSeries.stretch`
            for a definition.

            EXAMPLES::

                sage: from sage.combinat.species.generating_series import CycleIndexSeriesRing
                sage: p = SymmetricFunctions(QQ).power()
                sage: CIS = CycleIndexSeriesRing(QQ)
                sage: f = CIS([0, p([1]), 2*p([1,1]),3*p([2,1]), 0])
                sage: s = f.StretchStream(f._stream, 2, base_ring=f.base_ring())
                sage: [s[i] for i in range(10)]
                [0, 0, p[2], 0, 2*p[2, 2], 0, 3*p[4, 2], 0, 0, 0]
            """
            self._stream = stream
            self._k = k
            super(CycleIndexSeries.StretchStream, self).__init__(children=[stream], **kwds)

        def order_operation(self, a):
            """
            The order of a :class:`CycleIndexSeries.StretchStream` is
            ``self._k`` times the order of the underlying stream.

            EXAMPLES::

                sage: from sage.combinat.species.generating_series import CycleIndexSeriesRing
                sage: p = SymmetricFunctions(QQ).power()
                sage: CIS = CycleIndexSeriesRing(QQ)
                sage: f = CIS([0, p([1])])
                sage: g = f.stretch(2)
                sage: f.get_order()
                1
                sage: s = g._stream
                sage: s.order_operation(f.get_order())
                2
            """
            return a * self._k

        def compute(self, n):
            """
            Computes the $n^{th}$ coefficient of the stretched stream.
            
            EXAMPLES::

                sage: from sage.combinat.species.generating_series import CycleIndexSeriesRing
                sage: p = SymmetricFunctions(QQ).power()
                sage: CIS = CycleIndexSeriesRing(QQ)
                sage: f = CIS([p([1])])
                sage: g = f.stretch(2)
                sage: [g._stream.compute(i) for i in range(10)]
                [p[2], 0, p[2], 0, p[2], 0, p[2], 0, p[2], 0]
            """
            quo, rem = Integer(n).quo_rem(self._k)
            if rem == 0:
                return self._stream[quo].map_support(self.stretch_partition)
            else:
                return self._zero

        def stretch_partition(self, p):
            """
            Returns the partition ``p`` "stretched" by ``self._k``;
            that is, each component of ``p`` is scaled by ``self._k``.

            EXAMPLES::

                sage: from sage.combinat.species.generating_series import CycleIndexSeriesRing
                sage: p = SymmetricFunctions(QQ).power()
                sage: CIS = CycleIndexSeriesRing(QQ)
                sage: f = CIS([p([1])])
                sage: g = f.stretch(2)
                sage: s = g._stream; s
                <class 'sage.combinat.species.generating_series.StretchStream'>
                sage: s.stretch_partition([3,2,1])
                [6, 4, 2]
            """
            return Partition([self._k*i for i in p])

    def stretch(self, k):
        r"""
        Returns the stretch of a cycle index series by a positive integer
        `k`.

        If

        .. math::

           f = \sum_{n=0}^{\infty} f_n(x_1, x_2, \ldots, x_n),

        then the stretch `g` of `f` by `k` is

        .. math::

           g = \sum_{n=0}^{\infty} f_n(x_k, x_{2k}, \ldots, x_{nk}).

        EXAMPLES::

            sage: from sage.combinat.species.generating_series import CycleIndexSeriesRing
            sage: p = SymmetricFunctions(QQ).power()
            sage: CIS = CycleIndexSeriesRing(QQ)
            sage: f = CIS([p([1])])
            sage: f.stretch(3).coefficients(10)
            [p[3], 0, 0, p[3], 0, 0, p[3], 0, 0, p[3]]
        """
        if k == 1:
            return self
        else:
            return self._new(self.StretchStream, self._stream, k)

    class IsotypeGeneratingSeriesStream(SeriesStream):
        def __init__(self, stream, **kwds):
            """
            A class for the coefficients of the isotype generating
            series given the corresponding cycle index series.

            EXAMPLES::

                sage: P = species.PermutationSpecies()
                sage: cis = P.cycle_index_series()
                sage: g = cis.IsotypeGeneratingSeriesStream(cis._stream, base_ring=cis.base_ring().base_ring())
                sage: [g[i] for i in range(5)]
                [1, 1, 2, 3, 5]
                sage: itgs = cis.isotype_generating_series()
                sage: [itgs[i] for i in range(5)]
                [1, 1, 2, 3, 5]
            """
            self._stream = stream
            super(CycleIndexSeries.IsotypeGeneratingSeriesStream, self).__init__(children=[stream],
                                                                                 **kwds)

        def order_operation(self, a):
            """
            Returns the order of this stream which is the same as the
            cycle index series stream.

            EXAMPLES::

                sage: P = species.PermutationSpecies()
                sage: cis = P.cycle_index_series()
                sage: g = cis.isotype_generating_series()
                sage: g.coefficients(4)
                [1, 1, 2, 3]
                sage: s = g._stream; s
                <class 'sage.combinat.species.generating_series.IsotypeGeneratingSeriesStream'>
                sage: s.order_operation(cis.get_order())
                0
            """
            return a

        def compute(self, n):
            """
            Returns a generator for the coefficients of the ordinary generating
            series obtained from a cycle index series.

            EXAMPLES::

                sage: P = species.PermutationSpecies()
                sage: cis = P.cycle_index_series()
                sage: g = cis.isotype_generating_series()
                sage: [g._stream.compute(i) for i in range(10)]
                [1, 1, 2, 3, 5, 7, 11, 15, 22, 30]
            """
            return sum(self._stream[n].coefficients(), self._zero)

    def isotype_generating_series(self):
        """
        EXAMPLES::

            sage: P = species.PermutationSpecies()
            sage: cis = P.cycle_index_series()
            sage: f = cis.isotype_generating_series()
            sage: f.coefficients(10)
            [1, 1, 2, 3, 5, 7, 11, 15, 22, 30]
        """
        R = self.base_ring().base_ring()
        OGS = OrdinaryGeneratingSeriesRing(R)()
        return OGS._new(self.IsotypeGeneratingSeriesStream, self._stream)

    def expand_as_sf(self, n, alphabet='x'):
        """
        Returns the expansion of a cycle index series as a symmetric function in
        ``n`` variables.

        Specifically, this returns a :class:`~sage.combinat.species.series.LazyPowerSeries` whose
        ith term is obtained by calling :meth:`~sage.combinat.sf.sfa.SymmetricFunctionAlgebra_generic_Element.expand`
        on the ith term of ``self``.

        This relies on the (standard) interpretation of a cycle index series as a symmetric function
        in the power sum basis.

        INPUT:

        - ``self`` -- a cycle index series

        - ``n`` -- a positive integer

        - ``alphabet`` -- a variable for the expansion (default: `x`)

        EXAMPLES::

            sage: from sage.combinat.species.set_species import SetSpecies
            sage: SetSpecies().cycle_index_series().expand_as_sf(2).coefficients(4)
            [1, x0 + x1, x0^2 + x0*x1 + x1^2, x0^3 + x0^2*x1 + x0*x1^2 + x1^3]

        """
        expanded_poly_ring = self.coefficient(0).expand(n, alphabet).parent()
        LPSR = LazyPowerSeriesRing(expanded_poly_ring)

        expander_gen = (LPSR.term(self.coefficient(i).expand(n, alphabet), i) for i in NN)

        return LPSR.sum_generator(expander_gen)

    class GeneratingSeriesStream(SeriesStream):
        def __init__(self, cis_stream, **kwds):
            """
            A stream for the generating series of a species derived
            from the cycle index series.

            EXAMPLES::

                sage: P = species.PermutationSpecies()
                sage: cis = P.cycle_index_series()
                sage: g = cis.generating_series()
                sage: s = g._stream; s
                <class 'sage.combinat.species.generating_series.GeneratingSeriesStream'>
                sage: s._stream is cis._stream
                True
            """
            self._stream = cis_stream
            super(CycleIndexSeries.GeneratingSeriesStream, self).__init__(children=[cis_stream], **kwds)

        def order_operation(self, a):
            """
            Returns the order of this stream which is the same as the
            cycle index series stream.

            EXAMPLES::

                sage: P = species.PermutationSpecies()
                sage: cis = P.cycle_index_series()
                sage: g = cis.generating_series()
                sage: g.coefficients(4)
                [1, 1, 1, 1]
                sage: s = g._stream; s
                <class 'sage.combinat.species.generating_series.GeneratingSeriesStream'>
                sage: s.order_operation(cis.get_order())
                0
            """
            return a

        def compute(self, n):
            """
            Returns a generator for the coefficients of the exponential
            generating series obtained from a cycle index series.

            EXAMPLES::

                sage: P = species.PermutationSpecies()
                sage: cis = P.cycle_index_series()
                sage: g = cis.generating_series()
                sage: [g._stream.compute(i) for i in range(10)]
                [1, 1, 1, 1, 1, 1, 1, 1, 1, 1]
            """
            return self._stream[n].coefficient([1]*n)
        
    def generating_series(self):
        """
        EXAMPLES::

            sage: P = species.PartitionSpecies()
            sage: cis = P.cycle_index_series()
            sage: f = cis.generating_series()
            sage: f.coefficients(5)
            [1, 1, 1, 5/6, 5/8]
        """
        R = self.base_ring().base_ring()
        EGS = ExponentialGeneratingSeriesRing(R)()
        return EGS._new(self.GeneratingSeriesStream, self._stream)

    def __invert__(self):
        """
        Return the multiplicative inverse of self.

        This algorithm is derived from [BLL]_.

        EXAMPLES::

            sage: E = species.SetSpecies().cycle_index_series()
            sage: E.__invert__().coefficients(4)
            [p[], -p[1], 1/2*p[1, 1] - 1/2*p[2], -1/6*p[1, 1, 1] + 1/2*p[2, 1] - 1/3*p[3]]

        The defining characteristic of the multiplicative inverse `F^{-1}` of a cycle index series `F`
        is that `F \cdot F^{-1} = F^{-1} \cdot F = 1` (that is, both products with `F` yield the multiplicative identity `1`)::

            sage: E = species.SetSpecies().cycle_index_series()
            sage: (E * ~E).coefficients(6)
            [p[], 0, 0, 0, 0, 0]

        REFERENCES:

        .. [BLL] F. Bergeron, G. Labelle, and P. Leroux. "Combinatorial species and tree-like structures". Encyclopedia of Mathematics and its Applications, vol. 67, Cambridge Univ. Press. 1998.

        AUTHORS:

        - Andrew Gainer-Dewar
        """
        if self.coefficient(0) == 0:
            raise ValueError("Constant term must be non-zero")

        def multinv_builder(i):
            return self.coefficient(0)**(-i-1) * (self.coefficient(0) + (-1)*self)**i

        return self.parent().sum_generator(multinv_builder(i) for i in NN)

    @coerce_binop
    def __div__(self, y):
        """
        Division between two cycle index series.
        
        TESTS::

            sage: E = species.SetSpecies().cycle_index_series()
            sage: (E / E).coefficients(6)
            [p[], 0, 0, 0, 0, 0]
        """
        return self*(~y)

    class FunctorialCompositionStream(SeriesStream):
        def __init__(self, outer_series, inner_series, **kwds):
            """
            A class for the coefficients of a cycle index series of a
            functorial composition between two species.

            EXAMPLES::
            
                sage: E = species.SetSpecies()
                sage: E2 = species.SetSpecies(size=2)
                sage: WP = species.SubsetSpecies()
                sage: P2 = E2*E
                sage: P2_cis = P2.cycle_index_series()
                sage: WP_cis = WP.cycle_index_series()
                sage: s = WP_cis.FunctorialCompositionStream(WP_cis, P2_cis, base_ring=WP_cis.base_ring())
                sage: [s[i] for i in range(4)]
                [p[], p[1], p[1, 1] + p[2], 4/3*p[1, 1, 1] + 2*p[2, 1] + 2/3*p[3]]
                sage: species.SimpleGraphSpecies().cycle_index_series().coefficients(4)
                [p[], p[1], p[1, 1] + p[2], 4/3*p[1, 1, 1] + 2*p[2, 1] + 2/3*p[3]]
            """
            self._outer = outer_series
            self._inner = inner_series
            super(CycleIndexSeries.FunctorialCompositionStream, self).__init__(**kwds)

        def compute(self, n):
            """
            Returns s generator for the coefficients of the functorial
            composition of self with g.

            EXAMPLES::

                sage: E = species.SetSpecies()
                sage: E2 = species.SetSpecies(size=2)
                sage: WP = species.SubsetSpecies()
                sage: P2 = E2*E
                sage: P2_cis = P2.cycle_index_series()
                sage: WP_cis = WP.cycle_index_series()
                sage: g = WP_cis.functorial_composition(P2_cis)
                sage: [g._stream.compute(i) for i in range(5)]
                [p[],
                 p[1],
                 p[1, 1] + p[2],
                 4/3*p[1, 1, 1] + 2*p[2, 1] + 2/3*p[3],
                 8/3*p[1, 1, 1, 1] + 4*p[2, 1, 1] + 2*p[2, 2] + 4/3*p[3, 1] + p[4]]
            """
            res = self._zero
            for s in Partitions(n):
                t = self._inner._cycle_type(s)
                q = self._outer.count(t) / s.aut()
                res += q*self._base_ring(s)
            return res
        
    def functorial_composition(self, g):
        r"""
        Returns the functorial composition of self and g.

        If `F` and `G` are species, their functorial composition is the species
        `F \Box G` obtained by setting `(F \Box G) [A] = F[ G[A] ]`.
        
        In other words, an `(F \Box G)`-structure on a set `A` of labels is an
        `F`-structure whose labels are the set of all `G`-structures on `A`.

        It can be shown (as in section 2.2 of [BLL]_) that there is a
        corresponding operation on cycle indices:

        .. math::

            Z_{F} \Box Z_{G} = \sum_{n \geq 0} \frac{1}{n!} \sum_{\sigma \in \mathfrak{S}_{n}} \operatorname{fix} F[ (G[\sigma])_{1}, (G[\sigma])_{2}, \dots ] \, p_{1}^{\sigma_{1}} p_{2}^{\sigma_{2}} \dots.

        This method implements that operation on cycle index series.

        EXAMPLES:

        The species `G` of simple graphs can be expressed in terms of a functorial
        composition: `G = \mathfrak{p} \Box \mathfrak{p}_{2}`, where
        `\mathfrak{p}` is the :class:`~sage.combinat.species.subset_species.SubsetSpecies`.
        This is how it is implemented in :meth:`~sage.combinat.species.library.SimpleGraphSpecies`::

            sage: S = species.SimpleGraphSpecies()
            sage: cis = S.cycle_index_series()  # indirect doctest
            sage: cis._stream
            <class 'sage.combinat.species.generating_series.FunctorialCompositionStream'>
            sage: cis.coefficients(5)
            [p[],
             p[1],
             p[1, 1] + p[2],
             4/3*p[1, 1, 1] + 2*p[2, 1] + 2/3*p[3],
             8/3*p[1, 1, 1, 1] + 4*p[2, 1, 1] + 2*p[2, 2] + 4/3*p[3, 1] + p[4]]
        """
        return self._new(self.FunctorialCompositionStream, self, g)

    def arithmetic_product(self, g, check_input = True):
        """
        Return the arithmetic product of ``self`` with ``g``.

        For species `M` and `N` such that `M[\\varnothing] = N[\\varnothing] = \\varnothing`,
        their arithmetic product is the species `M \\boxdot N` of "`M`-assemblies of cloned `N`-structures".
        This operation is defined and several examples are given in [MM]_.

        The cycle index series for `M \\boxdot N` can be computed in terms of the component series `Z_M` and `Z_N`,
        as implemented in this method.

        INPUT:

        - ``g`` -- a cycle index series having the same parent as ``self``.

        - ``check_input`` -- (default: ``True``) a Boolean which, when set
          to ``False``, will cause input checks to be skipped.

        OUTPUT:

        The arithmetic product of ``self`` with ``g``. This is a cycle
        index series defined in terms of ``self`` and ``g`` such that
        if ``self`` and ``g`` are the cycle index series of two species
        `M` and `N`, their arithmetic product is the cycle index series
        of the species `M \\boxdot N`.

        EXAMPLES:

        For `C` the species of (oriented) cycles and `L_{+}` the species of nonempty linear orders, `C \\boxdot L_{+}` corresponds
        to the species of "regular octopuses"; a `(C \\boxdot L_{+})`-structure is a cycle of some length, each of whose elements
        is an ordered list of a length which is consistent for all the lists in the structure. ::

            sage: C = species.CycleSpecies().cycle_index_series()
            sage: Lplus = species.LinearOrderSpecies(min=1).cycle_index_series()
            sage: RegularOctopuses = C.arithmetic_product(Lplus)
            sage: RegOctSpeciesSeq = RegularOctopuses.generating_series().counts(8)
            sage: RegOctSpeciesSeq
            [0, 1, 3, 8, 42, 144, 1440, 5760]

        It is shown in [MM]_ that the exponential generating function for regular octopuses satisfies
        `(C \\boxdot L_{+}) (x) = \\sum_{n \geq 1} \\sigma (n) (n - 1)! \\frac{x^{n}}{n!}` (where `\\sigma (n)` is
        the sum of the divisors of `n`). ::

            sage: RegOctDirectSeq = [0] + [sum(divisors(i))*factorial(i-1) for i in range(1,8)]
            sage: RegOctDirectSeq == RegOctSpeciesSeq
            True

        AUTHORS:

        - Andrew Gainer-Dewar (2013)

        REFERENCES:

        .. [MM] M. Maia and M. Mendez. "On the arithmetic product of combinatorial species".
           Discrete Mathematics, vol. 308, issue 23, 2008, pp. 5407-5427.
           :arXiv:`math/0503436v2`.

        """
        from itertools import product, repeat, chain

        p = self.base_ring()

        if check_input:
            assert self.coefficient(0) == p.zero()
            assert g.coefficient(0) == p.zero()

        # We first define an operation `\\boxtimes` on partitions as in Lemma 2.1 of [MM]_.
        def arith_prod_of_partitions(l1, l2):
            # Given two partitions `l_1` and `l_2`, we construct a new partition `l_1 \\boxtimes l_2` by
            # the following procedure: each pair of parts `a \\in l_1` and `b \\in l_2` contributes
            # `\\gcd (a, b)`` parts of size `\\lcm (a, b)` to `l_1 \\boxtimes l_2`. If `l_1` and `l_2`
            # are partitions of integers `n` and `m`, respectively, then `l_1 \\boxtimes l_2` is a
            # partition of `nm`.
            term_iterable = chain.from_iterable( repeat(lcm(pair), times=gcd(pair)) for pair in product(l1, l2) )
            term_list = sorted(term_iterable, reverse=True)
            res = Partition(term_list)
            return res

        # We then extend this to an operation on symmetric functions as per eq. (52) of [MM]_.
        # (Maia and Mendez, in [MM]_, are talking about polynomials instead of symmetric
        # functions, but this boils down to the same: Their x_i corresponds to the i-th power
        # sum symmetric function.)
        def arith_prod_sf(x, y):
            ap_sf_wrapper = lambda l1, l2: p(arith_prod_of_partitions(l1, l2))
            return p._apply_multi_module_morphism(x, y, ap_sf_wrapper)

        # Sage stores cycle index series by degree.
        # Thus, to compute the arithmetic product `Z_M \\boxdot Z_N` it is useful
        # to compute all terms of a given degree `n` at once.
        def arith_prod_coeff(n):
            if n == 0:
                res = p.zero()
            else:
                index_set = ((d, n // d) for d in divisors(n))
                res = sum(arith_prod_sf(self.coefficient(i), g.coefficient(j)) for i,j in index_set)

            # Build a list which has res in the `n`th slot and 0's before and after
            # to feed to sum_generator
            res_in_seq = [p.zero()]*n + [res, p.zero()]

            return self.parent(res_in_seq)

        # Finally, we use the sum_generator method to assemble these results into a single
        # LazyPowerSeries object.
        return self.parent().sum_generator(arith_prod_coeff(n) for n in NN)

    def _cycle_type(self, s):
        """
        EXAMPLES::

            sage: cis = species.PartitionSpecies().cycle_index_series()
            sage: [cis._cycle_type(p) for p in Partitions(3)]
            [[3, 1, 1], [2, 1, 1, 1], [1, 1, 1, 1, 1]]
            sage: cis = species.PermutationSpecies().cycle_index_series()
            sage: [cis._cycle_type(p) for p in Partitions(3)]
            [[3, 1, 1, 1], [2, 2, 1, 1], [1, 1, 1, 1, 1, 1]]
            sage: cis = species.SetSpecies().cycle_index_series()
            sage: [cis._cycle_type(p) for p in Partitions(3)]
            [[1], [1], [1]]
        """
        if s == []:
            return self._card(0)
        res = []
        for k in range(1, self._upper_bound_for_longest_cycle(s)+1):
            e = 0
            for d in divisors(k):
                m = moebius(d)
                if m == 0:
                    continue
                u = s.power(k/d)
                e += m*self.count(u)
            res.extend([k]*int(e/k))
        res.reverse()
        return Partition(res)


    def _upper_bound_for_longest_cycle(self, s):
        """
        EXAMPLES::

            sage: cis = species.PartitionSpecies().cycle_index_series()
            sage: cis._upper_bound_for_longest_cycle([4])
            4
            sage: cis._upper_bound_for_longest_cycle([3,1])
            3
            sage: cis._upper_bound_for_longest_cycle([2,2])
            2
            sage: cis._upper_bound_for_longest_cycle([2,1,1])
            2
            sage: cis._upper_bound_for_longest_cycle([1,1,1,1])
            1
        """
        if s == []:
            return 1
        return min(self._card(sum(s)), lcm(list(s)))

    def _card(self, n):
        """
        Returns the number of structures on an underlying set of size n for
        the species associated with self. This is just n! times the
        coefficient of p[1]n in self.

        EXAMPLES::

            sage: cis = species.PartitionSpecies().cycle_index_series()
            sage: cis._card(4)
            15
        """
        p = self.coefficient(n)
        return factorial_stream[n]*p.coefficient([1]*n)


    class CompositionStream(LazyPowerSeries.CompositionStream):
        def __init__(self, *args ,**kwds):
            """
            A class for the coefficients of the composition of two
            cycle index series.

            EXAMPLES::

                sage: E = species.SetSpecies(); C = species.CycleSpecies()
                sage: E_cis = E.cycle_index_series()
                sage: g = E_cis(C.cycle_index_series())
                sage: [g[i] for i in range(4)]
                [p[], p[1], p[1, 1] + p[2], p[1, 1, 1] + p[2, 1] + p[3]]
            """
            super(CycleIndexSeries.CompositionStream, self).__init__(*args, **kwds)
            self._y_powers = PowerStream(self._inner)

        def tail_stream(self):
            """
            Returns a stream whose tail is equal to the tail of this
            composition stream.

            EXAMPLES::
            
                sage: E = species.SetSpecies(); C = species.CycleSpecies()
                sage: E_cis = E.cycle_index_series()
                sage: g = E_cis(C.cycle_index_series())
                sage: s = g._stream; s
                <class 'sage.combinat.species.generating_series.CompositionStream'>
                sage: g.coefficients(4)
                [p[], p[1], p[1, 1] + p[2], p[1, 1, 1] + p[2, 1] + p[3]]
                sage: res = s.tail_stream()
                sage: [res[i] for i in range(1, 4)]
                [p[1], p[1, 1] + p[2], p[1, 1, 1] + p[2, 1] + p[3]]
            """
            g = (self._compose_term(self._outer[i], self._y_powers)
                 for i in NN)
            res = SumGeneratorStream(g, base_ring=self._base_ring)
            return res

        def _compose_term(self, p, y_powers):
            """
            Returns the composition of one term in the outer series
            with the inner series.

            INPUT:

            -  ``p`` - a term in self

            -  ``y_powers`` - a stream for the powers of y
               starting with y

            EXAMPLES::

                sage: E = species.SetSpecies(); C = species.CycleSpecies()
                sage: E_cis = E.cycle_index_series()
                sage: C_cis = C.cycle_index_series()
                sage: S = E_cis(C_cis)
                sage: p2 = E_cis.coefficient(2); p2
                1/2*p[1, 1] + 1/2*p[2]
                sage: t = S._stream._compose_term(p2, S._stream._y_powers)
                sage: [t[i] for i in range(4)]
                [0, 0, 1/2*p[1, 1] + 1/2*p[2], 1/2*p[1, 1, 1] + 1/2*p[2, 1]]
            """
            if p == 0:
                return TermStream(n=0, value=self._zero, base_ring=self._base_ring)

            res = []
            #Go through all the partition, coefficient pairs in the term p
            for m, c in p:
                res_t = TermStream(n=0, value=c, base_ring=self._base_ring)
                for e,v in enumerate(m.to_exp()):
                    if v == 0:
                        continue
                    stretched = CycleIndexSeries.StretchStream(y_powers[v-1], e + 1,
                                                               base_ring=self._base_ring)
                    res_t = res_t * stretched
                res.append(res_t)
                
            return ListSumStream(res, base_ring=self._base_ring)

    class WeightedCompositionStream(LazyPowerSeries.CompositionStream):
        def __init__(self, outer, inner, inner_species, **kwds):
            """
            A class for the coefficients of the composition of a
            cycle index series and the cycle index series of the
            weighted species.

            EXAMPLES::

                sage: E = species.SetSpecies(); C = species.CycleSpecies()
                sage: E_cis = E.cycle_index_series()
                sage: g = E_cis.weighted_composition(C)
                sage: [g[i] for i in range(4)]
                [p[], p[1], p[1, 1] + p[2], p[1, 1, 1] + p[2, 1] + p[3]]
            """
            self._inner_species = inner_species
            super(CycleIndexSeries.WeightedCompositionStream, self).__init__(outer, inner, **kwds)

        def tail_stream(self):
            """
            Returns a stream whose tail is equal to the tail of this
            composition stream.

            EXAMPLES::

                sage: E = species.SetSpecies(); C = species.CycleSpecies()
                sage: E_cis = E.cycle_index_series()
                sage: g = E_cis.weighted_composition(C)._stream
                sage: [g[i] for i in range(1, 4)]
                [p[1], p[1, 1] + p[2], p[1, 1, 1] + p[2, 1] + p[3]]
                sage: tail = g.tail_stream()
                sage: [tail[i] for i in range(1, 4)]
                [p[1], p[1, 1] + p[2], p[1, 1, 1] + p[2, 1] + p[3]]
            """
            g = (self._weighted_compose_term(self._outer[i], self._inner_species)
                 for i in NN)
            return SumGeneratorStream(g, base_ring=self._base_ring)

        def _weighted_compose_term(self, p, y_species):
            """
            Returns the weighted composition of one term in self with y.

            INPUT:

            -  ``p`` - a term in self

            -  ``y_species`` - a species

            EXAMPLES::

                sage: E = species.SetSpecies(); C = species.CycleSpecies()
                sage: E_cis = E.cycle_index_series()
                sage: S = E_cis.weighted_composition(C)
                sage: p2 = E_cis.coefficient(2); p2
                1/2*p[1, 1] + 1/2*p[2]
                sage: t = S._stream._weighted_compose_term(p2, C)
                sage: [t[i] for i in range(4)]
                [0, 0, 1/2*p[1, 1] + 1/2*p[2], 1/2*p[1, 1, 1] + 1/2*p[2, 1]]
            """
            if p == 0:
                return TermStream(n=0, value=self._zero, base_ring=self._base_ring)

            base_ring = self._base_ring.base_ring()

            res = []
            #Go through all the partition, coefficient pairs in the term p
            for m, c in p:
                res_t = TermStream(n=0, value=c, base_ring=self._base_ring)
                for e,v in enumerate(m.to_exp()):
                    if v == 0:
                        continue
                    series = (y_species.weighted(y_species._weight**(e+1)).cycle_index_series(base_ring)**v).stretch(e+1)
                    res_t = res_t * series._stream
                res.append(res_t)

            return ListSumStream(res, base_ring=self._base_ring)
        
    def weighted_composition(self, y_species):
        """
        Returns the composition of this cycle index series with the cycle
        index series of y_species where y_species is a weighted species.

        Note that this is basically the same algorithm as composition
        except we can not use the optimization that the powering of cycle
        index series commutes with 'stretching'.

        EXAMPLES::

            sage: E = species.SetSpecies(); C = species.CycleSpecies()
            sage: E_cis = E.cycle_index_series()
            sage: E_cis.weighted_composition(C).coefficients(4)
            [p[], p[1], p[1, 1] + p[2], p[1, 1, 1] + p[2, 1] + p[3]]
            sage: E(C).cycle_index_series().coefficients(4)
            [p[], p[1], p[1, 1] + p[2], p[1, 1, 1] + p[2, 1] + p[3]]
        """
        base_ring = self.base_ring()
        y = y_species.cycle_index_series(base_ring)
        assert y.coefficient(0) == 0
<<<<<<< HEAD
        return self._new(partial(self._weighted_compose_gen, y_species), lambda a,b:a*b, self, y)


    def _weighted_compose_gen(self, y_species, ao):
        """
        Returns an iterator for the composition of this cycle index series
        and the cycle index series of the weighted species y_species.

        EXAMPLES::

            sage: E = species.SetSpecies(); C = species.CycleSpecies()
            sage: E_cis = E.cycle_index_series()
            sage: g = E_cis._weighted_compose_gen(C,0)
            sage: [g.next() for i in range(4)]
            [p[], p[1], p[1, 1] + p[2], p[1, 1, 1] + p[2, 1] + p[3]]
        """
        parent = self.parent()
        res =  parent.sum_generator(self._weighted_compose_term(self.coefficient(i), y_species)
                                    for i in _integers_from(0))

        for i in _integers_from(0):
            yield res.coefficient(i)

    def _weighted_compose_term(self, p, y_species):
        """
        Returns the weighted composition of one term in self with y.

        INPUT:


        -  ``p`` - a term in self

        -  ``y_species`` - a species


        EXAMPLES::

            sage: E = species.SetSpecies(); C = species.CycleSpecies()
            sage: E_cis = E.cycle_index_series()
            sage: p2 = E_cis.coefficient(2); p2
            1/2*p[1, 1] + 1/2*p[2]
            sage: E_cis._weighted_compose_term(p2, C).coefficients(4)
            [0, 0, 1/2*p[1, 1] + 1/2*p[2], 1/2*p[1, 1, 1] + 1/2*p[2, 1]]
        """
        parent = self.parent()
        if p == 0:
            return parent(0)

        base_ring = self.base_ring().base_ring()

        res = []
        #Go through all the partition, coefficient pairs in the term p
        for m, c in p:
            res_t = parent.term(c, 0)

            for e,v in enumerate(m.to_exp()):
                if v == 0:
                    continue
                res_t = res_t * (y_species.weighted(y_species._weight**(e+1)).cycle_index_series(base_ring)**v).stretch(e+1)
            res.append(res_t)

        return parent.sum(res)

    def compositional_inverse(self):
        r"""
        Return the compositional inverse of ``self`` if possible.

        (Specifically, if ``self`` is of the form `0 + p_{1} + \dots`.)

        The compositional inverse is the inverse with respect to
        plethystic substitution. This is the operation on cycle index
        series which corresponds to substitution, a.k.a. partitional
        composition, on the level of species. See Section 2.2 of
        [BLL]_ for a definition of this operation.

        EXAMPLES::

            sage: Eplus = species.SetSpecies(min=1).cycle_index_series()
            sage: Eplus(Eplus.compositional_inverse()).coefficients(8)
            [0, p[1], 0, 0, 0, 0, 0, 0]

        TESTS::

            sage: Eplus = species.SetSpecies(min=2).cycle_index_series()
            sage: Eplus.compositional_inverse()
            Traceback (most recent call last):
            ...
            ValueError: not an invertible series

        ALGORITHM:

        Let `F` be a species satisfying `F = 0 + X + F_2 + F_3 + \dots` for `X` the species of singletons.
        (Equivalently, `\lvert F[\varnothing] \rvert = 0` and `\lvert F[\{1\}] \rvert = 1`.)
        Then there exists a (virtual) species `G` satisfying `F \circ G = G \circ F = X`.

        It follows that `(F - X) \circ G = F \circ G - X \circ G = X - G`.
        Rearranging, we obtain the recursive equation `G = X - (F - X) \circ G`, which can be
        solved using iterative methods.
        
        .. WARNING::
        
            This algorithm is functional but can be very slow.
            Use with caution!

        .. SEEALSO::
        
            The compositional inverse `\Omega` of the species `E_{+}`
            of nonempty sets can be handled much more efficiently
            using specialized methods. These are implemented in
            :class:`~sage.combinat.species.combinatorial_logarithm.CombinatorialLogarithmSeries`.

        AUTHORS:

        - Andrew Gainer-Dewar
        """
        cisr = self.parent()
        sfa = cisr._base

        X = cisr([0, sfa([1]), 0])

        if self.coefficients(2) != X.coefficients(2):
            raise ValueError('not an invertible series')

        res = cisr()
        res.define(X - (self - X).compose(res))

        return res
=======
        return self._new(self.WeightedCompositionStream, self._stream, y._stream, y_species)
>>>>>>> 5d3dfc26

<|MERGE_RESOLUTION|>--- conflicted
+++ resolved
@@ -40,17 +40,10 @@
 ::
 
     sage: def g():
-<<<<<<< HEAD
-    ....:     for i in _integers_from(0):
+    ....:     for i in NN:
     ....:         yield p([2])^i
     ....:         yield p(0)
-    sage: geo1 = CIS((p([1])^i  for i in _integers_from(0)))
-=======
-    ...       for i in NN:
-    ...           yield p([2])^i
-    ...           yield p(0)
     sage: geo1 = CIS((p([1])^i  for i in NN))
->>>>>>> 5d3dfc26
     sage: geo2 = CIS(g())
     sage: s = geo1 * geo2
     sage: s[0]
@@ -87,43 +80,13 @@
 from sage.combinat.partition import Partition, Partitions
 from sage.structure.element import coerce_binop
 
-<<<<<<< HEAD
-
-@cached_function
-def OrdinaryGeneratingSeriesRing(R):
-    """
-    Returns the ring of ordinary generating series.
-
-    Note that is is just a LazyPowerSeriesRing whose elements have
-    some extra methods.
-
-    EXAMPLES::
-
-        sage: from sage.combinat.species.generating_series import OrdinaryGeneratingSeriesRing
-        sage: R = OrdinaryGeneratingSeriesRing(QQ); R
-        Lazy Power Series Ring over Rational Field
-        sage: R([1]).coefficients(4)
-        [1, 1, 1, 1]
-        sage: R([1]).counts(4)
-        [1, 1, 1, 1]
-
-    TESTS: We test to make sure that caching works.
-
-    ::
-
-        sage: R is OrdinaryGeneratingSeriesRing(QQ)
-        True
-    """
-    return OrdinaryGeneratingSeriesRing_class(R)
-
-
-class OrdinaryGeneratingSeriesRing_class(LazyPowerSeriesRing):
-=======
+
 class OrdinaryGeneratingSeriesRing(LazyPowerSeriesRing):
->>>>>>> 5d3dfc26
     def __init__(self, R):
         """
-        Returns the ring of ordinary generating series. Note that is is
+        Return the ring of ordinary generating series.
+
+        Note that is is
         just a LazyPowerSeriesRing whose elements have some extra methods.
 
         EXAMPLES::
@@ -149,7 +112,7 @@
 class OrdinaryGeneratingSeries(LazyPowerSeries):
     def count(self, n):
         """
-        Returns the number of structures on a set of size n.
+        Return the number of structures on a set of size n.
 
         EXAMPLES::
 
@@ -163,7 +126,7 @@
 
     def counts(self, n):
         """
-        Returns the number of structures on a set for size i for i in
+        Return the number of structures on a set for size i for i in
         range(n).
 
         EXAMPLES::
@@ -177,40 +140,10 @@
         return [self.count(i) for i in range(n)]
 
 
-<<<<<<< HEAD
-@cached_function
-def ExponentialGeneratingSeriesRing(R):
-    """
-    Returns the ring of ordinary generating series. Note that is is
-    just a LazyPowerSeriesRing whose elements have some extra methods.
-
-    EXAMPLES::
-
-        sage: from sage.combinat.species.generating_series import ExponentialGeneratingSeriesRing
-        sage: R = ExponentialGeneratingSeriesRing(QQ); R
-        Lazy Power Series Ring over Rational Field
-        sage: R([1]).coefficients(4)
-        [1, 1, 1, 1]
-        sage: R([1]).counts(4)
-        [1, 1, 2, 6]
-
-    TESTS: We test to make sure that caching works.
-
-    ::
-
-        sage: R is ExponentialGeneratingSeriesRing(QQ)
-        True
-    """
-    return ExponentialGeneratingSeriesRing_class(R)
-
-
-class ExponentialGeneratingSeriesRing_class(LazyPowerSeriesRing):
-=======
 class ExponentialGeneratingSeriesRing(LazyPowerSeriesRing):
->>>>>>> 5d3dfc26
     def __init__(self, R):
         """
-        Returns the ring of ordinary generating series. Note that is is
+        Return the ring of ordinary generating series. Note that is is
         just a LazyPowerSeriesRing whose elements have some extra methods.
 
         EXAMPLES::
@@ -235,7 +168,7 @@
 class ExponentialGeneratingSeries(LazyPowerSeries):
     def count(self, n):
         """
-        Returns the number of structures of size n.
+        Return the number of structures of size n.
 
         EXAMPLES::
 
@@ -249,7 +182,7 @@
 
     def counts(self, n):
         """
-        Returns the number of structures on a set for size i for i in
+        Return the number of structures on a set for size i for i in
         range(n).
 
         EXAMPLES::
@@ -306,7 +239,7 @@
 
     def functorial_composition(self, y):
         r"""
-        Returns the exponential generating series which is the functorial
+        Return the exponential generating series which is the functorial
         composition of self with y.
 
         If `f = \sum_{n=0}^{\infty} f_n \frac{x^n}{n!}` and
@@ -355,22 +288,11 @@
 
 factorial_stream = SeriesStreamFromIterator(iterator=factorial_gen(), base_ring=ZZ)
 
-<<<<<<< HEAD
-    ::
-
-        sage: R is CycleIndexSeriesRing(QQ)
-        True
-    """
-    return CycleIndexSeriesRing_class(R)
-
-
-class CycleIndexSeriesRing_class(LazyPowerSeriesRing):
-=======
+
 class CycleIndexSeriesRing(LazyPowerSeriesRing):
->>>>>>> 5d3dfc26
     def __init__(self, R):
         """
-        Returns the ring of cycle index series. Note that is is just a
+        Return the ring of cycle index series. Note that is is just a
         LazyPowerSeriesRing whose elements have some extra methods.
 
         EXAMPLES::
@@ -405,7 +327,7 @@
 class CycleIndexSeries(LazyPowerSeries):
     def count(self, t):
         """
-        Returns the number of structures corresponding to a certain cycle
+        Return the number of structures corresponding to a certain cycle
         type.
 
         EXAMPLES::
@@ -426,7 +348,7 @@
 
     def coefficient_cycle_type(self, t):
         """
-        Returns the coefficient of a cycle type t.
+        Return the coefficient of a cycle type t.
 
         EXAMPLES::
 
@@ -510,7 +432,7 @@
 
         def stretch_partition(self, p):
             """
-            Returns the partition ``p`` "stretched" by ``self._k``;
+            Return the partition ``p`` "stretched" by ``self._k``;
             that is, each component of ``p`` is scaled by ``self._k``.
 
             EXAMPLES::
@@ -529,7 +451,7 @@
 
     def stretch(self, k):
         r"""
-        Returns the stretch of a cycle index series by a positive integer
+        Return the stretch of a cycle index series by a positive integer
         `k`.
 
         If
@@ -581,7 +503,7 @@
 
         def order_operation(self, a):
             """
-            Returns the order of this stream which is the same as the
+            Return the order of this stream which is the same as the
             cycle index series stream.
 
             EXAMPLES::
@@ -600,7 +522,7 @@
 
         def compute(self, n):
             """
-            Returns a generator for the coefficients of the ordinary generating
+            Return a generator for the coefficients of the ordinary generating
             series obtained from a cycle index series.
 
             EXAMPLES::
@@ -629,7 +551,7 @@
 
     def expand_as_sf(self, n, alphabet='x'):
         """
-        Returns the expansion of a cycle index series as a symmetric function in
+        Return the expansion of a cycle index series as a symmetric function in
         ``n`` variables.
 
         Specifically, this returns a :class:`~sage.combinat.species.series.LazyPowerSeries` whose
@@ -682,7 +604,7 @@
 
         def order_operation(self, a):
             """
-            Returns the order of this stream which is the same as the
+            Return the order of this stream which is the same as the
             cycle index series stream.
 
             EXAMPLES::
@@ -701,7 +623,7 @@
 
         def compute(self, n):
             """
-            Returns a generator for the coefficients of the exponential
+            Return a generator for the coefficients of the exponential
             generating series obtained from a cycle index series.
 
             EXAMPLES::
@@ -802,7 +724,7 @@
 
         def compute(self, n):
             """
-            Returns s generator for the coefficients of the functorial
+            Return s generator for the coefficients of the functorial
             composition of self with g.
 
             EXAMPLES::
@@ -830,7 +752,7 @@
         
     def functorial_composition(self, g):
         r"""
-        Returns the functorial composition of self and g.
+        Return the functorial composition of self and g.
 
         If `F` and `G` are species, their functorial composition is the species
         `F \Box G` obtained by setting `(F \Box G) [A] = F[ G[A] ]`.
@@ -1025,7 +947,7 @@
 
     def _card(self, n):
         """
-        Returns the number of structures on an underlying set of size n for
+        Return the number of structures on an underlying set of size n for
         the species associated with self. This is just n! times the
         coefficient of p[1]n in self.
 
@@ -1058,7 +980,7 @@
 
         def tail_stream(self):
             """
-            Returns a stream whose tail is equal to the tail of this
+            Return a stream whose tail is equal to the tail of this
             composition stream.
 
             EXAMPLES::
@@ -1081,7 +1003,7 @@
 
         def _compose_term(self, p, y_powers):
             """
-            Returns the composition of one term in the outer series
+            Return the composition of one term in the outer series
             with the inner series.
 
             INPUT:
@@ -1140,7 +1062,7 @@
 
         def tail_stream(self):
             """
-            Returns a stream whose tail is equal to the tail of this
+            Return a stream whose tail is equal to the tail of this
             composition stream.
 
             EXAMPLES::
@@ -1160,7 +1082,7 @@
 
         def _weighted_compose_term(self, p, y_species):
             """
-            Returns the weighted composition of one term in self with y.
+            Return the weighted composition of one term in self with y.
 
             INPUT:
 
@@ -1199,7 +1121,7 @@
         
     def weighted_composition(self, y_species):
         """
-        Returns the composition of this cycle index series with the cycle
+        Return the composition of this cycle index series with the cycle
         index series of y_species where y_species is a weighted species.
 
         Note that this is basically the same algorithm as composition
@@ -1218,13 +1140,11 @@
         base_ring = self.base_ring()
         y = y_species.cycle_index_series(base_ring)
         assert y.coefficient(0) == 0
-<<<<<<< HEAD
-        return self._new(partial(self._weighted_compose_gen, y_species), lambda a,b:a*b, self, y)
-
+        return self._new(self.WeightedCompositionStream, self._stream, y._stream, y_species)
 
     def _weighted_compose_gen(self, y_species, ao):
         """
-        Returns an iterator for the composition of this cycle index series
+        Return an iterator for the composition of this cycle index series
         and the cycle index series of the weighted species y_species.
 
         EXAMPLES::
@@ -1244,15 +1164,13 @@
 
     def _weighted_compose_term(self, p, y_species):
         """
-        Returns the weighted composition of one term in self with y.
+        Return the weighted composition of one term in self with y.
 
         INPUT:
 
-
         -  ``p`` - a term in self
 
         -  ``y_species`` - a species
-
 
         EXAMPLES::
 
@@ -1346,7 +1264,3 @@
         res.define(X - (self - X).compose(res))
 
         return res
-=======
-        return self._new(self.WeightedCompositionStream, self._stream, y._stream, y_species)
->>>>>>> 5d3dfc26
-
