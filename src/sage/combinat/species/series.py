--- conflicted
+++ resolved
@@ -102,19 +102,12 @@
         # Make sure R is a ring with unit element
         if not R in Rings():
             raise TypeError("Argument R must be a ring.")
-        try:
-<<<<<<< HEAD
-            z = R(Integer(1))
-        except Exception:
-            raise ValueError("R must have a unit element")
-=======
-            R(Integer(1))
-        except StandardError:
+
+        if not hasattr(R, 'one'):
             raise ValueError("R must have a unit element")
 
         if category is None:
             category = Algebras(R)
->>>>>>> 5d3dfc26
 
         # Take care of the names
         if names is None:
@@ -147,7 +140,7 @@
 
     def _new(self, stream_cls, *args, **kwds):
         """
-        Returns a new lazy power series with class ``stream_cls``.
+        Return a new lazy power series with class ``stream_cls``.
         This function automatically sets the ``base_ring`` parameter.
 
         EXAMPLES::
@@ -289,15 +282,11 @@
         elif not hasattr(x, "parent"):
             return self.term(x, 0)
 
-<<<<<<< HEAD
-        raise TypeError("do not know how to coerce %s into self"%x)
-=======
         raise TypeError("do not know how to coerce {} into self".format(x))
->>>>>>> 5d3dfc26
 
     def zero_element(self):
         """
-        Returns the zero power series.
+        Return the zero power series.
 
         EXAMPLES::
 
@@ -307,9 +296,11 @@
         """
         return self(self.base_ring()(0))
 
+    zero = zero_element
+
     def identity_element(self):
         """
-        Returns the one power series.
+        Return the one power series.
 
         EXAMPLES::
 
@@ -319,10 +310,12 @@
         """
         return self(self.base_ring()(1))
 
+    one = identity_element
+
     @cached_method
     def gen(self, i=0):
         """
-        Returns the generator for this algebra.
+        Return the generator for this algebra.
         
         EXAMPLES::
 
@@ -347,10 +340,7 @@
         """
         if n < 0:
             raise ValueError("n must be non-negative")
-<<<<<<< HEAD
-        BR = self.base_ring()
-=======
->>>>>>> 5d3dfc26
+
         if r == 0:
             res = self._new(TermStream, 0, 0)
             res.rename("0")
@@ -379,7 +369,7 @@
 
     def sum_generator(self, g):
         """
-        Returns a lazy power series whose $n^{th}$ coefficients is
+        Return a lazy power series whose $n^{th}$ coefficients is
         the sum of $n^{th}$ coefficients for the first $n$ series in
         ``g``.
 
@@ -410,7 +400,7 @@
     #Potentially infinite product
     def product_generator(self, g):
         r"""
-        Returns a lazy power series which is the product of the
+        Return a lazy power series which is the product of the
         (potentially infinite) series in the iterable ``g``.  In order
         to do this, we place restrictions on the form of the series
         $g_n$.  In particular we require that
@@ -504,7 +494,7 @@
 
     def __nonzero__(self):
         """
-        Returns ``True`` if this series is nonzero; otherwise, it
+        Return ``True`` if this series is nonzero; otherwise, it
         returns ``False``.
 
         EXAMPLES::
@@ -519,7 +509,7 @@
 
     def __ne__(self, other):
         """
-        Returns ``True`` if ``self != other``.
+        Return ``True`` if ``self != other``.
 
         EXAMPLES::
 
@@ -537,7 +527,7 @@
 
     def __eq__(self, other):
         """
-        Returns ``True`` if ``self == other``.
+        Return ``True`` if ``self == other``.
 
         EXAMPLES::
 
@@ -561,7 +551,7 @@
     @property
     def aorder(self):
         """
-        Returns the (currently computed) approximate order for this
+        Return the (currently computed) approximate order for this
         series.
 
         EXAMPLES::
@@ -583,7 +573,7 @@
 
     def get_aorder(self):
         """
-        Returns the approximate order for this series after refining
+        Return the approximate order for this series after refining
         it (without computing additional coefficients).
 
         EXAMPLES::
@@ -602,7 +592,7 @@
     @property
     def order(self):
         """
-        Returns the (currently computed) approximate order for this
+        Return the (currently computed) approximate order for this
         series.
 
         EXAMPLES::
@@ -630,7 +620,7 @@
 
     def get_order(self):
         """
-        Returns the order for this series after refining
+        Return the order for this series after refining
         it (without computing additional coefficients).
 
         EXAMPLES::
@@ -723,7 +713,7 @@
 
     def coefficients(self, n):
         """
-        Returns the first n coefficients of self.
+        Return the first n coefficients of self.
 
         EXAMPLES::
 
@@ -736,7 +726,7 @@
 
     def is_zero(self):
         """
-        Returns True if and only if self is zero.
+        Return True if and only if self is zero.
 
         EXAMPLES::
 
@@ -849,7 +839,7 @@
 
     def _new(self, cls, *args, **kwds):
         """
-        Returns a new lazy power series with class ``stream_cls``.
+        Return a new lazy power series with class ``stream_cls``.
         This function automatically sets the ``base_ring`` parameter.
 
         EXAMPLES::
@@ -868,7 +858,7 @@
 
     def coefficient(self, n):
         """
-        Returns the coefficient of xn in self.
+        Return the coefficient of xn in self.
 
         EXAMPLES::
 
@@ -881,7 +871,7 @@
 
     def get_stream(self):
         """
-        Returns self's underlying Stream object.
+        Return self's underlying Stream object.
 
         EXAMPLES::
 
@@ -1004,26 +994,17 @@
         """
         if not isinstance(n, (int, Integer)) or n < 0:
             raise ValueError("n must be a nonnegative integer")
-<<<<<<< HEAD
-        return prod([self]*n, self.parent().identity_element())
-=======
+
         if n == 0:
             return self.parent().term(1, 0)
-        
-        #Compute power using binary powering
-        res = self
-        for i in reversed(Integer(n).bits()[:-1]):
-            res = res * res
-            if i == 1:
-                res = res * self
-        return res
->>>>>>> 5d3dfc26
+
+        return prod([self] * n, self.parent().one())
 
     CompositionStream = CompositionStream
             
     def __call__(self, y):
         """
-        Returns the composition of this power series and the power series
+        Return the composition of this power series and the power series
         y.
 
         EXAMPLES::
@@ -1069,7 +1050,7 @@
 
     def tail(self):
         """
-        Returns the power series whose coefficients obtained by subtracting
+        Return the power series whose coefficients obtained by subtracting
         the constant term from this series and then dividing by x.
 
         EXAMPLES::
@@ -1084,7 +1065,7 @@
 
     def iterator(self, n=0, initial=None):
         """
-        Returns an iterator for the coefficients of self starting at n.
+        Return an iterator for the coefficients of self starting at n.
 
         EXAMPLES::
 
@@ -1108,7 +1089,7 @@
 
     def _power_gen(self):
         """
-        Returns a generator for all the powers self^k starting with k = 1.
+        Return a generator for all the powers self^k starting with k = 1.
 
         EXAMPLES::
 
@@ -1314,7 +1295,7 @@
 
     def __getitem__(self, i):
         """
-        Returns the ith coefficient of self.
+        Return the ith coefficient of self.
 
         EXAMPLES::
 
@@ -1331,8 +1312,10 @@
     #########################
     def restricted(self, min=None, max=None):
         """
-        Returns the power series restricted to the coefficients starting at
-        min and going up to, but not including max. If min is not
+        Return the power series restricted to the coefficients starting at
+        min and going up to, but not including max.
+
+        If min is not
         specified, then it is assumed to be zero. If max is not specified,
         then it is assumed to be infinity.
 
@@ -1352,10 +1335,8 @@
         if ((min is None and max is None) or
             (max is None and self._stream.get_aorder() >= min)):
             return self
-<<<<<<< HEAD
-
-        return self._new(partial(self._restricted_gen, min, max),
-                         lambda ao: __builtin__.max(ao, min), self)
+
+        return self._new(RestrictedStream, self._stream, min=min, max=max)
 
     def _restricted_gen(self, mn, mx, ao):
         """
@@ -1432,6 +1413,3 @@
         RuntimeError: we should never be here
     """
     raise RuntimeError("we should never be here")
-=======
-        return self._new(RestrictedStream, self._stream, min=min, max=max)
->>>>>>> 5d3dfc26
