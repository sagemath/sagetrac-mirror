--- conflicted
+++ resolved
@@ -32,13 +32,11 @@
 cimport sage.combinat.words.automatonC_wrapper
 from cysignals.signals cimport sig_on, sig_off, sig_check
 from cpython cimport bool as c_bool
-<<<<<<< HEAD
-#from sage.combinat.words.cautomata import FastAutomaton, NFastAutomaton
+#from sage.combinat.words.cautomata import FastAutomaton #, NFastAutomaton
 #from sage.combinat.words.cautomata cimport getAutomaton, list_to_Dict
-=======
-from .cautomata import  DetAutomaton, NFastAutomaton
-from .cautomata cimport getAutomaton, list_to_Dict
->>>>>>> a0032924
+from .cautomata import  DetAutomaton
+#from .cautomata import  NFastAutomaton
+#from .cautomata cimport getAutomaton, list_to_Dict
 
 cdef extern from "automataC.h":
     cdef cppclass Dict:
