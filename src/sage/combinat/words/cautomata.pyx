--- conflicted
+++ resolved
@@ -381,13 +381,13 @@
     return r
     
 cdef AutomatonToSageAutomaton(Automaton a, A):
-	from sage.combinat.finite_state_machine import Automaton as SageAutomaton
+    from sage.combinat.finite_state_machine import Automaton as SageAutomaton
     L = []
     if a.i == -1:
-    	I = []
+        I = []
     else:
-	    I = [a.i]
-	F = []
+        I = [a.i]
+    F = []
     cdef int i, j
     for i in range(a.n):
         for j in range(a.na):
@@ -532,11 +532,7 @@
         if i >= self.a.n or i < 0:
             raise ValueError("There is no state %s !" % i)
         return self.a.e[i].final
-<<<<<<< HEAD
-    
-=======
-
->>>>>>> 1aaaae8b
+
     def is_initial(self, int i):
         """
         Return True/False if i state  is/or not  initial
@@ -664,15 +660,11 @@
 #    cdef list A
 
     def __cinit__(self):
-<<<<<<< HEAD
-        # print("cinit"
-=======
         """
         
 
         """
         # print "cinit"
->>>>>>> 1aaaae8b
         self.a = <Automaton *>malloc(sizeof(Automaton))
         # initialise
         self.a.e = NULL
@@ -682,9 +674,6 @@
         self.A = []
 
     def __init__(self, a, i=None, final_states=None, A=None):
-<<<<<<< HEAD
-        # print("init"
-=======
         """
         TESTS:
 
@@ -693,7 +682,6 @@
             FastAutomaton with 4 states and an alphabet of 2 letters
         """
         # print "init"
->>>>>>> 1aaaae8b
         if a is None:
             return
         from sage.graphs.digraph import DiGraph
@@ -827,10 +815,10 @@
 #    cdef set_a(self, Automaton a):
 #        self.a[0] = a
 
-	#give a Sage Automon from the FastAutomaton
-	def get_automaton(self):
-		return AutomatonToSageAutomaton(self.a, self.A)
-	
+    #give a Sage Automon from the FastAutomaton
+    def get_automaton(self):
+        return AutomatonToSageAutomaton(self.a[0], self.A)
+    
     # give a FastAutomaton recognizing the full language over A.
     def full(self, list A):
         """
@@ -935,7 +923,8 @@
             from PIL import Image
             return Image.open(file_name+'.png')
         else:
-            raise NotImplementedError("You cannot plot the FastAutomaton without dot. Install the dot command of the GraphViz package.")
+            AutomatonToSageAutomaton(self.a[0], self.A).plot()
+            #raise NotImplementedError("You cannot plot the FastAutomaton without dot. Install the dot command of the GraphViz package.")
 
     @property
     def Alphabet(self):
