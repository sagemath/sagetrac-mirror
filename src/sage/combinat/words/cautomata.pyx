# coding=utf8
"""
Fast automaton of Finite state machines using C
FastAutomaton for determinist automata and NFastAutomaton for non determinist


AUTHORS:

- Paul Mercat (2013) initial version
- Dominique Benielli (2018)
  AMU Aix-Marseille Universite - Integration in SageMath
  
REFERENCES:

.. [Hopcroft] "Around Hopcroft’s Algorithm"  Manuel of BACLET and
    Claire PAGETTI.

"""

#*****************************************************************************
#       Copyright (C) 2014 Paul Mercat <mercatp@icloud.com>
#
#  Distributed under the terms of the GNU General Public License (GPL)
#
#    This code is distributed in the hope that it will be useful,
#    but WITHOUT ANY WARRANTY; without even the implied warranty of
#    MERCHANTABILITY or FITNESS FOR A PARTICULAR PURPOSE.  See the GNU
#    General Public License for more details.
#
#  The full text of the GPL is available at:
#
#                  http://www.gnu.org/licenses/
#*****************************************************************************
from __future__ import print_function
from libc.stdlib cimport malloc, free

cimport sage.combinat.words.cautomata

from cysignals.signals cimport sig_on, sig_off, sig_check

#ctypedef Automate Automaton

cdef extern from "automataC.h":
    ctypedef Automate Automaton
    ctypedef NAutomate NAutomaton
    cdef cppclass Dict:
        int* e
        int n
    cdef cppclass InvertDict:
        Dict* d
        int n

    bool DotExists ()
<<<<<<< HEAD
#    Automaton NewAutomaton (int n, int na)
#    void FreeAutomaton (Automaton *a)
=======
    #    Automaton NewAutomaton (int n, int na)
    #    void FreeAutomaton (Automaton *a)
>>>>>>> 86ba2446
    int hashAutomaton(Automaton a)
    void FreeNAutomaton(NAutomaton *a)
    Automaton CopyAutomaton(Automaton a, int nalloc, int naalloc)
    Automaton PieceAutomaton(Automaton a, int *w, int n, int e)
    void init(Automaton *a)
    void printAutomaton(Automaton a)
    void plotDot(const char *file, Automaton a, const char **labels, const char *graph_name, double sx, double sy, const char **vlabels, bool verb, bool run_dot)
    void NplotDot (const char *file, NAutomaton a, const char **labels, const char *graph_name, double sx, double sy, bool run_dot)
    Automaton Product(Automaton a1, Automaton a2, Dict d, bool verb)
    Automaton Determinise(Automaton a, Dict d, bool noempty, bool onlyfinals, bool nof, bool verb)
    Automaton DeterminiseN(NAutomaton a, bool puits, int verb)
    NAutomaton Concat(Automaton a, Automaton b, bool verb)
    NAutomaton CopyN(Automaton a, bool verb)
    void AddEdgeN(NAutomaton *a, int e, int f, int l)
    void AddPathN(NAutomaton *a, int e, int f, int *l, int len, bool verb)
    NAutomaton Proj(Automaton a, Dict d, bool verb)
    void ZeroComplete(Automaton *a, int l0, bool verb)
    Automaton ZeroComplete2(Automaton *a, int l0, bool etat_puits, bool verb)
    Automaton ZeroInv(Automaton *a, int l0)
    Automaton emonde_inf(Automaton a, bool verb)
    Automaton emonde(Automaton a, bool verb)
    Automaton emondeI(Automaton a, bool verb)
    void AccCoAcc(Automaton *a, int *coa)
    void CoAcc(Automaton *a, int *coa)
    bool equalsAutomaton(Automaton a1, Automaton a2)
    Dict NewDict(int n)
    void FreeDict(Dict *d)
    void printDict(Dict d)
    InvertDict NewInvertDict(int n)
    void FreeInvertDict(InvertDict id)
    void printInvertDict(InvertDict id)
    Automaton Duplicate(Automaton a, InvertDict id, int na2, bool verb)
    Automaton TransposeDet(Automaton a)
    NAutomaton Transpose(Automaton a)
    int StronglyConnectedComponents(Automaton a, int *res)
    Automaton SubAutomaton(Automaton a, Dict d, bool verb)
    Automaton Permut(Automaton a, int *l, int na, bool verb)
    void PermutOP(Automaton a, int *l, int na, bool verb)
    Automaton Minimise(Automaton a, bool verb)
    void DeleteVertexOP(Automaton* a, int e)
    Automaton DeleteVertex(Automaton a, int e)
    bool equalsLangages(Automaton *a1, Automaton *a2, Dict a1toa2, bool minimized, bool emonded, bool verb)
    bool Intersect(Automaton a1, Automaton a2, bool verb)
    bool Included(Automaton a1, Automaton a2, bool emonded, bool verb)
    # bool intersectLangage (Automaton *a1, Automaton *a2, Dict a1toa2, bool emonded, bool verb)
    bool emptyLangage(Automaton a)
    void AddEtat(Automaton *a, bool final)
    bool IsCompleteAutomaton(Automaton a)
    bool CompleteAutomaton(Automaton *a)
    Automaton BiggerAlphabet(Automaton a, Dict d, int nna) #copy the automaton with a new bigger alphabet
    bool findWord(Automaton a, Dict *w, bool verb)
    bool shortestWord(Automaton a, Dict *w, int i, int f, bool verb)
    bool shortestWords(Automaton a, Dict *w, int i, bool verb)
    bool rec_word(Automaton a, Dict d)
    void Test()

# dictionnaire numérotant l'alphabet projeté
cdef imagDict(dict d, list A, list A2=[]):
    """
    Dictionary which is numbering projected alphabet
    """
    d1 = {}
    i = 0
    for a in A:
        if d.has_key(a):
            if not d1.has_key(d[a]):
                d1[d[a]] = i
                A2.append(d[a])
                i += 1
    return d1

# dictionnaire numérotant le nouvel alphabet
cdef imagDict2(dict d, list A, list A2=[]):
    """
    Dictionary which is numbering a new alphabet
    """
    # print("d=%s, A=%s"%(d,A))
    d1 = {}
    i = 0
    for a in A:
        if d.has_key(a):
            for v in d[a]:
                if not d1.has_key(v):
                    d1[v] = i
                    A2.append(v)
                    i += 1
    return d1

cdef Dict getDict(dict d, list A, dict d1=None):
    A = list(A)
    cdef Dict r
    r = NewDict(len(A))
    cdef int i
    if d1 is None:
        d1 = imagDict(d, A)
    # print d1
    for i in range(r.n):
        if d.has_key(A[i]):
            r.e[i] = d1[d[A[i]]]
        else:
            r.e[i] = -1
    return r

cdef Dict list_to_Dict(list l):
    cdef Dict d = NewDict(len(l))
    cdef int i
    for i in range(len(l)):
        d.e[i] = l[i]
    return d

cdef InvertDict getDict2(dict d, list A, dict d1=None):
    A = list(A)
    cdef InvertDict r
    r = NewInvertDict(len(A))
    cdef int i
    if d1 is None:
        d1 = imagDict2(d, A)
    # print(d1)
    for i in range(r.n):
        if d.has_key(A[i]):
            r.d[i] = NewDict(len(d[A[i]]))
            for j in range(r.d[i].n):
                r.d[i].e[j] = d1[d[A[i]][j]]
        else:
            r.d[i].n = 0
    return r

# dictionnaire numérotant l'alphabet projeté
cdef imagProductDict(dict d, list A1, list A2, list Av=[]):
    """
    Dictionary which is numbering the prjeted alphabet
    """
    dv = {}
    i = 0
    for a1 in A1:
        for a2 in A2:
            if d.has_key((a1,a2)):
                if not dv.has_key(d[(a1,a2)]):
                    dv[d[(a1, a2)]] = i
                    Av.append(d[(a1, a2)])
                    i += 1
    return dv

cdef Dict getProductDict(dict d, list A1, list A2, dict dv=None, verb=True):
    cdef Dict r
    d1 = {}
    d2 = {}
    cdef int i, n1, n2
    n1 = len(A1)
    for i in range(n1):
        d1[A1[i]] = i
    if verb:
        print(d1)
    n2 = len(A2)
    for i in range(n2):
        d2[A2[i]] = i
    if verb:
        print(d2)
    if dv is None:
        dv = imagProductDict(d, A1, A2)
    r = NewDict(n1*n2)
    Keys = d.keys()
    if verb:
        print("Keys=%s" % Keys)
    for (a1, a2) in Keys:
        if d1.has_key(a1) and d2.has_key(a2):
            r.e[d1[a1]+d2[a2]*n1] = dv[d[(a1, a2)]]
    return r


# def TestAutomaton(a):
#     """
#     Test automaton print vertices and alphabet
# 
#     INPUT:
# 
#     - ``a`` automaton to test
# 
#     EXAMPLES::
# 
#         sage: a = DiGraph({0: [1,2,3], 1: [0,2], 2: [3], 3: [4], 4: [0,5], 5: [1]})
#         sage: fa = FastAutomaton(a)
#         ['(0,3)', '(2,3)', '(0,2)', '(1,2)', '(0,1)', '(4,5)', '(1,0)', '(4,0)', '(3,4)', '(5,1)']
#         sage: TestAutomaton(fa)
# 
#     """
#     cdef Automaton r
#     # d = {}
#     # da = {}
#     r = getAutomaton(a)  # , d, da)
#     printAutomaton(r)
#     # print d, da, a.vertices(),
#     print( a.vertices(), list(a.Alphabet))


# def TestProduct(a1, a2, di):
#     """
#     Test and print the product of automaton
# 
#     INPUT:
# 
#     - ``a1`` first automaton term of product
# 
#     - ``a2`` second automaton term of product
# 
#     - ``di`` alphabet dictionnary
# 
#     """
#     cdef Automaton a, b, c
#     a = getAutomaton(a1)
#     b = getAutomaton(a2)
#     printAutomaton(a)
#     print(a1.vertices(), a1.Alphabet)
#     printAutomaton(b)
#     print(a2.vertices(), a2.Alphabet)
#     cdef Dict d
#     d = getProductDict(di, list(a1.Alphabet), list(a2.Alphabet))
#     print("product dictionnary :")  # "dictionnaire du produit :"
#     printDict(d)
#     c = Product(a, b, d, False)
#     print("result :")  # "résultat :"
#     printAutomaton(c)

#def TestDeterminise (a, d, noempty=True, verb=True):
#    cdef Dict di = getDict(d, a.Alphabet)
#    cdef Automaton au = getAutomaton(a)
#    if verb:
#        printDict(di)
#    if verb:
#        printAutomaton(au)
#    cdef Automaton r = Determinise(au, di, noempty, verb)
#    printAutomaton(r)

#def TestDeterminiseEmonde (a, d, noempty=True, verb=True):
#    cdef Dict di = getDict(d, a.Alphabet)
#    cdef Automaton au = getAutomaton(a)
#    if verb:
#        printDict(di)
#    if verb:
#        printAutomaton(au)
#    cdef Automaton r = Determinise(au, di, noempty, verb)
#    print("Avant émondation :"
#    printAutomaton(r)
#    cdef Automaton r2 = emonde_inf(r)
#    print("Après émondation :"
#    printAutomaton(r2)
#    if equalsAutomaton(r, r2):
#        print("equals !"
#    else:
#        print("differents !"


# def TestEmonde(a, noempty=True, verb=True):
#     cdef Automaton au = getAutomaton(a)
#     if verb:
#         print("bebore mondation :")  # Avant émondation :"
#         printAutomaton(au)
#     cdef Automaton r = emonde_inf(au, verb)
#     if verb:
#         print("After montation  :")
#         printAutomaton(r)
#     if equalsAutomaton(r, au):
#         print("equal !")
#     else:
#         print("different !")
#     return AutomatonGet(r)


cdef Automaton getAutomaton(a, initial=None, F=None, A=None):
    d = {}
    da = {}
    if F is None:
        if not hasattr(a, 'F'):
            F = a.vertices()
        else:
            F = a.F
    cdef Automaton r

    if A is None:
        A = list(a.Alphabet)
    V = list(a.vertices())
    cdef int n = len(V)
    cdef int na = len(A)

    sig_on()
    r = NewAutomaton(n, na)
    init(&r)
    sig_off()
    for i in range(na):
        da[A[i]] = i
    for i in range(n):
        r.e[i].final = 0
        d[V[i]] = i
    for v in F:
        if not d.has_key(v):
            sig_on()
            FreeAutomaton(&r)
            r = NewAutomaton(0,0)
            sig_off()
            print("Error : Incorrect set of final states.")
            return r
        r.e[d[v]].final = 1

    if initial is None:
        if not hasattr(a, 'I'):
            I = []
            # raise ValueError("I must be defined !")
        else:
            I = list(a.I)
        if len(I) > 1:
            # L'automate doit être déterministe !
            print("The automata must be determist (I=%s)" % a.I)
        if len(I) >= 1:
            r.i = d[I[0]]
        else:
            r.i = -1
    else:
        r.i = initial

    for e, f, l in a.edges():
        r.e[d[e]].f[da[l]] = d[f]
    return r

cdef AutomatonGet(Automaton a, A):
    """
    Tranform a Automaton a with a alphabet A to a DiGraph
    """
    from sage.graphs.digraph import DiGraph
    r = DiGraph(multiedges=True, loops=True)
    cdef int i, j
    r.F = []
    for i in range(a.n):
        for j in range(a.na):
            if a.e[i].f[j] != -1:
                r.add_edge((i, a.e[i].f[j], A[j]))
        if a.e[i].final:
            r.F.append(i)
    r.I = [a.i]
    return r
    
cdef AutomatonToSageAutomaton(Automaton a, A):
    from sage.combinat.finite_state_machine import Automaton as SageAutomaton
    L = []
    if a.i == -1:
        I = []
    else:
        I = [a.i]
    F = []
    cdef int i, j
    for i in range(a.n):
        for j in range(a.na):
            if a.e[i].f[j] != -1:
                L.append((i, a.e[i].f[j], A[j]))
        if a.e[i].final:
            F.append(i)
    return SageAutomaton(L, initial_states=I, final_states=F)

# cdef initFA (Automaton *a):
#    *a = NewAutomaton(1,1)

cdef Bool(int x):
    if x:
        return True
    return False

cdef class NFastAutomaton:
    """
    Class :class:`NFastAutomaton`, this class encapsulates a C structure for Automata and 
    implement methods to manipulate non-determinist automata.

    INPUT:

    - ``a`` -- automaton must be a :class:`FastAutomaton`

    OUTPUT:

    Return a instance of :class:`NFastAutomaton`.

    EXAMPLES::

        sage: a = FastAutomaton([(0,1,'a') ,(2,3,'b')])
        sage: b = NFastAutomaton(a)
        sage: b
        NFastAutomaton with 4 states and an alphabet of 2 letters

    """
    def __cinit__(self):
<<<<<<< HEAD
        # print("cinit"
=======
        # print("cinit")
>>>>>>> 86ba2446
        self.a = <NAutomaton *>malloc(sizeof(NAutomaton))
        # initialise
        self.a.e = NULL
        self.a.n = 0
        self.a.na = 0
        self.A = []

<<<<<<< HEAD
    def __init__(self, a, I=None, F=None, A=None):
        # print("init"
        cdef NAutomaton r
=======
    def _initialise_automaton(self, a):
        """
        Transform a determinist  :class:`FastAutomaton` to a non determinist
        :class:`NFastAutomaton`

        INPUT:

        - ``a`` -- automaton must be a :class:`FastAutomaton`

        OUTPUT:

        Return a instance of :class:`NFastAutomaton` initialized with ``a``

        EXAMPLES::
                sage: a = FastAutomaton([(0,1,'a') ,(2,3,'b')])
                sage: b = NFastAutomaton()
                sage: b = b.initialise_automaton(a)
                NFastAutomaton with 4 states and an alphabet of 2 letters
        """
        if type(a) == FastAutomaton:
            a.copyn(self)
        else:
            raise ValueError("Cannot construct directly a NFastAutomaton for the moment, except from a deterministic one.")    
        return self

    def __init__(self, a): # TO DO i=None, final_states=None, A=None
        # print("init"
>>>>>>> 86ba2446
        if a is None:
            pass
        else:
            self = self._initialise_automaton(a)

    def __dealloc__(self):
        # print("free"
        FreeNAutomaton(self.a)
        free(self.a)

    def __repr__(self):
        return "NFastAutomaton with %d states and an alphabet of %d letters"%(self.a.n, self.a.na)

    def _latex_(self):
        r"""
        Return a latex representation of the automaton.

        EXAMPLES::

            sage: a = FastAutomaton([(0,1,'a') ,(2,3,'b')])
            sage: b = NFastAutomaton(a)
            sage: latex(b) #  random

            \documentclass{article}
            \usepackage[x11names, rgb]{xcolor}
            \usepackage[utf8]{inputenc}
            \usepackage{tikz}
            \usetikzlibrary{snakes,arrows,shapes}
            \usepackage{amsmath}
            %
            %

            %

            %

            \begin{document}
            \pagestyle{empty}
            %
            %
            %

            \enlargethispage{100cm}
            % Start of code
            % \begin{tikzpicture}[anchor=mid,>=latex',line join=bevel,]
            \begin{tikzpicture}[>=latex',line join=bevel,]
              \pgfsetlinewidth{1bp}
            %%
            \pgfsetcolor{black}
            %
            \end{tikzpicture}
            % End of code

            %
            \end{document}
            %

        """
        sx = 800
        sy = 600
        from sage.misc.latex import LatexExpr
        cdef char *file
        from sage.misc.temporary_file import tmp_filename
        file_name = tmp_filename()+".dot"
        file = file_name
        try:
            from dot2tex import dot2tex
        except ImportError:
            print("dot2tex must be installed in order to have the LaTeX representation of the NFastAutomaton.")
            print("You can install it by doing './sage -i dot2tex' in a shell in the sage directory, or by doing 'install_package(package='dot2tex')' in the notebook.")
            return None
        cdef char** ll
        ll = <char **>malloc(sizeof(char*) * self.a.na)
        cdef int i
        strA = []
        for i in range(self.a.na):
            strA.append(str(self.A[i]))
            ll[i] = strA[i]
        sig_on()
        NplotDot(file, self.a[0], ll, "Automaton", sx, sy, False)
        sig_off()
        dotfile = open(file_name)
        return LatexExpr(dot2tex(dotfile.read()))

    @property
    def n_states(self):
        """
        return the numbers of states

        OUTPUT:

        return the numbers of states

        EXAMPLES::

            sage: a = FastAutomaton([(0, 1, 'a'), (2, 3, 'b')], i=0)
            sage: b = NFastAutomaton(a)
            sage: b.n_states
            4
        """
        return self.a.n

    def n_succs(self, int i):
        """
        INPUT:

        -``i`` -- int successor number

        OUTPUT:

        return the numbers of succussor of state ``i``

        EXAMPLES::

            sage: a = FastAutomaton([(0, 1, 'a'), (2, 3, 'b')], i=0)
            sage: b = NFastAutomaton(a)
            sage: b.n_succs(0)
            1
        """
        if i >= self.a.n or i < 0:
            raise ValueError("There is no state %s !" % i)
        return self.a.e[i].n

    # give the state at end of the jth edge of the state i
    def succ(self, int i, int j):
        """
        Give the state at end of the ``j``th edge of the state ``i``

        INPUT:

        -``i`` int state number
        -``j`` int edge number

        OUTPUT:

        return the state at end of the ``j``th edge of the state ``i``

        EXAMPLES::

            sage: a = FastAutomaton([(0, 1, 'a'),(1, 2, 'c'), (2, 3, 'b')], i=0)
            sage: b = NFastAutomaton(a)
            sage: b.succ(1, 0)
            2        
        """
        if i >= self.a.n or i < 0:
            raise ValueError("There is no state %s !"%i)
        if j >= self.a.e[i].n or j < 0:
            raise ValueError("The state %s has no edge number %s !"%(i,j))
        return self.a.e[i].a[j].e

    # give the label of the jth edge of the state i
    def label(self, int i, int j):
        """
        Give the label of the ``j``th edge of the state ``i``

        INPUT:

        -``i`` -- int state number
        -``j`` -- int edge number

        OUTPUT:

        return the label index of the ``j``th edge of the state ``i``

        EXAMPLES::

            sage: a = FastAutomaton([(0, 1, 'a'),(1, 2, 'c'), (2, 3, 'b')], i=0)
            sage: b = NFastAutomaton(a)
            sage: b.label(1, 0)
            1
        """
        if i >= self.a.n or i < 0:
            raise ValueError("There is no state %s !" % i)
        if j >= self.a.e[i].n or j < 0:
            raise ValueError("The state %s has no edge number %s !" % (i, j))
        return self.a.e[i].a[j].l

    def is_final(self, int i):
        """
        Return True/False if i state  is/or not  final

        INPUT:

        -``i`` -- int state number
        """
        if i >= self.a.n or i < 0:
            raise ValueError("There is no state %s !" % i)
        return self.a.e[i].final

    def is_initial(self, int i):
        """
        Return True/False if i state  is/or not  initial

        INPUT:

        -``i`` -- int state number
        """
        if i >= self.a.n or i < 0:
            raise ValueError("There is no state %s !" % i)
        return self.a.e[i].initial

    @property
    def initial_states(self):
        l = []
        for i in range(self.a.n):
            if self.a.e[i].initial:
                l.append(i)
        return l

    def final_states(self):
        l = []
        for i in range(self.a.n):
            if self.a.e[i].final:
                l.append(i)
        return l

    @property
    def Alphabet(self):
        return self.A

    def set_initial(self, int e, bool initial=True):
        if e < 0 or e >= self.a.n:
            raise ValueError("There is no state %s !" % e)
        self.a.e[e].initial = initial

    def add_edge(self, e, f, l):
        sig_on()
        AddEdgeN(self.a, e, f, l)
        sig_off()


    def add_state(self, bool final):
        raise NotImplemented()

    def add_path(self, int e, int f, list li, verb=False):
        cdef int *l = <int *>malloc(sizeof(int)*len(li));
        for i in range(len(li)):
            l[i] = li[i]
        sig_on()
        AddPathN(self.a, e, f, l, len(li), verb)
        sig_off()

    def determinise(self, puits=False, verb=0):
        cdef Automaton a
        sig_on()
        r = FastAutomaton(None)
        a = DeterminiseN(self.a[0], puits, verb)
        sig_off()
        r.a[0] = a
        r.A = self.A
        return r

    def plot(self, int sx=10, int sy=8, verb=False):
        cdef char** ll
        cdef int i
        cdef char *file
        if DotExists ():
            ll = <char **>malloc(sizeof(char*) * self.a.na)
            strA = []
            for i in range(self.a.na):
                strA.append(str(self.A[i]))
                ll[i] = strA[i]
            from sage.misc.temporary_file import tmp_filename
            file_name = tmp_filename()
            file = file_name
            if verb:
                print("file=%s" % file_name)
            sig_on()
            NplotDot(file, self.a[0], ll, "Automaton", sx, sy, True)
            free(ll)
            sig_off()
            from PIL import Image
            return Image.open(file_name+'.png')
        else:
            raise NotImplementedError("You cannot plot the NFastAutomaton without dot. Install the dot command of the GraphViz package.")

# cdef set_FastAutomaton (FastAutomaton a, Automaton a2):
#    a.a[0] = a2

cdef class FastAutomaton:
    """
    Class :class:`FastAutomaton`, this class encapsulates a C structure for Automata and 
    implement methods to manipulate determinist automata.

    INPUT:

    - ``i`` -- (default None) initial state

    - ``final_states`` -- (default None) list of final states

    OUTPUT:

    Return a instance of :class:`FastAutomaton`.

    EXAMPLES::

        sage: a = FastAutomaton([(0,1,'a') ,(2,3,'b')])
        sage: a
        FastAutomaton with 4 states and an alphabet of 2 letters
        sage: d = DiGraph({0: [1,2,3], 1: [0,2]})
        sage: a = FastAutomaton(d)
        sage: a
        FastAutomaton with 4 states and an alphabet of 1 letters
        sage: g = DiGraph({0:{1:'x',2:'z',3:'a'}, 2:{5:'o'}})
        sage: a = FastAutomaton(g)
        sage: a
        FastAutomaton with 5 states and an alphabet of 4 letters
        sage: a = FastAutomaton([(0, 1,'a') ,(2, 3,'b')], i = 2)
        sage: a
        FastAutomaton with 4 states and an alphabet of 2 letters
        sage: a = FastAutomaton([(0,1,'a') ,(2,3,'b')], final_states=[0,3])
        sage: a
        FastAutomaton with 4 states and an alphabet of 2 letters   
    """

#    cdef Automaton* a
#    cdef list A

    def __cinit__(self):

        """

        """
        # print "cinit"
        # print("cinit"
        self.a = <Automaton *>malloc(sizeof(Automaton))
        # initialise
        self.a.e = NULL
        self.a.n = 0
        self.a.na = 0
        self.a.i = -1
        self.A = []

    def __init__(self, a, i=None, final_states=None, A=None):
        """
        TESTS:

            sage: a = FastAutomaton([(0,1,'a') ,(2,3,'b')])
            sage: a
            FastAutomaton with 4 states and an alphabet of 2 letters
        """
        # print "init"

        # print("init"
        if a is None:
            return
        from sage.graphs.digraph import DiGraph
        if isinstance(a, list):
            a = DiGraph(a, multiedges=True, loops=True)
        if isinstance(a, DiGraph):
            if A is None:
                #   if hasattr(a, 'A'):
                #       A = list(a.A)
                #   else:
                A = list(set(a.edge_labels()))
            self.A = A
            self.a[0] = getAutomaton(a, initial=i, F=final_states, A=self.A)
        elif isinstance(a, FastAutomaton):
            self = a
        else:
            raise ValueError("Cannot convert the input to FastAutomaton.")

    def __dealloc__(self):
<<<<<<< HEAD
        # print("free (%s etats) "%self.a.n
        sig_on()
        FreeAutomaton(self.a)
        # print("free self.a"
=======
        """
        Desalloc  Automaton  Overwrite built-in function

        TESTS::

        """
        # print("free (%s etats) "%self.a.n)
        sig_on()
        FreeAutomaton(self.a)
        # print("free self.a")
>>>>>>> 86ba2446
        free(self.a)
        sig_off()

    def __repr__(self):
        """
        Return a representation of automaton,  Overwrite built-in function

        OUTPUT:

        Return a representation of automaton

        TESTS:

            sage: a = FastAutomaton([(0,1,'a') ,(2,3,'b')])
            sage: repr(a)
            'FastAutomaton with 3 states and an alphabet of 2 letters'

        """
        return "FastAutomaton with %d states and an alphabet of %d letters" % (self.a.n, self.a.na)
    
    def _latex_(self):
        r"""
        Return a latex representation of the automaton.

        EXAMPLES::

<<<<<<< HEAD
        TESTS:
=======
    def _latex_(self):
        r"""
        Return a latex representation of the automaton.

        OUTPUT:

        Return a latex representation of the automaton.

        EXAMPLES::

            sage: a = FastAutomaton([(0,1,'a') ,(2,3,'b')])
            sage: latex(a)

            \documentclass{article}
            \usepackage[x11names, rgb]{xcolor}
            \usepackage[utf8]{inputenc}
            \usepackage{tikz}
            \usetikzlibrary{snakes,arrows,shapes}
            \usepackage{amsmath}
            %
            %

            %

            %

            \begin{document}
            \pagestyle{empty}
            %
            %
            %

            \enlargethispage{100cm}
            % Start of code
            % \begin{tikzpicture}[anchor=mid,>=latex',line join=bevel,]
            \begin{tikzpicture}[>=latex',line join=bevel,]
              \pgfsetlinewidth{1bp}
            %%
            \pgfsetcolor{black}
              % Edge: 0 -> 1
              \draw [-stealth'] (44.302bp,22.0bp) .. controls (54.895bp,22.0bp) and (67.905bp,22.0bp)  .. (89.894bp,22.0bp);
              \definecolor{strokecol}{rgb}{0.0,0.0,0.0};
              \pgfsetstrokecolor{strokecol}
              \draw (67.0bp,33.0bp) node {a};
              % Edge: 2 -> 3
              \draw [-stealth'] (44.302bp,80.0bp) .. controls (54.895bp,80.0bp) and (67.905bp,80.0bp)  .. (89.894bp,80.0bp);
              \draw (67.0bp,91.0bp) node {b};
              % Node: 1
            \begin{scope}
              \definecolor{strokecol}{rgb}{0.0,0.0,0.0};
              \pgfsetstrokecolor{strokecol}
              \draw [solid] (112.0bp,22.0bp) ellipse (18.0bp and 18.0bp);
              \draw [solid] (112.0bp,22.0bp) ellipse (22.0bp and 22.0bp);
              \draw (112.0bp,22.0bp) node {1};
            \end{scope}
              % Node: 0
            \begin{scope}
              \definecolor{strokecol}{rgb}{0.0,0.0,0.0};
              \pgfsetstrokecolor{strokecol}
              \draw [solid] (22.0bp,22.0bp) ellipse (18.0bp and 18.0bp);
              \draw [solid] (22.0bp,22.0bp) ellipse (22.0bp and 22.0bp);
              \draw (22.0bp,22.0bp) node {0};
            \end{scope}
              % Node: 3
            \begin{scope}
              \definecolor{strokecol}{rgb}{0.0,0.0,0.0};
              \pgfsetstrokecolor{strokecol}
              \draw [solid] (112.0bp,80.0bp) ellipse (18.0bp and 18.0bp);
              \draw [solid] (112.0bp,80.0bp) ellipse (22.0bp and 22.0bp);
              \draw (112.0bp,80.0bp) node {3};
            \end{scope}
              % Node: 2
            \begin{scope}
              \definecolor{strokecol}{rgb}{0.0,0.0,0.0};
              \pgfsetstrokecolor{strokecol}
              \draw [solid] (22.0bp,80.0bp) ellipse (18.0bp and 18.0bp);
              \draw [solid] (22.0bp,80.0bp) ellipse (22.0bp and 22.0bp);
              \draw (22.0bp,80.0bp) node {2};
            \end{scope}
            %
            \end{tikzpicture}
            % End of code

            %
            \end{document}
            %



>>>>>>> 86ba2446

        """
        sx = 800
        sy = 600
        vlabels = None
        html = False
        verb = False
        from sage.misc.latex import LatexExpr
        cdef char *file
        from sage.misc.temporary_file import tmp_filename
        file_name = tmp_filename()+".dot"
        file = file_name
        try:
            from dot2tex import dot2tex
        except ImportError:
<<<<<<< HEAD
            print("dot2tex must be installed in order to have the LaTeX representation of the NFastAutomaton.")
            print("You can install it by doing './sage -i dot2tex' in a shell in the sage directory, or by doing 'install_package(package='dot2tex')' in the notebook.")
            return None
        cdef char** ll #labels of edges
        cdef char** vl #labels of vertices
=======
            print("dot2tex must be installed in order to have the LaTeX representation of the FastAutomaton.")
            print("You can install it by doing './sage -i dot2tex' in a shell in the sage directory, or by doing 'install_package(package='dot2tex')' in the notebook.")
            return None
        cdef char** ll # labels of edges
        cdef char** vl # labels of vertices
>>>>>>> 86ba2446
        cdef int i
        ll = <char **>malloc(sizeof(char*) * self.a.na)
        if vlabels is None:
            vl = NULL
        else:
            if verb:
                print("alloc %s..."%self.a.n)
            vl = <char **>malloc(sizeof(char*) * self.a.n)
            strV = []
            if verb:
                print("len %s %s" % (self.a.n, len(vlabels)))
            for i in range(self.a.n):
                if html:
                    strV.append("<" + vlabels[i] + ">")
                else:
                    strV.append("\"" + vlabels[i] + "\"")
                if verb:
                    print(strV[i])
                vl[i] = strV[i]
                if verb:
                    print("i=%s : %s" % (i, vl[i]))
        strA = []
        for i in range(self.a.na):
            strA.append(str(self.A[i]))
            ll[i] = strA[i]
        if verb:
            for i in range(self.a.n):
                print("i=%s : %s" % (i, vl[i]))
        if verb:
            print("plot...")
        sig_on()
        plotDot(file, self.a[0], ll, "Automaton", sx, sy, vl, verb, False)
        sig_off()
        if verb:
            print("free...plot")
        free(ll)
        if vlabels is not None:
            free(vl)
        dotfile = open(file_name)
        return LatexExpr(dot2tex(dotfile.read()))
<<<<<<< HEAD
    
=======

>>>>>>> 86ba2446
    def __hash__(self):
        """
        Hash automaton,  Overwrite built-in function

        OUTPUT:

        Return the hash code of the automaton

        TESTS::

            sage: a = FastAutomaton([(0,1,'a') ,(2,3,'b')])
            sage: hash(a)
            731776466
        """
        h = 3
        for a in self.A:
            h += hash(a)
            h = (h*19) % 1000000007
        h += hashAutomaton(self.a[0])
        # print "hash=%s"%h
        return h

    def __cmp__(self, FastAutomaton other):
        """
        Compare function, Overwrite built-in function

        INPUT:

        - ``other`` -- other :class:`FastAutomaton` to compare

        OUTPUT:

        Return the result of test (``True`` or ``False``)

        TESTS::

            sage: a = FastAutomaton([(0,1,'a') ,(2,3,'b')])
            sage: b = FastAutomaton([(0, 1, 'a'),(1,2,'c')], i=0)
            sage: a > b
            True
            sage: a < b
            False
            sage: a == b
            False
        """
        # if type(other) != FastAutomaton:
        #    return 1
        cdef int r
        sig_on()
        r = equalsAutomaton(self.a[0], other.a[0]) and self.A == other.A
        sig_off()
        # print "cmp %s"%r
        return (r == 0)

#     def Automaton(self):
#         return AutomatonGet(self.a[0], self.A)

#    cdef set_a(self, Automaton a):
#        self.a[0] = a

    #give a Sage Automon from the FastAutomaton
    def get_automaton(self):
        return AutomatonToSageAutomaton(self.a[0], self.A)
    
    # give a FastAutomaton recognizing the full language over A.
    def full(self, list A):
        """
        Give a :class:`FastAutomaton` recognizing the full language over A.

        INPUT:

        - ``A`` -- list of letters of alphabet

        OUTPUT:

        Return a :class:`FastAutomaton` recognizing the full language over A.

        EXAMPLES::

            sage: a = FastAutomaton([(0,1,'a') ,(2,3,'b')])
            sage: a
            FastAutomaton with 4 states and an alphabet of 2 letters
            sage: a.full(['a'])
            FastAutomaton with 1 states and an alphabet of 1 letters
            sage: a.full(['a','b'])
            FastAutomaton with 1 states and an alphabet of 2 letters
            sage: a.full(['a','b','c'])
            FastAutomaton with 1 states and an alphabet of 3 letters
        """
        cdef Automaton a
        r = FastAutomaton(None)
        sig_on()
        a = NewAutomaton(1, len(A))
        sig_off()
        for i in range(len(A)):
            a.e[0].f[i] = 0
        a.e[0].final = True
        a.i = 0
        r.a[0] = a
        r.A = A

        return r

    def plot(self, int sx=10, int sy=8, vlabels=None, html=False, verb=False):
        """
        Plot the :class:`FastAutomaton`.

        INPUT:

        - ``sx`` -- list of letters of alphabet

        EXAMPLES::

            sage: a = FastAutomaton([(0,1,'a') ,(2,3,'b')])
            sage: a.plot()

        """
        cdef char *file
<<<<<<< HEAD
        cdef char** ll #labels of edges
        cdef char** vl #labels of vertices
=======
        cdef char** ll # labels of edges
        cdef char** vl # labels of vertices
>>>>>>> 86ba2446
        cdef int i
        if DotExists():
            from sage.misc.temporary_file import tmp_filename
            file_name = tmp_filename()+".dot"
            file = file_name
            ll = <char **>malloc(sizeof(char*) * self.a.na)
            if vlabels is None:
                vl = NULL
            else:
                if verb:
<<<<<<< HEAD
                    print("alloc %s..."%self.a.n)
=======
                    print("alloc %s..." % self.a.n)
>>>>>>> 86ba2446
                vl = <char **>malloc(sizeof(char*) * self.a.n)
                strV = []
                if verb:
                    print("len %s %s" % (self.a.n, len(vlabels)))
                for i in range(self.a.n):
                    if html:
                        strV.append("<" + vlabels[i] + ">")
                    else:
                        strV.append("\"" + vlabels[i] + "\"")
                    if verb:
                        print(strV[i])
                    vl[i] = strV[i]
                    if verb:
                        print("i=%s : %s" % (i, vl[i]))
            strA = []
            for i in range(self.a.na):
                strA.append(str(self.A[i]))
                ll[i] = strA[i]
            if verb:
                for i in range(self.a.n):
                    print("i=%s : %s" % (i, vl[i]))
            if verb:
                print("plot...")
            sig_on()
            plotDot(file, self.a[0], ll, "Automaton", sx, sy, vl, verb, True)
            sig_off()
            if verb:
                print("free...plot")
            free(ll)
            if vlabels is not None:
                free(vl)
            from PIL import Image
            return Image.open(file_name+'.png')
        else:
<<<<<<< HEAD
            AutomatonToSageAutomaton(self.a[0], self.A).plot()
            #raise NotImplementedError("You cannot plot the FastAutomaton without dot. Install the dot command of the GraphViz package.")
=======
            raise NotImplementedError("You cannot plot the FastAutomaton without dot. Install the dot command of the GraphViz package.")
>>>>>>> 86ba2446

    @property
    def Alphabet(self):
        """
        To get the :class:`FastAutomaton` attribut Alphabet

        OUTPUT:

        Return a the alphabet ``A`` of  :class:`FastAutomaton`

        EXAMPLES::

            sage: a = FastAutomaton([(0,1,'a') ,(2,3,'b')])
            sage: a.Alphabet
            ['a', 'b']

        """
        return self.A

    def setAlphabet(self, list A):
        """
        Set the alphabet

        INPUT:

        - ``A`` -- list of letters of alphabet

        EXAMPLES::

            sage: a = FastAutomaton([(0,1,'a') ,(2,3,'b')])
            sage: a.setAlphabet(['a', 'b', 'c'])
            sage: a.Alphabet
            ['a', 'b', 'c']
            sage: a = FastAutomaton([(0,1,'a') ,(2,3,'b')])
            sage: a.setAlphabet(['a','e'])
            sage: a.Alphabet
            ['a', 'e']
        """
        self.A = A
        self.a[0].na = len(A)

    @property
    def initial_state(self):
        """
        Get the initial state :class:`FastAutomaton` attribut

        OUTPUT:

        Return the initial state ``i``  of  :class:`FastAutomaton`

        EXAMPLES::

            sage: a = FastAutomaton([(0,1,'a') ,(2,3,'b')])
            sage: a.initial_state
            -1
            sage: a = FastAutomaton([(0,1,'a') ,(2,3,'b')], i=2)
            sage: a.initial_state
            2
        """
        return self.a.i

    def set_initial_state(self, int i):
        """
        Set the initial state.

        INPUT:

        - ``i` -- int the initial state of the automaton

        EXAMPLES::

            sage: a = FastAutomaton([(0,1,'a') ,(2,3,'b')])
            sage: a.set_initial_state(2)
            sage: a.initial_state
            2
            sage: a.set_initial_state(6)
            Traceback (most recent call last):
            ...
            ValueError: initial state must be a current state : 6 not in [-1, 3]
        """
        if i < self.a.n and i >= -1:
            self.a.i = i
        else:
            raise ValueError("initial state must be a current state : " +
                             "%d not in [-1, %d]" % (i, self.a.n - 1))

    def final_states(self):
        """
        Indicate all final states

        OUTPUT:

        Return the list of final states

        EXAMPLES::

            sage: a = FastAutomaton([(0,1,'a') ,(2,3,'b')])
            sage: a.final_states()
            [0, 1, 2, 3]
            sage: a = FastAutomaton([(0,1,'a') ,(2,3,'b')], )
            sage: a.final_states()
            [0, 1, 2, 3]
            sage: a = FastAutomaton([(0,1,'a') ,(2,3,'b')], final_states=[0,3])
            sage: a.final_states()
            [0, 3]
        """
        l = []
        for i in range(self.a.n):
            if self.a.e[i].final:
                l.append(i)
        return l

    def states(self):
        """
        Indicate all states of the automaton

        OUTPUT:

        Return the list of states

        EXAMPLES::

            sage: a = FastAutomaton([(0,1,'a') ,(2,3,'b')])
            sage: a.states()
            [0, 1, 2, 3]
        """
        return range(self.a.n)

    def set_final_states(self, lf):
        """
        Set the final states.

         INPUT:

        - ``lf`` -- list of states to set as final

        EXAMPLES::

            sage: a = FastAutomaton([(0,1,'a') ,(2,3,'b')])
            sage: a.set_final_states([0,3])
            sage: a.final_states()
            [0, 3]
            sage: a.set_final_states([0,4])
            Traceback (most recent call last):
            ...
            ValueError: 4 is not a state !

        """
        cdef int f
        for f in range(self.a.n):
            self.a.e[f].final = 0
        for f in lf:
            if f < 0 or f >= self.a.n:
                raise ValueError("%d is not a state !" % f)
            self.a.e[f].final = 1

    def is_final(self, int e):
        """
        Indicate if the state is final

         INPUT:

        - ``e`` -- int input state to examine as final

        OUTPUT:

        ``True`` if the state ``e`` is final (i.e. ``False`` in the other case)

        EXAMPLES::

            sage: a = FastAutomaton([(0,1,'a') ,(2,3,'b')])
            sage: a.is_final(3)
            True
            sage: a.is_final(4)
            False
            sage: a = FastAutomaton([(0,1,'a') ,(2,3,'b')], final_states=[0,3])
            sage: a.is_final(2)
            False
        """
        if e >= 0 and e < self.a.n:
            return Bool(self.a.e[e].final)
        else:
            return False

    def set_final_state(self, int e, final=True):
        """
        Set the final state.

         INPUT:

        - ``e`` -- int state to set as final
        - ``final`` -- (default: ``True``) in the case is final

        EXAMPLES::

            sage: a = FastAutomaton([(0,1,'a') ,(2,3,'b')])
            sage: a.set_final_state(3)
            sage: a.final_states()
            [0, 1, 2, 3]
            sage: a.set_final_state(4)
            Traceback (most recent call last):
            ...
            ValueError: 4 is not a state !
        """
        if e >= 0 and e < self.a.n:
            self.a.e[e].final = final
        else:
            raise ValueError("%d is not a state !" % e)

    def succ(self, int i, int j):
        """
        return the successor of state

        INPUT:

        - ``i`` -- int the input state
        - ``j`` -- int the output state

        OUTPUT:

        return successor of state

        EXAMPLES::

            sage: a = FastAutomaton([(0,1,'a'), (2,3,'b')])
            sage: a.succ(0, 1)
            -1
            sage: a.succ(2,1)
            3
        """
        if i < 0 or i >= self.a.n or j < 0 or j >= self.a.na:
            return -1
        return self.a.e[i].f[j]

    # donne les fils de l'état i
    def succs(self, int i):
        """
        return lines of state ``i``

        INPUT:

        - ``i`` -- int the input state

        OUTPUT:

        return lines of state ``i``

        EXAMPLES::

            sage: a = FastAutomaton([(0,1,'a'), (2,3,'b')])
            sage: a.succs(2)
            [1]
            sage: a.succs(4)
            []
        """
#        if i is None:
#            i = self.a.i
#        el
        if i < 0 or i >= self.a.n:
            return []
        return [j for j in range(self.a.na) if self.a.e[i].f[j] != -1]

    # suit le chemin étiqueté par l et rend l'état atteint
    def path(self, list l, i=None):
        """
        Follows the path labeled by ``l`` and return the reached state

        INPUT:

        - ``l`` -- list indicate the  way label
        - ``i`` -- (default: ``None``) the initial state

        OUTPUT:

        return the state reached after the following way

        EXAMPLES::

            sage: a = FastAutomaton([(0,1,'a'), (2,3,'b')], i=2)
            sage: a.path([1])
            3
            sage: a.path([0, 2])
            -1
        """
        if i is None:
            i = self.a.i
        for j in l:
            i = self.succ(i, j)
        return i

    def set_succ(self, int i, int j, int k):
        """
        Set the successor state

        INPUT:

        - ``i`` -- int the input state
        - ``j`` -- int the output state

        EXAMPLES::

            sage: a = FastAutomaton([(0,1,'a'), (2, 3,'b')], i=2)
            sage: a.set_succ(0, 1, 2)
            sage: a.succs(0)
            [0, 1]
            sage: a.set_succ(0, 4, 2)
            Traceback (most recent call last):
            ...
            ValueError: set_succ(0, 4) : index out of bounds !

        """
        if i < 0 or i >= self.a.n or j < 0 or j >= self.a.na:
            raise ValueError("set_succ(%s, %s) : index out of bounds !" % (i, j))
        self.a.e[i].f[j] = k

    def zero_completeOP(self, verb=False):
        """
        zero-complete automaton

        INPUT:

        - ``verb`` -- (default: ``False``) fix
          to ``True`` for activation the verbose mode

        OUTPUT:

        Return the zero-complete :class:`FastAutomaton`.

        EXAMPLES::

            sage: a = FastAutomaton([(0, 1, 'a'), (0, 3, 'b')], i=0)
            sage: a.zero_completeOP(True)
            l0 = 0
            state 0 ..
            state 1 ..
            state 2 ..
        """
        sig_on()
        ZeroComplete(self.a, list(self.A).index(self.A[0]), verb)
        sig_off()

    def zero_complete2(self, etat_puits=False, verb=False):
        """
        zero-complete automaton in the other way

        INPUT:

        - ``etat_puits`` --  (default: ``False``)
        - ``verb`` -- (default: ``False``) fix
          to ``True`` for activation the verbose mode

        OUTPUT:

        Return the zero-complete :class:`FastAutomaton`.

        EXAMPLES::

            sage: a = FastAutomaton([(0, 1, 'a'), (0, 3, 'b')], i=0)
            sage: a.zero_complete2(True)
            FastAutomaton with 2 states and an alphabet of 2 letters

        """
        cdef Automaton a
        r = FastAutomaton(None)
        sig_on()
        a = ZeroComplete2(self.a, list(self.A).index(self.A[0]), etat_puits, verb)
        sig_off()
        r.a[0] = a
        r.A = self.A

        return r.emonde().minimise()

    def zero_inv(self, z=0):
        """
        Inverse automaton

        INPUT:

        - ``z`` --  (default: 0) index of alphabet letter to begin

        OUTPUT:

        Return the inversed :class:`FastAutomaton`.

        EXAMPLES::

            sage: a = FastAutomaton([(0, 1, 'a'), (0, 3, 'b')], i=0)
            sage: a.zero_inv(0)
            FastAutomaton with 2 states and an alphabet of 2 letters
            sage: a.zero_inv(1)
            FastAutomaton with 2 states and an alphabet of 2 letters
        """
        cdef Automaton a
        r = FastAutomaton(None)
        sig_on()
        a = ZeroInv(self.a, list(self.A).index(self.A[z]))
        sig_off()
        r.a[0] = a
        r.A = self.A
        return r.emonde().minimise()

    # change the final states of the automaton
    # new final states are the one in a strongly connected component containing a final state, others states are not final
    # this function can be accelerated
    def emonde_inf2OP(self, verb=False):
        """
        Compute the emondation of the automaton
        change the final states of the automaton
        new final states are the one in a strongly
        connected component containing a final state,
        others states are not final
        this function can be accelerated

        INPUT:

        - ``verb`` -- boolean (default: ``False``) fix
          to ``True`` for activation the verbose mode

        OUTPUT:

        Return the emonded :class:`FastAutomaton`.

        EXAMPLES::

            sage: a = FastAutomaton([(0, 1, 'a'), (0, 3, 'b')], i=0)
            sage: a.emonde_inf2OP(True)
            sage: a
            FastAutomaton with 3 states and an alphabet of 2 letters
        """
        cc = self.strongly_connected_components()
        f = []
        for c in cc:
            # test que l'on peut boucler dans cette composante
            ok = False
            for i in range(self.a.na):
                if self.a.e[c[0]].f[i] in c:
                    ok = True
                    break
            if not ok:
                continue
            for i in c:
                if self.a.e[i].final:
                    f += c
                    break
        self.set_final_states(f)

    # new final states are the ones in strongly connected components
    def emonde_inf(self, verb=False):
        """
        Compute the emondation of the automaton
        remove all states from which there no infinite way

        INPUT:

        - ``verb`` -- boolean (default: ``False``) fix
          to ``True`` for activation the verbose mode

        OUTPUT:

        Return the emonded :class:`FastAutomaton`.

        EXAMPLES::

            sage: a = FastAutomaton([(0, 1, 'a'), (0, 3, 'b')], i=0)
            sage: a.emonde_inf(True)
            recurrence...
            States counter = 0
            count...
            cpt = 0
            final states...
            FastAutomaton with 0 states and an alphabet of 2 letters

        """
        cdef Automaton a
        r = FastAutomaton(None)
        sig_on()
        a = emonde_inf(self.a[0], verb)
        sig_off()
        r.a[0] = a
        r.A = self.A
        return r

    def emonde_i(self, verb=False):
        """
        Compute the emondation of the automaton
        remove all not accessible states

        INPUT:

        - ``verb`` -- boolean (default: ``False``) fix
          to ``True`` for activation the verbose mode

        OUTPUT:

        Return the emonded :class:`FastAutomaton`.

        EXAMPLES::

            sage: a = FastAutomaton([(0, 1, 'a'), (0, 3, 'b'), (0, 3, 'b')], i=0)
            sage: a.emonde_i(True)
            deleted States : [ ]
            FastAutomaton with 3 states and an alphabet of 2 letters
            sage: a = FastAutomaton([(0, 1, 'a'), (0, 3, 'b'), (0, 3, 'b')])
            FastAutomaton with 0 states and an alphabet of 2 letters
        """
        if self.initial_state == -1:
            empty = FastAutomaton([])
            empty.setAlphabet(self.Alphabet)
            return empty
        cdef Automaton a
        r = FastAutomaton(None)
        sig_on()
        a = emondeI(self.a[0], verb)
        sig_off()
        r.a[0] = a
        r.A = self.A
        return r

    def emonde(self, verb=False):
        """
        Compute the emondation of the automaton
        remove all not accessible and not co-accessible states

        INPUT:

        - ``verb`` -- boolean (default: ``False``) fix
          to ``True`` for activation the verbose mode

        OUTPUT:

        Return the emonded :class:`FastAutomaton`.

        EXAMPLES::

            sage: a = FastAutomaton([(0, 1, 'a'), (2, 3, 'b')], i=0)
            sage: a.emonde(True)
            4 components : [ 1 0 3 2 ]
            0 : [ 1 ]
            1 : [ 0 ]
            2 : [ 3 ]
            3 : [ 2 ]
            0 co-acc
            1 co-acc
            2 co-acc
            3 co-acc
            rec...
            l : [ 0(7) 1(7) -1(5) -1(5) ]
            create the new automaton 2 2...
            pass 2
            pass 3
            deleted States : [ 2( non-acc ) 3( non-acc ) ]
            FastAutomaton with 2 states and an alphabet of 2 letters
        """
        cdef Automaton a
        r = FastAutomaton(None)
        sig_on()
        a = emonde(self.a[0], verb)
        sig_off()
        r.a[0] = a
        r.A = self.A
        return r

#    def equals (self, FastAutomaton b):
#        return Bool(equalsAutomaton(self.a[0], b.a[0]))

    # assume that the dictionnary d is injective !!!
    def product(self, FastAutomaton b, dict d=None, verb=False):
        """
        Give the product of the :class:`FastAutomaton` and ``a`` an other
        ``FastAutomaton``.

        INPUT:

        - ``a`` -- :class:`FastAutomaton` to multiply
        - ``d`` -- dict (default: ``None``) dictionary to translate
          language of automaton
        - ``verb`` -- boolean (default: ``False``) fix
          to ``True`` for activation the verbose mode

        OUTPUT:

        Return the product as a :class:`FastAutomaton`.

        EXAMPLES::

            sage: a = FastAutomaton([(0, 1, 'a'), (2, 3, 'b')], i=0)
            sage: b = FastAutomaton([(3, 2, 'c'), (1, 2, 'd')], i=2)
            sage: a.product(b)
            FastAutomaton with 12 states and an alphabet of 4 letters
            sage: a.product(b, verb =True)
            {('b', 'c'): ('b', 'c'), ('a', 'd'): ('a', 'd'), ('a', 'c'): ('a', 'c'), ('b', 'd'): ('b', 'd')}
            Av=[('a', 'c'), ('a', 'd'), ('b', 'c'), ('b', 'd')]
            dv={('b', 'c'): 2, ('a', 'd'): 1, ('a', 'c'): 0, ('b', 'd'): 3}
            {'a': 0, 'b': 1}
            {'c': 0, 'd': 1}
            Keys=[('b', 'c'), ('a', 'd'), ('a', 'c'), ('b', 'd')]
            dC=
            [ 0 2 1 3 ]
            Automaton with 4 states, 2 letters.
            0 --0--> 1
            2 --1--> 3
            initial State 0.
            Automaton with 3 states, 2 letters.
            0 --1--> 1
            2 --0--> 1
            initial State 2.
            FastAutomaton with 12 states and an alphabet of 4 letters
        """
        if d is None:
            d = {}
            for la in self.A:
                for lb in b.A:
                    d[(la, lb)] = (la, lb)
            if verb:
                print(d)
        cdef Automaton a
        cdef Dict dC
        r = FastAutomaton(None)
        Av = []
        sig_on()
        dv = imagProductDict(d, self.A, b.A, Av=Av)
        sig_off()
        if verb:
            print("Av=%s" % Av)
            print("dv=%s" % dv)
        sig_on()
        dC = getProductDict(d, self.A, b.A, dv=dv, verb=verb)
        sig_off()
        if verb:
            print("dC=")
            printDict(dC)
        sig_on()
        a = Product(self.a[0], b.a[0], dC, verb)
        FreeDict(&dC)
        sig_off()
        r.a[0] = a
        r.A = Av

        return r

    def intersection(self, FastAutomaton a, verb=False, simplify=True):
        """
        Give the intersection of the :class:`FastAutomaton` and ``a`` an other
        :class:`FastAutomaton`.

        INPUT:

        - ``a`` -- :class:`FastAutomaton` to intersect
        - ``verb`` -- boolean (default: ``False``) fix
          to ``True`` for activation the verbose mode
        - ``simplify`` --  (default: ``True``) if simplification
          is required

        OUTPUT:

        Return the intersected :class:`FastAutomaton`.

        EXAMPLES::

            sage: a = FastAutomaton([(0, 1, 'a'), (2, 3, 'b')], i=0)
            sage: b = FastAutomaton([(3, 2, 'c'), (1, 2, 'd')], i=2)
            sage: a.intersection(b)
            FastAutomaton with 1 states and an alphabet of 0 letters
            sage: a.intersection(b, simplify=False)
            FastAutomaton with 12 states and an alphabet of 0 letters
        """
        d = {}
        for l in self.A:
            if l in a.A:
                d[(l, l)] = l
        if verb:
            print("d=%s" % d)
        p = self.product(a, d, verb=verb)
        if simplify:
            return p.emonde().minimise()
        else:
            return p

    # determine if the automaton is complete (i.e. with his hole state)
    def is_complete(self):
        """
        Determine if the automaton is complete (i.e. with his hole state)

        OUTPUT:

        Return ``True`` if the automaton is complete (i.e. ``False`` if not)

        EXAMPLES::

            sage: a = FastAutomaton([(0, 1, 'a'), (2, 3, 'b')], i=0)
            sage: a.is_complete()
            False
            sage: a = FastAutomaton([(0, 0, 'a')])
            sage: a.is_complete()
            True
        """
        sig_on()
        res = IsCompleteAutomaton(self.a[0])
        sig_off()
        return Bool(res)

    # give a complete automaton (i.e. with his hole state)
    def complete(self):
        """
        Give the complete automaton (i.e. with his hole state)

        OUTPUT:

        Return ``True`` if the automaton is complete (i.e. ``False`` if not)

        EXAMPLES::

            sage: a = FastAutomaton([(0, 1, 'a'), (2, 3, 'b')], i=0)
            sage: a.complete()
            True
        """
        sig_on()
        res = CompleteAutomaton(self.a)
        sig_off()
        return Bool(res)

    # give the smallest language stable by prefix containing the language of self
    # i.e. every states begin finals
    def prefix_closure(self):
        """
        give the smallest language stable by prefix containing the language of self
        i.e. every states begin finals

        OUTPUT:

        Return the smallest language :class:`FastAutomaton`

        EXAMPLES::

            sage: a = FastAutomaton([(0, 1, 'a'), (2, 3, 'b')], i=0)
            sage: a.prefix_closure()
            FastAutomaton with 2 states and an alphabet of 2 letters
        """
        cdef int i
        cdef Automaton a
        r = FastAutomaton(None)
        sig_on()
        a = emonde(self.a[0], False)
        sig_off()
        r.a[0] = a
        r.A = self.A
        for i in range(a.n):
            a.e[i].final = True
        return r

    # FastAutomaton
    def union(self, FastAutomaton a, simplify=True, verb=False):
        """
        re-union :class:`FastAutomaton`

        INPUT:

        - ``a`` -- :class:`FastAutomaton` to union
        - ``simplify`` --  (default: ``True``) if simplification
          is required
        - ``verb`` -- boolean (default: ``False``) fix
          to ``True`` for activation the verbose mode

        OUTPUT:

        Return the union :class:`FastAutomaton`

        EXAMPLES::

            sage: a = FastAutomaton([(0, 1, 'a'), (2, 3, 'b')], i=0)
            sage: b = FastAutomaton([(3, 2, 'a'), (1, 2, 'd')], i=2)
            sage: a.union(b, verb=True)
            Av=['a']
            dv={'a': 0}
            {'a': 0, 'b': 1}
            {'a': 0, 'd': 1}
            Keys=[('a', 'a')]
            dC=
            [ 0 -1 -1 -1 ]
            Automaton with 5 states, 2 letters.
            0 --0--> 1
            0 --1--> 4
            1 --0--> 4
            1 --1--> 4
            2 --0--> 4
            2 --1--> 3
            3 --0--> 4
            3 --1--> 4
            4 --0--> 4
            4 --1--> 4
            initial State 0.
            Automaton with 4 states, 2 letters.
            0 --0--> 3
            0 --1--> 1
            1 --0--> 3
            1 --1--> 3
            2 --0--> 1
            2 --1--> 3
            3 --0--> 3
            3 --1--> 3
            initial State 2.
            FastAutomaton with 2 states and an alphabet of 1 letters
            sage: a = FastAutomaton([(0, 1, 'a'), (2, 3, 'b')], i=0)
            sage: b = FastAutomaton([(3, 2, 'a'), (1, 2, 'd')], i=2)
            sage: a.union(b, simplify=True)
            FastAutomaton with 2 states and an alphabet of 1 letters

        """
        # complete the automata
        sig_on()
        CompleteAutomaton(self.a)
        CompleteAutomaton(a.a)
        sig_off()

        # make the product
        d = {}
        for l in self.A:
            if l in a.A:
                d[(l, l)] = l

        cdef Automaton ap
        cdef Dict dC
        r = FastAutomaton(None)
        Av = []
        sig_on()
        dv = imagProductDict(d, self.A, a.A, Av=Av)
        sig_off()
        if verb:
            print("Av=%s" % Av)
            print("dv=%s" % dv)
        sig_on()
        dC = getProductDict(d, self.A, a.A, dv=dv, verb=verb)
        sig_off()
        if verb:
            print("dC=")
            printDict(dC)
        sig_on()
        ap = Product(self.a[0], a.a[0], dC, verb)
        FreeDict(&dC)
        sig_off()
        # set final states
        cdef int i, j
        cdef n1 = self.a.n
        for i in range(n1):
            for j in range(a.a.n):
                ap.e[i + n1 * j].final = self.a.e[i].final or a.a.e[j].final

        r.a[0] = ap
        r.A = Av
        # if verb:
        #    print r
        # r = r.emonde()
        # r = r.minimise()
        if simplify:
            return r.emonde().minimise()
        else:
            return r

    # split the automaton with respect to a  FastAutomaton
    def split(self, FastAutomaton a, verb=False):
        """
        Split the automaton with respect to ``a`` a :class:`FastAutomaton`

        INPUT:

        - ``a`` -- :class:`FastAutomaton` in respect to split

        OUTPUT:

        Return tuple of two splited automaton

        EXAMPLES::

            sage: a = FastAutomaton([(0, 1, 'a'), (2, 3, 'b')], i=0)
            sage: b = FastAutomaton([(3, 2, 'a'), (1, 2, 'd')], i=2)
            sage: a.split(b, verb=True)
            Av=['a']
            dv={'a': 0}
            {'a': 0, 'b': 1}
            {'a': 0, 'd': 1}
            Keys=[('a', 'a')]
            dC=
            [ 0 -1 -1 -1 ]
            Automaton with 4 states, 2 letters.
            0 --0--> 1
            2 --1--> 3
            initial State 0.
            Automaton with 4 states, 2 letters.
            0 --0--> 3
            0 --1--> 1
            1 --0--> 3
            1 --1--> 3
            2 --0--> 1
            2 --1--> 3
            3 --0--> 3
            3 --1--> 3
            initial State 2.

            [FastAutomaton with 2 states and an alphabet of 1 letters,
             FastAutomaton with 1 states and an alphabet of 1 letters]

        """
        # complete the automaton a
        sig_on()
        CompleteAutomaton(a.a)
        sig_off()
        # make the product
        d = {}
        for l in self.A:
            if l in a.A:
                d[(l, l)] = l

        cdef Automaton ap
        cdef Dict dC
        r = FastAutomaton(None)
        r2 = FastAutomaton(None)
        Av = []
        sig_on()
        dv = imagProductDict(d, self.A, a.A, Av=Av)
        sig_off()
        if verb:
            print("Av=%s" % Av)
            print("dv=%s" % dv)
        sig_on()
        dC = getProductDict(d, self.A, a.A, dv=dv, verb=verb)
        sig_off()
        if verb:
            print("dC=")
            printDict(dC)
        sig_on()
        ap = Product(self.a[0], a.a[0], dC, verb)
        FreeDict(&dC)
        sig_off()
        # set final states for the intersection
        cdef int i, j
        cdef n1 = self.a.n
        for i in range(n1):
            for j in range(a.a.n):
                ap.e[i+n1*j].final = self.a.e[i].final and a.a.e[j].final

        # complementary of a in self
        cdef Automaton ap2
        sig_on()
        ap2 = CopyAutomaton(ap, ap.n, ap.na)
        sig_off()
        # set final states
        for i in range(n1):
            for j in range(a.a.n):
                ap2.e[i+n1*j].final = self.a.e[i].final and not a.a.e[j].final

        r.a[0] = ap
        r.A = Av
        r2.a[0] = ap2
        r2.A = Av
        return [r.emonde().minimise(), r2.emonde().minimise()]

    # modify the automaton to recognize the langage shifted by a (letter given by its index)
    def shift1OP(self, int a, verb=False):
        """
        Shift the automaton to recognize the language shifted
        by ``a`` (letter given by its index)

        INPUT:

        - ``a`` -- int  index of letter to shift
        - ``verb`` -- boolean (default: ``False``) fix
          to ``True`` for activation the verbose mode

        EXAMPLES::

            sage: a = FastAutomaton([(0, 1, 'a'), (2, 3, 'b')], i=0)
            sage:  a.initial_state
            0
            sage: a.shift1OP(0, verb=True)
            sage:  a.initial_state
            1
        """
        if self.a.i != -1:
            self.a.i = self.a.e[self.a.i].f[a]

    # modify the automaton to recognize the langage shifted by a (letter given by its index)
    def shiftOP(self, a, int np, verb=False):
        """
        Shift the automaton to recognize the language shifted ``np``
        by a (letter given by its index)

        INPUT:

        - ``a`` -- int  index of letter to shift
        - ``np`` -- int  number of shift
        - ``verb`` -- boolean (default: ``False``) fix
          to ``True`` for activation the verbose mode

        EXAMPLES::

            sage: a = FastAutomaton([(0, 1, 'a'), (2, 3, 'b')], i=0)
            sage:  a.initial_state
            0
            sage: a.shiftOP(0, 2)
            sage:  a.initial_state
            -1
        """
        for i in range(np):
            if self.a.i != -1:
                self.a.i = self.a.e[self.a.i].f[a]

    def unshift1(self, a, final=False):
        """
        Unshift the automaton to recognize the language shifted
        by ``a`` (letter given by its index)

        INPUT:

        - ``a`` -- int  index of letter to shift
        - ``verb`` -- boolean (default: ``False``) fix
          to ``True`` for activation the verbose mode

        OUTPUT:

        Return a unshifted :class:`FastAutomaton`

        EXAMPLES::

            sage: a = FastAutomaton([(0, 1, 'a'), (2, 3, 'b')], i=0)
            sage: a.initial_state
            0
            sage: a.unshift1(1)
            FastAutomaton with 5 states and an alphabet of 2 letters
        """
        r = FastAutomaton(None)
        cdef Automaton aut
        sig_on()
        aut = CopyAutomaton(self.a[0], self.a.n+1, self.a.na)
        sig_off()
        cdef int i
        cdef int ne = self.a.n
        for i in range(aut.na):
            aut.e[ne].f[i] = -1
        aut.e[ne].f[a] = self.a.i
        aut.e[ne].final = final
        aut.i = ne
        r.a[0] = aut
        r.A = self.A
        return r

    # this function could be written in a more efficient way
    def unshiftl(self, l):
        """

        INPUT:

        - ``l`` -- list  of index of letter to shift

        OUTPUT:

        Return a unshifted  :class:`FastAutomaton`

        EXAMPLES::

            sage: a = FastAutomaton([(0, 1, 'a'), (2, 3, 'b')], i=0)
            sage: a.initial_state
            0
            sage: a.shiftOP(0, 2)
            sage: a.unshiftl([0, 1])
            FastAutomaton with 6 states and an alphabet of 2 letters
        """
        a = self
        l.reverse()
        for i in l:
            a = a.unshift1(i)
        l.reverse()
        return a

    def unshift(self, int a, int np, final=None):
        """
        Unshift :class:`FastAutomaton`

        INPUT:

        - ``a`` -- int  
        - ``np``  --  int  
        - ``final`` -- (default: ``None``) if final or not

        OUTPUT:

        Return a unshifted :class:`FastAutomaton`

        EXAMPLES::

            sage: a = FastAutomaton([(0, 1, 'a'), (2, 3, 'b')], i=0)
            sage: a.unshift(0, 2)
            FastAutomaton with 6 states and an alphabet of 2 letters
        """
        if np == 0:
            return self
        if final is None:
            if self.a.i == -1:
                r = FastAutomaton(None)
                r.A = self.A
                return r
            final = self.a.e[self.a.i].final
        r = FastAutomaton(None)
        cdef Automaton aut
        sig_on()
        aut = CopyAutomaton(self.a[0], self.a.n+np, self.a.na)
        sig_off()
        cdef int i
        cdef int ne = self.a.n
        for j in range(np):
            for i in range(aut.na):
                aut.e[ne+j].f[i] = -1
            if j > 0:
                aut.e[ne+j].f[a] = ne+j-1
            else:
                aut.e[ne+j].f[a] = self.a.i
            aut.e[ne+j].final = final
        aut.i = ne+np-1
        r.a[0] = aut
        r.A = self.A
        return r

    def copyn(self, NFastAutomaton r, verb=False):
        """
        Convert  a determinist automaton :class:`FastAutomaton` to
        a non determinist automaton :class:`NFastAutomaton`

        INPUT:

        - ``verb`` -- boolean (default: ``False``) fix
          to ``True`` for activation the verbose mode
        - ``r`` -- :class:`NFastAutomaton` to replace

        OUTPUT:

        Return the :class:`NFastAutomaton` copy like of the :class:`FastAutomaton`

        EXAMPLES::

            sage: a = FastAutomaton([(0, 1, 'a'), (2, 3, 'b')], i=0)
            sage: b = NFastAutomaton()
            sage: a.copyn(b)
            NFastAutomaton with 4 states and an alphabet of 2 letters
        """
        cdef NAutomaton a
        sig_on()
        a = CopyN(self.a[0], verb)
        sig_off()
        r.a[0] = a
        r.A = self.A
        return r

    def concat(self, FastAutomaton b, det=True, verb=False):
        """
        Concatenates :class:`FastAutomaton`, ``b``

        INPUT:

        - ``b`` -- :class:`FastAutomaton`  to concatenate
        - ``det``  -- (default: ``true``) determinist flag
          for return automaton
        - ``verb`` -- boolean (default: ``False``) fix
          to ``True`` for activation the verbose mode

        OUTPUT:

        Return a concatenated :class:`NFastAutomaton` (``det``=``False``)
        or  :class:`FastAutomaton` (``det``=``True``)

        EXAMPLES::

            sage: a = FastAutomaton([(0, 1, 'a'), (2, 3, 'b')], i=0)
            sage: b = FastAutomaton([(3, 2, 'a'), (1, 2, 'd')], i=2)
            sage: a.concat(b)
            FastAutomaton with 3 states and an alphabet of 3 letters
            sage: a = FastAutomaton([(0, 1, 'a'), (2, 3, 'b')], i=0)
            sage: a.concat(b, det=False)
            NFastAutomaton with 7 states and an alphabet of 3 letters
        """
        cdef FastAutomaton a
        if self.A != b.A:
            A = list(set(self.A).union(set(b.A)))
            if verb:
                print("Alphabet Changing (%s, %s -> %s)..." %(self.A, b.A, A))
            a = self.bigger_alphabet(A)
            b = b.bigger_alphabet(A)
            # raise ValueError("Error : concatenation of automaton having differents alphabets.")
        else:
            a = self
            A = self.A
        if verb:
            print("a=%s (A=%s)\nb=%s (A=%s)" % (a, a.A, b, b.A))
        cdef NAutomaton na
        r = NFastAutomaton(None)
        sig_on()
        na = Concat(a.a[0], b.a[0], verb)
        sig_off()
        r.a[0] = na
        r.A = A

        if det:
            # "Determinise et simplifie...")
            if verb:
                print("Determinist and simplified...")
            return r.determinise().emonde().minimise()
        else:
            return r

    def proj(self, dict d, det=True, verb=False):
        """
        Projection following the image of dictionary ``d``

        INPUT:

        - ``d`` -- dictionary to determine projection
        - ``det``  --  (default: ``true``) determinist flag
          for return automaton
        - ``verb`` -- boolean (default: ``False``) fix
          to ``True`` for activation the verbose mode

        OUTPUT:

        Return a new projected :class:`NFastAutomaton` (``det``=``False``)
        or  :class:`FastAutomaton` (``det``=``True``)

        EXAMPLES::

            sage: a = FastAutomaton([(0, 1, 'a'), (2, 3, 'b')], i=0)
            sage d = { 'a' : 'a', 'b': 'c', 'c':'c', 'd':'b'}
            sage: a.proj(d)
            FastAutomaton with 2 states and an alphabet of 2 letters
        """
        cdef NAutomaton a
        cdef Dict dC
        r = NFastAutomaton(None)
        A2 = []
        sig_on()
        d1 = imagDict(d, self.A, A2=A2)
        sig_off()
        if verb:
            print("d1=%s, A2=%s" % (d1, A2))
        sig_on()
        dC = getDict(d, self.A, d1=d1)
        a = Proj(self.a[0], dC, verb)
        FreeDict(&dC)
        sig_off()
        r.a[0] = a
        r.A = A2
        if det:
            return r.determinise().emonde().minimise()
        else:
            return r

    def proji(self, int i, det=True, verb=False):
        """
        Projection on one letter of the alphabet label.

        INPUT:

        - ``i`` -- int index of the label projection
        - ``det``  --  (default: ``true``) determinist flag
          for return automaton
        - ``verb`` -- boolean (default: ``False``) fix
          to ``True`` for activation the verbose mode

        OUTPUT:

        Return a new projected :class:`NFastAutomaton` (``det``=``False``)
        or  :class:`FastAutomaton` (``det``=``True``)


        EXAMPLES::

            sage: a = FastAutomaton([(0, 1, 'a'), (2, 3, 'b')], i=0)
            sage: a.proji(0)
            FastAutomaton with 2 states and an alphabet of 2 letters
            ValueError                                Traceback (most recent call last)
            ...
            ValueError: index i 1 must be smaller then label size  1
        """
        d = {}
        for l in self.A:
            if i < len(l):
                d[l] = l[i]
            else:
                raise ValueError("index i %d must be smaller then label size  %d" % (i, len(l)))
        return self.proj(d, det=det, verb=verb)

    def determinise_proj(self, d, noempty=True,
                         onlyfinals=False, nof=False, verb=False):
        """
        Projection following the image of dictonary ``d``

        INPUT:

        - ``d`` -- dictionary to determine projection
        - ``noempty``  -- (default: ``True``)
        - ``onlyfinals``  -- (default: ``False``)
        - ``nof``  -- (default: ``False``)
        - ``verb`` -- boolean (default: ``False``) fix
          to ``True`` for activation the verbose mode

        OUTPUT:

        Return a new projected  :class:`FastAutomaton`

        EXAMPLES::

            sage: a = FastAutomaton([(0, 1, 'a'), (2, 3, 'b')], i=0)
            sage d = { 'a' : 'a', 'b': 'c', 'c':'c', 'd':'b'}
            sage: a.determinise_proj(0)
            FastAutomaton with 2 states and an alphabet of 2 letters
        """
        cdef Automaton a
        cdef Dict dC
        if noempty and not onlyfinals and not nof:
            return self.proj(d=d, verb=verb)
        else:
            r = FastAutomaton(None)
            A2 = []
            sig_on()
            d1 = imagDict(d, self.A, A2=A2)
            if verb:
                print("d1=%s, A2=%s" % (d1, A2))
            dC = getDict(d, self.A, d1=d1)
            a = Determinise(self.a[0], dC, noempty, onlyfinals, nof, verb)
            FreeDict(&dC)
            sig_off()
            # FreeAutomaton(self.a[0])
            r.a[0] = a
            r.A = A2
            return r

    # change les lettres selon d, en dupliquant les arêtes si nécessaire
    # the result is assumed deterministic !!!
    def duplicate(self, d, verb=False):
        """
        Change letters according to dictionnary ``d``, with duplication of edge
        if necessary, the result is assumed deterministic !!!

        INPUT:

        - ``d``  -- dictionary for relabel
        - ``verb`` -- boolean (default: ``False``) fix to ``True`` for activation
          the verbose mode

        OUTPUT:

        Return a new :class:`FastAutomaton` with new letters

        EXAMPLES::

            sage: a = FastAutomaton([(0, 1, 'a'), (2, 3, 'b')], i=0)
            sage d = { 'a' : 'a', 'b': 'c', 'c':'c', 'd':'b'}
            sage: b = a.duplicate(d)
            sage: b.Alphabet
            ['a', 'c']
        """
        cdef Automaton a
        cdef InvertDict dC
        r = FastAutomaton(None)
        A2 = []
        sig_on()
        d1 = imagDict2(d, self.A, A2=A2)
        if verb:
            print("d1=%s, A2=%s" % (d1, A2))
        dC = getDict2(d, self.A, d1=d1)
        if verb:
            printInvertDict(dC)
        a = Duplicate(self.a[0], dC, len(A2), verb)
        if verb:
            print("end...")
        FreeInvertDict(dC)
        sig_off()
        r.a[0] = a
        r.A = A2
        return r

    # change les lettres
    # le dictionnaire est supposé bijectif de A dans le nouvel alphabet
    # opération sur place !
    def relabel(self, d):
        """
        Change letters of the :class:`FastAutomaton`, the dictionary is assumed to be bijectif form A
        to the new alphabet

        INPUT:

         - ``d``  -- dictionary for relabel

        EXAMPLES::

            sage: a = FastAutomaton([(0, 1, 'a'), (2, 3, 'b')], i=0)
            sage d = { 'a' : 'a', 'b': 'c', 'c':'b', 'd':'b'}
            sage: a.relabel(d)
            sage: a.Alphabet
            ['a', 'c']
        """
        self.A = [d[c] for c in self.A]

    # permute les lettres
    # A = liste des lettres dans le nouvel ordre (il peut y en avoir moins)
    def permut(self, list A, verb=False):
        """
        Permutes letters and return permuted new :class:`FastAutomaton`

        INPUT:

         - ``A``  -- list of letters in the new order (number can be less to the Alphabet)
         - ``verb`` -- boolean (default: ``False``) fix to ``True`` for activation
           the verbose mode

        OUTPUT:

        Return permuted new :class:`FastAutomaton`

        EXAMPLES::

            sage: a = FastAutomaton([(0, 1, 'a'), (2, 3, 'b')], i=0)
            sage: l = [ 'b', 'c', 'a']
            sage: b = a.permut(l, verb=True)
            A=['b', 'c', 'a']
            l=[ 1 -1 0 ]
            l = [ 1 -1 0 ]
            sage: b.Alphabet
            ['b', 'c', 'a']

        """
        if verb:
            print("A=%s" % A)
        cdef Automaton a
        r = FastAutomaton(None)
        cdef int *l = <int*>malloc(sizeof(int) * len(A))
        cdef int i
        for i in range(self.a.na):
            l[i] = -1
        d = {}
        for i, c in enumerate(self.A):
            d[c] = i
        for i, c in enumerate(A):
            if d.has_key(c):
                l[i] = d[c]  # l gives the old index from the new one
        if verb:
            str = "l=["
            for i in range(len(A)):
                str += " %s" % l[i]
            str += " ]"
            print(str)
        sig_on()
        a = Permut(self.a[0], l, len(A), verb)
        sig_off()
        free(l)
        r.a[0] = a
        r.A = A

        return r

    # permute les lettres SUR PLACE
    # A = liste des lettres dans le nouvel ordre (il peut y en avoir moins)
    def permut_op(self, list A, verb=False):
        """
        Permute letters on the :class:`FastAutomaton`

        INPUT:

         - ``A``  -- list of letters in the new order (number can be less to the Alphabet)
         - ``verb`` -- boolean (default: ``False``) fix to ``True`` for activation
           the verbose mode

        EXAMPLES::

            sage: a = FastAutomaton([(0, 1, 'a'), (2, 3, 'b')], i=0)
            sage: a.a.Alphabet
            ['a', 'b']
            sage: l = [ 'b', 'c', 'a']
            sage: a.permut_op(l, verb=True)
            sage: a.Alphabet
            ['b', 'c', 'a']

        """
        if verb:
            print("A=%s" % A)
        cdef int *l = <int*>malloc(sizeof(int) * len(A))
        cdef int i
        for i in range(self.a.na):
            l[i] = -1
        d = {}
        for i, c in enumerate(self.A):
            d[c] = i
        for i, c in enumerate(A):
            if d.has_key(c):
                l[i] = d[c]  # l gives the old index from the new one
        if verb:
            str = "l=["
            for i in range(len(A)):
                str += " %s" % l[i]
            str += " ]"
            print(str)
        sig_on()
        PermutOP(self.a[0], l, len(A), verb)
        free(l)
        sig_off()
        self.A = A

    # Compute the transposition, assuming it is deterministic
    def transpose_det(self):
        """
        Transposes :class:`FastAutomaton` and  assumes it is deterministic

        OUTPUT:

        Return the transposed :class:`FastAutomaton`

        EXAMPLES::

            sage: a = FastAutomaton([(0, 1, 'a'), (2, 3, 'b')], i=0)
            sage: a.transpose_det()
            FastAutomaton with 4 states and an alphabet of 2 letters

        """
        r = FastAutomaton(None)
        sig_on()
        r.a[0] = TransposeDet(self.a[0])
        r.A = self.A
        sig_off()
        return r

    def transpose(self):
        """
        Transpose :class:`FastAutomaton` and return a ``NFastAutomaton``

        OUTPUT:

        Return the transposed :class:`NFastAutomaton`

        EXAMPLES::

            sage: a = FastAutomaton([(0, 1, 'a'), (2, 3, 'b')], i=0)
            sage: a.transpose()
            NFastAutomaton with 4 states and an alphabet of 2 letters
        """
        r = NFastAutomaton(None)
        sig_on()
        r.a[0] = Transpose(self.a[0])
        r.A = self.A
        sig_off()
        return r

    def strongly_connected_components(self, no_trivials=False):
        """
        Determine strongly connected components

        INPUT:

        - ``no_trivials`` -- (default: ``False``) if  components
          are strongly connected by non trivial links

        OUTPUT:

        Return list of list of strongly connected components

        EXAMPLES::

            sage: a = FastAutomaton([(0, 1, 'a'), (2, 3, 'b')], i=0)
            sage: a.strongly_connected_components()
            [[1], [0], [3], [2]]
        """
        cdef int* l = <int*>malloc(sizeof(int) * self.a.n)
        sig_on()
        cdef int ncc = StronglyConnectedComponents(self.a[0], l)
        sig_off()
        # inverse la liste
        l2 = {}
        cdef int i
        for i in range(self.a.n):
            if not l2.has_key(l[i]):
                l2[l[i]] = []
            l2[l[i]].append(i)
        if no_trivials:
            for i in l2.keys():
                if len(l2[i]) == 1:
                    trivial = True
                    for j in range(len(self.A)):
                        if self.a.e[l2[i][0]].f[j] == l2[i][0]:
                            trivial = False
                            break
                    if trivial:
                        # on retire cette composante qui est triviale
                        l2.pop(i)
        free(l)
        return l2.values()

    def acc_and_coacc(self):
        """
        Determine accessible and coaccessible states

        OUTPUT:

        Return list accessible and coaccessible states

        EXAMPLES::

            sage: a = FastAutomaton([(0, 1, 'a'), (2, 3, 'b')], i=0)
            sage: a.acc_and_coacc()
            [0, 1]
        """
        sig_on()
        cdef int* l = <int*>malloc(sizeof(int) * self.a.n)
        AccCoAcc(self.a, l)
        sig_off()
        return [i for i in range(self.a.n) if l[i] == 1]

    def coaccessible_states(self):
        """
        Compute the co-accessible states of the :class:`FastAutomaton`

        OUTPUT:

        Return list of  co-accessible states of the :class:`FastAutomaton`

        EXAMPLES::

            sage: a = FastAutomaton([(0, 1, 'a'), (2, 3, 'b')], i=0)
            sage: a.coaccessible_states()
            [0, 1, 2, 3]
        """
        sig_on()
        cdef int* l = <int*>malloc(sizeof(int) * self.a.n)
        CoAcc(self.a, l)
        sig_off()
        return [i for i in range(self.a.n) if l[i] == 1]

    def sub_automaton(self, l, verb=False):
        """
        Compute a sub automaton

        INPUT:

         - ``l``  -- list of states to keep
         - ``verb`` -- boolean (default: ``False``) fix to ``True`` for activation
          the verbose mode

        OUTPUT:

        Return a  :class:`FastAutomaton` sub automaton

        EXAMPLES::

            sage: a = FastAutomaton([(0, 1, 'a'), (2, 3, 'b')], i=0)
            sage: l = [0, 1]
            sage: a.sub_automaton(l)
            sage: a
            FastAutomaton with 4 states and an alphabet of 2 letters
        """
        sig_on()
        r = FastAutomaton(None)
        r.a[0] = SubAutomaton(self.a[0], list_to_Dict(l), verb)
        r.A = self.A
        sig_off()
        return r

    def minimise(self, verb=False):
        """
        Compute a minimized automaton
        minimisation by Hopcroft's algorithm
        see [Hopcroft]

        INPUT:

         - ``verb`` -- boolean (default: ``False``) fix to ``True`` for activation
           the verbose mode


        OUTPUT:

        Return a minimized :class:`FastAutomaton` automaton

        EXAMPLES::

            sage: a = FastAutomaton([(0, 1, 'a'), (2, 3, 'b')], i=0)
            sage: a.minimise(True)
            transition i[0][0] = [ ]
            transition i[0][1] = [ ]
            transition i[1][0] = [ 0 ]
            transition i[1][1] = [ ]
            transition i[2][0] = [ ]
            transition i[2][1] = [ ]
            transition i[3][0] = [ ]
            transition i[3][1] = [ 2 ]
            transition i[4][0] = [ 1 2 3 4 ]
            transition i[4][1] = [ 0 1 3 4 ]
            partition = [ 0 1 2 3 4 ]
            partitioni = [ 0 1 2 3 4 ]
            Initial partition :
            class 0 : 0 1 2 3
            class 1 : 4
            split 1 0...
            new visited class : 0 (1 parent de 4)
            re-visited class : 0 (2 parent de 4)
            re-visited class : 0 (3 parent de 4)
            new visited class : 1 (4 parent de 4)
            class 0 : 1 2 3 0
            class 1 : 4
            2 class encountered
            class 0 : l = 0 3 4 = h
            class 1 : l = 4 5 5 = h
            split 1 1...
            new visited class : 2 (0 parent de 4)
            new visited class : 0 (1 parent de 4)
            re-visited class : 0 (3 parent de 4)
            new visited class : 1 (4 parent de 4)
            class 0 : 1 3 2
            class 1 : 4
            class 2 : 0
            3 class encountered
            class 2 : l = 3 4 4 = h
            class 0 : l = 0 2 3 = h
            class 1 : l = 4 5 5 = h
            split 3 0...
            class 0 : 1 3
            class 1 : 4
            class 2 : 0
            class 3 : 2
            0 class encountered
            split 3 1...
            class 0 : 1 3
            class 1 : 4
            class 2 : 0
            class 3 : 2
            0 class encountered
            split 2 0...
            class 0 : 1 3
            class 1 : 4
            class 2 : 0
            class 3 : 2
            0 class encountered
            split 2 1...
            class 0 : 1 3
            class 1 : 4
            class 2 : 0
            class 3 : 2
            0 class encountered
            Final partition :
            class 0 : 1 3
            class 1 : 4
            class 2 : 0
            class 3 : 2
            a.i = 0 class 2
            removes the hole state  1...
            FastAutomaton with 3 states and an alphabet of 2 letters
        """
        sig_on()
        r = FastAutomaton(None)
        r.a[0] = Minimise(self.a[0], verb)
        r.A = self.A
        sig_off()
        return r

    def adjacency_matrix(self, sparse=None):
        """
        Compute the corresponded adjacency matrix

        INPUT:

        - ``sparse`` -- indicate if the return matrix is sparse or not
          if ``sparse``

        OUTPUT:

        Return the corresponded adjacency matrix

        EXAMPLES::

            sage: a = FastAutomaton([(0, 1, 'a'), (2, 3, 'b')], i=0)
            sage: a.adjacency_matrix()
            [0 1 0 0]
            [0 0 0 0]
            [0 0 0 1]
            [0 0 0 0]
        """
        if sparse is None:
            if self.a.n <= 128:
                sparse = False
            else:
                sparse = True

        d = {}
        cdef int i, j, f
        for i in range(self.a.n):
            for j in range(self.a.na):
                f = self.a.e[i].f[j]
                if f != -1:
                    if d.has_key((i,f)):
                        d[(i, f)] += 1
                    else:
                        d[(i, f)] = 1
        from sage.matrix.constructor import matrix
        from sage.rings.integer_ring import IntegerRing
        return matrix(IntegerRing(), self.a.n, self.a.n, d, sparse=sparse)

    def delete_vertex(self, int i):
        """
        Delete vertex with copy

        INPUT:

        - ``i``  -- int number of vertex to remove

        OUTPUT:

        Return a copy of :class:`FastAutomaton` with deleted vertex

        EXAMPLES::

            sage: a = FastAutomaton([(0, 1, 'a'), (2, 3, 'b')], i=0)
            sage: a.delete_vertex(2)
            FastAutomaton with 3 states and an alphabet of 2 letters

        """
        sig_on()
        r = FastAutomaton(None)
        r.a[0] = DeleteVertex(self.a[0], i)
        r.A = self.A
        sig_off()
        return r

    def delete_vertex_op(self, int i):
        """
        Delete vertex

        INPUT:

        - ``i``  -- int number of vertex to remove

        EXAMPLES::

            sage: a = FastAutomaton([(0, 1, 'a'), (2, 3, 'b')], i=0)
            sage: a.delete_vertex_op(2)
            FastAutomaton with 3 states and an alphabet of 2 letters

        """
        sig_on()
        DeleteVertexOP(self.a, i)
        sig_off()

    def spectral_radius(self, only_non_trivial=False, verb=False):
        """
        Return spectral radius of strongly connex component

        INPUT:

        - ``only_non_trivial``  -- (default: ``False``) if non trivial spectral
          radius is required
        - ``verb`` -- boolean (default: ``False``) fix to ``True`` for activation
          the verbose mode

        OUTPUT:

        Return spectral radius of strongly connex component

        EXAMPLES::

            sage: a = FastAutomaton([(0, 1, 'a'), (2, 3, 'b')], i=0)
            sage: a.spectral_radius(only_non_trivial=False, verb=True)
            3 component strongly connex.
            component with 1 states...
            x
            (x, 1)
            component with 1 states...
            x
            (x, 1)
            component with 1 states...
            x
            (x, 1)
            0

        """
        a = self.minimise()
        if verb:
            print("minimal Automata : %s" % a)
        l = a.strongly_connected_components()
        if verb:
            print("%s component strongly connex." % len(l))
        r = 0 # valeur propre maximale trouvée
        for c in l:
            if not only_non_trivial or len(c) > 1:
                if verb:
                    print("component with %s states..." % len(c))
                b = a.sub_automaton(c)
                m = b.adjacency_matrix()
                cp = m.charpoly()
                fs = cp.factor()
                if verb:
                    print(fs)
                for f in fs:
                    if verb:
                        print(f)
                    from sage.functions.other import real_part
                    from sage.rings.qqbar import AlgebraicRealField
                    r = max([ro[0] for ro in f[0].roots(ring=AlgebraicRealField())] + [r])
        return r

    def test(self):
        """
        Test size of automaton structure

        EXAMPLES::

            sage: a = FastAutomaton([(0, 1, 'a'), (2, 3, 'b')], i=0)
            sage: a.test()
            sizeof(Automaton)=24

        """
        sig_on()
        Test()
        sig_off()

    def copy(self):
        """
        Do a copy of the :class:`FastAutomaton`.

        OUTPUT:

        Return a copy of the :class:`FastAutomaton`

        EXAMPLES::

            sage: a = FastAutomaton([(0, 1, 'a'), (2, 3, 'b')], i=0)
            sage: a.copy()
            FastAutomaton with 4 states and an alphabet of 2 letters

        """
        r = FastAutomaton(None)
        sig_on()
        r.a[0] = CopyAutomaton(self.a[0], self.a.n, self.a.na)
        sig_off()
        r.A = self.A
        return r

    def has_empty_langage(self):
        """
        Test if the  :class:`FastAutomaton` has a empty language

        OUTPUT:

        Return ``True`` the :class:`FastAutomaton` has a empty language
        ``False`` if not

        EXAMPLES::

            sage: a = FastAutomaton([(0, 1, 'a'), (2, 3, 'b')], i=0)
            sage: a.has_empty_langage()
            False

        """
        sig_on()
        res = emptyLangage(self.a[0])
        sig_off()
        return Bool(res)

    def equals_langages(self, FastAutomaton a2, minimized=False, emonded=False, verb=False):
        """
        Test if the  :class:`FastAutomaton` language are equal or not to
        :class:`FastAutomaton`  ``a2``

        INPUT:

        - ``a2``  -- the :class:`Fastautomaton` to compare
        - ``minimized``  -- (default: ``False``) if minimization is
          required or not
        - ``emonded``  -- (default: ``False``) if emaondation if require or not
        - ``verb`` -- boolean (default: ``False``) fix to ``True`` for activation
          the verbose mode

        OUTPUT:

        Return ``True`` if the both :class:`FastAutomaton` have
        the same language ``False`` if not

        EXAMPLES::

            sage: a = FastAutomaton([(0, 1, 'a'), (2, 3, 'b')], i=0)
            sage: b = FastAutomaton([(3, 2, 'a'), (1, 2, 'd')], i=2)
            sage: c = FastAutomaton([(3, 2, 'd'), (1, 2, 'c')], i=2)
            sage: a.equals_langages(b)
            True
            sage: a.equals_langages(c)
            False
        """
        sig_on()
        cdef Dict d = NewDict(self.a.na)
        cdef int i, j
        for i in range(self.a.na):
            for j in range(a2.a.na):
                if self.A[i] == a2.A[j]:
                    d.e[i] = j
                    if verb:
                        print("%d -> %d"%(i, j))
                    break
        if verb:
            printDict(d)
        res = equalsLangages(self.a, a2.a, d, minimized, emonded, verb)
        sig_off()
        return Bool(res)

#    def empty_product (self, FastAutomaton a2, d=None, verb=False):
#        if d is None:
#            return self.has_empty_langage() or a2.has_empty_langage()
#        sig_on()
#        cdef Dict dC
#        Av = []
#        dv = imagProductDict(d, self.A, a2.A, Av=Av)
#        if verb:
#            print("Av=%s"%Av
#            print("dv=%s"%dv
#        dC = getProductDict(d, self.A, a2.A, dv=dv, verb=verb)
#        if verb:
#            print("dC="
#            printDict(dC)
#        res = EmptyProduct(self.a[0], a2.a[0], dC, verb)
#        sig_off()
#        return Bool(res)

    def intersect(self, FastAutomaton a2, bool verb=False):
        """
        Compute if the  :class:`FastAutomaton` element  intersert
        :class:`FastAutomaton` ``a2``

        INPUT:

        -  ``a2``  -- the :class:`Fastautomaton` to intersect
        - ``verb`` -- boolean (default: ``False``) True to active
          the verbose mode

        OUTPUT:

        Return ``True`` if the both :class:`FastAutomaton` have
        intersection ``False`` if not

        EXAMPLES::

            sage: a = FastAutomaton([(0, 1, 'a'), (2, 3, 'b')], i=0)
            sage: b = FastAutomaton([(3, 2, 'a'), (1, 2, 'd')], i=2)
            sage: a.intersect(b)
            True
        """
        sig_on()
        res = Intersect(self.a[0], a2.a[0], verb)
        sig_off()
        return Bool(res)

#    def intersect (self, FastAutomaton a2, emonded=False, verb=False):
#        sig_on()
#        cdef Dict d = NewDict(self.a.na)
#        cdef int i,j
#        for i in range(self.a.na):
#            for j in range(a2.a.na):
#                if self.A[i] == a2.A[j]:
#                    d.e[i] = j
#                    if verb: print("%d -> %d"%(i, j))
#                    break
#        if verb:
#            printDict(d)
#        res = intersectLangage(self.a, a2.a, d, emonded, verb)
#        sig_off()
#        return Bool(res)

    def find_word(self, bool verb=False):
        """
        Find a word of the language of the automaton

        INPUT:

        - ``verb`` -- (default: ``False``)  the verbose parameter

        OUTPUT:

        return a word of the language of Automaton  as list of word

        EXAMPLES::

            sage: a = FastAutomaton([(0, 1, 'a'), (2, 3, 'b')], i=0)
            sage: a.find_word()
            []
        """
        sig_on()
        cdef Dict w
        res = findWord(self.a[0], &w, verb)
        sig_off()
        if not res:
            return None
        r = []
        for i in range(w.n):
            r.append(self.A[w.e[i]])
        sig_on()
        FreeDict(&w)
        sig_off()
        return r

    def shortest_word(self, i=None, f=None, bool verb=False):
        """
        Compute the shortest words of the automaton

        INPUT:

        - ``i`` -- (default: None)  the initial state
        - ``f`` -- (default: None)  the final state
        - ``verb`` -- (default: False)  the verbose parameter

        OUTPUT:

        return a list of word

        EXAMPLES::

            sage: a = FastAutomaton([(0, 1, 'a'), (2, 3, 'b')], i=0)
            sage: a.shortest_word(i=2, f=1)
            []
        """
        cdef Dict w
        if i is None:
            i = self.a.i
        if f is None:
            f = -1
        sig_on()
        res = shortestWord(self.a[0], &w, i, f, verb)
        sig_off()
        if not res:
            return None
        r = []
        for i in range(w.n):
            r.append(self.A[w.e[i]])
        sig_on()
        FreeDict(&w)
        sig_off()
        return r

    def shortest_words(self, i=None, verb=False):
        """
        Compute the shortest words of the automaton

        INPUT:

        - ``i`` -- (default: None)  the initial state
        - ``verb`` -- (default: False)  the verbose parameter

        OUTPUT:

        return 1 if the word is recognized (i.e. 0)

        EXAMPLES::

            sage: a = FastAutomaton([(0, 1, 'a'), (2, 3, 'b')], i=0)
            sage: a.shortest_words()
            [[], ['a'], [], []]

        """
        cdef Dict* w = <Dict*>malloc(sizeof(Dict) * self.a.n)
        if i is None:
            i = self.a.i
        sig_on()
        res = shortestWords(self.a[0], w, i, verb)
        sig_off()
        if not res:
            return None
        rt = []
        for j in range(self.a.n):
            r = []
            for i in range(w[j].n):
                r.append(self.A[w[j].e[i]])
            rt.append(r)
            sig_on()
            FreeDict(&w[j])
            sig_off()
        free(w)
        return rt

    # determine if the word is recognized by the automaton or not
    def rec_word2(self, list w):
        """
        Determine if the word ``w`` is recognized or nor not by the automaton

        INPUT:

        - ``w`` -- a list of letters

        OUTPUT:

        return 1 if the word is recognized (i.e. 0)

        EXAMPLES::

            sage: a = FastAutomaton([(0, 1, 'a'), (2, 3, 'b')], i=0)
            sage: w = ['a', 'b', 'b']
            sage: a.rec_word2(w)
            0

        """
        rd = {}
        for i, a in enumerate(self.A):
            rd[a] = i
        sig_on()
        cdef Dict d = NewDict(len(w))
        cdef bool res
        for i, a in enumerate(w):
            d.e[i] = rd[a]
        res = rec_word(self.a[0], d)
        sig_off()
        return res

    # determine if the word is recognized by the automaton or not
    def rec_word(self, list w):
        """
        Determine if the word ``w`` is recognized or nor not by the automaton

        INPUT:

        - ``w`` -- a list of letters

        OUTPUT:

        return ``True`` if the word is recognized (i.e. ``False``)

        EXAMPLES::

            sage: a = FastAutomaton([(0, 1, 'a'), (2, 3, 'b')], i=0)
            sage: w = ['a', 'b', 'b']
            sage: a.rec_word2(w)
            False


        """
        cdef int e = self.a.i
        if e == -1:
            return False
        d = {}
        for i, a in enumerate(self.A):
            d[a] = i
        for a in w:
            e = self.a.e[e].f[d[a]]
            if e == -1:
                return False
        return Bool(self.a.e[e].final)

    def add_state(self, bool final):
        """
        Add a state in the automaton

        INPUT:

        - ``final`` -- boolean indicate if the added state is final

        OUTPUT:

        return the numbers of states

        EXAMPLES::

            sage: a = FastAutomaton([(0, 1, 'a'), (2, 3, 'b')], i=0)
            sage: a.add_state(True)
            4
            sage: a.add_state(False)
            5
        """
        sig_on()
        AddEtat(self.a, final)
        sig_off()
        return self.a.n-1

    def add_edge(self, int i, l, int j):
        """
        Add a edge in the automaton

        INPUT:

        - ``i`` -- the first state
        - ``l`` -- the label of edge
        - ``j`` -- the second state

        EXAMPLES::

            sage: a = FastAutomaton([(0, 1, 'a'), (2, 3, 'b')], i=0)
            sage: a.add_edge(2,'a',1)
            sage: a.add_edge(2,'v',1)
            Traceback (most recent call last):
            ...
            ValueError: The letter v doesn't exist.
            sage:a.add_edge(2,'v',6)
            Traceback (most recent call last):
            ValueError: The state  6 doesn't exist.
            sage:a.add_edge(5,'v',6)
            Traceback (most recent call last):
            ValueError: The state  5 doesn't exist.
        """
        if i >= self.a.n:
            raise ValueError("The state %s doesn't exist."% i)
        if j >= self.a.n:
            raise ValueError("The state  %s doesn't exist."%j)
        try:
            k = self.A.index(l)
        except:
            # La lettre %s n'existe pas.
            raise ValueError("The letter %s doesn't exist." % l)
        self.a.e[i].f[k] = j

    @property
    def n_states(self):
        """
        return the numbers of states

        OUTPUT:

        return the numbers of states

        EXAMPLES::

            sage: a = FastAutomaton([(0, 1, 'a'), (2, 3, 'b')], i=0)
            sage: a.n_states
            4
        """
        return self.a.n

    def bigger_alphabet(self, nA):
        """
        Computes new automaton :class:`FastAutomaton` with a bigger alphabet

        INPUT:

        - ``na`` --  number of letter for the new automaton

        OUTPUT:

        return a :class:`FastAutomaton` with a bigger alphabet of ``nA`` letters

        EXAMPLES::

            sage: a = FastAutomaton([(0, 1, 'a'), (2, 3, 'b')], i=0)
            sage: a.bigger_alphabet(['a','b','c'])
            FastAutomaton with 4 states and an alphabet of 3 letters
        """
        cdef Dict d
        r = FastAutomaton(None)
        sig_on()
        d = NewDict(self.a.na)
        for i in range(self.a.na):
            d.e[i] = nA.index(self.A[i])
        r.a[0] = BiggerAlphabet(self.a[0], d, len(nA))
        sig_off()
        r.A = nA
        return r

    def complementaryOP(self):
        """
        Return the complementary automaton (with no copy erase ``self``).

        OUTPUT:

        return  a new automaton complementary of ``seff``

        EXAMPLES::

            sage: a = FastAutomaton([(0, 1, 'a'), (2, 3, 'b')], i=0)
            sage: a.complementaryOP()
            FastAutomaton with 5 states and an alphabet of 2 letters

        """
        self.complete()
        cdef i
        for i in range(self.a.n):
            self.a.e[i].final = not self.a.e[i].final

    def complementary(self):
        """
        Computes the complementary automaton with copy.

        OUTPUT:

        return  a new automaton complementary of ``seff``

        EXAMPLES::

            sage: a = FastAutomaton([(0, 1, 'a'), (2, 3, 'b')], i=0)
            sage: a.complementary()
            FastAutomaton with 5 states and an alphabet of 2 letters
        """
        a = self.copy()
        a.complementaryOP()
        return a

    def included(self, FastAutomaton a, bool verb=False, emonded=False):
        """
        test if automaton ``a`` is included

        INPUT:

        - ``a`` --  a :class:`FastAutomaton` to test
        - ``verb`` -- (default: False) verbose parameter
        - ``emonded`` -- (default: False) emandation parameter

        OUTPUT:

        return  ``True`` if automaton ``a`` is included (i.e. ``False`` if not)

        EXAMPLES::

            sage: a = FastAutomaton([(0, 1, 'a'), (2, 3, 'b')], i=0)
            sage: a.complementaryOP()
            FastAutomaton with 5 states and an alphabet of 2 letters

        """
        cdef FastAutomaton b
        if self.A != a.A:
            b = self.bigger_alphabet(a.A)
        else:
            b = self
        sig_on()
        res = Included(b.a[0], a.a[0], emonded, verb)
        sig_off()
        return Bool(res)

#        d = {}
#        for l in self.A:
#            if l in a.A:
#                d[(l,l)] = l
#        if verb:
#            print("d=%s"%d)
#        a.complete()
#        cdef FastAutomaton p = self.product(a, d, verb=verb)
#
#        #set final states
#        cdef int i,j
#        cdef n1 = self.a.n
#        for i in range(n1):
#            for j in range(a.a.n):
#                p.a.e[i+n1*j].final = self.a.e[i].final and not a.a.e[j].final
#
#        if step == 1:
#            return p;
#
#        return p.has_empty_langage()

    # donne un automate reconnaissant w(w^(-1)L) où L est le langage
    # de a partant de e
    def piece(self, w, e=None):
        """
        return a automaton recognizing ``w`` as :math:`w (w^{-1}L)` where ``L``
        is the language of automaton a from e entry state

        INPUT:

        - ``w`` --  word
        - ``e`` -- (default: None) the entry state

        OUTPUT:

        return  a automaton recognizing ``w``

        EXAMPLES::

            sage: a = FastAutomaton([(0, 1, 'a'), (2, 3, 'b')], i=0)
            sage: a.piece([1])
            FastAutomaton with 5 states and an alphabet of 2 letters

        """
        cdef int* l = <int*>malloc(sizeof(int)*self.a.n)
        cdef int i
        if type(w) != list:
            w = [int(w)]
        for i in range(len(w)):
            l[i] = w[i]
        if e is None:
            e = self.a.i
        r = FastAutomaton(None)
        sig_on()
        r.a[0] = PieceAutomaton(self.a[0], l, len(w), e)
        sig_off()
        free(l)
        r.A = self.A
        return r

    # tell if the language of the automaton is empty
    # (this function is not very efficient)
    def is_empty(self):
        """
        Examines if the language of the automaton is empty

        OUTPUT:

        return ``True``  if automaton is empty or ``False`` is not

        EXAMPLES::

            sage: a = FastAutomaton([(0, 1, 'a'), (2, 3, 'b')], i=0)
            sage: a.is_empty()
            False

        """
        return (self.find_word() is None)

    def random_word(self, nmin=-1, nmax=100):
        """
        return a random word

        INPUT:

        - ``nmin`` -- (default: -1) n min value
        - ``nmax`` -- (default: 100) n max value

        OUTPUT:

        return a random word

        EXAMPLES::

            sage: a = FastAutomaton([(0, 1, 'a'), (2, 3, 'b'), (0, 3, 'c')], i=0)
            sage: a.random_word() # random
            ['a']


        """
        cdef int i = self.a.i
        w = []
        na = len(self.A)
        if nmin < 0:
            nmin = 1
        from sage.misc.prandom import random
        for j in range(nmin):
            li = [l for l in range(na) if self.succ(i, l) != -1]
            l = li[(int)(random() * len(li))]
            w.append(self.A[l])
            i = self.succ(i, l)
        # continue the word to get into a final state
        for j in range(nmax-nmin):
            if self.a.e[i].final:
                break
            li = [l for l in range(na) if self.succ(i, l) != -1]
            l = li[(int)(random() * len(li))]
            w.append(self.A[l])
            i = self.succ(i, l)
        if not self.a.e[i].final:
            print("word not found !")  # "Mot non trouvé !"
        return w<|MERGE_RESOLUTION|>--- conflicted
+++ resolved
@@ -51,13 +51,8 @@
         int n
 
     bool DotExists ()
-<<<<<<< HEAD
-#    Automaton NewAutomaton (int n, int na)
-#    void FreeAutomaton (Automaton *a)
-=======
     #    Automaton NewAutomaton (int n, int na)
     #    void FreeAutomaton (Automaton *a)
->>>>>>> 86ba2446
     int hashAutomaton(Automaton a)
     void FreeNAutomaton(NAutomaton *a)
     Automaton CopyAutomaton(Automaton a, int nalloc, int naalloc)
@@ -375,10 +370,13 @@
         else:
             r.i = -1
     else:
-        r.i = initial
+        r.i = d[initial]
 
     for e, f, l in a.edges():
         r.e[d[e]].f[da[l]] = d[f]
+    a.dA = da
+    a.S = V
+    a.dS = d
     return r
 
 cdef AutomatonGet(Automaton a, A):
@@ -415,6 +413,16 @@
             F.append(i)
     return SageAutomaton(L, initial_states=I, final_states=F)
 
+cdef AutomatonToDiGraph(Automaton a, A):
+    from sage.graphs.digraph import DiGraph
+    L = []
+    cdef int i, j
+    for i in range(a.n):
+        for j in range(a.na):
+            if a.e[i].f[j] != -1:
+                L.append((i, a.e[i].f[j], A[j]))
+    return DiGraph(L, loops=True, multiedges=True)
+
 # cdef initFA (Automaton *a):
 #    *a = NewAutomaton(1,1)
 
@@ -445,11 +453,7 @@
 
     """
     def __cinit__(self):
-<<<<<<< HEAD
-        # print("cinit"
-=======
         # print("cinit")
->>>>>>> 86ba2446
         self.a = <NAutomaton *>malloc(sizeof(NAutomaton))
         # initialise
         self.a.e = NULL
@@ -457,11 +461,6 @@
         self.a.na = 0
         self.A = []
 
-<<<<<<< HEAD
-    def __init__(self, a, I=None, F=None, A=None):
-        # print("init"
-        cdef NAutomaton r
-=======
     def _initialise_automaton(self, a):
         """
         Transform a determinist  :class:`FastAutomaton` to a non determinist
@@ -477,8 +476,8 @@
 
         EXAMPLES::
                 sage: a = FastAutomaton([(0,1,'a') ,(2,3,'b')])
-                sage: b = NFastAutomaton()
-                sage: b = b.initialise_automaton(a)
+                sage: #b = NFastAutomaton()
+                sage: #b = b.initialise_automaton(a)
                 NFastAutomaton with 4 states and an alphabet of 2 letters
         """
         if type(a) == FastAutomaton:
@@ -489,7 +488,6 @@
 
     def __init__(self, a): # TO DO i=None, final_states=None, A=None
         # print("init"
->>>>>>> 86ba2446
         if a is None:
             pass
         else:
@@ -770,32 +768,19 @@
 #    a.a[0] = a2
 
 cdef class FastAutomaton:
-    """
+    r"""
     Class :class:`FastAutomaton`, this class encapsulates a C structure for Automata and 
     implement methods to manipulate determinist automata.
 
-    INPUT:
-
-    - ``i`` -- (default None) initial state
-
-    - ``final_states`` -- (default None) list of final states
-
-    OUTPUT:
-
-    Return a instance of :class:`FastAutomaton`.
-
     EXAMPLES::
 
-        sage: a = FastAutomaton([(0,1,'a') ,(2,3,'b')])
-        sage: a
+        sage: FastAutomaton([(0,1,'a') ,(2,3,'b')])
         FastAutomaton with 4 states and an alphabet of 2 letters
         sage: d = DiGraph({0: [1,2,3], 1: [0,2]})
-        sage: a = FastAutomaton(d)
-        sage: a
+        sage: FastAutomaton(d)
         FastAutomaton with 4 states and an alphabet of 1 letters
         sage: g = DiGraph({0:{1:'x',2:'z',3:'a'}, 2:{5:'o'}})
-        sage: a = FastAutomaton(g)
-        sage: a
+        sage: FastAutomaton(g)
         FastAutomaton with 5 states and an alphabet of 4 letters
         sage: a = FastAutomaton([(0, 1,'a') ,(2, 3,'b')], i = 2)
         sage: a
@@ -809,12 +794,10 @@
 #    cdef list A
 
     def __cinit__(self):
-
-        """
-
-        """
-        # print "cinit"
-        # print("cinit"
+        """
+
+        """
+        # print("cinit")
         self.a = <Automaton *>malloc(sizeof(Automaton))
         # initialise
         self.a.e = NULL
@@ -824,16 +807,25 @@
         self.A = []
 
     def __init__(self, a, i=None, final_states=None, A=None):
-        """
-        TESTS:
-
-            sage: a = FastAutomaton([(0,1,'a') ,(2,3,'b')])
-            sage: a
+        r"""
+        INPUT:
+    
+        - ``i`` - (default: None) - initial state
+    
+        - ``final_states`` - (default: None) - list of final states
+        
+        - ``A`` - (default: None) - Alphabet
+    
+        OUTPUT:
+    
+        Return a instance of :class:`FastAutomaton`.
+        
+        TESTS::
+
+            sage: FastAutomaton([(0,1,'a') ,(2,3,'b')])
             FastAutomaton with 4 states and an alphabet of 2 letters
         """
-        # print "init"
-
-        # print("init"
+        # print("init")
         if a is None:
             return
         from sage.graphs.digraph import DiGraph
@@ -847,18 +839,15 @@
                 A = list(set(a.edge_labels()))
             self.A = A
             self.a[0] = getAutomaton(a, initial=i, F=final_states, A=self.A)
+            self.dA = a.dA
+            self.S = a.S
+            self.dS = a.dS
         elif isinstance(a, FastAutomaton):
             self = a
         else:
             raise ValueError("Cannot convert the input to FastAutomaton.")
 
     def __dealloc__(self):
-<<<<<<< HEAD
-        # print("free (%s etats) "%self.a.n
-        sig_on()
-        FreeAutomaton(self.a)
-        # print("free self.a"
-=======
         """
         Desalloc  Automaton  Overwrite built-in function
 
@@ -869,7 +858,6 @@
         sig_on()
         FreeAutomaton(self.a)
         # print("free self.a")
->>>>>>> 86ba2446
         free(self.a)
         sig_off()
 
@@ -889,23 +877,14 @@
 
         """
         return "FastAutomaton with %d states and an alphabet of %d letters" % (self.a.n, self.a.na)
-    
+
     def _latex_(self):
         r"""
         Return a latex representation of the automaton.
 
-        EXAMPLES::
-
-<<<<<<< HEAD
-        TESTS:
-=======
-    def _latex_(self):
-        r"""
-        Return a latex representation of the automaton.
-
-        OUTPUT:
-
-        Return a latex representation of the automaton.
+        OUTPUT:
+
+        string - latex representation of the automaton.
 
         EXAMPLES::
 
@@ -988,7 +967,6 @@
 
 
 
->>>>>>> 86ba2446
 
         """
         sx = 800
@@ -1004,19 +982,11 @@
         try:
             from dot2tex import dot2tex
         except ImportError:
-<<<<<<< HEAD
-            print("dot2tex must be installed in order to have the LaTeX representation of the NFastAutomaton.")
-            print("You can install it by doing './sage -i dot2tex' in a shell in the sage directory, or by doing 'install_package(package='dot2tex')' in the notebook.")
-            return None
-        cdef char** ll #labels of edges
-        cdef char** vl #labels of vertices
-=======
             print("dot2tex must be installed in order to have the LaTeX representation of the FastAutomaton.")
             print("You can install it by doing './sage -i dot2tex' in a shell in the sage directory, or by doing 'install_package(package='dot2tex')' in the notebook.")
             return None
         cdef char** ll # labels of edges
         cdef char** vl # labels of vertices
->>>>>>> 86ba2446
         cdef int i
         ll = <char **>malloc(sizeof(char*) * self.a.na)
         if vlabels is None:
@@ -1057,18 +1027,14 @@
             free(vl)
         dotfile = open(file_name)
         return LatexExpr(dot2tex(dotfile.read()))
-<<<<<<< HEAD
-    
-=======
-
->>>>>>> 86ba2446
+
     def __hash__(self):
-        """
+        r"""
         Hash automaton,  Overwrite built-in function
 
         OUTPUT:
 
-        Return the hash code of the automaton
+        Return the hash code of the :class:`FastAutomaton`
 
         TESTS::
 
@@ -1076,16 +1042,15 @@
             sage: hash(a)
             731776466
         """
-        h = 3
-        for a in self.A:
-            h += hash(a)
-            h = (h*19) % 1000000007
+        h = hash(tuple(self.A))
+        sig_on()
         h += hashAutomaton(self.a[0])
+        sig_off()
         # print "hash=%s"%h
         return h
-
-    def __cmp__(self, FastAutomaton other):
-        """
+    
+    def _richcmp_(self, FastAutomaton other, int op):
+        r"""
         Compare function, Overwrite built-in function
 
         INPUT:
@@ -1100,21 +1065,22 @@
 
             sage: a = FastAutomaton([(0,1,'a') ,(2,3,'b')])
             sage: b = FastAutomaton([(0, 1, 'a'),(1,2,'c')], i=0)
-            sage: a > b
-            True
-            sage: a < b
-            False
             sage: a == b
             False
         """
-        # if type(other) != FastAutomaton:
-        #    return 1
+        from sage.structure.richcmp import (op_EQ, op_NE)
+        #(rich_to_bool,
+        #op_EQ, op_NE, op_LT, op_LE, op_GT, op_GE)
         cdef int r
+        if op != op_EQ and op != op_NE:
+            raise NotImplementedError("Comparaison <, >, <= or >= not implemented for FastAutomata.")
         sig_on()
         r = equalsAutomaton(self.a[0], other.a[0]) and self.A == other.A
         sig_off()
-        # print "cmp %s"%r
-        return (r == 0)
+        if op == op_EQ:
+            return (r == 1)
+        else:
+            return (r == 0)
 
 #     def Automaton(self):
 #         return AutomatonGet(self.a[0], self.A)
@@ -1125,6 +1091,10 @@
     #give a Sage Automon from the FastAutomaton
     def get_automaton(self):
         return AutomatonToSageAutomaton(self.a[0], self.A)
+    
+    #give a Sage Automon from the FastAutomaton
+    def get_DiGraph(self):
+        return AutomatonToDiGraph(self.a[0], self.A)
     
     # give a FastAutomaton recognizing the full language over A.
     def full(self, list A):
@@ -1168,11 +1138,17 @@
     def plot(self, int sx=10, int sy=8, vlabels=None, html=False, verb=False):
         """
         Plot the :class:`FastAutomaton`.
-
-        INPUT:
-
-        - ``sx`` -- list of letters of alphabet
-
+        
+        It is recommanded to install the dot command of the Graphviz package in your system in order to get a nice picture. Otherwise it will draw using the function plot of :class:`Automaton` of Sage.
+        
+        INPUT:
+
+        - ``sx`` - int (default: 10) - width of the picture
+        - ``sy`` - int (default: 8) - height of the picture
+        - ``vlabels`` - (default: None) - labels of the vertices
+        - ``html`` - (default: False) - tell if dot should draw vertices in html mode
+        - ``verb`` - (default: False) - active or not the verbose mode
+        
         EXAMPLES::
 
             sage: a = FastAutomaton([(0,1,'a') ,(2,3,'b')])
@@ -1180,13 +1156,8 @@
 
         """
         cdef char *file
-<<<<<<< HEAD
-        cdef char** ll #labels of edges
-        cdef char** vl #labels of vertices
-=======
         cdef char** ll # labels of edges
         cdef char** vl # labels of vertices
->>>>>>> 86ba2446
         cdef int i
         if DotExists():
             from sage.misc.temporary_file import tmp_filename
@@ -1197,11 +1168,7 @@
                 vl = NULL
             else:
                 if verb:
-<<<<<<< HEAD
-                    print("alloc %s..."%self.a.n)
-=======
                     print("alloc %s..." % self.a.n)
->>>>>>> 86ba2446
                 vl = <char **>malloc(sizeof(char*) * self.a.n)
                 strV = []
                 if verb:
@@ -1236,12 +1203,8 @@
             from PIL import Image
             return Image.open(file_name+'.png')
         else:
-<<<<<<< HEAD
-            AutomatonToSageAutomaton(self.a[0], self.A).plot()
+            return AutomatonToSageAutomaton(self.a[0], self.A).plot()
             #raise NotImplementedError("You cannot plot the FastAutomaton without dot. Install the dot command of the GraphViz package.")
-=======
-            raise NotImplementedError("You cannot plot the FastAutomaton without dot. Install the dot command of the GraphViz package.")
->>>>>>> 86ba2446
 
     @property
     def Alphabet(self):
@@ -3318,7 +3281,7 @@
 
         OUTPUT:
 
-        return a word of the language of Automaton  as list of word
+        return a word of the language of Automaton as list of letters
 
         EXAMPLES::
 
