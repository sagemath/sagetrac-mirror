--- conflicted
+++ resolved
@@ -1210,7 +1210,6 @@
         sage: a = DetAutomaton([(0,1,'a') ,(2,3,'b')], final_states=[0,3])
         sage: a
         DetAutomaton with 4 states and an alphabet of 2 letters
-<<<<<<< HEAD
         sage: b = DetAutomaton(a)
         sage: b
         DetAutomaton with 4 states and an alphabet of 2 letters
@@ -1218,10 +1217,8 @@
         sage: b = DetAutomaton(c)
         sage: b
         DetAutomaton with 5 states and an alphabet of 4 letters
-
-=======
-        sage: dag.Random(n=40, A=[None, -1, 1,2,3,'x','y','z']) #random
->>>>>>> 04816f54
+        sage: dag.Random(n=40, A=[None, -1, 1,2,3,'x','y','z'])  # random
+
     """
 
 #    cdef Automaton* a
