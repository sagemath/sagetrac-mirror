--- conflicted
+++ resolved
@@ -468,74 +468,43 @@
         self.A = []
         self.S = None
 
-<<<<<<< HEAD
 #    def _initialise_automaton(self, a):
 #        """
-#        Transform a determinist  :class:`FastAutomaton` to a non determinist
+#        Transform a determinist :class:`DetAutomaton` to a non determinist
 #        :class:`NFastAutomaton`
 #
 #        INPUT:
 #
-#        - ``a`` -- automaton must be a :class:`FastAutomaton`
+#        - ``a`` -- automaton must be a :class:`DetAutomaton`
 #
 #        OUTPUT:
 #
 #        Return a instance of :class:`NFastAutomaton` initialized with ``a``
 #
 #        EXAMPLES::
-#                sage: NFastAutomaton([(0,1,'a') ,(2,3,'b')])
+#                sage: a = DetAutomaton([(0,1,'a') ,(2,3,'b')])
+#                sage: b = NFastAutomaton(a)
+#                sage: b
 #                NFastAutomaton with 4 states and an alphabet of 2 letters
 #        """
-#        if type(a) == FastAutomaton:
-#            self = a.copyn()
+#        if type(a) == DetAutomaton:
+#            a.copyn(self)
 #        else:
 #            raise NotImplementedError("Cannot construct directly a NFastAutomaton for the moment, except from a deterministic one.")
 #        return self
 
-=======
-    def _initialise_automaton(self, a):
-        """
-        Transform a determinist  :class:`DetAutomaton` to a non determinist
-        :class:`NFastAutomaton`
-
-        INPUT:
-
-        - ``a`` -- automaton must be a :class:`DetAutomaton`
-
-        OUTPUT:
-
-        Return a instance of :class:`NFastAutomaton` initialized with ``a``
-
-        EXAMPLES::
-                sage: a = DetAutomaton([(0,1,'a') ,(2,3,'b')])
-                sage: b = NFastAutomaton(a)
-                sage: b
-                NFastAutomaton with 4 states and an alphabet of 2 letters
-        """
-        if type(a) == DetAutomaton:
-            a.copyn(self)
-        else:
-            raise NotImplementedError("Cannot construct directly a NFastAutomaton for the moment, except from a deterministic one.")
-        return self
->>>>>>> a0032924
-
     def __init__ (self, a, I=None, F=None, A=None, keep_S=True, verb=False):
         """
         TESTS::
-<<<<<<< HEAD
-            
+
             sage: NFastAutomaton([(0, 1, 'a'), (2, 3, 'b')], I=[1])
             NFastAutomaton with 4 states and an alphabet of 2 letters
-            sage: a = FastAutomaton([(0, 1, 'a'), (2, 3, 'b')], i=1)
-=======
-
             sage: a = DetAutomaton([(0, 1, 'a'), (2, 3, 'b')], i=1)
->>>>>>> a0032924
             sage: NFastAutomaton(a)
             NFastAutomaton with 4 states and an alphabet of 2 letters
             
         """
-        cdef FastAutomaton da
+        cdef DetAutomaton da
         cdef NFastAutomaton na
         if a is None:
             if verb:
@@ -579,9 +548,9 @@
             self.A = na.A
             self.S = na.S
             #self = a.copy()
-        elif isinstance(a, FastAutomaton):
+        elif isinstance(a, DetAutomaton):
             if verb:
-                print("FastAutomaton")
+                print("DetAutomaton")
             da = a
             #self = a.copyn()
             self.a[0] = CopyN(da.a[0], verb = verb)
@@ -972,7 +941,7 @@
 
         EXAMPLES::
 
-            sage: a = FastAutomaton([(0,1,'a') ,(2,3,'b')], i=0, final_states=[])
+            sage: a = DetAutomaton([(0,1,'a') ,(2,3,'b')], i=0, final_states=[])
             sage: b = NFastAutomaton(a)
             sage: b.set_final_state(2)
             sage: b.final_states
@@ -1214,15 +1183,10 @@
         sage: DetAutomaton([(0,1,'a') ,(2,3,'b')])
         DetAutomaton with 4 states and an alphabet of 2 letters
         sage: d = DiGraph({0: [1,2,3], 1: [0,2]})
-<<<<<<< HEAD
-        sage: FastAutomaton(d)
+        sage: DetAutomaton(d)
         Warning: the automaton was not deterministic !
         The result lost some informations.
-        FastAutomaton with 4 states and an alphabet of 1 letters
-=======
-        sage: DetAutomaton(d)
         DetAutomaton with 4 states and an alphabet of 1 letters
->>>>>>> a0032924
         sage: g = DiGraph({0:{1:'x',2:'z',3:'a'}, 2:{5:'o'}})
         sage: DetAutomaton(g)
         DetAutomaton with 5 states and an alphabet of 4 letters
@@ -1245,7 +1209,7 @@
         self.a = <Automaton *>malloc(sizeof(Automaton))
         if self.a is NULL:
             raise MemoryError("Failed to allocate memory for "
-                              "C initialization of FastAutomaton.")
+                              "C initialization of DetAutomaton.")
         # initialise
         self.a.e = NULL
         self.a.n = 0
@@ -1260,11 +1224,7 @@
         r"""
         INPUT:
 
-<<<<<<< HEAD
-        -``a`` - a list, a DiGraph, or a ``FastAutomaton`` 
-=======
-        -``a`` - a list or ``DetAutomaton`` 
->>>>>>> a0032924
+        -``a`` - a list, a DiGraph, or a ``DetAutomaton`` 
 
         - ``i`` - (default: None) - initial state
 
@@ -1280,18 +1240,13 @@
 
         TESTS::
 
-<<<<<<< HEAD
-            sage: FastAutomaton([(0,1,'a') ,(2,3,'b')])
-            FastAutomaton with 4 states and an alphabet of 2 letters
-            sage: a = FastAutomaton([(0,1,'a') ,(2,3,'b')])
-            sage: FastAutomaton(a)
-            FastAutomaton with 4 states and an alphabet of 2 letters
-=======
             sage: DetAutomaton([(0,1,'a') ,(2,3,'b')])
             DetAutomaton with 4 states and an alphabet of 2 letters
->>>>>>> a0032924
-        """
-        cdef FastAutomaton da
+            sage: a = DetAutomaton([(0,1,'a') ,(2,3,'b')])
+            sage: DetAutomaton(a)
+            DetAutomaton with 4 states and an alphabet of 2 letters
+        """
+        cdef DetAutomaton da
         # print("init")
         if a is None:
             return
@@ -1327,19 +1282,13 @@
             if keep_S:
                 self.S = a.S
                 self.dS = a.dS
-<<<<<<< HEAD
-        elif isinstance(a, FastAutomaton):
+        elif isinstance(a, DetAutomaton):
             if verb:
-                print("FastAutomaton...")
+                print("DetAutomaton...")
             da = a
             self.a[0] = CopyAutomaton(da.a[0], da.a.n, da.a.na)
             self.A = da.A
             self.S = da.S
-            #self = a.copy(self)
-=======
-        elif isinstance(a, DetAutomaton):
-            self = a
->>>>>>> a0032924
         else:
             raise ValueError("Cannot convert the input to DetAutomaton.")
 
@@ -2105,31 +2054,15 @@
 
         OUTPUT:
 
-<<<<<<< HEAD
-        Return a :class:`FastAutomaton`.
-
-        EXAMPLES::
-
-            sage: a = FastAutomaton([(0, 1, 'a'), (0, 3, 'b')], i=0)
+        Return a :class:`DetAutomaton`.
+
+        EXAMPLES::
+
+            sage: a = DetAutomaton([(0, 1, 'a'), (0, 3, 'b')], i=0)
             sage: a.zero_completeOP()
             sage: a
-            FastAutomaton with 3 states and an alphabet of 2 letters
+            DetAutomaton with 3 states and an alphabet of 2 letters
             
-=======
-        Return the zero-complete :class:`DetAutomaton`.
-
-        EXAMPLES::
-
-            sage: a = DetAutomaton([(0, 1, 'a'), (0, 3, 'b')], i=0)
-            sage: a.zero_completeOP(True)
-            l0 = 0
-            state 0 ..
-            state 1 ..
-            state 2 ..
-            sage: b = DetAutomaton([(0, 1, 'a'), (0, 3, 'b')])
-            sage: b.zero_completeOP(True)
-            l0 = 0
->>>>>>> a0032924
         """
         sig_on()
         ZeroComplete(self.a, z, verb)
@@ -2148,28 +2081,17 @@
 
         OUTPUT:
 
-<<<<<<< HEAD
-        Return a :class:`FastAutomaton`.
-
-        EXAMPLES::
-
-            sage: a = FastAutomaton([(0, 1, 'a'), (0, 3, 'b')], i=0)
+        Return a :class:`DetAutomaton`.
+
+        EXAMPLES::
+
+            sage: a = DetAutomaton([(0, 1, 'a'), (0, 3, 'b')], i=0)
             sage: a.zero_complete2(z=0)
-            FastAutomaton with 2 states and an alphabet of 2 letters
-            sage: a = FastAutomaton([(0, 1, 'a'), (0, 3, 'b')], i=0)
+            DetAutomaton with 2 states and an alphabet of 2 letters
+            sage: a = DetAutomaton([(0, 1, 'a'), (0, 3, 'b')], i=0)
             sage: a.zero_complete2(z=0, sink_state=True)
-            FastAutomaton with 2 states and an alphabet of 2 letters
-            sage: b = FastAutomaton([(0, 1, 'a'), (0, 3, 'b')])
-=======
-        Return the zero-complete :class:`DetAutomaton`.
-
-        EXAMPLES::
-
-            sage: a = DetAutomaton([(0, 1, 'a'), (0, 3, 'b')], i=0)
-            sage: a.zero_complete2(True)
             DetAutomaton with 2 states and an alphabet of 2 letters
             sage: b = DetAutomaton([(0, 1, 'a'), (0, 3, 'b')])
->>>>>>> a0032924
             sage: b.zero_complete2(True)
             DetAutomaton with 1 states and an alphabet of 2 letters
 
@@ -2347,25 +2269,14 @@
 
         EXAMPLES::
 
-<<<<<<< HEAD
-            sage: a = FastAutomaton([(0, 1, 'a'), (0, 3, 'b'), (1, 3, 'b')], i=0)
-            sage: a.prune_i(True)
-            deleted states : [ ]
-            FastAutomaton with 3 states and an alphabet of 2 letters
-            sage: a = FastAutomaton([(0, 1, 'a'), (0, 3, 'b'), (1, 3, 'b')])
-            sage: a.prune_i(True)
-            FastAutomaton with 0 states and an alphabet of 2 letters
-            sage: b = FastAutomaton([(0, 1, 'a'), (0, 3, 'b'), (1, 3, 'b')])
-=======
-            sage: a = DetAutomaton([(0, 1, 'a'), (0, 3, 'b'), (0, 3, 'b')], i=0)
+            sage: a = DetAutomaton([(0, 1, 'a'), (0, 3, 'b'), (1, 3, 'b')], i=0)
             sage: a.prune_i(True)
             deleted states : [ ]
             DetAutomaton with 3 states and an alphabet of 2 letters
-            sage: a = DetAutomaton([(0, 1, 'a'), (0, 3, 'b'), (0, 3, 'b')])
+            sage: a = DetAutomaton([(0, 1, 'a'), (0, 3, 'b'), (1, 3, 'b')])
             sage: a.prune_i(True)
             DetAutomaton with 0 states and an alphabet of 2 letters
-            sage: b = DetAutomaton([(0, 1, 'a'), (0, 3, 'b'), (0, 3, 'b')])
->>>>>>> a0032924
+            sage: b = DetAutomaton([(0, 1, 'a'), (0, 3, 'b'), (1, 3, 'b')])
             sage: b.prune_i(True)
             DetAutomaton with 0 states and an alphabet of 2 letters
         """
@@ -2454,13 +2365,12 @@
     # assume that the dictionnary d is injective !!!
     def product(self, DetAutomaton b, dict d=None, verb=False):
         """
-<<<<<<< HEAD
-        Give the product of the :class:`FastAutomaton` and ``a`` an other
-        ``FastAutomaton``. Assume the dictionnary ``d`` to be injective.
-
-        INPUT:
-
-        - ``a`` -- :class:`FastAutomaton` to multiply
+        Give the product of the :class:`DetAutomaton` and ``a`` an other
+        ``DetAutomaton``. Assume the dictionnary ``d`` to be injective.
+
+        INPUT:
+
+        - ``a`` -- :class:`DetAutomaton` to multiply
         - ``d`` -- dict (default: ``None``) - dictionary that associates
             a letter of the new alphabet to couples of letters
             of the alphabet of self and a respectively.
@@ -2468,18 +2378,6 @@
             then corresponding edges of the product are avoided.
         - ``verb`` -- boolean (default: ``False``) - if True,
             print debugging informations
-=======
-        Give the product of the :class:`DetAutomaton` and ``a`` an other
-        ``DetAutomaton``.
-
-        INPUT:
-
-        - ``a`` -- :class:`DetAutomaton` to multiply
-        - ``d`` -- dict (default: ``None``) dictionary to translate
-          language of automaton
-        - ``verb`` -- boolean (default: ``False``) fix
-          to ``True`` for activation the verbose mode
->>>>>>> a0032924
 
         OUTPUT:
 
@@ -2564,27 +2462,15 @@
 
     def intersection(self, DetAutomaton a, verb=False, simplify=True):
         """
-<<<<<<< HEAD
         Give a automaton recognizing the intersection of the languages of ``self`` and ``a``.
 
         INPUT:
 
-        - ``a`` -- :class:`FastAutomaton` to intersect
+        - ``a`` -- :class:`DetAutomaton` to intersect
         - ``verb`` -- boolean (default: ``False``) if True,
             print debugging informations
         - ``simplify`` - (default: ``True``) - if True,
             prune and minimize the result
-=======
-        Give the intersection of the :class:`DetAutomaton` and ``a`` an other
-        :class:`DetAutomaton`.
-
-        INPUT:
-
-        - ``a`` -- :class:`DetAutomaton` to intersect
-        - ``verb`` -- boolean (default: ``False``) fix
-          to ``True`` for activation the verbose mode
-        - ``simplify`` - (default: ``True``) - if True, prune and minimize the result
->>>>>>> a0032924
 
         OUTPUT:
 
@@ -2659,15 +2545,8 @@
             sage: a = DetAutomaton([(0, 1, 'a'), (2, 3, 'b')], i=0)
             sage: a.complete()
             True
-<<<<<<< HEAD
             sage: a
-            FastAutomaton with 5 states and an alphabet of 2 letters
-            
-=======
-            sage: a = DetAutomaton([(0, 1, 'a'), (2, 3, 'b')])
-            sage: a.complete()
-            True
->>>>>>> a0032924
+            DetAutomaton with 5 states and an alphabet of 2 letters
         """
         sig_on()
         res = CompleteAutomaton(self.a)
@@ -2686,11 +2565,7 @@
 
         OUTPUT:
 
-<<<<<<< HEAD
-        Return a :class:`FastAutomaton`
-=======
-        Return the smallest language :class:`DetAutomaton`
->>>>>>> a0032924
+        Return a :class:`DetAutomaton`
 
         EXAMPLES::
 
@@ -3167,15 +3042,9 @@
 
         EXAMPLES::
 
-<<<<<<< HEAD
-            sage: a = FastAutomaton([(0, 1, 'a'), (2, 3, 'b')], i=0)
+            sage: a = DetAutomaton([(0, 1, 'a'), (2, 3, 'b')], i=0)
             sage: b = a.copyn()
             sage: b
-=======
-            sage: a = DetAutomaton([(0, 1, 'a'), (2, 3, 'b')], i=0)
-            sage: b = NFastAutomaton(a)
-            sage: a.copyn(b)
->>>>>>> a0032924
             NFastAutomaton with 4 states and an alphabet of 2 letters
         """
         cdef NAutomaton a
@@ -4483,13 +4352,8 @@
             sage: a.add_edge(5,'v',6)
             Traceback (most recent call last):
             ...
-<<<<<<< HEAD
             ValueError: The state 5 doesn't exist.
-            sage: a = FastAutomaton([(0, 1, 'a'), (2, 3, 'b')])
-=======
-            ValueError: The state  5 doesn't exist.
             sage: a = DetAutomaton([(0, 1, 'a'), (2, 3, 'b')])
->>>>>>> a0032924
             sage: a.add_edge(2,'a',1)
             
         """
