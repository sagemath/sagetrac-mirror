--- conflicted
+++ resolved
@@ -1568,7 +1568,7 @@
         B = self.LZ_decomposition()
         P = [[] for _ in w]
         for i in range(len(B)-1):
-	    squares = list(chain(condition2_square_pairs(i),
+            squares = list(chain(condition2_square_pairs(i),
                                  condition1_square_pairs(i)))
             for (i,l) in squares:
                 P[i].append(l)
@@ -1811,11 +1811,7 @@
             else:
                 labeling[(u, v)] = [l]
             # Make the walk
-<<<<<<< HEAD
             final_state = self.suffix_walk((u, v), l)
-=======
-            final_state = self.suffix_walk(((u, v), l))
->>>>>>> 02cf8d02
             successful = False
             if final_state[0] == 'explicit':
                 parent = final_state[1]
@@ -1873,21 +1869,12 @@
         r"""
         Returns the list of distinct squares of ``self.word``.
 
-<<<<<<< HEAD
-        Return a list of pairs if ``output == "pair"`` and the explicit words if
-        ``output == "word"``
-
-        INPUT:
-
-        - ``output`` -- "pair" or "word"
-=======
         Return a list of pairs if ``output="pair"`` and the explicit words if
         ``output="word"``
 
         INPUT:
 
-            output - "pair" or "word"
->>>>>>> 02cf8d02
+        - ``output`` -- "pair" or "word"
 
         EXAMPLES::
 
