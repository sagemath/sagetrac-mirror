r"""
Word features that are imported by default in the interpreter namespace
"""
from alphabet import Alphabet, build_alphabet
from morphism import WordMorphism
from paths import WordPaths
from word import Word
from word_options import WordOptions
from word_generators import words
<<<<<<< HEAD
from words import Words, FiniteWords, InfiniteWords
=======
from words import Words
from cautomata import FastAutomaton
>>>>>>> 42b95c53
<|MERGE_RESOLUTION|>--- conflicted
+++ resolved
@@ -7,9 +7,5 @@
 from word import Word
 from word_options import WordOptions
 from word_generators import words
-<<<<<<< HEAD
 from words import Words, FiniteWords, InfiniteWords
-=======
-from words import Words
 from cautomata import FastAutomaton
->>>>>>> 42b95c53
