# -*- coding: utf-8 -*-
"""
Lyndon words
"""
# ****************************************************************************
#       Copyright (C) 2007 Mike Hansen <mhansen@gmail.com>
#
# This program is free software: you can redistribute it and/or modify
# it under the terms of the GNU General Public License as published by
# the Free Software Foundation, either version 2 of the License, or
# (at your option) any later version.
#                  https://www.gnu.org/licenses/
# ****************************************************************************

from sage.structure.unique_representation import UniqueRepresentation
from sage.structure.parent import Parent

from sage.combinat.composition import Composition, Compositions
from sage.rings.all import Integer
from sage.arith.all import divisors, gcd, moebius, multinomial

from sage.combinat.necklace import _sfc
from sage.combinat.words.words import FiniteWords
from sage.combinat.words.finite_word import FiniteWord_class
from sage.combinat.combinat_cython import lyndon_word_iterator


def LyndonWords(e=None, k=None):
    """
    Return the combinatorial class of Lyndon words.

    A Lyndon word `w` is a word that is lexicographically less than all of
    its rotations.  Equivalently, whenever `w` is split into two non-empty
    substrings, `w` is lexicographically less than the right substring.

    See :wikipedia:`Lyndon_word`

    INPUT:

    - no input at all

    or

    - ``e`` -- integer, size of alphabet
    - ``k`` -- integer, length of the words

    or

    - ``e`` -- a composition

    OUTPUT:

    A combinatorial class of Lyndon words.

    EXAMPLES::

        sage: LyndonWords()
        Lyndon words

    If e is an integer, then e specifies the length of the
    alphabet; k must also be specified in this case::

        sage: LW = LyndonWords(3, 4); LW
        Lyndon words from an alphabet of size 3 of length 4
        sage: LW.first()
        word: 1112
        sage: LW.last()
        word: 2333
        sage: LW.random_element() # random
        word: 1232
        sage: LW.cardinality()
        18

    If e is a (weak) composition, then it returns the class of Lyndon
    words that have evaluation e::

        sage: LyndonWords([2, 0, 1]).list()
        [word: 113]
        sage: LyndonWords([2, 0, 1, 0, 1]).list()
        [word: 1135, word: 1153, word: 1315]
        sage: LyndonWords([2, 1, 1]).list()
        [word: 1123, word: 1132, word: 1213]
    """
    if e is None and k is None:
        return LyndonWords_class()
    elif isinstance(e, (int, Integer)):
        if e > 0:
            if not isinstance(k, (int, Integer)):
                raise TypeError("k must be a non-negative integer")
            if k < 0:
                raise TypeError("k must be a non-negative integer")
            return LyndonWords_nk(Integer(e), Integer(k))
    elif e in Compositions():
        return LyndonWords_evaluation(Composition(e))

    raise TypeError("e must be a positive integer or a composition")


def LyndonWord(data, check=True):
    r"""
    Construction of a Lyndon word.

    INPUT:

    - ``data`` -- list
    - ``check`` -- bool (optional, default: ``True``) if ``True``,
      check that the input data represents a Lyndon word.

    OUTPUT:

    A Lyndon word.

    EXAMPLES::

        sage: LyndonWord([1,2,2])
        word: 122
        sage: LyndonWord([1,2,3])
        word: 123
        sage: LyndonWord([2,1,2,3])
        Traceback (most recent call last):
        ...
        ValueError: not a Lyndon word

    If ``check`` is ``False``, then no verification is done::

        sage: LyndonWord([2,1,2,3], check=False)
        word: 2123
    """
    return LyndonWords()(data, check=check)


class LyndonWords_class(UniqueRepresentation, Parent):
    r"""
    The set of all Lyndon words.
    """
    def __init__(self, alphabet=None):
        r"""
        INPUT:

        - ``alphabet`` -- the underlying alphabet

        TESTS::

            sage: loads(dumps(LyndonWords())) is LyndonWords()
            True
        """
        from sage.categories.sets_cat import Sets
        self._words = FiniteWords()
        Parent.__init__(self, category=Sets().Infinite(), facade=(self._words))

    def __call__(self, *args, **kwds):
        r"""
        TESTS::

            sage: L = LyndonWords()
            sage: L('aababc')
            word: aababc
            sage: L([2,0,1])
            Traceback (most recent call last):
            ...
            ValueError: not a Lyndon word
        """
        w = self._words(*args, **kwds)
        if kwds.get('check', True) and not w.is_lyndon():
            raise ValueError("not a Lyndon word")
        return w

    def __repr__(self):
        r"""
        String representation.

        EXAMPLES::

            sage: LyndonWords()
            Lyndon words
        """
        return "Lyndon words"

    def __contains__(self, w):
        """
        TESTS::

            sage: LW33 = LyndonWords(3,3)
            sage: all(lw in LyndonWords() for lw in LW33)
            True
        """
        if isinstance(w, list):
            w = self._words(w, check=False)
        return isinstance(w, FiniteWord_class) and w.is_lyndon()


class LyndonWords_evaluation(UniqueRepresentation, Parent):
    r"""
    The set of Lyndon words on a fixed multiset of letters.

    EXAMPLES::

        sage: L = LyndonWords([1,2,1])
        sage: L
        Lyndon words with evaluation [1, 2, 1]
        sage: L.list()
        [word: 1223, word: 1232, word: 1322]
    """
    def __init__(self, e):
        """
        TESTS::

            sage: LW21 = LyndonWords([2,1]); LW21
            Lyndon words with evaluation [2, 1]
            sage: LW21 == loads(dumps(LW21))
            True
        """
        self._e = e
        self._words = FiniteWords(len(e))

        from sage.categories.enumerated_sets import EnumeratedSets
        Parent.__init__(self,
                        category=EnumeratedSets().Finite(),
                        facade=(self._words,)
                        )

    def __repr__(self):
        """
        TESTS::

            sage: repr(LyndonWords([2,1,1]))
            'Lyndon words with evaluation [2, 1, 1]'
        """
        return "Lyndon words with evaluation %s" % self._e

    def __call__(self, *args, **kwds):
        r"""
        TESTS::

            sage: L = LyndonWords([1,2,1])
            sage: L([1,2,2,3])
            word: 1223
            sage: L([2,1,2,3])
            Traceback (most recent call last):
            ...
            ValueError: not a Lyndon word
            sage: L([1,2])
            Traceback (most recent call last):
            ...
            ValueError: evaluation is not [1, 2, 1]
        """
        w = self._words(*args, **kwds)
        if kwds.get('check', True) and not w.is_lyndon():
            raise ValueError("not a Lyndon word")
        if kwds.get('check', True) and w.evaluation() != self._e:
            raise ValueError("evaluation is not {}".format(self._e))
        return w

    def __contains__(self, w):
        """
        EXAMPLES::

            sage: [1,2,1,2] in LyndonWords([2,2])
            False
            sage: [1,1,2,2] in LyndonWords([2,2])
            True
            sage: all(lw in LyndonWords([2,1,3,1]) for lw in LyndonWords([2,1,3,1]))
            True
        """
        if isinstance(w, list):
            w = self._words(w, check=False)
        if isinstance(w, FiniteWord_class) and all(x in self._words.alphabet() for x in w):
            ev_dict = w.evaluation_dict()
            evaluation = [ev_dict.get(x, 0) for x in self._words.alphabet()]
            return evaluation == self._e and w.is_lyndon()
        else:
            return False

    def cardinality(self):
        """
        Return the number of Lyndon words with the evaluation e.

        EXAMPLES::

            sage: LyndonWords([]).cardinality()
            0
            sage: LyndonWords([2,2]).cardinality()
            1
            sage: LyndonWords([2,3,2]).cardinality()
            30

        Check to make sure that the count matches up with the number of
        Lyndon words generated::

            sage: comps = [[],[2,2],[3,2,7],[4,2]] + Compositions(4).list()
            sage: lws = [LyndonWords(comp) for comp in comps]
            sage: all(lw.cardinality() == len(lw.list()) for lw in lws)
            True
        """
        evaluation = self._e
        le = list(evaluation)
        if not evaluation:
            return Integer(0)
        n = sum(evaluation)
        return sum(moebius(j) * multinomial([ni // j for ni in evaluation])
                   for j in divisors(gcd(le))) // n

    def __iter__(self):
        """
        An iterator for the Lyndon words with evaluation e.

        EXAMPLES::

            sage: LyndonWords([1]).list()    #indirect doctest
            [word: 1]
            sage: LyndonWords([2]).list()    #indirect doctest
            []
            sage: LyndonWords([3]).list()    #indirect doctest
            []
            sage: LyndonWords([3,1]).list()  #indirect doctest
            [word: 1112]
            sage: LyndonWords([2,2]).list()  #indirect doctest
            [word: 1122]
            sage: LyndonWords([1,3]).list()  #indirect doctest
            [word: 1222]
            sage: LyndonWords([3,3]).list()  #indirect doctest
            [word: 111222, word: 112122, word: 112212]
            sage: LyndonWords([4,3]).list()  #indirect doctest
            [word: 1111222, word: 1112122, word: 1112212, word: 1121122, word: 1121212]

        TESTS:

        Check that :trac:`12997` is fixed::

            sage: LyndonWords([0,1]).list()
            [word: 2]
            sage: LyndonWords([0,2]).list()
            []
            sage: LyndonWords([0,0,1,0,1]).list()
            [word: 35]
        """
        if not self._e:
            return
        k = 0
        while self._e[k] == 0:
            k += 1
        for z in _sfc(self._e[k:], equality=True):
            yield self._words([i + k + 1 for i in z], check=False)


class LyndonWords_nk(UniqueRepresentation, Parent):
    r"""
    Lyndon words of fixed length `k` over the alphabet `\{1, 2, \ldots, n\}`.

    INPUT:

    - ``n`` -- the size of the alphabet
    - ``k`` -- the length of the words

    EXAMPLES::

        sage: L = LyndonWords(3, 4)
        sage: L.list()
        [word: 1112,
         word: 1113,
         word: 1122,
         word: 1123,
         ...
         word: 1333,
         word: 2223,
         word: 2233,
         word: 2333]
    """
    def __init__(self, n, k):
        """
        Initialize ``self``.

        TESTS::

            sage: LW23 = LyndonWords(2,3); LW23
            Lyndon words from an alphabet of size 2 of length 3
            sage: LW23== loads(dumps(LW23))
            True
        """
        self._n = n
        self._k = k
        self._words = FiniteWords(self._n)

        from sage.categories.enumerated_sets import EnumeratedSets
        Parent.__init__(self,
                        category=EnumeratedSets().Finite(),
                        facade=(self._words,)
                        )

    def __repr__(self):
        """
        TESTS::

            sage: repr(LyndonWords(2, 3))
            'Lyndon words from an alphabet of size 2 of length 3'
        """
        return "Lyndon words from an alphabet of size %s of length %s" % (self._n, self._k)

    def __call__(self, *args, **kwds):
        r"""
        TESTS::

            sage: L = LyndonWords(3,3)
            sage: L([1,2,3])
            word: 123
            sage: L([2,3,4])
            Traceback (most recent call last):
            ...
            ValueError: 4 not in alphabet!
            sage: L([2,1,3])
            Traceback (most recent call last):
            ...
            ValueError: not a Lyndon word
            sage: L([1,2,2,3,3])
            Traceback (most recent call last):
            ...
            ValueError: length is not k=3

        Make sure that the correct length is checked (:trac:`30186`)::

            sage: L = LyndonWords(2, 4)
            sage: _ = L(L.random_element())
        """
        w = self._words(*args, **kwds)
        if kwds.get('check', True) and not w.is_lyndon():
            raise ValueError("not a Lyndon word")
        if kwds.get('check', True) and w.length() != self._k:
            raise ValueError("length is not k={}".format(self._k))
        return w

    def __contains__(self, w):
        """
        TESTS::

            sage: LW33 = LyndonWords(3,3)
            sage: all(lw in LW33 for lw in LW33)
            True
        """
        if isinstance(w, list):
            w = self._words(w, check=False)
        return isinstance(w, FiniteWord_class) and w.length() == self._k \
            and all(x in self._words.alphabet() for x in w) and w.is_lyndon()

    def cardinality(self):
        """
        TESTS::

            sage: [ LyndonWords(3,i).cardinality() for i in range(1, 11) ]
            [3, 3, 8, 18, 48, 116, 312, 810, 2184, 5880]
        """
        if self._k == 0:
            return Integer(1)
        else:
            s = Integer(0)
            for d in divisors(self._k):
                s += moebius(d) * self._n**(self._k // d)
        return s // self._k

    def __iter__(self):
        """
        TESTS::

            sage: LyndonWords(3,3).list()  # indirect doctest
            [word: 112, word: 113, word: 122, word: 123, word: 132, word: 133, word: 223, word: 233]

            sage: sum(1 for lw in LyndonWords(11, 6))
            295020

            sage: sum(1 for lw in LyndonWords(1000, 1))
            1000

            sage: sum(1 for lw in LyndonWords(1, 1000))
            0

            sage: list(LyndonWords(1, 1))
            [word: 1]
        """
        W = self._words._element_classes['list']
        for lw in lyndon_word_iterator(self._n, self._k):
            yield W(self._words, [i + 1 for i in lw])


def StandardBracketedLyndonWords(n, k):
    """
    Return the combinatorial class of standard bracketed Lyndon words
    from [1, ..., n] of length k.

    These are in one to one correspondence with the Lyndon words and
    form a basis for the subspace of degree k of the free Lie algebra
    of rank n.

    EXAMPLES::

        sage: SBLW33 = StandardBracketedLyndonWords(3,3); SBLW33
        Standard bracketed Lyndon words from an alphabet of size 3 of length 3
        sage: SBLW33.first()
        [1, [1, 2]]
        sage: SBLW33.last()
        [[2, 3], 3]
        sage: SBLW33.cardinality()
        8
        sage: SBLW33.random_element() in SBLW33
        True
    """
    return StandardBracketedLyndonWords_nk(n, k)


class StandardBracketedLyndonWords_nk(UniqueRepresentation, Parent):
    def __init__(self, n, k):
        """
        TESTS::

            sage: SBLW = StandardBracketedLyndonWords(3, 2)
            sage: SBLW == loads(dumps(SBLW))
            True
        """
        self._n = n
        self._k = k
        self._lyndon = LyndonWords(self._n, self._k)

        from sage.categories.enumerated_sets import EnumeratedSets
        Parent.__init__(self, category=EnumeratedSets().Finite())

    def __repr__(self):
        """
        TESTS::

            sage: repr(StandardBracketedLyndonWords(3, 3))
            'Standard bracketed Lyndon words from an alphabet of size 3 of length 3'
        """
        return "Standard bracketed Lyndon words from an alphabet of size %s of length %s" % (self._n, self._k)

    def cardinality(self):
        """
        EXAMPLES::

            sage: StandardBracketedLyndonWords(3, 3).cardinality()
            8
            sage: StandardBracketedLyndonWords(3, 4).cardinality()
            18
        """
        return self._lyndon.cardinality()

    def __call__(self, *args, **kwds):
        r"""
        EXAMPLES::

            sage: S = StandardBracketedLyndonWords(3, 3)
            sage: S([1,2,3])
            [1, [2, 3]]
        """
        return standard_bracketing(self._lyndon(*args, **kwds))

    def __contains__(self, sblw):
        """
<<<<<<< HEAD
        EXAMPLES:
=======
        EXAMPLES::
>>>>>>> 9a3d3b73

            sage: S = StandardBracketedLyndonWords(2, 3)
            sage: [[1, 2], 2] in S
            True
            sage: [1, [2, 2]] in S
            False
            sage: [1, [2, 3]] in S
            False
            sage: [1, 2] in S
            False
        """
        try:
            lw = standard_unbracketing(sblw)
        except ValueError:
            return False
        return len(lw) == self._k and all(a in self._lyndon._words.alphabet() for a in lw.parent().alphabet())

    def __iter__(self):
        """
        EXAMPLES::

            sage: StandardBracketedLyndonWords(3, 3).list()
            [[1, [1, 2]],
             [1, [1, 3]],
             [[1, 2], 2],
             [1, [2, 3]],
             [[1, 3], 2],
             [[1, 3], 3],
             [2, [2, 3]],
             [[2, 3], 3]]
        """
        for x in self._lyndon:
            yield standard_bracketing(x)


def standard_bracketing(lw):
    """
    Return the standard bracketing of a Lyndon word ``lw``.

    EXAMPLES::

        sage: import sage.combinat.words.lyndon_word as lyndon_word
        sage: [lyndon_word.standard_bracketing(u) for u in LyndonWords(3,3)]
        [[1, [1, 2]],
         [1, [1, 3]],
         [[1, 2], 2],
         [1, [2, 3]],
         [[1, 3], 2],
         [[1, 3], 3],
         [2, [2, 3]],
         [[2, 3], 3]]
    """
    if len(lw) == 1:
        return lw[0]

    for i in range(1, len(lw)):
        if lw[i:] in LyndonWords():
            return [standard_bracketing(lw[:i]), standard_bracketing(lw[i:])]

def standard_unbracketing(sblw):
    """
    Return flattened ``sblw`` if it is a standard bracketing of a Lyndon word,
    otherwise raise an error.

    EXAMPLES::

        sage: from sage.combinat.words.lyndon_word import standard_unbracketing
        sage: standard_unbracketing([1, [2, 3]])
        word: 123
        sage: standard_unbracketing([[1, 2], 3])
        Traceback (most recent call last):
        ...
        ValueError: not a standard bracketing of a Lyndon word

    TESTS::

        sage: standard_unbracketing(1) # Letters don't use brackets.
        word: 1
        sage: standard_unbracketing([1])
        Traceback (most recent call last):
        ...
        ValueError: not a standard bracketing of a Lyndon word
    """
    # Nested helper function that not only returns (flattened) w, but also its
    # right factor in the standard Lyndon factorization.
    def standard_unbracketing_rec(w):
        if not isinstance(w, list):
            return [w], []
        if len(w) != 2:
            raise ValueError("not a standard bracketing of a Lyndon word")
        x, t = standard_unbracketing_rec(w[0])
        y, _ = standard_unbracketing_rec(w[1])
        # If x = st is a standard Lyndon factorization, and y is a Lyndon word
        # such that y <= t, then xy is standard (but not necessarily Lyndon).
        if x < y and (len(t) == 0 or y <= t):
            x += y
            return x, y
        else:
            raise ValueError("not a standard bracketing of a Lyndon word")
    lw, _ = standard_unbracketing_rec(sblw)
    return FiniteWords(list(set(lw)))(lw, datatype='list', check=False)<|MERGE_RESOLUTION|>--- conflicted
+++ resolved
@@ -553,11 +553,7 @@
 
     def __contains__(self, sblw):
         """
-<<<<<<< HEAD
-        EXAMPLES:
-=======
-        EXAMPLES::
->>>>>>> 9a3d3b73
+        EXAMPLES::
 
             sage: S = StandardBracketedLyndonWords(2, 3)
             sage: [[1, 2], 2] in S
