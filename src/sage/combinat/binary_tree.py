--- conflicted
+++ resolved
@@ -3058,11 +3058,7 @@
         return self.element_class(self, *args, **keywords)
 
     def generating_series(self, var='x'):
-<<<<<<< HEAD
-        """
-=======
         r"""
->>>>>>> 7de9abc5
         The generating series of the class of binary trees is given by
 
         MATH::
@@ -3076,10 +3072,7 @@
             -\\/ -4*x + 1  - 1/
             --------------------
                     2*x
-<<<<<<< HEAD
-=======
-
->>>>>>> 7de9abc5
+
         """
         R = PolynomialRing(RationalField(), var)
         x = R.gen()
