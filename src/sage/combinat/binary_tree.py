--- conflicted
+++ resolved
@@ -3163,18 +3163,6 @@
         # R + 1
         return self[0].is_complete() and self[1].is_perfect() and dL == dR + 1
 
-<<<<<<< HEAD
-from sage.structure.parent import Parent
-from sage.structure.unique_representation import UniqueRepresentation
-
-from sage.sets.non_negative_integers import NonNegativeIntegers
-from sage.sets.disjoint_union_enumerated_sets import DisjointUnionEnumeratedSets
-from sage.sets.family import Family
-from sage.misc.cachefunc import cached_method
-
-=======
->>>>>>> 950f0f53
-
 # Abstract class to serve as a Factory no instance are created.
 class BinaryTrees(UniqueRepresentation, Parent):
     """
