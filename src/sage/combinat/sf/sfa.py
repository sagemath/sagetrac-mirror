r"""
Symmetric Functions

For a comprehensive tutorial on how to use symmetric functions in Sage

.. SEEALSO:: :func:`SymmetricFunctions`

We define the algebra of symmetric functions in the Schur and elementary bases::

    sage: s = SymmetricFunctions(QQ).schur()
    sage: e = SymmetricFunctions(QQ).elementary()

Each is actually a graded Hopf algebra whose basis is indexed by
integer partitions::

    sage: s.category()
    Category of graded bases of Symmetric Functions over Rational Field
    sage: s.basis().keys()
    Partitions

TESTS:

Let us compute with some elements in different bases::

    sage: f1 = s([2,1]); f1
    s[2, 1]
    sage: f2 = e(f1); f2 # basis conversion
    e[2, 1] - e[3]
    sage: f1 == f2
    True
    sage: f1.expand(3, alphabet=['x','y','z'])
    x^2*y + x*y^2 + x^2*z + 2*x*y*z + y^2*z + x*z^2 + y*z^2
    sage: f2.expand(3, alphabet=['x','y','z'])
    x^2*y + x*y^2 + x^2*z + 2*x*y*z + y^2*z + x*z^2 + y*z^2

::

    sage: m = SymmetricFunctions(QQ).monomial()
    sage: m([3,1])
    m[3, 1]
    sage: m(4) # This is the constant 4, not the partition 4.
    4*m[]
    sage: m([4]) # This is the partition 4.
    m[4]
    sage: 3*m([3,1])-1/2*m([4])
    3*m[3, 1] - 1/2*m[4]

::

    sage: p = SymmetricFunctions(QQ).power()
    sage: f = p(3)
    sage: f
    3*p[]
    sage: f.parent()
    Symmetric Functions over Rational Field in the powersum basis
    sage: f + p([3,2])
    3*p[] + p[3, 2]

One can convert symmetric functions to symmetric polynomials and vice versa::

    sage: Sym = SymmetricFunctions(QQ)
    sage: p = Sym.powersum()
    sage: h = Sym.homogeneous()
    sage: f = h[2,1] + 2*p[3,1]
    sage: poly = f.expand(3); poly
    2*x0^4 + 2*x0^3*x1 + 2*x0*x1^3 + 2*x1^4 + 2*x0^3*x2 + 2*x1^3*x2 + 2*x0*x2^3 + 2*x1*x2^3 + 2*x2^4
    + x0^3 + 2*x0^2*x1 + 2*x0*x1^2 + x1^3 + 2*x0^2*x2 + 3*x0*x1*x2 + 2*x1^2*x2 + 2*x0*x2^2 + 2*x1*x2^2 + x2^3
    sage: Sym.from_polynomial(poly)
    3*m[1, 1, 1] + 2*m[2, 1] + m[3] + 2*m[3, 1] + 2*m[4]
    sage: Sym.from_polynomial(poly) == f
    True
    sage: g = h[1,1,1,1]
    sage: poly = g.expand(3)
    sage: Sym.from_polynomial(poly) == g
    False

::

    sage: Sym = SymmetricFunctions(QQ)
    sage: s = Sym.s()
    sage: h = Sym.h()
    sage: p = Sym.p()
    sage: e = Sym.e()
    sage: m = Sym.m()
    sage: a = s([3,1])
    sage: s(a)
    s[3, 1]
    sage: h(a)
    h[3, 1] - h[4]
    sage: p(a)
    1/8*p[1, 1, 1, 1] + 1/4*p[2, 1, 1] - 1/8*p[2, 2] - 1/4*p[4]
    sage: e(a)
    e[2, 1, 1] - e[2, 2] - e[3, 1] + e[4]
    sage: m(a)
    3*m[1, 1, 1, 1] + 2*m[2, 1, 1] + m[2, 2] + m[3, 1]
    sage: a.expand(4)
    x0^3*x1 + x0^2*x1^2 + x0*x1^3 + x0^3*x2 + 2*x0^2*x1*x2 + 2*x0*x1^2*x2 + x1^3*x2 + x0^2*x2^2 + 2*x0*x1*x2^2 + x1^2*x2^2 + x0*x2^3 + x1*x2^3 + x0^3*x3 + 2*x0^2*x1*x3 + 2*x0*x1^2*x3 + x1^3*x3 + 2*x0^2*x2*x3 + 3*x0*x1*x2*x3 + 2*x1^2*x2*x3 + 2*x0*x2^2*x3 + 2*x1*x2^2*x3 + x2^3*x3 + x0^2*x3^2 + 2*x0*x1*x3^2 + x1^2*x3^2 + 2*x0*x2*x3^2 + 2*x1*x2*x3^2 + x2^2*x3^2 + x0*x3^3 + x1*x3^3 + x2*x3^3

Here are further examples::

    sage: h(m([1]))
    h[1]
    sage: h( m([2]) +m([1,1]) )
    h[2]
    sage: h( m([3]) + m([2,1]) + m([1,1,1]) )
    h[3]
    sage: h( m([4]) + m([3,1]) + m([2,2]) + m([2,1,1]) + m([1,1,1,1]) )
    h[4]
    sage: k = 5
    sage: h( sum([ m(part) for part in Partitions(k)]) )
    h[5]
    sage: k = 10
    sage: h( sum([ m(part) for part in Partitions(k)]) )
    h[10]

::

    sage: P3 = Partitions(3)
    sage: P3.list()
    [[3], [2, 1], [1, 1, 1]]
    sage: m = SymmetricFunctions(QQ).monomial()
    sage: f = sum([m(p) for p in P3])
    sage: m.get_print_style()
    'lex'
    sage: f
    m[1, 1, 1] + m[2, 1] + m[3]
    sage: m.set_print_style('length')
    sage: f
    m[3] + m[2, 1] + m[1, 1, 1]
    sage: m.set_print_style('maximal_part')
    sage: f
    m[1, 1, 1] + m[2, 1] + m[3]
    sage: m.set_print_style('lex')

::

    sage: Sym = SymmetricFunctions(QQ)
    sage: s = Sym.s()
    sage: m = Sym.m()
    sage: m([3])*s([2,1])
    2*m[3, 1, 1, 1] + m[3, 2, 1] + 2*m[4, 1, 1] + m[4, 2] + m[5, 1]
    sage: s(m([3])*s([2,1]))
    s[2, 1, 1, 1, 1] - s[2, 2, 2] - s[3, 3] + s[5, 1]
    sage: s(s([2,1])*m([3]))
    s[2, 1, 1, 1, 1] - s[2, 2, 2] - s[3, 3] + s[5, 1]
    sage: e = Sym.e()
    sage: e([4])*e([3])*e([1])
    e[4, 3, 1]

::

    sage: s = SymmetricFunctions(QQ).s()
    sage: z = s([2,1]) + s([1,1,1])
    sage: z.coefficient([2,1])
    1
    sage: z.length()
    2
    sage: sorted(z.support())
    [[1, 1, 1], [2, 1]]
    sage: z.degree()
    3

Check that we can handle large integers properly (:trac:`13413`)::

    sage: s = SymmetricFunctions(QQ).s()
    sage: p = SymmetricFunctions(QQ).p()
    sage: max(s(p([1]*36)).coefficients())  # long time (4s on sage.math, 2013)
    40971642983700000000

BACKWARD INCOMPATIBLE CHANGES (:trac:`5457`):

The symmetric functions code has been refactored to take
advantage of the coercion systems. This introduced a couple of glitches:

- On some bases changes, coefficients in Jack polynomials are not normalized

- Except in a few cases, conversions and coercions are only defined
  between symmetric functions over the same coefficient ring. E.g.
  the following does not work anymore::

      sage: s  = SymmetricFunctions(QQ)
      sage: s2 = SymmetricFunctions(QQ['t'])
      sage: s([1]) + s2([2]) # todo: not implemented

  This feature will probably come back at some point through
  improvements to the Sage coercion system.

Backward compatibility should be essentially retained.

AUTHORS:

- Mike Hansen (2007-06-15)
- Nicolas M. Thiery (partial refactoring)
- Mike Zabrocki, Anne Schilling (2012)
- Darij Grinberg (2013) Sym over rings that are not characteristic 0

"""
from __future__ import absolute_import
#*****************************************************************************
#       Copyright (C) 2007 Mike Hansen <mhansen@gmail.com>
#                     2012 Anne Schilling <anne at math.ucdavis.edu>
#                     2012 Mike Zabrocki <mike.zabrocki@gmail.com>
#
#  Distributed under the terms of the GNU General Public License (GPL)
#
#    This code is distributed in the hope that it will be useful,
#    but WITHOUT ANY WARRANTY; without even the implied warranty of
#    MERCHANTABILITY or FITNESS FOR A PARTICULAR PURPOSE.  See the GNU
#    General Public License for more details.
#
#  The full text of the GPL is available at:
#
#                  http://www.gnu.org/licenses/
#*****************************************************************************
from sage.misc.cachefunc import cached_method
from sage.rings.all import Integer, PolynomialRing, QQ, ZZ, infinity
from sage.rings.polynomial.polynomial_element import is_Polynomial
from sage.rings.polynomial.multi_polynomial import is_MPolynomial
from sage.combinat.partition import _Partitions, Partitions, Partitions_n, Partition
from sage.categories.hopf_algebras import HopfAlgebras
from sage.categories.hopf_algebras_with_basis import HopfAlgebrasWithBasis
from sage.categories.tensor import tensor
from sage.combinat.free_module import CombinatorialFreeModule
from sage.matrix.constructor import matrix
from sage.misc.all import prod
from copy import copy
from functools import reduce


def is_SymmetricFunctionAlgebra(x):
    """
    Checks whether ``x`` is a symmetric function algebra.

    EXAMPLES::

        sage: from sage.combinat.sf.sfa import is_SymmetricFunctionAlgebra
        sage: is_SymmetricFunctionAlgebra(5)
        False
        sage: is_SymmetricFunctionAlgebra(ZZ)
        False
        sage: is_SymmetricFunctionAlgebra(SymmetricFunctions(ZZ).schur())
        True
        sage: is_SymmetricFunctionAlgebra(SymmetricFunctions(QQ).e())
        True
        sage: is_SymmetricFunctionAlgebra(SymmetricFunctions(QQ).macdonald(q=1,t=1).P())
        True
        sage: is_SymmetricFunctionAlgebra(SymmetricFunctions(FractionField(QQ['q','t'])).macdonald().P())
        True
    """
    return isinstance(x, SymmetricFunctionAlgebra_generic)

def zee(part):
    r"""
    Return the size of the centralizer of any permutation of cycle type
    ``part``.

    Note that the size of the centralizer is the inner product between
    ``p(part)`` and itself, where `p` is the power-sum symmetric
    functions.

    INPUT:

    - ``part`` -- an integer partition (for example, ``[2,1,1]``)

    OUTPUT:

    - the integer `\prod_{i} i^{m_i(part)} m_i(part)!` where `m_i(part)` is
      the number of parts in the partition ``part`` equal to `i`

    EXAMPLES::

        sage: from sage.combinat.sf.sfa import zee
        sage: zee([2,1,1])
        4
    """
    if not isinstance(part, Partition):
        part = _Partitions(part)
    return part.centralizer_size()


def is_SymmetricFunction(x):
    r"""
    Checks whether ``x`` is a symmetric function.

    EXAMPLES::

        sage: from sage.combinat.sf.sfa import is_SymmetricFunction
        sage: s = SymmetricFunctions(QQ).s()
        sage: is_SymmetricFunction(2)
        False
        sage: is_SymmetricFunction(s(2))
        True
        sage: is_SymmetricFunction(s([2,1]))
        True
    """
    return isinstance(x, SymmetricFunctionAlgebra_generic.Element)

#####################################################################
## Bases categories

from sage.categories.realizations import Category_realization_of_parent


class SymmetricFunctionsBases(Category_realization_of_parent):
    r"""
    The category of bases of the ring of symmetric functions.

    INPUT:

    - ``self`` -- a category of bases for the symmetric functions
    - ``base`` -- ring of symmetric functions

    TESTS::

        sage: from sage.combinat.sf.sfa import SymmetricFunctionsBases
        sage: Sym = SymmetricFunctions(QQ)
        sage: bases = SymmetricFunctionsBases(Sym); bases
        Category of bases of Symmetric Functions over Rational Field
        sage: Sym.schur() in bases
        True
    """
    def _repr_(self):
        r"""
        Return the representation of ``self``.

        INPUT:

        - ``self`` -- a category of bases for the symmetric functions

        EXAMPLES::

            sage: from sage.combinat.sf.sfa import SymmetricFunctionsBases
            sage: Sym = SymmetricFunctions(QQ)
            sage: bases = SymmetricFunctionsBases(Sym)
            sage: bases._repr_()
            'Category of bases of Symmetric Functions over Rational Field'
        """
        return "Category of bases of %s" % self.base()

    def super_categories(self):
        r"""
        The super categories of ``self``.

        EXAMPLES::

            sage: from sage.combinat.sf.sfa import SymmetricFunctionsBases
            sage: Sym = SymmetricFunctions(QQ)
            sage: bases = SymmetricFunctionsBases(Sym)
            sage: bases.super_categories()
            [Category of realizations of Symmetric Functions over Rational Field,
             Category of commutative hopf algebras with basis over Rational Field,
             Join of Category of realizations of hopf algebras over Rational Field
                 and Category of graded algebras over Rational Field
                 and Category of graded coalgebras over Rational Field]
        """
        # FIXME: The last one should also be commutative, but this triggers a
        #   KeyError when doing the C3 algorithm!!!
        cat = HopfAlgebras(self.base().base_ring())
        return [self.base().Realizations(),
                cat.Commutative().WithBasis(),
                cat.Graded().Realizations()]

    class ParentMethods:

        def is_integral_domain(self, proof=True):
            """
            Return whether ``self`` is an integral domain. (It is if
            and only if the base ring is an integral domain.)

            INPUT:

            - ``self`` -- a basis of the symmetric functions
            - ``proof`` -- an optional argument (default value: ``True``)

            EXAMPLES::

                sage: s = SymmetricFunctions(QQ).s()
                sage: s.is_integral_domain()
                True

            The following doctest is disabled pending :trac:`15475`::

                sage: s = SymmetricFunctions(Zmod(14)).s() # not tested
                sage: s.is_integral_domain() # not tested
                False
            """
            return self.base_ring().is_integral_domain()

        def is_field(self, proof=True):
            """
            Return whether ``self`` is a field. (It is not.)

            INPUT:

            - ``self`` -- a basis of the symmetric functions
            - ``proof`` -- an optional argument (default value: ``True``)

            EXAMPLES::

                sage: s = SymmetricFunctions(QQ).s()
                sage: s.is_field()
                False
            """
            return False

        def is_commutative(self):
            """
            Return whether this symmetric function algebra is commutative.

            INPUT:

            - ``self`` -- a basis of the symmetric functions

            EXAMPLES::

                sage: s = SymmetricFunctions(QQ).s()
                sage: s.is_commutative()
                True
            """
            return self.base_ring().is_commutative()

        def _repr_(self):
            """
            Text representation of this basis of symmetric functions

            INPUT:

            - ``self`` -- a basis of the symmetric functions

            EXAMPLES::

                sage: Sym = SymmetricFunctions(FractionField(QQ['q,t'])); Sym
                Symmetric Functions over Fraction Field of Multivariate Polynomial Ring in q, t over Rational Field
                sage: Sym.p()
                Symmetric Functions over Fraction Field of Multivariate Polynomial Ring in q, t over Rational Field in the powersum basis

            In the following examples, we rename {{{Sym}}} for brevity::

                sage: Sym.rename("Sym"); Sym
                Sym

            Classical bases::

                sage: Sym.s()
                Sym in the Schur basis
                sage: Sym.p()
                Sym in the powersum basis
                sage: Sym.m()
                Sym in the monomial basis
                sage: Sym.e()
                Sym in the elementary basis
                sage: Sym.h()
                Sym in the homogeneous basis
                sage: Sym.f()
                Sym in the forgotten basis

            Macdonald polynomials::

                sage: Sym.macdonald().P()
                Sym in the Macdonald P basis
                sage: Sym.macdonald().Q()
                Sym in the Macdonald Q basis
                sage: Sym.macdonald().J()
                Sym in the Macdonald J basis
                sage: Sym.macdonald().H()
                Sym in the Macdonald H basis
                sage: Sym.macdonald().Ht()
                Sym in the Macdonald Ht basis
                sage: Sym.macdonald().S()
                Sym in the Macdonald S basis

            Macdonald polynomials, with specialized parameters::

                sage: Sym.macdonald(q=1).S()
                Sym in the Macdonald S with q=1 basis
                sage: Sym.macdonald(q=1,t=3).P()
                Sym in the Macdonald P with q=1 and t=3 basis

            Hall-Littlewood polynomials:

                sage: Sym.hall_littlewood().P()
                Sym in the Hall-Littlewood P basis
                sage: Sym.hall_littlewood().Q()
                Sym in the Hall-Littlewood Q basis
                sage: Sym.hall_littlewood().Qp()
                Sym in the Hall-Littlewood Qp basis

            Hall-Littlewood polynomials, with specialized parameter::

                sage: Sym.hall_littlewood(t=1).P()
                Sym in the Hall-Littlewood P with t=1 basis

            Jack polynomials::

                sage: Sym.jack().J()
                Sym in the Jack J basis
                sage: Sym.jack().P()
                Sym in the Jack P basis
                sage: Sym.jack().Q()
                Sym in the Jack Q basis
                sage: Sym.jack().Qp()
                Sym in the Jack Qp basis

            Jack polynomials, with specialized parameter::

                sage: Sym.jack(t=1).J()
                Sym in the Jack J with t=1 basis

            Zonal polynomials::

                sage: Sym.zonal()
                Sym in the zonal basis

            LLT polynomials::

                sage: Sym.llt(3).hspin()
                Sym in the level 3 LLT spin basis
                sage: Sym.llt(3).hcospin()
                Sym in the level 3 LLT cospin basis

            LLT polynomials, with specialized parameter::

                sage: Sym.llt(3, t=1).hspin()
                Sym in the level 3 LLT spin with t=1 basis
                sage: Sym.llt(3, t=1).hcospin()
                Sym in the level 3 LLT cospin with t=1 basis

            TESTS::

                sage: Sym.s()._repr_()
                'Sym in the Schur basis'
                sage: Sym.s()._repr_.__module__
                'sage.combinat.sf.sfa'

            ::

                sage: Sym.rename()
            """
            return "%s in the %s basis"%(self.realization_of(), self.basis_name())

        @cached_method
        def one_basis(self):
            r"""
            Return the empty partition, as per ``AlgebrasWithBasis.ParentMethods.one_basis``

            INPUT:

            - ``self`` -- a basis of the ring of symmetric functions

            EXAMPLES::

                sage: Sym = SymmetricFunctions(QQ['t'].fraction_field())
                sage: s = Sym.s()
                sage: s.one_basis()
                []
                sage: Q = Sym.hall_littlewood().Q()
                sage: Q.one_basis()
                []

            .. TODO:: generalize to Modules.Graded.Connected.ParentMethods
            """
            return _Partitions([])

        def degree_on_basis(self, b):
            r"""
            Return the degree of the basis element indexed by ``b``.

            INPUT:

            - ``self`` -- a basis of the symmetric functions
            - ``b`` -- a partition

            EXAMPLES::

                sage: Sym = SymmetricFunctions(QQ['q,t'].fraction_field())
                sage: m = Sym.monomial()
                sage: m.degree_on_basis(Partition([3,2]))
                5
                sage: P = Sym.macdonald().P()
                sage: P.degree_on_basis(Partition([]))
                0
            """
            return sum(b)

        def corresponding_basis_over(self, R):
            r"""
            Return the realization of symmetric functions corresponding to
            ``self`` but over the base ring ``R``. Only works when ``self``
            is one of the classical bases, not one of the `q,t`-dependent
            ones. In the latter case, ``None`` is returned instead.

            INPUT:

            - ``R`` -- a commutative ring

            EXAMPLES::

                sage: Sym = SymmetricFunctions(QQ)
                sage: m = Sym.monomial()
                sage: m.corresponding_basis_over(ZZ)
                Symmetric Functions over Integer Ring in the monomial basis

                sage: Sym = SymmetricFunctions(CyclotomicField())
                sage: s = Sym.schur()
                sage: s.corresponding_basis_over(Integers(13))
                Symmetric Functions over Ring of integers modulo 13 in the Schur basis

                sage: P = ZZ['q','t']
                sage: Sym = SymmetricFunctions(P)
                sage: mj = Sym.macdonald().J()
                sage: mj.corresponding_basis_over(Integers(13))

            TESTS:

            Let's check that this handles each of the bases properly::

                sage: P = QQ['q','t']
                sage: Sym = SymmetricFunctions(P)
                sage: Q = CyclotomicField()['q','t']
                sage: Sym.s().corresponding_basis_over(CyclotomicField())
                Symmetric Functions over Universal Cyclotomic Field in the Schur basis
                sage: Sym.p().corresponding_basis_over(CyclotomicField())
                Symmetric Functions over Universal Cyclotomic Field in the powersum basis
                sage: Sym.m().corresponding_basis_over(CyclotomicField())
                Symmetric Functions over Universal Cyclotomic Field in the monomial basis
                sage: Sym.e().corresponding_basis_over(CyclotomicField())
                Symmetric Functions over Universal Cyclotomic Field in the elementary basis
                sage: Sym.h().corresponding_basis_over(CyclotomicField())
                Symmetric Functions over Universal Cyclotomic Field in the homogeneous basis
                sage: Sym.f().corresponding_basis_over(CyclotomicField())
                Symmetric Functions over Universal Cyclotomic Field in the forgotten basis
                sage: Sym.w().corresponding_basis_over(CyclotomicField())
                Symmetric Functions over Universal Cyclotomic Field in the Witt basis
                sage: Sym.macdonald().P().corresponding_basis_over(CyclotomicField())
                sage: Sym.macdonald().Q().corresponding_basis_over(CyclotomicField())
                sage: Sym.macdonald().J().corresponding_basis_over(CyclotomicField())
                sage: Sym.macdonald().H().corresponding_basis_over(CyclotomicField())
                sage: Sym.macdonald().Ht().corresponding_basis_over(CyclotomicField())
                sage: Sym.macdonald().S().corresponding_basis_over(CyclotomicField())
                sage: Sym.macdonald(q=1).S().corresponding_basis_over(CyclotomicField())
                sage: Sym.macdonald(q=1,t=3).P().corresponding_basis_over(CyclotomicField())
                sage: Sym.hall_littlewood().P().corresponding_basis_over(CyclotomicField())
                sage: Sym.hall_littlewood().Q().corresponding_basis_over(CyclotomicField())
                sage: Sym.hall_littlewood().Qp().corresponding_basis_over(CyclotomicField())
                sage: Sym.hall_littlewood(t=1).P().corresponding_basis_over(CyclotomicField())
                sage: Sym.jack().J().corresponding_basis_over(CyclotomicField())
                sage: Sym.jack().P().corresponding_basis_over(CyclotomicField())
                sage: Sym.jack().Q().corresponding_basis_over(CyclotomicField())
                sage: Sym.jack().Qp().corresponding_basis_over(CyclotomicField())
                sage: Sym.jack(t=1).J().corresponding_basis_over(CyclotomicField())
                sage: Sym.zonal().corresponding_basis_over(CyclotomicField())
                Symmetric Functions over Universal Cyclotomic Field in the zonal basis
                sage: Sym.llt(3).hspin().corresponding_basis_over(CyclotomicField())
                sage: Sym.llt(3).hcospin().corresponding_basis_over(CyclotomicField())
                sage: Sym.llt(3, t=1).hspin().corresponding_basis_over(CyclotomicField())
                sage: Sym.llt(3, t=1).hcospin().corresponding_basis_over(CyclotomicField())

            .. TODO::

                This function is an ugly hack using strings. It should be
                rewritten as soon as the bases of ``SymmetricFunctions`` are
                put on a more robust and systematic footing.
            """
            from sage.combinat.sf.sf import SymmetricFunctions
            from sage.misc.misc import attrcall
            try:
                return attrcall(self._basis)(SymmetricFunctions(R))
            except AttributeError:   # or except (AttributeError, ValueError):
                return None
            #Alternative code proposed by Florent Hivert, which sadly fails for the
            #forgotten basis (which reduces differently than the other ones):
            #try:
            #    parentred1 = self._reduction
            #    parentred2 = parentred1[1][0]._reduction
            #    parentred2prime = tuple([parentred2[0], tuple([R]), parentred2[2]])
            #    from sage.structure.unique_representation import unreduce
            #    parent2 = unreduce(*parentred2prime)
            #    parentred1prime = tuple([parentred1[0], tuple([parent2]), parentred1[2]])
            #    return unreduce(*parentred1prime)
            #except (AttributeError, ValueError):
            #    return None
            #This code relied heavily on the construction of bases of
            #``SymmetricFunctions`` and on their reduction.

        def skew_schur(self, x):
            """
            Return the skew Schur function indexed by ``x`` in ``self``.

            INPUT:

            - ``x`` -- a skew partition

            EXAMPLES::

                sage: sp = SkewPartition([[5,3,3,1], [3,2,1]])
                sage: s = SymmetricFunctions(QQ).s()
                sage: s.skew_schur(sp)
                s[2, 2, 1, 1] + s[2, 2, 2] + s[3, 1, 1, 1] + 3*s[3, 2, 1]
                 + s[3, 3] + 2*s[4, 1, 1] + 2*s[4, 2] + s[5, 1]

                sage: e = SymmetricFunctions(QQ).e()
                sage: ess = e.skew_schur(sp); ess
                e[2, 1, 1, 1, 1] - e[2, 2, 1, 1] - e[3, 1, 1, 1] + e[3, 2, 1]
                sage: ess == e(s.skew_schur(sp))
                True

            TESTS::

                sage: s.skew_schur([[2,1], [1]])
                s[1, 1] + s[2]

                sage: s.skew_schur([[2,1], [3]])
                Traceback (most recent call last):
                ...
                ValueError: not a valid skew partition
            """
            from sage.combinat.skew_partition import SkewPartitions
            if x not in SkewPartitions():
                raise ValueError("not a valid skew partition")
            import sage.libs.lrcalc.lrcalc as lrcalc
            s = self.realization_of().schur()
            skewschur = lrcalc.skew(x[0], x[1])
            return self(s._from_dict(skewschur))

        def Eulerian(self, n, j, k=None):
            """
            Return the Eulerian symmetric function `Q_{n,j}` (with `n`
            either an integer or a partition) or `Q_{n,j,k}` (if the
            optional argument ``k`` is specified) in terms of the basis
            ``self``.

            It is known that the Eulerian quasisymmetric functions are
            in fact symmetric functions [SW2010]_. For more information,
            see :meth:`QuasiSymmetricFunctions.Fundamental.Eulerian()`,
            which accepts the same syntax as this method.

            INPUT:

            - ``n`` -- the nonnegative integer `n` or a partition
            - ``j`` -- the number of excedances
            - ``k`` -- (optional) if specified, determines the number of fixed
              points of the permutations which are being summed over

            EXAMPLES::

                sage: Sym = SymmetricFunctions(QQ)
                sage: m = Sym.m()
                sage: m.Eulerian(3, 1)
                4*m[1, 1, 1] + 3*m[2, 1] + 2*m[3]
                sage: h = Sym.h()
                sage: h.Eulerian(4, 2)
                h[2, 2] + h[3, 1] + h[4]
                sage: s = Sym.s()
                sage: s.Eulerian(5, 2)
                s[2, 2, 1] + s[3, 1, 1] + 5*s[3, 2] + 6*s[4, 1] + 6*s[5]
                sage: s.Eulerian([2,2,1], 2)
                s[2, 2, 1] + s[3, 2] + s[4, 1] + s[5]
                sage: s.Eulerian(5, 2, 2)
                s[3, 2] + s[4, 1] + s[5]

            We check Equation (5.4) in [SW2010]_::

                sage: h.Eulerian([6], 3)
                h[3, 2, 1] - h[4, 1, 1] + 2*h[4, 2] + h[5, 1]
                sage: s.Eulerian([6], 3)
                s[3, 2, 1] + s[3, 3] + 3*s[4, 2] + 3*s[5, 1] + 3*s[6]
            """
            from sage.combinat.ncsf_qsym.qsym import QuasiSymmetricFunctions
            F = QuasiSymmetricFunctions(self.base_ring()).F()
            if n in _Partitions:
                n = _Partitions(n)
            return self(F.Eulerian(n, j, k).to_symmetric_function())

        def gessel_reutenauer(self, lam):
            r"""
            Return the Gessel-Reutenauer symmetric function
            corresponding to the partition ``lam`` written in the basis
            ``self``.

            Let `\lambda` be a partition. The *Gessel-Reutenauer
            symmetric function* `\mathbf{GR}_\lambda` corresponding to
            `\lambda` is the symmetric function denoted `L_\lambda` in
<<<<<<< HEAD
            [GR1993]_ and in Exercise 7.89 of [STA]_ and denoted
            `\mathbf{GR}_\lambda` in Definition 6.6.34 of [GriRei18]_.
            It can be defined in several ways:
=======
            [GR1993]_ and in Exercise 7.89 of [EnumComb2]_. It can be
            defined in several ways:
>>>>>>> 2f13d1c0

            - It is the sum of the monomials `\mathbf{x}_w` over all
              words `w` over the alphabet
              `\left\{ 1, 2, 3, \ldots \right\}` which have CFL type
              `\lambda`. Here, the monomial `\mathbf{x}_w` for a word
              `w = \left(w_1, w_2, \ldots, w_k\right)` is defined as
              `x_{w_1} x_{w_2} \cdots x_{w_k}`, and the *CFL type* of
              a word `w` is defined as the partition obtained by
              sorting (in decreasing order) the lengths of the factors
              in the Lyndon factorization
              (:meth:`~sage.combinat.words.finite_word.FiniteWord_class.lyndon_factorization`)
              of `w`. The fact that this power series
              `\mathbf{GR}_\lambda` is symmetric is not obvious.

            - It is the sum of the fundamental quasisymmetric
              functions `F_{\operatorname{Des} \sigma}` over all
              permutations `\sigma` that have cycle type `\lambda`. See
              :class:`sage.combinat.ncsf_qsym.qsym.QuasiSymmetricFunctions.Fundamental`
              for the definition of fundamental quasisymmetric functions,
              and :meth:`~sage.combinat.permutation.Permutation.cycle_type`
              for that of cycle type. For a permutation `\sigma`, we use
              `\operatorname{Des} \sigma` to denote the descent composition
              (:meth:`~sage.combinat.permutation.Permutation.descents_composition`)
              of `\sigma`. Again, this definition does not make the
              symmetry of `\mathbf{GR}_\lambda` obvious.

            - For every positive integer `n`, we have

              .. MATH::

                  \mathbf{GR}_{\left(n\right)}
                  = \frac{1}{n} \sum_{d \mid n} \mu(d) p_d^{n/d},

              where `p_d` denotes the `d`-th power-sum symmetric
              function. This `\mathbf{GR}_{\left(n\right)}` is also
              denoted by `L_n`. Now, `\mathbf{GR}_\lambda` is defined
              as the product:

              .. MATH::

                  h_{m_1} \left[L_1\right] \cdot h_{m_2} \left[L_2\right]
                  \cdot h_{m_3} \left[L_3\right] \cdots,

              where `m_i` denotes the multiplicity of the part `i` in
              `\lambda`, and where the square brackets stand for
              plethysm (:meth:`plethysm`). This definition makes
              the symmetry (but not the integrality!) of
              `\mathbf{GR}_\lambda` obvious.

            The equivalences of these three definitions are proven in
            [GR1993]_ Sections 2-3. (See also [GriRei18]_ Subsection
            6.6.2 for the equivalence of the first two definitions and
            further formulas.)

            INPUT:

            - ``lam`` -- a partition or a positive integer (in the latter
              case, it is understood to mean the partition ``[lam]``)

            OUTPUT:

            The Gessel-Reutenauer symmetric function
            `\mathbf{GR}_\lambda`, where `\lambda` is ``lam``,
            expanded in the basis ``self``.

            REFERENCES:

            .. [GR1993] Ira M. Gessel, Christophe Reutenauer.
               *Counting Permutations with Given Cycle Structure
               and Descent Set*.
               Journal of Combinatorial Theory, Series A, 64 (1993),
               pp. 189--215.

            .. [GriRei18]_

            EXAMPLES:

            The first few values of `\mathbf{GR}_{(n)} = L_n`::

                sage: Sym = SymmetricFunctions(ZZ)
                sage: h = Sym.h()
                sage: h.gessel_reutenauer(1)
                h[1]
                sage: h.gessel_reutenauer(2)
                h[1, 1] - h[2]
                sage: h.gessel_reutenauer(3)
                h[2, 1] - h[3]
                sage: h.gessel_reutenauer(4)
                h[2, 1, 1] - h[2, 2]
                sage: h.gessel_reutenauer(5)
                h[2, 1, 1, 1] - h[2, 2, 1] - h[3, 1, 1] + h[3, 2] + h[4, 1] - h[5]
                sage: h.gessel_reutenauer(6)
                h[2, 1, 1, 1, 1] - h[2, 2, 1, 1] - h[2, 2, 2]
                 - 2*h[3, 1, 1, 1] + 5*h[3, 2, 1] - 2*h[3, 3] + h[4, 1, 1]
                 - h[4, 2] - h[5, 1] + h[6]

            Gessel-Reutenauer functions indexed by partitions::

                sage: h.gessel_reutenauer([2, 1])
                h[1, 1, 1] - h[2, 1]
                sage: h.gessel_reutenauer([2, 2])
                h[1, 1, 1, 1] - 3*h[2, 1, 1] + 2*h[2, 2] + h[3, 1] - h[4]

            The Gessel-Reutenauer functions are Schur-positive::

                sage: s = Sym.s()
                sage: s.gessel_reutenauer([2, 1])
                s[1, 1, 1] + s[2, 1]
                sage: s.gessel_reutenauer([2, 2, 1])
                s[1, 1, 1, 1, 1] + s[2, 1, 1, 1] + s[2, 2, 1] + s[3, 2]

            They do not form a basis, as the following example (from
            [GR1993]_ p. 201) shows::

                sage: s.gessel_reutenauer([4]) == s.gessel_reutenauer([2, 1, 1])
                True

            Of the above three equivalent definitions of
            `\mathbf{GR}_\lambda`, we use the third one for
            computations. Let us check that the second one gives the
            same results::

                sage: QSym = QuasiSymmetricFunctions(ZZ)
                sage: F = QSym.F() # fundamental basis
                sage: def GR_def2(lam): # `\mathbf{GR}_\lambda`
                ....:     n = lam.size()
                ....:     r = F.sum_of_monomials([sigma.descents_composition()
                ....:                             for sigma in Permutations(n)
                ....:                             if sigma.cycle_type() == lam])
                ....:     return r.to_symmetric_function()
                sage: all( GR_def2(lam) == h.gessel_reutenauer(lam)
                ....:      for n in range(5) for lam in Partitions(n) )
                True

            And the first one, too (assuming symmetry)::

                sage: m = Sym.m()
                sage: def GR_def1(lam): # `\mathbf{GR}_\lambda`
                ....:     n = lam.size()
                ....:     Permus_mset = sage.combinat.permutation.Permutations_mset
                ....:     def coeff_of_m_mu_in_result(mu):
                ....:         words_to_check = Permus_mset([i for (i, l) in enumerate(mu)
                ....:                                       for _ in range(l)])
                ....:         return sum((1 for w in words_to_check if
                ....:                     Partition(list(reversed(sorted([len(v) for v in Word(w).lyndon_factorization()]))))
                ....:                     == lam))
                ....:     r = m.sum_of_terms([(mu, coeff_of_m_mu_in_result(mu))
                ....:                         for mu in Partitions(n)],
                ....:                        distinct=True)
                ....:     return r
                sage: all( GR_def1(lam) == h.gessel_reutenauer(lam)
                ....:      for n in range(5) for lam in Partitions(n) )
                True

            TESTS:

            This works fine over other base rings::

                sage: Sym = SymmetricFunctions(FractionField(QQ['q','t']))
                sage: P = Sym.macdonald().P()
                sage: h = Sym.h()
                sage: P.gessel_reutenauer(3) == P(h.gessel_reutenauer(3))
                True

            .. NOTE::

                The currently existing implementation of this function is
                technically unsatisfactory. It distinguishes the case when the
                base ring is a `\QQ`-algebra from the case
                where it isn't. In the latter, it does a computation using
                universal coefficients, again distinguishing the case when it is
                able to compute the "corresponding" basis of the symmetric function
                algebra over `\QQ` (using the ``corresponding_basis_over`` hack)
                from the case when it isn't (in which case it transforms everything
                into the Schur basis, which is slow).
            """
            if lam in ZZ:
                lam = [lam]
            lam = _Partitions(lam)
            R = self.base_ring()
            # We use [GR1993]_ Theorem 3.6 and work over `\QQ` to
            # compute the Gessel-Reutenauer symmetric function.
            if self.has_coerce_map_from(QQ):
                # [GR1993]_ Theorem 3.6
                m = lam.to_exp_dict() # == {i: m_i | i occurs in lam}
                p = self.realization_of().power()
                h = self.realization_of().complete()
                from sage.arith.all import Moebius, squarefree_divisors
                mu = Moebius()
                def component(i, g): # == h_g[L_i]
                    L_i = p.sum_of_terms([(_Partitions([d] * (i//d)), R(mu(d)))
                                          for d in squarefree_divisors(i)],
                                         distinct=True) / i
                    return p(h[g]).plethysm(L_i)
                return self( p.prod(component(i, g) for i, g in m.items()) )

            # The base ring does not coerce into `\QQ`

            # comp_parent is the parent that is going to be used for
            # computations. In most cases it will just be self.
            comp_parent = self
            # Now let's try to find out what basis self is in, and
            # construct the corresponding basis of symmetric functions
            # over QQ.
            corresponding_parent_over_QQ = self.corresponding_basis_over(QQ)
            if corresponding_parent_over_QQ is None:
                # This is the case where the corresponding basis
                # over QQ cannot be found. This can have two reasons:
                # Either the basis depends on variables (like the
                # Macdonald symmetric functions), or its basis_name()
                # is not identical to the name of the method on
                # SymmetricFunctions(QQ) that builds it. Either way,
                # give up looking for the corresponding parent, and
                # transform everything into the Schur basis (very
                # slow!) instead.
                comp_parent = self.realization_of().schur()
                from sage.combinat.sf.sf import SymmetricFunctions
                corresponding_parent_over_QQ = SymmetricFunctions(QQ).schur()
            corresponding_result = corresponding_parent_over_QQ.gessel_reutenauer(lam)
            comp_base_ring = comp_parent.base_ring()
            result = comp_parent.sum_of_terms((nu, comp_base_ring(c))
                                               for nu, c in corresponding_result)
            return self(result)    # just in case comp_parent != self.

        def carlitz_shareshian_wachs(self, n, d, s, comparison=None):
            r"""
            Return the Carlitz-Shareshian-Wachs symmetric function
            `X_{n, d, s}` (if ``comparison`` is ``None``), or
            `U_{n, d, s}` (if ``comparison`` is ``-1``), or
            `V_{n, d, s}` (if ``comparison`` is ``0``), or
            `W_{n, d, s}` (if ``comparison`` is ``1``) written in the
            basis ``self``. These functions are defined below.

            The Carlitz-Shareshian-Wachs symmetric functions have been
            introduced in [GriRei18]_, Exercise 2.9.11, as
            refinements of a certain particular case of chromatic
            quasisymmetric functions defined by Shareshian and Wachs.
            Their definitions are as follows:

            Let `n`, `d` and `s` be three nonnegative integers. Let
            `W(n, d, s)` denote the set of all `n`-tuples
            `(w_1, w_2, \ldots, w_n)` of positive integers having the
            property that there exist precisely `d` elements `i`
            of `\left\{ 1, 2, \ldots, n-1 \right\}` satisfying
            `w_i > w_{i+1}`, and precisely `s` elements `i` of
            `\left\{ 1, 2, \ldots, n-1 \right\}` satisfying
            `w_i = w_{i+1}`. For every
            `w = (w_1, w_2, \ldots, w_n) \in W(n, d, s)`, let `x_w`
            be the monomial `x_{w_1} x_{w_2} \cdots x_{w_n}`. We then
            define the power series `X_{n, d, s}` by

            .. MATH::

                X_{n, d, s} = \sum_{w \in W(n, d, s)} x_w .

            This is a symmetric function (according to
            [GriRei18]_, Exercise 2.9.11(b)), and for `s = 0` equals
            the `t^d`-coefficient of the descent enumerator of Smirnov
            words of length `n` (an example of a chromatic
            quasisymmetric function which happens to be symmetric --
            see [ShaWach2014]_, Example 2.5).

            Assume that `n > 0`. Then, we can define three further
            power series as follows:

            .. MATH::

                U_{n, d, s} = \sum_{w_1 < w_n} x_w ; \qquad
                V_{n, d, s} = \sum_{w_1 = w_n} x_w ; \qquad
                W_{n, d, s} = \sum_{w_1 > w_n} x_w ,

            where all three sums range over
            `w = (w_1, w_2, \ldots, w_n) \in W(n, d, s)`. These
            three power series `U_{n, d, s}`, `V_{n, d, s}` and
            `W_{n, d, s}` are symmetric functions as well
            ([GriRei18]_, Exercise 2.9.11(c)). Their sum is
            `X_{n, d, s}`.

            REFERENCES:

            .. [ShaWach2014] John Shareshian, Michelle L. Wachs.
               *Chromatic quasisymmetric functions*.
               :arxiv:`1405.4629v2`.

            .. [GriRei18]_

            INPUT:

            - ``n`` -- a nonnegative integer

            - ``d`` -- a nonnegative integer

            - ``s`` -- a nonnegative integer

            - ``comparison`` (default: ``None``) -- a variable
              which can take the forms ``None``, ``-1``, ``0``
              and ``1``

            OUTPUT:

            The Carlitz-Shareshian-Wachs symmetric function
            `X_{n, d, s}` (if ``comparison`` is ``None``), or
            `U_{n, d, s}` (if ``comparison`` is ``-1``), or
            `V_{n, d, s}` (if ``comparison`` is ``0``), or
            `W_{n, d, s}` (if ``comparison`` is ``1``) written in the
            basis ``self``.

            EXAMPLES:

            The power series `X_{n, d, s}`::

                sage: Sym = SymmetricFunctions(ZZ)
                sage: m = Sym.m()
                sage: m.carlitz_shareshian_wachs(3, 2, 1)
                0
                sage: m.carlitz_shareshian_wachs(3, 1, 1)
                m[2, 1]
                sage: m.carlitz_shareshian_wachs(3, 2, 0)
                m[1, 1, 1]
                sage: m.carlitz_shareshian_wachs(3, 0, 2)
                m[3]
                sage: m.carlitz_shareshian_wachs(3, 1, 0)
                4*m[1, 1, 1] + m[2, 1]
                sage: m.carlitz_shareshian_wachs(3, 0, 1)
                m[2, 1]
                sage: m.carlitz_shareshian_wachs(3, 0, 0)
                m[1, 1, 1]
                sage: m.carlitz_shareshian_wachs(5, 2, 2)
                m[2, 2, 1] + m[3, 1, 1]
                sage: m.carlitz_shareshian_wachs(1, 0, 0)
                m[1]
                sage: m.carlitz_shareshian_wachs(0, 0, 0)
                m[]

            The power series `U_{n, d, s}`::

                sage: m.carlitz_shareshian_wachs(3, 2, 1, comparison=-1)
                0
                sage: m.carlitz_shareshian_wachs(3, 1, 1, comparison=-1)
                0
                sage: m.carlitz_shareshian_wachs(3, 2, 0, comparison=-1)
                0
                sage: m.carlitz_shareshian_wachs(3, 0, 2, comparison=-1)
                0
                sage: m.carlitz_shareshian_wachs(3, 1, 0, comparison=-1)
                2*m[1, 1, 1]
                sage: m.carlitz_shareshian_wachs(3, 0, 1, comparison=-1)
                m[2, 1]
                sage: m.carlitz_shareshian_wachs(3, 0, 0, comparison=-1)
                m[1, 1, 1]
                sage: m.carlitz_shareshian_wachs(5, 2, 2, comparison=-1)
                0
                sage: m.carlitz_shareshian_wachs(4, 2, 0, comparison=-1)
                3*m[1, 1, 1, 1]
                sage: m.carlitz_shareshian_wachs(1, 0, 0, comparison=-1)
                0

            The power series `V_{n, d, s}`::

                sage: m.carlitz_shareshian_wachs(3, 2, 1, comparison=0)
                0
                sage: m.carlitz_shareshian_wachs(3, 1, 1, comparison=0)
                0
                sage: m.carlitz_shareshian_wachs(3, 2, 0, comparison=0)
                0
                sage: m.carlitz_shareshian_wachs(3, 0, 2, comparison=0)
                m[3]
                sage: m.carlitz_shareshian_wachs(3, 1, 0, comparison=0)
                m[2, 1]
                sage: m.carlitz_shareshian_wachs(3, 0, 1, comparison=0)
                0
                sage: m.carlitz_shareshian_wachs(3, 0, 0, comparison=0)
                0
                sage: m.carlitz_shareshian_wachs(5, 2, 2, comparison=0)
                0
                sage: m.carlitz_shareshian_wachs(4, 2, 0, comparison=0)
                m[2, 1, 1]
                sage: m.carlitz_shareshian_wachs(1, 0, 0, comparison=0)
                m[1]

            The power series `W_{n, d, s}`::

                sage: m.carlitz_shareshian_wachs(3, 2, 1, comparison=1)
                0
                sage: m.carlitz_shareshian_wachs(3, 1, 1, comparison=1)
                m[2, 1]
                sage: m.carlitz_shareshian_wachs(3, 2, 0, comparison=1)
                m[1, 1, 1]
                sage: m.carlitz_shareshian_wachs(3, 0, 2, comparison=1)
                0
                sage: m.carlitz_shareshian_wachs(3, 1, 0, comparison=1)
                2*m[1, 1, 1]
                sage: m.carlitz_shareshian_wachs(3, 0, 1, comparison=1)
                0
                sage: m.carlitz_shareshian_wachs(3, 0, 0, comparison=1)
                0
                sage: m.carlitz_shareshian_wachs(5, 2, 2, comparison=1)
                m[2, 2, 1] + m[3, 1, 1]
                sage: m.carlitz_shareshian_wachs(4, 2, 0, comparison=1)
                8*m[1, 1, 1, 1] + 2*m[2, 1, 1] + m[2, 2]
                sage: m.carlitz_shareshian_wachs(1, 0, 0, comparison=1)
                0

            TESTS:

            This works fine over other base rings::

                sage: Sym = SymmetricFunctions(FractionField(QQ['q','t']))
                sage: P = Sym.macdonald().P()
                sage: m = Sym.m()
                sage: m.carlitz_shareshian_wachs(4, 1, 1)
                4*m[2, 1, 1] + 2*m[2, 2] + 2*m[3, 1]
                sage: P.carlitz_shareshian_wachs(4, 1, 1) == P(m.carlitz_shareshian_wachs(4, 1, 1))
                True
            """
            # Stupid implementation.
            R = self.base_ring()
            m = self.realization_of().m()
            from sage.combinat.permutation import Permutations_mset
            # Defining a ``check_word`` function. This function will be used
            # to check if an `n`-tuple `w` of positive integers belongs to
            # `W(n, d, s)` and satisfies the additional requirement
            # determined by ``comparison``.
            # The ``comparison`` check has been factored out so that
            # ``comparison`` needs not be called a myriad of times. Might
            # be folly.
            if comparison is None:
                def check_word(w):
                    if sum((1 for i in range(n-1) if w[i] > w[i+1])) != d:
                        return False
                    if sum((1 for i in range(n-1) if w[i] == w[i+1])) != s:
                        return False
                    return True
            elif comparison == -1:
                def check_word(w):
                    if sum((1 for i in range(n-1) if w[i] > w[i+1])) != d:
                        return False
                    if sum((1 for i in range(n-1) if w[i] == w[i+1])) != s:
                        return False
                    return (w[0] < w[-1])
            elif comparison == 0:
                def check_word(w):
                    if sum((1 for i in range(n-1) if w[i] > w[i+1])) != d:
                        return False
                    if sum((1 for i in range(n-1) if w[i] == w[i+1])) != s:
                        return False
                    return (w[0] == w[-1])
            elif comparison == 1:
                def check_word(w):
                    if sum((1 for i in range(n-1) if w[i] > w[i+1])) != d:
                        return False
                    if sum((1 for i in range(n-1) if w[i] == w[i+1])) != s:
                        return False
                    return (w[0] > w[-1])

            def coeff_of_m_mu_in_result(mu):
                # Compute the coefficient of the monomial symmetric
                # function ``m[mu]`` in the result.
                words_to_check = Permutations_mset([i for (i, l) in enumerate(mu)
                                                    for _ in range(l)])
                return R( sum(1 for w in words_to_check if check_word(w)) )

            from sage.combinat.partition import Partitions_n
            r = m.sum_of_terms([(mu, coeff_of_m_mu_in_result(mu))
                                for mu in Partitions_n(n)],
                               distinct=True)
            return self(r)

class FilteredSymmetricFunctionsBases(Category_realization_of_parent):
    r"""
    The category of filtered bases of the ring of symmetric functions.

    TESTS::

        sage: from sage.combinat.sf.sfa import FilteredSymmetricFunctionsBases
        sage: Sym = SymmetricFunctions(QQ)
        sage: bases = FilteredSymmetricFunctionsBases(Sym); bases
        Category of filtered bases of Symmetric Functions over Rational Field
        sage: Sym.schur() in bases
        True
        sage: Sym.sp() in bases
        True
    """
    def _repr_(self):
        r"""
        Return the representation of ``self``.

        EXAMPLES::

            sage: from sage.combinat.sf.sfa import FilteredSymmetricFunctionsBases
            sage: Sym = SymmetricFunctions(QQ)
            sage: bases = FilteredSymmetricFunctionsBases(Sym)
            sage: bases._repr_()
            'Category of filtered bases of Symmetric Functions over Rational Field'
        """
        return "Category of filtered bases of %s" % self.base()

    def super_categories(self):
        r"""
        The super categories of ``self``.

        EXAMPLES::

            sage: from sage.combinat.sf.sfa import FilteredSymmetricFunctionsBases
            sage: Sym = SymmetricFunctions(QQ)
            sage: bases = FilteredSymmetricFunctionsBases(Sym)
            sage: bases.super_categories()
            [Category of bases of Symmetric Functions over Rational Field,
             Category of commutative filtered hopf algebras with basis over Rational Field]
        """
        cat = HopfAlgebras(self.base().base_ring()).Commutative().WithBasis().Filtered()
        return [SymmetricFunctionsBases(self.base()), cat]

class GradedSymmetricFunctionsBases(Category_realization_of_parent):
    r"""
    The category of graded bases of the ring of symmetric functions.

    These are further required to have the property that the basis element
    indexed by the empty partition is `1`.

    TESTS::

        sage: from sage.combinat.sf.sfa import GradedSymmetricFunctionsBases
        sage: Sym = SymmetricFunctions(QQ)
        sage: bases = GradedSymmetricFunctionsBases(Sym); bases
        Category of graded bases of Symmetric Functions over Rational Field
        sage: Sym.schur() in bases
        True
        sage: Sym.sp() in bases
        False
    """
    def _repr_(self):
        r"""
        Return the representation of ``self``.

        EXAMPLES::

            sage: from sage.combinat.sf.sfa import GradedSymmetricFunctionsBases
            sage: Sym = SymmetricFunctions(QQ)
            sage: bases = GradedSymmetricFunctionsBases(Sym)
            sage: bases._repr_()
            'Category of graded bases of Symmetric Functions over Rational Field'
        """
        return "Category of graded bases of %s" % self.base()

    def super_categories(self):
        r"""
        The super categories of ``self``.

        EXAMPLES::

            sage: from sage.combinat.sf.sfa import GradedSymmetricFunctionsBases
            sage: Sym = SymmetricFunctions(QQ)
            sage: bases = GradedSymmetricFunctionsBases(Sym)
            sage: bases.super_categories()
            [Category of filtered bases of Symmetric Functions over Rational Field,
             Category of commutative graded hopf algebras with basis over Rational Field]
        """
        cat = HopfAlgebras(self.base().base_ring()).Commutative().WithBasis().Graded()
        return [FilteredSymmetricFunctionsBases(self.base()), cat]

    class ParentMethods:
        def antipode_by_coercion(self, element):
            r"""
            The antipode of ``element``.

            INPUT:

            - ``element`` -- element in a basis of the ring of symmetric functions

            EXAMPLES::

                sage: Sym = SymmetricFunctions(QQ)
                sage: p = Sym.p()
                sage: s = Sym.s()
                sage: e = Sym.e()
                sage: h = Sym.h()
                sage: (h([]) + h([1])).antipode() # indirect doctest
                h[] - h[1]
                sage: (s([]) + s([1]) + s[2]).antipode()
                s[] - s[1] + s[1, 1]
                sage: (p([2]) + p([3])).antipode()
                -p[2] - p[3]
                sage: (e([2]) + e([3])).antipode()
                e[1, 1] - e[1, 1, 1] - e[2] + 2*e[2, 1] - e[3]
                sage: f = Sym.f()
                sage: f([3,2,1]).antipode()
                -f[3, 2, 1] - 4*f[3, 3] - 2*f[4, 2] - 2*f[5, 1] - 6*f[6]

            The antipode is an involution::

                sage: Sym = SymmetricFunctions(ZZ)
                sage: s = Sym.s()
                sage: all( s[u].antipode().antipode() == s[u] for u in Partitions(4) )
                True

            The antipode is an algebra homomorphism::

                sage: Sym = SymmetricFunctions(FiniteField(23))
                sage: h = Sym.h()
                sage: all( all( (s[u] * s[v]).antipode() == s[u].antipode() * s[v].antipode()
                ....:           for u in Partitions(3) )
                ....:      for v in Partitions(3) )
                True

            TESTS:

            Everything works over `\ZZ`::

                sage: Sym = SymmetricFunctions(ZZ)
                sage: p = Sym.p()
                sage: s = Sym.s()
                sage: e = Sym.e()
                sage: h = Sym.h()
                sage: (h([]) + h([1])).antipode() # indirect doctest
                h[] - h[1]
                sage: (s([]) + s([1]) + s[2]).antipode()
                s[] - s[1] + s[1, 1]
                sage: (p([2]) + p([3])).antipode()
                -p[2] - p[3]
                sage: (e([2]) + e([3])).antipode()
                e[1, 1] - e[1, 1, 1] - e[2] + 2*e[2, 1] - e[3]
            """
            return self.degree_negation(element.omega())

        def counit(self, element):
            r"""
            Return the counit of ``element``.

            The counit is the constant term of ``element``.

            INPUT:

            - ``element`` -- element in a basis of the ring of symmetric functions

            EXAMPLES::

                sage: Sym = SymmetricFunctions(QQ)
                sage: m = Sym.monomial()
                sage: f = 2*m[2,1] + 3*m[[]]
                sage: f.counit()
                3
            """
            return element.degree_zero_coefficient()

        def degree_negation(self, element):
            r"""
            Return the image of ``element`` under the degree negation
            automorphism of the ring of symmetric functions.

            The degree negation is the automorphism which scales every
            homogeneous element of degree `k` by `(-1)^k` (for all `k`).

            INPUT:

            - ``element`` -- symmetric function written in ``self``

            EXAMPLES::

                sage: Sym = SymmetricFunctions(ZZ)
                sage: m = Sym.monomial()
                sage: f = 2*m[2,1] + 4*m[1,1] - 5*m[1] - 3*m[[]]
                sage: m.degree_negation(f)
                -3*m[] + 5*m[1] + 4*m[1, 1] - 2*m[2, 1]

            TESTS:

            Using :meth:`degree_negation` on an element of a different
            basis works correctly::

                sage: e = Sym.elementary()
                sage: m.degree_negation(e[3])
                -m[1, 1, 1]
                sage: m.degree_negation(m(e[3]))
                -m[1, 1, 1]
            """
            return self.sum_of_terms([ (lam, (-1)**(sum(lam)%2) * a)
                                       for lam, a in self(element) ])

    class ElementMethods:
        def degree_negation(self):
            r"""
            Return the image of ``self`` under the degree negation
            automorphism of the ring of symmetric functions.

            The degree negation is the automorphism which scales every
            homogeneous element of degree `k` by `(-1)^k` (for all `k`).

            Calling ``degree_negation(self)`` is equivalent to calling
            ``self.parent().degree_negation(self)``.

            EXAMPLES::

                sage: Sym = SymmetricFunctions(ZZ)
                sage: m = Sym.monomial()
                sage: f = 2*m[2,1] + 4*m[1,1] - 5*m[1] - 3*m[[]]
                sage: f.degree_negation()
                -3*m[] + 5*m[1] + 4*m[1, 1] - 2*m[2, 1]
                sage: x = m.zero().degree_negation(); x
                0
                sage: parent(x) is m
                True
            """
            return self.parent().sum_of_terms([ (lam, (-1)**(sum(lam)%2) * a)
                                                for lam, a in self ])

        def degree_zero_coefficient(self):
            r"""
            Return the degree zero coefficient of ``self``.

            EXAMPLES::

                sage: Sym = SymmetricFunctions(QQ)
                sage: m = Sym.monomial()
                sage: f = 2*m[2,1] + 3*m[[]]
                sage: f.degree_zero_coefficient()
                3
            """
            return self.coefficient([])

#SymmetricFunctionsBases.Filtered = FilteredSymmetricFunctionsBases
#SymmetricFunctionsBases.Graded = GradedSymmetricFunctionsBases

#####################################################################
## ABC for bases of the symmetric functions

class SymmetricFunctionAlgebra_generic(CombinatorialFreeModule):
    r"""
    Abstract base class for symmetric function algebras.

    .. TODO::

        Most of the methods in this class are generic (manipulations of
        morphisms, ...) and should be generalized (or removed)

    TESTS::

        sage: s = SymmetricFunctions(QQ).s()
        sage: m = SymmetricFunctions(ZZ).m()
        sage: s(m([2,1]))
        -2*s[1, 1, 1] + s[2, 1]
    """
    def __init__(self, Sym, basis_name=None, prefix=None, graded=True):
        r"""
        Initializes the symmetric function algebra.

        INPUT:

        - ``Sym`` -- the ring of symmetric functions
        - ``basis_name`` -- name of basis (default: ``None``)
        - ``prefix`` -- prefix used to display basis
        - ``graded`` -- (default: ``True``) if ``True``, then the basis is
          considered to be graded, otherwise the basis is filtered

        TESTS::

            sage: from sage.combinat.sf.classical import SymmetricFunctionAlgebra_classical
            sage: s = SymmetricFunctions(QQ).s()
            sage: isinstance(s, SymmetricFunctionAlgebra_classical)
            True
            sage: TestSuite(s).run()
        """
        R = Sym.base_ring()
        from sage.categories.all import CommutativeRings
        if R not in CommutativeRings():
            raise TypeError("Argument R must be a commutative ring.")
        try:
            R(Integer(1))
        except Exception:
            raise ValueError("R must have a unit element")

        if basis_name is not None:
            self._basis = basis_name
        if prefix is not None:
            self._prefix = prefix
        self._sym = Sym
        if graded:
            cat = GradedSymmetricFunctionsBases(Sym)
        else: # Right now, there are no non-filtered bases
            cat = FilteredSymmetricFunctionsBases(Sym)
        CombinatorialFreeModule.__init__(self, Sym.base_ring(), _Partitions,
                                         category=cat,
                                         bracket="", prefix=prefix)

    _print_style = 'lex'

    # Todo: share this with ncsf and over algebras with basis indexed by word-like elements
    def __getitem__(self, c):
        r"""
        This method implements the abuses of notations ``p[2,1]``,
        ``p[[2,1]]``, ``p[Partition([2,1])]``.

        INPUT:

        - ``c`` -- a list, list of lists, or partition

        .. TODO::

            Should call ``super.term`` so as not to interfere with the
            standard notation ``p['x,y,z']``.

        EXAMPLES::

            sage: s = SymmetricFunctions(QQ).s()
            sage: s[2,1]
            s[2, 1]
            sage: s[[2,1]]
            s[2, 1]
            sage: s[Partition([2,1])]
            s[2, 1]

        TESTS:

        Check that a single number which is in ``ZZ`` can be used::

            sage: s = SymmetricFunctions(QQ).s()
            sage: s[QQbar(2)]
            s[2]
        """
        C = self.basis().keys()
        if not isinstance(c, C.element_class):
            if c in ZZ:
                c = C([c])
            else:
                c = C(c)
        return self.monomial(c)

    def _change_by_proportionality(self, x, function):
        r"""
        Return the symmetric function obtained from ``x`` by scaling
        each basis element corresponding to the partition `\lambda` by
        the value of ``function`` on `\lambda`.

        INPUT:

        - ``x`` -- a symmetric function
        - ``function`` -- a function which takes in a partition
          and returns a scalar

        OUTPUT:

        A symmetric function in ``self`` which is a scaled version of ``x``.

        EXAMPLES::

            sage: s = SymmetricFunctions(QQ).s()
            sage: a = s([3])+s([2,1])+s([1,1,1]); a
            s[1, 1, 1] + s[2, 1] + s[3]
            sage: f = lambda part: len(part)
            sage: s._change_by_proportionality(a, f)
            3*s[1, 1, 1] + 2*s[2, 1] + s[3]
        """
        BR = self.base_ring()
        z_elt = {}
        for m, c in x._monomial_coefficients.items():
            coeff = function(m)
            z_elt[m] = BR( c*coeff )
        return self._from_dict(z_elt)

    def _change_by_plethysm(self, x, expr, deg_one):
        r"""
        Return the plethysm of ``x`` by ``expr``.

        INPUT:

        - ``x`` -- a symmetric function
        - ``expr`` -- an expression used in the plethysm
        - ``deg_one`` -- a list (or iterable) specifying the degree one
          variables (that is, the terms to be treated as degree-one
          elements when encountered in ``x``; they will be taken to the
          appropriate powers when computing the plethysm)

        OUTPUT:

        The plethysm of ``x`` by ``expr``.

        EXAMPLES::

            sage: m = SymmetricFunctions(QQ).m()
            sage: a = m([2,1])
            sage: a.omega()
            -m[2, 1] - 2*m[3]
            sage: m._change_by_plethysm(-a,-1,[])
            -m[2, 1] - 2*m[3]

        ::

            sage: s = SymmetricFunctions(QQ).s()
            sage: a = s([3])
            sage: s._change_by_plethysm(-a,-1,[])
            s[1, 1, 1]
        """
        #Covert to the power sum
        p = self.realization_of().power()
        p_x = p(x)
        expr_k = lambda k: expr.subs(**dict([(str(x),x**k) for x in deg_one]))
        f = lambda m,c: (m, c*prod([expr_k(k) for k in m]))
        return self(p_x.map_item(f))

    # TODO:
    #  - lift to combinatorial_module
    #  - rename to _apply_bimodule_morphism or generalize to true multi_module
    #  - generalization with a "neighbor function" that given x says
    #    for which y one has f(x,y) != 0
    #  - add option orthonormal
    def _apply_multi_module_morphism(self, x, y, f, orthogonal=False):
        r"""
        Applies morphism specified by ``f`` on (``x``, ``y``).

        INPUT:

        - ``x`` -- an element of ``self``
        - ``y`` -- an element of ``self``
        - ``f`` -- a function that takes in two partitions
          (basis elements) and returns an element of the target domain
        - ``orthogonal`` -- if orthogonal is set to ``True``, then
          ``f(part1, part2)`` is assumed to be 0 if ``part1 != part2``.

        EXAMPLES::

            sage: s = SymmetricFunctions(QQ).s()
            sage: a = s([2,1])+s([1,1,1])
            sage: b = s([3])+s([2,1])
            sage: f1 = lambda p1, p2: len(p1)*len(p2)
            sage: f2 = lambda p1, p2: len(p1)+len(p2)
            sage: s._apply_multi_module_morphism(a,b,f1,orthogonal=False) #(2+3)*(2+1)
            15
            sage: s._apply_multi_module_morphism(a,b,f1,orthogonal=True)  #(2)*(2)
            4
            sage: s._apply_multi_module_morphism(a,b,f2,orthogonal=False) #2*(2+3+2+1)
            16
            sage: s._apply_multi_module_morphism(a,b,f2,orthogonal=True)  #2+2
            4
        """
        # broken for most coeff ring
        res = 0
        if orthogonal:
            # could check which of x and y has less terms
            # for mx, cx in x:
            for mx, cx in x._monomial_coefficients.items():
                if mx not in y._monomial_coefficients:
                    continue
                else:
                    # cy = y[mx]
                    cy = y._monomial_coefficients[mx]
                # might as well call f(mx)
                res += cx*cy*f(mx, mx)
            return res
        else:
            for mx, cx in x._monomial_coefficients.items():
                for my, cy in y._monomial_coefficients.items():
                    res += cx*cy*f(mx,my)
            return res

    def _from_element(self, x):
        r"""
        Return the element of ``self`` with the same 'internal structure' as
        ``x``. This means the element whose coefficients in the basis ``self``
        are the respective coefficients of ``x`` in the basis of ``x``.

        INPUT:

        - ``x`` -- a symmetric function

        EXAMPLES::

            sage: e = SymmetricFunctions(QQ).e()
            sage: s = SymmetricFunctions(QQ).s()
            sage: a = e([2,1]) + e([1,1,1]); a
            e[1, 1, 1] + e[2, 1]
            sage: s._from_element(a)
            s[1, 1, 1] + s[2, 1]
        """
        return self._from_dict(x.monomial_coefficients())

    def _from_cache(self, element, cache_function, cache_dict, **subs_dict):
        r"""
        Return the image of an element ``element`` of some realization `M`
        of the ring of symmetric functions under a linear map from `M` to
        ``self`` whose matrix representation is cached (with ``cache_dict``
        serving as cache, and ``cache_function`` as the function which
        precomputes this cache).

        INPUT:

        -  ``element`` -- an element of a realization `M` of the ring of
           symmetric functions. Note that `M` can be a different realization
           than the one in which ``self`` is written, and does not have to
           be specified. It is assumed that the basis of ``self`` is indexed
           by partitions, and the degree of a basis element is the size of
           the partition indexing it.

        -  ``cache_function`` -- a function which accepts an
           integer `n` as its input and creates the cache for that homogeneous
           component (saving it in ``cache_dict``).

        -  ``cache_dict`` -- a dictionary storing a cache.
           It should be indexed by the positive integers `n`. Its values
           are dictionaries indexed by the partitions of size `n`. The values
           of those latter dictionaries are, again, dictionaries indexed by
           partitions of size `n`. Altogether, ``cache_dict`` should be
           understood to encode a graded linear map from `M` to the
           realization ``self`` of the ring of symmetric functions; the
           encoding is done in such a way that, for any `n` and any partitions
           ``lam`` and ``mu`` of `n`, the ``self[mu]``-coordinate of the image
           of ``M[lam]`` under this linear map (in the basis ``self``) is
           ``cache_dict[lam][mu]``.

        -  ``subs_dict`` -- (optional) a dictionary for any substitutions
           to make after the value is extracted from ``cache_dict``.

        EXAMPLES::

            sage: R.<x> = QQ[]
            sage: Sym = SymmetricFunctions(R)
            sage: s = Sym.s()
            sage: p21 = Partition([2,1])
            sage: a = s(p21)
            sage: e = Sym.e()
            sage: cache_dict = {}
            sage: cache_dict[3] = {}
            sage: cache_dict[3][p21] = {}
            sage: cache_dict[3][p21][p21] = x^2
            sage: cache_dict[3][p21][Partition([1,1,1])] = 3*x
            sage: cache_function = lambda n: 0 #do nothing
            sage: e._from_cache(a, cache_function, cache_dict)
            3*x*e[1, 1, 1] + x^2*e[2, 1]
            sage: e._from_cache(a, cache_function, cache_dict, x=2)
            6*e[1, 1, 1] + 4*e[2, 1]
        """
        # Convert x to the monomial basis
        BR = self.base_ring()
        zero = BR.zero()
        z_elt = {}
        for part, c in element.monomial_coefficients().items():
            if sum(part) not in cache_dict:
                cache_function(sum(part))
            # Make sure it is a partition (for #13605), this is
            #   needed for the old kschur functions - TCS
            part = _Partitions(part)
            for part2, c2 in cache_dict[sum(part)][part].items():
                if hasattr(c2,'subs'): # c3 may be in the base ring
                    c3 = c*BR(c2.subs(**subs_dict))
                else:
                    c3 = c*BR(c2)
                # c3 = c*c2
                # if hasattr(c3,'subs'): # c3 may be in the base ring
                #     c3 = c3.subs(**subs_dict)
                z_elt[ part2 ] = z_elt.get(part2, zero) + BR(c3)
        return self._from_dict(z_elt)

    def _invert_morphism(self, n, base_ring, self_to_other_cache, other_to_self_cache,\
                         to_other_function=None, to_self_function=None, \
                         upper_triangular=False, lower_triangular=False, \
                         ones_on_diagonal=False):
        r"""
        Compute the inverse of a morphism between ``self`` and ``other``
        (more precisely, its `n`-th graded component).

        In order to use this, you must be able to compute the morphism in
        one direction. This method assumes that the morphism is indeed
        invertible.

        INPUT:

        -  ``n`` -- an integer, the homogeneous component of
           symmetric functions for which we want to a morphism's inverse

        -  ``base_ring`` -- the base ring being worked over

        -  ``self_to_other_cache`` -- a dictionary which
           stores the transition from ``self`` to ``other``

        -  ``other_to_self_cache`` -- a dictionary which
           stores the transition from ``other`` to ``self``

        -  ``to_other_function`` -- a function which takes in
           a partition and returns a function which gives the coefficients of
           ``self(part)`` in the ``other`` basis

        -  ``to_self_function`` -- a function which takes in a
           partition and returns a function which gives the coefficients of
           ``other(part)`` in ``self``

        -  ``upper_triangular`` -- a boolean, if ``True``, the
           inverse will be computed by back substitution

        -  ``lower_triangular`` -- a boolean, if ``True``, the
           inverse will be computed by forward substitution

        -  ``ones_on_diagonal`` -- a boolean, if ``True``, the
           entries on the diagonal of the morphism (and inverse) matrix are
           assumed to be ones. This is used to remove divisions from the
           forward and back substitute algorithms.

        OUTPUT:

        Nothing is returned, but the caches ``self_to_other_cache``
        and ``other_to_self_cache`` are updated with the `n`-th degree
        components of the respective transition matrices.

        EXAMPLES:

        First, we will do an example of inverting the morphism
        which sends a Schur function to its conjugate Schur function. Note
        that this is an involution. ::

            sage: s = SymmetricFunctions(QQ).s()
            sage: conj = lambda p1: lambda p2: QQ(1) if p2 == p1.conjugate() else QQ(0)
            sage: c1 = {}
            sage: c2 = {}
            sage: s._invert_morphism(4, QQ, c1, c2, to_other_function = conj)
            sage: l = lambda c: [ (i[0],[j for j in sorted(i[1].items())]) for i in sorted(c.items())]
            sage: l(c1[4])
            [([1, 1, 1, 1], [([4], 1)]),
             ([2, 1, 1], [([3, 1], 1)]),
             ([2, 2], [([2, 2], 1)]),
             ([3, 1], [([2, 1, 1], 1)]),
             ([4], [([1, 1, 1, 1], 1)])]
            sage: l(c2[4])
            [([1, 1, 1, 1], [([4], 1)]),
             ([2, 1, 1], [([3, 1], 1)]),
             ([2, 2], [([2, 2], 1)]),
             ([3, 1], [([2, 1, 1], 1)]),
             ([4], [([1, 1, 1, 1], 1)])]
            sage: c2 == c1
            True

        We can check that we get the same results if we specify
        ``to_self_function = conj``::

            sage: d1 = {}
            sage: d2 = {}
            sage: s._invert_morphism(4, QQ, d1, d2, to_self_function = conj)
            sage: d1 == c1
            True
            sage: d2 == c2
            True

        Now we do an example of upper triangularity and check that we get
        the same thing whether or not we specify ``ones_on_diagonal``::

            sage: f = lambda p1: lambda p2: QQ(1) if p2 <= p1 else QQ(0)
            sage: c1 = {}
            sage: c2 = {}
            sage: s._invert_morphism(3, QQ, c1, c2, to_other_function = f, upper_triangular=True)
            sage: l(c1[3])
            [([1, 1, 1], [([1, 1, 1], 1)]),
             ([2, 1], [([1, 1, 1], 1), ([2, 1], 1)]),
             ([3], [([1, 1, 1], 1), ([2, 1], 1), ([3], 1)])]
            sage: l(c2[3])
            [([1, 1, 1], [([1, 1, 1], 1)]),
             ([2, 1], [([1, 1, 1], -1), ([2, 1], 1)]),
             ([3], [([2, 1], -1), ([3], 1)])]

        ::

            sage: d1 = {}
            sage: d2 = {}
            sage: s._invert_morphism(3, QQ, d1, d2, to_other_function = f,upper_triangular=True, ones_on_diagonal=True)
            sage: c1 == d1
            True
            sage: c2 == d2
            True

        Finally, we do the same thing for lower triangular matrices::

            sage: f = lambda p1: lambda p2: QQ(1) if p2 >= p1 else QQ(0)
            sage: c1 = {}
            sage: c2 = {}
            sage: s._invert_morphism(3, QQ, c1, c2, to_other_function = f, lower_triangular=True)
            sage: l(c1[3])
            [([1, 1, 1], [([1, 1, 1], 1), ([2, 1], 1), ([3], 1)]),
             ([2, 1], [([2, 1], 1), ([3], 1)]),
             ([3], [([3], 1)])]

        ::

            sage: l(c2[3])
            [([1, 1, 1], [([1, 1, 1], 1), ([2, 1], -1)]),
             ([2, 1], [([2, 1], 1), ([3], -1)]),
             ([3], [([3], 1)])]

        ::

            sage: d1 = {}
            sage: d2 = {}
            sage: s._invert_morphism(3, QQ, d1, d2, to_other_function = f,lower_triangular=True, ones_on_diagonal=True)
            sage: c1 == d1
            True
            sage: c2 == d2
            True
        """
        #Decide whether we know how to go from self to other or
        #from other to self
        if to_other_function is not None:
            known_cache    = self_to_other_cache  #the known direction
            unknown_cache  = other_to_self_cache  #the unknown direction
            known_function = to_other_function
        else:
            unknown_cache  = self_to_other_cache  #the known direction
            known_cache    = other_to_self_cache  #the unknown direction
            known_function = to_self_function

        #Do nothing if we've already computed the inverse
        #for degree n.
        if n in known_cache and n in unknown_cache:
            return

        #Univariate polynomial arithmetic is faster
        #over ZZ.  Since that is all we need to compute
        #the transition matrices between S and P, we
        #should use that.
        #Zt = ZZ['t']
        #t = Zt.gen()
        one  = base_ring.one()
        zero = base_ring.zero()

        #Get and store the list of partitions we'll need
        pn = Partitions_n(n).list()
        len_pn = len(pn)

        #Create the initial cache dictionaries
        known_cache_n = {}
        known_matrix_n = matrix(base_ring, len_pn, len_pn)
        unknown_cache_n = {}
        for i in range(len_pn):
            known_cache_part = {}
            f = known_function(pn[i])
            for j in range(len_pn):
                if lower_triangular and j>i:
                    break
                if upper_triangular and i>j:
                    continue
                value = f(pn[j])
                if value != zero:
                    known_cache_part[ pn[ j ] ] = value
                    known_matrix_n[i,j] = value
            known_cache_n[ pn[i] ] = known_cache_part

            unknown_cache_n[ pn[i] ] = {}

        #Compute the inverse of the matrix
        if upper_triangular is not False and lower_triangular is not False:
            raise ValueError("only one of upper_triangular and lower_triangular can be specified")
        elif upper_triangular is not False:
            #Compute the inverse of by using back
            #substitution.  We solve a len(pn) systems of
            #equations known_matrix_n*x = b_i for x, where e_i
            #is the ith standard basis vector
            inverse = copy(known_matrix_n.parent().zero_matrix())

            delta = lambda i: lambda j: one if i == j else zero

            for column in range(len_pn):
                e = delta(column)
                x = [0]*len_pn
                for i in range(len_pn-1,-1,-1):
                    value = e(i)
                    if not ones_on_diagonal:
                        value /= known_matrix_n[i,i]
                    for j in range(i+1,len_pn):
                        if ones_on_diagonal:
                            value -= known_matrix_n[i,j]*x[j]
                        else:
                            value -= known_matrix_n[i,j]*x[j]/known_matrix_n[i,i]
                    x[i] = value
                for j in range(column+1):
                    if x[j] != zero:
                        inverse[j,column] = x[j]

        elif lower_triangular is not False:
            #Compute the inverse of by using forward
            #substitution.  We solve a len(pn) systems of
            #equations known_matrix_n*x = b_i for x, where e_i
            #is the ith standard basis vector
            inverse = copy(known_matrix_n.parent().zero_matrix())

            delta = lambda i: lambda j: one if i == j else zero

            for column in range(len_pn):
                e = delta(column)
                x = []
                for i in range(len_pn):
                    value = e(i)
                    if not ones_on_diagonal:
                        value /= known_matrix_n[i,i]
                    for j in range(len(x)):
                        if ones_on_diagonal:
                            value -= known_matrix_n[i,j]*x[j]
                        else:
                            value -= known_matrix_n[i,j]*x[j]/known_matrix_n[i,i]
                    x.append(value)
                for j in range(column,len(x)):
                    if x[j] != zero:
                        inverse[j,column] = x[j]

        else:
            inverse = ~known_matrix_n

        for i in range(len_pn):
            for j in range(len_pn):
                if inverse[i,j] != zero:
                    if hasattr(self, '_normalize_coefficients'):
                        unknown_cache_n[ pn[i] ] [ pn[j] ] = self._normalize_coefficients(inverse[i,j])
                    else:
                        unknown_cache_n[ pn[i] ] [ pn[j] ] = inverse[i,j]

        known_cache[ n ]   = known_cache_n
        unknown_cache[ n ] = unknown_cache_n

    def symmetric_function_ring(self):
        r"""
        Return the family of symmetric functions associated to the
        basis ``self``.

        OUTPUT:

        - returns an instance of the ring of symmetric functions

        EXAMPLES::

            sage: schur = SymmetricFunctions(QQ).schur()
            sage: schur.symmetric_function_ring()
            Symmetric Functions over Rational Field
            sage: power = SymmetricFunctions(QQ['t']).power()
            sage: power.symmetric_function_ring()
            Symmetric Functions over Univariate Polynomial Ring in t over Rational Field
        """
        return self.realization_of()

    def prefix(self):
        r"""
        Return the prefix on the elements of ``self``.

        EXAMPLES::

            sage: schur = SymmetricFunctions(QQ).schur()
            sage: schur([3,2,1])
            s[3, 2, 1]
            sage: schur.prefix()
            's'
        """
        return self._prefix

    def transition_matrix(self, basis, n):
        r"""
        Return the transition matrix between ``self`` and ``basis`` for the
        homogeneous component of degree ``n``.

        INPUT:

        - ``basis`` -- a basis of the ring of symmetric functions
        - ``n`` -- a nonnegative integer

        OUTPUT:

        - a matrix of coefficients giving the expansion of the
          homogeneous degree-`n` elements of ``self`` in the
          degree-`n` elements of ``basis``

        EXAMPLES::

            sage: s = SymmetricFunctions(QQ).s()
            sage: m = SymmetricFunctions(QQ).m()
            sage: s.transition_matrix(m,5)
            [1 1 1 1 1 1 1]
            [0 1 1 2 2 3 4]
            [0 0 1 1 2 3 5]
            [0 0 0 1 1 3 6]
            [0 0 0 0 1 2 5]
            [0 0 0 0 0 1 4]
            [0 0 0 0 0 0 1]
            sage: s.transition_matrix(m,1)
            [1]
            sage: s.transition_matrix(m,0)
            [1]

        ::

            sage: p = SymmetricFunctions(QQ).p()
            sage: s.transition_matrix(p, 4)
            [ 1/4  1/3  1/8  1/4 1/24]
            [-1/4    0 -1/8  1/4  1/8]
            [   0 -1/3  1/4    0 1/12]
            [ 1/4    0 -1/8 -1/4  1/8]
            [-1/4  1/3  1/8 -1/4 1/24]
            sage: StoP = s.transition_matrix(p,4)
            sage: a = s([3,1])+5*s([1,1,1,1])-s([4])
            sage: a
            5*s[1, 1, 1, 1] + s[3, 1] - s[4]
            sage: mon = sorted(a.support())
            sage: coeffs = [a[i] for i in mon]
            sage: coeffs
            [5, 1, -1]
            sage: mon
            [[1, 1, 1, 1], [3, 1], [4]]
            sage: cm = matrix([[-1,1,0,0,5]])
            sage: cm * StoP
            [-7/4  4/3  3/8 -5/4 7/24]
            sage: p(a)
            7/24*p[1, 1, 1, 1] - 5/4*p[2, 1, 1] + 3/8*p[2, 2] + 4/3*p[3, 1] - 7/4*p[4]

        ::

            sage: h = SymmetricFunctions(QQ).h()
            sage: e = SymmetricFunctions(QQ).e()
            sage: s.transition_matrix(m,7) == h.transition_matrix(s,7).transpose()
            True

        ::

            sage: h.transition_matrix(m, 7) == h.transition_matrix(m, 7).transpose()
            True

        ::

            sage: h.transition_matrix(e, 7) == e.transition_matrix(h, 7)
            True

        ::

            sage: p.transition_matrix(s, 5)
            [ 1 -1  0  1  0 -1  1]
            [ 1  0 -1  0  1  0 -1]
            [ 1 -1  1  0 -1  1 -1]
            [ 1  1 -1  0 -1  1  1]
            [ 1  0  1 -2  1  0  1]
            [ 1  2  1  0 -1 -2 -1]
            [ 1  4  5  6  5  4  1]

        ::

            sage: e.transition_matrix(m,7) == e.transition_matrix(m,7).transpose()
            True
        """
        P = Partitions_n(n)
        Plist = P.list()
        m = []
        for row_part in Plist:
            z = basis(self(row_part))
            m.append( [z.coefficient(col_part) for col_part in Plist] )
        return matrix(m)


    def _gram_schmidt(self, n, source, scalar, cache, leading_coeff=None, upper_triangular=True):
        r"""
        Apply Gram-Schmidt to ``source`` with respect to the scalar product
        ``scalar`` for all partitions of `n`. The scalar product is supposed
        to make the power-sum basis orthogonal. The Gram-Schmidt algorithm
        computes an orthogonal basis (with respect to the scalar product
        given by ``scalar``) of the `n`-th homogeneous component of the
        ring of symmetric functions such that the transition matrix from
        the basis ``source`` to this orthogonal basis is triangular.

        The result is not returned, but instead, the coefficients of the
        elements of the orthogonal basis with respect to the basis
        ``source`` are stored in the cache ``cache``.

        The implementation uses the powersum basis, so this function
        shouldn't be used unless the base ring is a `\QQ`-algebra
        (or ``self`` and ``source`` are both the powersum basis).

        INPUT:

        - ``n`` -- nonnegative integer which specifies the size of
          the partitions
        - ``source`` -- a basis of the ring of symmetric functions
        - ``scalar`` -- a function ``zee`` from partitions to the base ring
          which specifies the scalar product by `\langle p_{\lambda},
          p_{\lambda} \rangle = \mathrm{zee}(\lambda)`.
        - ``cache`` -- a cache function
        - ``leading_coeff`` -- (default: ``None``) specifies the leading
          coefficients for Gram-Schmidt
        - ``upper_triangular`` -- (defaults to ``True``) boolean, indicates
          whether the transition is upper triangular or not

        EXAMPLES::

            sage: cache = {}
            sage: from sage.combinat.sf.sfa import zee
            sage: s = SymmetricFunctions(QQ).s()
            sage: m = SymmetricFunctions(QQ).m()
            sage: s._gram_schmidt(3, m, zee, cache)
            sage: l = lambda c: [ (i[0],[j for j in sorted(i[1].items())]) for i in sorted(c.items())]
            sage: l(cache)
            [([1, 1, 1], [([1, 1, 1], 1)]),
             ([2, 1], [([1, 1, 1], 2), ([2, 1], 1)]),
             ([3], [([1, 1, 1], 1), ([2, 1], 1), ([3], 1)])]
        """
        BR = self.base_ring(); one = BR.one()
        p = self.realization_of().p()

        # Create a function which converts x and y to the power-sum basis and applies
        # the scalar product.
        pscalar = lambda x,y: p._apply_multi_module_morphism(p(x), p(y), lambda a,b:scalar(a), orthogonal=True)

        if leading_coeff is None:
            leading_coeff = lambda x: one

        # We are going to be doing everything like we are in the upper-triangular case
        # We list the partitions in "decreasing order" and work from the beginning forward.
        # If we are in the lower-triangular case, then we shouldn't reverse the list
        l = Partitions_n(n).list()
        if upper_triangular:
            l.reverse()

        # precomputed elements
        precomputed_elements = []

        # Handle the initial case
        cache[l[0]] = { l[0]: leading_coeff(l[0]) }
        precomputed_elements.append(leading_coeff( l[0] )*source(l[0]))

        for i in range(1, len(l)):
            start = leading_coeff( l[i] )*source(l[i])
            sub = 0
            for j in range(i):
                sub += pscalar( start, precomputed_elements[j] ) / pscalar(precomputed_elements[j], precomputed_elements[j]) * precomputed_elements[j]
            res = start - sub

            if hasattr(self, '_normalize_coefficients'):
                res = res.map_coefficients(self._normalize_coefficients)
            precomputed_elements.append(res)
            # Now, res == precomputed_elements[i]
            cache[l[i]] = {}
            for j in range(i+1):
                cache[l[i]][l[j]] = res.coefficient(l[j])


    def _inner_plethysm_pk_g(self, k, g, cache):
        r"""
        Return the inner plethysm between the power-sum symmetric
        function `p_k` and the symmetric function ``g``.

        See :meth:`inner_plethysm` for the definition of inner
        plethysm.

        .. WARNING::

            The function ``g`` *must* be given in the power-sum
            basis for this method to return a correct result.

        ALGORITHM:

        Express ``g`` in the power sum basis as
        `g = \sum_\mu c_\mu p_\mu/z_\mu`
        (where `z_\mu` is the size of the centralizer of any
        permutation with cycle type `\mu`). Then, the inner plethysm
        is calculated as

        .. MATH::

            p_k \{ g \} = \sum_\mu c_\mu p_k \{ p_\mu/z_\mu \}~.

        The inner plethysm `p_k \{ p_mu/z_\mu \}` is given by the formula

        .. MATH::

            p_k \{ p_\mu/z_\mu \} = \sum_{\nu : \nu^k = \mu } p_{\nu}/z_{\nu}~,

        where `\nu^k` is the `k`-th power of `nu` (see
        :~sage.combinat.partition.partition_power`).

        .. SEEALSO:: :func:`~sage.combinat.partition.partition_power`,
            :meth:`~sage.combinat.sf.sfa.SymmetricFunctionAlgebra_generic_Element.inner_plethysm`

        INPUT:

        -  ``k`` -- a positive integer

        -  ``g`` -- a symmetric function in the power sum basis

        -  ``cache`` -- a dictionary whose keys are (k, g) pairs
           and values are the cached output of this function

        EXAMPLES::

            sage: p = SymmetricFunctions(QQ).p()
            sage: p._inner_plethysm_pk_g(2, p([1,1,1]), {})
            p[1, 1, 1] + 3*p[2, 1]
            sage: p._inner_plethysm_pk_g(5, p([2,2,1,1,1]), {})
            p[2, 2, 1, 1, 1]
        """
        try:
            return cache[(k,g)]
        except KeyError:
            pass

        p = self.realization_of().p()
        res = 0
        degrees = sorted(set(sum(m) for m in g.support()))
        for d in degrees:
            for mu in Partitions_n(d):
                mu_k = mu.power(k)
                if mu_k in g:
                    res += g.coefficient(mu_k)*mu_k.centralizer_size()/mu.centralizer_size()*p(mu)

        cache[(k,g)] = res
        return res

    def _inner_plethysm_pnu_g(self, p_x, cache, nu):
        r"""
        Return the inner plethysm of the power-sum symmetric function
        `p_\nu` with another symmetric function ``p_x`` in the
        power-sum basis.

        See :meth:`inner_plethysm` for the definition of inner
        plethysm.

        .. WARNING::

            The function ``p_x`` *must* be given in the power-sum
            basis for this method to return a correct result.

        The computation uses the inner plethysm of `p_k` and ``p_x``
        and the identity

        .. MATH::

            (f \cdot g) \{ h \} = (f \{ h \}) \ast (g \{ h \})~.

        .. SEEALSO:: :meth:`_inner_plethysm_pk_g`,
            :meth:`~sage.combinat.sf.sfa.SymmetricFunctionAlgebra_generic_Element.itensor`,
            :meth:`~sage.combinat.sf.sfa.SymmetricFunctionAlgebra_generic_Element.inner_plethysm`

        INPUT:

        - ``p_x`` -- a symmetric function in the power sum basis

        - ``cache`` -- a cache function

        - ``nu`` -- a partition

        Note that the order of the arguments is somewhat strange in order
        to facilitate partial function application.

        OUTPUT:

        - an element of the basis ``self``

        EXAMPLES::

            sage: p = SymmetricFunctions(QQ).p()
            sage: s = SymmetricFunctions(QQ).s()
            sage: p._inner_plethysm_pnu_g( p([1,1,1]), {}, Partition([2,1]))
            6*p[1, 1, 1]
            sage: p._inner_plethysm_pnu_g( p([1,1,1]), {}, Partition([]))
            1/6*p[1, 1, 1] + 1/2*p[2, 1] + 1/3*p[3]
            sage: s(_)
            s[3]
        """
        #We handle the constant term case separately.  It should be
        #the case that p([]).inner_tensor(s(mu)) = s([ mu.size() ]).
        #Here, we get the degrees of the homogeneous pieces of
        if not nu._list:
            s = self.realization_of().s()
            degrees = [ part.size() for part in p_x.support() ]
            degrees = sorted(set(degrees))
            if 0 in degrees:
                ext = self([])
            else:
                ext = 0
            return ext + self(sum([s([n]) for n in degrees if n!=0]))

        #For each k in nu, we compute the inner plethysm of
        #p_k with p_x
        res = [self._inner_plethysm_pk_g(k, p_x, cache) for k in nu]

        #To get the final answer, we compute the inner tensor product
        #of all the symmetric functions in res
        return self(reduce(lambda x, y: 0 if x==0 else x.itensor(y), res))


    def _dual_basis_default(self):
        """
        Return the default value for ``self.dual_basis()``

        .. SEEALSO:: :meth:`dual_basis`

        EXAMPLES:

        This default implementation constructs the dual basis using
        the standard (Hall) scalar product::

            sage: Sym = SymmetricFunctions(QQ)
            sage: Sym.p()._dual_basis_default()
            Dual basis to Symmetric Functions over Rational Field in the powersum basis with respect to the Hall scalar product

        This is meant to be overriden by subclasses for which an
        explicit dual basis is known::

            sage: Sym.s()._dual_basis_default()
            Symmetric Functions over Rational Field in the Schur basis
            sage: Sym.h()._dual_basis_default()
            Symmetric Functions over Rational Field in the monomial basis
            sage: Sym.m()._dual_basis_default()
            Symmetric Functions over Rational Field in the homogeneous basis
            sage: Sym.f()._dual_basis_default()
            Symmetric Functions over Rational Field in the elementary basis
            sage: Sym.e()._dual_basis_default()
            Symmetric Functions over Rational Field in the forgotten basis
            sage: Sym.f()._dual_basis_default()
            Symmetric Functions over Rational Field in the elementary basis
        """
        return self.dual_basis(scalar=zee, scalar_name = "Hall scalar product")


    def dual_basis(self, scalar=None, scalar_name="", basis_name=None, prefix=None):
        r"""
        Return the dual basis of ``self`` with respect to the scalar
        product ``scalar``.

        INPUT:

        - ``scalar`` -- A function ``zee`` from partitions to the base ring
          which specifies the scalar product by `\langle p_{\lambda},
          p_{\lambda} \rangle = \mathrm{zee}(\lambda)`. (Independently on the
          function chosen, the power sum basis will always be orthogonal;
          the function ``scalar`` only determines the norms of the basis
          elements.) If ``scalar`` is None, then the standard (Hall) scalar
          product is used.
        - ``scalar_name`` -- name of the scalar function
        - ``prefix`` -- prefix used to display the basis

        EXAMPLES:

        The duals of the elementary symmetric functions with respect to the
        Hall scalar product are the forgotten symmetric functions.

        ::

            sage: e = SymmetricFunctions(QQ).e()
            sage: f = e.dual_basis(prefix='f'); f
            Dual basis to Symmetric Functions over Rational Field in the elementary basis with respect to the Hall scalar product
            sage: f([2,1])^2
            4*f[2, 2, 1, 1] + 6*f[2, 2, 2] + 2*f[3, 2, 1] + 2*f[3, 3] + 2*f[4, 1, 1] + f[4, 2]
            sage: f([2,1]).scalar(e([2,1]))
            1
            sage: f([2,1]).scalar(e([1,1,1]))
            0

        Since the power-sum symmetric functions are orthogonal, their duals
        with respect to the Hall scalar product are scalar multiples of
        themselves.

        ::

            sage: p = SymmetricFunctions(QQ).p()
            sage: q = p.dual_basis(prefix='q'); q
            Dual basis to Symmetric Functions over Rational Field in the powersum basis with respect to the Hall scalar product
            sage: q([2,1])^2
            4*q[2, 2, 1, 1]
            sage: p([2,1]).scalar(q([2,1]))
            1
            sage: p([2,1]).scalar(q([1,1,1]))
            0
        """
        from . import dual
        if scalar is None:
            if basis_name is None and prefix is None:
                return self._dual_basis_default()
            scalar = zee
            scalar_name = "Hall scalar product"
        return dual.SymmetricFunctionAlgebra_dual(self, scalar, scalar_name,
                                                  basis_name = basis_name,
                                                  prefix = prefix)

    def basis_name(self):
        r"""
        Return the name of the basis of ``self``.

        This is used for output and, for the classical bases of
        symmetric functions, to connect this basis with Symmetrica.

        EXAMPLES::

            sage: Sym = SymmetricFunctions(QQ)
            sage: s = Sym.s()
            sage: s.basis_name()
            'Schur'
            sage: p = Sym.p()
            sage: p.basis_name()
            'powersum'
            sage: h = Sym.h()
            sage: h.basis_name()
            'homogeneous'
            sage: e = Sym.e()
            sage: e.basis_name()
            'elementary'
            sage: m = Sym.m()
            sage: m.basis_name()
            'monomial'
            sage: f = Sym.f()
            sage: f.basis_name()
            'forgotten'
        """
        return self._basis

    def get_print_style(self):
        r"""
        Return the value of the current print style for ``self``.

        EXAMPLES::

            sage: s = SymmetricFunctions(QQ).s()
            sage: s.get_print_style()
            'lex'
            sage: s.set_print_style('length')
            sage: s.get_print_style()
            'length'
            sage: s.set_print_style('lex')
        """
        return self._print_style

    def set_print_style(self, ps):
        r"""
        Set the value of the current print style to ``ps``.

        INPUT:

        - ``ps`` -- a string specifying the printing style

        EXAMPLES::

            sage: s = SymmetricFunctions(QQ).s()
            sage: s.get_print_style()
            'lex'
            sage: s.set_print_style('length')
            sage: s.get_print_style()
            'length'
            sage: s.set_print_style('lex')
        """
        if ps == 'lex':
            self.print_options(sorting_key=lambda x: x)
        elif ps == 'length':
            self.print_options(sorting_key=lambda x: (len(x), x))
        elif ps == 'maximal_part':
            self.print_options(sorting_key=lambda x: (_lmax(x), len(x), x))
        else:
            raise ValueError("the print style must be one of lex, length, or maximal_part ")
        self._print_style = ps

    def _latex_term(self, m):
        r"""
        Latex terms (i.e. partitions) as plain lists (and not as
        ferrers diagrams).

        INPUT:

        - ``m`` -- a partition or list

        EXAMPLES::

            sage: m = SymmetricFunctions(QQ).m()
            sage: m._latex_term(Partition([3,2,1]))
            'm_{3,2,1}'
            sage: f = sum([m(p) for p in Partitions(3)])
            sage: m.set_print_style('lex')
            sage: latex(f)
            m_{1,1,1} + m_{2,1} + m_{3}
            sage: m.set_print_style('length')
            sage: latex(f)
            m_{3} + m_{2,1} + m_{1,1,1}
            sage: m.set_print_style('maximal_part')
            sage: latex(f)
            m_{1,1,1} + m_{2,1} + m_{3}
        """
        return super(SymmetricFunctionAlgebra_generic, self)._latex_term(','.join(str(i) for i in m))

    def from_polynomial(self, poly, check=True):
        r"""
        Convert polynomial to a symmetric function in the monomial basis
        and then to the basis ``self``.

        INPUT:

        - ``poly`` -- a symmetric polynomial
        - ``check`` -- (default: ``True``) boolean, specifies whether
          the computation checks that the polynomial is indeed symmetric

        EXAMPLES::

            sage: Sym = SymmetricFunctions(QQ)
            sage: h = Sym.homogeneous()
            sage: f = (h([]) + h([2,1]) + h([3])).expand(3)
            sage: h.from_polynomial(f)
            h[] + h[2, 1] + h[3]
            sage: s = Sym.s()
            sage: g = (s([]) + s([2,1])).expand(3); g
            x0^2*x1 + x0*x1^2 + x0^2*x2 + 2*x0*x1*x2 + x1^2*x2 + x0*x2^2 + x1*x2^2 + 1
            sage: s.from_polynomial(g)
            s[] + s[2, 1]
        """
        m = self.realization_of().m()
        return self(m.from_polynomial(poly, check=check))

    def product_by_coercion(self, left, right):
        r"""
        Return the product of elements ``left`` and ``right`` by coercion to
        the Schur basis.

        INPUT:

        - ``left``, ``right`` -- instances of this basis

        OUTPUT:

        - the product of ``left`` and ``right`` expressed in the basis ``self``

        EXAMPLES::

            sage: p = SymmetricFunctions(QQ).p()
            sage: p.product_by_coercion(p[3,1,1], p[2,2])
            p[3, 2, 2, 1, 1]
            sage: m = SymmetricFunctions(QQ).m()
            sage: m.product_by_coercion(m[2,1],m[1,1]) == m[2,1]*m[1,1]
            True
        """
        s = self.realization_of().schur()
        return self(s.product(s(left),s(right)))

    def coproduct_by_coercion(self, elt):
        r"""
        Return the coproduct of the element ``elt`` by coercion to
        the Schur basis.

        INPUT:

        - ``elt`` -- an instance of this basis

        OUTPUT:

        - The image of ``elt`` under the comultiplication (=coproduct)
          of the coalgebra of symmetric functions. The result is an
          element of the tensor squared of the basis ``self``.

        EXAMPLES::

            sage: m = SymmetricFunctions(QQ).m()
            sage: m[3,1,1].coproduct()
            m[] # m[3, 1, 1] + m[1] # m[3, 1] + m[1, 1] # m[3] + m[3] # m[1, 1] + m[3, 1] # m[1] + m[3, 1, 1] # m[]
            sage: m.coproduct_by_coercion(m[2,1])
            m[] # m[2, 1] + m[1] # m[2] + m[2] # m[1] + m[2, 1] # m[]
            sage: m.coproduct_by_coercion(m[2,1]) == m([2,1]).coproduct()
            True
            sage: McdH = SymmetricFunctions(QQ['q','t'].fraction_field()).macdonald().H()
            sage: McdH[2,1].coproduct()
            McdH[] # McdH[2, 1] + ((q^2*t-1)/(q*t-1))*McdH[1] # McdH[1, 1] + ((q*t^2-1)/(q*t-1))*McdH[1] # McdH[2] + ((q^2*t-1)/(q*t-1))*McdH[1, 1] # McdH[1] + ((q*t^2-1)/(q*t-1))*McdH[2] # McdH[1] + McdH[2, 1] # McdH[]
            sage: HLQp = SymmetricFunctions(QQ['t'].fraction_field()).hall_littlewood().Qp()
            sage: HLQp[2,1].coproduct()
            HLQp[] # HLQp[2, 1] + HLQp[1] # HLQp[1, 1] + HLQp[1] # HLQp[2] + HLQp[1, 1] # HLQp[1] + HLQp[2] # HLQp[1] + HLQp[2, 1] # HLQp[]
            sage: Sym = SymmetricFunctions(FractionField(QQ['t']))
            sage: LLT = Sym.llt(3)
            sage: LLT.cospin([3,2,1]).coproduct()
            (t+1)*m[] # m[1, 1] + m[] # m[2] + (t+1)*m[1] # m[1] + (t+1)*m[1, 1] # m[] + m[2] # m[]
            sage: f = SymmetricFunctions(ZZ).f()
            sage: f[3].coproduct()
            f[] # f[3] + f[3] # f[]
            sage: f[3,2,1].coproduct()
            f[] # f[3, 2, 1] + f[1] # f[3, 2] + f[2] # f[3, 1] + f[2, 1] # f[3] + f[3] # f[2, 1] + f[3, 1] # f[2] + f[3, 2] # f[1] + f[3, 2, 1] # f[]
        """
        from sage.categories.tensor import tensor
        s = self.realization_of().schur()
        return self.tensor_square().sum(coeff * tensor([self(s[x]), self(s[y])])
                                        for ((x,y), coeff) in s(elt).coproduct())


class SymmetricFunctionAlgebra_generic_Element(CombinatorialFreeModule.Element):
    r"""
    Class of generic elements for the symmetric function algebra.

    TESTS::

        sage: m = SymmetricFunctions(QQ).m()
        sage: f = sum([m(p) for p in Partitions(3)])
        sage: m.set_print_style('lex')
        sage: f
        m[1, 1, 1] + m[2, 1] + m[3]
        sage: m.set_print_style('length')
        sage: f
        m[3] + m[2, 1] + m[1, 1, 1]
        sage: m.set_print_style('maximal_part')
        sage: f
        m[1, 1, 1] + m[2, 1] + m[3]
        sage: m.set_print_style('lex')
    """

    def plethysm(self, x, include=None, exclude=None):
        r"""
        Return the outer plethysm of ``self`` with ``x``.

        This is implemented only over base rings which are
        `\QQ`-algebras.  (To compute outer plethysms over general
        binomial rings, change bases to the fraction field.)

        The outer plethysm of `f` with `g` is commonly denoted by
        `f \left[ g \right]` or by `f \circ g`. It is an algebra map
        in `f`, but not (generally) in `g`.

        By default, the degree one elements are taken to be the
        generators for the ``self``'s base ring. This setting can be
        modified by specifying the ``include`` and ``exclude`` keywords.

        INPUT:

        -  ``x`` -- a symmetric function over the same base ring as
           ``self``

        -  ``include`` -- a list of variables to be treated as
           degree one elements instead of the default degree one elements

        -  ``exclude`` -- a list of variables to be excluded
           from the default degree one elements

        EXAMPLES::

            sage: Sym = SymmetricFunctions(QQ)
            sage: s = Sym.s()
            sage: h = Sym.h()
            sage: s ( h([3])( h([2]) ) )
            s[2, 2, 2] + s[4, 2] + s[6]
            sage: p = Sym.p()
            sage: p([3])( s([2,1]) )
            1/3*p[3, 3, 3] - 1/3*p[9]
            sage: e = Sym.e()
            sage: e([3])( e([2]) )
            e[3, 3] + e[4, 1, 1] - 2*e[4, 2] - e[5, 1] + e[6]

        ::

            sage: R.<t> = QQ[]
            sage: s = SymmetricFunctions(R).s()
            sage: a = s([3])
            sage: f = t*s([2])
            sage: a(f)
            t^3*s[2, 2, 2] + t^3*s[4, 2] + t^3*s[6]
            sage: f(a)
            t*s[4, 2] + t*s[6]
            sage: s(0).plethysm(s[1])
            0
            sage: s(1).plethysm(s[1])
            s[]
            sage: s(1).plethysm(s(0))
            s[]

        Sage also handles plethysm of tensor products of symmetric functions::

            sage: s = SymmetricFunctions(QQ).s()
            sage: X = tensor([s[1],s[[]]])
            sage: Y = tensor([s[[]],s[1]])
            sage: s[1,1,1](X+Y)
            s[] # s[1, 1, 1] + s[1] # s[1, 1] + s[1, 1] # s[1] + s[1, 1, 1] # s[]
            sage: s[1,1,1](X*Y)
            s[1, 1, 1] # s[3] + s[2, 1] # s[2, 1] + s[3] # s[1, 1, 1]

        .. SEEALSO::

            :meth:`frobenius`

        TESTS::

            sage: (1+p[2]).plethysm(p[2])
            p[] + p[4]
        """
        parent = self.parent()
        R = parent.base_ring()
        tHA = HopfAlgebrasWithBasis(R).TensorProducts()
        tensorflag = tHA in x.parent().categories()
        if not (is_SymmetricFunction(x) or tensorflag):
            raise TypeError("only know how to compute plethysms "
                            "between symmetric functions or tensors "
                            "of symmetric functions")
        p = parent.realization_of().power()
        if self == parent.zero():
            return self

        # Handle degree one elements
        if include is not None and exclude is not None:
            raise RuntimeError("include and exclude cannot both be specified")

        try:
            degree_one = [R(g) for g in R.variable_names_recursive()]
        except AttributeError:
            try:
                degree_one = R.gens()
            except NotImplementedError:
                degree_one = []

        if include:
            degree_one = [R(g) for g in include]
        if exclude:
            degree_one = [g for g in degree_one if g not in exclude]

        degree_one = [g for g in degree_one if g != R.one()]

        def raise_c(n):
            return lambda c: c.subs(**{str(g): g ** n for g in degree_one})

        if tensorflag:
            tparents = x.parent()._sets
            return tensor([parent]*len(tparents))(sum(d*prod(sum(raise_c(r)(c)
                                  * tensor([p[r].plethysm(base(la))
                                           for (base,la) in zip(tparents,trm)])
                                  for (trm,c) in x)
                              for r in mu)
                       for (mu, d) in p(self)))

        # Takes in n, and returns a function which takes in a partition and
        # scales all of the parts of that partition by n
        def scale_part(n):
            return lambda m: m.__class__(m.parent(), [i * n for i in m])

        # Takes n an symmetric function f, and an n and returns the
        # symmetric function with all of its basis partitions scaled
        # by n
        def pn_pleth(f, n):
            return f.map_support(scale_part(n))

        # Takes in a partition and applies
        p_x = p(x)
        def f(part):
            return p.prod(pn_pleth(p_x.map_coefficients(raise_c(i)), i)
                          for i in part)
        return parent(p._apply_module_morphism(p(self), f, codomain=p))

    __call__ = plethysm

    def inner_plethysm(self, x):
        r"""
        Return the inner plethysm of ``self`` with ``x``.

        Whenever `R` is a `\QQ`-algebra, and `f` and `g` are two
        symmetric functions over `R` such that the constant term of `f`
        is zero, the inner plethysm of `f` with `g` is a symmetric
        function over `R`, and the degree of this symmetric function is
        the same as the degree of `g`. We will denote the inner plethysm
        of `f` with `g` by `f \{ g \}` (in contrast to the notation of
        outer plethysm which is generally denoted `f [ g ]`); in Sage
        syntax, it is ``f.inner_plethysm(g)``.

        First we describe the axiomatic definition of the operation; see
        below for a representation-theoretic interpretation.
        In the following equations, we denote the outer product
        (i.e., the standard product on the ring of symmetric functions,
        :meth:`~sage.categories.algebras_with_basis.AlgebrasWithBasis.ParentMethods.product`)
        by `\cdot` and the Kronecker product (:meth:`itensor`) by `\ast`).

        .. MATH::

            (f + g) \{ h \} = f \{ h \} + g \{ h \}

            (f \cdot g) \{ h \} = (f \{ h \}) \ast (g \{ h \})

            p_k \{ f + g \} = p_k \{ f \} + p_k \{ g \}

        where `p_k` is the `k`-th power-sum symmetric function for every
        `k > 0`.

        Let `\sigma` be a permutation of cycle type `\mu` and let `\mu^k`
        be the cycle type of `\sigma^k`. Then,

        .. MATH::

            p_k \{ p_\mu/z_\mu \} = \sum_{\nu : \nu^k = \mu } p_{\nu}/z_{\nu}

        Since `(p_\mu/z_\mu)_{\mu}` is a basis for the symmetric
        functions, these four formulas define the symmetric function
        operation `f \{ g \}` for any symmetric functions `f` and `g`
        (where `f` has constant term `0`) by expanding `f` in the
        power sum basis and `g` in the dual basis `p_\mu/z_\mu`.

        .. SEEALSO:: :meth:`itensor`, :func:`~sage.combinat.partition.partition_power`,
            :meth:`plethysm`

        This operation admits a representation-theoretic interpretation
        in the case where `f` is a Schur function `s_\lambda` and
        `g` is a homogeneous degree `n` symmetric function with
        nonnegative integral coefficients in the Schur basis.
        The symmetric function `f \{ g \}` is the Frobenius
        image of the `S_n`-representation constructed as follows.

        The assumptions on `g` imply that `g` is the Frobenius image of a
        representation `\rho` of the symmetric group `S_n`:

        .. MATH::

            \rho : S_n \to GL_N.

        If the degree `N` of this representation is greater than or equal
        to the number of parts of `\lambda`, then `f`, which denotes `s_\lambda`,
        corresponds to the character of some irreducible `GL_N`-representation, say

        .. MATH::

            \sigma : GL_N \to GL_M.

        The composition `\sigma \circ \rho : S_n \to GL_M` is a representation
        of `S_n` whose Frobenius image is precisely `f \{ g \}`.

        If `N` is less than the number of parts of `\lambda`,
        then `f \{ g \}` is `0` by definition.

        When `f` is a symmetric function with constant term `\neq 0`, the
        inner plethysm `f \{ g \}` isn't well-defined in the ring of
        symmetric functions. Indeed, it is not clear how to define
        `1 \{ g \}`. The most sensible way to get around this probably is
        defining it as the infinite sum `h_0 + h_1 + h_2 + \cdots` (where
        `h_i` means the `i`-th complete homogeneous symmetric function)
        in the completion of this ring with respect to its grading. This is
        how [SchaThi1994]_ defines `1 \{ g \}`. The present method,
        however, sets it to be the sum of `h_i` over all `i` for which the
        `i`-th homogeneous component of `g` is nonzero. This is rather a
        hack than a reasonable definition. Use with caution!

        .. NOTE::

            If a symmetric function `g` is written in the form
            `g = g_0 + g_1 + g_2 + \cdots` with each `g_i` homogeneous
            of degree `i`, then
            `f \{ g \} = f \{ g_0 \} + f \{ g_1 \} + f \{ g_2 \} + \cdots`
            for every `f` with constant term `0`. But in general, inner
            plethysm is not linear in the second variable.

        REFERENCES:

        .. [King] King, R. Branching rules for `GL_m \supset \Sigma_n`
           and the evaluation of inner plethysms.
           J. Math. Phys. 15, 258 (1974) :doi:`10.1063/1.1666632`

        .. [SchaThi1994] Thomas Scharf, Jean-Yves Thibon.
           *A Hopf-algebra approach to inner plethysm*.
           Advances in Mathematics 104 (1994), pp. 30-58.
           ftp://ftp.mathe2.uni-bayreuth.de/axel/papers/scharf:a_hopf_algebra_approach_to_inner_plethysm.ps.gz

        INPUT:

        - ``x`` -- element of the ring of symmetric functions over the same
          base ring as ``self``

        OUTPUT:

        - an element of symmetric functions in the parent of ``self``

        EXAMPLES::

            sage: Sym = SymmetricFunctions(QQ)
            sage: s = Sym.schur()
            sage: p = Sym.power()
            sage: h = Sym.complete()
            sage: s([2,1]).inner_plethysm(s([1,1,1]))
            0
            sage: s([2]).inner_plethysm(s([2,1]))
            s[2, 1] + s[3]
            sage: s([1,1]).inner_plethysm(s([2,1]))
            s[1, 1, 1]
            sage: s[2,1].inner_tensor(s[2,1])
            s[1, 1, 1] + s[2, 1] + s[3]

        ::

            sage: f = s([2,1]) + 2*s([3,1])
            sage: f.itensor(f)
            s[1, 1, 1] + s[2, 1] + 4*s[2, 1, 1] + 4*s[2, 2] + s[3] + 4*s[3, 1] + 4*s[4]
            sage: s( h([1,1]).inner_plethysm(f) )
            s[1, 1, 1] + s[2, 1] + 4*s[2, 1, 1] + 4*s[2, 2] + s[3] + 4*s[3, 1] + 4*s[4]

        ::

            sage: s([]).inner_plethysm(s([1,1]) + 2*s([2,1])+s([3]))
            s[2] + s[3]
            sage: [s([]).inner_plethysm(s(la)) for la in Partitions(4)]
            [s[4], s[4], s[4], s[4], s[4]]
            sage: s([3]).inner_plethysm(s([]))
            s[]
            sage: s[1,1,1,1].inner_plethysm(s[2,1])
            0
            sage: s[1,1,1,1].inner_plethysm(2*s[2,1])
            s[3]

        ::

            sage: p[3].inner_plethysm(p[3])
            0
            sage: p[3,3].inner_plethysm(p[3])
            0
            sage: p[3].inner_plethysm(p[1,1,1])
            p[1, 1, 1] + 2*p[3]
            sage: p[4].inner_plethysm(p[1,1,1,1]/24)
            1/24*p[1, 1, 1, 1] + 1/4*p[2, 1, 1] + 1/8*p[2, 2] + 1/4*p[4]
            sage: p[3,3].inner_plethysm(p[1,1,1])
            6*p[1, 1, 1] + 12*p[3]

        TESTS::

            sage: s(0).inner_plethysm(s(0))
            0
            sage: s(1).inner_plethysm(s(0))
            0
            sage: s(0).inner_plethysm(s(1))
            0
            sage: s(1).inner_plethysm(s(1))
            s[]
            sage: s(2).inner_plethysm(s(1))
            2*s[]
            sage: s(1).inner_plethysm(s(2))
            s[]
        """
        parent = self.parent()
        if self == parent.zero():
            return self
        p = parent.realization_of().power()
        cache = {}
        ip_pnu_g = parent._inner_plethysm_pnu_g
        return parent.sum(c*ip_pnu_g(p(x), cache, nu)
                          for (nu, c) in p(self).monomial_coefficients().items())


    def omega(self):
        r"""
        Return the image of ``self`` under the omega automorphism.

        The *omega automorphism* is defined to be the unique algebra
        endomorphism `\omega` of the ring of symmetric functions that
        satisfies `\omega(e_k) = h_k` for all positive integers `k`
        (where `e_k` stands for the `k`-th elementary symmetric
        function, and `h_k` stands for the `k`-th complete homogeneous
        symmetric function). It furthermore is a Hopf algebra
        endomorphism and an involution, and it is also known as the
        *omega involution*. It sends the power-sum symmetric function
        `p_k` to `(-1)^{k-1} p_k` for every positive integer `k`.

        The images of some bases under the omega automorphism are given by

        .. MATH::

            \omega(e_{\lambda}) = h_{\lambda}, \qquad
            \omega(h_{\lambda}) = e_{\lambda}, \qquad
            \omega(p_{\lambda}) = (-1)^{|\lambda| - \ell(\lambda)}
            p_{\lambda}, \qquad
            \omega(s_{\lambda}) = s_{\lambda^{\prime}},

        where `\lambda` is any partition, where `\ell(\lambda)` denotes
        the length (:meth:`~sage.combinat.partition.Partition.length`)
        of the partition `\lambda`, where `\lambda^{\prime}` denotes the
        conjugate partition
        (:meth:`~sage.combinat.partition.Partition.conjugate`) of
        `\lambda`, and where the usual notations for bases are used
        (`e` = elementary, `h` = complete homogeneous, `p` = powersum,
        `s` = Schur).

        The default implementation converts to the Schur basis, then
        performs the automorphism and changes back.

        :meth:`omega_involution()` is a synonym for the :meth:`omega()` method.

        EXAMPLES::

            sage: J = SymmetricFunctions(QQ).jack(t=1).P()
            sage: a = J([2,1]) + J([1,1,1])
            sage: a.omega()
            JackP[2, 1] + JackP[3]
            sage: J(0).omega()
            0
            sage: J(1).omega()
            JackP[]

        The forgotten symmetric functions are the images of the monomial
        symmetric functions under omega::

            sage: Sym = SymmetricFunctions(ZZ)
            sage: m = Sym.m()
            sage: f = Sym.f()
            sage: all( f(lam) == m(lam).omega() for lam in Partitions(3) )
            True
            sage: all( m(lam) == f(lam).omega() for lam in Partitions(3) )
            True
        """
        parent = self.parent()
        s = parent.realization_of().schur()
        return parent(s(self).omega())

    omega_involution = omega

    def theta(self,a):
        r"""
        Return the image of ``self`` under the theta endomorphism which sends
        `p_k` to `a \cdot p_k` for every positive integer `k`.

        In general, this is well-defined outside of the powersum basis only
        if the base ring is a `\QQ`-algebra.

        INPUT:

        - ``a`` -- an element of the base ring

        EXAMPLES::

            sage: s = SymmetricFunctions(QQ).s()
            sage: s([2,1]).theta(2)
            2*s[1, 1, 1] + 6*s[2, 1] + 2*s[3]
            sage: p = SymmetricFunctions(QQ).p()
            sage: p([2]).theta(2)
            2*p[2]
            sage: p(0).theta(2)
            0
            sage: p(1).theta(2)
            p[]
        """
        p = self.parent().realization_of().power()
        p_self = p(self)
        res = p_self.map_item(lambda m,c: (m, c * a**len(m)))
        return self.parent()(res)

    def theta_qt(self, q=None, t=None):
        r"""
        Return the image of ``self`` under the `q,t`-deformed theta
        endomorphism which sends `p_k` to `\frac{1-q^k}{1-t^k} \cdot p_k`
        for all positive integers `k`.

        In general, this is well-defined outside of the powersum basis only
        if the base ring is a `\QQ`-algebra.

        INPUT:

        - ``q``, ``t`` -- parameters (default: ``None``, in which case 'q'
          and 't' are used)

        EXAMPLES::

            sage: QQqt = QQ['q,t'].fraction_field()
            sage: q,t = QQqt.gens()
            sage: p = SymmetricFunctions(QQqt).p()
            sage: p([2]).theta_qt(q,t)
            ((-q^2+1)/(-t^2+1))*p[2]
            sage: p([2,1]).theta_qt(q,t)
            ((q^3-q^2-q+1)/(t^3-t^2-t+1))*p[2, 1]
            sage: p(0).theta_qt(q=1,t=3)
            0
            sage: p([2,1]).theta_qt(q=2,t=3)
            3/16*p[2, 1]
            sage: s = p.realization_of().schur()
            sage: s([3]).theta_qt(q=0)*(1-t)*(1-t^2)*(1-t^3)
            t^3*s[1, 1, 1] + (t^2+t)*s[2, 1] + s[3]
            sage: p(1).theta_qt()
            p[]
        """
        parent = self.parent()
        BR = parent.base_ring()
        p = parent.realization_of().power()
        p_self = p(self)
        if t is None:
            if hasattr(parent,"t"):
                t = parent.t
            else:
                t = BR(QQ['t'].gen())
        if q is None:
            if hasattr(parent,"q"):
                q = parent.q
            else:
                q = BR(QQ['q'].gen())
        one = BR.one()
        if not t:
            res = p._from_dict({m: BR(prod(one - q**k for k in m) * c)
                                for m,c in p_self})
        else:
            res = p._from_dict({m: BR(prod((one-q**k) / (one-t**k) for k in m)*c)
                                for m,c in p_self})
        return parent(res)

    def omega_qt(self, q=None, t=None):
        r"""
        Return the image of ``self`` under the `q,t`-deformed omega
        automorphism which sends `p_k` to
        `(-1)^{k-1} \cdot \frac{1-q^k}{1-t^k} \cdot p_k` for all positive
        integers `k`.

        In general, this is well-defined outside of the powersum basis only
        if the base ring is a `\QQ`-algebra.

        If `q = t`, then this is the omega automorphism (:meth:`omega`).

        INPUT:

        - ``q``, ``t`` -- parameters (default: ``None``, in which case
          ``'q'`` and ``'t'`` are used)

        EXAMPLES::

            sage: QQqt = QQ['q,t'].fraction_field()
            sage: q,t = QQqt.gens()
            sage: p = SymmetricFunctions(QQqt).p()
            sage: p[5].omega_qt()
            ((-q^5+1)/(-t^5+1))*p[5]
            sage: p[5].omega_qt(q,t)
            ((-q^5+1)/(-t^5+1))*p[5]
            sage: p([2]).omega_qt(q,t)
            ((q^2-1)/(-t^2+1))*p[2]
            sage: p([2,1]).omega_qt(q,t)
            ((-q^3+q^2+q-1)/(t^3-t^2-t+1))*p[2, 1]
            sage: p([3,2]).omega_qt(5,q)
            -(2976/(q^5-q^3-q^2+1))*p[3, 2]
            sage: p(0).omega_qt()
            0
            sage: p(1).omega_qt()
            p[]
            sage: H = SymmetricFunctions(QQqt).macdonald().H()
            sage: H([1,1]).omega_qt()
            ((2*q^2-2*q*t-2*q+2*t)/(t^3-t^2-t+1))*McdH[1, 1] + ((q-1)/(t-1))*McdH[2]
            sage: H([1,1]).omega_qt(q,t)
            ((2*q^2-2*q*t-2*q+2*t)/(t^3-t^2-t+1))*McdH[1, 1] + ((q-1)/(t-1))*McdH[2]
            sage: H([1,1]).omega_qt(t,q)
            ((-t^3+t^2+t-1)/(-q^3+q^2+q-1))*McdH[2]
            sage: Sym = SymmetricFunctions(FractionField(QQ['q','t']))
            sage: S = Sym.macdonald().S()
            sage: S([1,1]).omega_qt()
            ((q^2-q*t-q+t)/(t^3-t^2-t+1))*McdS[1, 1] + ((-q^2*t+q*t+q-1)/(-t^3+t^2+t-1))*McdS[2]
            sage: s = Sym.schur()
            sage: s(S([1,1]).omega_qt())
            s[2]
        """
        parent = self.parent()
        BR = parent.base_ring()
        p = parent.realization_of().power()
        p_self = p(self)
        if t is None:
            if hasattr(parent,"t"):
                t = parent.t
            else:
                t = BR(QQ['t'].gen())
        if q is None:
            if hasattr(parent,"q"):
                q = parent.q
            else:
                q = BR(QQ['q'].gen())
        one = BR.one()
        if not t:
            res = p._from_dict({m: c * (-one)**(sum(m)-len(m))
                                     * BR(prod(one-q**i for i in m))
                                for m,c in p_self})
        else:
            res = p._from_dict({m: c * (-one)**(sum(m)-len(m))
                                     * BR(prod((one-q**i) / (one-t**i)
                                               for i in m))
                                for m,c in p_self})
        return parent(res)

    def itensor(self, x):
        r"""
        Return the internal (tensor) product of ``self`` and ``x`` in the
        basis of ``self``.

        The internal tensor product can be defined as the linear extension
        of the definition on power sums
        `p_{\lambda} \ast p_{\mu} = \delta_{\lambda,\mu} z_{\lambda}
        p_{\lambda}`, where `z_{\lambda} = (1^{r_1} r_1!) (2^{r_2} r_2!)
        \cdots` for `\lambda = (1^{r_1} 2^{r_2} \cdots )` and where `\ast`
        denotes the internal tensor product.
        The internal tensor product is also known as the Kronecker product,
        or as the second multiplication on the ring of symmetric functions.

        Note that the internal product of any two homogeneous symmetric
        functions of equal degrees is a homogeneous symmetric function of the
        same degree. On the other hand, the internal product of two homogeneous
        symmetric functions of distinct degrees is `0`.

        .. NOTE::

            The internal product is sometimes referred to as "inner product"
            in the literature, but unfortunately this name is shared by a
            different operation, namely the Hall inner product
            (see :meth:`scalar`).

        INPUT:

        - ``x`` -- element of the ring of symmetric functions over the
          same base ring as ``self``

        OUTPUT:

        - the internal product of ``self`` with ``x`` (an element of the
          ring of symmetric functions in the same basis as ``self``)

        The methods :meth:`itensor`, :meth:`internal_product`,
        :meth:`kronecker_product`, :meth:`inner_tensor` are all
        synonyms.

        EXAMPLES::

            sage: s = SymmetricFunctions(QQ).s()
            sage: a = s([2,1])
            sage: b = s([3])
            sage: a.itensor(b)
            s[2, 1]
            sage: c = s([3,2,1])
            sage: c.itensor(c)
            s[1, 1, 1, 1, 1, 1] + 2*s[2, 1, 1, 1, 1] + 3*s[2, 2, 1, 1] + 2*s[2, 2, 2]
             + 4*s[3, 1, 1, 1] + 5*s[3, 2, 1] + 2*s[3, 3] + 4*s[4, 1, 1]
             + 3*s[4, 2] + 2*s[5, 1] + s[6]

        There are few quantitative results pertaining to Kronecker products
        in general, which makes their computation so difficult. Let us test
        a few of them in different bases.

        The Kronecker product of any homogeneous symmetric function `f` of
        degree `n` with the `n`-th complete homogeneous symmetric function
        ``h[n]`` (a.k.a. ``s[n]``) is `f`::

            sage: h = SymmetricFunctions(ZZ).h()
            sage: all( h([5]).itensor(h(p)) == h(p) for p in Partitions(5) )
            True

        The Kronecker product of a Schur function `s_{\lambda}` with the `n`-th
        elementary symmetric function ``e[n]``, where `n = \left| \lambda
        \right|`, is `s_{\lambda'}` (where `\lambda'` is the conjugate
        partition of `\lambda`)::

            sage: F = CyclotomicField(12)
            sage: s = SymmetricFunctions(F).s()
            sage: e = SymmetricFunctions(F).e()
            sage: all( e([5]).itensor(s(p)) == s(p.conjugate()) for p in Partitions(5) )
            True

        The Kronecker product is commutative::

            sage: e = SymmetricFunctions(FiniteField(19)).e()
            sage: m = SymmetricFunctions(FiniteField(19)).m()
            sage: all( all( e(p).itensor(m(q)) == m(q).itensor(e(p)) for q in Partitions(4) )
            ....:      for p in Partitions(4) )
            True

            sage: F = FractionField(QQ['q','t'])
            sage: mq = SymmetricFunctions(F).macdonald().Q()
            sage: mh = SymmetricFunctions(F).macdonald().H()
            sage: all( all( mq(p).itensor(mh(r)) == mh(r).itensor(mq(p))   # long time
            ....:           for r in Partitions(4) )
            ....:      for p in Partitions(3) )
            True

        Let us check (on examples) Proposition 5.2 of Gelfand, Krob, Lascoux, Leclerc,
        Retakh, Thibon, "Noncommutative symmetric functions", :arxiv:`hep-th/9407124`, for
        `r = 2`::

            sage: e = SymmetricFunctions(FiniteField(29)).e()
            sage: s = SymmetricFunctions(FiniteField(29)).s()
            sage: m = SymmetricFunctions(FiniteField(29)).m()
            sage: def tensor_copr(u, v, w):  # computes \mu ((u \otimes v) * \Delta(w)) with
            ....:                            # * meaning Kronecker product and \mu meaning the
            ....:                            # usual multiplication.
            ....:     result = w.parent().zero()
            ....:     for partition_pair, coeff in w.coproduct():
            ....:         result += coeff * w.parent()(u).itensor(partition_pair[0]) * w.parent()(v).itensor(partition_pair[1])
            ....:     return result
            sage: all( all( all( tensor_copr(e[u], s[v], m[w])   # long time
            ....:                == (e[u] * s[v]).itensor(m[w])
            ....:                for w in Partitions(5) )
            ....:           for v in Partitions(2) )
            ....:      for u in Partitions(3) )
            True

        Some examples from Briand, Orellana, Rosas, "The stability of the Kronecker
        products of Schur functions." :arxiv:`0907.4652`::

            sage: s = SymmetricFunctions(ZZ).s()
            sage: s[2,2].itensor(s[2,2])
            s[1, 1, 1, 1] + s[2, 2] + s[4]
            sage: s[3,2].itensor(s[3,2])
            s[2, 1, 1, 1] + s[2, 2, 1] + s[3, 1, 1] + s[3, 2] + s[4, 1] + s[5]
            sage: s[4,2].itensor(s[4,2])
            s[2, 2, 2] + s[3, 1, 1, 1] + 2*s[3, 2, 1] + s[4, 1, 1] + 2*s[4, 2] + s[5, 1] + s[6]

        An example from p. 220 of Thibon, "Hopf algebras of symmetric functions
        and tensor products of symmetric group representations", International
        Journal of Algebra and Computation, 1991::

            sage: s = SymmetricFunctions(QQbar).s()
            sage: s[2,1].itensor(s[2,1])
            s[1, 1, 1] + s[2, 1] + s[3]

        TESTS::

            sage: s = SymmetricFunctions(QQ).s()
            sage: a = s([8,8])
            sage: a.itensor(a) # long time
            s[4, 4, 4, 4] + s[5, 5, 3, 3] + s[5, 5, 5, 1] + s[6, 4, 4, 2]
             + s[6, 6, 2, 2] + s[6, 6, 4] + s[7, 3, 3, 3] + s[7, 5, 3, 1]
             + s[7, 7, 1, 1] + s[8, 4, 2, 2] + s[8, 4, 4] + s[8, 6, 2]
             + s[8, 8] + s[9, 3, 3, 1] + s[9, 5, 1, 1] + s[10, 2, 2, 2]
             + s[10, 4, 2] + s[10, 6] + s[11, 3, 1, 1] + s[12, 2, 2]
             + s[12, 4] + s[13, 1, 1, 1] + s[14, 2] + s[16]
            sage: s[8].itensor(s[7])
            0
            sage: s(0).itensor(s(0))
            0
            sage: s(1).itensor(s(0))
            0
            sage: s(0).itensor(s(1))
            0
            sage: s(1).itensor(s(1))
            s[]

        Same over the ring of integers::

            sage: s = SymmetricFunctions(ZZ).s()
            sage: a = s([8,8])
            sage: a.itensor(a) # long time
            s[4, 4, 4, 4] + s[5, 5, 3, 3] + s[5, 5, 5, 1] + s[6, 4, 4, 2]
             + s[6, 6, 2, 2] + s[6, 6, 4] + s[7, 3, 3, 3] + s[7, 5, 3, 1]
             + s[7, 7, 1, 1] + s[8, 4, 2, 2] + s[8, 4, 4] + s[8, 6, 2]
             + s[8, 8] + s[9, 3, 3, 1] + s[9, 5, 1, 1] + s[10, 2, 2, 2]
             + s[10, 4, 2] + s[10, 6] + s[11, 3, 1, 1] + s[12, 2, 2]
             + s[12, 4] + s[13, 1, 1, 1] + s[14, 2] + s[16]
            sage: s[8].itensor(s[7])
            0
            sage: s(0).itensor(s(0))
            0
            sage: s(1).itensor(s(0))
            0
            sage: s(0).itensor(s(1))
            0
            sage: s(1).itensor(s(1))
            s[]

        Theorem 2.1 in Bessenrodt, van Willigenburg, :arxiv:`1105.3170v2`::

            sage: s = SymmetricFunctions(ZZ).s()
            sage: all( all( max( r[0] for r in s(p).itensor(s(q)).monomial_coefficients().keys() )
            ....:           == sum( min(p[i], q.get_part(i)) for i in range(len(p)) )
            ....:           for p in Partitions(4) )
            ....:      for q in Partitions(4) )
            True
            sage: all( all( max( len(r) for r in s(p).itensor(s(q)).monomial_coefficients().keys() )
            ....:           == sum( min(p[i], q.conjugate().get_part(i)) for i in range(len(p)) )
            ....:           for p in Partitions(4) )
            ....:      for q in Partitions(4) )
            True

        Check that the basis and ground ring of ``self`` are preserved::

            sage: F = CyclotomicField(12)
            sage: s = SymmetricFunctions(F).s()
            sage: e = SymmetricFunctions(F).e()
            sage: e[3].itensor(s[3])
            e[3]
            sage: s[3].itensor(e[3])
            s[1, 1, 1]
            sage: parent(e[3].itensor(s[3]))
            Symmetric Functions over Cyclotomic Field of order 12 and degree 4 in the elementary basis
            sage: parent(s[3].itensor(e[3]))
            Symmetric Functions over Cyclotomic Field of order 12 and degree 4 in the Schur basis

        .. NOTE::

            The currently existing implementation of this function is
            technically unsatisfactory. It distinguishes the case when the
            base ring is a `\QQ`-algebra (in which case the Kronecker product
            can be easily computed using the power sum basis) from the case
            where it isn't. In the latter, it does a computation using
            universal coefficients, again distinguishing the case when it is
            able to compute the "corresponding" basis of the symmetric function
            algebra over `\QQ` (using the ``corresponding_basis_over`` hack)
            from the case when it isn't (in which case it transforms everything
            into the Schur basis, which is slow).
        """
        parent = self.parent()
        if parent.has_coerce_map_from(QQ):
            # Convert both self and x to the p basis
            p = parent.realization_of().power()
            f = lambda part1, part2: zee(part1)*p(part1)
            return parent(p._apply_multi_module_morphism(p(self),p(x),f,orthogonal=True))
        else:
            # comp_parent is the parent that is going to be used for
            # computations. In most cases it will just be parent.
            # Similarly for comp_self and comp_x.
            comp_parent = parent
            comp_self = self
            # Now let's try to find out what basis self is in, and
            # construct the corresponding basis of symmetric functions
            # over QQ.
            corresponding_parent_over_QQ = parent.corresponding_basis_over(QQ)
            if corresponding_parent_over_QQ is None:
                # This is the case where the corresponding basis
                # over QQ cannot be found. This can have two reasons:
                # Either the basis depends on variables (like the
                # Macdonald symmetric functions), or its basis_name()
                # is not identical to the name of the method on
                # SymmetricFunctions(QQ) that builds it. Either way,
                # give up looking for the corresponding parent, and
                # transform everything into the Schur basis (very
                # slow!) instead.
                comp_parent = parent.realization_of().schur()
                comp_self = comp_parent(self)
                from sage.combinat.sf.sf import SymmetricFunctions
                corresponding_parent_over_QQ = SymmetricFunctions(QQ).schur()
            comp_x = comp_parent(x)    # For simplicity, let self and x be in the same basis.
            result = comp_parent.zero()
            for lam, a in comp_self:
                # lam is a partition, a is an element of the base ring.
                for mu, b in comp_x:
                    # mu is a partition, b is an element of the base ring.
                    lam_star_mu = corresponding_parent_over_QQ(lam).itensor(corresponding_parent_over_QQ(mu))
                    # lam_star_mu is now a symmetric function over QQ.
                    for nu, c in lam_star_mu:
                        # nu is a partition, c is an element of QQ.
                        result += a * b * comp_parent.base_ring()(c) * comp_parent(nu)
            return parent(result)    # just in case comp_parent != parent.

    internal_product = itensor
    kronecker_product = itensor
    inner_tensor = itensor

    def reduced_kronecker_product(self, x):
        r"""
        Return the reduced Kronecker product of ``self`` and ``x`` in the
        basis of ``self``.

        The reduced Kronecker product is a bilinear map mapping two
        symmetric functions to another, not necessarily preserving degree.
        It can be defined as follows: Let `*` denote the Kronecker product
        (:meth:`itensor`) on the space of symmetric functions. For any
        partitions `\alpha`, `\beta`, `\gamma`, let
        `g^{\gamma}_{\alpha, \beta}` denote the coefficient of the Schur
        function `s_{\gamma}` in the Kronecker product
        `s_{\alpha} * s_{\beta}` (this is called a Kronecker coefficient).
        For every partition
        `\lambda = (\lambda_1, \lambda_2, \lambda_3, \ldots)`
        and every integer `n > \left| \lambda \right| + \lambda_1`, let
        `\lambda[n]` denote the `n`-completion of `\lambda` (this is the
        partition
        `(n - \left| \lambda \right|, \lambda_1, \lambda_2, \lambda_3, \ldots)`;
        see :meth:`~sage.combinat.partition.Partition.t_completion`).
        Then, Theorem 1.2 of [BOR2009]_ shows that for any partitions
        `\alpha` and `\beta` and every integer
        `n \geq \left|\alpha\right| + \left|\beta\right| + \alpha_1 + \beta_1`,
        we can write the Kronecker product `s_{\alpha[n]} * s_{\beta[n]}`
        in the form

        .. MATH::

            s_{\alpha[n]} * s_{\beta[n]} = \sum_{\gamma} g^{\gamma[n]}_{\alpha[n], \beta[n]} s_{\gamma[n]}

        with `\gamma` ranging over all partitions. The
        coefficients `g^{\gamma[n]}_{\alpha[n], \beta[n]}`
        are independent on `n`. These coefficients
        `g^{\gamma[n]}_{\alpha[n], \beta[n]}` are denoted by
        `\overline{g}^{\gamma}_{\alpha, \beta}`, and the symmetric
        function

        .. MATH::

            \sum_{\gamma} \overline{g}^{\gamma}_{\alpha, \beta} s_{\gamma}

        is said to be the *reduced Kronecker product* of `s_{\alpha}` and
        `s_{\beta}`. By bilinearity, this extends to a definition of a
        reduced Kronecker product of any two symmetric functions.

        The definition of the reduced Kronecker product goes back to
        Murnaghan, and has recently been studied in [BOR2009]_, [BdVO2012]_
        and other places (our notation
        `\overline{g}^{\gamma}_{\alpha, \beta}` appears in these two
        sources).

        INPUT:

        - ``x`` -- element of the ring of symmetric functions over the
          same base ring as ``self``

        OUTPUT:

        - the reduced Kronecker product of ``self`` with ``x`` (an element
          of the ring of symmetric functions in the same basis as
          ``self``)

        EXAMPLES:

        The example from page 2 of [BOR2009]_::

            sage: Sym = SymmetricFunctions(QQ)
            sage: s = Sym.schur()
            sage: s[2].reduced_kronecker_product(s[2])
            s[] + s[1] + s[1, 1] + s[1, 1, 1] + 2*s[2] + 2*s[2, 1] + s[2, 2] + s[3] + s[3, 1] + s[4]

        Taking the reduced Kronecker product with `1 = s_{\emptyset}`
        is the identity map on the ring of symmetric functions::

            sage: all( s[Partition([])].reduced_kronecker_product(s[lam])
            ....:      == s[lam] for i in range(4)
            ....:      for lam in Partitions(i) )
            True

        While reduced Kronecker products are hard to compute in general,
        there is a rule for taking reduced Kronecker products with
        `s_1`. Namely, for every partition `\lambda`, the reduced
        Kronecker product of `s_{\lambda}` with `s_1` is
        `\sum_{\mu} a_{\mu} s_{\mu}`, where the sum runs over all
        partitions `\mu`, and the coefficient `a_{\mu}` is defined as the
        number of ways to obtain `\mu` from `\lambda` by one of the
        following three operations:

        - Add an addable cell
          (:meth:`~sage.combinat.partition.Partition.addable_cells`) to
          `\lambda`.
        - Remove a removable cell
          (:meth:`~sage.combinat.partition.Partition.removable_cells`)
          from `\lambda`.
        - First remove a removable cell from `\lambda`, then add an
          addable cell to the resulting Young diagram.

        This is, in fact, Proposition 5.15 of [CO2010]_ in an elementary
        wording. We check this for partitions of size `\leq 4`::

            sage: def mults1(lam):
            ....:     # Reduced Kronecker multiplication by s[1], according
            ....:     # to [CO2010]_.
            ....:     res = s.zero()
            ....:     for mu in lam.up_list():
            ....:         res += s(mu)
            ....:     for mu in lam.down_list():
            ....:         res += s(mu)
            ....:         for nu in mu.up_list():
            ....:             res += s(nu)
            ....:     return res
            sage: all( mults1(lam) == s[1].reduced_kronecker_product(s[lam])
            ....:      for i in range(5) for lam in Partitions(i) )
            True

        Here is the example on page 3 of Christian Gutschwager's
        :arxiv:`0912.4411v3`::

            sage: s[1,1].reduced_kronecker_product(s[2])
            s[1] + 2*s[1, 1] + s[1, 1, 1] + s[2] + 2*s[2, 1] + s[2, 1, 1] + s[3] + s[3, 1]

        Example 39 from F. D. Murnaghan, "The analysis of the Kronecker
        product of irreducible representations of the symmetric group",
        American Journal of Mathematics, Vol. 60, No. 3, Jul. 1938::

            sage: s[3].reduced_kronecker_product(s[2,1])
            s[1] + 2*s[1, 1] + 2*s[1, 1, 1] + s[1, 1, 1, 1] + 2*s[2] + 5*s[2, 1] + 4*s[2, 1, 1]
            + s[2, 1, 1, 1] + 3*s[2, 2] + 2*s[2, 2, 1] + 2*s[3] + 5*s[3, 1] + 3*s[3, 1, 1]
            + 3*s[3, 2] + s[3, 2, 1] + 2*s[4] + 3*s[4, 1] + s[4, 1, 1] + s[4, 2] + s[5]
            + s[5, 1]

        TESTS::

            sage: h = SymmetricFunctions(QQ).h()
            sage: (2*h([])).reduced_kronecker_product(3*h([]))
            6*h[]

        Different bases and base rings::

            sage: h = SymmetricFunctions(ZZ).h()
            sage: e = SymmetricFunctions(ZZ).e()
            sage: h(e[2].reduced_kronecker_product(h[2]))
            h[1] + 2*h[1, 1] + h[1, 1, 1] - h[2] + h[2, 1, 1] - h[2, 2]

            sage: F = CyclotomicField(12)
            sage: s = SymmetricFunctions(F).s()
            sage: e = SymmetricFunctions(F).e()
            sage: v = e[2].reduced_kronecker_product(e[2]); v
            e[] + e[1] + 2*e[1, 1] + e[1, 1, 1] + (-1)*e[2] + e[2, 2]
            sage: parent(v)
            Symmetric Functions over Cyclotomic Field of order 12 and degree 4 in the elementary basis

            sage: s = SymmetricFunctions(ZZ).s()
            sage: v = s[1].reduced_kronecker_product(s[1]); parent(v)
            Symmetric Functions over Integer Ring in the Schur basis

        .. TODO::

            This implementation of the reduced Kronecker product is
            painfully slow.
        """
        parent = self.parent()
        comp_parent = parent.realization_of().schur()
        comp_self = comp_parent(self)
        comp_x = comp_parent(x)
        # Now, comp_self and comp_x are the same as self and x, but in the
        # Schur basis, which we call comp_parent.
        schur_Q = comp_parent.corresponding_basis_over(QQ)
        # schur_Q is the Schur basis of the symmetric functions over QQ.
        result = comp_parent.zero()
        for lam, a in comp_self:
            # lam is a partition, a is an element of the base ring.
            lam_list = lam._list
            if not lam_list:
                # Special handling for the empty partition. The reduced
                # Kronecker product of 1 with any symmetric function f is
                # f.
                result += a * comp_x
                continue
            sum_lam = sum(lam_list)
            for mu, b in comp_x:
                # mu is a partition, b is an element of the base ring.
                mu_list = mu._list
                if not mu_list:
                    # Special handling for the empty partition.
                    result += a * b * comp_parent(lam)
                    continue
                # Now, both lam and mu are nonempty.
                sum_mu = sum(mu_list)
                stab = lam_list[0] + mu_list[0] + sum_lam + sum_mu
                s_lam_stabilized = schur_Q(_Partitions([stab - sum_lam] + lam_list))
                s_mu_stabilized = schur_Q(_Partitions([stab - sum_mu] + mu_list))
                lam_star_mu = s_lam_stabilized.itensor(s_mu_stabilized)
                # lam_star_mu is now a symmetric function over QQ.
                for nu, c in lam_star_mu:
                    # nu is a partition of the integer stab, c is an element of QQ.
                    nu_unstabilized = _Partitions(nu[1:])
                    result += a * b * comp_parent.base_ring()(c) \
                                    * comp_parent(nu_unstabilized)
        return parent(result)

    def left_padded_kronecker_product(self, x):
        r"""
        Return the left-padded Kronecker product of ``self`` and ``x`` in
        the basis of ``self``.

        The left-padded Kronecker product is a bilinear map mapping two
        symmetric functions to another, not necessarily preserving degree.
        It can be defined as follows: Let `*` denote the Kronecker product
        (:meth:`itensor`) on the space of symmetric functions. For any
        partitions `\alpha`, `\beta`, `\gamma`, let
        `g^{\gamma}_{\alpha, \beta}` denote the coefficient of the
        complete homogeneous symmetric function `h_{\gamma}` in the
        Kronecker product `h_{\alpha} * h_{\beta}`.
        For every partition
        `\lambda = (\lambda_1, \lambda_2, \lambda_3, \ldots)`
        and every integer `n > \left| \lambda \right| + \lambda_1`, let
        `\lambda[n]` denote the `n`-completion of `\lambda` (this is the
        partition
        `(n - \left| \lambda \right|, \lambda_1, \lambda_2, \lambda_3, \ldots)`;
        see :meth:`~sage.combinat.partition.Partition.t_completion`).
        Then, for any partitions `\alpha` and `\beta` and every integer
        `n \geq \left|\alpha\right| + \left|\beta\right| + \alpha_1 + \beta_1`,
        we can write the Kronecker product `h_{\alpha[n]} * h_{\beta[n]}`
        in the form

        .. MATH::

            h_{\alpha[n]} * h_{\beta[n]} = \sum_{\gamma}
            g^{\gamma[n]}_{\alpha[n], \beta[n]} h_{\gamma[n]}

        with `\gamma` ranging over all partitions. The
        coefficients `g^{\gamma[n]}_{\alpha[n], \beta[n]}`
        are independent on `n`. These coefficients
        `g^{\gamma[n]}_{\alpha[n], \beta[n]}` are denoted by
        `\overline{g}^{\gamma}_{\alpha, \beta}`, and the symmetric
        function

        .. MATH::

            \sum_{\gamma} \overline{g}^{\gamma}_{\alpha, \beta} h_{\gamma}

        is said to be the *left-padded Kronecker product* of `h_{\alpha}`
        and `h_{\beta}`. By bilinearity, this extends to a definition of a
        left-padded Kronecker product of any two symmetric functions.

        This notion of left-padded Kronecker product can be lifted to the
        non-commutative symmetric functions
        (:meth:`~sage.combinat.ncsf_qsym.ncsf.NonCommutativeSymmetricFunctions.Bases.ElementMethods.left_padded_kronecker_product`).

        .. WARNING::

            Do not mistake this product for the reduced Kronecker product
            (:meth:`reduced_kronecker_product`), which uses the Schur
            functions instead of the complete homogeneous functions in
            its definition.

        INPUT:

        - ``x`` -- element of the ring of symmetric functions over the
          same base ring as ``self``

        OUTPUT:

        - the left-padded Kronecker product of ``self`` with ``x`` (an
          element of the ring of symmetric functions in the same basis
          as ``self``)

        EXAMPLES::

            sage: Sym = SymmetricFunctions(QQ)
            sage: h = Sym.h()
            sage: h[2,1].left_padded_kronecker_product(h[3])
            h[1, 1, 1, 1] + h[2, 1] + h[2, 1, 1] + h[2, 1, 1, 1] + h[2, 2, 1] + h[3, 2, 1]
            sage: h[2,1].left_padded_kronecker_product(h[1])
            h[1, 1, 1] + h[2, 1] + h[2, 1, 1]
            sage: h[1].left_padded_kronecker_product(h[2,1])
            h[1, 1, 1] + h[2, 1] + h[2, 1, 1]
            sage: h[1,1].left_padded_kronecker_product(h[2])
            h[1, 1] + 2*h[1, 1, 1] + h[2, 1, 1]
            sage: h[1].left_padded_kronecker_product(h[2,1,1])
            h[1, 1, 1, 1] + 2*h[2, 1, 1] + h[2, 1, 1, 1]
            sage: h[2].left_padded_kronecker_product(h[3])
            h[2, 1] + h[2, 1, 1] + h[3, 2]

        Taking the left-padded Kronecker product with `1 = h_{\emptyset}`
        is the identity map on the ring of symmetric functions::

            sage: all( h[Partition([])].left_padded_kronecker_product(h[lam])
            ....:      == h[lam] for i in range(4)
            ....:      for lam in Partitions(i) )
            True

        Here is a rule for the left-padded Kronecker product of `h_1`
        (this is the same as `h_{(1)}`) with any complete homogeneous
        function: Let `\lambda` be a partition. Then, the left-padded
        Kronecker product of `h_1` and `h_{\lambda}` is
        `\sum_{\mu} a_{\mu} h_{\mu}`, where the sum runs over all
        partitions `\mu`, and the coefficient `a_{\mu}` is defined as the
        number of ways to obtain `\mu` from `\lambda` by one of the
        following two operations:

        - Insert a `1` into `\lambda`.
        - Subtract `1` from one of the entries of `\lambda` (and remove
          the entry if it thus becomes `0`), and insert a `1` into
          `\lambda`.

        We check this for partitions of size `\leq 4`::

            sage: def mults1(I):
            ....:     # Left-padded Kronecker multiplication by h[1].
            ....:     res = h[I[:] + [1]]
            ....:     for k in range(len(I)):
            ....:         I2 = I[:]
            ....:         if I2[k] == 1:
            ....:             I2 = I2[:k] + I2[k+1:]
            ....:         else:
            ....:             I2[k] -= 1
            ....:         res += h[sorted(I2 + [1], reverse=True)]
            ....:     return res
            sage: all( mults1(I) == h[1].left_padded_kronecker_product(h[I])
            ....:                == h[I].left_padded_kronecker_product(h[1])
            ....:      for i in range(5) for I in Partitions(i) )
            True

        The left-padded Kronecker product is commutative::

            sage: all( h[lam].left_padded_kronecker_product(h[mu])
            ....:      == h[mu].left_padded_kronecker_product(h[lam])
            ....:      for lam in Partitions(3) for mu in Partitions(3) )
            True

        TESTS::

            sage: h = SymmetricFunctions(QQ).h()
            sage: (2*h([])).left_padded_kronecker_product(3*h([]))
            6*h[]

        Different bases and base rings::

            sage: h = SymmetricFunctions(ZZ).h()
            sage: e = SymmetricFunctions(ZZ).e()
            sage: h(e[2].left_padded_kronecker_product(h[2]))
            h[1, 1] + h[1, 1, 1] - h[2] + h[2, 1, 1] - h[2, 2]

            sage: F = CyclotomicField(12)
            sage: s = SymmetricFunctions(F).s()
            sage: e = SymmetricFunctions(F).e()
            sage: v = e[2].left_padded_kronecker_product(e[2]); v
            e[1, 1] + e[1, 1, 1] + (-1)*e[2] + e[2, 2]
            sage: parent(v)
            Symmetric Functions over Cyclotomic Field of order 12 and degree 4 in the elementary basis

            sage: s = SymmetricFunctions(ZZ).s()
            sage: v = s[1].left_padded_kronecker_product(s[1]); parent(v)
            Symmetric Functions over Integer Ring in the Schur basis
        """
        from sage.combinat.composition import Compositions
        _Compositions = Compositions()
        parent = self.parent()
        h = parent.realization_of().h()
        h_self = h(self)
        h_x = h(x)
        # Now, h_self and h_x are the same as self and x, but in the
        # h (=complete homogeneous) basis, which we call h.
        R = self.base_ring()
        from sage.combinat.ncsf_qsym.ncsf import NonCommutativeSymmetricFunctions
        # We lift to the noncommutative symmetric functions.
        S = NonCommutativeSymmetricFunctions(R).S()
        result = h.zero()
        for lam, a in h_self:
            # lam is a partition, a is an element of the base ring.
            if not lam._list:
                # Special handling for the empty partition. The reduced
                # Kronecker product of 1 with any symmetric function f is f.
                result += a * h_x
                continue
            c_lam = _Compositions(lam)
            for mu, b in h_x:
                # mu is a partition, b is an element of the base ring.
                if not mu._list:
                    # Special handling for the empty partition.
                    result += a * b * h(lam)
                    continue
                # Now, both lam and mu are nonempty.
                c_mu = _Compositions(mu)
                result += a * b * S[c_lam].left_padded_kronecker_product(S[c_mu]).to_symmetric_function()
        return parent(result)

    def internal_coproduct(self):
        r"""
        Return the inner coproduct of ``self`` in the basis of ``self``.

        The inner coproduct (also known as the Kronecker coproduct, as the
        internal coproduct, or as the second comultiplication on the ring of
        symmetric functions) is a ring homomorphism `\Delta^\times` from the
        ring of symmetric functions to the tensor product (over the base
        ring) of this ring with itself. It is uniquely characterized by the
        formula

        .. MATH::

            \Delta^{\times}(h_n) = \sum_{\lambda \vdash n} s_{\lambda}
            \otimes s_{\lambda} = \sum_{\lambda \vdash n} h_{\lambda} \otimes
            m_{\lambda} = \sum_{\lambda \vdash n} m_{\lambda} \otimes
            h_{\lambda},

        where `\lambda \vdash n` means `\lambda` is a partition of `n`, and
        `n` is any nonnegative integer. It also satisfies

        .. MATH::

            \Delta^\times (p_n) = p_n \otimes p_n

        for any positive integer `n`. If the base ring is a `\QQ`-algebra, it
        also satisfies

        .. MATH::

            \Delta^{\times}(h_n) = \sum_{\lambda \vdash n} z_{\lambda}^{-1}
            p_{\lambda} \otimes p_{\lambda},

        where

        .. MATH::

            z_{\lambda} = \prod_{i=1}^\infty i^{m_i(\lambda)} m_i(\lambda)!

        with `m_i(\lambda)` meaning the number of appearances of `i`
        in `\lambda` (see :meth:`~sage.combinat.sf.sfa.zee`).

        The method :meth:`kronecker_coproduct` is a synonym of
        :meth:`internal_coproduct`.

        EXAMPLES::

            sage: s = SymmetricFunctions(ZZ).s()
            sage: a = s([2,1])
            sage: a.internal_coproduct()
            s[1, 1, 1] # s[2, 1] + s[2, 1] # s[1, 1, 1] + s[2, 1] # s[2, 1] + s[2, 1] # s[3] + s[3] # s[2, 1]

            sage: e = SymmetricFunctions(QQ).e()
            sage: b = e([2])
            sage: b.internal_coproduct()
            e[1, 1] # e[2] + e[2] # e[1, 1] - 2*e[2] # e[2]

        The internal coproduct is adjoint to the internal product with respect
        to the Hall inner product: Any three symmetric functions `f`, `g` and
        `h` satisfy `\langle f * g, h \rangle = \sum_i \langle f, h^{\prime}_i
        \rangle \langle g, h^{\prime\prime}_i \rangle`, where we write
        `\Delta^{\times}(h)` as `\sum_i h^{\prime}_i \otimes
        h^{\prime\prime}_i`. Let us check this in degree `4`::

            sage: e = SymmetricFunctions(FiniteField(29)).e()
            sage: s = SymmetricFunctions(FiniteField(29)).s()
            sage: m = SymmetricFunctions(FiniteField(29)).m()
            sage: def tensor_incopr(f, g, h):  # computes \sum_i \left< f, h'_i \right> \left< g, h''_i \right>
            ....:     result = h.base_ring().zero()
            ....:     for partition_pair, coeff in h.internal_coproduct():
            ....:         result += coeff * h.parent()(f).scalar(partition_pair[0]) * h.parent()(g).scalar(partition_pair[1])
            ....:     return result
            sage: all( all( all( tensor_incopr(e[u], s[v], m[w]) == (e[u].itensor(s[v])).scalar(m[w])  # long time (10s on sage.math, 2013)
            ....:                for w in Partitions(5) )
            ....:           for v in Partitions(2) )
            ....:      for u in Partitions(3) )
            True

        Let us check the formulas for `\Delta^{\times}(h_n)` and
        `\Delta^{\times}(p_n)` given in the description of this method::

            sage: e = SymmetricFunctions(QQ).e()
            sage: p = SymmetricFunctions(QQ).p()
            sage: h = SymmetricFunctions(QQ).h()
            sage: s = SymmetricFunctions(QQ).s()
            sage: all( s(h([n])).internal_coproduct() == sum([tensor([s(lam), s(lam)]) for lam in Partitions(n)])
            ....:      for n in range(6) )
            True
            sage: all( h([n]).internal_coproduct() == sum([tensor([h(lam), h(m(lam))]) for lam in Partitions(n)])
            ....:      for n in range(6) )
            True
            sage: all( factorial(n) * h([n]).internal_coproduct()
            ....:      == sum([lam.conjugacy_class_size() * tensor([h(p(lam)), h(p(lam))])
            ....:              for lam in Partitions(n)])
            ....:      for n in range(6) )
            True

        TESTS::

            sage: s = SymmetricFunctions(QQ).s()
            sage: s([]).internal_coproduct()
            s[] # s[]
        """
        parent = self.parent()
        h = parent.realization_of().homogeneous()
        s = parent.realization_of().schur()
        from sage.categories.tensor import tensor
        result = tensor([parent.zero(), parent.zero()])
        result_parent = result.parent()
        from sage.misc.cachefunc import cached_function
        @cached_function
        def hnimage(n):
            return result_parent.sum((tensor([parent(s(lam)), parent(s(lam))]) for lam in Partitions(n)))
        for lam, a in h(self):
            result += a * prod((hnimage(i) for i in lam))
        return result

    kronecker_coproduct = internal_coproduct

    def arithmetic_product(self, x):
        r"""
        Return the arithmetic product of ``self`` and ``x`` in the
        basis of ``self``.

        The arithmetic product is a binary operation `\boxdot` on the
        ring of symmetric functions which is bilinear in its two
        arguments and satisfies

        .. MATH::

            p_{\lambda} \boxdot p_{\mu} = \prod\limits_{i \geq 1, j \geq 1}
            p_{\mathrm{lcm}(\lambda_i, \mu_j)}^{\mathrm{gcd}(\lambda_i, \mu_j)}

        for any two partitions `\lambda = (\lambda_1, \lambda_2, \lambda_3,
        \dots )` and `\mu = (\mu_1, \mu_2, \mu_3, \dots )` (where `p_{\nu}`
        denotes the power-sum symmetric function indexed by the partition
        `\nu`, and `p_i` denotes the `i`-th power-sum symmetric function).
        This is enough to define the arithmetic product if the base ring
        is torsion-free as a `\ZZ`-module; for all other cases the
        arithmetic product is uniquely determined by requiring it to be
        functorial in the base ring. See
        http://mathoverflow.net/questions/138148/ for a discussion of
        this arithmetic product.

        If `f` and `g` are two symmetric functions which are homogeneous
        of degrees `a` and `b`, respectively, then `f \boxdot g` is
        homogeneous of degree `ab`.

        The arithmetic product is commutative and associative and has
        unity `e_1 = p_1 = h_1`.

        INPUT:

        - ``x`` -- element of the ring of symmetric functions over the
          same base ring as ``self``

        OUTPUT:

        Arithmetic product of ``self`` with ``x``; this is a symmetric
        function over the same base ring as ``self``.

        EXAMPLES::

            sage: s = SymmetricFunctions(QQ).s()
            sage: s([2]).arithmetic_product(s([2]))
            s[1, 1, 1, 1] + 2*s[2, 2] + s[4]
            sage: s([2]).arithmetic_product(s([1,1]))
            s[2, 1, 1] + s[3, 1]

        The symmetric function ``e[1]`` is the unity for the arithmetic
        product::

            sage: e = SymmetricFunctions(ZZ).e()
            sage: all( e([1]).arithmetic_product(e(q)) == e(q) for q in Partitions(4) )
            True

        The arithmetic product is commutative::

            sage: e = SymmetricFunctions(FiniteField(19)).e()
            sage: m = SymmetricFunctions(FiniteField(19)).m()
            sage: all( all( e(p).arithmetic_product(m(q)) == m(q).arithmetic_product(e(p))  # long time (26s on sage.math, 2013)
            ....:           for q in Partitions(4) )
            ....:      for p in Partitions(4) )
            True

        .. NOTE::

            The currently existing implementation of this function is
            technically unsatisfactory. It distinguishes the case when the
            base ring is a `\QQ`-algebra (in which case the arithmetic product
            can be easily computed using the power sum basis) from the case
            where it isn't. In the latter, it does a computation using
            universal coefficients, again distinguishing the case when it is
            able to compute the "corresponding" basis of the symmetric function
            algebra over `\QQ` (using the ``corresponding_basis_over`` hack)
            from the case when it isn't (in which case it transforms everything
            into the Schur basis, which is slow).
        """
        # The following code is analogous to the code of itensor, so comments
        # have been removed for brevity.
        parent = self.parent()
        if parent.has_coerce_map_from(QQ):
            from sage.combinat.partition import Partition
            from sage.arith.all import gcd, lcm
            from itertools import product, repeat, chain
            p = parent.realization_of().power()
            def f(lam, mu):
                # This is the map sending two partitions lam and mu to the
                # arithmetic product p[lam] \boxdot p[mu].
                # Code shamelessly stolen from Andrew Gainer-Dewar, trac #14542.
                term_iterable = chain.from_iterable(repeat(lcm(pair), gcd(pair))
                                                    for pair in product(lam, mu))
                return p(Partition(sorted(term_iterable, reverse=True)))
            return parent(p._apply_multi_module_morphism(p(self),p(x),f))
        comp_parent = parent
        comp_self = self
        corresponding_parent_over_QQ = parent.corresponding_basis_over(QQ)
        if corresponding_parent_over_QQ is None:
            comp_parent = parent.realization_of().schur()
            comp_self = comp_parent(self)
            from sage.combinat.sf.sf import SymmetricFunctions
            corresponding_parent_over_QQ = SymmetricFunctions(QQ).schur()
        comp_x = comp_parent(x)
        result = comp_parent.zero()
        for lam, a in comp_self:
            for mu, b in comp_x:
                lam_star_mu = corresponding_parent_over_QQ(lam).arithmetic_product(corresponding_parent_over_QQ(mu))
                for nu, c in lam_star_mu:
                    result += a * b * comp_parent.base_ring()(c) * comp_parent(nu)
        return parent(result)

    def nabla(self, q=None, t=None, power=1):
        r"""
        Return the value of the nabla operator applied to ``self``.

        The eigenvectors of the nabla operator are the Macdonald polynomials in
        the Ht basis.

        If the parameter ``power`` is an integer then it calculates
        nabla to that integer.  The default value of ``power`` is 1.

        INPUT:

        - ``q``, ``t`` -- optional parameters (default: ``None``, in which
          case ``q`` and ``t`` are used)
        - ``power`` -- (default: ``1``) an integer indicating how many times to
          apply the operator `\nabla`.  Negative values of ``power``
          indicate powers of `\nabla^{-1}`.

        EXAMPLES::

            sage: Sym = SymmetricFunctions(FractionField(QQ['q','t']))
            sage: p = Sym.power()
            sage: p([1,1]).nabla()
            (-1/2*q*t+1/2*q+1/2*t+1/2)*p[1, 1] + (1/2*q*t-1/2*q-1/2*t+1/2)*p[2]
            sage: p([2,1]).nabla(q=1)
            (-t-1)*p[1, 1, 1] + t*p[2, 1]
            sage: p([2]).nabla(q=1)*p([1]).nabla(q=1)
            (-t-1)*p[1, 1, 1] + t*p[2, 1]
            sage: s = Sym.schur()
            sage: s([2,1]).nabla()
            (-q^3*t-q^2*t^2-q*t^3)*s[1, 1, 1] + (-q^2*t-q*t^2)*s[2, 1]
            sage: s([1,1,1]).nabla()
            (q^3+q^2*t+q*t^2+t^3+q*t)*s[1, 1, 1] + (q^2+q*t+t^2+q+t)*s[2, 1] + s[3]
            sage: s([1,1,1]).nabla(t=1)
            (q^3+q^2+2*q+1)*s[1, 1, 1] + (q^2+2*q+2)*s[2, 1] + s[3]
            sage: s(0).nabla()
            0
            sage: s(1).nabla()
            s[]
            sage: s([2,1]).nabla(power=-1)
            ((-q-t)/(q^2*t^2))*s[2, 1] + ((q^2+q*t+t^2)/(-q^3*t^3))*s[3]
            sage: (s([2])+s([3])).nabla()
            (-q*t)*s[1, 1] + (q^3*t^2+q^2*t^3)*s[1, 1, 1] + q^2*t^2*s[2, 1]
        """
        parent = self.parent()
        BR = parent.base_ring()
        if q is None:
            if hasattr(parent,"q"):
                q = parent.q
            else:
                q = BR(QQ['q'].gen())
        if t is None:
            if hasattr(parent,"t"):
                t = parent.t
            else:
                t = BR(QQ['t'].gen())
        Ht = parent.realization_of().macdonald(q=q,t=t).Ht()
        return parent(Ht(self).nabla(power=power))

    def scalar(self, x, zee=None):
        r"""
        Return the standard scalar product between ``self`` and ``x``.

        This is also known as the "Hall inner product" or the
        "Hall scalar product".

        INPUT:

        - ``x`` -- element of the ring of symmetric functions over the
          same base ring as ``self``

        - ``zee`` -- an optional function on partitions giving
          the value for the scalar product between `p_{\mu}` and `p_{\mu}`
          (default is to use the standard :meth:`~sage.combinat.sf.sfa.zee` function)

        This is the default implementation that converts both ``self`` and
        ``x`` into either Schur functions (if ``zee`` is not specified) or
        power-sum functions (if ``zee`` is specified) and performs the scalar
        product in that basis.

        EXAMPLES::

            sage: e = SymmetricFunctions(QQ).e()
            sage: h = SymmetricFunctions(QQ).h()
            sage: m = SymmetricFunctions(QQ).m()
            sage: p4 = Partitions(4)
            sage: matrix([ [e(a).scalar(h(b)) for a in p4] for b in p4])
            [ 0  0  0  0  1]
            [ 0  0  0  1  4]
            [ 0  0  1  2  6]
            [ 0  1  2  5 12]
            [ 1  4  6 12 24]
            sage: matrix([ [h(a).scalar(e(b)) for a in p4] for b in p4])
            [ 0  0  0  0  1]
            [ 0  0  0  1  4]
            [ 0  0  1  2  6]
            [ 0  1  2  5 12]
            [ 1  4  6 12 24]
            sage: matrix([ [m(a).scalar(e(b)) for a in p4] for b in p4])
            [-1  2  1 -3  1]
            [ 0  1  0 -2  1]
            [ 0  0  1 -2  1]
            [ 0  0  0 -1  1]
            [ 0  0  0  0  1]
            sage: matrix([ [m(a).scalar(h(b)) for a in p4] for b in p4])
            [1 0 0 0 0]
            [0 1 0 0 0]
            [0 0 1 0 0]
            [0 0 0 1 0]
            [0 0 0 0 1]

            sage: p = SymmetricFunctions(QQ).p()
            sage: m(p[3,2]).scalar(p[3,2], zee=lambda mu: 2**mu.length())
            4
            sage: m(p[3,2]).scalar(p[2,2,1], lambda mu: 1)
            0
            sage: m[3,2].scalar(h[3,2], zee=lambda mu: 2**mu.length())
            2/3

        TESTS::

            sage: m(1).scalar(h(1))
            1
            sage: m(0).scalar(h(1))
            0
            sage: m(1).scalar(h(0))
            0
            sage: m(0).scalar(h(0))
            0

        Over the integers, too (as long as ``zee`` is not set)::

            sage: Sym = SymmetricFunctions(ZZ)
            sage: m = Sym.m()
            sage: m([2]).scalar(m([2]))
            2
        """
        if zee is None:
            s = self.parent().realization_of().schur()
            s_self = s(self)
            s_x = s(x)
            return s_self.scalar(s_x)
        else:
            p = self.parent().realization_of().power()
            p_self = p(self)
            p_x = p(x)
            return sum(zee(mu)*p_x.coefficient(mu)*p_self.coefficient(mu) for mu in p_self.support())

    def scalar_qt(self, x, q = None, t = None):
        r"""
        Return the `q,t`-deformed standard Hall-Littlewood scalar product of
        ``self`` and ``x``.

        INPUT:

        - ``x`` -- element of the ring of symmetric functions over the same
          base ring as ``self``

        - ``q``, ``t`` -- parameters (default: ``None`` in which case ``q``
          and ``t`` are used)

        EXAMPLES::

            sage: s = SymmetricFunctions(QQ).s()
            sage: a = s([2,1])
            sage: sp = a.scalar_qt(a); factor(sp)
            (t - 1)^-3 * (q - 1) * (t^2 + t + 1)^-1 * (q^2*t^2 - q*t^2 + q^2 - 2*q*t + t^2 - q + 1)
            sage: sp.parent()
            Fraction Field of Multivariate Polynomial Ring in q, t over Rational Field
            sage: a.scalar_qt(a,q=0)
            (-t^2 - 1)/(t^5 - 2*t^4 + t^3 - t^2 + 2*t - 1)
            sage: a.scalar_qt(a,t=0)
            -q^3 + 2*q^2 - 2*q + 1
            sage: a.scalar_qt(a,5,7) # q=5 and t=7
            490/1539
            sage: (x,y) = var('x,y')
            sage: a.scalar_qt(a,q=x,t=y)
            1/3*(x^3 - 1)/(y^3 - 1) + 2/3*(x - 1)^3/(y - 1)^3
            sage: Rn = QQ['q','t','y','z'].fraction_field()
            sage: (q,t,y,z) = Rn.gens()
            sage: Mac = SymmetricFunctions(Rn).macdonald(q=y,t=z)
            sage: a = Mac._sym.schur()([2,1])
            sage: factor(Mac.P()(a).scalar_qt(Mac.Q()(a),q,t))
            (t - 1)^-3 * (q - 1) * (t^2 + t + 1)^-1 * (q^2*t^2 - q*t^2 + q^2 - 2*q*t + t^2 - q + 1)
            sage: factor(Mac.P()(a).scalar_qt(Mac.Q()(a)))
            (z - 1)^-3 * (y - 1) * (z^2 + z + 1)^-1 * (y^2*z^2 - y*z^2 + y^2 - 2*y*z + z^2 - y + 1)
        """
        parent = self.parent()
        p = parent.realization_of().power()
        if t is None:
            if hasattr(parent,"t"):
                t = self.parent().t
            else:
                if q is None:
                    t = QQ['q','t'].gens()[1]
                else:
                    t = QQ['t'].gen()
        if q is None:
            if hasattr(parent,"q"):
                q = parent.q
            else:
                q = QQ['q','t'].gens()[0]
        f = lambda part1, part2: part1.centralizer_size(t = t, q = q)
        return p._apply_multi_module_morphism(p(self), p(x), f, orthogonal=True)

    def scalar_t(self, x, t = None):
        r"""
        Return the `t`-deformed standard Hall-Littlewood scalar product of
        ``self`` and ``x``.

        INPUT:

        - ``x`` -- element of the ring of symmetric functions over the same
          base ring as ``self``

        - ``t`` -- parameter (default: ``None``, in which case ``t`` is used)

        EXAMPLES::

            sage: s = SymmetricFunctions(QQ).s()
            sage: a = s([2,1])
            sage: sp = a.scalar_t(a); sp
            (-t^2 - 1)/(t^5 - 2*t^4 + t^3 - t^2 + 2*t - 1)
            sage: sp.parent()
            Fraction Field of Univariate Polynomial Ring in t over Rational Field
        """
        return self.scalar_qt( x, q=self.base_ring().zero(), t=t )

    scalar_hl = scalar_t

    def scalar_jack(self, x, t=None):
        r"""
        Return the Jack-scalar product between ``self`` and ``x``.

        This scalar product is defined so that the power sum elements
        `p_{\mu}` are orthogonal and `\langle p_{\mu}, p_{\mu} \rangle =
        z_{\mu} t^{\ell(\mu)}`, where `\ell(\mu)` denotes the length of
        `\mu`.

        INPUT:

        - ``x`` -- element of the ring of symmetric functions over the
          same base ring as ``self``
        - ``t`` -- an optional parameter (default: ``None`` in which
          case ``t`` is used)

        EXAMPLES::

            sage: p = SymmetricFunctions(QQ['t']).power()
            sage: matrix([[p(mu).scalar_jack(p(nu)) for nu in Partitions(4)] for mu in Partitions(4)])
            [   4*t      0      0      0      0]
            [     0  3*t^2      0      0      0]
            [     0      0  8*t^2      0      0]
            [     0      0      0  4*t^3      0]
            [     0      0      0      0 24*t^4]
            sage: matrix([[p(mu).scalar_jack(p(nu),2) for nu in Partitions(4)] for mu in Partitions(4)])
            [  8   0   0   0   0]
            [  0  12   0   0   0]
            [  0   0  32   0   0]
            [  0   0   0  32   0]
            [  0   0   0   0 384]
            sage: JQ = SymmetricFunctions(QQ['t'].fraction_field()).jack().Q()
            sage: matrix([[JQ(mu).scalar_jack(JQ(nu)) for nu in Partitions(3)] for mu in Partitions(3)])
            [(1/3*t^2 + 1/2*t + 1/6)/t^3                           0                           0]
            [                          0 (1/2*t + 1)/(t^3 + 1/2*t^2)                           0]
            [                          0                           0       6/(t^3 + 3*t^2 + 2*t)]
        """
        parent = self.parent()
        if t is None:
            if hasattr(parent,"t"):
                t = self.parent().t
            else:
                t = QQ['t'].gen()
        zee = lambda part: part.centralizer_size()*t**part.length()
        return self.scalar(x, zee)

    def derivative_with_respect_to_p1(self, n=1):
        r"""
        Return the symmetric function obtained by taking the derivative of
        ``self`` with respect to the power-sum symmetric function `p_1`
        when the expansion of ``self`` in the power-sum basis is considered
        as a polynomial in `p_k`'s (with `k \geq 1`).

        This is the same as skewing ``self`` by the first power-sum symmetric
        function `p_1`.

        INPUT:

        - ``n`` -- (default: 1) nonnegative integer which determines
          which power of the derivative is taken

        EXAMPLES::

            sage: p = SymmetricFunctions(QQ).p()
            sage: a = p([1,1,1])
            sage: a.derivative_with_respect_to_p1()
            3*p[1, 1]
            sage: a.derivative_with_respect_to_p1(1)
            3*p[1, 1]
            sage: a.derivative_with_respect_to_p1(2)
            6*p[1]
            sage: a.derivative_with_respect_to_p1(3)
            6*p[]

        ::

            sage: s = SymmetricFunctions(QQ).s()
            sage: s([3]).derivative_with_respect_to_p1()
            s[2]
            sage: s([2,1]).derivative_with_respect_to_p1()
            s[1, 1] + s[2]
            sage: s([1,1,1]).derivative_with_respect_to_p1()
            s[1, 1]
            sage: s(0).derivative_with_respect_to_p1()
            0
            sage: s(1).derivative_with_respect_to_p1()
            0
            sage: s([1]).derivative_with_respect_to_p1()
            s[]

        Let us check that taking the derivative with respect to ``p[1]``
        is equivalent to skewing by ``p[1]``::

            sage: p1 = s([1])
            sage: all( s(lam).derivative_with_respect_to_p1()
            ....:      == s(lam).skew_by(p1) for lam in Partitions(4) )
            True
        """
        p = self.parent().realization_of().power()
        res = p(self)
        for i in range(n):
            res = res._derivative_with_respect_to_p1()
        return self.parent()(res)

    def frobenius(self, n):
        r"""
        Return the image of the symmetric function ``self`` under the
        `n`-th Frobenius operator.

        The `n`-th Frobenius operator `\mathbf{f}_n` is defined to be the
        map from the ring of symmetric functions to itself that sends
        every symmetric function `P(x_1, x_2, x_3, \ldots)` to
        `P(x_1^n, x_2^n, x_3^n, \ldots)`. This operator `\mathbf{f}_n`
        is a Hopf algebra endomorphism, and satisfies

        .. MATH::

            \mathbf{f}_n m_{(\lambda_1, \lambda_2, \lambda_3, \ldots)} =
            m_{(n\lambda_1, n\lambda_2, n\lambda_3, \ldots)}

        for every partition `(\lambda_1, \lambda_2, \lambda_3, \ldots)`
        (where `m` means the monomial basis). Moreover,
        `\mathbf{f}_n (p_r) = p_{nr}` for every positive integer `r` (where
        `p_k` denotes the `k`-th powersum symmetric function).

        The `n`-th Frobenius operator is also called the `n`-th
        Frobenius endomorphism. It is not related to the Frobenius map
        which connects the ring of symmetric functions with the
        representation theory of the symmetric group.

        The `n`-th Frobenius operator is also the `n`-th Adams operator
        of the `\Lambda`-ring of symmetric functions over the integers.

        The `n`-th Frobenius operator can also be described via plethysm:
        Every symmetric function `P` satisfies
        `\mathbf{f}_n(P) = p_n \circ P = P \circ p_n`,
        where `p_n` is the `n`-th powersum symmetric function, and `\circ`
        denotes (outer) plethysm.

        INPUT:

        - ``n`` -- a positive integer

        OUTPUT:

        The result of applying the `n`-th Frobenius operator (on the ring of
        symmetric functions) to ``self``.

        EXAMPLES::

            sage: Sym = SymmetricFunctions(ZZ)
            sage: p = Sym.p()
            sage: h = Sym.h()
            sage: s = Sym.s()
            sage: m = Sym.m()
            sage: s[3].frobenius(2)
            -s[3, 3] + s[4, 2] - s[5, 1] + s[6]
            sage: m[4,2,1].frobenius(3)
            m[12, 6, 3]
            sage: p[4,2,1].frobenius(3)
            p[12, 6, 3]
            sage: h[4].frobenius(2)
            h[4, 4] - 2*h[5, 3] + 2*h[6, 2] - 2*h[7, 1] + 2*h[8]

        The Frobenius endomorphisms are multiplicative::

            sage: all( all( s(lam).frobenius(3) * s(mu).frobenius(3) # long time
            ....:           == (s(lam) * s(mu)).frobenius(3)
            ....:           for mu in Partitions(3) )
            ....:      for lam in Partitions(3) )
            True
            sage: all( all( m(lam).frobenius(2) * m(mu).frobenius(2)
            ....:           == (m(lam) * m(mu)).frobenius(2)
            ....:           for mu in Partitions(4) )
            ....:      for lam in Partitions(4) )
            True
            sage: all( all( p(lam).frobenius(2) * p(mu).frobenius(2)
            ....:           == (p(lam) * p(mu)).frobenius(2)
            ....:           for mu in Partitions(3) )
            ....:      for lam in Partitions(4) )
            True

        Being Hopf algebra endomorphisms, the Frobenius operators
        commute with the antipode::

            sage: all( p(lam).frobenius(4).antipode()
            ....:      == p(lam).antipode().frobenius(4)
            ....:      for lam in Partitions(3) )
            True

        Testing the `\mathbf{f}_n(P) = p_n \circ P = P \circ p_n`
        equality (over `\QQ`, since plethysm is currently not
        defined over `\ZZ` in Sage)::

            sage: Sym = SymmetricFunctions(QQ)
            sage: s = Sym.s()
            sage: p = Sym.p()
            sage: all( s(lam).frobenius(3) == s(lam).plethysm(p[3])
            ....:      == s(p[3].plethysm(s(lam)))
            ....:      for lam in Partitions(4) )
            True

        By Exercise 7.61 in Stanley's EC2 [EnumComb2]_ (see the
        errata on his website), `\mathbf{f}_n(h_m)` is a linear
        combination of Schur polynomials (of straight shapes)
        using coefficients `0`, `1` and `-1` only; moreover, all
        partitions whose Schur polynomials occur with coefficient
        `\neq 0` in this combination have empty `n`-cores. Let us
        check this on examples::

            sage: all( all( all( (coeff == -1 or coeff == 1)
            ....:                and lam.core(n) == Partition([])
            ....:                for lam, coeff in s([m]).frobenius(n) )
            ....:           for n in range(2, 4) )
            ....:      for m in range(4) )
            True

        .. SEEALSO::

            :meth:`plethysm`

        .. TODO::

            This method is fast on the monomial and the powersum
            bases, while all other bases get converted to the
            monomial basis. For most bases, this is probably the
            quickest way to do, but at least the Schur basis should
            have a better option. (Quoting from Stanley's EC2 [EnumComb2]_:
            "D. G. Duncan, J. London Math. Soc. 27 (1952), 235-236,
            or Y. M. Chen, A. M. Garsia, and J. B. Remmel, Contemp.
            Math. 34 (1984), 109-153".)
        """
        # Convert to the monomial basis, there apply Frobenius componentwise,
        # then convert back.
        parent = self.parent()
        m = parent.realization_of().monomial()
        from sage.combinat.partition import Partition
        dct = {Partition([n * i for i in lam]): coeff
               for (lam, coeff) in m(self)}
        result_in_m_basis = m._from_dict(dct)
        return parent(result_in_m_basis)

    def verschiebung(self, n):
        r"""
        Return the image of the symmetric function ``self`` under the
        `n`-th Verschiebung operator.

        The `n`-th Verschiebung operator `\mathbf{V}_n` is defined to be
        the unique algebra endomorphism `V` of the ring of symmetric
        functions that satisfies `V(h_r) = h_{r/n}` for every positive
        integer `r` divisible by `n`, and satisfies `V(h_r) = 0` for
        every positive integer `r` not divisible by `n`. This operator
        `\mathbf{V}_n` is a Hopf algebra endomorphism. For every
        nonnegative integer `r` with `n \mid r`, it satisfies

        .. MATH::

            \mathbf{V}_n(h_r) = h_{r/n},
            \quad \mathbf{V}_n(p_r) = n p_{r/n},
            \quad \mathbf{V}_n(e_r) = (-1)^{r - r/n} e_{r/n}

        (where `h` is the complete homogeneous basis, `p` is the
        powersum basis, and `e` is the elementary basis). For every
        nonnegative integer `r` with `n \nmid r`, it satisfes

        .. MATH::

            \mathbf{V}_n(h_r) = \mathbf{V}_n(p_r) = \mathbf{V}_n(e_r) = 0.

        The `n`-th Verschiebung operator is also called the `n`-th
        Verschiebung endomorphism. Its name derives from the Verschiebung
        (German for "shift") endomorphism of the Witt vectors.

        The `n`-th Verschiebung operator is adjoint to the `n`-th
        Frobenius operator (see :meth:`frobenius` for its definition)
        with respect to the Hall scalar product (:meth:`scalar`).

        The action of the `n`-th Verschiebung operator on the Schur basis
        can also be computed explicitly. The following (probably clumsier
        than necessary) description can be obtained by solving exercise
        7.61 in Stanley's [EnumComb2]_.

        Let `\lambda` be a partition. Let `n` be a positive integer. If
        the `n`-core of `\lambda` is nonempty, then
        `\mathbf{V}_n(s_\lambda) = 0`. Otherwise, the following method
        computes `\mathbf{V}_n(s_\lambda)`: Write the partition `\lambda`
        in the form `(\lambda_1, \lambda_2, \ldots, \lambda_{ns})` for some
        nonnegative integer `s`. (If `n` does not divide the length of
        `\lambda`, then this is achieved by adding trailing zeroes to
        `\lambda`.) Set `\beta_i = \lambda_i + ns - i` for every
        `s \in \{ 1, 2, \ldots, ns \}`. Then,
        `(\beta_1, \beta_2, \ldots, \beta_{ns})` is a strictly decreasing
        sequence of nonnegative integers. Stably sort the list
        `(1, 2, \ldots, ns)` in order of (weakly) increasing remainder of
        `-1 - \beta_i` modulo `n`. Let `\xi` be the sign of the
        permutation that is used for this sorting. Let `\psi` be the sign
        of the permutation that is used to stably sort the list
        `(1, 2, \ldots, ns)` in order of (weakly) increasing remainder of
        `i - 1` modulo `n`. (Notice that `\psi = (-1)^{n(n-1)s(s-1)/4}`.)
        Then, `\mathbf{V}_n(s_\lambda) = \xi \psi \prod_{i = 0}^{n - 1}
        s_{\lambda^{(i)}}`, where
        `(\lambda^{(0)}, \lambda^{(1)}, \ldots, \lambda^{(n - 1)})`
        is the `n`-quotient of `\lambda`.

        INPUT:

        - ``n`` -- a positive integer

        OUTPUT:

        The result of applying the `n`-th Verschiebung operator (on the ring of
        symmetric functions) to ``self``.

        EXAMPLES::

            sage: Sym = SymmetricFunctions(ZZ)
            sage: p = Sym.p()
            sage: h = Sym.h()
            sage: s = Sym.s()
            sage: m = Sym.m()
            sage: s[3].verschiebung(2)
            0
            sage: s[3].verschiebung(3)
            s[1]
            sage: p[3].verschiebung(3)
            3*p[1]
            sage: m[3,2,1].verschiebung(3)
            -18*m[1, 1] - 3*m[2]
            sage: p[3,2,1].verschiebung(3)
            0
            sage: h[4].verschiebung(2)
            h[2]
            sage: p[2].verschiebung(2)
            2*p[1]
            sage: m[3,2,1].verschiebung(6)
            12*m[1]

        The Verschiebung endomorphisms are multiplicative::

            sage: all( all( s(lam).verschiebung(2) * s(mu).verschiebung(2)
            ....:           == (s(lam) * s(mu)).verschiebung(2)
            ....:           for mu in Partitions(4) )
            ....:      for lam in Partitions(4) )
            True

        Being Hopf algebra endomorphisms, the Verschiebung operators
        commute with the antipode::

            sage: all( p(lam).verschiebung(3).antipode()
            ....:      == p(lam).antipode().verschiebung(3)
            ....:      for lam in Partitions(6) )
            True

        Testing the adjointness between the Frobenius operators
        `\mathbf{f}_n` and the Verschiebung operators
        `\mathbf{V}_n`::

            sage: Sym = SymmetricFunctions(QQ)
            sage: s = Sym.s()
            sage: p = Sym.p()
            sage: all( all( s(lam).verschiebung(2).scalar(p(mu))
            ....:           == s(lam).scalar(p(mu).frobenius(2))
            ....:           for mu in Partitions(3) )
            ....:      for lam in Partitions(6) )
            True
        """
        # Convert to the complete homogeneous basis, there apply
        # Verschiebung componentwise, then convert back.
        parent = self.parent()
        h = parent.realization_of().homogeneous()
        from sage.combinat.partition import Partition
        dct = {Partition([i // n for i in lam]): coeff
               for (lam, coeff) in h(self)
               if all( i % n == 0 for i in lam )}
        result_in_h_basis = h._from_dict(dct)
        return parent(result_in_h_basis)

    def bernstein_creation_operator(self, n):
        r"""
        Return the image of ``self`` under the `n`-th Bernstein creation
        operator.

        Let `n` be an integer. The `n`-th Bernstein creation operator
        `\mathbf{B}_n` is defined as the endomorphism of the space
        `Sym` of symmetric functions which sends every `f` to

        .. MATH::

            \sum_{i \geq 0} (-1)^i h_{n+i} e_i^\perp,

        where usual notations are in place (`h` stands for the complete
        homogeneous symmetric functions, `e` for the elementary ones,
        and `e_i^\perp` means skewing (:meth:`skew_by`) by `e_i`).

        This has been studied in [BBSSZ2012]_, section 2.2, where the
        following rule is given for computing `\mathbf{B}_n` on a
        Schur function: If `(\alpha_1, \alpha_2, \ldots, \alpha_n)` is
        an `n`-tuple of integers (positive or not), then

        .. MATH::

            \mathbf{B}_n s_{(\alpha_1, \alpha_2, \ldots, \alpha_n)}
            = s_{(n, \alpha_1, \alpha_2, \ldots, \alpha_n)}.

        Here, `s_{(\alpha_1, \alpha_2, \ldots, \alpha_n)}` is the
        "Schur function" associated to the `n`-tuple
        `(\alpha_1, \alpha_2, \ldots, \alpha_n)`, and defined by
        literally applying the Jacobi-Trudi identity, i.e., by

        .. MATH::

            s_{(\alpha_1, \alpha_2, \ldots, \alpha_n)}
            = \det \left( (h_{\alpha_i - i + j})_{i, j = 1, 2, \ldots, n} \right).

        This notion of a Schur function clearly extends the classical
        notion of Schur function corresponding to a partition, but is
        easily reduced to the latter (in fact, for any `n`-tuple
        `\alpha` of integers, one easily sees that `s_\alpha` is
        either `0` or minus-plus a Schur function corresponding to a
        partition; and it is easy to determine which of these is the
        case and find the partition by a combinatorial algorithm).

        EXAMPLES:

        Let us check that what this method computes agrees with the
        definition::

            sage: Sym = SymmetricFunctions(ZZ)
            sage: e = Sym.e()
            sage: h = Sym.h()
            sage: s = Sym.s()
            sage: def bernstein_creation_by_def(n, f):
            ....:     # `n`-th Bernstein creation operator applied to `f`
            ....:     # computed according to its definition.
            ....:     res = f.parent().zero()
            ....:     if not f:
            ....:         return res
            ....:     max_degree = max(sum(m) for m, c in f)
            ....:     for i in range(max_degree + 1):
            ....:         if n + i >= 0:
            ....:             res += (-1) ** i * h[n + i] * f.skew_by(e[i])
            ....:     return res
            sage: all( bernstein_creation_by_def(n, s[l]) == s[l].bernstein_creation_operator(n)
            ....:      for n in range(-2, 3) for l in Partitions(4) )
            True
            sage: all( bernstein_creation_by_def(n, s[l]) == s[l].bernstein_creation_operator(n)
            ....:      for n in range(-3, 4) for l in Partitions(3) )
            True
            sage: all( bernstein_creation_by_def(n, e[l]) == e[l].bernstein_creation_operator(n)
            ....:      for n in range(-3, 4) for k in range(3) for l in Partitions(k) )
            True

        Some examples::

            sage: s[3,2].bernstein_creation_operator(3)
            s[3, 3, 2]
            sage: s[3,2].bernstein_creation_operator(1)
            -s[2, 2, 2]
            sage: h[3,2].bernstein_creation_operator(-2)
            h[2, 1]
            sage: h[3,2].bernstein_creation_operator(-1)
            h[2, 1, 1] - h[2, 2] - h[3, 1]
            sage: h[3,2].bernstein_creation_operator(0)
            -h[3, 1, 1] + h[3, 2]
            sage: h[3,2].bernstein_creation_operator(1)
            -h[2, 2, 2] + h[3, 2, 1]
            sage: h[3,2].bernstein_creation_operator(2)
            -h[3, 3, 1] + h[4, 2, 1]
        """
        # We use the formula for the Bernstein creation operator on
        # a Schur function given in the docstring.
        from sage.combinat.partition import _Partitions
        parent = self.parent()
        s = parent.realization_of().schur()
        res = s.zero()
        for m, c in s(self): # m = monomial (= corresponding partition), c = coefficient
            # Add ``c * s[m].bernstein_creation_operator()`` to ``res``.
            # There is a simple combinatorial algorithm for this (using
            # the Jacobi-Trudi formula), which returns either 0 or
            # minus-plus a single Schur function.
            for j, p in enumerate(m + [0]):
                # The "+ [0]" is important and corresponds to moving the ``n``
                # to the very end!
                if n == p - j - 1:
                    break
                if n > p - j - 1:
                    if n + j < 0:
                        break
                    m_new = [k - 1 for k in m[:j]] + [n + j] + m[j:]
                    m_new = _Partitions(m_new)
                    res += (-1) ** j * c * s[m_new]
                    break
        return parent(res)

    def _expand(self, condition, n, alphabet = 'x'):
        r"""
        Expand the symmetric function as a symmetric polynomial in ``n``
        variables.

        INPUT:

        - ``condition`` -- a function on partitions with a boolean output,
          selecting only certain terms (namely, only the items failing
          the condition are being expanded)

        - ``n`` -- a nonnegative integer

        - ``alphabet`` -- (default: ``'x'``) a variable for the expansion

        OUTPUT:

        A monomial expansion of ``self`` in the `n` variables labelled
        by ``alphabet``.

        EXAMPLES::

            sage: p = SymmetricFunctions(QQ).p()
            sage: a = p([2])+p([3])
            sage: a._expand(lambda part: False, 3)
            x0^3 + x1^3 + x2^3 + x0^2 + x1^2 + x2^2
            sage: a._expand(lambda part: max(part)>2, 3)
            x0^2 + x1^2 + x2^2
            sage: p(0).expand(3)
            0
            sage: p([]).expand(3)
            1

        .. NOTE::

            The term corresponding to the empty partition is always
            selected, even if ``condition`` returns ``False`` or an
            error when applied to the empty partition. This is in
            order to simplify using the ``_expand`` method with
            conditions like ``lambda part: max(part) < 3`` which
            would require extra work to handle the empty partition.
        """
        from . import classical
        parent = self.parent()
        resPR = PolynomialRing(parent.base_ring(), n, alphabet)
        if self == parent.zero():
            return resPR.zero()
        import sage.libs.symmetrica.all as symmetrica
        e = getattr(symmetrica, 'compute_{}_with_alphabet'.format(classical.translate[parent.basis_name()].lower()))
        def f(part):
            if not part:
                return resPR.one()
            else:
                return resPR.zero() if condition(part) else resPR(e(part, n, alphabet))
        return parent._apply_module_morphism(self, f)

    def is_schur_positive(self):
        r"""
        Return ``True`` if and only if ``self`` is Schur positive.

        If `s` is the space of Schur functions over ``self``'s base ring, then
        this is the same as ``self._is_positive(s)``.

        EXAMPLES::

            sage: s = SymmetricFunctions(QQ).s()
            sage: a = s([2,1]) + s([3])
            sage: a.is_schur_positive()
            True
            sage: a = s([2,1]) - s([3])
            sage: a.is_schur_positive()
            False

        ::

            sage: QQx = QQ['x']
            sage: s = SymmetricFunctions(QQx).s()
            sage: x = QQx.gen()
            sage: a = (1+x)*s([2,1])
            sage: a.is_schur_positive()
            True
            sage: a = (1-x)*s([2,1])
            sage: a.is_schur_positive()
            False
            sage: s(0).is_schur_positive()
            True
            sage: s(1+x).is_schur_positive()
            True
        """
        return self._is_positive( self.parent().realization_of().schur() )


    def _is_positive(self, s):
        r"""
        Return ``True`` if and only if ``self`` has nonnegative coefficients
        in the basis `s`.

        INPUT:

        - ``s`` -- a basis of the ring of symmetric functions

        EXAMPLES::

            sage: s = SymmetricFunctions(QQ).s()
            sage: a = s([2,1]) + s([3])
            sage: a._is_positive(s)
            True
            sage: a = s([2,1]) - s([3])
            sage: a._is_positive(s)
            False

            sage: m = SymmetricFunctions(QQ).m()
            sage: a = s([2,1]) + s([3])
            sage: a._is_positive(m)
            True
            sage: a = -s[2,1]
            sage: a._is_positive(m)
            False

            sage: (s[2,1] - s[1,1,1])._is_positive(s)
            False
            sage: (s[2,1] - s[1,1,1])._is_positive(m)
            True
        """
        s_self = s(self)
        return all(( _nonnegative_coefficients(c) for c in s_self.coefficients() ))

    def degree(self):
        r"""
        Return the degree of ``self`` (which is defined to be `0`
        for the zero element).

        EXAMPLES::

            sage: s = SymmetricFunctions(QQ).s()
            sage: z = s([4]) + s([2,1]) + s([1,1,1]) + s([1]) + 3
            sage: z.degree()
            4
            sage: s(1).degree()
            0
            sage: s(0).degree()
            0
        """
        return max( [sum(_) for _ in self._monomial_coefficients] + [0] )

    def restrict_degree(self, d, exact = True):
        r"""
        Return the degree ``d`` component of ``self``.

        INPUT:

        - ``d`` -- positive integer, degree of the terms to be returned

        - ``exact`` -- boolean, if ``True``, returns the terms of degree
          exactly ``d``, otherwise returns all terms of degree less than
          or equal to ``d``

        OUTPUT:

        - the homogeneous component of ``self`` of degree ``d``

        EXAMPLES::

            sage: s = SymmetricFunctions(QQ).s()
            sage: z = s([4]) + s([2,1]) + s([1,1,1]) + s([1])
            sage: z.restrict_degree(2)
            0
            sage: z.restrict_degree(1)
            s[1]
            sage: z.restrict_degree(3)
            s[1, 1, 1] + s[2, 1]
            sage: z.restrict_degree(3, exact=False)
            s[1] + s[1, 1, 1] + s[2, 1]
            sage: z.restrict_degree(0)
            0
        """
        if exact:
            res = dict(x for x in self._monomial_coefficients.items() if sum(x[0]) == d)
        else:
            res = dict(x for x in self._monomial_coefficients.items() if sum(x[0]) <= d)
        return self.parent()._from_dict(res)

    def restrict_partition_lengths(self, l, exact = True):
        r"""
        Return the terms of ``self`` labelled by partitions of length ``l``.

        INPUT:

        - ``l`` -- nonnegative integer

        - ``exact`` -- boolean, defaulting to ``True``

        OUTPUT:

        - if ``True``, returns the terms labelled by
          partitions of length precisely ``l``; otherwise returns all terms
          labelled by partitions of length less than or equal to ``l``

        EXAMPLES::

            sage: s = SymmetricFunctions(QQ).s()
            sage: z = s([4]) + s([2,1]) + s([1,1,1]) + s([1])
            sage: z.restrict_partition_lengths(2)
            s[2, 1]
            sage: z.restrict_partition_lengths(0)
            0
            sage: z.restrict_partition_lengths(2, exact = False)
            s[1] + s[2, 1] + s[4]
        """
        if exact:
            res = dict(x for x in self._monomial_coefficients.items() if len(x[0]) == l)
        else:
            res = dict(x for x in self._monomial_coefficients.items() if len(x[0]) <= l)
        return self.parent()._from_dict(res)

    def restrict_parts(self, n):
        r"""
        Return the terms of ``self`` labelled by partitions `\lambda` with
        `\lambda_1 \leq n`.

        INPUT:

        - ``n`` -- positive integer, to restrict the parts of the partitions
          of the terms to be returned

        EXAMPLES::

            sage: s = SymmetricFunctions(QQ).s()
            sage: z = s([4]) + s([2,1]) + s([1,1,1]) + s([1])
            sage: z.restrict_parts(2)
            s[1] + s[1, 1, 1] + s[2, 1]
            sage: z.restrict_parts(1)
            s[1] + s[1, 1, 1]
        """
        res = dict(x for x in self._monomial_coefficients.items() if _lmax(x[0]) <= n)
        return self.parent()._from_dict(res)

    def expand(self, n, alphabet = 'x'):
        r"""
        Expand the symmetric function ``self`` as a symmetric polynomial
        in ``n`` variables.

        INPUT:

        - ``n`` -- a nonnegative integer

        - ``alphabet`` -- (default: ``'x'``) a variable for the expansion

        OUTPUT:

        A monomial expansion of ``self`` in the `n` variables
        labelled ``x0``, ``x1``, ..., ``x{n-1}`` (or just ``x``
        if `n = 1`), where ``x`` is ``alphabet``.

        EXAMPLES::

            sage: J = SymmetricFunctions(QQ).jack(t=2).J()
            sage: J([2,1]).expand(3)
            4*x0^2*x1 + 4*x0*x1^2 + 4*x0^2*x2 + 6*x0*x1*x2 + 4*x1^2*x2 + 4*x0*x2^2 + 4*x1*x2^2
            sage: (2*J([2])).expand(0)
            0
            sage: (3*J([])).expand(0)
            3
        """
        s = self.parent().realization_of().schur()
        condition = lambda part: len(part) > n
        return s(self)._expand(condition, n, alphabet)

    def skew_by(self, x):
        r"""
        Return the result of skewing ``self`` by ``x``. (Skewing by ``x`` is
        the endomorphism (as additive group) of the ring of symmetric
        functions adjoint to multiplication by ``x`` with respect to the
        Hall inner product.)

        INPUT:

        - ``x`` -- element of the ring of symmetric functions over the same
          base ring as ``self``

        EXAMPLES::

            sage: s = SymmetricFunctions(QQ).s()
            sage: s([3,2]).skew_by(s([2]))
            s[2, 1] + s[3]
            sage: s([3,2]).skew_by(s([1,1,1]))
            0
            sage: s([3,2,1]).skew_by(s([2,1]))
            s[1, 1, 1] + 2*s[2, 1] + s[3]

        ::

            sage: p = SymmetricFunctions(QQ).powersum()
            sage: p([4,3,3,2,2,1]).skew_by(p([2,1]))
            4*p[4, 3, 3, 2]
            sage: zee = sage.combinat.sf.sfa.zee
            sage: zee([4,3,3,2,2,1])/zee([4,3,3,2])
            4
            sage: s(0).skew_by(s([1]))
            0
            sage: s(1).skew_by(s([1]))
            0
            sage: s([]).skew_by(s([]))
            s[]
            sage: s([]).skew_by(s[1])
            0

        TESTS::

            sage: f=s[3,2]
            sage: f.skew_by([1])
            Traceback (most recent call last):
            ...
            ValueError: x needs to be a symmetric function
        """
        parent = self.parent()
        Sym = parent.realization_of()
        if x not in Sym:
            raise ValueError("x needs to be a symmetric function")
        s = Sym.schur()
        zero = s.zero()
        f = lambda part1, part2: s([part1,part2]) if part1.contains(part2) else zero
        return parent(s._apply_multi_module_morphism(s(self), s(x), f))

    def hl_creation_operator(self, nu, t = None):
        r"""
        This is the vertex operator that generalizes Jing's operator.

        It is a linear operator that raises the degree by
        `|\nu|`. This creation operator is a t-analogue of
        multiplication by ``s(nu)`` .

        .. SEEALSO:: Proposition 5 in [SZ2001]_.

        INPUT:

        - ``nu`` -- a partition or a list of integers

        - ``t`` -- (default: ``None``, in which case ``t`` is used) an element
          of the base ring

        REFERENCES:

        .. [SZ2001] \M. Shimozono, M. Zabrocki,
           Hall-Littlewood vertex operators and generalized Kostka polynomials.
           Adv. Math. 158 (2001), no. 1, 66-85.

        EXAMPLES::

            sage: s = SymmetricFunctions(QQ['t']).s()
            sage: s([2]).hl_creation_operator([3,2])
            s[3, 2, 2] + t*s[3, 3, 1] + t*s[4, 2, 1] + t^2*s[4, 3] + t^2*s[5, 2]

            sage: Sym = SymmetricFunctions(FractionField(QQ['t']))
            sage: HLQp = Sym.hall_littlewood().Qp()
            sage: s = Sym.s()
            sage: HLQp(s([2]).hl_creation_operator([2]).hl_creation_operator([3]))
            HLQp[3, 2, 2]
            sage: s([2,2]).hl_creation_operator([2,1])
            t*s[2, 2, 2, 1] + t^2*s[3, 2, 1, 1] + t^2*s[3, 2, 2] + t^3*s[3, 3, 1] + t^3*s[4, 2, 1] + t^4*s[4, 3]
            sage: s(1).hl_creation_operator([2,1,1])
            s[2, 1, 1]
            sage: s(0).hl_creation_operator([2,1,1])
            0
            sage: s([3,2]).hl_creation_operator([2,1,1])
            (t^2-t)*s[2, 2, 2, 2, 1] + t^3*s[3, 2, 2, 1, 1]
             + (t^3-t^2)*s[3, 2, 2, 2] + t^3*s[3, 3, 1, 1, 1]
             + t^4*s[3, 3, 2, 1] + t^3*s[4, 2, 1, 1, 1] + t^4*s[4, 2, 2, 1]
             + 2*t^4*s[4, 3, 1, 1] + t^5*s[4, 3, 2] + t^5*s[4, 4, 1]
             + t^4*s[5, 2, 1, 1] + t^5*s[5, 3, 1]
            sage: s([3,2]).hl_creation_operator([-2])
            (-t^2+t)*s[1, 1, 1] + (-t^2+1)*s[2, 1]
            sage: s([3,2]).hl_creation_operator(-2)
            Traceback (most recent call last):
            ...
            ValueError: nu must be a list of integers
            sage: s = SymmetricFunctions(FractionField(ZZ['t'])).schur()
            sage: s[2].hl_creation_operator([3])
            s[3, 2] + t*s[4, 1] + t^2*s[5]

        TESTS::

            sage: s(0).hl_creation_operator([1])
            0
            sage: s.one().hl_creation_operator([2,-1])
            0
        """
        s = self.parent().realization_of().schur()
        if t is None:
            if hasattr(self.parent(),"t"):
                t = self.parent().t
            else:
                t = self.parent().base_ring()('t')
        P = self.parent()
        if nu in _Partitions:
            self = s(self)
            return P(self*s(nu) +
                     s.sum( s.sum_of_terms( (lam,c) for lam, c in s(mu)*s(nu) if len(lam) <= len(nu) ) *
                            self.skew_by(s(mu).plethysm((t-1)*s([1])))
                            for d in range(self.degree())
                            for mu in Partitions(d+1, max_length=len(nu)) ))
        elif isinstance(nu, list) and all(isinstance(a, (int,Integer)) for a in nu):
            return P(s.sum(t**la.size() * c * d * s(la) *
                     s._repeated_bernstein_creation_operator_on_basis(ga, nu)
                     for ((la,mu),c) in s(self).coproduct()
                     for (ga, d) in s(mu).plethysm((1-t)*s[1]) ))
        else:
            raise ValueError("nu must be a list of integers")

    def eval_at_permutation_roots(self, rho):
        r"""
        Evaluate at eigenvalues of a permutation matrix.

        Evaluate a symmetric function at the eigenvalues of a permutation
        matrix whose cycle structure is ``rho``.  This computation is
        computed by coercing to the power sum basis where the value may
        be computed on the generators.

        This function evaluates an element at the roots of unity

        .. MATH::

            \Xi_{\rho_1},\Xi_{\rho_2},\ldots,\Xi_{\rho_\ell}

        where

        .. MATH::

            \Xi_{m} = 1,\zeta_m,\zeta_m^2,\ldots,\zeta_m^{m-1}

        and `\zeta_m` is an `m` root of unity.
        These roots of unity represent the eigenvalues of permutation
        matrix with cycle structure `\rho`.

        INPUT:

        - ``rho`` -- a partition or a list of non-negative integers

        OUTPUT:

        - an element of the base ring

        EXAMPLES::

            sage: s = SymmetricFunctions(QQ).s()
            sage: s([3,3]).eval_at_permutation_roots([6])
            0
            sage: s([3,3]).eval_at_permutation_roots([3])
            1
            sage: s([3,3]).eval_at_permutation_roots([1])
            0
            sage: s([3,3]).eval_at_permutation_roots([3,3])
            4
            sage: s([3,3]).eval_at_permutation_roots([1,1,1,1,1])
            175
            sage: (s[1]+s[2]+s[3]).eval_at_permutation_roots([3,2])
            2
        """
        p = self.parent().symmetric_function_ring().p()
        return p(self).eval_at_permutation_roots(rho)

    def character_to_frobenius_image(self, n):
        r"""
        Interpret ``self`` as a `GL_n` character and then take the Frobenius
        image of this character of the permutation matrices `S_n` which
        naturally sit inside of `GL_n`.

        To know the value of this character at a permutation of cycle structure
        `\rho` the symmetric function ``self`` is evaluated at the
        eigenvalues of a permutation of cycle structure `\rho`.  The
        Frobenius image is then defined as
        `\sum_{\rho \vdash n} f[ \Xi_\rho ] p_\rho/z_\rho`.

        .. SEEALSO::

            :meth:`eval_at_permutation_roots`

        INPUT:

        - ``n`` -- a non-negative integer to interpret ``self`` as
          a character of `GL_n`

        OUTPUT:

        - a symmetric function of degree ``n``

        EXAMPLES::

            sage: s = SymmetricFunctions(QQ).s()
            sage: s([1,1]).character_to_frobenius_image(5)
            s[3, 1, 1] + s[4, 1]
            sage: s([2,1]).character_to_frobenius_image(5)
            s[2, 2, 1] + 2*s[3, 1, 1] + 2*s[3, 2] + 3*s[4, 1] + s[5]
            sage: s([2,2,2]).character_to_frobenius_image(3)
            s[3]
            sage: s([2,2,2]).character_to_frobenius_image(4)
            s[2, 2] + 2*s[3, 1] + 2*s[4]
            sage: s([2,2,2]).character_to_frobenius_image(5)
            2*s[2, 2, 1] + s[3, 1, 1] + 4*s[3, 2] + 3*s[4, 1] + 2*s[5]
        """
        p = self.parent().symmetric_function_ring().p()
        return self.parent()(p.sum(self.eval_at_permutation_roots(rho) \
            *p(rho)/rho.centralizer_size() for rho in Partitions(n)))

    def principal_specialization(self, n=infinity, q=None):
        r"""
        Return the principal specialization of a symmetric function.

        The *principal specialization* of order `n` at `q`
        is the ring homomorphism `ps_{n,q}` from the ring of
        symmetric functions to another commutative ring `R`
        given by `x_i \mapsto q^{i-1}` for `i \in \{1,\dots,n\}`
        and `x_i \mapsto 0` for `i > n`.
        Here, `q` is a given element of `R`, and we assume that
        the variables of our symmetric functions are
        `x_1, x_2, x_3, \ldots`.
        (To be more precise, `ps_{n,q}` is a `K`-algebra
        homomorphism, where `K` is the base ring.)
        See Section 7.8 of [EnumComb2]_.

        The *stable principal specialization* at `q` is the ring
        homomorphism `ps_q` from the ring of symmetric functions
        to another commutative ring `R` given by
        `x_i \mapsto q^{i-1}` for all `i`.
        This is well-defined only if the resulting infinite sums
        converge; thus, in particular, setting `q = 1` in the
        stable principal specialization is an invalid operation.

        INPUT:

        - ``n`` (default: ``infinity``) -- a nonnegative integer or
          ``infinity``, specifying whether to compute the principal
          specialization of order ``n`` or the stable principal
          specialization.

        - ``q`` (default: ``None``) -- the value to use for `q`; the
          default is to create a ring of polynomials in ``q``
          (or a field of rational functions in ``q``) over the
          given coefficient ring.

        EXAMPLES::

            sage: m = SymmetricFunctions(QQ).m()
            sage: x = m[1,1]
            sage: x.principal_specialization(3)
            q^3 + q^2 + q

        By default we return a rational function in ``q``.  Sometimes
        it is better to obtain an element of the symbolic ring::

            sage: h = SymmetricFunctions(QQ).h()
            sage: (h[3]+h[2]).principal_specialization(q=var("q"))
            1/((q^2 - 1)*(q - 1)) - 1/((q^3 - 1)*(q^2 - 1)*(q - 1))

        In case ``q`` is in the base ring, it must be passed explicitly::

            sage: R = QQ['q,t']
            sage: Ht = SymmetricFunctions(R).macdonald().Ht()
            sage: Ht[2].principal_specialization()
            Traceback (most recent call last):
            ...
            ValueError: the variable q is in the base ring, pass it explicitly

            sage: Ht[2].principal_specialization(q=R("q"))
            (q^2 + 1)/(q^3 - q^2 - q + 1)

        Note that the principal specialization can be obtained as a plethysm::

            sage: R = QQ['q'].fraction_field()
            sage: s = SymmetricFunctions(R).s()
            sage: one = s.one()
            sage: q = R("q")
            sage: f = s[3,2,2]
            sage: f.principal_specialization(q=q) == f(one/(1-q)).coefficient([])
            True
            sage: f.principal_specialization(n=4, q=q) == f(one*(1-q^4)/(1-q)).coefficient([])
            True

        TESTS::

            sage: m = SymmetricFunctions(QQ).m()
            sage: m.zero().principal_specialization(3)
            0

            sage: x = 5*m[1,1,1] + 3*m[2,1] + 1
            sage: x.principal_specialization(3)
            3*q^5 + 6*q^4 + 5*q^3 + 6*q^2 + 3*q + 1

        Check that the principal specializations in different bases
        are all the same.  When specific implementations for further
        bases are added, this test should be adapted::

            sage: S = SymmetricFunctions(QQ)
            sage: B = [S.p(), S.m(), S.e(), S.h(), S.s(), S.f()]
            sage: m = S.m(); x = m[2,1]
            sage: len(set([b(x).principal_specialization(n=3) for b in B]))
            1
            sage: len(set([b(x).principal_specialization() for b in B]))
            1
            sage: len(set([b(x).principal_specialization(n=4, q=1) for b in B]))
            1
            sage: len(set([b(x).principal_specialization(n=4, q=2) for b in B]))
            1

        Check that the stable principal specialization at `q = 1`
        raises a ``ValueError``:

            sage: def test_error(x):
            ....:     message = "the stable principal specialization of %s at q=1 should raise a ValueError"
            ....:     try:
            ....:         x.principal_specialization(q=1)
            ....:     except ValueError as e:
            ....:         return(e)
            ....:     except StandardError as e:
            ....:         raise ValueError((message + ", but raised '%s' instead") % (x, e))
            ....:     raise ValueError((message + ", but didn't") % x)

            sage: set([str(test_error(b(x))) for b in B])
            {'the stable principal specialization at q=1 is not defined'}

        Check that specifying `q` which is a removable singularity works::

            sage: S = SymmetricFunctions(QQ)
            sage: B = [S.p(), S.m(), S.e(), S.h(), S.s(), S.f()]
            sage: m = S.m(); x = m[2,2,1]
            sage: set([b(x).principal_specialization(n=4, q=QQbar.zeta(3)) for b in B])
            {-3}

            sage: S = SymmetricFunctions(GF(3))
            sage: B = [S.p(), S.m(), S.e(), S.h(), S.s(), S.f()]
            sage: m = S.m(); x = m[3,2,1]
            sage: set([b(x).principal_specialization(n=4, q=GF(3)(2)) for b in B])
            {1}

            sage: S = SymmetricFunctions(Zmod(4))
            sage: B = [S.p(), S.m(), S.e(), S.h(), S.s(), S.f()]
            sage: m = S.m(); x = m[3,2,1]
            sage: set([b(x).principal_specialization(n=4, q=Zmod(4)(2)) for b in B])
            {0}
            sage: y = m[3,1]
            sage: set([b(y).principal_specialization(n=4, q=Zmod(4)(2)) for b in B])
            {2}
            sage: B = [S.m(), S.e(), S.h(), S.s(), S.f()]
            sage: z = m[1,1]
            sage: set([b(z).principal_specialization(n=4) for b in B])
            {q^5 + q^4 + 2*q^3 + q^2 + q}

        Check that parents are correct over `\mathbb{F}_3`::

            sage: S = SymmetricFunctions(GF(3))
            sage: B = [S.p(), S.m(), S.e(), S.h(), S.s(), S.f()]
            sage: lams = [Partition([]), Partition([1]), Partition([2,1])]
            sage: set(b[lam].principal_specialization(n=2, q=GF(3)(0)).parent() for b in B for lam in lams)
            {Finite Field of size 3}
            sage: set(b[lam].principal_specialization(n=2, q=GF(3)(1)).parent() for b in B for lam in lams)
            {Finite Field of size 3}
            sage: set(b[lam].principal_specialization(n=2, q=GF(3)(2)).parent() for b in B for lam in lams)
            {Finite Field of size 3}
            sage: set(b[lam].principal_specialization(n=2).parent() for b in B for lam in lams)
            {Univariate Polynomial Ring in q over Finite Field of size 3}
            sage: set(b[lam].principal_specialization().parent() for b in B for lam in lams)
            {Fraction Field of Univariate Polynomial Ring in q over Finite Field of size 3,
             Univariate Polynomial Ring in q over Finite Field of size 3}

            sage: a = S.e()[2,1].principal_specialization(n=2, q=GF(3)(2)); a
            0
            sage: a = S.e()[1,1,1].principal_specialization(n=2); a
            q^3 + 1

            sage: set(b.one().principal_specialization(n=2, q=GF(3)(2)) for b in B)
            {1}
            sage: set(b.one().principal_specialization(n=2, q=GF(3)(1)) for b in B)
            {1}
            sage: set(b.one().principal_specialization(n=2) for b in B)
            {1}
            sage: set(b.one().principal_specialization() for b in B)
            {1}

        Check that parents are correct over the integer ring::

            sage: S = SymmetricFunctions(ZZ)
            sage: B = [S.p(), S.m(), S.e(), S.h(), S.s(), S.f()]
            sage: lams = [Partition([]), Partition([1]), Partition([2,1])]
            sage: set(b[lam].principal_specialization(n=2, q=0).parent() for b in B for lam in lams)
            {Integer Ring}
            sage: set(b[lam].principal_specialization(n=2, q=1).parent() for b in B for lam in lams)
            {Integer Ring}
            sage: set(b[lam].principal_specialization(n=2, q=2).parent() for b in B for lam in lams)
            {Integer Ring}
            sage: set(b[lam].principal_specialization(n=2).parent() for b in B for lam in lams)
            {Univariate Polynomial Ring in q over Integer Ring}
            sage: sorted(set(b[lam].principal_specialization().parent() for b in B for lam in lams), key=str)
            [Fraction Field of Univariate Polynomial Ring in q over Integer Ring,
             Univariate Polynomial Ring in q over Integer Ring,
             Univariate Polynomial Ring in q over Rational Field]

        Check that parents are correct over a polynomial ring::

            sage: P = PolynomialRing(ZZ, "q")
            sage: q = P.gen()
            sage: S = SymmetricFunctions(P)
            sage: B = [S.p(), S.m(), S.e(), S.h(), S.s(), S.f()]
            sage: lams = [Partition([]), Partition([1]), Partition([2,1])]
            sage: set(b[lam].principal_specialization(n=2, q=P(0)).parent() for b in B for lam in lams)
            {Univariate Polynomial Ring in q over Integer Ring}
            sage: set(b[lam].principal_specialization(n=2, q=P(1)).parent() for b in B for lam in lams)
            {Univariate Polynomial Ring in q over Integer Ring}
            sage: set(b[lam].principal_specialization(n=2, q=P(2)).parent() for b in B for lam in lams)
            {Univariate Polynomial Ring in q over Integer Ring}
            sage: set(b[lam].principal_specialization(n=2, q=q).parent() for b in B for lam in lams)
            {Univariate Polynomial Ring in q over Integer Ring}
            sage: sorted(set(b[lam].principal_specialization(q=q).parent() for b in B for lam in lams), key=str)
            [Fraction Field of Univariate Polynomial Ring in q over Integer Ring,
             Univariate Polynomial Ring in q over Integer Ring,
             Univariate Polynomial Ring in q over Rational Field]

            sage: a = S.e()[2,1].principal_specialization(n=2, q=2); a
            6
            sage: a = S.e()[2,1].principal_specialization(n=2, q=q); a
            q^2 + q

            sage: set(b.one().principal_specialization(n=2, q=P(2)) for b in B)
            {1}
            sage: set(b.one().principal_specialization(n=2, q=P(1)) for b in B)
            {1}
            sage: set(b.one().principal_specialization(n=2, q=q) for b in B)
            {1}
            sage: set(b.one().principal_specialization(q=q) for b in B)
            {1}

        """
        # heuristically, it seems fastest to fall back to the
        # elementary basis - using the powersum basis would
        # introduce singularities, because it is not a Z-basis
        e = self.parent().realization_of().elementary()
        return e(self).principal_specialization(n, q=q)

    def exponential_specialization(self, t=None, q=1):
        r"""
        Return the exponential specialization of a
        symmetric function (when `q = 1`), or the
        `q`-exponential specialization (when `q \neq 1`).

        The *exponential specialization* `ex` at `t` is a
        `K`-algebra homomorphism from the `K`-algebra of
        symmetric functions to another `K`-algebra `R`.
        It is defined whenever the base ring `K` is a
        `\QQ`-algebra and `t` is an element of `R`.
        The easiest way to define it is by specifying its
        values on the powersum symmetric functions to be
        `p_1 = t` and `p_n = 0` for `n > 1`.
        Equivalently, on the homogeneous functions it is
        given by `ex(h_n) = t^n / n!`; see Proposition 7.8.4 of
        [EnumComb2]_.

        By analogy, the `q`-exponential specialization is a
        `K`-algebra homomorphism from the `K`-algebra of
        symmetric functions to another `K`-algebra `R` that
        depends on two elements `t` and `q` of `R` for which
        the elements `1 - q^i` for all positive integers `i`
        are invertible.
        It can be defined by specifying its values on the
        complete homogeneous symmetric functions to be

        .. MATH::

            ex_q(h_n) = t^n / [n]_q!,

        where `[n]_q!` is the `q`-factorial.  Equivalently, for
        `q \neq 1` and a homogeneous symmetric function `f` of
        degree `n`, we have

        .. MATH::

            ex_q(f) = (1-q)^n t^n ps_q(f),

        where `ps_q(f)` is the stable principal specialization of `f`
        (see :meth:`principal_specialization`).
        (See (7.29) in [EnumComb2]_.)

        The limit of `ex_q` as `q \to 1` is `ex`.

        INPUT:

        - ``t`` (default: ``None``) -- the value to use for `t`;
          the default is to create a ring of polynomials in ``t``.

        - ``q`` (default: `1`) -- the value to use for `q`.  If
          ``q`` is ``None``, then a ring (or fraction field) of
          polynomials in ``q`` is created.

        EXAMPLES::

            sage: m = SymmetricFunctions(QQ).m()
            sage: (m[2,1]+m[1,1]).exponential_specialization()
            1/2*t^2
            sage: (m[2,1]+m[1,1]).exponential_specialization(q=1)
            1/2*t^2
            sage: m[1,1].exponential_specialization(q=None)
            (q/(q + 1))*t^2
            sage: Qq = PolynomialRing(QQ, "q"); q = Qq.gen()
            sage: m[1,1].exponential_specialization(q=q)
            (q/(q + 1))*t^2
            sage: Qt = PolynomialRing(QQ, "t"); t = Qt.gen()
            sage: m[1,1].exponential_specialization(t=t)
            1/2*t^2
            sage: Qqt = PolynomialRing(QQ, ["q", "t"]); q, t = Qqt.gens()
            sage: m[1,1].exponential_specialization(q=q, t=t)
            q*t^2/(q + 1)

            sage: x = m[3]+m[2,1]+m[1,1,1]
            sage: d = x.homogeneous_degree()
            sage: var("q t")
            (q, t)
            sage: factor((x.principal_specialization()*(1-q)^d*t^d))
            t^3/((q^2 + q + 1)*(q + 1))
            sage: factor(x.exponential_specialization(q=q, t=t))
            t^3/((q^2 + q + 1)*(q + 1))

        TESTS::

            sage: m = SymmetricFunctions(QQ).m()
            sage: m.zero().exponential_specialization()
            0

        Check that the exponential specializations in different bases
        are all the same.  When specific implementations for further
        bases are added, this test should be adapted::

            sage: S = SymmetricFunctions(QQ)
            sage: B = [S.p(), S.m(), S.e(), S.h(), S.s(), S.f()]
            sage: m = S.m(); x = m[3]+m[2,1]+m[1,1,1]
            sage: len(set([b(x).exponential_specialization(q=None, t=None) for b in B]))
            1
            sage: len(set([b(x).exponential_specialization(q=1) for b in B]))
            1
            sage: len(set([b(x).exponential_specialization(q=2) for b in B]))
            1
            sage: len(set([b(x).exponential_specialization(t=2) for b in B]))
            1

        Check that parents are correct over `\mathbb{F}_3`::

            sage: S = SymmetricFunctions(GF(3))
            sage: B = [S.p(), S.m(), S.e(), S.h(), S.s(), S.f()]
            sage: lams = [Partition([]), Partition([1]), Partition([2,1])]
            sage: sorted(set(b[lam].exponential_specialization(q=None).parent() for b in B for lam in lams), key=str)
            [Univariate Polynomial Ring in t over Fraction Field
              of Univariate Polynomial Ring in q over Finite Field of size 3,
             Univariate Polynomial Ring in t over Univariate Polynomial Ring
              in q over Finite Field of size 3]
            sage: P2 = PolynomialRing(GF(3), ["q", "t"])
            sage: q2, t2 = P2.gens()
            sage: sorted(set(b[lam].exponential_specialization(q=q2, t=t2).parent() for b in B for lam in lams), key=str)
            [Fraction Field of Multivariate Polynomial Ring in q, t over Finite Field of size 3,
             Multivariate Polynomial Ring in q, t over Finite Field of size 3]

        Check that parents are correct over `\QQ` for `q = 1`::

            sage: S = SymmetricFunctions(QQ)
            sage: B = [S.p(), S.m(), S.e(), S.h(), S.s(), S.f()]
            sage: lams = [Partition([]), Partition([1]), Partition([2,1])]
            sage: set(b[lam].exponential_specialization(q=1).parent() for b in B for lam in lams)
            {Univariate Polynomial Ring in t over Rational Field}
            sage: set(b[lam].exponential_specialization(q=1, t=1).parent() for b in B for lam in lams)
            {Rational Field}
            sage: P2 = PolynomialRing(QQ, ["q", "t"])
            sage: q2, t2 = P2.gens()
            sage: set(b[lam].exponential_specialization(q=1, t=t2).parent() for b in B for lam in lams)
            {Multivariate Polynomial Ring in q, t over Rational Field}

        Check that parents are correct over a polynomial ring::

            sage: P = PolynomialRing(QQ, "q")
            sage: q = P.gen()
            sage: S = SymmetricFunctions(P)
            sage: B = [S.p(), S.m(), S.e(), S.h(), S.s(), S.f()]
            sage: lams = [Partition([]), Partition([1]), Partition([2,1])]
            sage: sorted(set(b[lam].exponential_specialization(q=q).parent() for b in B for lam in lams), key=str)
            [Univariate Polynomial Ring in t over
              Fraction Field of Univariate Polynomial Ring in q over Rational Field,
             Univariate Polynomial Ring in t over Univariate Polynomial Ring
              in q over Rational Field]
            sage: sorted(set(b[lam].exponential_specialization(q=q, t=1).parent() for b in B for lam in lams), key=str)
            [Fraction Field of Univariate Polynomial Ring in q over Rational Field,
             Univariate Polynomial Ring in q over Rational Field]
        """
        # heuristically, it seems fastest to fall back to the
        # elementary basis - using the powersum basis would
        # introduce singularities, because it is not a Z-basis
        e = self.parent().realization_of().elementary()
        return e(self).exponential_specialization(t=t, q=q)

SymmetricFunctionAlgebra_generic.Element = SymmetricFunctionAlgebra_generic_Element


###################
def _lmax(x):
    r"""
    Return the max of ``x`` where ``x`` is a list.

    If ``x`` is the empty list, ``_lmax`` returns 0.

    EXAMPLES::

        sage: from sage.combinat.sf.sfa import _lmax
        sage: _lmax([3,2,1])
        3
        sage: _lmax([])
        0
    """
    return max(x) if x else 0


def _nonnegative_coefficients(x):
    r"""
    Return ``True`` if ``x`` has nonnegative coefficients.

    EXAMPLES::

        sage: from sage.combinat.sf.sfa import _nonnegative_coefficients
        sage: _nonnegative_coefficients(2)
        True
        sage: _nonnegative_coefficients(-2)
        False
        sage: R.<x> = ZZ[]
        sage: _nonnegative_coefficients(x^2+4)
        True
        sage: _nonnegative_coefficients(x^2-4)
        False
    """
    if is_Polynomial(x) or is_MPolynomial(x):
        return all(c >= 0 for c in x.coefficients(sparse=False))
    else:
        return x >= 0<|MERGE_RESOLUTION|>--- conflicted
+++ resolved
@@ -780,14 +780,9 @@
             Let `\lambda` be a partition. The *Gessel-Reutenauer
             symmetric function* `\mathbf{GR}_\lambda` corresponding to
             `\lambda` is the symmetric function denoted `L_\lambda` in
-<<<<<<< HEAD
-            [GR1993]_ and in Exercise 7.89 of [STA]_ and denoted
+            [GR1993]_ and in Exercise 7.89 of [EnumComb2]_ and denoted
             `\mathbf{GR}_\lambda` in Definition 6.6.34 of [GriRei18]_.
             It can be defined in several ways:
-=======
-            [GR1993]_ and in Exercise 7.89 of [EnumComb2]_. It can be
-            defined in several ways:
->>>>>>> 2f13d1c0
 
             - It is the sum of the monomials `\mathbf{x}_w` over all
               words `w` over the alphabet
