--- conflicted
+++ resolved
@@ -24,14 +24,8 @@
 #
 #  The full text of the GPL is available at:
 #
-<<<<<<< HEAD
 #                  https://www.gnu.org/licenses/
 # ***************************************************************************
-from __future__ import print_function
-=======
-#                  http://www.gnu.org/licenses/
-# ***************************************************************************
->>>>>>> 45e24b7e
 
 from sage.rings.rational_field import QQ
 from sage.structure.unique_representation import UniqueRepresentation
