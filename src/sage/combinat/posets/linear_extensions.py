# -*- coding: utf-8 -*-
r"""
Linear Extensions of Posets
"""
#*****************************************************************************
#       Copyright (C) 2012 Anne Schilling <anne at math.ucdavis.edu>
#
#  Distributed under the terms of the GNU General Public License (GPL)
#
#    This code is distributed in the hope that it will be useful,
#    but WITHOUT ANY WARRANTY; without even the implied warranty of
#    MERCHANTABILITY or FITNESS FOR A PARTICULAR PURPOSE.  See the GNU
#    General Public License for more details.
#
#  The full text of the GPL is available at:
#
#                  http://www.gnu.org/licenses/
#****************************************************************************

from sage.rings.rational_field import QQ
from sage.categories.posets import Posets
from sage.structure.unique_representation import UniqueRepresentation
from sage.structure.parent import Parent
from sage.categories.finite_enumerated_sets import FiniteEnumeratedSets
from sage.graphs.digraph import DiGraph
import sage.graphs.linearextensions
from sage.combinat.posets.hasse_diagram import HasseDiagram
from sage.combinat.posets.posets import Poset
from sage.combinat.posets.elements import PosetElement
from sage.combinat.permutation import Permutation
from sage.misc.classcall_metaclass import ClasscallMetaclass
from sage.graphs.dot2tex_utils import have_dot2tex
from sage.structure.list_clone import ClonableArray

class LinearExtensionOfPoset(ClonableArray):
    r"""
    A linear extension of a finite poset `P` of size `n` is a total
    ordering `\pi := \pi_0 \pi_1 \ldots \pi_{n-1}` of its elements
    such that `i<j` whenever `\pi_i < \pi_j` in the poset `P`.

    When the elements of `P` are indexed by `\{1,2,\ldots,n\}`, `\pi`
    denotes a permutation of the elements of `P` in one-line notation.

    INPUT:

    - ``linear_extension`` -- a list of the elements of `P`
    - ``poset`` -- the underlying poset `P`

    .. SEEALSO:: :class:`Poset`, :class:`LinearExtensionsOfPosets`

    EXAMPLES::

        sage: P = Poset(([1,2,3,4], [[1,3],[1,4],[2,3]]), linear_extension=True, facade=False)
        sage: p = P.linear_extension([1,4,2,3]); p
        [1, 4, 2, 3]
        sage: p.parent()
        The set of all linear extensions of Finite poset containing 4 elements with distinguished linear extension
        sage: p[0], p[1], p[2], p[3]
        (1, 4, 2, 3)

    Following Schützenberger and later Haiman and
    Malvenuto-Reutenauer, Stanley [Stan2009]_ defined a promotion
    and evacuation operator on any finite poset `P` using operators
    `\tau_i` on the linear extensions of `P`::

        sage: p.promotion()
        [1, 2, 3, 4]
        sage: Q = p.promotion().to_poset()
        sage: Q.cover_relations()
        [[1, 3], [1, 4], [2, 3]]
        sage: Q == P
        True

        sage: p.promotion(3)
        [1, 4, 2, 3]
        sage: Q = p.promotion(3).to_poset()
        sage: Q == P
        False
        sage: Q.cover_relations()
        [[1, 2], [1, 4], [3, 4]]
    """

    __metaclass__ = ClasscallMetaclass

    @staticmethod
    def __classcall_private__(cls, linear_extension, poset):
        r"""
        Implements the shortcut ``LinearExtensionOfPoset(linear_extension, poset)`` to ``LinearExtensionsOfPoset(poset)(linear_extension)``

        INPUT:

        - ``linear_extension`` -- a list of elements of ``poset``
        - ``poset`` -- a finite poset

        .. todo:: check whether this method is still useful

        TESTS::

            sage: from sage.combinat.posets.linear_extensions import LinearExtensionOfPoset
            sage: P = Poset(([1,2,3,4], [[1,3],[1,4],[2,3]]))
            sage: p = LinearExtensionOfPoset([1,4,2,3], P)
            sage: p.parent()
            The set of all linear extensions of Finite poset containing 4 elements
            sage: type(p)
            <class 'sage.combinat.posets.linear_extensions.LinearExtensionsOfPoset_with_category.element_class'>
            sage: p.poset()
            Finite poset containing 4 elements
            sage: TestSuite(p).run()

            sage: LinearExtensionOfPoset([4,3,2,1], P)
            Traceback (most recent call last):
            ...
            ValueError: [4, 3, 2, 1] is not a linear extension of Finite poset containing 4 elements
        """
        if isinstance(linear_extension, cls):
            return linear_extension
        return LinearExtensionsOfPoset(poset)(linear_extension)

    def check(self):
        r"""
        Checks whether ``self`` is indeed a linear extension of the underlying poset.

        TESTS::

            sage: P = Poset(([1,2,3,4], [[1,3],[1,4],[2,3]]))
            sage: P.linear_extension([1,4,2,3])
            [1, 4, 2, 3]
            sage: P.linear_extension([4,3,2,1])
            Traceback (most recent call last):
            ...
            ValueError: [4, 3, 2, 1] is not a linear extension of Finite poset containing 4 elements
        """
        P = self.parent().poset()
        if not P.is_linear_extension(self):
            raise ValueError("%s is not a linear extension of %s"%(self, P))

    def poset(self):
        r"""
        Returns the underlying original poset.

        EXAMPLES::

            sage: P = Poset(([1,2,3,4], [[1,2],[2,3],[1,4]]))
            sage: p = P.linear_extension([1,2,4,3])
            sage: p.poset()
            Finite poset containing 4 elements
        """
        return self.parent().poset()

    def _latex_(self):
        r"""
        Returns the latex string for ``self``.

        EXAMPLES::

            sage: P = Poset(([1,2,3,4], [[1,3],[1,4],[2,3]]))
            sage: p = P.linear_extension([1,2,3,4])
            sage: p._latex_()
            '\\mathtt{(1, 2, 3, 4)}'
        """
        return "\\mathtt{"+str(tuple(self))+"}"

    def to_poset(self):
        r"""
        Return the poset associated to the linear extension ``self``.

        This method returns the poset obtained from the original poset
        `P` by relabelling the 'i'-th element of ``self`` to the
        `i`-th element of the original poset, while keeping the linear
        extension of the original poset.

        For a poset with default linear extension `1,\dots,n`,
        ``self`` can be interpreted as a permutation, and the
        relabelling is done according to the inverse of this
        permutation.

        EXAMPLES::

            sage: P = Poset(([1,2,3,4], [[1,2],[1,3],[3,4]]), linear_extension=True, facade=False)
            sage: p = P.linear_extension([1,3,4,2])
            sage: Q = p.to_poset(); Q
            Finite poset containing 4 elements with distinguished linear extension
            sage: P == Q
            False

        The default linear extension remains the same::

            sage: list(P)
            [1, 2, 3, 4]
            sage: list(Q)
            [1, 2, 3, 4]

        But the relabelling can be seen on cover relations::

            sage: P.cover_relations()
            [[1, 2], [1, 3], [3, 4]]
            sage: Q.cover_relations()
            [[1, 2], [1, 4], [2, 3]]

            sage: p = P.linear_extension([1,2,3,4])
            sage: Q = p.to_poset()
            sage: P == Q
            True
        """
        P = self.parent().poset()
        old = [P.unwrap(x) for x in self]
        new = [P.unwrap(x) for x in P]
        relabelling = dict(zip(old,new))
        return P.relabel(relabelling).with_linear_extension(new)

    def tau(self, i):
        r"""
        Returns the operator `\tau_i` on linear extensions ``self`` of a poset.

        INPUT:

        - `i` -- an integer between `1` and `n-1`, where `n` is the cardinality of the poset.

        The operator `\tau_i` on a linear extension `\pi` of a poset
        `P` interchanges positions `i` and `i+1` if the result is
        again a linear extension of `P`, and otherwise acts
        trivially. For more details, see [Stan2009]_.

        EXAMPLES::

            sage: P = Poset(([1,2,3,4], [[1,3],[1,4],[2,3]]), linear_extension=True)
            sage: L = P.linear_extensions()
            sage: l = L.an_element(); l
            [1, 2, 3, 4]
            sage: l.tau(1)
            [2, 1, 3, 4]
            sage: for p in L:
            ...       for i in range(1,4):
            ...           print i, p, p.tau(i)
            ...
            1 [1, 2, 3, 4] [2, 1, 3, 4]
            2 [1, 2, 3, 4] [1, 2, 3, 4]
            3 [1, 2, 3, 4] [1, 2, 4, 3]
            1 [1, 2, 4, 3] [2, 1, 4, 3]
            2 [1, 2, 4, 3] [1, 4, 2, 3]
            3 [1, 2, 4, 3] [1, 2, 3, 4]
            1 [1, 4, 2, 3] [1, 4, 2, 3]
            2 [1, 4, 2, 3] [1, 2, 4, 3]
            3 [1, 4, 2, 3] [1, 4, 2, 3]
            1 [2, 1, 3, 4] [1, 2, 3, 4]
            2 [2, 1, 3, 4] [2, 1, 3, 4]
            3 [2, 1, 3, 4] [2, 1, 4, 3]
            1 [2, 1, 4, 3] [1, 2, 4, 3]
            2 [2, 1, 4, 3] [2, 1, 4, 3]
            3 [2, 1, 4, 3] [2, 1, 3, 4]

        TESTS::

            sage: type(l.tau(1))
            <class 'sage.combinat.posets.linear_extensions.LinearExtensionsOfPoset_with_category.element_class'>
            sage: l.tau(2) == l
            True
        """
        P = self.poset()
        a = self[i-1]
        b = self[i  ]
        if P.lt(a,b) or P.lt(b,a):
            return self
        with self.clone() as q:
                q[i-1] = b
                q[i  ] = a
        return q

    def promotion(self, i=1):
        r"""
        Computes the (generalized) promotion on the linear extension of a poset.

        INPUT:

        - `i` -- an integer between `1` and `n-1`, where `n` is the cardinality of the poset (default: `1`)

        The `i`-th generalized promotion operator `\partial_i` on a linear extension
        `\pi` is defined as `\pi \tau_i \tau_{i+1} \cdots \tau_{n-1}`, where `n` is the
        size of the linear extension (or size of the underlying poset).

        For more details see [Stan2009]_.

        .. seealso:: :meth:`tau`, :meth:`evacuation`

        EXAMPLES::

            sage: P = Poset(([1,2,3,4,5,6,7], [[1,2],[1,4],[2,3],[2,5],[3,6],[4,7],[5,6]]))
            sage: p = P.linear_extension([1,2,3,4,5,6,7])
            sage: q = p.promotion(4); q
            [1, 2, 3, 5, 6, 4, 7]
            sage: p.to_poset() == q.to_poset()
            False
            sage: p.to_poset().is_isomorphic(q.to_poset())
            True
        """
        for j in range(i,len(self)):
            self = self.tau(j)
        return self

    def evacuation(self):
        r"""
        Computes evacuation on the linear extension of a poset.

        Evacuation on a linear extension `\pi` of length `n` is defined as
        `\pi (\tau_1 \cdots \tau_{n-1}) (\tau_1 \cdots \tau_{n-2}) \cdots (\tau_1)`.
        For more details see [Stan2009]_.

        .. seealso:: :meth:`tau`, :meth:`promotion`

        EXAMPLES::

            sage: P = Poset(([1,2,3,4,5,6,7], [[1,2],[1,4],[2,3],[2,5],[3,6],[4,7],[5,6]]))
            sage: p = P.linear_extension([1,2,3,4,5,6,7])
            sage: p.evacuation()
            [1, 4, 2, 3, 7, 5, 6]
            sage: p.evacuation().evacuation() == p
            True
        """
        for i in reversed(range(1,len(self)+1)):
            for j in range(1,i):
                self = self.tau(j)
        return self

class LinearExtensionsOfPoset(UniqueRepresentation, Parent):
    """
    The set of all linear extensions of a finite poset

    INPUT:

    - ``poset`` -- a poset `P` of size `n`
    - ``facade`` -- a boolean (default: False)

    .. seealso::

        - :meth:`sage.combinat.posets.posets.FinitePoset.linear_extensions`
        - :class:`sage.graphs.linearextensions.LinearExtensions`

    EXAMPLES::

        sage: elms = [1,2,3,4]
        sage: rels = [[1,3],[1,4],[2,3]]
        sage: P = Poset((elms, rels), linear_extension=True)
        sage: L = P.linear_extensions(); L
        The set of all linear extensions of Finite poset containing 4 elements with distinguished linear extension
        sage: L.cardinality()
        5
        sage: L.list()
        [[1, 2, 3, 4], [1, 2, 4, 3], [1, 4, 2, 3], [2, 1, 3, 4], [2, 1, 4, 3]]
        sage: L.an_element()
        [1, 2, 3, 4]
        sage: L.poset()
        Finite poset containing 4 elements with distinguished linear extension
    """

    @staticmethod
    def __classcall_private__(cls, poset, facade=False):
        r"""
        Straighten arguments before unique representation.

        TESTS::

            sage: from sage.combinat.posets.linear_extensions import LinearExtensionsOfPoset
            sage: P = Poset(([1,2],[[1,2]]))
            sage: L = LinearExtensionsOfPoset(P)
            sage: type(L)
            <class 'sage.combinat.posets.linear_extensions.LinearExtensionsOfPoset_with_category'>
            sage: L is LinearExtensionsOfPoset(P,facade=False)
            True
        """
        return super(LinearExtensionsOfPoset, cls).__classcall__(cls, poset, facade=facade)

    def __init__(self, poset, facade):
        """
        TESTS::

            sage: from sage.combinat.posets.linear_extensions import LinearExtensionsOfPoset
            sage: P = Poset(([1,2,3],[[1,2],[1,3]]))
            sage: L = P.linear_extensions()
            sage: L is LinearExtensionsOfPoset(P)
            True
            sage: L._poset is P
            True
            sage: L._linear_extensions_of_hasse_diagram
            Linear extensions of Hasse diagram of a poset containing 3 elements
            sage: TestSuite(L).run()

            sage: P = Poset((divisors(15), attrcall("divides")))
            sage: L = P.linear_extensions()
            sage: TestSuite(L).run()

            sage: P = Poset((divisors(15), attrcall("divides")), facade=True)
            sage: L = P.linear_extensions()
            sage: TestSuite(L).run()

            sage: L = P.linear_extensions(facade = True)
            sage: TestSuite(L).run(skip="_test_an_element")
        """
        self._poset = poset
        self._linear_extensions_of_hasse_diagram = sage.graphs.linearextensions.LinearExtensions(poset._hasse_diagram)
        self._is_facade = facade
        if facade:
            facade = (list,)
        Parent.__init__(self, category = FiniteEnumeratedSets(), facade=facade)

    def _repr_(self):
        """
        TESTS::

            sage: P = Poset(([1,2,3],[[1,2],[1,3]]))
            sage: P.linear_extensions()
            The set of all linear extensions of Finite poset containing 3 elements
        """
        return "The set of all linear extensions of %s"%(self._poset)

    def poset(self):
        r"""
        Returns the underlying original poset.

        EXAMPLES::

            sage: P = Poset(([1,2,3,4], [[1,2],[2,3],[1,4]]))
            sage: L = P.linear_extensions()
            sage: L.poset()
            Finite poset containing 4 elements
        """
        return self._poset

    def __iter__(self):
        r"""
        Iterates through the linear extensions of the underlying poset.

        EXAMPLES::

            sage: elms = [1,2,3,4]
            sage: rels = [[1,3],[1,4],[2,3]]
            sage: P = Poset((elms, rels), linear_extension=True)
            sage: L = P.linear_extensions()
            sage: list(L)
            [[1, 2, 3, 4], [1, 2, 4, 3], [1, 4, 2, 3], [2, 1, 3, 4], [2, 1, 4, 3]]
        """
        vertex_to_element = self._poset._vertex_to_element
        for lin_ext in self._linear_extensions_of_hasse_diagram:
            yield self._element_constructor_(list(map(vertex_to_element,lin_ext)))

    def __contains__(self, obj):
        """
        Membership testing

        EXAMPLES::

            sage: P = Poset((divisors(12), attrcall("divides")), facade=True, linear_extension=True)
            sage: P.list()
            [1, 2, 3, 4, 6, 12]
            sage: L = P.linear_extensions()
            sage: L([1, 2, 4, 3, 6, 12]) in L
            True
            sage: [1, 2, 4, 3, 6, 12] in L
            False

            sage: L = P.linear_extensions(facade=True)
            sage: [1, 2, 4, 3, 6, 12] in L
            True
            sage: [1, 3, 2, 6, 4, 12] in L
            True
            sage: [1, 3, 6, 2, 4, 12] in L
            False

            sage: [p for p in Permutations(list(P)) if list(p) in L]
            [[1, 2, 3, 4, 6, 12], [1, 2, 3, 6, 4, 12], [1, 2, 4, 3, 6, 12], [1, 3, 2, 4, 6, 12], [1, 3, 2, 6, 4, 12]]

        """
        if not self._is_facade:
            return super(LinearExtensionsOfPoset, self).__contains__(obj)
        return (isinstance(obj, (list, tuple)) and
                self.poset().is_linear_extension(obj))

    def markov_chain_digraph(self, action = 'promotion', labeling = 'identity'):
        r"""
        Returns the digraph of the action of generalized promotion or tau on ``self``

        INPUT:

        - ``action`` -- 'promotion' or 'tau' (default: 'promotion')
        - ``labeling`` -- 'identity' or 'source' (default: 'identity')

        .. todo::

            - generalize this feature by accepting a family of operators as input
            - move up in some appropriate category

        This method creates a graph with vertices being the linear extensions of a given finite
        poset and an edge from `\pi` to `\pi'` if `\pi' = \pi \partial_i` where `\partial_i` is
        the promotion operator (see :meth:`promotion`) if ``action`` is set to ``promotion``
        and `\tau_i` (see :meth:`tau`) if ``action`` is set to ``tau``. The label of the edge
        is `i` (resp. `\pi_i`) if ``labeling`` is set to ``identity`` (resp. ``source``).

        EXAMPLES::

            sage: P = Poset(([1,2,3,4], [[1,3],[1,4],[2,3]]), linear_extension = True)
            sage: L = P.linear_extensions()
            sage: G = L.markov_chain_digraph(); G
            Looped multi-digraph on 5 vertices
            sage: sorted(G.vertices(), key = repr)
            [[1, 2, 3, 4], [1, 2, 4, 3], [1, 4, 2, 3], [2, 1, 3, 4], [2, 1, 4, 3]]
            sage: sorted(G.edges(), key = repr)
            [([1, 2, 3, 4], [1, 2, 3, 4], 4), ([1, 2, 3, 4], [1, 2, 4, 3], 2), ([1, 2, 3, 4], [1, 2, 4, 3], 3),
            ([1, 2, 3, 4], [2, 1, 4, 3], 1), ([1, 2, 4, 3], [1, 2, 3, 4], 3), ([1, 2, 4, 3], [1, 2, 4, 3], 4),
            ([1, 2, 4, 3], [1, 4, 2, 3], 2), ([1, 2, 4, 3], [2, 1, 3, 4], 1), ([1, 4, 2, 3], [1, 2, 3, 4], 1),
            ([1, 4, 2, 3], [1, 2, 3, 4], 2), ([1, 4, 2, 3], [1, 4, 2, 3], 3), ([1, 4, 2, 3], [1, 4, 2, 3], 4),
            ([2, 1, 3, 4], [1, 2, 4, 3], 1), ([2, 1, 3, 4], [2, 1, 3, 4], 4), ([2, 1, 3, 4], [2, 1, 4, 3], 2),
            ([2, 1, 3, 4], [2, 1, 4, 3], 3), ([2, 1, 4, 3], [1, 4, 2, 3], 1), ([2, 1, 4, 3], [2, 1, 3, 4], 2),
            ([2, 1, 4, 3], [2, 1, 3, 4], 3), ([2, 1, 4, 3], [2, 1, 4, 3], 4)]

            sage: G = L.markov_chain_digraph(labeling = 'source')
            sage: sorted(G.vertices(), key = repr)
            [[1, 2, 3, 4], [1, 2, 4, 3], [1, 4, 2, 3], [2, 1, 3, 4], [2, 1, 4, 3]]
            sage: sorted(G.edges(), key = repr)
            [([1, 2, 3, 4], [1, 2, 3, 4], 4), ([1, 2, 3, 4], [1, 2, 4, 3], 2), ([1, 2, 3, 4], [1, 2, 4, 3], 3),
            ([1, 2, 3, 4], [2, 1, 4, 3], 1), ([1, 2, 4, 3], [1, 2, 3, 4], 4), ([1, 2, 4, 3], [1, 2, 4, 3], 3),
            ([1, 2, 4, 3], [1, 4, 2, 3], 2), ([1, 2, 4, 3], [2, 1, 3, 4], 1), ([1, 4, 2, 3], [1, 2, 3, 4], 1),
            ([1, 4, 2, 3], [1, 2, 3, 4], 4), ([1, 4, 2, 3], [1, 4, 2, 3], 2), ([1, 4, 2, 3], [1, 4, 2, 3], 3),
            ([2, 1, 3, 4], [1, 2, 4, 3], 2), ([2, 1, 3, 4], [2, 1, 3, 4], 4), ([2, 1, 3, 4], [2, 1, 4, 3], 1),
            ([2, 1, 3, 4], [2, 1, 4, 3], 3), ([2, 1, 4, 3], [1, 4, 2, 3], 2), ([2, 1, 4, 3], [2, 1, 3, 4], 1),
            ([2, 1, 4, 3], [2, 1, 3, 4], 4), ([2, 1, 4, 3], [2, 1, 4, 3], 3)]

        The edges of the graph are by default colored using blue for
        edge 1, red for edge 2, green for edge 3, and yellow for edge 4::

            sage: view(G) #optional - dot2tex graphviz

        Alternatively, one may get the graph of the action of the ``tau`` operator::

            sage: G = L.markov_chain_digraph(action='tau'); G
            Looped multi-digraph on 5 vertices
            sage: sorted(G.vertices(), key = repr)
            [[1, 2, 3, 4], [1, 2, 4, 3], [1, 4, 2, 3], [2, 1, 3, 4], [2, 1, 4, 3]]
            sage: sorted(G.edges(), key = repr)
            [([1, 2, 3, 4], [1, 2, 3, 4], 2), ([1, 2, 3, 4], [1, 2, 4, 3], 3), ([1, 2, 3, 4], [2, 1, 3, 4], 1),
            ([1, 2, 4, 3], [1, 2, 3, 4], 3), ([1, 2, 4, 3], [1, 4, 2, 3], 2), ([1, 2, 4, 3], [2, 1, 4, 3], 1),
            ([1, 4, 2, 3], [1, 2, 4, 3], 2), ([1, 4, 2, 3], [1, 4, 2, 3], 1), ([1, 4, 2, 3], [1, 4, 2, 3], 3),
            ([2, 1, 3, 4], [1, 2, 3, 4], 1), ([2, 1, 3, 4], [2, 1, 3, 4], 2), ([2, 1, 3, 4], [2, 1, 4, 3], 3),
            ([2, 1, 4, 3], [1, 2, 4, 3], 1), ([2, 1, 4, 3], [2, 1, 3, 4], 3), ([2, 1, 4, 3], [2, 1, 4, 3], 2)]
            sage: view(G) #optional - dot2tex graphviz

        .. seealso:: :meth:`markov_chain_transition_matrix`, :meth:`promotion`, :meth:`tau`

        TESTS::

            sage: P = Poset(([1,2,3,4], [[1,3],[1,4],[2,3]]), linear_extension = True, facade = True)
            sage: L = P.linear_extensions()
            sage: G = L.markov_chain_digraph(labeling = 'source'); G
            Looped multi-digraph on 5 vertices
        """
        d = dict([x,dict([y,[]] for y in self)] for x in self)
        if action == 'promotion':
            R = range(self.poset().cardinality())
        else:
            R = range(self.poset().cardinality()-1)
        if labeling == 'source':
            for x in self:
                for i in R:
                    child = getattr(x, action)(i+1)
                    d[x][child]+=[self.poset().unwrap(x[i])]
        else:
            for x in self:
                for i in R:
                    child = getattr(x, action)(i+1)
                    d[x][child]+=[i+1]
        G = DiGraph(d)
        if have_dot2tex():
            G.set_latex_options(format="dot2tex", edge_labels = True, color_by_label = {1:"blue", 2:"red", 3:"green", 4:"yellow"})
            #G.set_latex_options(format="dot2tex", edge_labels = True, color_by_label = {1:"green", 2:"blue", 3:"brown", 4:"red"})
        return G

    def markov_chain_transition_matrix(self, action = 'promotion', labeling = 'identity'):
        r"""
        Returns the transition matrix of the Markov chain for the action of generalized promotion or tau on ``self``

        INPUT:

        - ``action`` -- 'promotion' or 'tau' (default: 'promotion')
        - ``labeling`` -- 'identity' or 'source' (default: 'identity')

        This method yields the transition matrix of the Markov chain defined by the action of the generalized
        promotion operator `\partial_i` (resp. `\tau_i`) on the set of linear extensions of a finite poset.
        Here the transition from the linear extension `\pi` to `\pi'`, where `\pi' = \pi \partial_i`
        (resp. `\pi'= \pi \tau_i`) is counted with weight `x_i` (resp. `x_{\pi_i}` if ``labeling`` is set to ``source``).

        EXAMPLES::

            sage: P = Poset(([1,2,3,4], [[1,3],[1,4],[2,3]]), linear_extension = True)
            sage: L = P.linear_extensions()
            sage: L.markov_chain_transition_matrix()
            [-x0 - x1 - x2            x2       x0 + x1             0             0]
            [      x1 + x2 -x0 - x1 - x2             0            x0             0]
            [            0            x1      -x0 - x1             0            x0]
            [            0            x0             0 -x0 - x1 - x2       x1 + x2]
            [           x0             0             0       x1 + x2 -x0 - x1 - x2]

            sage: L.markov_chain_transition_matrix(labeling = 'source')
            [-x0 - x1 - x2            x3       x0 + x3             0             0]
            [      x1 + x2 -x0 - x1 - x3             0            x1             0]
            [            0            x1      -x0 - x3             0            x1]
            [            0            x0             0 -x0 - x1 - x2       x0 + x3]
            [           x0             0             0       x0 + x2 -x0 - x1 - x3]

            sage: L.markov_chain_transition_matrix(action = 'tau')
            [     -x0 - x2            x2             0            x0             0]
            [           x2 -x0 - x1 - x2            x1             0            x0]
            [            0            x1           -x1             0             0]
            [           x0             0             0      -x0 - x2            x2]
            [            0            x0             0            x2      -x0 - x2]

            sage: L.markov_chain_transition_matrix(action = 'tau', labeling = 'source')
            [     -x0 - x2            x3             0            x1             0]
            [           x2 -x0 - x1 - x3            x3             0            x1]
            [            0            x1           -x3             0             0]
            [           x0             0             0      -x1 - x2            x3]
            [            0            x0             0            x2      -x1 - x3]

        .. seealso:: :meth:`markov_chain_digraph`, :meth:`promotion`, :meth:`tau`

        """
        from sage.rings.polynomial.polynomial_ring_constructor import PolynomialRing
        from sage.matrix.constructor import matrix
        L = self.list()
        n = self.poset().cardinality()
        R = PolynomialRing(QQ, 'x', n)
        x = [R.gen(i) for i in range(n)]
        l = self.cardinality()
        M = dict([(i,j),0] for i in range(l) for j in range(l))
        if labeling == 'source':
            for i in range(l):
                perm = [ self.poset().unwrap(k) for k in L[i] ]
                for j in range(n-1):
                    p = getattr(L[i], action)(j+1)
                    M[(L.index(p),i)] += x[perm[j]-1]
        else:
            for i in range(l):
                for j in range(n-1):
                    p = getattr(L[i], action)(j+1)
                    M[(L.index(p),i)] += x[j]
        for i in range(l):
            M[(i,i)] += -sum(M[(j,i)] for j in range(l))
        return matrix(l,l,lambda x,y : M[(x,y)])

    def _element_constructor_(self, lst, check=True):
        r"""
        Constructor for elements of this class.

        TESTS::

            sage: P = Poset(([1,2,3,4], [[1,2],[1,4],[2,3]]))
            sage: L = P.linear_extensions()
            sage: x = L._element_constructor_([1,2,4,3]); x
            [1, 2, 4, 3]
            sage: x.parent() is L
            True

            sage: L._element_constructor_([4,3,2,1])
            Traceback (most recent call last):
            ...
            ValueError: [4, 3, 2, 1] is not a linear extension of Finite poset containing 4 elements
            sage: L._element_constructor_([4,3,2,1],check=False)
            [4, 3, 2, 1]
        """
        if isinstance(lst, LinearExtensionOfPoset):
            lst = list(lst)
        if not isinstance(lst, (list, tuple)):
<<<<<<< HEAD
            raise TypeError("Input should be a list or tuple.")
        lst = list(map(self._poset, lst))
=======
            raise TypeError("input should be a list or tuple")
        lst = map(self._poset, lst)
>>>>>>> 7fd80aa1
        if self._is_facade:
            return lst
        else:
            return self.element_class(self, lst, check)

    Element = LinearExtensionOfPoset<|MERGE_RESOLUTION|>--- conflicted
+++ resolved
@@ -667,13 +667,8 @@
         if isinstance(lst, LinearExtensionOfPoset):
             lst = list(lst)
         if not isinstance(lst, (list, tuple)):
-<<<<<<< HEAD
-            raise TypeError("Input should be a list or tuple.")
+            raise TypeError("input should be a list or tuple")
         lst = list(map(self._poset, lst))
-=======
-            raise TypeError("input should be a list or tuple")
-        lst = map(self._poset, lst)
->>>>>>> 7fd80aa1
         if self._is_facade:
             return lst
         else:
