--- conflicted
+++ resolved
@@ -881,7 +881,6 @@
                 next.append(H.neighbor_in_iterator(cur))
         return True
 
-<<<<<<< HEAD
     def sublattice(self, elms):
         r"""
         Return the smallest sublattice containing elements on the given list.
@@ -924,7 +923,6 @@
 
         return LatticePoset(self.subposet(current_set))
 
-=======
     def has_sublattice(self, elms):
         r"""
         Return ``True`` if ``elms`` is closed under meet and join in the
@@ -954,7 +952,6 @@
         L = [self._element_to_vertex(e) for e in elms]
         return self._hasse_diagram.has_sublattice(L)
         
->>>>>>> 9f1e2e7c
 ############################################################################
 
 FiniteMeetSemilattice._dual_class = FiniteJoinSemilattice
