r"""
A catalog of posets and lattices.

Some common posets can be accessed through the ``posets.<tab>`` object::

    sage: posets.PentagonPoset()
    Finite lattice containing 5 elements

Moreover, the set of all posets of order `n` is represented by ``Posets(n)``::

    sage: Posets(5)
    Posets containing 5 elements

The infinite set of all posets can be used to find minimal examples::

    sage: for P in Posets():
    ....:     if not P.is_series_parallel():
    ....:         break
    sage: P
    Finite poset containing 4 elements

**Catalog of common posets:**

.. csv-table::
    :class: contentstable
    :widths: 30, 70
    :delim: |

    :meth:`~posets.AntichainPoset` | Return an antichain on `n` elements.
    :meth:`~posets.BooleanLattice` | Return the Boolean lattice on `2^n` elements.
    :meth:`~posets.ChainPoset` | Return a chain on `n` elements.
    :meth:`~posets.Crown` | Return the crown poset on `2n` elements.
    :meth:`~posets.DexterSemilattice` | Return the Dexter semilattice.
    :meth:`~posets.DiamondPoset` | Return the lattice of rank two on `n` elements.
    :meth:`~posets.DivisorLattice` | Return the divisor lattice of an integer.
    :meth:`~posets.IntegerCompositions` | Return the poset of integer compositions of `n`.
    :meth:`~posets.IntegerPartitions` | Return the poset of integer partitions of ``n``.
    :meth:`~posets.IntegerPartitionsDominanceOrder` | Return the lattice of integer partitions on the integer `n` ordered by dominance.
    :meth:`~posets.NoncrossingPartitions` | Return the poset of noncrossing partitions of a finite Coxeter group ``W``.
    :meth:`~posets.PentagonPoset` | Return the Pentagon poset.
    :meth:`~posets.PermutationPattern` | Return the Permutation pattern poset.
    :meth:`~posets.PermutationPatternInterval` | Return an interval in the Permutation pattern poset.
    :meth:`~posets.PermutationPatternOccurrenceInterval` | Return the occurrence poset for a pair of comparable elements in the Permutation pattern poset.
    :meth:`~posets.PowerPoset` | Return a power poset.
    :meth:`~posets.ProductOfChains` | Return a product of chain posets.
    :meth:`~posets.RandomLattice` | Return a random lattice on `n` elements.
    :meth:`~posets.RandomPoset` | Return a random poset on `n` elements.
    :meth:`~posets.RestrictedIntegerPartitions` | Return the poset of integer partitions of `n`, ordered by restricted refinement.
    :meth:`~posets.SetPartitions` | Return the poset of set partitions of the set `\{1,\dots,n\}`.
    :meth:`~posets.ShardPoset` | Return the shard intersection order.
    :meth:`~posets.SSTPoset` | Return the poset on semistandard tableaux of shape `s` and largest entry `f` that is ordered by componentwise comparison.
    :meth:`~posets.StandardExample` | Return the standard example of a poset with dimension `n`.
    :meth:`~posets.SymmetricGroupAbsoluteOrderPoset` | The poset of permutations with respect to absolute order.
    :meth:`~posets.SymmetricGroupBruhatIntervalPoset` | The poset of permutations with respect to Bruhat order.
    :meth:`~posets.SymmetricGroupBruhatOrderPoset` | The poset of permutations with respect to Bruhat order.
    :meth:`~posets.SymmetricGroupWeakOrderPoset` | The poset of permutations of `\{ 1, 2, \ldots, n \}` with respect to the weak order.
    :meth:`~posets.TamariLattice` | Return the Tamari lattice.
    :meth:`~posets.TetrahedralPoset` | Return the Tetrahedral poset with `n-1` layers based on the input colors.
    :meth:`~posets.UpDownPoset` | Return the up-down poset on `n` elements.
    :meth:`~posets.YoungDiagramPoset` | Return the poset of cells in the Young diagram of a partition.
    :meth:`~posets.YoungsLattice` | Return Young's Lattice up to rank `n`.
    :meth:`~posets.YoungsLatticePrincipalOrderIdeal` | Return the principal order ideal of the partition `lam` in Young's Lattice.
    :meth:`~posets.YoungFibonacci` | Return the Young-Fibonacci lattice up to rank `n`.

Constructions
-------------
"""
#*****************************************************************************
#       Copyright (C) 2008 Peter Jipsen <jipsen@chapman.edu>,
#                          Franco Saliola <saliola@gmail.com>
#
#  Distributed under the terms of the GNU General Public License (GPL)
#
#    This code is distributed in the hope that it will be useful,
#    but WITHOUT ANY WARRANTY; without even the implied warranty of
#    MERCHANTABILITY or FITNESS FOR A PARTICULAR PURPOSE.  See the GNU
#    General Public License for more details.
#
#  The full text of the GPL is available at:
#
#                  http://www.gnu.org/licenses/
#*****************************************************************************
from __future__ import print_function
from six import add_metaclass, string_types

from sage.misc.classcall_metaclass import ClasscallMetaclass
import sage.categories.posets
from sage.combinat.permutation import Permutations, Permutation, to_standard
from sage.combinat.posets.posets import Poset, FinitePoset, FinitePosets_n
from sage.combinat.posets.lattices import (LatticePoset, MeetSemilattice,
                                           JoinSemilattice, FiniteLatticePoset)
from sage.categories.finite_posets import FinitePosets
from sage.categories.finite_lattice_posets import FiniteLatticePosets
from sage.graphs.digraph import DiGraph
from sage.rings.integer import Integer


@add_metaclass(ClasscallMetaclass)
class Posets(object):
    r"""
    A collection of posets and lattices.

    EXAMPLES::

        sage: posets.BooleanLattice(3)
        Finite lattice containing 8 elements
        sage: posets.ChainPoset(3)
        Finite lattice containing 3 elements
        sage: posets.RandomPoset(17,.15)
        Finite poset containing 17 elements

    The category of all posets::

        sage: Posets()
        Category of posets

    The enumerated set of all posets on `3` elements, up to an
    isomorphism::

        sage: Posets(3)
        Posets containing 3 elements

    .. SEEALSO:: :class:`~sage.categories.posets.Posets`, :class:`FinitePosets`, :func:`Poset`

    TESTS::

        sage: P = Posets
        sage: TestSuite(P).run()
    """
    @staticmethod
    def __classcall__(cls, n = None):
        r"""
        Return either the category of all posets, or the finite
        enumerated set of all finite posets on ``n`` elements up to an
        isomorphism.

        EXAMPLES::

            sage: Posets()
            Category of posets
            sage: Posets(4)
            Posets containing 4 elements
        """
        if n is None:
            return sage.categories.posets.Posets()
        try:
            n = Integer(n)
        except TypeError:
            raise TypeError("number of elements must be an integer, not {0}".format(n))
        if n < 0:
            raise ValueError("number of elements must be non-negative, not {0}".format(n))
        return FinitePosets_n(n)

    @staticmethod
    def BooleanLattice(n, facade=None):
        """
        Return the Boolean lattice containing `2^n` elements.

        - ``n`` (an integer) -- number of elements will be `2^n`
        - ``facade`` (boolean) -- whether to make the returned poset a
          facade poset (see :mod:`sage.categories.facade_sets`); the
          default behaviour is the same as the default behaviour of
          the :func:`~sage.combinat.posets.posets.Poset` constructor

        EXAMPLES::

            sage: posets.BooleanLattice(5)
            Finite lattice containing 32 elements
        """
        try:
            n = Integer(n)
        except TypeError:
            raise TypeError("number of elements must be an integer, not {0}".format(n))
        if n < 0:
            raise ValueError("number of elements must be non-negative, not {0}".format(n))
        if n == 0:
            return LatticePoset( ([0], []) )
        if n == 1:
            return LatticePoset( ([0,1], [[0,1]]) )
        L = [[Integer(x|(1<<y)) for y in range(n) if x&(1<<y)==0] for
             x in range(2**n)]
        D = DiGraph({v: L[v] for v in range(2**n)})
        return FiniteLatticePoset(hasse_diagram=D,
                                  category=FiniteLatticePosets(),
                                  facade=facade)

    @staticmethod
    def ChainPoset(n, facade=None):
        """
        Return a chain (a totally ordered poset) containing ``n`` elements.

        - ``n`` (an integer) -- number of elements.
        - ``facade`` (boolean) -- whether to make the returned poset a
          facade poset (see :mod:`sage.categories.facade_sets`); the
          default behaviour is the same as the default behaviour of
          the :func:`~sage.combinat.posets.posets.Poset` constructor

        EXAMPLES::

            sage: C = posets.ChainPoset(6); C
            Finite lattice containing 6 elements
            sage: C.linear_extension()
            [0, 1, 2, 3, 4, 5]

        TESTS::

            sage: for i in range(5):
            ....:     for j in range(5):
            ....:         if C.covers(C(i),C(j)) and j != i+1:
            ....:             print("TEST FAILED")

        Check that :trac:`8422` is solved::

            sage: posets.ChainPoset(0)
            Finite lattice containing 0 elements
            sage: C = posets.ChainPoset(1); C
            Finite lattice containing 1 elements
            sage: C.cover_relations()
            []
            sage: C = posets.ChainPoset(2); C
            Finite lattice containing 2 elements
            sage: C.cover_relations()
            [[0, 1]]
        """
        try:
            n = Integer(n)
        except TypeError:
            raise TypeError("number of elements must be an integer, not {0}".format(n))
        if n < 0:
            raise ValueError("number of elements must be non-negative, not {0}".format(n))
        D = DiGraph([range(n), [[x,x+1] for x in range(n-1)]],
                    format='vertices_and_edges')
        return FiniteLatticePoset(hasse_diagram=D,
                                  category=FiniteLatticePosets(),
                                  facade=facade)

    @staticmethod
    def AntichainPoset(n, facade=None):
        """
        Return an antichain (a poset with no comparable elements)
        containing `n` elements.

        INPUT:

        - ``n`` (an integer) -- number of elements
        - ``facade`` (boolean) -- whether to make the returned poset a
          facade poset (see :mod:`sage.categories.facade_sets`); the
          default behaviour is the same as the default behaviour of
          the :func:`~sage.combinat.posets.posets.Poset` constructor

        EXAMPLES::

            sage: A = posets.AntichainPoset(6); A
            Finite poset containing 6 elements

        TESTS::

            sage: for i in range(5):
            ....:     for j in range(5):
            ....:         if A.covers(A(i),A(j)):
            ....:             print("TEST FAILED")

        TESTS:

        Check that :trac:`8422` is solved::

            sage: posets.AntichainPoset(0)
            Finite poset containing 0 elements
            sage: C = posets.AntichainPoset(1); C
            Finite poset containing 1 elements
            sage: C.cover_relations()
            []
            sage: C = posets.AntichainPoset(2); C
            Finite poset containing 2 elements
            sage: C.cover_relations()
            []
        """
        try:
            n = Integer(n)
        except TypeError:
            raise TypeError("number of elements must be an integer, not {0}".format(n))
        if n < 0:
            raise ValueError("number of elements must be non-negative, not {0}".format(n))
        return Poset((range(n), []), facade=facade)

    @staticmethod
    def PentagonPoset(facade=None):
        """
        Return the Pentagon poset.

        INPUT:

        - ``facade`` (boolean) -- whether to make the returned poset a
          facade poset (see :mod:`sage.categories.facade_sets`); the
          default behaviour is the same as the default behaviour of
          the :func:`~sage.combinat.posets.posets.Poset` constructor

        EXAMPLES::

            sage: P = posets.PentagonPoset(); P
            Finite lattice containing 5 elements
            sage: P.cover_relations()
            [[0, 1], [0, 2], [1, 4], [2, 3], [3, 4]]

        TESTS:

        This is smallest lattice that is not modular::

            sage: P.is_modular()
            False

        This poset and the :meth:`DiamondPoset` are the two smallest
        lattices which are not distributive::

            sage: P.is_distributive()
            False
            sage: posets.DiamondPoset(5).is_distributive()
            False
        """
        return LatticePoset([[1,2],[4],[3],[4],[]], facade=facade)

    @staticmethod
    def DiamondPoset(n, facade=None):
        """
        Return the lattice of rank two containing ``n`` elements.

        INPUT:

        - ``n`` -- number of elements, an integer at least 3

        - ``facade`` (boolean) -- whether to make the returned poset a
          facade poset (see :mod:`sage.categories.facade_sets`); the
          default behaviour is the same as the default behaviour of
          the :func:`~sage.combinat.posets.posets.Poset` constructor

        EXAMPLES::

            sage: posets.DiamondPoset(7)
            Finite lattice containing 7 elements
        """
        try:
            n = Integer(n)
        except TypeError:
            raise TypeError("number of elements must be an integer, not {0}".format(n))
        if n <= 2:
            raise ValueError("n must be an integer at least 3")
        c = [[n-1] for x in range(n)]
        c[0] = [x for x in range(1,n-1)]
        c[n-1] = []
        D = DiGraph({v:c[v] for v in range(n)}, format='dict_of_lists')
        return FiniteLatticePoset(hasse_diagram=D,
                                  category=FiniteLatticePosets(),
                                  facade=facade)

    @staticmethod
    def Crown(n, facade=None):
        r"""
        Return the crown poset of `2n` elements.

        In this poset every element `i` for `0 \leq i \leq n-1`
        is covered by elements `i+n` and `i+n+1`, except that
        `n-1` is covered by `n` and `n+1`.

        INPUT:

        - ``n`` -- number of elements, an integer at least 2

        - ``facade`` (boolean) -- whether to make the returned poset a
          facade poset (see :mod:`sage.categories.facade_sets`); the
          default behaviour is the same as the default behaviour of
          the :func:`~sage.combinat.posets.posets.Poset` constructor

        EXAMPLES::

            sage: posets.Crown(3)
            Finite poset containing 6 elements
        """
        try:
            n = Integer(n)
        except TypeError:
            raise TypeError("number of elements must be an integer, not {0}".format(n))
        if n < 2:
            raise ValueError("n must be an integer at least 2")
        D = {i: [i+n, i+n+1] for i in range(n-1)}
        D[n-1] = [n, n+n-1]
        return FinitePoset(hasse_diagram=DiGraph(D), category=FinitePosets(),
                           facade=facade)

    @staticmethod
    def DivisorLattice(n, facade=None):
        """
        Return the divisor lattice of an integer.

        Elements of the lattice are divisors of `n` and `x < y` in the
        lattice if `x` divides `y`.

        INPUT:

        - ``n`` -- an integer
        - ``facade`` (boolean) -- whether to make the returned poset a
          facade poset (see :mod:`sage.categories.facade_sets`); the
          default behaviour is the same as the default behaviour of
          the :func:`~sage.combinat.posets.posets.Poset` constructor

        EXAMPLES::

            sage: P = posets.DivisorLattice(12)
            sage: sorted(P.cover_relations())
            [[1, 2], [1, 3], [2, 4], [2, 6], [3, 6], [4, 12], [6, 12]]

            sage: P = posets.DivisorLattice(10, facade=False)
            sage: P(2) < P(5)
            False

        TESTS::

            sage: posets.DivisorLattice(1)
            Finite lattice containing 1 elements with distinguished linear extension
        """
        from sage.arith.misc import divisors, is_prime
        try:
            n = Integer(n)
        except TypeError:
            raise TypeError("number of elements must be an integer, not {0}".format(n))
        if n <= 0:
            raise ValueError("n must be a positive integer")
        Div_n = divisors(n)
        hasse = DiGraph([Div_n, lambda a, b: b%a==0 and is_prime(b//a)])
        return FiniteLatticePoset(hasse, elements=Div_n, facade=facade,
                                  category=FiniteLatticePosets())

    @staticmethod
    def IntegerCompositions(n):
        """
        Return the poset of integer compositions of the integer ``n``.

        A composition of a positive integer `n` is a list of positive
        integers that sum to `n`. The order is reverse refinement:
        `[p_1,p_2,...,p_l] < [q_1,q_2,...,q_m]` if `q` consists
        of an integer composition of `p_1`, followed by an integer
        composition of `p_2`, and so on.

        EXAMPLES::

            sage: P = posets.IntegerCompositions(7); P
            Finite poset containing 64 elements
            sage: len(P.cover_relations())
            192
        """
        from sage.combinat.composition import Compositions
        C = Compositions(n)
        return Poset((C, [[c,d] for c in C for d in C if d.is_finer(c)]), cover_relations=False)

    @staticmethod
    def IntegerPartitions(n):
        """
        Return the poset of integer partitions on the integer ``n``.

        A partition of a positive integer `n` is a non-increasing list
        of positive integers that sum to `n`. If `p` and `q` are
        integer partitions of `n`, then `p` covers `q` if and only
        if `q` is obtained from `p` by joining two parts of `p`
        (and sorting, if necessary).

        EXAMPLES::

            sage: P = posets.IntegerPartitions(7); P
            Finite poset containing 15 elements
            sage: len(P.cover_relations())
            28
        """
        def lower_covers(partition):
            r"""
            Nested function for computing the lower covers
            of elements in the poset of integer partitions.
            """
            lc = []
            for i in range(len(partition)-1):
                for j in range(i+1,len(partition)):
                    new_partition = partition[:]
                    del new_partition[j]
                    del new_partition[i]
                    new_partition.append(partition[i]+partition[j])
                    new_partition.sort(reverse=True)
                    tup = tuple(new_partition)
                    if tup not in lc:
                        lc.append(tup)
            return lc
        from sage.combinat.partition import Partitions
        H = DiGraph(dict([[tuple(p),lower_covers(p)] for p in Partitions(n)]))
        return Poset(H.reverse())

    @staticmethod
    def RestrictedIntegerPartitions(n):
        """
        Return the poset of integer partitions on the integer `n`
        ordered by restricted refinement.

        That is, if `p` and `q` are integer partitions of `n`, then
        `p` covers `q` if and only if `q` is obtained from `p` by
        joining two distinct parts of `p` (and sorting, if necessary).

        EXAMPLES::

            sage: P = posets.RestrictedIntegerPartitions(7); P
            Finite poset containing 15 elements
            sage: len(P.cover_relations())
            17

        """
        def lower_covers(partition):
            r"""
            Nested function for computing the lower covers of elements in the
            restricted poset of integer partitions.
            """
            lc = []
            for i in range(len(partition)-1):
                for j in range(i+1,len(partition)):
                    if partition[i] != partition[j]:
                        new_partition = partition[:]
                        del new_partition[j]
                        del new_partition[i]
                        new_partition.append(partition[i]+partition[j])
                        new_partition.sort(reverse=True)
                        tup = tuple(new_partition)
                        if tup not in lc:
                            lc.append(tup)
            return lc
        from sage.combinat.partition import Partitions
        H = DiGraph(dict([[tuple(p),lower_covers(p)] for p in Partitions(n)]))
        return Poset(H.reverse())

    @staticmethod
    def IntegerPartitionsDominanceOrder(n):
        r"""
        Return the lattice of integer partitions on the integer `n`
        ordered by dominance.

        That is, if `p=(p_1,\ldots,p_i)` and `q=(q_1,\ldots,q_j)` are
        integer partitions of `n`, then `p` is greater than `q` if and
        only if `p_1+\cdots+p_k > q_1+\cdots+q_k` for all `k`.

        INPUT:

        - ``n`` -- a positive integer

        EXAMPLES::

            sage: P = posets.IntegerPartitionsDominanceOrder(6); P
            Finite lattice containing 11 elements
            sage: P.cover_relations()
            [[[1, 1, 1, 1, 1, 1], [2, 1, 1, 1, 1]],
             [[2, 1, 1, 1, 1], [2, 2, 1, 1]],
             [[2, 2, 1, 1], [2, 2, 2]],
             [[2, 2, 1, 1], [3, 1, 1, 1]],
             [[2, 2, 2], [3, 2, 1]],
             [[3, 1, 1, 1], [3, 2, 1]],
             [[3, 2, 1], [3, 3]],
             [[3, 2, 1], [4, 1, 1]],
             [[3, 3], [4, 2]],
             [[4, 1, 1], [4, 2]],
             [[4, 2], [5, 1]],
             [[5, 1], [6]]]
        """
        from sage.rings.semirings.non_negative_integer_semiring import NN
        if n not in NN:
            raise ValueError('n must be an integer')
        from sage.combinat.partition import Partitions, Partition
        return LatticePoset((Partitions(n), Partition.dominates)).dual()

    @staticmethod
    def PowerPoset(n):
        r"""
        Return the power poset on `n` element posets.

        Elements of the power poset are all posets on
        the set `\{0, 1, \ldots, n-1\}` ordered by extension.
        That is, the antichain of `n` elements is the bottom and
        `P_a \le P_b` in the power poset if `P_b` is an extension
        of `P_a`.

        These were studied in [Bru1994]_.

        EXAMPLES::

            sage: P3 = posets.PowerPoset(3); P3
            Finite meet-semilattice containing 19 elements
            sage: all(P.is_chain() for P in P3.maximal_elements())
            True

        TESTS::

            sage: P0 = posets.PowerPoset(0); P0
            Finite meet-semilattice containing 1 elements
            sage: P0[0]
            Finite poset containing 0 elements
            sage: P1 = posets.PowerPoset(1); P1
            Finite meet-semilattice containing 1 elements
            sage: P1[0]
            Finite poset containing 1 elements
            sage: P1[0][0]
            0
        """
        # Todo: Make this faster.

        try:
            n = Integer(n)
        except TypeError:
            raise TypeError("parameter n must be an integer, not {0}".format(n))
        if n < 0:
            raise ValueError("parameter n must be non-negative, not {0}".format(n))

        all_pos_n = set()
        Pn = list(Posets(n))
        for P in Pn:
            for r in Permutations(P):
                all_pos_n.add(P.relabel(list(r)))

        return MeetSemilattice((all_pos_n,
                                lambda A, B: all(B.is_lequal(x, y) for x,y in A.cover_relations_iterator())
                               ))


    @staticmethod
    def ProductOfChains(chain_lengths, facade=None):
        """
        Return a product of chains.

        - ``chain_lengths`` -- A list of nonnegative integers; number of
          elements in each chain.

        - ``facade`` -- boolean; whether to make the returned poset a
          facade poset (see :mod:`sage.categories.facade_sets`); the
          default behaviour is the same as the default behaviour of
          the :func:`~sage.combinat.posets.posets.Poset` constructor

        EXAMPLES::

            sage: P = posets.ProductOfChains([2, 2]); P
            Finite lattice containing 4 elements
            sage: P.linear_extension()
            [(0, 0), (1, 0), (0, 1), (1, 1)]
            sage: P.upper_covers((0,0))
            [(1, 0), (0, 1)]
            sage: P.lower_covers((1,1))
            [(1, 0), (0, 1)]

        TESTS::

            sage: P = posets.ProductOfChains([]); P
            Finite lattice containing 0 elements
            sage: P = posets.ProductOfChains([3, 0, 1]); P
            Finite lattice containing 0 elements
            sage: P = posets.ProductOfChains([1,1,1,1]); P
            Finite lattice containing 1 elements
        """
        try:
            l = [Integer(x) for x in chain_lengths]
        except TypeError:
            raise TypeError("parameter chain_lengths must be a list of integers, not {0}".format(chain_lengths))
        if any(x < 0 for x in l):
            raise TypeError("parameter chain_lengths must be a list of nonnegative integers, not {0}".format(l))

        # given the empty list, we expect the empty poset.
        if not chain_lengths:
            return LatticePoset(facade=facade)
        from sage.categories.cartesian_product import cartesian_product
        elements = cartesian_product([range(i) for i in l])
        compare = lambda a,b : all(x <= y for x, y in zip(a ,b))
        return LatticePoset([elements, compare], facade=facade)


    @staticmethod
    def RandomPoset(n, p):
        r"""
        Generate a random poset on ``n`` elements according to a
        probability ``p``.

        INPUT:

        - ``n`` - number of elements, a non-negative integer

        - ``p`` - a probability, a real number between 0 and 1 (inclusive)

        OUTPUT:

        A poset on `n` elements. The probability `p` roughly measures
        width/height of the output: `p=0` always generates an antichain,
        `p=1` will return a chain. To create interesting examples,
        keep the probability small, perhaps on the order of `1/n`.

        EXAMPLES::

            sage: set_random_seed(0)  # Results are reproducible
            sage: P = posets.RandomPoset(5, 0.3)
            sage: P.cover_relations()
            [[5, 4], [4, 2], [1, 2]]

        .. SEEALSO:: :meth:`RandomLattice`

        TESTS::

            sage: posets.RandomPoset('junk', 0.5)
            Traceback (most recent call last):
            ...
            TypeError: number of elements must be an integer, not junk

            sage: posets.RandomPoset(-6, 0.5)
            Traceback (most recent call last):
            ...
            ValueError: number of elements must be non-negative, not -6

            sage: posets.RandomPoset(6, 'garbage')
            Traceback (most recent call last):
            ...
            TypeError: probability must be a real number, not garbage

            sage: posets.RandomPoset(6, -0.5)
            Traceback (most recent call last):
            ...
            ValueError: probability must be between 0 and 1, not -0.5

            sage: posets.RandomPoset(0, 0.5)
            Finite poset containing 0 elements
        """
        from sage.misc.prandom import random

        try:
            n = Integer(n)
        except TypeError:
            raise TypeError("number of elements must be an integer, not {0}".format(n))
        if n < 0:
            raise ValueError("number of elements must be non-negative, not {0}".format(n))
        try:
            p = float(p)
        except Exception:
            raise TypeError("probability must be a real number, not {0}".format(p))
        if p < 0 or p> 1:
            raise ValueError("probability must be between 0 and 1, not {0}".format(p))

        D = DiGraph(loops=False, multiedges=False)
        D.add_vertices(range(n))
        for i in range(n):
            for j in range(i+1, n):
                if random() < p:
                    D.add_edge(i, j)
        D.relabel(list(Permutations(n).random_element()))
        return Poset(D, cover_relations=False)

    @staticmethod
    def RandomLattice(n, p, properties=None):
        r"""
        Return a random lattice on ``n`` elements.

        INPUT:

        - ``n`` -- number of elements, a non-negative integer

        - ``p`` -- a probability, a positive real number less than one

        - ``properties`` -- a list of properties for the lattice. Currently
          implemented:

          * ``None``, no restrictions for lattices to create
          * ``'planar'``, the lattice has an upward planar drawing
          * ``'dismantlable'`` (implicated by ``'planar'``)
          * ``'distributive'`` (implicated by ``'stone'``)
          * ``'stone'``

        OUTPUT:

        A lattice on `n` elements. When ``properties`` is ``None``,
        the probability `p` roughly measures number of covering
        relations of the lattice. To create interesting examples, make
        the probability near one, something like `0.98..0.999`.

        Currently parameter ``p`` has no effect only when ``properties``
        is not ``None``.

        .. NOTE::

            Results are reproducible in same Sage version only. Underlying
            algorithm may change in future versions.

        EXAMPLES::

            sage: set_random_seed(0)  # Results are reproducible
            sage: L = posets.RandomLattice(8, 0.995); L
            Finite lattice containing 8 elements
            sage: L.cover_relations()
            [[7, 6], [7, 3], [7, 1], ..., [5, 4], [2, 4], [1, 4], [0, 4]]
            sage: L = posets.RandomLattice(10, 0, properties=['dismantlable'])
            sage: L.is_dismantlable()
            True

        .. SEEALSO:: :meth:`RandomPoset`

        TESTS::

            sage: posets.RandomLattice('junk', 0.5)
            Traceback (most recent call last):
            ...
            TypeError: number of elements must be an integer, not junk

            sage: posets.RandomLattice(-6, 0.5)
            Traceback (most recent call last):
            ...
            ValueError: number of elements must be non-negative, not -6

            sage: posets.RandomLattice(6, 'garbage')
            Traceback (most recent call last):
            ...
            TypeError: probability must be a real number, not garbage

            sage: posets.RandomLattice(6, -0.5)
            Traceback (most recent call last):
            ...
            ValueError: probability must be a positive real number and below 1, not -0.5

            sage: posets.RandomLattice(10, 0.5, properties=['junk'])
            Traceback (most recent call last):
            ...
            ValueError: unknown value junk for 'properties'

            sage: posets.RandomLattice(0, 0.5)
            Finite lattice containing 0 elements
        """
        from copy import copy

        try:
            n = Integer(n)
        except TypeError:
            raise TypeError("number of elements must be an integer, not {0}".format(n))
        if n < 0:
            raise ValueError("number of elements must be non-negative, not {0}".format(n))
        try:
            p = float(p)
        except Exception:
            raise TypeError("probability must be a real number, not {0}".format(p))
        if p < 0 or p >= 1:
            raise ValueError("probability must be a positive real number and below 1, not {0}".format(p))

        if properties is None:
            # Basic case, no special properties for lattice asked.
            if n <= 3:
                return posets.ChainPoset(n)
            covers = _random_lattice(n, p)
            covers_dict = {i:covers[i] for i in range(n)}
            D = DiGraph(covers_dict)
            D.relabel([i-1 for i in Permutations(n).random_element()])
            return LatticePoset(D, cover_relations=True)

        if isinstance(properties, string_types):
            properties = set([properties])
        else:
            properties = set(properties)

        known_properties = set(['planar', 'dismantlable', 'distributive', 'stone'])
        errors = properties.difference(known_properties)
        if errors:
            raise ValueError("unknown value %s for 'properties'" % errors.pop())

        if n <= 3:
            # Change this, if property='complemented' is added
            return posets.ChainPoset(n)

        # Handling properties: planar => dismantlable, stone => distributive
        if 'planar' in properties:
            properties.discard('dismantlable')
        if 'stone' in properties:
            properties.discard('distributive')

        # Test property combinations that are not implemented.
        if 'distributive' in properties and len(properties) > 1:
            raise NotImplementedError("combining 'distributive' with other properties is not implemented")
        if 'stone' in properties and len(properties) > 1:
            raise NotImplementedError("combining 'stone' with other properties is not implemented")

        if properties == set(['planar']):
            D = _random_planar_lattice(n)
            D.relabel([i-1 for i in Permutations(n).random_element()])
            return LatticePoset(D)

        if properties == set(['dismantlable']):
            D = _random_dismantlable_lattice(n)
            D.relabel([i-1 for i in Permutations(n).random_element()])
            return LatticePoset(D)

        if properties == set(['stone']):
            D = _random_stone_lattice(n)
            D.relabel([i-1 for i in Permutations(n).random_element()])
            return LatticePoset(D)

        if properties == set(['distributive']):
            tmp = Poset(_random_distributive_lattice(n)).order_ideals_lattice(as_ideals=False)
            D = copy(tmp._hasse_diagram)
            D.relabel([i-1 for i in Permutations(n).random_element()])
            return LatticePoset(D)

        raise AssertionError("Bug in RandomLattice().")

    @staticmethod
    def SetPartitions(n):
        r"""
        Return the lattice of set partitions of the set `\{1,\ldots,n\}`
        ordered by refinement.

        INPUT:

        - ``n`` -- a positive integer

        EXAMPLES::

            sage: posets.SetPartitions(4)
            Finite lattice containing 15 elements
        """
        from sage.rings.semirings.non_negative_integer_semiring import NN
        if n not in NN:
            raise ValueError('n must be an integer')
        from sage.combinat.set_partition import SetPartitions
        S = SetPartitions(n)

        def covers(x):
            for i, s in enumerate(x):
                for j in range(i+1, len(x)):
                    L = list(x)
                    L[i] = s.union(x[j])
                    L.pop(j)
                    yield S(L)

        return LatticePoset({x: list(covers(x)) for x in S},
                            cover_relations=True)

    @staticmethod
    def SSTPoset(s, f=None):
        """
        The poset on semistandard tableaux of shape ``s`` and largest
        entry ``f`` that is ordered by componentwise comparison of the
        entries.

        INPUT:

        - ``s`` - shape of the tableaux

        - ``f`` - maximum fill number.  This is an optional
          argument.  If no maximal number is given, it will use
          the number of cells in the shape.

        NOTE: This is a basic implementation and most certainly
        not the most efficient.

        EXAMPLES::

            sage: posets.SSTPoset([2,1])
            Finite poset containing 8 elements

            sage: posets.SSTPoset([2,1],4)
            Finite poset containing 20 elements

            sage: posets.SSTPoset([2,1],2).cover_relations()
            [[[[1, 1], [2]], [[1, 2], [2]]]]

            sage: posets.SSTPoset([3,2]).bottom()  # long time (6s on sage.math, 2012)
            [[1, 1, 1], [2, 2]]

            sage: posets.SSTPoset([3,2],4).maximal_elements()
            [[[3, 3, 4], [4, 4]]]
        """
        from sage.combinat.tableau import SemistandardTableaux

        def tableaux_is_less_than(a, b):
            atstring = []
            btstring = []
            for i in a:
                atstring += i
            for i in b:
                btstring += i
            for i in range(len(atstring)):
                if atstring[i] > btstring[i]:
                    return False
            return True
        if f is None:
            f=0
            for i in s:
                f += i
        E = SemistandardTableaux(s, max_entry=f)
        return Poset((E, tableaux_is_less_than))

    @staticmethod
    def StandardExample(n, facade=None):
        r"""
        Return the partially ordered set on ``2n`` elements with
        dimension ``n``.

        Let `P` be the poset on `\{0, 1, 2, \ldots, 2n-1\}` whose defining
        relations are that `i < j` for every `0 \leq i < n \leq j < 2n`
        except when `i + n = j`. The poset `P` is the so-called
        *standard example* of a poset with dimension `n`.

        INPUT:

        - ``n`` -- an integer `\ge 2`, dimension of the constructed poset
        - ``facade`` (boolean) -- whether to make the returned poset a
          facade poset (see :mod:`sage.categories.facade_sets`); the
          default behaviour is the same as the default behaviour of
          the :func:`~sage.combinat.posets.posets.Poset` constructor

        OUTPUT:

        The standard example of a poset of dimension `n`.

        EXAMPLES::

            sage: A = posets.StandardExample(3); A
            Finite poset containing 6 elements
            sage: A.dimension()
            3

        REFERENCES:

        - [Gar2015]_
        - [Ros1999]_

        TESTS::

            sage: A = posets.StandardExample(10); A
            Finite poset containing 20 elements
            sage: len(A.cover_relations())
            90

            sage: P = posets.StandardExample(5, facade=False)
            sage: P(4) < P(3), P(4) > P(3)
            (False, False)
        """
        try:
            n = Integer(n)
        except TypeError:
            raise TypeError("dimension must be an integer, not {0}".format(n))
        if n < 2:
            raise ValueError("dimension must be at least 2, not {0}".format(n))
        return Poset((range(2*n), [[i, j+n] for i in range(n)
                                   for j in range(n) if i != j]),
                     facade=facade)

    @staticmethod
    def SymmetricGroupBruhatOrderPoset(n):
        """
        The poset of permutations with respect to Bruhat order.

        EXAMPLES::

            sage: posets.SymmetricGroupBruhatOrderPoset(4)
            Finite poset containing 24 elements
        """
        if n < 10:
            element_labels = {s: "".join(str(x) for x in s)
                              for s in Permutations(n)}
        return Poset({s: s.bruhat_succ() for s in Permutations(n)},
                     element_labels)

    @staticmethod
    def SymmetricGroupBruhatIntervalPoset(start, end):
        """
        The poset of permutations with respect to Bruhat order.

        INPUT:

        - ``start`` - list permutation

        - ``end`` - list permutation (same n, of course)

        .. note::

           Must have ``start`` <= ``end``.

        EXAMPLES:

        Any interval is rank symmetric if and only if it avoids these
        permutations::

            sage: P1 = posets.SymmetricGroupBruhatIntervalPoset([1,2,3,4], [3,4,1,2])
            sage: P2 = posets.SymmetricGroupBruhatIntervalPoset([1,2,3,4], [4,2,3,1])
            sage: ranks1 = [P1.rank(v) for v in P1]
            sage: ranks2 = [P2.rank(v) for v in P2]
            sage: [ranks1.count(i) for i in uniq(ranks1)]
            [1, 3, 5, 4, 1]
            sage: [ranks2.count(i) for i in uniq(ranks2)]
            [1, 3, 5, 6, 4, 1]

        """
        start = Permutation(start)
        end = Permutation(end)
        if len(start) != len(end):
            raise TypeError("Start (%s) and end (%s) must have same length." % (start, end))
        if not start.bruhat_lequal(end):
            raise TypeError("Must have start (%s) <= end (%s) in Bruhat order." % (start, end))
        unseen = [start]
        nodes = {}
        while unseen:
            perm = unseen.pop(0)
            nodes[perm] = [succ_perm for succ_perm in perm.bruhat_succ()
                           if succ_perm.bruhat_lequal(end)]
            for succ_perm in nodes[perm]:
                if succ_perm not in nodes:
                    unseen.append(succ_perm)
        return Poset(nodes)

    @staticmethod
    def SymmetricGroupWeakOrderPoset(n, labels="permutations", side="right"):
        r"""
        The poset of permutations of `\{ 1, 2, \ldots, n \}` with respect
        to the weak order (also known as the permutohedron order, cf.
        :meth:`~sage.combinat.permutation.Permutation.permutohedron_lequal`).

        The optional variable ``labels`` (default: ``"permutations"``)
        determines the labelling of the elements if `n < 10`. The optional
        variable ``side`` (default: ``"right"``) determines whether the
        right or the left permutohedron order is to be used.

        EXAMPLES::

            sage: posets.SymmetricGroupWeakOrderPoset(4)
            Finite poset containing 24 elements
        """
        if n < 10 and labels == "permutations":
            element_labels = dict([[s,"".join(map(str,s))] for s in Permutations(n)])
        if n < 10 and labels == "reduced_words":
            element_labels = dict([[s,"".join(map(str,s.reduced_word_lexmin()))] for s in Permutations(n)])
        if side == "left":

            def weak_covers(s):
                r"""
                Nested function for computing the covers of elements in the
                poset of left weak order for the symmetric group.
                """
                return [v for v in s.bruhat_succ() if
                        s.length() + (s.inverse().right_action_product(v)).length() == v.length()]
        else:
            def weak_covers(s):
                r"""
                Nested function for computing the covers of elements in the
                poset of right weak order for the symmetric group.
                """
                return [v for v in s.bruhat_succ() if
                        s.length() + (s.inverse().left_action_product(v)).length() == v.length()]
        return Poset(dict([[s, weak_covers(s)] for s in Permutations(n)]),element_labels)

    @staticmethod
    def TetrahedralPoset(n, *colors, **labels):
        r"""
        Return the tetrahedral poset based on the input colors.

        This method will return the tetrahedral poset with n-1 layers and
        covering relations based on the input colors of 'green', 'red',
        'orange', 'silver', 'yellow' and 'blue' as defined in [Striker2011]_.
        For particular color choices, the order ideals of the resulting
        tetrahedral poset will be isomorphic to known combinatorial objects.

        For example, for the colors 'blue', 'yellow', 'orange', and 'green',
        the order ideals will be in bijection with alternating sign matrices.
        For the colors 'yellow', 'orange', and 'green', the order ideals will
        be in bijection with semistandard Young tableaux of staircase shape.
        For the colors 'red', 'orange', 'green', and optionally 'yellow', the
        order ideals will be in bijection with totally symmetric
        self-complementary plane partitions in a `2n \times 2n \times 2n` box.

        INPUT:

        - ``n`` - Defines the number (n-1) of layers in the poset.

        - ``colors`` - The colors that define the covering relations of the
          poset. Colors used are 'green', 'red', 'yellow', 'orange', 'silver',
          and 'blue'.

        - ``labels`` - Keyword variable used to determine whether the poset
          is labeled with integers or tuples.  To label with integers, the
          method should be called with ``labels='integers'``.  Otherwise, the
          labeling will default to tuples.

        EXAMPLES::

            sage: posets.TetrahedralPoset(4,'green','red','yellow','silver','blue','orange')
            Finite poset containing 10 elements

            sage: posets.TetrahedralPoset(4,'green','red','yellow','silver','blue','orange', labels='integers')
            Finite poset containing 10 elements

            sage: A = AlternatingSignMatrices(3)
            sage: p = A.lattice()
            sage: ji = p.join_irreducibles_poset()
            sage: tet = posets.TetrahedralPoset(3, 'green','yellow','blue','orange')
            sage: ji.is_isomorphic(tet)
            True
        """
        n = n - 1
        try:
            n = Integer(n)
        except TypeError:
            raise TypeError("n must be an integer.")
        if n < 2:
            raise ValueError("n must be greater than 2.")
        for c in colors:
            if(c not in ('green', 'red', 'yellow', 'orange', 'silver', 'blue')):
                raise ValueError("Color input must be from the following: 'green', 'red', 'yellow', 'orange', 'silver', and 'blue'.")
        elem=[(i,j,k) for i in range (n) for j in range (n-i) for k in range (n-i-j)]
        rels = []
        elem_labels = {}
        if 'labels' in labels:
            if labels['labels'] == 'integers':
                labelcount = 0
                for (i,j,k) in elem:
                    elem_labels[(i,j,k)] = labelcount
                    labelcount += 1
        for c in colors:
            for (i,j,k) in elem:
                if(i+j+k < n-1):
                    if(c=='green'):
                        rels.append([(i,j,k),(i+1,j,k)])
                    if(c=='red'):
                        rels.append([(i,j,k),(i,j,k+1)])
                    if(c=='yellow'):
                        rels.append([(i,j,k),(i,j+1,k)])
                if(j<n-1 and k>0):
                    if(c=='orange'):
                        rels.append([(i,j,k),(i,j+1,k-1)])
                if(i<n-1 and j>0):
                    if(c=='silver'):
                        rels.append([(i,j,k),(i+1,j-1,k)])
                if(i<n-1 and k>0):
                    if(c=='blue'):
                        rels.append([(i,j,k),(i+1,j,k-1)])
        return Poset([elem,rels], elem_labels)

    # shard intersection order
    import sage.combinat.shard_order
    ShardPoset = staticmethod(sage.combinat.shard_order.shard_poset)

    # Tamari lattices
    import sage.combinat.tamari_lattices
    TamariLattice = staticmethod(sage.combinat.tamari_lattices.TamariLattice)
    DexterSemilattice = staticmethod(sage.combinat.tamari_lattices.DexterSemilattice)

    @staticmethod
    def CoxeterGroupAbsoluteOrderPoset(W, use_reduced_words=True):
        r"""
        Return the poset of elements of a Coxeter group with respect
        to absolute order.

        INPUT:

        - ``W`` -- a Coxeter group
        - ``use_reduced_words`` -- boolean (default: ``True``); if
          ``True``, then the elements are labeled by their lexicographically
          minimal reduced word

        EXAMPLES::

            sage: W = CoxeterGroup(['B', 3])
            sage: posets.CoxeterGroupAbsoluteOrderPoset(W)
            Finite poset containing 48 elements

            sage: W = WeylGroup(['B', 2], prefix='s')
            sage: posets.CoxeterGroupAbsoluteOrderPoset(W, False)
            Finite poset containing 8 elements
        """
        if use_reduced_words:
            element_labels = {s: tuple(s.reduced_word()) for s in W}
            return Poset({s: s.absolute_covers() for s in W}, element_labels)
        return Poset({s: s.absolute_covers() for s in W})

    @staticmethod
    def NoncrossingPartitions(W):
        """
        Return the lattice of noncrossing partitions.

        INPUT:

        - ``W`` -- a finite Coxeter group or a Weyl group

        EXAMPLES::

            sage: W = CoxeterGroup(['A', 3])
            sage: posets.NoncrossingPartitions(W)
            Finite lattice containing 14 elements

            sage: W = WeylGroup(['B', 2], prefix='s')
            sage: posets.NoncrossingPartitions(W)
            Finite lattice containing 6 elements
        """
        return W.noncrossing_partition_lattice()

    @staticmethod
    def SymmetricGroupAbsoluteOrderPoset(n, labels="permutations"):
        r"""
        Return the poset of permutations with respect to absolute order.

        INPUT:

        - ``n`` --  a positive integer

        - ``label`` -- (default: ``'permutations'``) a label for the elements
          of the poset returned by the function; the options are

          * ``'permutations'`` - labels the elements are given by their
            one-line notation
          * ``'reduced_words'`` - labels the elements by the
            lexicographically minimal reduced word
          * ``'cycles'`` - labels the elements by their expression
            as a product of cycles

        EXAMPLES::

            sage: posets.SymmetricGroupAbsoluteOrderPoset(4)
            Finite poset containing 24 elements
            sage: posets.SymmetricGroupAbsoluteOrderPoset(3, labels="cycles")
            Finite poset containing 6 elements
            sage: posets.SymmetricGroupAbsoluteOrderPoset(3, labels="reduced_words")
            Finite poset containing 6 elements
        """
        from sage.groups.perm_gps.permgroup_named import SymmetricGroup
        W = SymmetricGroup(n)
        if labels == "permutations":
            element_labels = {s: s.tuple() for s in W}
        if labels == "reduced_words":
            element_labels = {s: tuple(s.reduced_word()) for s in W}
        if labels == "cycles":
            element_labels = {s: "".join(x for x in s.cycle_string() if x != ',')
                              for s in W}

        return Poset({s: s.absolute_covers() for s in W}, element_labels)

    @staticmethod
    def UpDownPoset(n, m=1):
        r"""
        Return the up-down poset on `n` elements where every `(m+1)`
        step is down and the rest are up.

        The case where `m=1` is sometimes referred to as the zig-zag poset
        or the fence.

        INPUT:

        - ``n`` - nonnegative integer, number of elements in the poset
        - ``m`` - nonnegative integer (default 1), how frequently down
          steps occur

        OUTPUT:

        The partially ordered set on `\{ 0, 1, \ldots, n-1 \}`
        where `i` covers `i+1` if `m` divides `i+1`, and `i+1` covers `i`
        otherwise.

        EXAMPLES::

            sage: P = posets.UpDownPoset(7, 2); P
            Finite poset containing 7 elements
            sage: sorted(P.cover_relations())
            [[0, 1], [1, 2], [3, 2], [3, 4], [4, 5], [6, 5]]

        Fibonacci numbers as the number of antichains of a poset::

            sage: [len(posets.UpDownPoset(n).antichains().list()) for n in range(6)]
            [1, 2, 3, 5, 8, 13]

        TESTS::

            sage: P = posets.UpDownPoset(0); P
            Finite poset containing 0 elements
        """
        try:
            n = Integer(n)
        except TypeError:
            raise TypeError("number of elements must be an integer, not {0}".format(n))
        if n < 0:
            raise ValueError("number of elements must be non-negative, not {0}".format(n))
        try:
            m = Integer(m)
        except TypeError:
            raise TypeError("parameter m must be an integer, not {0}".format(m))
        if m < 1:
            raise ValueError("parameter m must be positive, not {0}".format(m))

        covers = [[i, i + 1] if (i + 1) % (m + 1) else [i + 1, i]
                  for i in range(n - 1)]
        return Poset((range(n), covers), cover_relations=True)

    @staticmethod
    def YoungDiagramPoset(lam):
        """
        Return the poset of cells in the Young diagram of a partition.

        INPUT:

        - ``lam`` -- a partition

        EXAMPLES::

            sage: P = posets.YoungDiagramPoset(Partition([2,2])); P
            Finite meet-semilattice containing 4 elements
<<<<<<< HEAD
            sage: P.cover_relations()
            [[(0, 0), (1, 0)], [(0, 0), (0, 1)], [(1, 0), (1, 1)], [(0, 1), (1, 1)]]
=======
            sage: sorted(P.cover_relations())  # known bug (Trac #26890)
            [[(0, 0), (0, 1)], [(0, 0), (1, 0)], [(0, 1), (1, 1)], [(1, 0), (1, 1)]]
>>>>>>> 9dde00f5
        """
        def cell_leq(a, b):
            """
            Nested function that returns `True` if the cell `a` is
            to the left or above
            the cell `b` in the (English) Young diagram.
            """
            return ((a[0] == b[0] - 1 and a[1] == b[1]) or
                    (a[1] == b[1] - 1 and a[0] == b[0]))
        return MeetSemilattice((lam.cells(), cell_leq), cover_relations=True)

    @staticmethod
    def YoungsLattice(n):
        """
        Return Young's Lattice up to rank `n`.

        In other words, the poset of partitions
        of size less than or equal to `n` ordered by inclusion.

        INPUT:

        - ``n`` -- a positive integer

        EXAMPLES::

            sage: P = posets.YoungsLattice(3); P
            Finite meet-semilattice containing 7 elements
            sage: P.cover_relations()
            [[[], [1]],
             [[1], [1, 1]],
             [[1], [2]],
             [[1, 1], [1, 1, 1]],
             [[1, 1], [2, 1]],
             [[2], [2, 1]],
             [[2], [3]]]
        """
        from sage.combinat.partition import Partitions, Partition
        from sage.misc.flatten import flatten
        partitions = flatten([list(Partitions(i)) for i in range(n + 1)])
        return JoinSemilattice((partitions, Partition.contains)).dual()

    @staticmethod
    def YoungsLatticePrincipalOrderIdeal(lam):
        """
        Return the principal order ideal of the
        partition `lam` in Young's Lattice.

        INPUT:

        - ``lam`` -- a partition

        EXAMPLES::

            sage: P = posets.YoungsLatticePrincipalOrderIdeal(Partition([2,2]))
            sage: P
            Finite lattice containing 6 elements
            sage: P.cover_relations()
            [[[], [1]],
             [[1], [1, 1]],
             [[1], [2]],
             [[1, 1], [2, 1]],
             [[2], [2, 1]],
             [[2, 1], [2, 2]]]
        """
        from sage.misc.flatten import flatten
        from sage.combinat.partition import Partition

        def lower_covers(l):
            """
            Nested function returning those partitions obtained
            from the partition `l` by removing
            a single cell.
            """
            return [l.remove_cell(c[0], c[1]) for c in l.removable_cells()]

        def contained_partitions(l):
            """
            Nested function returning those partitions contained in
            the partition `l`
            """
            if l == Partition([]):
                return l
            return flatten([l, [contained_partitions(m)
                                for m in lower_covers(l)]])

        ideal = list(set(contained_partitions(lam)))
        H = DiGraph(dict([[p, lower_covers(p)] for p in ideal]))
        return LatticePoset(H.reverse())

    @staticmethod
    def YoungFibonacci(n):
        """
        Return the Young-Fibonacci lattice up to rank `n`.

        Elements of the (infinite) lattice are words with letters '1'
        and '2'.  The covers of a word are the words with another '1'
        added somewhere not after the first occurrence of an existing
        '1' and, additionally, the words where the first '1' is replaced by a
        '2'. The lattice is truncated to have rank `n`.

        See :wikipedia:`Young-Fibonacci lattice`.

        EXAMPLES::

            sage: Y5 = posets.YoungFibonacci(5); Y5
            Finite meet-semilattice containing 20 elements
            sage: sorted(Y5.upper_covers(Word('211')))
            [word: 1211, word: 2111, word: 221]

        TESTS::

            sage: posets.YoungFibonacci(0)
            Finite meet-semilattice containing 1 elements
            sage: posets.YoungFibonacci(1)
            Finite meet-semilattice containing 2 elements
        """
        from sage.combinat.posets.lattices import FiniteMeetSemilattice
        from sage.categories.finite_posets import FinitePosets
        from sage.combinat.words.word import Word

        try:
            n = Integer(n)
        except TypeError:
            raise TypeError("number of elements must be an integer, not {0}".format(n))
        if n < 0:
            raise ValueError("number of elements must be non-negative, not {0}".format(n))

        if n == 0:
            return MeetSemilattice({'': []})

        covers = []
        current_level = ['']
        for i in range(1, n+1):
            new_level = set()
            for low in current_level:
                ind = low.find('1')
                if ind != -1:  # = found a '1' -> change first '1' to '2'
                    up = low[:ind]+'2'+low[ind+1:]
                    new_level.add(up)
                    covers.append((low, up))
                else:  # no '1' in low
                    ind = len(low)

                # add '1' to every position not after first existing '1'
                for j in range(ind+1):
                    up = '2'*j + '1' + low[j:len(low)]
                    new_level.add(up)
                    covers.append((low, up))

            current_level = new_level

        D = DiGraph([[], covers], format='vertices_and_edges')
        D.relabel(lambda v: Word(v), inplace=True)
        return FiniteMeetSemilattice(hasse_diagram=D, category=FinitePosets())

    @staticmethod
    def PermutationPattern(n):
        r"""
        Return the poset of permutations under pattern containment
        up to rank ``n``.

        INPUT:

        - ``n`` -- a positive integer

        A permutation `u = u_1 \cdots u_n` contains the pattern
        `v = v_1 \cdots v_m` if there is a (not necessarily consecutive)
        subsequence of `u`  of length `m` whose entries have the same
        relative order as `v`.

        See :wikipedia:`Permutation_pattern`.

        EXAMPLES::

            sage: P4 = posets.PermutationPattern(4); P4
            Finite poset containing 33 elements
            sage: sorted(P4.lower_covers(Permutation([2,4,1,3])))
            [[1, 3, 2], [2, 1, 3], [2, 3, 1], [3, 1, 2]]

        .. SEEALSO::

            :meth:`~sage.combinat.permutation.Permutation.has_pattern`

        TESTS::

            sage: posets.PermutationPattern(1)
            Finite poset containing 1 elements
            sage: posets.PermutationPattern(2)
            Finite poset containing 3 elements
        """
        try:
            n = Integer(n)
        except TypeError:
            raise TypeError("number of elements must be an integer, not {}".format(n))
        if n <= 0:
            raise ValueError("number of elements must be nonnegative, not {}".format(n))
        elem = []
        for i in range(1, n+1):
            elem += Permutations(i)
        return Poset((elem, lambda a,b: b.has_pattern(a)))

    @staticmethod
    def PermutationPatternInterval(bottom, top):
        r"""
        Return the poset consisting of an interval in the poset of permutations
        under pattern containment between ``bottom`` and ``top``.

        INPUT:

        - ``bottom``, ``top`` -- permutations where ``top`` contains
          ``bottom`` as a pattern

        A permutation `u = u_1 \cdots u_n` contains the pattern
        `v = v_1 \cdots v_m` if there is a (not necessarily consecutive)
        subsequence of `u`  of length `m` whose entries have the same
        relative order as `v`.

        See :wikipedia:`Permutation_pattern`.

        EXAMPLES::

            sage: t = Permutation([2,3,1])
            sage: b = Permutation([4,6,2,3,5,1])
            sage: R = posets.PermutationPatternInterval(t, b); R
            Finite poset containing 14 elements
            sage: R.moebius_function(R.bottom(),R.top())
            -4

        .. SEEALSO::

            :meth:`~sage.combinat.permutation.Permutation.has_pattern`,
            :meth:`PermutationPattern`

        TESTS::

            sage: p = Permutation([1])
            sage: posets.PermutationPatternInterval(p, p)
            Finite poset containing 1 elements
        """
        P = Permutations()
        top = P(top)
        bottom = P(bottom)
        if not top.has_pattern(bottom):
            raise ValueError("{} doesn't contain {} as a pattern".format(top, bottom))
        elem = [[top]] # Make a list of lists of elements in the interval divided by rank.
                       # List will be flattened at the end
        level = 0    # Consider the top element to be level 0, and then go down from there.
        rel = []     # List of covering relations to be fed into poset constructor.
        while len(top) - len(bottom) >= level + 1:
            elem.append([]) # Add a new empty level
            for upper in elem[level]:
                # Run through all permutations on current level
                #   and find relations for which it is upper cover
                upper_perm = P(upper)
                for i in range(len(top)-level):
                    # Try and remove the ith element from the permutation
                    lower = list(upper)
                    j = lower.pop(i)
                    for k in range(len(top)-level-1): # Standardize result
                        if lower[k] > j:
                            lower[k] = lower[k] - 1
                    lower_perm = P(lower)
                    if lower_perm.has_pattern(bottom): # Check to see if result is in interval
                        rel += [[lower_perm, upper_perm]]
                        if lower not in elem[level+1]:
                            elem[level+1].append(lower_perm)
            level += 1
        elem = [item for sublist in elem for item in sublist]
        return Poset((elem,rel))

    @staticmethod
    def PermutationPatternOccurrenceInterval(bottom, top, pos):
        r"""
        Return the poset consisting of an interval in the poset of
        permutations under pattern containment between ``bottom`` and
        ``top``, where a specified instance of ``bottom`` in ``top``
        must be maintained.

        INPUT:

        - ``bottom``, ``top`` -- permutations where ``top`` contains
           ``bottom`` as a pattern
        - ``pos`` -- a list of indices indicating a distinguished copy of
           ``bottom`` inside ``top`` (indexed starting at 0)

        For futher information (and picture illustrating included example),
        see [ST2010]_ .

        See :wikipedia:`Permutation_pattern`.

        EXAMPLES::

            sage: t = Permutation([3,2,1])
            sage: b = Permutation([6,3,4,5,2,1])
            sage: A = posets.PermutationPatternOccurrenceInterval(t, b, (0,2,4)); A
            Finite poset containing 8 elements

        .. SEEALSO::

            :meth:`~sage.combinat.permutation.Permutation.has_pattern`,
            :meth:`PermutationPattern`, :meth:`PermutationPatternInterval`
        """
        P = Permutations()
        top = P(top)
        bottom = P(bottom)
        if not to_standard([top[z] for z in pos]) == list(bottom): # check input
            raise ValueError("cannot find 'bottom' in 'top' given by 'pos'")
        elem = [[(top, pos)]]
        level = 0
        rel = []
        while len(top) - len(bottom) >= level + 1:
            elem.append([]) # Add a new empty level
            for upper in elem[level]:
                for i in range(len(top)-level):
                    # Try and remove the ith element from the permutation
                    if i in upper[1]:
                        continue
                    lower_perm = list(upper[0])
                    j = lower_perm.pop(i)
                    for e in range(len(top)-level-1):
                        if lower_perm[e] > j:
                            lower_perm[e] = lower_perm[e] - 1
                    lower_pos = list(upper[1])
                    for f in range(len(upper[1])):
                        if upper[1][f] > i:
                            lower_pos[f] = upper[1][f] - 1
                    rel += [[(P(lower_perm), tuple(lower_pos)),
                             (P(upper[0]), upper[1])]]
                    if (P(lower_perm), tuple(lower_pos)) not in elem[level+1]:
                        elem[level+1].append((P(lower_perm), tuple(lower_pos)))
            level += 1
        elem = [item for sublist in elem for item in sublist]
        return Poset([elem,rel])




## RANDOM LATTICES

# Following are helper functions for random lattice generation.
# There is no parameter checking, 0, 1, ..., n may or may not be a
# linear extension, exact output type may vary, etc. Direct use is
# discouraged. Use by posets.RandomLattice(..., properties=[...]).


def _random_lattice(n, p):
    r"""
    Return a random lattice.

    INPUT:

    - ``n`` -- number of elements, a non-negative integer
    - ``p`` -- a number at least zero and less than one; higher number
      means more covering relations

    OUTPUT:

    A list of lists. Interpreted as a list of lower covers
    for a poset, it is a lattice with ``0..n-1`` as a linear
    extension.

    EXAMPLES::

        sage: set_random_seed(42)  # Results are reproducible
        sage: sage.combinat.posets.poset_examples._random_lattice(7, 0.4)
        [[], [0], [0], [1, 2], [1], [0], [3, 4, 5]]

    ALGORITHM::

        We add elements one by one. We check that adding a maximal
        element `e` to a meet-semilattice `L` with maximal elements
        `M` will create a semilattice by checking that there is a
        meet for `e, m` for all `m \in M`. We do that by keeping
        track of meet matrix and list of maximal elements.
    """
    from sage.functions.other import floor, sqrt
    from sage.misc.prandom import random

    n = n-1
    meets = [[None]*n for _ in range(n)]
    meets[0][0] = 0
    maxs = set([0])
    lc_all = [[]]  # No lower covers for the bottom element.

    for i in range(1, n):

        # First add some random element as a lower cover.
        # Alone it can't change a semilattice to non-semilattice,
        # so we don't check it.
        new = i-1-floor(i*sqrt(random()))
        lc_list = [new]
        maxs.discard(new)
        max_meets = {m:meets[m][new] for m in maxs}

        while random() < p and 0 not in lc_list:
            # An ad hoc solution. srqt(random()) instead of randint(0, i)
            # make number of coatoms closer to number of atoms.
            new = i-1-floor(i*sqrt(random()))

            # Check that lc_list + new is an antichain.
            if any(meets[new][lc] in [new, lc] for lc in lc_list):
                continue

            # Check that new has a unique meet with any maximal element.
            for m in maxs:
                meet_m = meets[m][new]
                if meets[meet_m][max_meets[m]] not in [meet_m, max_meets[m]]:
                    break

            else:  # So, we found a new lower cover for i.
                lc_list.append(new)
                for m in maxs:
                    max_meets[m] = max(max_meets[m], meets[m][new])
                maxs.discard(new)

        # Now compute new row and column to meet matrix.
        meets[i][i] = i
        for lc in lc_list:
            meets[i][lc] = meets[lc][i] = lc
        for e in range(i):
            meets[i][e] = meets[e][i] = max(meets[e][lc] for lc in lc_list)

        maxs.add(i)
        lc_all.append(lc_list)

    lc_all.append(list(maxs))  # Add the top element.
    return lc_all


def _random_dismantlable_lattice(n):
    r"""
    Return a random dismantlable lattice on `n` elements.

    INPUT:

    - ``n`` -- number of elements, a non-negative integer

    OUTPUT:

    A digraph that can be interpreted as the Hasse diagram of a random
    dismantlable lattice. It has `0` as the bottom element and `n-1` as
    the top element, but otherwise `0, \ldots, n-1` *is not* usually a
    linear extension of the lattice.

    EXAMPLES::

        sage: set_random_seed(78)  # Results are reproducible
        sage: D = sage.combinat.posets.poset_examples._random_dismantlable_lattice(10); D
        Digraph on 10 vertices
        sage: D.neighbors_in(8)
        [0]

    ALGORITHM::

        We add elements one by one by "de-dismantling", i.e. select
        a random pair of comparable elements and add a new element
        between them.
    """
    from sage.misc.prandom import randint

    D = DiGraph({0: [n-1]})
    for i in range(1, n-1):
        a = randint(0, i//2)
        b_ = list(D.depth_first_search(a))
        b = b_[randint(1, len(b_)-1)]
        D.add_vertex(i)
        D.add_edge(a, i)
        D.add_edge(i, b)
        D.delete_edge(a, b)
    return D


def _random_planar_lattice(n):
    r"""
    Return a random planar lattice on `n` elements.

    INPUT:

    - ``n`` -- number of elements, a non-negative integer

    OUTPUT:

    A random planar lattice. It has `0` as the bottom
    element and `n-1` as the top element, but otherwise
    `0, \ldots, n-1` *is not* usually a linear extension of
    the lattice.

    EXAMPLES::

        sage: set_random_seed(78)  # Results are reproducible
        sage: D = sage.combinat.posets.poset_examples._random_planar_lattice(10); D
        Digraph on 10 vertices
        sage: D.neighbors_in(8)
        [1]

    ALGORITHM::

        Every planar lattice is dismantlable.

        We add elements one by one like when generating
        dismantlable lattices, and after every addition
        check that we still have a planar lattice.
    """
    from sage.misc.prandom import randint

    G = DiGraph({0: [n-1]})
    while G.order() < n:
        i = G.order()-1
        a = randint(0, i//2)
        b_ = list(G.depth_first_search(a))
        b = b_[randint(1, len(b_)-1)]
        G1 = G.copy()
        G.add_vertex(i)
        G.add_edge(a, i)
        G.add_edge(i, b)
        G.delete_edge(a, b)
        G2 = G.copy()
        G2.add_edge(n-1, 0)
        if not G2.is_planar():
            G = G1.copy()
    return G


def _random_distributive_lattice(n):
    """
    Return a random poset that has `n` antichains.

    INPUT:

    - ``n`` -- number of elements, a non-negative integer

    OUTPUT:

    A random poset (as DiGraph) that has `n` antichains; i.e. a poset
    that's order ideals lattice has `n` elements.

    EXAMPLES::

        sage: g = sage.combinat.posets.poset_examples._random_distributive_lattice(10)
        sage: Poset(g).order_ideals_lattice(as_ideals=False).cardinality()
        10

    ALGORITHM:

    Add elements until there are at least `n` antichains.
    Remove elements until there are at most `n` antichains.
    Repeat.
    """
    from sage.combinat.posets.hasse_diagram import HasseDiagram
    from copy import copy
    from sage.combinat.subset import Subsets
    from sage.graphs.digraph_generators import digraphs

    if n < 4:
        return digraphs.Path(n-1)

    H = HasseDiagram({0: []})
    while sum(1 for _ in H.antichains_iterator()) < n:
        D = copy(H)
        newcover = Subsets(H).random_element()
        new_element = H.order()
        D.add_vertex(new_element)
        for e in newcover:
            D.add_edge(e, new_element)

        D = D.transitive_reduction()
        H = HasseDiagram(D)

        while sum(1 for _ in H.antichains_iterator()) > n:
            D = copy(H)
            to_delete = H.random_vertex()
            for a in D.neighbors_in(to_delete):
                for b in D.neighbors_out(to_delete):
                    D.add_edge(a, b)
            D.delete_vertex(to_delete)
            D.relabel({z:z-1 for z in range(to_delete + 1, D.order() + 1)})
            H = HasseDiagram(D)
    return D

def _random_stone_lattice(n):
    """
    Return a random Stone lattice on `n` elements.

    INPUT:

    - ``n`` -- number of elements, a non-negative integer

    OUTPUT:

    A random lattice (as a digraph) of `n` elements.

    EXAMPLES::

        sage: g = sage.combinat.posets.poset_examples._random_stone_lattice(10)
        sage: LatticePoset(g).is_stone()
        True

    ALGORITHM:

    Randomly split `n` to some factors. For every factor `p` generate
    a random distributive lattice on `p-1` elements and add a new bottom
    element to it. Compute the cartesian product of those lattices.
    """
    from sage.arith.misc import factor
    from sage.combinat.partition import Partitions
    from sage.misc.misc_c import prod
    from copy import copy

    factors = sum([[f[0]]*f[1] for f in factor(n)], [])
    sage.misc.prandom.shuffle(factors)

    part_lengths = list(Partitions(len(factors)).random_element())
    parts = []
    while part_lengths:
        x = part_lengths.pop()
        parts.append(prod(factors[:x]))
        factors = factors[x:]

    result = DiGraph(1)
    for p in parts:
        g = _random_distributive_lattice(p-1)
        g = copy(Poset(g).order_ideals_lattice(as_ideals=False)._hasse_diagram)
        g.add_edge('bottom', 0)
        result = result.cartesian_product(g)
        result.relabel()

    return result

posets = Posets<|MERGE_RESOLUTION|>--- conflicted
+++ resolved
@@ -1397,13 +1397,8 @@
 
             sage: P = posets.YoungDiagramPoset(Partition([2,2])); P
             Finite meet-semilattice containing 4 elements
-<<<<<<< HEAD
-            sage: P.cover_relations()
-            [[(0, 0), (1, 0)], [(0, 0), (0, 1)], [(1, 0), (1, 1)], [(0, 1), (1, 1)]]
-=======
             sage: sorted(P.cover_relations())  # known bug (Trac #26890)
             [[(0, 0), (0, 1)], [(0, 0), (1, 0)], [(0, 1), (1, 1)], [(1, 0), (1, 1)]]
->>>>>>> 9dde00f5
         """
         def cell_leq(a, b):
             """
