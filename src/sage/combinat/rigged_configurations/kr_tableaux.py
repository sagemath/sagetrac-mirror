--- conflicted
+++ resolved
@@ -496,7 +496,6 @@
         """
         return KashiwaraNakashimaTableaux(self._cartan_type, self._r, self._s)
 
-<<<<<<< HEAD
     def classical_decomposition(self):
         """
         Return the classical crystal decomposition of ``self``.
@@ -520,7 +519,7 @@
         """
         from sage.combinat.crystals.affinization import AffinizationCrystal
         return AffinizationCrystal(self)
-=======
+
     def tensor(self, *crystals, **options):
         """
         Return the tensor product of ``self`` with ``crystals``.
@@ -556,7 +555,6 @@
                     dims.append([B._r, B._s])
             return TensorProductOfKirillovReshetikhinTableaux(ct, dims)
         return super(KirillovReshetikhinTableaux, self).tensor(*crystals, **options)
->>>>>>> d67b51d6
 
 class KRTableauxRectangle(KirillovReshetikhinTableaux):
     r"""
