--- conflicted
+++ resolved
@@ -513,13 +513,8 @@
             sage: K.affinization()
             Affinization of Kirillov-Reshetikhin tableaux of type ['A', 2, 1] and shape (1, 1)
         """
-<<<<<<< HEAD
-        from sage.combinat.crystals.affinization import AffinizationCrystal
-        return AffinizationCrystal(self)
-=======
         from sage.combinat.crystals.affinization import AffinizationOfCrystal
         return AffinizationOfCrystal(self)
->>>>>>> d52c0520
 
     def classical_decomposition(self):
         """
