r"""
Bijection between rigged configurations and KR tableaux

Functions which are big switch statements to create the bijection class of the
correct type.

AUTHORS:

- Travis Scrimshaw (2011-04-15): Initial version
- Travis Scrimshaw (2012-12-21): Added all non-exceptional bijection types
- Travis Scrimshaw (2014-09-10): Added type `D_4^{(3)}`
"""

#*****************************************************************************
#       Copyright (C) 2011-2015 Travis Scrimshaw <tscrim@ucdavis.edu>
#
#  Distributed under the terms of the GNU General Public License (GPL)
#
#    This code is distributed in the hope that it will be useful,
#    but WITHOUT ANY WARRANTY; without even the implied warranty of
#    MERCHANTABILITY or FITNESS FOR A PARTICULAR PURPOSE.  See the GNU
#    General Public License for more details.
#
#  The full text of the GPL is available at:
#
#                  http://www.gnu.org/licenses/
#*****************************************************************************

from sage.combinat.rigged_configurations.bij_type_A import KRTToRCBijectionTypeA
from sage.combinat.rigged_configurations.bij_type_A import RCToKRTBijectionTypeA

from sage.combinat.rigged_configurations.bij_type_B import KRTToRCBijectionTypeB
from sage.combinat.rigged_configurations.bij_type_B import RCToKRTBijectionTypeB

from sage.combinat.rigged_configurations.bij_type_C import KRTToRCBijectionTypeC
from sage.combinat.rigged_configurations.bij_type_C import RCToKRTBijectionTypeC

from sage.combinat.rigged_configurations.bij_type_D import KRTToRCBijectionTypeD
from sage.combinat.rigged_configurations.bij_type_D import RCToKRTBijectionTypeD

from sage.combinat.rigged_configurations.bij_type_D_twisted import KRTToRCBijectionTypeDTwisted
from sage.combinat.rigged_configurations.bij_type_D_twisted import RCToKRTBijectionTypeDTwisted

from sage.combinat.rigged_configurations.bij_type_A2_even import KRTToRCBijectionTypeA2Even
from sage.combinat.rigged_configurations.bij_type_A2_even import RCToKRTBijectionTypeA2Even

from sage.combinat.rigged_configurations.bij_type_A2_dual import KRTToRCBijectionTypeA2Dual
from sage.combinat.rigged_configurations.bij_type_A2_dual import RCToKRTBijectionTypeA2Dual

from sage.combinat.rigged_configurations.bij_type_A2_odd import KRTToRCBijectionTypeA2Odd
from sage.combinat.rigged_configurations.bij_type_A2_odd import RCToKRTBijectionTypeA2Odd

from sage.combinat.rigged_configurations.bij_type_D_tri import KRTToRCBijectionTypeDTri
from sage.combinat.rigged_configurations.bij_type_D_tri import RCToKRTBijectionTypeDTri

from sage.combinat.rigged_configurations.bij_type_E67 import KRTToRCBijectionTypeE67
from sage.combinat.rigged_configurations.bij_type_E67 import RCToKRTBijectionTypeE67

<<<<<<< HEAD
=======
from sage.combinat.rigged_configurations.bij_type_E8 import KRTToRCBijectionTypeE8
from sage.combinat.rigged_configurations.bij_type_E8 import RCToKRTBijectionTypeE8

>>>>>>> 4192e5e9
def KRTToRCBijection(tp_krt):
    r"""
    Return the correct KR tableaux to rigged configuration bijection helper class.

    TESTS::

        sage: KRT = crystals.TensorProductOfKirillovReshetikhinTableaux(['A', 4, 1], [[2,1]])
        sage: from sage.combinat.rigged_configurations.bijection import KRTToRCBijection
        sage: bijection = KRTToRCBijection(KRT(pathlist=[[5,2]]))
    """
    ct = tp_krt.cartan_type()
    typ = ct.type()
    if ct.is_untwisted_affine():
        if typ == 'A':
            return KRTToRCBijectionTypeA(tp_krt)
        if typ == 'B':
            return KRTToRCBijectionTypeB(tp_krt)
        if typ == 'C':
            return KRTToRCBijectionTypeC(tp_krt)
        if typ == 'D':
            return KRTToRCBijectionTypeD(tp_krt)
        if typ == 'E':
            if ct.classical().rank() < 8:
                return KRTToRCBijectionTypeE67(tp_krt)
<<<<<<< HEAD
=======
            else:
                return KRTToRCBijectionTypeE8(tp_krt)
>>>>>>> 4192e5e9
        #if typ == 'F':
        #if typ == 'G':
    else:
        if typ == 'BC': # A_{2n}^{(2)}
            return KRTToRCBijectionTypeA2Even(tp_krt)
        typ = ct.dual().type()
        if typ == 'BC': # A_{2n}^{(2)\dagger}
            return KRTToRCBijectionTypeA2Dual(tp_krt)
        if typ == 'B': # A_{2n-1}^{(2)}
            return KRTToRCBijectionTypeA2Odd(tp_krt)
        if typ == 'C': # D_{n+1}^{(2)}
            return KRTToRCBijectionTypeDTwisted(tp_krt)
        #if typ == 'F': # E_6^{(2)}
        if typ == 'G': # D_4^{(3)}
            return KRTToRCBijectionTypeDTri(tp_krt)
    raise NotImplementedError

def RCToKRTBijection(rigged_configuration_elt):
    r"""
    Return the correct rigged configuration to KR tableaux bijection helper class.

    TESTS::

        sage: RC = RiggedConfigurations(['A', 4, 1], [[2, 1]])
        sage: from sage.combinat.rigged_configurations.bijection import RCToKRTBijection
        sage: bijection = RCToKRTBijection(RC(partition_list=[[1],[1],[1],[1]]))
    """
    ct = rigged_configuration_elt.cartan_type()
    typ = ct.type()
    if not ct.is_affine() or ct.is_untwisted_affine():
        if typ == 'A':
            return RCToKRTBijectionTypeA(rigged_configuration_elt)
        if typ == 'B':
            return RCToKRTBijectionTypeB(rigged_configuration_elt)
        if typ == 'C':
            return RCToKRTBijectionTypeC(rigged_configuration_elt)
        if typ == 'D':
            return RCToKRTBijectionTypeD(rigged_configuration_elt)
        if typ == 'E':
            if ct.classical().rank() < 8:
                return RCToKRTBijectionTypeE67(rigged_configuration_elt)
<<<<<<< HEAD
=======
            else:
                return RCToKRTBijectionTypeE8(rigged_configuration_elt)
>>>>>>> 4192e5e9
        #if typ == 'F':
        #if typ == 'G':
    else:
        if typ == 'BC': # A_{2n}^{(2)}
            return RCToKRTBijectionTypeA2Even(rigged_configuration_elt)
        typ = ct.dual().type()
        if typ == 'BC': # A_{2n}^{(2)\dagger}
            return RCToKRTBijectionTypeA2Dual(rigged_configuration_elt)
        if typ == 'B': # A_{2n-1}^{(2)}
            return RCToKRTBijectionTypeA2Odd(rigged_configuration_elt)
        if typ == 'C': # D_{n+1}^{(2)}
            return RCToKRTBijectionTypeDTwisted(rigged_configuration_elt)
        #if typ == 'F': # E_6^{(2)}
        if typ == 'G': # D_4^{(3)}
            return RCToKRTBijectionTypeDTri(rigged_configuration_elt)
    raise NotImplementedError
<|MERGE_RESOLUTION|>--- conflicted
+++ resolved
@@ -56,12 +56,9 @@
 from sage.combinat.rigged_configurations.bij_type_E67 import KRTToRCBijectionTypeE67
 from sage.combinat.rigged_configurations.bij_type_E67 import RCToKRTBijectionTypeE67
 
-<<<<<<< HEAD
-=======
 from sage.combinat.rigged_configurations.bij_type_E8 import KRTToRCBijectionTypeE8
 from sage.combinat.rigged_configurations.bij_type_E8 import RCToKRTBijectionTypeE8
 
->>>>>>> 4192e5e9
 def KRTToRCBijection(tp_krt):
     r"""
     Return the correct KR tableaux to rigged configuration bijection helper class.
@@ -86,11 +83,8 @@
         if typ == 'E':
             if ct.classical().rank() < 8:
                 return KRTToRCBijectionTypeE67(tp_krt)
-<<<<<<< HEAD
-=======
             else:
                 return KRTToRCBijectionTypeE8(tp_krt)
->>>>>>> 4192e5e9
         #if typ == 'F':
         #if typ == 'G':
     else:
@@ -132,11 +126,8 @@
         if typ == 'E':
             if ct.classical().rank() < 8:
                 return RCToKRTBijectionTypeE67(rigged_configuration_elt)
-<<<<<<< HEAD
-=======
             else:
                 return RCToKRTBijectionTypeE8(rigged_configuration_elt)
->>>>>>> 4192e5e9
         #if typ == 'F':
         #if typ == 'G':
     else:
