r"""
Rigged Configuration Elements

A rigged configuration element is a sequence of
:class:`~sage.combinat.rigged_configurations.rigged_partition.RiggedPartition`
objects.

AUTHORS:

- Travis Scrimshaw (2010-09-26): Initial version
- Travis Scrimshaw (2012-10-25): Added virtual rigged confingurations
"""

#*****************************************************************************
#       Copyright (C) 2010-2012 Travis Scrimshaw <tscrim@ucdavis.edu>
#
#  Distributed under the terms of the GNU General Public License (GPL)
#
#    This code is distributed in the hope that it will be useful,
#    but WITHOUT ANY WARRANTY; without even the implied warranty of
#    MERCHANTABILITY or FITNESS FOR A PARTICULAR PURPOSE.  See the GNU
#    General Public License for more details.
#
#  The full text of the GPL is available at:
#
#                  http://www.gnu.org/licenses/
#*****************************************************************************

from sage.misc.cachefunc import cached_method
from sage.structure.list_clone import ClonableArray
from sage.rings.integer import Integer
from sage.combinat.rigged_configurations.rigged_partition import RiggedPartition, \
  RiggedPartitionTypeB

####################################################
## Base classes for rigged configuration elements ##
####################################################

class RiggedConfigurationElement(ClonableArray):
    """
    A rigged configuration for simply-laced types.

    For more information on rigged configurations, see
    :class:`RiggedConfigurations`. For rigged configurations for
    non-simply-laced types, use :class:`RCNonSimplyLacedElement`.

    Typically to create a specific rigged configuration, the user will pass in
    the optional argument ``partition_list`` and if the user wants to specify
    the rigging values, give the optional argument ``rigging_list`` as well.
    If ``rigging_list`` is not passed, the rigging values are set to the
    corresponding vacancy numbers.

    INPUT:

    - ``parent`` -- the parent of this element

    - ``rigged_partitions`` -- a list of rigged partitions

    There are two optional arguments to explicitly construct a rigged
    configuration. The first is ``partition_list`` which gives a list of
    partitions, and the second is ``rigging_list`` which is a list of
    corresponding lists of riggings. If only partition_list is specified,
    then it sets the rigging equal to the calculated vacancy numbers.

    If we are constructing a rigged configuration from a rigged configuration
    (say of another type) and we don't want to recompute the vacancy numbers,
    we can use the ``use_vacancy_numbers`` to avoid the recomputation.

    EXAMPLES:

    Type `A_n^{(1)}` examples::

        sage: RC = RiggedConfigurations(['A', 4, 1], [[2, 2]])
        sage: RC(partition_list=[[2], [2, 2], [2], [2]])
        <BLANKLINE>
        0[ ][ ]0
        <BLANKLINE>
        -2[ ][ ]-2
        -2[ ][ ]-2
        <BLANKLINE>
        2[ ][ ]2
        <BLANKLINE>
        -2[ ][ ]-2
        <BLANKLINE>

        sage: RC = RiggedConfigurations(['A', 4, 1], [[1, 1], [1, 1]])
        sage: RC(partition_list=[[], [], [], []])
        <BLANKLINE>
        (/)
        <BLANKLINE>
        (/)
        <BLANKLINE>
        (/)
        <BLANKLINE>
        (/)
        <BLANKLINE>

    Type `D_n^{(1)}` examples::

        sage: RC = RiggedConfigurations(['D', 4, 1], [[2, 2]])
        sage: RC(partition_list=[[3], [3,2], [4], [3]])
        <BLANKLINE>
        -1[ ][ ][ ]-1
        <BLANKLINE>
        1[ ][ ][ ]1
        0[ ][ ]0
        <BLANKLINE>
        -3[ ][ ][ ][ ]-3
        <BLANKLINE>
        -1[ ][ ][ ]-1
        <BLANKLINE>

        sage: RC = RiggedConfigurations(['D', 4, 1], [[1, 1], [2, 1]])
        sage: RC(partition_list=[[1], [1,1], [1], [1]])
        <BLANKLINE>
        1[ ]1
        <BLANKLINE>
        0[ ]0
        0[ ]0
        <BLANKLINE>
        0[ ]0
        <BLANKLINE>
        0[ ]0
        <BLANKLINE>
        sage: elt = RC(partition_list=[[1], [1,1], [1], [1]], rigging_list=[[0], [0,0], [0], [0]]); elt
        <BLANKLINE>
        1[ ]0
        <BLANKLINE>
        0[ ]0
        0[ ]0
        <BLANKLINE>
        0[ ]0
        <BLANKLINE>
        0[ ]0
        <BLANKLINE>

        sage: from sage.combinat.rigged_configurations.rigged_partition import RiggedPartition
        sage: RC2 = RiggedConfigurations(['D', 5, 1], [[2, 1], [3, 1]])
        sage: l = [RiggedPartition()] + list(elt)
        sage: ascii_art(RC2(*l))
        (/)  1[ ]0  0[ ]0  0[ ]0  0[ ]0
                    0[ ]0
        sage: ascii_art(RC2(*l, use_vacancy_numbers=True))
        (/)  1[ ]0  0[ ]0  0[ ]0  0[ ]0
                    0[ ]0
    """
    def __init__(self, parent, rigged_partitions=[], **options):
        r"""
        Construct a rigged configuration element.

        EXAMPLES::

            sage: RC = RiggedConfigurations(['A', 4, 1], [[2, 1]])
            sage: RC(partition_list=[[], [], [], []])
            <BLANKLINE>
            (/)
            <BLANKLINE>
            (/)
            <BLANKLINE>
            (/)
            <BLANKLINE>
            (/)
            <BLANKLINE>
            sage: RC(partition_list=[[1], [1], [], []])
            <BLANKLINE>
            -1[ ]-1
            <BLANKLINE>
            0[ ]0
            <BLANKLINE>
            (/)
            <BLANKLINE>
            (/)
            <BLANKLINE>
            sage: elt = RC(partition_list=[[1], [1], [], []], rigging_list=[[-1], [0], [], []]); elt
            <BLANKLINE>
            -1[ ]-1
            <BLANKLINE>
            0[ ]0
            <BLANKLINE>
            (/)
            <BLANKLINE>
            (/)
            <BLANKLINE>
            sage: TestSuite(elt).run()
        """
        n = options.get('n', parent._cartan_type.rank())
        if "partition_list" in options:
            data = options["partition_list"]
            if len(data) == 0:
                # Create a size n array of empty rigged tableau since no tableau
                #   were given
                nu = []
                for i in range(n):
                    nu.append(RiggedPartition())
            else:
                if len(data) != n: # otherwise n should be equal to the number of tableaux
                    raise ValueError("Incorrect number of partitions")

                nu = []
                if "rigging_list" in options:
                    rigging_data = options["rigging_list"]

                    if len(rigging_data) != n:
                        raise ValueError("Incorrect number of riggings")

                    for i in range(n):
                       nu.append(RiggedPartition(tuple(data[i]), \
                          list(rigging_data[i])))
                else:
                    for partition_data in data:
                        nu.append(RiggedPartition(tuple(partition_data)))
        elif n == len(rigged_partitions) and isinstance(rigged_partitions[0], RiggedPartition):
            # The isinstance check is to make sure we are not in the n == 1 special case because
            #   Parent's __call__ always passes at least 1 argument to the element constructor

            if options.get('use_vacancy_numbers', False):
                # Special display case
                if parent.cartan_type().type() == 'B':
                    rigged_partitions[-1] = RiggedPartitionTypeB(rigged_partitions[-1])
                ClonableArray.__init__(self, parent, rigged_partitions)
                return
            nu = rigged_partitions
        else:
            # Otherwise we did not receive any info, create a size n array of
            #   empty rigged partitions
            nu = []
            for i in range(n):
                nu.append(RiggedPartition())
            #raise ValueError("Invalid input")
            #raise ValueError("Incorrect number of rigged partitions")

        # Set the vacancy numbers
        for a, partition in enumerate(nu):
            # If the partition is empty, there's nothing to do
            if len(partition) <= 0:
                continue

            # Setup the first block
            block_len = partition[0]
            vac_num = parent._calc_vacancy_number(nu, a, 0)

            for i, row_len in enumerate(partition):
                # If we've gone to a different sized block, then update the
                #   values which change when moving to a new block size
                if block_len != row_len:
                    vac_num = parent._calc_vacancy_number(nu, a, i)
                    block_len = row_len

                partition.vacancy_numbers[i] = vac_num
                if partition.rigging[i] is None:
                    partition.rigging[i] = partition.vacancy_numbers[i]

        # Special display case
        if parent.cartan_type().type() == 'B':
            nu[-1] = RiggedPartitionTypeB(nu[-1])

        ClonableArray.__init__(self, parent, nu)

    def check(self):
        """
        Check the rigged configuration is properly defined.

        There is nothing to check here.

        EXAMPLES::

            sage: RC = crystals.infinity.RiggedConfigurations(['A', 4])
            sage: b = RC.module_generators[0].f_string([1,2,1,1,2,4,2,3,3,2])
            sage: b.check()
        """
        pass

    def _repr_(self):
        """
        Return a string representation of ``self``.

        EXAMPLES::

            sage: RC = RiggedConfigurations(['D', 4, 1], [[2, 2]])
            sage: elt = RC(partition_list=[[2], [3,1], [3], [3]]); elt
            <BLANKLINE>
            -1[ ][ ]-1
            <BLANKLINE>
            2[ ][ ][ ]2
            0[ ]0
            <BLANKLINE>
            -2[ ][ ][ ]-2
            <BLANKLINE>
            -2[ ][ ][ ]-2
            <BLANKLINE>
            sage: RC.global_options(display='horizontal')
            sage: elt
            -1[ ][ ]-1   2[ ][ ][ ]2   -2[ ][ ][ ]-2   -2[ ][ ][ ]-2
                         0[ ]0
            sage: RC.global_options.reset()
        """
        return self.parent().global_options.dispatch(self, '_repr_', 'display')

    def _repr_vertical(self):
        """
        Return the string representation of ``self`` verically.

        EXAMPLES::

            sage: RC = RiggedConfigurations(['D', 4, 1], [[2, 2]])
            sage: print RC(partition_list=[[2], [3,1], [3], [3]])._repr_vertical()
            <BLANKLINE>
            -1[ ][ ]-1
            <BLANKLINE>
            2[ ][ ][ ]2
            0[ ]0
            <BLANKLINE>
            -2[ ][ ][ ]-2
            <BLANKLINE>
            -2[ ][ ][ ]-2
            <BLANKLINE>
            sage: print RC(partition_list=[[],[],[],[]])._repr_vertical()
            <BLANKLINE>
            (/)
            <BLANKLINE>
            (/)
            <BLANKLINE>
            (/)
            <BLANKLINE>
            (/)
            <BLANKLINE>
        """
        ret_str = ""
        for tableau in self:
            ret_str += "\n" + repr(tableau)
        return(ret_str)

    def _repr_horizontal(self):
        """
        Return the string representation of ``self`` horizontally.

        EXAMPLES::

            sage: RC = RiggedConfigurations(['D', 4, 1], [[2, 2]])
            sage: print RC(partition_list=[[2], [3,1], [3], [3]])._repr_horizontal()
            -1[ ][ ]-1   2[ ][ ][ ]2   -2[ ][ ][ ]-2   -2[ ][ ][ ]-2
                         0[ ]0
            sage: print RC(partition_list=[[],[],[],[]])._repr_horizontal()
            (/)   (/)   (/)   (/)
        """
        tab_str = map(lambda x: repr(x).splitlines(), self)
        height = max(len(t) for t in tab_str)
        widths = [max(len(x) for x in t) for t in tab_str]
        ret_str = ''
        for i in range(height):
            if i != 0:
                ret_str += '\n'
            for j,t in enumerate(tab_str):
                if j != 0:
                    ret_str += '   '
                if i < len(t):
                    ret_str += t[i] + ' ' * (widths[j]-len(t[i]))
                else:
                    ret_str += ' ' * widths[j]
        return ret_str

    def _latex_(self):
        r"""
        Return the LaTeX representation of ``self``.

        EXAMPLES::

            sage: RC = RiggedConfigurations(['D', 4, 1], [[2, 2]])
            sage: latex(RC(partition_list=[[2], [3,1], [3], [3]]))
            {
            \begin{array}[t]{r|c|c|l}
            \cline{2-3} -1 &\phantom{|}&\phantom{|}& -1 \\
             \cline{2-3}
            \end{array}
            }
            \quad
             {
            \begin{array}[t]{r|c|c|c|l}
            \cline{2-4} 2 &\phantom{|}&\phantom{|}&\phantom{|}& 2 \\
             \cline{2-4} 0 &\phantom{|}& \multicolumn{3 }{l}{ 0 } \\
             \cline{2-2}
            \end{array}
            }
            \quad
             {
            \begin{array}[t]{r|c|c|c|l}
            \cline{2-4} -2 &\phantom{|}&\phantom{|}&\phantom{|}& -2 \\
             \cline{2-4}
            \end{array}
            }
            \quad
             {
            \begin{array}[t]{r|c|c|c|l}
            \cline{2-4} -2 &\phantom{|}&\phantom{|}&\phantom{|}& -2 \\
             \cline{2-4}
            \end{array}
            }
            sage: latex(RC(partition_list=[[],[],[],[]]))
            {\emptyset}
            \quad
            {\emptyset}
            \quad
            {\emptyset}
            \quad
            {\emptyset}
        """
        ret_string = self[0]._latex_()

        for partition in self[1:]:
            ret_string += "\n\quad\n" + partition._latex_()

        return ret_string

    def _ascii_art_(self):
        """
        Return an ASCII art representation of ``self``.

        EXAMPLES::

            sage: RC = RiggedConfigurations(['D', 4, 1], [[2, 2]])
            sage: ascii_art(RC(partition_list=[[2], [3,1], [3], [3]]))
            -1[ ][ ]-1  2[ ][ ][ ]2  -2[ ][ ][ ]-2  -2[ ][ ][ ]-2
                        0[ ]0
            sage: ascii_art(RC(partition_list=[[],[],[],[]]))
            (/)  (/)  (/)  (/)
            sage: RC = RiggedConfigurations(['D', 7, 1], [[3,3],[5,2],[4,3],[2,3],[4,4],[3,1],[1,4],[2,2]])
            sage: elt = RC(partition_list=[[2],[3,2,1],[2,2,1,1],[2,2,1,1,1,1],[3,2,1,1,1,1],[2,1,1],[2,2]],
            ....:          rigging_list=[[2],[1,0,0],[4,1,2,1],[1,0,0,0,0,0],[0,1,0,0,0,0],[0,0,0],[0,0]])
            sage: ascii_art(elt)
            3[ ][ ]2  1[ ][ ][ ]1  4[ ][ ]4  2[ ][ ]1  0[ ][ ][ ]0  0[ ][ ]0  0[ ][ ]0
                      2[ ][ ]0     4[ ][ ]1  2[ ][ ]0  2[ ][ ]1     0[ ]0     0[ ][ ]0
                      1[ ]0        3[ ]2     0[ ]0     0[ ]0        0[ ]0
                                   3[ ]1     0[ ]0     0[ ]0
                                             0[ ]0     0[ ]0
                                             0[ ]0     0[ ]0
            sage: Partitions.global_options(convention='French')
            sage: ascii_art(elt)
                                             0[ ]0     0[ ]0
                                             0[ ]0     0[ ]0
                                   3[ ]1     0[ ]0     0[ ]0
                      1[ ]0        3[ ]2     0[ ]0     0[ ]0        0[ ]0
                      2[ ][ ]0     4[ ][ ]1  2[ ][ ]0  2[ ][ ]1     0[ ]0     0[ ][ ]0
            3[ ][ ]2  1[ ][ ][ ]1  4[ ][ ]4  2[ ][ ]1  0[ ][ ][ ]0  0[ ][ ]0  0[ ][ ]0
            sage: Partitions.global_options.reset()
        """
        from sage.combinat.partition import PartitionOptions
        if PartitionOptions['convention'] == "French":
            baseline = lambda s: 0
        else:
            baseline = lambda s: len(s)
        from sage.misc.ascii_art import AsciiArt
        s = repr(self[0]).splitlines()
        ret = AsciiArt(s, baseline=baseline(s))
        for tableau in self[1:]:
            s = repr(tableau).splitlines()
            ret += AsciiArt(["  "], baseline=baseline(s)) + AsciiArt(s, baseline=baseline(s))
        return ret

    def nu(self):
        r"""
        Return the list `\nu` of rigged partitions of this rigged
        configuration element.

        OUTPUT:

        The `\nu` array as a list.

        EXAMPLES::

            sage: RC = RiggedConfigurations(['A', 4, 1], [[2, 2]])
            sage: RC(partition_list=[[2], [2,2], [2], [2]]).nu()
            [0[ ][ ]0
            , -2[ ][ ]-2
            -2[ ][ ]-2
            , 2[ ][ ]2
            , -2[ ][ ]-2
            ]
        """
        return list(self)

    # TODO: Change e/f to work for all types
    def e(self, a):
        r"""
        Return the action of the crystal operator `e_a` on ``self``.

        This implements the method defined in [CrysStructSchilling06]_ which
        finds the value `k` which is  the length of the string with the
        smallest negative rigging of smallest length. Then it removes a box
        from a string of length `k` in the `a`-th rigged partition, keeping all
        colabels fixed and increasing the new label by one. If no such string
        exists, then `e_a` is undefined.

        INPUT:

        - ``a`` -- the index of the partition to remove a box

        OUTPUT:

        The resulting rigged configuration element.

        EXAMPLES::

            sage: RC = RiggedConfigurations(['A', 4, 1], [[2,1]])
            sage: elt = RC(partition_list=[[1], [1], [1], [1]])
            sage: elt.e(3)
            sage: elt.e(1)
            <BLANKLINE>
            (/)
            <BLANKLINE>
            0[ ]0
            <BLANKLINE>
            0[ ]0
            <BLANKLINE>
            -1[ ]-1
            <BLANKLINE>
        """
        if a not in self.parent()._rc_index:
            raise ValueError("{} is not in the index set".format(a))
        a = self.parent()._rc_index.index(a)

        new_list = self[a][:]
        new_vac_nums = self[a].vacancy_numbers[:]
        new_rigging = self[a].rigging[:]

        # Find k and perform e_a
        k = None
        num_rows = len(new_list)
        cur_rigging = -1
        rigging_index = None
        for i in range(num_rows):
            if new_rigging[i] <= cur_rigging:
                cur_rigging = new_rigging[i]
                rigging_index = i

        # If we've not found a valid k
        if rigging_index is None:
            return None

        # Note that because the riggings are weakly decreasing, we will always
        #   remove the last box on of a block
        k = new_list[rigging_index]
        set_vac_num = False
        if k == 1:
            new_list.pop()
            new_vac_nums.pop()
            new_rigging.pop()
        else:
            new_list[rigging_index] -= 1
            cur_rigging += 1
            # Properly sort the riggings
            j = rigging_index + 1
            # Update the vacancy number if the row lengths are the same
            if j < num_rows and new_list[j] == new_list[rigging_index]:
                new_vac_nums[rigging_index] = new_vac_nums[j]
                set_vac_num = True
            while j < num_rows and new_list[j] == new_list[rigging_index] \
              and new_rigging[j] > cur_rigging:
                new_rigging[j-1] = new_rigging[j] # Shuffle it along
                j += 1
            new_rigging[j-1] = cur_rigging

        new_partitions = []
        for b in range(len(self)):
            if b != a:
                new_partitions.append(self._generate_partition_e(a, b, k))
            else:
                # Update the vacancy numbers and the rigging
                for i in range(len(new_vac_nums)):
                    if new_list[i] < k:
                        break

                    new_vac_nums[i] += 2
                    new_rigging[i] += 2


                if k != 1 and not set_vac_num: # If we did not remove a row nor found another row of length k-1
                    new_vac_nums[rigging_index] += 2

                new_partitions.append(RiggedPartition(new_list, new_rigging, new_vac_nums))

        ret_RC = self.__class__(self.parent(), new_partitions)
        if k != 1 and not set_vac_num: # If we did not remove a row nor found another row of length k-1
            # Update that row's vacancy number
            ret_RC[a].vacancy_numbers[rigging_index] = \
              self.parent()._calc_vacancy_number(ret_RC.nu(), a, rigging_index)
        return(ret_RC)

    def _generate_partition_e(self, a, b, k):
        r"""
        Generate a new partition for a given value of `a` by updating the
        vacancy numbers and preserving co-labels for the map `e_a`.

        INPUT:

        - ``a`` -- the index of the partition we operated on
        - ``b`` -- the index of the partition to generate
        - ``k`` -- the length of the string with the smallest negative
          rigging of smallest length

        OUTPUT:

        The constructed rigged partition.

        TESTS::

            sage: RC = RiggedConfigurations(['A', 4, 1], [[2,1]])
            sage: RC(partition_list=[[1], [1], [1], [1]])._generate_partition_e(1, 2, 1)
            -1[ ]-1
            <BLANKLINE>
        """
        # Check to make sure we will do something
        if not self.parent()._cartan_matrix[a][b]:
            return self[b]

        new_list = self[b][:]
        new_vac_nums = self[b].vacancy_numbers[:]
        new_rigging = self[b].rigging[:]

        # Update the vacancy numbers and the rigging
        value = self.parent()._cartan_matrix[a][b]
        for i in range(len(new_vac_nums)):
            if new_list[i] < k:
                break

            new_vac_nums[i] += value
            new_rigging[i] += value

        return(RiggedPartition(new_list, new_rigging, new_vac_nums))

    def f(self, a):
        r"""
        Return the action of the crystal operator `f_a` on ``self``.

        This implements the method defined in [CrysStructSchilling06]_ which
        finds the value `k` which is  the length of the string with the
        smallest nonpositive rigging of largest length. Then it adds a box from
        a string of length `k` in the `a`-th rigged partition, keeping all
        colabels fixed and decreasing the new label by one. If no such string
        exists, then it adds a new string of length 1 with label `-1`. However
        we need to modify the definition to work for `B(\infty)` by removing
        the condition that the resulting rigged configuration is valid.

        INPUT:

        - ``a`` -- the index of the partition to add a box

        OUTPUT:

        The resulting rigged configuration element.

        EXAMPLES::

            sage: RC = crystals.infinity.RiggedConfigurations(['A', 3])
            sage: nu0 = RC.module_generators[0]
            sage: nu0.f(2)
            <BLANKLINE>
            (/)
            <BLANKLINE>
            -2[ ]-1
            <BLANKLINE>
            (/)
            <BLANKLINE>
        """
        if a not in self.parent()._rc_index:
            raise ValueError("{} is not in the index set".format(a))
        a = self.parent()._rc_index.index(a)

        new_list = self[a][:]
        new_vac_nums = self[a].vacancy_numbers[:]
        new_rigging = self[a].rigging[:]

        # Find k and perform f_a
        k = None
        add_index = -1 # Index where we will add our row too
        rigging_index = None # Index which we will pull the rigging from
        cur_rigging = 0
        num_rows = len(new_list)
        for i in reversed(range(num_rows)):
            # If we need to increment a row, look for when we change rows for
            #   the correct index.
            if add_index is None and new_list[i] != new_list[rigging_index]:
                add_index = i+1

            if new_rigging[i] <= cur_rigging:
                cur_rigging = new_rigging[i]
                k = new_list[i]
                rigging_index = i
                add_index = None

        # If we've not found a valid k
        if k is None:
            new_list.append(1)
            new_rigging.append(-1)
            new_vac_nums.append(None)
            k = 0
            add_index = num_rows
            num_rows += 1 # We've added a row
        else:
            if add_index is None: # We are adding to the first row in the list
                add_index = 0
            new_list[add_index] += 1
            new_rigging.insert(add_index, new_rigging[rigging_index] - 1)
            new_vac_nums.insert(add_index, None)
            new_rigging.pop(rigging_index + 1) # add 1 for the insertion
            new_vac_nums.pop(rigging_index + 1)

        new_partitions = []
        for b in range(len(self)):
            if b != a:
                new_partitions.append(self._generate_partition_f(a, b, k))
            else:
                # Update the vacancy numbers and the rigging
                for i in range(num_rows):
                    if new_list[i] <= k:
                        break

                    if i != add_index:
                        new_vac_nums[i] -= 2
                        new_rigging[i] -= 2

                new_partitions.append(RiggedPartition(new_list, new_rigging, new_vac_nums))

        new_partitions[a].vacancy_numbers[add_index] = \
          self.parent()._calc_vacancy_number(new_partitions, a, add_index)

        # Note that we do not need to sort the rigging since if there was a
        #   smaller rigging in a larger row, then `k` would be larger.
        return self.__class__(self.parent(), new_partitions)

    def _generate_partition_f(self, a, b, k):
        r"""
        Generate a new partition for a given value of `a` by updating the
        vacancy numbers and preserving co-labels for the map `f_a`.

        INPUT:

        - ``a`` -- the index of the partition we operated on
        - ``b`` -- the index of the partition to generate
        - ``k`` -- the length of the string with smallest nonpositive rigging
          of largest length

        OUTPUT:

        The constructed rigged partition.

        TESTS::

            sage: RC = RiggedConfigurations(['A', 4, 1], [[2,1]])
            sage: RC(partition_list=[[1], [1], [1], [1]])._generate_partition_f(1, 2, 1)
            0[ ]0
            <BLANKLINE>
        """
        # Check to make sure we will do something
        if not self.parent()._cartan_matrix[a][b]:
            return self[b]

        new_list = self[b][:]
        new_vac_nums = self[b].vacancy_numbers[:]
        new_rigging = self[b].rigging[:]

        # Update the vacancy numbers and the rigging
        value = self.parent()._cartan_matrix[a][b]
        for i in range(len(new_vac_nums)):
            if new_list[i] <= k:
                break

            new_vac_nums[i] -= value
            new_rigging[i] -= value

        return(RiggedPartition(new_list, new_rigging, new_vac_nums))

    def epsilon(self, a):
        r"""
        Return `\varepsilon_a` of ``self``.

        Let `x_{\ell}` be the smallest string of `\nu^{(a)}` or `0` if
        `\nu^{(a)} = \emptyset`, then we have
        `\varepsilon_a = -\min(0, x_{\ell})`.

        EXAMPLES::

            sage: La = RootSystem(['B',2]).weight_lattice().fundamental_weights()
            sage: RC = crystals.RiggedConfigurations(La[1]+La[2])
            sage: I = RC.index_set()
            sage: matrix([[rc.epsilon(i) for i in I] for rc in RC[:4]])
            [0 0]
            [1 0]
            [0 1]
            [0 2]
        """
        a = self.parent()._rc_index.index(a)
        if not self[a]:
            return 0
        return -min(0, min(self[a].rigging))

    def phi(self, a):
        r"""
        Return `\varphi_a` of ``self``.

        Let `x_{\ell}` be the smallest string of `\nu^{(a)}` or `0` if
        `\nu^{(a)} = \emptyset`, then we have
        `\varepsilon_a = p_{\infty}^{(a)} - \min(0, x_{\ell})`.

        EXAMPLES::

            sage: La = RootSystem(['B',2]).weight_lattice().fundamental_weights()
            sage: RC = crystals.RiggedConfigurations(La[1]+La[2])
            sage: I = RC.index_set()
            sage: matrix([[rc.phi(i) for i in I] for rc in RC[:4]])
            [1 1]
            [0 3]
            [0 2]
            [1 1]
        """
        a = self.parent()._rc_index.index(a)
        p_inf = self.parent()._calc_vacancy_number(self, a, None)
        if not self[a]:
            return p_inf
        return p_inf - min(0, min(self[a].rigging))

    def get_vacancy_numbers(self, a):
        r"""
        Return the list of all vacancy numbers of the rigged partition
        `\nu^{(a)}` (with duplicates).

        INPUT:

        - ``a`` -- the index of the rigged partition

        EXAMPLES::

            sage: RC = RiggedConfigurations(['A', 4, 1], [[2, 2]])
            sage: RC(partition_list=[[1], [2,1], [1], []]).get_vacancy_numbers(2)
            [-2, -1]
        """
        a = self.parent()._rc_index.index(a)
        return self[a].vacancy_numbers

    def get_vacancy_number(self, a, i):
        r"""
        Return the vacancy number `p_i^{(a)}`.

        INPUT:

        - ``a`` -- the index of the rigged partition

        - ``i`` -- the row of the rigged partition

        EXAMPLES::

            sage: RC = RiggedConfigurations(['A', 4, 1], [[2, 2]])
            sage: elt = RC(partition_list=[[1], [2,1], [1], []])
            sage: elt.get_vacancy_number(2, 3)
            sage: elt.get_vacancy_number(2, 2)
            -2
            sage: elt.get_vacancy_number(2, 1)
            -1
        """
        a = self.parent()._rc_index.index(a)
        partition = self[a]
        for k, val in enumerate(partition):
            if val == i:
                return partition.vacancy_numbers[k]
            elif val < i:
                return None
        return None

    def partition_rigging_lists(self):
        """
        Return the list of partitions and the associated list of riggings
        of ``self``.

        EXAMPLES::

            sage: RC = RiggedConfigurations(['A',3,1], [[1,2],[2,2]])
            sage: rc = RC(partition_list=[[2],[1],[1]], rigging_list=[[-1],[0],[-1]]); rc
            <BLANKLINE>
            -1[ ][ ]-1
            <BLANKLINE>
            1[ ]0
            <BLANKLINE>
            -1[ ]-1
            <BLANKLINE>
            sage: rc.partition_rigging_lists()
            [[[2], [1], [1]], [[-1], [0], [-1]]]
        """
        partitions = []
        riggings = []
        for p in self:
            partitions.append(list(p))
            riggings.append(list(p.rigging))
        return [partitions, riggings]

class RCNonSimplyLacedElement(RiggedConfigurationElement):
    """
    Rigged configuration elements for non-simply-laced types.

    TESTS::

        sage: RC = crystals.infinity.RiggedConfigurations(['C',2,1])
        sage: elt = RC.module_generators[0].f_string([1,0,2,2,0,1]); elt
        <BLANKLINE>
        -2[ ][ ]-1
        <BLANKLINE>
        -2[ ]-1
        -2[ ]-1
        <BLANKLINE>
        -2[ ][ ]-1
        <BLANKLINE>
        sage: TestSuite(elt).run()
    """
    def to_virtual_configuration(self):
        """
        Return the corresponding rigged configuration in the virtual crystal.

        EXAMPLES::

            sage: RC = RiggedConfigurations(['C',2,1], [[1,2],[1,1],[2,1]])
            sage: elt = RC(partition_list=[[3],[2]]); elt
            <BLANKLINE>
            0[ ][ ][ ]0
            <BLANKLINE>
            0[ ][ ]0
            sage: elt.to_virtual_configuration()
            <BLANKLINE>
            0[ ][ ][ ]0
            <BLANKLINE>
            0[ ][ ][ ][ ]0
            <BLANKLINE>
            0[ ][ ][ ]0
        """
        return self.parent().to_virtual(self)

    def e(self, a):
        """
        Return the action of `e_a` on ``self``.

        This works by lifting into the virtual configuration, then applying

        .. MATH::

            e^v_a = \prod_{j \in \iota(a)} \hat{e}_j^{\gamma_j}

        and pulling back.

        EXAMPLES::

            sage: RC = crystals.infinity.RiggedConfigurations(['C',2,1])
            sage: elt = RC(partition_list=[[2],[1,1],[2]], rigging_list=[[-1],[-1,-1],[-1]])
            sage: ascii_art(elt.e(0))
            0[ ]0  -2[ ]-1  -2[ ][ ]-1
                   -2[ ]-1
            sage: ascii_art(elt.e(1))
            -3[ ][ ]-2  0[ ]1  -3[ ][ ]-2
            sage: ascii_art(elt.e(2))
            -2[ ][ ]-1  -2[ ]-1  0[ ]0
                        -2[ ]-1
        """
        vct = self.parent()._folded_ct
        L = []
        gamma = vct.scaling_factors()
        for i in vct.folding_orbit()[a]:
            L.extend([i]*gamma[a])
        virtual_rc = self.parent().to_virtual(self).e_string(L)
        if virtual_rc is None:
            return None
        return self.parent().from_virtual(virtual_rc)

    def f(self, a):
        """
        Return the action of `f_a` on ``self``.

        This works by lifting into the virtual configuration, then applying

        .. MATH::

            f^v_a = \prod_{j \in \iota(a)} \hat{f}_j^{\gamma_j}

        and pulling back.

        EXAMPLES::

            sage: RC = crystals.infinity.RiggedConfigurations(['C',2,1])
            sage: elt = RC(partition_list=[[2],[1,1],[2]], rigging_list=[[-1],[-1,-1],[-1]])
            sage: ascii_art(elt.f(0))
            -4[ ][ ][ ]-2  -2[ ]-1  -2[ ][ ]-1
                           -2[ ]-1
            sage: ascii_art(elt.f(1))
            -1[ ][ ]0  -2[ ][ ]-2  -1[ ][ ]0
                       -2[ ]-1
            sage: ascii_art(elt.f(2))
            -2[ ][ ]-1  -2[ ]-1  -4[ ][ ][ ]-2
                        -2[ ]-1
        """
        vct = self.parent()._folded_ct
        L = []
        gamma = vct.scaling_factors()
        for i in vct.folding_orbit()[a]:
            L.extend([i]*gamma[a])
        virtual_rc = self.parent().to_virtual(self).f_string(L)
        if virtual_rc is None:
            return None
        return self.parent().from_virtual(virtual_rc)

##########################################################
## Highest weight crystal rigged configuration elements ##
##########################################################

class RCHighestWeightElement(RiggedConfigurationElement):
    """
    Rigged configurations in highest weight crystals.

    TESTS::

        sage: La = RootSystem(['A',2,1]).weight_lattice().fundamental_weights()
        sage: RC = crystals.RiggedConfigurations(['A',2,1], La[0])
        sage: elt = RC(partition_list=[[1,1],[1],[2]]); elt
        <BLANKLINE>
        -1[ ]-1
        -1[ ]-1
        <BLANKLINE>
        1[ ]1
        <BLANKLINE>
        -1[ ][ ]-1
        <BLANKLINE>
        sage: TestSuite(elt).run()
    """
    def check(self):
        """
        Make sure all of the riggings are less than or equal to the
        vacancy number.

        TESTS::

            sage: La = RootSystem(['A',2,1]).weight_lattice().fundamental_weights()
            sage: RC = crystals.RiggedConfigurations(['A',2,1], La[0])
            sage: elt = RC(partition_list=[[1,1],[1],[2]])
            sage: elt.check()
        """
        for partition in self:
            for i, vac_num in enumerate(partition.vacancy_numbers):
                if vac_num < partition.rigging[i]:
                    raise ValueError("rigging can be at most the vacancy number")

    def f(self, a):
        r"""
        Return the action of the crystal operator `f_a` on ``self``.

        This implements the method defined in [CrysStructSchilling06]_ which
        finds the value `k` which is  the length of the string with the
        smallest nonpositive rigging of largest length. Then it adds a box
        from a string of length `k` in the `a`-th rigged partition, keeping
        all colabels fixed and decreasing the new label by one. If no such
        string exists, then it adds a new string of length 1 with label `-1`.
        If any of the resulting vacancy numbers are larger than the labels
        (i.e. it is an invalid rigged configuration), then `f_a` is
        undefined.

        INPUT:

        - ``a`` -- the index of the partition to add a box

        OUTPUT:

        The resulting rigged configuration element.

        EXAMPLES::

            sage: La = RootSystem(['A',2,1]).weight_lattice().fundamental_weights()
            sage: RC = crystals.RiggedConfigurations(['A',2,1], La[0])
            sage: elt = RC(partition_list=[[1,1],[1],[2]])
            sage: elt.f(0)
            <BLANKLINE>
            -2[ ][ ]-2
            -1[ ]-1
            <BLANKLINE>
            1[ ]1
            <BLANKLINE>
            0[ ][ ]0
            <BLANKLINE>
            sage: elt.f(1)
            <BLANKLINE>
            0[ ]0
            0[ ]0
            <BLANKLINE>
            -1[ ]-1
            -1[ ]-1
            <BLANKLINE>
            0[ ][ ]0
            <BLANKLINE>
            sage: elt.f(2)
        """
        if not self.phi(a):
            return None
        return RiggedConfigurationElement.f(self, a)

class RCHWNonSimplyLacedElement(RCNonSimplyLacedElement):
    """
    Rigged configurations in highest weight crystals.

    TESTS::

        sage: La = RootSystem(['C',2,1]).weight_lattice().fundamental_weights()
        sage: RC = crystals.RiggedConfigurations(['C',2,1], La[0])
        sage: elt = RC(partition_list=[[1,1],[2],[2]]); ascii_art(elt)
        -1[ ]-1  2[ ][ ]2  -2[ ][ ]-2
        -1[ ]-1
        sage: TestSuite(elt).run()
    """
    def check(self):
        """
        Make sure all of the riggings are less than or equal to the
        vacancy number.

        TESTS::

            sage: La = RootSystem(['C',2,1]).weight_lattice().fundamental_weights()
            sage: RC = crystals.RiggedConfigurations(['C',2,1], La[0])
            sage: elt = RC(partition_list=[[1,1],[2],[2]])
            sage: elt.check()
        """
        for partition in self:
            for i, vac_num in enumerate(partition.vacancy_numbers):
                if vac_num < partition.rigging[i]:
                    raise ValueError("rigging can be at most the vacancy number")

    def f(self, a):
        r"""
        Return the action of `f_a` on ``self``.

        This works by lifting into the virtual configuration, then applying

        .. MATH::

            f^v_a = \prod_{j \in \iota(a)} \hat{f}_j^{\gamma_j}

        and pulling back.

        EXAMPLES::

            sage: La = RootSystem(['C',2,1]).weight_lattice().fundamental_weights()
            sage: RC = crystals.RiggedConfigurations(['C',2,1], La[0])
            sage: elt = RC(partition_list=[[1,1],[2],[2]])
            sage: elt.f(0)
            sage: ascii_art(elt.f(1))
            0[ ]0   0[ ][ ]0  -1[ ][ ]-1
            0[ ]0  -1[ ]-1
            sage: elt.f(2)
        """
        if not self.phi(a):
            return None
        return RCNonSimplyLacedElement.f(self, a)

##############################################
## KR crystal rigged configuration elements ##
##############################################

class KRRiggedConfigurationElement(RiggedConfigurationElement):
    r"""
    `U_q^{\prime}(\mathfrak{g})` rigged configurations.

    EXAMPLES:

    We can go between :class:`rigged configurations <RiggedConfigurations>`
    and tensor products of :class:`tensor products of KR tableaux
    <sage.combinat.rigged_configurations.tensor_product_kr_tableaux.TensorProductOfKirillovReshetikhinTableaux>`::

        sage: RC = RiggedConfigurations(['D', 4, 1], [[1,1], [2,1]])
        sage: rc_elt = RC(partition_list=[[1], [1,1], [1], [1]])
        sage: tp_krtab = rc_elt.to_tensor_product_of_kirillov_reshetikhin_tableaux(); tp_krtab
        [[-2]] (X) [[1], [2]]
        sage: tp_krcrys = rc_elt.to_tensor_product_of_kirillov_reshetikhin_crystals(); tp_krcrys
        [[[-2]], [[1], [2]]]
        sage: tp_krcrys == tp_krtab.to_tensor_product_of_kirillov_reshetikhin_crystals()
        True
        sage: RC(tp_krcrys) == rc_elt
        True
        sage: RC(tp_krtab) == rc_elt
        True
        sage: tp_krtab.to_rigged_configuration() == rc_elt
        True
    """
    def __init__(self, parent, rigged_partitions=[], **options):
        r"""
        Construct a rigged configuration element.

        EXAMPLES::

            sage: RC = RiggedConfigurations(['A', 4, 1], [[2, 1]])
            sage: RC(partition_list=[[], [], [], []])
            <BLANKLINE>
            (/)
            <BLANKLINE>
            (/)
            <BLANKLINE>
            (/)
            <BLANKLINE>
            (/)
            <BLANKLINE>
            sage: RC(partition_list=[[1], [1], [], []])
            <BLANKLINE>
            -1[ ]-1
            <BLANKLINE>
            0[ ]0
            <BLANKLINE>
            (/)
            <BLANKLINE>
            (/)
            <BLANKLINE>
            sage: elt = RC(partition_list=[[1], [1], [], []], rigging_list=[[-1], [0], [], []]); elt
            <BLANKLINE>
            -1[ ]-1
            <BLANKLINE>
            0[ ]0
            <BLANKLINE>
            (/)
            <BLANKLINE>
            (/)
            <BLANKLINE>
            sage: TestSuite(elt).run()
        """
        n = parent._cartan_type.classical().rank()
        if "KT_constructor" in options:
            # Used only by the Kleber tree
            # Not recommended to be called by the user since it avoids safety
            #   checks for speed
            data = options["KT_constructor"]
            shape_data = data[0]
            rigging_data = data[1]
            vac_data = data[2]
            nu = []
            for i in range(n):
                nu.append(RiggedPartition(shape_data[i], rigging_data[i], vac_data[i]))
            # Special display case
            if parent.cartan_type().type() == 'B':
                nu[-1] = RiggedPartitionTypeB(nu[-1])
            ClonableArray.__init__(self, parent, nu)
            return
        RiggedConfigurationElement.__init__(self, parent, rigged_partitions, n=n, **options)

    def check(self):
        """
        Make sure all of the riggings are less than or equal to the
        vacancy number.

        TESTS::

            sage: RC = RiggedConfigurations(['A', 4, 1], [[2, 1]])
            sage: elt = RC(partition_list=[[1], [1], [], []])
            sage: elt.check()
        """
        for partition in self:
            for i, vac_num in enumerate(partition.vacancy_numbers):
                if vac_num < partition.rigging[i]:
                    raise ValueError("rigging can be at most the vacancy number")

    def e(self, a):
        r"""
        Return the action of the crystal operator `e_a` on ``self``.

        For the classical operators, this implements the method defined
        in [CrysStructSchilling06]_. For `e_0`, this converts the class to
        a tensor product of KR tableaux and does the corresponding `e_0`
        and pulls back.

        .. TODO::

            Implement `e_0` without appealing to tensor product of
            KR tableaux.

        INPUT:

        - ``a`` -- the index of the partition to remove a box

        OUTPUT:

        The resulting rigged configuration element.

        EXAMPLES::

            sage: RC = RiggedConfigurations(['A', 4, 1], [[2,1]])
            sage: elt = RC(partition_list=[[1], [1], [1], [1]])
            sage: elt.e(3)
            sage: elt.e(1)
            <BLANKLINE>
            (/)
            <BLANKLINE>
            0[ ]0
            <BLANKLINE>
            0[ ]0
            <BLANKLINE>
            -1[ ]-1
            <BLANKLINE>
        """
        if a not in self.parent()._cartan_type.index_set():
            raise ValueError("{} is not in the index set".format(a))
        if a == self.parent()._cartan_type.special_node():
            try:
                ret = self.to_tensor_product_of_kirillov_reshetikhin_tableaux().e(a)
                if ret is None:
                    return None
                return ret.to_rigged_configuration()
            except NotImplementedError:
                # We haven't implemented the bijection yet, so return None
                # This is to make sure we can at least view it as a classical
                #   crystal if there is no bijection.
                return None

        return RiggedConfigurationElement.e(self, a)

    def f(self, a):
        r"""
        Return the action of the crystal operator `f_a` on ``self``.

        For the classical operators, this implements the method defined
        in [CrysStructSchilling06]_. For `f_0`, this converts the class to
        a tensor product of KR tableaux and does the corresponding `f_0`
        and pulls back.

        .. TODO::

            Implement `f_0` without appealing to tensor product of
            KR tableaux.

        INPUT:

        - ``a`` -- the index of the partition to add a box

        OUTPUT:

        The resulting rigged configuration element.

        EXAMPLES::

            sage: RC = RiggedConfigurations(['A', 4, 1], [[2,1]])
            sage: elt = RC(partition_list=[[1], [1], [1], [1]])
            sage: elt.f(1)
            sage: elt.f(2)
            <BLANKLINE>
            0[ ]0
            <BLANKLINE>
            -1[ ]-1
            -1[ ]-1
            <BLANKLINE>
            1[ ]1
            <BLANKLINE>
            -1[ ]-1
            <BLANKLINE>
        """
        ct = self.parent()._cartan_type
        if a not in ct.index_set():
            raise ValueError("{} is not in the index set".format(a))
        if a == ct.special_node():
            try:
                ret = self.to_tensor_product_of_kirillov_reshetikhin_tableaux().f(a)
                if ret is None:
                    return None
                return ret.to_rigged_configuration()
            except NotImplementedError:
                # We haven't implemented the bijection yet, so return None
                # This is to make sure we can at least view it as a classical
                #   crystal if there is no bijection.
                return None

        if not self.phi(a):
            return None

        return RiggedConfigurationElement.f(self, a)

    def epsilon(self, a):
        r"""
        Return `\varepsilon_a` of ``self``.

        EXAMPLES::

            sage: RC = RiggedConfigurations(['D', 4, 1], [[2, 2]])
            sage: I = RC.index_set()
            sage: matrix([[mg.epsilon(i) for i in I] for mg in RC.module_generators])
            [4 0 0 0 0]
            [3 0 0 0 0]
            [2 0 0 0 0]
        """
        if a == self.parent()._cartan_type.special_node():
            return self.to_tensor_product_of_kirillov_reshetikhin_tableaux().epsilon(a)
        return RiggedConfigurationElement.epsilon(self, a)

    def phi(self, a):
        r"""
        Return `\varphi_a` of ``self``.

        EXAMPLES::

            sage: RC = RiggedConfigurations(['D', 4, 1], [[2, 2]])
            sage: I = RC.index_set()
            sage: matrix([[mg.phi(i) for i in I] for mg in RC.module_generators])
            [0 0 2 0 0]
            [1 0 1 0 0]
            [2 0 0 0 0]
        """
        if a == self.parent()._cartan_type.special_node():
            return self.to_tensor_product_of_kirillov_reshetikhin_tableaux().phi(a)
        return RiggedConfigurationElement.phi(self, a)

    def weight(self):
        """
        Return the weight of ``self``.

        EXAMPLES::

            sage: RC = RiggedConfigurations(['E', 6, 1], [[2,2]])
            sage: map(lambda x: x.weight(), RC.module_generators)
            [-4*Lambda[0] + 2*Lambda[2], -2*Lambda[0] + Lambda[2], 0]
            sage: KR = crystals.KirillovReshetikhin(['E',6,1], 2,2)
            sage: map(lambda x: x.weight(), KR.module_generators) # long time
            [0, -2*Lambda[0] + Lambda[2], -4*Lambda[0] + 2*Lambda[2]]

            sage: RC = RiggedConfigurations(['D', 6, 1], [[4,2]])
            sage: map(lambda x: x.weight(), RC.module_generators)
            [-4*Lambda[0] + 2*Lambda[4], -4*Lambda[0] + Lambda[2] + Lambda[4],
             -2*Lambda[0] + Lambda[4], -4*Lambda[0] + 2*Lambda[2],
             -2*Lambda[0] + Lambda[2], 0]
        """
        try:
            return super(KRRiggedConfigurationElement, self).weight()
        except NotImplementedError:
            # The error gets raised from the bijection not being implemented.
            # Maybe we want to do this for all types for speed?
            WLR = self.parent().weight_lattice_realization()
            La = WLR.fundamental_weights()
            cl_index = self.parent()._cartan_type.classical().index_set()
            wt = WLR.sum((self.phi(i) - self.epsilon(i)) * La[i] for i in cl_index)
            return -wt.level() * La[0] + wt

    @cached_method
    def classical_weight(self):
        r"""
        Return the classical weight of ``self``.

        The classical weight `\Lambda` of a rigged configuration is

        .. MATH::

            \Lambda = \sum_{a \in \overline{I}} \sum_{i > 0}
            i L_i^{(a)} \Lambda_a - \sum_{a \in \overline{I}} \sum_{i > 0}
            i m_i^{(a)} \alpha_a.

        EXAMPLES::

            sage: RC = RiggedConfigurations(['D',4,1], [[2,2]])
            sage: elt = RC(partition_list=[[2],[2,1],[1],[1]])
            sage: elt.classical_weight()
            (0, 1, 1, 0)

        This agrees with the corresponding classical weight as KR tableaux::

            sage: krt = elt.to_tensor_product_of_kirillov_reshetikhin_tableaux(); krt
            [[2, 1], [3, -1]]
            sage: krt.classical_weight() == elt.classical_weight()
            True

        TESTS:

        We check the classical weights agree in an entire crystal::

            sage: RC = RiggedConfigurations(['A',2,1], [[2,1], [1,1]])
            sage: for x in RC:
            ....:     y = x.to_tensor_product_of_kirillov_reshetikhin_tableaux()
            ....:     assert x.classical_weight() == y.classical_weight()
        """
        F = self.cartan_type().classical().root_system()
        if F.ambient_space() is None:
            WLR = F.weight_lattice()
        else:
            WLR = F.ambient_space()
        La = WLR.fundamental_weights()
        wt = WLR.sum(La[r] * s for r,s in self.parent().dims)

        alpha = WLR.simple_roots()
        rc_index = self.parent()._rc_index
        for a, nu in enumerate(self):
            a = rc_index[a]
            wt -= sum(nu) * alpha[a]
        return wt


    def to_tensor_product_of_kirillov_reshetikhin_tableaux(self, display_steps=False, build_graph=False):
        r"""
        Perform the bijection from this rigged configuration to a tensor
        product of Kirillov-Reshetikhin tableaux given in [RigConBijection]_
        for single boxes and with [BijectionLRT]_ and [BijectionDn]_ for
        multiple columns and rows.

        .. NOTE::

            This is only proven to be a bijection in types `A_n^{(1)}`
            and `D_n^{(1)}`, as well as `\bigotimes_i B^{r_i,1}` and
            `\bigotimes_i B^{1,s_i}` for general affine types.

        INPUT:

        - ``display_steps`` -- (default: ``False``) boolean which indicates
          if we want to print each step in the algorithm
        - ``build_graph`` -- (default: ``False``) boolean which indicates
          if we want to construct and return a graph of the bijection whose
          vertices are rigged configurations obtained at each step and edges
          are labeled by either the return value of `\delta` or the
          doubling/halving map

        OUTPUT:

        - The tensor product of KR tableaux element corresponding to this
          rigged configuration.

        EXAMPLES::

            sage: RC = RiggedConfigurations(['A', 4, 1], [[2, 2]])
            sage: RC(partition_list=[[2], [2,2], [2], [2]]).to_tensor_product_of_kirillov_reshetikhin_tableaux()
            [[3, 3], [5, 5]]
            sage: RC = RiggedConfigurations(['D', 4, 1], [[2, 2]])
            sage: elt = RC(partition_list=[[2], [2,2], [1], [1]])
            sage: tp_krt = elt.to_tensor_product_of_kirillov_reshetikhin_tableaux(); tp_krt
            [[2, 3], [3, -2]]

        This is invertible by calling
        :meth:`~sage.combinat.rigged_configurations.tensor_product_kr_tableaux_element.TensorProductOfKirillovReshetikhinTableauxElement.to_rigged_configuration()`::

            sage: ret = tp_krt.to_rigged_configuration(); ret
            <BLANKLINE>
            0[ ][ ]0
            <BLANKLINE>
            -2[ ][ ]-2
            -2[ ][ ]-2
            <BLANKLINE>
            0[ ]0
            <BLANKLINE>
            0[ ]0
            <BLANKLINE>
            sage: elt == ret
            True

        To view the steps of the bijection in the output, run with
        the ``display_steps=True`` option::

            sage: elt.to_tensor_product_of_kirillov_reshetikhin_tableaux(True)
            ====================
            ...
            ====================
            <BLANKLINE>
            0[ ]0
            <BLANKLINE>
            -2[ ][ ]-2
             0[ ]0
            <BLANKLINE>
            0[ ]0
            <BLANKLINE>
            0[ ]0
            <BLANKLINE>
            --------------------
            [[3, 2]]
            --------------------
            ...
            [[2, 3], [3, -2]]

        We can also construct and display a graph of the bijection
        as follows::

            sage: ret, G = elt.to_tensor_product_of_kirillov_reshetikhin_tableaux(build_graph=True)
            sage: view(G, tightpage=True) # not tested
        """
        from sage.combinat.rigged_configurations.bijection import RCToKRTBijection
        bij = RCToKRTBijection(self)
        ret = bij.run(display_steps, build_graph)
        if build_graph:
            return (ret, bij._graph)
        return ret

    def to_tensor_product_of_kirillov_reshetikhin_crystals(self, display_steps=False, build_graph=False):
        r"""
        Return the corresponding tensor product of Kirillov-Reshetikhin
        crystals.

        This is a composition of the map to a tensor product of KR tableaux,
        and then to a tensor product of KR crystals.

        INPUT:

        - ``display_steps`` -- (default: ``False``) boolean which indicates
          if we want to print each step in the algorithm
        - ``build_graph`` -- (default: ``False``) boolean which indicates
          if we want to construct and return a graph of the bijection whose
          vertices are rigged configurations obtained at each step and edges
          are labeled by either the return value of `\delta` or the
          doubling/halving map

        EXAMPLES::

            sage: RC = RiggedConfigurations(['D', 4, 1], [[2, 2]])
            sage: elt = RC(partition_list=[[2], [2,2], [1], [1]])
            sage: krc = elt.to_tensor_product_of_kirillov_reshetikhin_crystals(); krc
            [[[2, 3], [3, -2]]]

        We can recover the rigged configuration::

            sage: ret = RC(krc); ret
            <BLANKLINE>
            0[ ][ ]0
            <BLANKLINE>
            -2[ ][ ]-2
            -2[ ][ ]-2
            <BLANKLINE>
            0[ ]0
            <BLANKLINE>
            0[ ]0
            <BLANKLINE>
            sage: elt == ret
            True

        We can also construct and display a graph of the bijection
        as follows::

            sage: ret, G = elt.to_tensor_product_of_kirillov_reshetikhin_crystals(build_graph=True)
            sage: view(G, tightpage=True) # not tested
        """
        if build_graph:
            kr_tab, G = self.to_tensor_product_of_kirillov_reshetikhin_tableaux(display_steps, build_graph)
            return (kr_tab.to_tensor_product_of_kirillov_reshetikhin_crystals(), G)
        kr_tab = self.to_tensor_product_of_kirillov_reshetikhin_tableaux(display_steps)
        return kr_tab.to_tensor_product_of_kirillov_reshetikhin_crystals()

    # TODO: Move the morphisms to a lazy attribute of RiggedConfigurations
    #   once #15463 is done
    def left_split(self):
        r"""
        Return the image of ``self`` under the left column splitting
        map `\beta`.

        Consider the map `\beta : RC(B^{r,s} \otimes B) \to RC(B^{r,1}
        \otimes B^{r,s-1} \otimes B)` for `s > 1` which is a natural classical
        crystal injection. On rigged configurations, the map `\beta` does
        nothing (except possibly changing the vacancy numbers).

        EXAMPLES::

            sage: RC = RiggedConfigurations(['C',4,1], [[3,3]])
            sage: mg = RC.module_generators[-1]
            sage: ascii_art(mg)
            0[ ][ ]0  0[ ][ ]0  0[ ][ ]0  0[ ]0
                      0[ ][ ]0  0[ ][ ]0  0[ ]0
                                0[ ][ ]0  0[ ]0
            sage: ascii_art(mg.left_split())
            0[ ][ ]0  0[ ][ ]0  1[ ][ ]0  0[ ]0
                      0[ ][ ]0  1[ ][ ]0  0[ ]0
                                1[ ][ ]0  0[ ]0
        """
        P = self.parent()
        if P.dims[0][1] == 1:
            raise ValueError("cannot split a single column")
        r,s = P.dims[0]
        B = [[r,1], [r,s-1]]
        B.extend(P.dims[1:])
        from sage.combinat.rigged_configurations.rigged_configurations import RiggedConfigurations
        RC = RiggedConfigurations(P._cartan_type, B)
        return RC(*[x._clone() for x in self]) # Make a deep copy

    def right_split(self):
        r"""
        Return the image of ``self`` under the right column splitting
        map `\beta^*`.

        Let `\theta` denote the
        :meth:`complement rigging map<complement_rigging>` which reverses
        the tensor factors and `\beta` denote the
        :meth:`left splitting map<left_split>`, we define the right
        splitting map by `\beta^* := \theta \circ \beta \circ \theta`.

        EXAMPLES::

            sage: RC = RiggedConfigurations(['C',4,1], [[3,3]])
            sage: mg = RC.module_generators[-1]
            sage: ascii_art(mg)
            0[ ][ ]0  0[ ][ ]0  0[ ][ ]0  0[ ]0
                      0[ ][ ]0  0[ ][ ]0  0[ ]0
                                0[ ][ ]0  0[ ]0
            sage: ascii_art(mg.right_split())
            0[ ][ ]0  0[ ][ ]0  1[ ][ ]1  0[ ]0
                      0[ ][ ]0  1[ ][ ]1  0[ ]0
                                1[ ][ ]1  0[ ]0

            sage: RC = RiggedConfigurations(['D',4,1], [[2,2],[1,2]])
            sage: elt = RC(partition_list=[[3,1], [2,2,1], [2,1], [2]])
            sage: ascii_art(elt)
            -1[ ][ ][ ]-1  0[ ][ ]0  -1[ ][ ]-1  1[ ][ ]1
             0[ ]0         0[ ][ ]0  -1[ ]-1
                           0[ ]0
            sage: ascii_art(elt.right_split())
            -1[ ][ ][ ]-1  0[ ][ ]0  -1[ ][ ]-1  1[ ][ ]1
             1[ ]0         0[ ][ ]0  -1[ ]-1
                           0[ ]0

        We check that the bijection commutes with the right spliting map::

            sage: RC = RiggedConfigurations(['A', 3, 1], [[1,1], [2,2]])
            sage: all(rc.right_split().to_tensor_product_of_kirillov_reshetikhin_tableaux()
            ....:     == rc.to_tensor_product_of_kirillov_reshetikhin_tableaux().right_split() for rc in RC)
            True
        """
        return self.complement_rigging(True).left_split().complement_rigging(True)

    def left_box(self, return_b=False):
        r"""
        Return the image of ``self`` under the left box removal map `\delta`.

        The map `\delta : RC(B^{r,1} \otimes B) \to RC(B^{r-1,1}
        \otimes B)` (if `r = 1`, then we remove the left-most factor) is the
        basic map in the bijection `\Phi` between rigged configurations and
        tensor products of Kirillov-Reshetikhin tableaux. For more
        information, see
        :meth:`to_tensor_product_of_kirillov_reshetikhin_tableaux()`.
        We can extend `\delta` when the left-most factor is not a single
        column by precomposing with a :meth:`left_split()`.

        .. NOTE::

            Due to the special nature of the bijection for the spinor cases in
            types `D_n^{(1)}`, `B_n^{(1)}`, and `A_{2n-1}^{(2)}`, this map is
            not defined in these cases.

        INPUT:

        - ``return_b`` -- (default: ``False``) whether to return the
          resulting letter from `\delta`

        OUTPUT:

        The resulting rigged configuration or if ``return_b`` is ``True``,
        then a tuple of the resulting rigged configuration and the letter.

        EXAMPLES::

            sage: RC = RiggedConfigurations(['C',4,1], [[3,2]])
            sage: mg = RC.module_generators[-1]
            sage: ascii_art(mg)
            0[ ][ ]0  0[ ][ ]0  0[ ][ ]0  0[ ]0
                      0[ ][ ]0  0[ ][ ]0  0[ ]0
                                0[ ][ ]0  0[ ]0
            sage: ascii_art(mg.left_box())
            0[ ]0  0[ ][ ]0  0[ ][ ]0  0[ ]0
                   0[ ]0     0[ ][ ]0  0[ ]0
            sage: x,b = mg.left_box(True)
            sage: b
            -1
            sage: b.parent()
            The crystal of letters for type ['C', 4]
        """
        # Don't do spinor cases
        P = self.parent()
        ct = P.cartan_type()
        if ct.type() == 'D':
            if P.dims[0][0] >= ct.rank() - 2:
                raise ValueError("only for non-spinor cases")
        elif ct.type() == 'B' or ct.dual().type() == 'B':
            if P.dims[0][0] == ct.rank() - 1:
                raise ValueError("only for non-spinor cases")

        from sage.combinat.rigged_configurations.bijection import RCToKRTBijection
        rc = self
        if P.dims[0][1] != 1:
            rc = self.left_split()
        bij = RCToKRTBijection(rc)
        bij.cur_dims[0][0] -= 1 # This takes care of the indexing
        b = bij.next_state(bij.cur_dims[0][0])
        if bij.cur_dims[0][0] == 0:
            bij.cur_dims.pop(0)
        from sage.combinat.rigged_configurations.rigged_configurations import RiggedConfigurations
        RC = RiggedConfigurations(ct, bij.cur_dims)
        rc = RC(*bij.cur_partitions)
        if return_b:
            from sage.combinat.crystals.letters import CrystalOfLetters
            L = CrystalOfLetters(self.parent()._cartan_type.classical())
            return (rc, L(b))
        return rc

    delta = left_box

    def complement_rigging(self, reverse_factors=False):
        r"""
        Apply the complement rigging morphism `\theta` to ``self``.

        Consider a highest weight rigged configuration `(\nu, J)`, the
        complement rigging morphism `\theta : RC(L) \to RC(L)` is given by
        sending `(\nu, J) \mapsto (\nu, J')`, where `J'` is obtained by
        taking the coriggings `x' = p_i^{(a)} - x`, and then extending as
        a crystal morphism. (The name comes from taking the complement
        partition for the riggings in a `m_i^{(a)} \times p_i^{(a)}` box.)

        INPUT:

        - ``reverse_factors`` -- (default: ``False``) if ``True``, then this
          returns an element in `RC(B')` where `B'` is the tensor factors
          of ``self`` in reverse order

        EXAMPLES::

            sage: RC = RiggedConfigurations(['D',4,1], [[1,1],[2,2]])
            sage: mg = RC.module_generators[-1]
            sage: ascii_art(mg)
            1[ ][ ]1  0[ ][ ]0  0[ ][ ]0  0[ ][ ]0
                      0[ ][ ]0
            sage: ascii_art(mg.complement_rigging())
            1[ ][ ]0  0[ ][ ]0  0[ ][ ]0  0[ ][ ]0
                      0[ ][ ]0

            sage: lw = mg.to_lowest_weight([1,2,3,4])[0]
            sage: ascii_art(lw)
            -1[ ][ ]-1  0[ ][ ]0  0[ ][ ]0  0[ ][ ]0
            -1[ ]-1     0[ ][ ]0  0[ ]0     0[ ]0
            -1[ ]-1     0[ ]0
                        0[ ]0
            sage: ascii_art(lw.complement_rigging())
            -1[ ][ ][ ]-1  0[ ][ ][ ]0  0[ ][ ][ ]0  0[ ][ ][ ]0
            -1[ ]-1        0[ ][ ][ ]0
            sage: lw.complement_rigging() == mg.complement_rigging().to_lowest_weight([1,2,3,4])[0]
            True

            sage: mg.complement_rigging(True).parent()
            Rigged configurations of type ['D', 4, 1] and factor(s) ((2, 2), (1, 1))

        We check that the Lusztig involution (under the modification of also
        mapping to the highest weight element) intertwines with the
        complement map `\theta` (that reverses the tensor factors)
        under the bijection `\Phi`::

            sage: RC = RiggedConfigurations(['D', 4, 1], [[2, 2], [2, 1], [1, 2]])
            sage: for mg in RC.module_generators: # long time
            ....:     y = mg.to_tensor_product_of_kirillov_reshetikhin_tableaux()
            ....:     hw = y.lusztig_involution().to_highest_weight([1,2,3,4])[0]
            ....:     c = mg.complement_rigging(True)
            ....:     hwc = c.to_tensor_product_of_kirillov_reshetikhin_tableaux()
            ....:     assert hw == hwc
        """
        P = self.parent()
        if reverse_factors:
            from sage.combinat.rigged_configurations.rigged_configurations import RiggedConfigurations
            P = RiggedConfigurations(P._cartan_type, reversed(P.dims))

        mg, e_str = self.to_highest_weight(P._cartan_type.classical().index_set())
        nu = []
        rig = []
        for a,p in enumerate(mg):
            nu.append(list(p))
            vac_nums = mg.get_vacancy_numbers(a+1)
            rig.append( [vac - p.rigging[i] for i,vac in enumerate(vac_nums)] )
        rc = P(partition_list=nu, rigging_list=rig)
        return rc.f_string(reversed(e_str))

class KRRCSimplyLacedElement(KRRiggedConfigurationElement):
    r"""
    `U_q^{\prime}(\mathfrak{g})` rigged configurations in simply-laced types.

    TESTS::

        sage: RC = RiggedConfigurations(['A', 3, 1], [[3, 2], [2,1], [1,1]])
        sage: elt = RC(partition_list=[[1], [1], []]); elt
        <BLANKLINE>
        0[ ]0
        <BLANKLINE>
        0[ ]0
        <BLANKLINE>
        (/)
        <BLANKLINE>
        sage: TestSuite(elt).run()
    """
    @cached_method
    def cocharge(self):
        r"""
        Compute the cocharge statistic of ``self``.

        Computes the cocharge statistic [CrysStructSchilling06]_ on this
        rigged configuration `(\nu, J)`. The cocharge statistic is defined as:

        .. MATH::

            cc(\nu, J) = \frac{1}{2} \sum_{a, b \in I_0}
            \sum_{j,k > 0} \left( \alpha_a \mid \alpha_b \right)
            \min(j, k) m_j^{(a)} m_k^{(b)}
            + \sum_{a \in I} \sum_{i > 0} \left\lvert J^{(a, i)} \right\rvert.

        EXAMPLES::

            sage: RC = RiggedConfigurations(['A', 3, 1], [[3, 2], [2,1], [1,1]])
            sage: RC(partition_list=[[1], [1], []]).cocharge()
            1
        """
        cc = 0
        rigging_sum = 0
        for a, p in enumerate(self):
            for pos, i in enumerate(p._list):
                # Add the rigging
                rigging_sum += p.rigging[pos]
                # Add the L matrix contribution
                for dim in self.parent().dims:
                    if dim[0] == a + 1:
                        cc += min(dim[1], i)
                # Subtract the vacancy number
                cc -= p.vacancy_numbers[pos]
        return cc / 2 + rigging_sum

    cc = cocharge

    @cached_method
    def charge(self):
        r"""
        Compute the charge statistic of ``self``.

        Let `B` denote a set of rigged configurations. The *charge* `c` of
        a rigged configuration `b` is computed as

        .. MATH::

            c(b) = \max(cc(b) \mid b \in B) - cc(b).

        EXAMPLES::

            sage: RC = RiggedConfigurations(['A', 3, 1], [[3, 2], [2,1], [1,1]])
            sage: RC(partition_list=[[],[],[]]).charge()
            2
            sage: RC(partition_list=[[1], [1], []]).charge()
            1
        """
        B = self.parent()
        if not hasattr(B, "_max_charge"):
            B._max_charge = max(b.cocharge() for b in B)
        return B._max_charge - self.cocharge()

class KRRCNonSimplyLacedElement(KRRiggedConfigurationElement, RCNonSimplyLacedElement):
    r"""
    `U_q^{\prime}(\mathfrak{g})` rigged configurations in non-simply-laced
    types.

    TESTS::

        sage: RC = RiggedConfigurations(['C',2,1], [[1,2],[1,1],[2,1]])
        sage: elt = RC(partition_list=[[3],[2]]); elt
        <BLANKLINE>
        0[ ][ ][ ]0
        <BLANKLINE>
        0[ ][ ]0
        sage: TestSuite(elt).run()
    """
    def e(self, a):
        r"""
        Return the action of `e_a` on ``self``.

        This works by lifting into the virtual configuration, then applying

        .. MATH::

            e^v_a = \prod_{j \in \iota(a)} \hat{e}_j^{\gamma_j}

        and pulling back.

        EXAMPLES::

            sage: RC = RiggedConfigurations(['A',6,2], [[1,1]]*7)
            sage: elt = RC(partition_list=[[1]*5,[2,1,1],[3,2]])
            sage: elt.e(3)
            <BLANKLINE>
            0[ ]0
            0[ ]0
            0[ ]0
            0[ ]0
            0[ ]0
            <BLANKLINE>
            0[ ][ ]0
            1[ ]1
            1[ ]1
            <BLANKLINE>
            1[ ][ ]1
            1[ ]0
            <BLANKLINE>
        """
        if a == self.parent()._cartan_type.special_node():
            try:
                ret = self.to_tensor_product_of_kirillov_reshetikhin_tableaux().e(a)
                if ret is None:
                    return None
                return ret.to_rigged_configuration()
            except (NotImplementedError, TypeError):
                # We haven't implemented the bijection yet, so try by lifting
                #   to the simply-laced case
                return RCNonSimplyLacedElement.e(self, a)

        if not self.epsilon(a):
            return None
        return RCNonSimplyLacedElement.e(self, a)

    def f(self, a):
        r"""
        Return the action of `f_a` on ``self``.

        This works by lifting into the virtual configuration, then applying

        .. MATH::

            f^v_a = \prod_{j \in \iota(a)} \hat{f}_j^{\gamma_j}

        and pulling back.

        EXAMPLES::

            sage: RC = RiggedConfigurations(['A',6,2], [[1,1]]*7)
            sage: elt = RC(partition_list=[[1]*5,[2,1,1],[2,1]], rigging_list=[[0]*5,[0,1,1],[1,0]])
            sage: elt.f(3)
            <BLANKLINE>
            0[ ]0
            0[ ]0
            0[ ]0
            0[ ]0
            0[ ]0
            <BLANKLINE>
            1[ ][ ]1
            1[ ]1
            1[ ]1
            <BLANKLINE>
            -1[ ][ ][ ]-1
             0[ ][ ]0
            <BLANKLINE>
        """
        if a == self.parent()._cartan_type.special_node():
            try:
                ret = self.to_tensor_product_of_kirillov_reshetikhin_tableaux().f(a)
                if ret is None:
                    return None
                return ret.to_rigged_configuration()
            except (NotImplementedError, TypeError):
                # We haven't implemented the bijection yet, so try by lifting
                #   to the simply-laced case
                return RCNonSimplyLacedElement.f(self, a)

        if not self.phi(a):
            return None
        return RCNonSimplyLacedElement.f(self, a)

    @cached_method
    def cocharge(self):
        r"""
        Compute the cocharge statistic.

        Computes the cocharge statistic [OSS03]_ on this
        rigged configuration `(\nu, J)` by computing the cocharge as a virtual
        rigged configuration `(\hat{\nu}, \hat{J})` and then using the
        identity `cc(\hat{\nu}, \hat{J}) = \gamma_0 cc(\nu, J)`.

        EXAMPLES::

            sage: RC = RiggedConfigurations(['C', 3, 1], [[2,1], [1,1]])
            sage: RC(partition_list=[[1,1],[2,1],[1,1]]).cocharge()
            1
        """
        #return self.to_virtual_configuration().cocharge() / self.parent()._folded_ct.gamma[0]
        vct = self.parent()._folded_ct
        cc = 0
        rigging_sum = 0
        sigma = vct.folding_orbit()
        gamma = vct.scaling_factors()
        for a, p in enumerate(self):
            t_check = len(sigma[a+1]) * gamma[a+1] / gamma[0]
            for pos, i in enumerate(p._list):
                # Add the rigging
                rigging_sum += t_check * p.rigging[pos]
                # Add the L matrix contribution
                for dim in self.parent().dims:
                    if dim[0] == a + 1:
                        cc += t_check * min(dim[1], i)
                # Subtract the vacancy number
                cc -= t_check * p.vacancy_numbers[pos]
        return cc / 2 + rigging_sum

    cc = cocharge

class KRRCTypeA2DualElement(KRRCNonSimplyLacedElement):
    r"""
    `U_q^{\prime}(\mathfrak{g})` rigged configurations in type
    `A_{2n}^{(2)\dagger}`.
    """
    def epsilon(self, a):
        r"""
        Return the value of `\varepsilon_a` of ``self``.

        Here we need to modify the usual definition by
        `\varepsilon_n^{\prime} := 2 \varepsilon_n`.

        EXAMPLES::

            sage: RC = RiggedConfigurations(CartanType(['A',4,2]).dual(), [[1,1], [2,2]])
            sage: def epsilon(x, i):
            ....:     x = x.e(i)
            ....:     eps = 0
            ....:     while x is not None:
            ....:         x = x.e(i)
            ....:         eps = eps + 1
            ....:     return eps
            sage: all(epsilon(rc, 2) == rc.epsilon(2) for rc in RC)
            True
        """
        if a == self.parent()._cartan_type.special_node():
            return self.to_tensor_product_of_kirillov_reshetikhin_tableaux().epsilon(a)

        epsilon = KRRCNonSimplyLacedElement.epsilon(self, a)
        n = self.parent().cartan_type().classical().rank()
        if self.parent()._rc_index.index(a) == n-1: # -1 for indexing
            epsilon *= 2
        return Integer(epsilon)

    def phi(self, a):
        r"""
        Return the value of `\varphi_a` of ``self``.

        Here we need to modify the usual definition by
        `\varphi_n^{\prime} := 2 \varphi_n`.

        EXAMPLES::

            sage: RC = RiggedConfigurations(CartanType(['A',4,2]).dual(), [[1,1], [2,2]])
            sage: def phi(x, i):
            ....:     x = x.f(i)
            ....:     ph = 0
            ....:     while x is not None:
            ....:         x = x.f(i)
            ....:         ph = ph + 1
            ....:     return ph
            sage: all(phi(rc, 2) == rc.phi(2) for rc in RC)
            True
        """
        if a == self.parent()._cartan_type.special_node():
            return self.to_tensor_product_of_kirillov_reshetikhin_tableaux().phi(a)

        phi = KRRCNonSimplyLacedElement.phi(self, a)
        n = self.parent().cartan_type().classical().rank()
        if self.parent()._rc_index.index(a) == n-1: # -1 for indexing
            phi *= 2
        return Integer(phi)

    @cached_method
    def cocharge(self):
        r"""
        Compute the cocharge statistic.

<<<<<<< HEAD
=======
        Computes the cocharge statistic [RigConBijection]_ on this
        rigged configuration `(\nu, J)`. The cocharge statistic is
        computed as:

        .. MATH::

            cc(\nu, J) = \frac{1}{2} \sum_{a \in I_0} \sum_{i > 0}
            t_a^{\vee} m_i^{(a)} \left( \sum_{j > 0} \min(i, j) L_j^{(a)}
            - p_i^{(a)} \right) + \sum_{a \in I} t_a^{\vee} \sum_{i > 0}
            \left\lvert J^{(a, i)} \right\rvert.

>>>>>>> 12504de4
        EXAMPLES::

            sage: RC = RiggedConfigurations(CartanType(['A',4,2]).dual(), [[1,1],[2,2]])
            sage: sc = RC.cartan_type().as_folding().scaling_factors()
            sage: all(mg.cocharge() * sc[0] == mg.to_virtual_configuration().cocharge()
            ....:     for mg in RC.module_generators)
            True
        """
        #return self.to_virtual_configuration().cocharge() / self.parent()._folded_ct.gamma[0]
        vct = self.parent()._folded_ct
        cc = 0
        rigging_sum = 0
        #sigma = vct.folding_orbit()
        #gammatilde = list(vct.scaling_factors())
        #gammatilde[-1] = 2
        for a, p in enumerate(self):
            t_check = 1 # == len(sigma[a+1]) * gammatilde[a+1] / gammatilde[0]
            for pos, i in enumerate(p._list):
                # Add the rigging
                rigging_sum += t_check * p.rigging[pos]
                # Add the L matrix contribution
                for dim in self.parent().dims:
                    if dim[0] == a + 1:
                        cc += t_check * min(dim[1], i)
                # Subtract the vacancy number
                cc -= t_check * p.vacancy_numbers[pos]
        return cc / 2 + rigging_sum

    cc = cocharge
<|MERGE_RESOLUTION|>--- conflicted
+++ resolved
@@ -2146,8 +2146,6 @@
         r"""
         Compute the cocharge statistic.
 
-<<<<<<< HEAD
-=======
         Computes the cocharge statistic [RigConBijection]_ on this
         rigged configuration `(\nu, J)`. The cocharge statistic is
         computed as:
@@ -2159,7 +2157,6 @@
             - p_i^{(a)} \right) + \sum_{a \in I} t_a^{\vee} \sum_{i > 0}
             \left\lvert J^{(a, i)} \right\rvert.
 
->>>>>>> 12504de4
         EXAMPLES::
 
             sage: RC = RiggedConfigurations(CartanType(['A',4,2]).dual(), [[1,1],[2,2]])
