--- conflicted
+++ resolved
@@ -771,7 +771,6 @@
     def epsilon(self, a):
         r"""
         Return `\varepsilon_a` of ``self``.
-<<<<<<< HEAD
 
         Let `x_{\ell}` be the smallest string of `\nu^{(a)}` or `0` if
         `\nu^{(a)} = \emptyset`, then we have
@@ -793,19 +792,12 @@
         Let `x_{\ell}` be the smallest string of `\nu^{(a)}` or `0` if
         `\nu^{(a)} = \emptyset`, then we have
         `\varepsilon_a = p_{\infty}^{(a)} - min(0, x_{\ell})`.
-=======
-
-        Let `x_{\ell}` be the smallest string of `\nu^{(a)}` or `0` if
-        `\nu^{(a)} = \emptyset`, then we have
-        `\varepsilon_a = -\min(0, x_{\ell})`.
->>>>>>> 7eecbbeb
 
         EXAMPLES::
 
             sage: RC = RiggedConfigurations(['D', 4, 1], [[2, 2]])
         """
         a = self.parent()._rc_index.index(a)
-<<<<<<< HEAD
         p_inf = self.parent()._calc_vacancy_number(self, a, None)
         if not self[a]:
             return p_inf
@@ -1406,933 +1398,6 @@
         if a == self.parent()._cartan_type.special_node():
             return self.to_tensor_product_of_kirillov_reshetikhin_tableaux().phi(a)
 
-=======
-        if not self[a]:
-            return 0
-        return -min(0, min(self[a].rigging))
-
-    def phi(self, a):
-        r"""
-        Return `\varphi_a` of ``self``.
-
-        Let `x_{\ell}` be the smallest string of `\nu^{(a)}` or `0` if
-        `\nu^{(a)} = \emptyset`, then we have
-        `\varepsilon_a = p_{\infty}^{(a)} - min(0, x_{\ell})`.
-
-        EXAMPLES::
-
-            sage: RC = RiggedConfigurations(['D', 4, 1], [[2, 2]])
-        """
->>>>>>> 7eecbbeb
-        a = self.parent()._rc_index.index(a)
-        p_inf = self.parent()._calc_vacancy_number(self, a, None)
-        if not self[a]:
-            return p_inf
-        return p_inf - min(0, min(self[a].rigging))
-<<<<<<< HEAD
-
-    def weight(self):
-        """
-        Return the weight of ``self``.
-
-        EXAMPLES::
-
-            sage: RC = RiggedConfigurations(['E', 6, 1], [[2,2]])
-            sage: map(lambda x: x.weight(), RC.module_generators)
-            [-4*Lambda[0] + 2*Lambda[2], -2*Lambda[0] + Lambda[2], 0]
-            sage: KR = crystals.KirillovReshetikhin(['E',6,1], 2,2)
-            sage: map(lambda x: x.weight(), KR.module_generators)
-            [0, -2*Lambda[0] + Lambda[2], -4*Lambda[0] + 2*Lambda[2]]
-
-            sage: RC = RiggedConfigurations(['D', 6, 1], [[4,2]])
-            sage: map(lambda x: x.weight(), RC.module_generators)
-            [-4*Lambda[0] + 2*Lambda[4], -4*Lambda[0] + Lambda[2] + Lambda[4],
-             -2*Lambda[0] + Lambda[4], -4*Lambda[0] + 2*Lambda[2],
-             -2*Lambda[0] + Lambda[2], 0]
-        """
-        try:
-            return super(KRRiggedConfigurationElement, self).weight()
-        except NotImplementedError:
-            # The error gets raised from the bijection not being implemented.
-            # Maybe we want to do this for all types for speed?
-            WLR = self.parent().weight_lattice_realization()
-            La = WLR.fundamental_weights()
-            cl_index = self.parent()._cartan_type.classical().index_set()
-            wt = WLR.sum((self.phi(i) - self.epsilon(i)) * La[i] for i in cl_index)
-            return -wt.level() * La[0] + wt
-
-    @cached_method
-    def classical_weight(self):
-        r"""
-        Return the classical weight of ``self``.
-
-        The classical weight `\Lambda` of a rigged configuration is
-
-        .. MATH::
-
-            \Lambda = \sum_{a \in \overline{I}} \sum_{i > 0}
-            i L_i^{(a)} \Lambda_a - \sum_{a \in \overline{I}} \sum_{i > 0}
-            i m_i^{(a)} \alpha_a.
-
-        EXAMPLES::
-
-            sage: RC = RiggedConfigurations(['D',4,1], [[2,2]])
-            sage: elt = RC(partition_list=[[2],[2,1],[1],[1]])
-            sage: elt.classical_weight()
-            (0, 1, 1, 0)
-
-        This agrees with the corresponding classical weight as KR tableaux::
-
-            sage: krt = elt.to_tensor_product_of_kirillov_reshetikhin_tableaux(); krt
-            [[2, 1], [3, -1]]
-            sage: krt.classical_weight() == elt.classical_weight()
-            True
-
-        TESTS:
-
-        We check the classical weights agree in an entire crystal::
-        
-            sage: RC = RiggedConfigurations(['A',2,1], [[2,1], [1,1]])
-            sage: passed_test = True
-            sage: for x in RC:
-            ....:     y = x.to_tensor_product_of_kirillov_reshetikhin_tableaux()
-            ....:     if x.classical_weight() != y.classical_weight():
-            ....:         passed_test = False
-            ....:         break
-            sage: passed_test
-            True
-        """
-        F = self.cartan_type().classical().root_system()
-        if F.ambient_space() is None:
-            WLR = F.weight_lattice()
-        else:
-            WLR = F.ambient_space()
-        La = WLR.fundamental_weights()
-        wt = WLR.sum(La[r] * s for r,s in self.parent().dims)
-
-        alpha = WLR.simple_roots()
-        rc_index = self.parent()._rc_index
-        for a, nu in enumerate(self):
-            a = rc_index[a]
-            wt -= sum(nu) * alpha[a]
-        return wt
-
-    def to_tensor_product_of_kirillov_reshetikhin_tableaux(self, display_steps=False):
-=======
-
-    def get_vacancy_numbers(self, a):
->>>>>>> 7eecbbeb
-        r"""
-        Perform the bijection from this rigged configuration to a tensor
-        product of Kirillov-Reshetikhin tableaux given in [RigConBijection]_
-        for single boxes and with [BijectionLRT]_ and [BijectionDn]_ for
-        multiple columns and rows.
-
-        .. NOTE::
-
-            This is only proven to be a bijection in types `A_n^{(1)}`
-            and `D_n^{(1)}`, as well as `\bigotimes_i B^{r_i,1}` and
-            `\bigotimes_i B^{1,s_i}` for general affine types.
-
-        INPUT:
-
-        - ``display_steps`` -- (default: ``False``) boolean which indicates
-          if we want to output each step in the algorithm
-
-        OUTPUT:
-
-        - The tensor product of KR tableaux element corresponding to this
-          rigged configuration.
-
-        EXAMPLES::
-
-            sage: RC = RiggedConfigurations(['A', 4, 1], [[2, 2]])
-            sage: RC(partition_list=[[2], [2,2], [2], [2]]).to_tensor_product_of_kirillov_reshetikhin_tableaux()
-            [[3, 3], [5, 5]]
-            sage: RC = RiggedConfigurations(['D', 4, 1], [[2, 2]])
-            sage: elt = RC(partition_list=[[2], [2,2], [1], [1]])
-            sage: tp_krt = elt.to_tensor_product_of_kirillov_reshetikhin_tableaux(); tp_krt
-            [[2, 3], [3, -2]]
-
-        This is invertible by calling
-        :meth:`~sage.combinat.rigged_configurations.tensor_product_kr_tableaux_element.TensorProductOfKirillovReshetikhinTableauxElement.to_rigged_configuration()`::
-
-            sage: ret = tp_krt.to_rigged_configuration(); ret
-            <BLANKLINE>
-            0[ ][ ]0
-            <BLANKLINE>
-            -2[ ][ ]-2
-            -2[ ][ ]-2
-            <BLANKLINE>
-            0[ ]0
-            <BLANKLINE>
-            0[ ]0
-            <BLANKLINE>
-            sage: elt == ret
-            True
-        """
-<<<<<<< HEAD
-        from sage.combinat.rigged_configurations.bijection import RCToKRTBijection
-        return RCToKRTBijection(self).run(display_steps)
-=======
-        a = self.parent()._rc_index.index(a)
-        return self[a].vacancy_numbers
->>>>>>> 7eecbbeb
-
-    def to_tensor_product_of_kirillov_reshetikhin_crystals(self, display_steps=False):
-        r"""
-        Return the corresponding tensor product of Kirillov-Reshetikhin
-        crystals.
-
-        This is a composition of the map to a tensor product of KR tableaux,
-        and then to a tensor product of KR crystals.
-
-        INPUT:
-
-        - ``display_steps`` -- (default: ``False``) boolean which indicates
-          if we want to output each step in the algorithm
-
-        EXAMPLES::
-
-            sage: RC = RiggedConfigurations(['D', 4, 1], [[2, 2]])
-            sage: elt = RC(partition_list=[[2], [2,2], [1], [1]])
-            sage: krc = elt.to_tensor_product_of_kirillov_reshetikhin_crystals(); krc
-            [[[2, 3], [3, -2]]]
-
-        We can recover the rigged configuration::
-
-            sage: ret = RC(krc); ret
-            <BLANKLINE>
-            0[ ][ ]0
-            <BLANKLINE>
-            -2[ ][ ]-2
-            -2[ ][ ]-2
-            <BLANKLINE>
-            0[ ]0
-            <BLANKLINE>
-            0[ ]0
-            <BLANKLINE>
-            sage: elt == ret
-            True
-        """
-<<<<<<< HEAD
-        kr_tab = self.to_tensor_product_of_kirillov_reshetikhin_tableaux(display_steps)
-        return kr_tab.to_tensor_product_of_kirillov_reshetikhin_crystals()
-
-    def left_split(self):
-        r"""
-        Return the image of ``self`` under the left column splitting
-        map `\beta`.
-=======
-        a = self.parent()._rc_index.index(a)
-        partition = self[a]
-        for k, val in enumerate(partition):
-            if val == i:
-                return partition.vacancy_numbers[k]
-            elif val < i:
-                return None
-        return None
->>>>>>> 7eecbbeb
-
-        Consider the map `\beta : RC(B^{r,s} \otimes B) \to RC(B^{r,1}
-        \otimes B^{r,s-1} \otimes B)` for `s > 1` which is a natural classical
-        crystal injection. On rigged configurations, the map `\beta` does
-        nothing (except possibly changing the vacancy numbers).
-
-        EXAMPLES::
-
-            sage: RC = RiggedConfigurations(['C',4,1], [[3,3]])
-            sage: mg = RC.module_generators[-1]
-            sage: ascii_art(mg)
-            0[ ][ ]0  0[ ][ ]0  0[ ][ ]0  0[ ]0
-                      0[ ][ ]0  0[ ][ ]0  0[ ]0
-                                0[ ][ ]0  0[ ]0
-            sage: ascii_art(mg.left_split())
-            0[ ][ ]0  0[ ][ ]0  1[ ][ ]0  0[ ]0
-                      0[ ][ ]0  1[ ][ ]0  0[ ]0
-                                1[ ][ ]0  0[ ]0
-        """
-        P = self.parent()
-        B = list(P.dims)
-        if B[0][1] == 1:
-            raise ValueError("cannot split a single column")
-        B[0] = (B[0][0], B[0][1] - 1)
-        B.insert(0, (B[0][0], 1))
-        from sage.combinat.rigged_configurations.rigged_configurations import RiggedConfigurations
-        RC = RiggedConfigurations(P._cartan_type, B)
-        return RC(*self)
-
-    def delta(self, return_b=False):
-        r"""
-        Return the image of ``self`` under the map basic map `\delta`.
-
-        The map `\delta : RC(B^{r,1} \otimes B) \to RC(B^{r-1,1}
-        \otimes B)` (if `r = 1`, then we remove the left-most factor) is the
-        basic map in the bijection `\Phi` between rigged configurations and
-        tensor products of Kirillov-Reshetikhin tableaux. For more
-        information, see
-        :meth:`to_tensor_product_of_kirillov_reshetikhin_tableaux()`.
-        We can extend `\delta` when tthe left-most factor is not a single
-        column by precomposing with a :meth:`left_split()`.
-
-        .. NOTE::
-
-            Due to the special nature of the bijection for the spinor cases in
-            types `D_n^{(1)}`, `B_n^{(1)}`, and `A_{2n-1}^{(2)}`, this map is
-            not defined in these cases.
-
-        INPUT:
-
-        - ``return_b`` -- (default: ``False``) whether to return the
-          resulting letter from `\delta`
-
-        OUTPUT:
-
-        The resulting rigged configuration or if ``return_b`` is ``True``,
-        then a tuple of the resulting rigged configuration and the letter.
-
-        EXAMPLES::
-
-            sage: RC = RiggedConfigurations(['C',4,1], [[3,2]])
-            sage: mg = RC.module_generators[-1]
-            sage: ascii_art(mg)
-            0[ ][ ]0  0[ ][ ]0  0[ ][ ]0  0[ ]0
-                      0[ ][ ]0  0[ ][ ]0  0[ ]0
-                                0[ ][ ]0  0[ ]0
-            sage: ascii_art(mg.delta())
-            0[ ]0  0[ ][ ]0  0[ ][ ]0  0[ ]0
-                   0[ ]0     0[ ][ ]0  0[ ]0
-            sage: x,b = mg.delta(True)
-            sage: b
-            -1
-        """
-        # Don't do spinor cases
-        P = self.parent()
-        ct = P.cartan_type()
-        if ct.type() == 'D':
-            if P.dims[0][0] >= ct.rank() - 2:
-                raise ValueError("only for non-spinor cases")
-        elif ct.type() == 'B' or ct.dual().type() == 'B':
-            if P.dims[0][0] == ct.rank() - 1:
-                raise ValueError("only for non-spinor cases")
-
-        from sage.combinat.rigged_configurations.bijection import RCToKRTBijection
-        rc = self
-        if P.dims[0][1] != 1:
-            rc = self.left_split()
-        bij = RCToKRTBijection(rc)
-        bij.cur_dims[0][0] -= 1 # This takes care of the indexing
-        b = bij.next_state(bij.cur_dims[0][0])
-        if bij.cur_dims[0][0] == 0:
-            bij.cur_dims.pop(0)
-        from sage.combinat.rigged_configurations.rigged_configurations import RiggedConfigurations
-        RC = RiggedConfigurations(ct, bij.cur_dims)
-        rc = RC(*bij.cur_partitions)
-        if return_b:
-            return (rc, b)
-        return rc
-
-class KRRCSimplyLacedElement(KRRiggedConfigurationElement):
-    r"""
-    `U_q^{\prime}(\mathfrak{g})` rigged configurations in simply-laced types.
-
-    TESTS::
-
-<<<<<<< HEAD
-        sage: RC = RiggedConfigurations(['A', 3, 1], [[3, 2], [2,1], [1,1]])
-        sage: elt = RC(partition_list=[[1], [1], []]); elt
-        <BLANKLINE>
-        0[ ]0
-        <BLANKLINE>
-        0[ ]0
-        <BLANKLINE>
-        (/)
-=======
-        sage: RC = crystals.infinity.RiggedConfigurations(['C',2,1])
-        sage: elt = RC.module_generators[0].f_string([1,0,2,2,0,1]); elt
-        <BLANKLINE>
-        -2[ ][ ]-1
-        <BLANKLINE>
-        -2[ ]-1
-        -2[ ]-1
-        <BLANKLINE>
-        -2[ ][ ]-1
->>>>>>> 7eecbbeb
-        <BLANKLINE>
-        sage: TestSuite(elt).run()
-    """
-    @cached_method
-    def cocharge(self):
-        r"""
-        Compute the cocharge statistic of ``self``.
-
-        Computes the cocharge statistic [CrysStructSchilling06]_ on this
-        rigged configuration `(\nu, J)`. The cocharge statistic is defined as:
-
-        .. MATH::
-
-            cc(\nu, J) = \frac{1}{2} \sum_{a, b \in J}
-            \sum_{j,k \geq 1} \left( \alpha_a \mid \alpha_b \right)
-            \min(j, k) m_j^{(a)} m_k^{(b)}
-            + \sum_{a, i} \left\lvert J^{(a, i)} \right\rvert.
-
-        EXAMPLES::
-
-            sage: RC = RiggedConfigurations(['A', 3, 1], [[3, 2], [2,1], [1,1]])
-            sage: RC(partition_list=[[1], [1], []]).cocharge()
-            1
-        """
-        cc = 0
-        rigging_sum = 0
-        for a, p in enumerate(self):
-            for pos, i in enumerate(p._list):
-                # Add the rigging
-                rigging_sum += p.rigging[pos]
-                # Add the L matrix contribution
-                for dim in self.parent().dims:
-                    if dim[0] == a + 1:
-                        cc += min(dim[1], i)
-                # Subtract the vacancy number
-                cc -= p.vacancy_numbers[pos]
-        return cc / 2 + rigging_sum
-
-    cc = cocharge
-
-    @cached_method
-    def charge(self):
-        r"""
-        Compute the charge statistic of ``self``.
-
-        Let `B` denote a set of rigged configurations. The *charge* `c` of
-        a rigged configuration `b` is computed as
-
-        .. MATH::
-
-            c(b) = \max(cc(b) \mid b \in B) - cc(b).
-
-        EXAMPLES::
-
-            sage: RC = RiggedConfigurations(['A', 3, 1], [[3, 2], [2,1], [1,1]])
-            sage: RC(partition_list=[[],[],[]]).charge()
-            2
-            sage: RC(partition_list=[[1], [1], []]).charge()
-            1
-        """
-        B = self.parent()
-        if not hasattr(B, "_max_charge"):
-            B._max_charge = max(b.cocharge() for b in B)
-        return B._max_charge - self.cocharge()
-
-class KRRCNonSimplyLacedElement(KRRiggedConfigurationElement, RCNonSimplyLacedElement):
-    r"""
-    `U_q^{\prime}(\mathfrak{g})` rigged configurations in non-simply-laced
-    types.
-
-    TESTS::
-
-        sage: RC = RiggedConfigurations(['C',2,1], [[1,2],[1,1],[2,1]])
-        sage: elt = RC(partition_list=[[3],[2]]); elt
-        <BLANKLINE>
-        0[ ][ ][ ]0
-        <BLANKLINE>
-        0[ ][ ]0
-        sage: TestSuite(elt).run()
-    """
-    def e(self, a):
-        """
-        Return the action of `e_a` on ``self``.
-
-        This works by lifting into the virtual configuration, then applying
-
-        .. MATH::
-
-            e^v_a = \prod_{j \in \iota(a)} \hat{e}_j^{\gamma_j}
-
-        and pulling back.
-
-        EXAMPLES::
-
-            sage: RC = crystals.infinity.RiggedConfigurations(['C',2,1])
-            sage: elt = RC(partition_list=[[2],[1,1],[2]], rigging_list=[[-1],[-1,-1],[-1]])
-            sage: ascii_art(elt.e(0))
-            0[ ]0  -2[ ]-1  -2[ ][ ]-1
-                   -2[ ]-1
-            sage: ascii_art(elt.e(1))
-            -3[ ][ ]-2  0[ ]1  -3[ ][ ]-2
-            sage: ascii_art(elt.e(2))
-            -2[ ][ ]-1  -2[ ]-1  0[ ]0
-                        -2[ ]-1
-        """
-        if a == self.parent()._cartan_type.special_node():
-            return KRRiggedConfigurationElement.e(self, a)
-
-        if not self.epsilon(a):
-            return None
-
-        vct = self.parent()._folded_ct
-        L = []
-        gamma = vct.scaling_factors()
-        for i in vct.folding_orbit()[a]:
-            L.extend([i]*gamma[a])
-        virtual_rc = self.parent().to_virtual(self).e_string(L)
-        if virtual_rc is None:
-            return None
-        return self.parent().from_virtual(virtual_rc)
-
-    def f(self, a):
-        """
-        Return the action of `f_a` on ``self``.
-
-        This works by lifting into the virtual configuration, then applying
-
-        .. MATH::
-
-            f^v_a = \prod_{j \in \iota(a)} \hat{f}_j^{\gamma_j}
-
-        and pulling back.
-
-        EXAMPLES::
-
-            sage: RC = crystals.infinity.RiggedConfigurations(['C',2,1])
-            sage: elt = RC(partition_list=[[2],[1,1],[2]], rigging_list=[[-1],[-1,-1],[-1]])
-            sage: ascii_art(elt.f(0))
-            -4[ ][ ][ ]-2  -2[ ]-1  -2[ ][ ]-1
-                           -2[ ]-1
-            sage: ascii_art(elt.f(1))
-            -1[ ][ ]0  -2[ ][ ]-2  -1[ ][ ]0
-                       -2[ ]-1   
-            sage: ascii_art(elt.f(2))
-            -2[ ][ ]-1  -2[ ]-1  -4[ ][ ][ ]-2
-                        -2[ ]-1
-        """
-        vct = self.parent()._folded_ct
-        L = []
-        gamma = vct.scaling_factors()
-        for i in vct.folding_orbit()[a]:
-            L.extend([i]*gamma[a])
-        virtual_rc = self.parent().to_virtual(self).f_string(L)
-        if virtual_rc is None:
-            return None
-        return self.parent().from_virtual(virtual_rc)
-
-##########################################################
-## Highest weight crystal rigged configuration elements ##
-##########################################################
-
-class RCHighestWeightElement(RiggedConfigurationElement):
-    """
-    Rigged configurations in highest weight crystals.
-
-    TESTS::
-
-        sage: La = RootSystem(['A',2,1]).weight_lattice().fundamental_weights()
-        sage: RC = crystals.RiggedConfigurations(['A',2,1], La[0])
-        sage: elt = RC(partition_list=[[1,1],[1],[2]]); elt
-        <BLANKLINE>
-        -1[ ]-1
-        -1[ ]-1
-        <BLANKLINE>
-        1[ ]1
-        <BLANKLINE>
-        -1[ ][ ]-1
-        <BLANKLINE>
-        sage: TestSuite(elt).run()
-    """
-    def check(self):
-        """
-        Make sure all of the riggings are less than or equal to the
-        vacancy number.
-
-        TESTS::
-
-            sage: La = RootSystem(['A',2,1]).weight_lattice().fundamental_weights()
-            sage: RC = crystals.RiggedConfigurations(['A',2,1], La[0])
-            sage: elt = RC(partition_list=[[1,1],[1],[2]])
-            sage: elt.check()
-        """
-        for partition in self:
-            for i, vac_num in enumerate(partition.vacancy_numbers):
-                if vac_num < partition.rigging[i]:
-                    raise ValueError("rigging can be at most the vacancy number")
-
-    def f(self, a):
-        r"""
-        Return the action of the crystal operator `f_a` on ``self``.
-
-        This implements the method defined in [CrysStructSchilling06]_ which
-        finds the value `k` which is  the length of the string with the
-        smallest nonpositive rigging of largest length. Then it adds a box
-        from a string of length `k` in the `a`-th rigged partition, keeping
-        all colabels fixed and decreasing the new label by one. If no such
-        string exists, then it adds a new string of length 1 with label `-1`.
-        If any of the resulting vacancy numbers are larger than the labels
-        (i.e. it is an invalid rigged configuration), then `f_a` is
-        undefined.
-
-        INPUT:
-
-        - ``a`` -- the index of the partition to add a box
-
-        OUTPUT:
-
-        The resulting rigged configuration element.
-
-        EXAMPLES::
-
-            sage: La = RootSystem(['A',2,1]).weight_lattice().fundamental_weights()
-            sage: RC = crystals.RiggedConfigurations(['A',2,1], La[0])
-            sage: elt = RC(partition_list=[[1,1],[1],[2]])
-            sage: elt.f(0)
-            <BLANKLINE>
-            -2[ ][ ]-2
-            -1[ ]-1
-            <BLANKLINE>
-            1[ ]1
-            <BLANKLINE>
-            0[ ][ ]0
-            <BLANKLINE>
-            sage: elt.f(1)
-            <BLANKLINE>
-            0[ ]0
-            0[ ]0
-            <BLANKLINE>
-            -1[ ]-1
-            -1[ ]-1
-            <BLANKLINE>
-            0[ ][ ]0
-            <BLANKLINE>
-            sage: elt.f(2)
-        """
-        if not self.phi(a):
-            return None
-        return RiggedConfigurationElement.f(self, a)
-
-class RCHWNonSimplyLacedElement(RCNonSimplyLacedElement):
-    """
-    Rigged configurations in highest weight crystals.
-
-    TESTS::
-
-        sage: La = RootSystem(['C',2,1]).weight_lattice().fundamental_weights()
-        sage: RC = crystals.RiggedConfigurations(['C',2,1], La[0])
-        sage: elt = RC(partition_list=[[1,1],[2],[2]]); ascii_art(elt)
-        -1[ ]-1  2[ ][ ]2  -2[ ][ ]-2
-        -1[ ]-1
-        sage: TestSuite(elt).run()
-    """
-    def check(self):
-        """
-        Make sure all of the riggings are less than or equal to the
-        vacancy number.
-
-        TESTS::
-
-            sage: La = RootSystem(['C',2,1]).weight_lattice().fundamental_weights()
-            sage: RC = crystals.RiggedConfigurations(['C',2,1], La[0])
-            sage: elt = RC(partition_list=[[1,1],[2],[2]])
-            sage: elt.check()
-        """
-        for partition in self:
-            for i, vac_num in enumerate(partition.vacancy_numbers):
-                if vac_num < partition.rigging[i]:
-                    raise ValueError("rigging can be at most the vacancy number")
-
-    def f(self, a):
-        r"""
-        Return the action of `f_a` on ``self``.
-
-        This works by lifting into the virtual configuration, then applying
-
-        .. MATH::
-
-            f^v_a = \prod_{j \in \iota(a)} \hat{f}_j^{\gamma_j}
-
-        and pulling back.
-
-        EXAMPLES::
-
-            sage: La = RootSystem(['C',2,1]).weight_lattice().fundamental_weights()
-            sage: RC = crystals.RiggedConfigurations(['C',2,1], La[0])
-            sage: elt = RC(partition_list=[[1,1],[2],[2]])
-            sage: elt.f(0)
-            sage: ascii_art(elt.f(1))
-            0[ ]0   0[ ][ ]0  -1[ ][ ]-1
-            0[ ]0  -1[ ]-1
-            sage: elt.f(2)
-        """
-        if not self.phi(a):
-            return None
-        return RCNonSimplyLacedElement.f(self, a)
-
-##############################################
-## KR crystal rigged configuration elements ##
-##############################################
-
-class KRRiggedConfigurationElement(RiggedConfigurationElement):
-    r"""
-    `U_q^{\prime}(\mathfrak{g})` rigged configurations.
-
-    EXAMPLES:
-
-    We can go between
-    :class:`tensor products of KR tableaux<TensorProductOfKirillovReshetikhinTableaux>`
-    and tensor products of
-    :mod:`KR tableaux <sage.combinat.crystals.kirillov_reshetikhin>`::
-
-        sage: RC = RiggedConfigurations(['D', 4, 1], [[1,1], [2,1]])
-        sage: rc_elt = RC(partition_list=[[1], [1,1], [1], [1]])
-        sage: tp_krtab = rc_elt.to_tensor_product_of_kirillov_reshetikhin_tableaux(); tp_krtab
-        [[-2]] (X) [[1], [2]]
-        sage: tp_krcrys = rc_elt.to_tensor_product_of_kirillov_reshetikhin_crystals(); tp_krcrys
-        [[[-2]], [[1], [2]]]
-        sage: tp_krcrys == tp_krtab.to_tensor_product_of_kirillov_reshetikhin_crystals()
-        True
-        sage: RC(tp_krcrys) == rc_elt
-        True
-        sage: RC(tp_krtab) == rc_elt
-        True
-        sage: tp_krtab.to_rigged_configuration() == rc_elt
-        True
-    """
-    def __init__(self, parent, rigged_partitions=[], **options):
-        r"""
-        Construct a rigged configuration element.
-
-        EXAMPLES::
-
-            sage: RC = RiggedConfigurations(['A', 4, 1], [[2, 1]])
-            sage: RC(partition_list=[[], [], [], []])
-            <BLANKLINE>
-            (/)
-            <BLANKLINE>
-            (/)
-            <BLANKLINE>
-            (/)
-            <BLANKLINE>
-            (/)
-            <BLANKLINE>
-            sage: RC(partition_list=[[1], [1], [], []])
-            <BLANKLINE>
-            -1[ ]-1
-            <BLANKLINE>
-            0[ ]0
-            <BLANKLINE>
-            (/)
-            <BLANKLINE>
-            (/)
-            <BLANKLINE>
-            sage: elt = RC(partition_list=[[1], [1], [], []], rigging_list=[[-1], [0], [], []]); elt
-            <BLANKLINE>
-            -1[ ]-1
-            <BLANKLINE>
-            0[ ]0
-            <BLANKLINE>
-            (/)
-            <BLANKLINE>
-<<<<<<< HEAD
-            -1[ ][ ][ ]-1
-             0[ ][ ]0
-=======
-            (/)
->>>>>>> 7eecbbeb
-            <BLANKLINE>
-            sage: TestSuite(elt).run()
-        """
-<<<<<<< HEAD
-=======
-        n = parent._cartan_type.classical().rank()
-        if "KT_constructor" in options:
-            # Used only by the Kleber tree
-            # Not recommended to be called by the user since it avoids safety
-            #   checks for speed
-            data = options["KT_constructor"]
-            shape_data = data[0]
-            rigging_data = data[1]
-            vac_data = data[2]
-            nu = []
-            for i in range(n):
-                nu.append(RiggedPartition(shape_data[i], rigging_data[i], vac_data[i]))
-            # Special display case
-            if parent.cartan_type().type() == 'B':
-                nu[-1] = RiggedPartitionTypeB(nu[-1])
-            ClonableArray.__init__(self, parent, nu)
-            return
-        RiggedConfigurationElement.__init__(self, parent, rigged_partitions, n=n, **options)
-
-    def check(self):
-        """
-        Make sure all of the riggings are less than or equal to the
-        vacancy number.
-
-        TESTS::
-
-            sage: RC = RiggedConfigurations(['A', 4, 1], [[2, 1]])
-            sage: elt = RC(partition_list=[[1], [1], [], []])
-            sage: elt.check()
-        """
-        for partition in self:
-            for i, vac_num in enumerate(partition.vacancy_numbers):
-                if vac_num < partition.rigging[i]:
-                    raise ValueError("rigging can be at most the vacancy number")
-
-    def e(self, a):
-        r"""
-        Return the action of the crystal operator `e_a` on ``self``.
-
-        For the classical operators, this implements the method defined
-        in [CrysStructSchilling06]_. For `e_0`, this converts the class to
-        a tensor product of KR tableaux and does the corresponding `e_0`
-        and pulls back.
-
-        .. TODO::
-
-            Implement `e_0` without appealing to tensor product of
-            KR tableaux.
-
-        INPUT:
-
-        - ``a`` -- the index of the partition to remove a box
-
-        OUTPUT:
-
-        The resulting rigged configuration element.
-
-        EXAMPLES::
-
-            sage: RC = RiggedConfigurations(['A', 4, 1], [[2,1]])
-            sage: elt = RC(partition_list=[[1], [1], [1], [1]])
-            sage: elt.e(3)
-            sage: elt.e(1)
-            <BLANKLINE>
-            (/)
-            <BLANKLINE>
-            0[ ]0
-            <BLANKLINE>
-            0[ ]0
-            <BLANKLINE>
-            -1[ ]-1
-            <BLANKLINE>
-        """
-        if a not in self.parent()._cartan_type.index_set():
-            raise ValueError("{} is not in the index set".format(a))
-        if a == self.parent()._cartan_type.special_node():
-            try:
-                ret = self.to_tensor_product_of_kirillov_reshetikhin_tableaux().e(a)
-                if ret is None:
-                    return None
-                return ret.to_rigged_configuration()
-            except NotImplementedError:
-                # We haven't implemented the bijection yet, so return None
-                # This is to make sure we can at least view it as a classical
-                #   crystal if there is no bijection.
-                return None
-
-        return RiggedConfigurationElement.e(self, a)
-
-    def f(self, a):
-        r"""
-        Return the action of the crystal operator `f_a` on ``self``.
-
-        For the classical operators, this implements the method defined
-        in [CrysStructSchilling06]_. For `f_0`, this converts the class to
-        a tensor product of KR tableaux and does the corresponding `f_0`
-        and pulls back.
-
-        .. TODO::
-
-            Implement `f_0` without appealing to tensor product of
-            KR tableaux.
-
-        INPUT:
-
-        - ``a`` -- the index of the partition to add a box
-
-        OUTPUT:
-
-        The resulting rigged configuration element.
-
-        EXAMPLES::
-
-            sage: RC = RiggedConfigurations(['A', 4, 1], [[2,1]])
-            sage: elt = RC(partition_list=[[1], [1], [1], [1]])
-            sage: elt.f(1)
-            sage: elt.f(2)
-            <BLANKLINE>
-            0[ ]0
-            <BLANKLINE>
-            -1[ ]-1
-            -1[ ]-1
-            <BLANKLINE>
-            1[ ]1
-            <BLANKLINE>
-            -1[ ]-1
-            <BLANKLINE>
-        """
-        ct = self.parent()._cartan_type
-        if a not in ct.index_set():
-            raise ValueError("{} is not in the index set".format(a))
-        if a == ct.special_node():
-            try:
-                ret = self.to_tensor_product_of_kirillov_reshetikhin_tableaux().f(a)
-                if ret is None:
-                    return None
-                return ret.to_rigged_configuration()
-            except NotImplementedError:
-                # We haven't implemented the bijection yet, so return None
-                # This is to make sure we can at least view it as a classical
-                #   crystal if there is no bijection.
-                return None
-
-        if not self.phi(a):
-            return None
-
-        return RiggedConfigurationElement.f(self, a)
-
-    def epsilon(self, a):
-        r"""
-        Return `\varepsilon_a` of ``self``.
-
-        Let `x_{\ell}` be the smallest string of `\nu^{(a)}` or `0` if
-        `\nu^{(a)} = \emptyset`, then we have
-        `\varepsilon_a = -\min(0, x_{\ell})`.
-
-        EXAMPLES::
-
-            sage: RC = RiggedConfigurations(['D', 4, 1], [[2, 2]])
-            sage: I = RC.index_set()
-            sage: matrix([[mg.epsilon(i) for i in I] for mg in RC.module_generators])
-            [4 0 0 0 0]
-            [3 0 0 0 0]
-            [2 0 0 0 0]
-        """
-        if a == self.parent()._cartan_type.special_node():
-            return self.to_tensor_product_of_kirillov_reshetikhin_tableaux().epsilon(a)
-
-        a = self.parent()._rc_index.index(a)
-        if not self[a]:
-            return 0
-        return -min(0, min(self[a].rigging))
-
-    def phi(self, a):
-        r"""
-        Return `\varphi_a` of ``self``.
-
-        Let `x_{\ell}` be the smallest string of `\nu^{(a)}` or `0` if
-        `\nu^{(a)} = \emptyset`, then we have
-        `\varepsilon_a = p_{\infty}^{(a)} - min(0, x_{\ell})`.
-
-        EXAMPLES::
-
-            sage: RC = RiggedConfigurations(['D', 4, 1], [[2, 2]])
-            sage: I = RC.index_set()
-            sage: matrix([[mg.phi(i) for i in I] for mg in RC.module_generators])
-            [0 0 2 0 0]
-            [1 0 1 0 0]
-            [2 0 0 0 0]
-        """
-        if a == self.parent()._cartan_type.special_node():
-            return self.to_tensor_product_of_kirillov_reshetikhin_tableaux().phi(a)
-
         a = self.parent()._rc_index.index(a)
         p_inf = self.parent()._calc_vacancy_number(self, a, None)
         if not self[a]:
@@ -2970,7 +2035,6 @@
              0[ ][ ]0
             <BLANKLINE>
         """
->>>>>>> 7eecbbeb
         if a == self.parent()._cartan_type.special_node():
             return KRRiggedConfigurationElement.f(self, a)
 
