# -*- coding: utf-8 -*-
r"""
Tableaux

AUTHORS:

- Mike Hansen (2007): initial version

- Jason Bandlow (2011): updated to use Parent/Element model, and many
  minor fixes

- Andrew Mathas (2012-13): completed the transition to the parent/element model
  begun by Jason Bandlow

- Travis Scrimshaw (11-22-2012): Added tuple options, changed ``*katabolism*``
  to ``*catabolism*``. Cleaned up documentation.

- Andrew Mathas (2016-08-11): Row standard tableaux added

- Oliver Pechenik (2018): Added increasing tableaux.

This file consists of the following major classes:

Element classes:

* :class:`Tableau`
* :class:`SemistandardTableau`
* :class:`StandardTableau`
* :class:`RowStandardTableau`
* :class:`IncreasingTableau`

Factory classes:

* :class:`Tableaux`
* :class:`SemistandardTableaux`
* :class:`StandardTableaux`
* :class:`RowStandardTableaux`
* :class:`IncreasingTableaux`

Parent classes:

* :class:`Tableaux_all`
* :class:`Tableaux_size`
* :class:`SemistandardTableaux_all` (facade class)
* :class:`SemistandardTableaux_size`
* :class:`SemistandardTableaux_size_inf`
* :class:`SemistandardTableaux_size_weight`
* :class:`SemistandardTableaux_shape`
* :class:`SemistandardTableaux_shape_inf`
* :class:`SemistandardTableaux_shape_weight`
* :class:`StandardTableaux_all` (facade class)
* :class:`StandardTableaux_size`
* :class:`StandardTableaux_shape`
* :class:`IncreasingTableaux_all` (facade class)
* :class:`IncreasingTableaux_size`
* :class:`IncreasingTableaux_size_inf`
* :class:`IncreasingTableaux_size_weight`
* :class:`IncreasingTableaux_shape`
* :class:`IncreasingTableaux_shape_inf`
* :class:`IncreasingTableaux_shape_weight`
* :class:`RowStandardTableaux_all` (facade class)
* :class:`RowStandardTableaux_size`
* :class:`RowStandardTableaux_shape`

For display options, see :meth:`Tableaux.options`.

.. TODO::

    - Move methods that only apply to semistandard tableaux from tableau to
      semistandard tableau

    - Copy/move functionality to skew tableaux

    - Add a class for tableaux of a given shape (eg Tableaux_shape)
"""

#*****************************************************************************
#       Copyright (C) 2007 Mike Hansen <mhansen@gmail.com>,
#                     2011 Jason Bandlow <jbandlow@gmail.com>
#
# This program is free software: you can redistribute it and/or modify
# it under the terms of the GNU General Public License as published by
# the Free Software Foundation, either version 2 of the License, or
# (at your option) any later version.
#                  http://www.gnu.org/licenses/
#*****************************************************************************
from __future__ import print_function, absolute_import
from six.moves import range, zip, map
from six import add_metaclass, text_type

from sage.sets.disjoint_union_enumerated_sets import DisjointUnionEnumeratedSets
from sage.sets.family import Family
from sage.sets.non_negative_integers import NonNegativeIntegers
from sage.structure.global_options import GlobalOptions
from sage.structure.unique_representation import UniqueRepresentation
from sage.structure.list_clone import ClonableList
from sage.structure.parent import Parent
from sage.structure.richcmp import richcmp, richcmp_method
from sage.misc.inherit_comparison import InheritComparisonClasscallMetaclass
from sage.rings.finite_rings.integer_mod_ring import IntegerModRing
from sage.rings.infinity import PlusInfinity
from sage.arith.all import factorial, binomial
from sage.rings.integer import Integer
from sage.combinat.composition import Composition, Compositions
from sage.combinat.integer_vector import IntegerVectors, integer_vectors_nk_fast_iter
import sage.libs.symmetrica.all as symmetrica
import sage.misc.prandom as random
from sage.combinat import permutation
from sage.groups.perm_gps.permgroup import PermutationGroup
from sage.misc.all import prod
from sage.misc.misc import powerset
from sage.categories.finite_enumerated_sets import FiniteEnumeratedSets
from sage.categories.infinite_enumerated_sets import InfiniteEnumeratedSets
from sage.categories.sets_cat import Sets

from sage.combinat.combinatorial_map import combinatorial_map
from sage.combinat.posets.posets import Poset

@richcmp_method
@add_metaclass(InheritComparisonClasscallMetaclass)
class Tableau(ClonableList):
    """
    A class to model a tableau.

    INPUT:

    - ``t`` -- a Tableau, a list of iterables, or an empty list

    OUTPUT:

    - A Tableau object constructed from ``t``.

    A tableau is abstractly a mapping from the cells in a partition to
    arbitrary objects (called entries). It is often represented as a
    finite list of nonempty lists (or, more generally an iterator of
    iterables) of weakly decreasing lengths. This list,
    in particular, can be empty, representing the empty tableau.

    Note that Sage uses the English convention for partitions and
    tableaux; the longer rows are displayed on top.

    EXAMPLES::

        sage: t = Tableau([[1,2,3],[4,5]]); t
        [[1, 2, 3], [4, 5]]
        sage: t.shape()
        [3, 2]
        sage: t.pp() # pretty printing
        1 2 3
        4 5
        sage: t.is_standard()
        True

        sage: Tableau([['a','c','b'],[[],(2,1)]])
        [['a', 'c', 'b'], [[], (2, 1)]]
        sage: Tableau([]) # The empty tableau
        []

    When using code that will generate a lot of tableaux, it is slightly more
    efficient to construct a Tableau from the appropriate Parent object::

        sage: T = Tableaux()
        sage: T([[1, 2, 3], [4, 5]])
        [[1, 2, 3], [4, 5]]

    .. SEEALSO::

        - :class:`Tableaux`
        - :class:`SemistandardTableaux`
        - :class:`SemistandardTableau`
        - :class:`StandardTableaux`
        - :class:`StandardTableau`

    TESTS::

        sage: Tableau([[1],[2,3]])
        Traceback (most recent call last):
        ...
        ValueError: A tableau must be a list of iterables of weakly decreasing length.
        sage: Tableau([1,2,3])
        Traceback (most recent call last):
        ...
        ValueError: A tableau must be a list of iterables.

    """
    @staticmethod
    def __classcall_private__(cls, t):
        r"""
        This ensures that a tableau is only ever constructed as an
        ``element_class`` call of an appropriate parent.

        TESTS::

            sage: t = Tableau([[1,1],[1]])
            sage: TestSuite(t).run()

            sage: t.parent()
            Tableaux
            sage: t.category()
            Category of elements of Tableaux
            sage: type(t)
            <class 'sage.combinat.tableau.Tableaux_all_with_category.element_class'>
        """
        if isinstance(t, cls):
            return t

        # We must verify ``t`` is a list of iterables, and also
        # normalize it to be a list of tuples.
        try:
            t = [tuple(_) for _ in t]
        except TypeError:
            raise ValueError("A tableau must be a list of iterables.")

        return Tableaux_all().element_class(Tableaux_all(), t)

    def __init__(self, parent, t, check=True):
        r"""
        Initialize a tableau.

        TESTS::

            sage: t = Tableaux()([[1,1],[1]])
            sage: s = Tableaux(3)([[1,1],[1]])
            sage: s==t
            True
            sage: t.parent()
            Tableaux
            sage: s.parent()
            Tableaux of size 3
            sage: r = Tableaux()(s); r.parent()
            Tableaux
            sage: s is t # identical tableaux are distinct objects
            False

        A tableau is shallowly immutable. See :trac:`15862`. The entries
        themselves may be mutable objects, though in that case the
        resulting Tableau should be unhashable.

            sage: T = Tableau([[1,2],[2]])
            sage: t0 = T[0]
            sage: t0[1] = 3
            Traceback (most recent call last):
            ...
            TypeError: 'tuple' object does not support item assignment
            sage: T[0][1] = 5
            Traceback (most recent call last):
            ...
            TypeError: 'tuple' object does not support item assignment
        """
        if isinstance(t, Tableau):
            # Since we are (supposed to be) immutable, we can share the underlying data
            ClonableList.__init__(self, parent, t, check=False)
            return

        # Normalize t to be a list of tuples.
        t = [tuple(_) for _ in t]

        ClonableList.__init__(self, parent, t, check=check)
        # This dispatches the input verification to the :meth:`check`
        # method.

    def __richcmp__(self, other, op):
        r"""
        Compare ``self`` to ``other``.

        .. TODO::

            This overwrites the comparison check of
            :class:`~sage.structure.list_clone.ClonableList`
            in order to circumvent the coercion framework.
            Eventually this should be solved more elegantly,
            for example along the lines of what was done for
            `k`-tableaux.

            For now, this compares two elements by their underlying
            defining lists.

        INPUT:

        ``other`` -- the element that ``self`` is compared to

        OUTPUT:

        A Boolean.

        TESTS::

            sage: t = Tableau([[1,2]])
            sage: t == 0
            False
            sage: t == Tableaux(2)([[1,2]])
            True

            sage: s = Tableau([[2,3],[1]])
            sage: s != []
            True

            sage: t < s
            True
            sage: s < t
            False
            sage: s > t
            True
        """
        if isinstance(other, Tableau):
            return richcmp(list(self), list(other), op)
        else:
            return richcmp(list(self), other, op)

    def __hash__(self):
        """
        Return the hash of ``self``.

        EXAMPLES::

            sage: t = Tableau([[1,1],[2]])
            sage: hash(tuple(t)) == hash(t)
            True
        """
        return hash(tuple(self))

    def check(self):
        r"""
        Check that ``self`` is a valid straight-shape tableau.

        EXAMPLES::

            sage: t = Tableau([[1,1],[2]])
            sage: t.check()

            sage: t = Tableau([[None, None, 1], [2, 4], [3, 4, 5]])  # indirect doctest
            Traceback (most recent call last):
            ...
            ValueError: A tableau must be a list of iterables of weakly decreasing length.
        """
        # Check that it has partition shape. That's all we require from a
        # general tableau.
        lens = [len(_) for _ in self]
        for (a, b) in zip(lens, lens[1:]):
            if a < b:
                raise ValueError("A tableau must be a list of iterables of weakly decreasing length.")
        if lens and lens[-1] == 0:
            raise ValueError("A tableau must not have empty rows.")

    def _repr_(self):
        """
        Return a string representation of ``self``.

        EXAMPLES::

            sage: t = Tableau([[1,2,3],[4,5]])
            sage: Tableaux.options.display="list"
            sage: t
            [[1, 2, 3], [4, 5]]
            sage: Tableaux.options.display="array"
            sage: t
              1  2  3
              4  5
            sage: Tableaux.options.display="compact"; t
            1,2,3/4,5
            sage: Tableaux.options._reset()
        """
        return self.parent().options._dispatch(self,'_repr_','display')

    def _repr_list(self):
        """
        Return a string representation of ``self`` as a list.

        EXAMPLES::

            sage: T = Tableau([[1,2,3],[4,5]])
            sage: T._repr_list()
            '[[1, 2, 3], [4, 5]]'
        """
        return repr([list(_) for _ in self])

    # See #18024. CombinatorialObject provided __str__, though ClonableList
    # doesn't. Emulate the old functionality. Possibly remove when
    # CombinatorialObject is removed.
    __str__ = _repr_list

    def _repr_diagram(self):
        """
        Return a string representation of ``self`` as an array.

        EXAMPLES::

            sage: t = Tableau([[1,2,3],[4,5]])
            sage: print(t._repr_diagram())
              1  2  3
              4  5
            sage: Tableaux.options.convention="french"
            sage: print(t._repr_diagram())
              4  5
              1  2  3
            sage: Tableaux.options._reset()

        TESTS:

        Check that :trac:`20768` is fixed::

            sage: T = Tableau([[1523, 1, 2],[1,12341, -2]])
            sage: T.pp()
             1523     1  2
                1 12341 -2
        """
        if not self:
            return "  -"

        # Get the widths of the columns
        str_tab = [[str(data) for data in row] for row in self]
        col_widths = [2]*len(str_tab[0])
        for row in str_tab:
            for i,e in enumerate(row):
                col_widths[i] = max(col_widths[i], len(e))

        if self.parent().options('convention') == "French":
            str_tab = reversed(str_tab)

        return "\n".join(" "
                         + " ".join("{:>{width}}".format(e,width=col_widths[i])
                                    for i,e in enumerate(row))
                         for row in str_tab)

    def _repr_compact(self):
        """
        Return a compact string representation of ``self``.

        EXAMPLES::

            sage: Tableau([[1,2,3],[4,5]])._repr_compact()
            '1,2,3/4,5'
            sage: Tableau([])._repr_compact()
            '-'
        """
        if not self:
            return '-'
        return '/'.join(','.join('%s'%r for r in row) for row in self)

    def _ascii_art_(self):
        """
        TESTS::

            sage: ascii_art(list(StandardTableaux(3)))
            [                              1 ]
            [              1  3    1  2    2 ]
            [   1  2  3,   2   ,   3   ,   3 ]
            sage: Tableaux.options(ascii_art="compact")
            sage: ascii_art(list(StandardTableaux(3)))
            [                        |1| ]
            [          |1|3|  |1|2|  |2| ]
            [ |1|2|3|, |2|  , |3|  , |3| ]
            sage: Tableaux.options(convention="french", ascii_art="table")
            sage: ascii_art(list(StandardTableaux(3)))
            [                                      +---+ ]
            [                                      | 3 | ]
            [                +---+      +---+      +---+ ]
            [                | 2 |      | 3 |      | 2 | ]
            [ +---+---+---+  +---+---+  +---+---+  +---+ ]
            [ | 1 | 2 | 3 |  | 1 | 3 |  | 1 | 2 |  | 1 | ]
            [ +---+---+---+, +---+---+, +---+---+, +---+ ]
            sage: Tableaux.options(ascii_art="repr")
            sage: ascii_art(list(StandardTableaux(3)))
            [                              3 ]
            [              2       3       2 ]
            [   1  2  3,   1  3,   1  2,   1 ]
            sage: Tableaux.options._reset()
        """
        ascii = self.parent().options._dispatch(self,'_ascii_art_','ascii_art')
        from sage.typeset.ascii_art import AsciiArt
        return AsciiArt(ascii.splitlines())

    def _unicode_art_(self):
        r"""
        TESTS::

            sage: unicode_art(Tableau([[1,2,3],[4],[5]]))
            ┌───┬───┬───┐
            │ 1 │ 2 │ 3 │
            ├───┼───┴───┘
            │ 4 │
            ├───┤
            │ 5 │
            └───┘
            sage: unicode_art(Tableau([]))
            ┌┐
            └┘
        """
        from sage.typeset.unicode_art import UnicodeArt
        return UnicodeArt(self._ascii_art_table(use_unicode=True).splitlines())

    _ascii_art_repr = _repr_diagram

    def _ascii_art_table(self, use_unicode=False):
        """
        TESTS:

        We check that :trac:`16487` is fixed::

            sage: t = Tableau([[1,2,3],[4,5]])
            sage: print(t._ascii_art_table())
            +---+---+---+
            | 1 | 2 | 3 |
            +---+---+---+
            | 4 | 5 |
            +---+---+
            sage: Tableaux.options.convention="french"
            sage: print(t._ascii_art_table())
            +---+---+
            | 4 | 5 |
            +---+---+---+
            | 1 | 2 | 3 |
            +---+---+---+
            sage: t = Tableau([]); print(t._ascii_art_table())
            ++
            ++
            sage: Tableaux.options._reset()

            sage: t = Tableau([[1,2,3,10,15],[12,15,17]])
            sage: print(t._ascii_art_table())
            +----+----+----+----+----+
            |  1 |  2 |  3 | 10 | 15 |
            +----+----+----+----+----+
            | 12 | 15 | 17 |
            +----+----+----+

            sage: t = Tableau([[1,2,15,7],[12,5,6],[8,10],[9]])
            sage: Tableaux.options(ascii_art='table')
            sage: ascii_art(t)
            +----+----+----+---+
            |  1 |  2 | 15 | 7 |
            +----+----+----+---+
            | 12 |  5 |  6 |
            +----+----+----+
            |  8 | 10 |
            +----+----+
            |  9 |
            +----+
            sage: Tableaux.options.convention='french'
            sage: ascii_art(t)
            +----+
            |  9 |
            +----+----+
            |  8 | 10 |
            +----+----+----+
            | 12 |  5 |  6 |
            +----+----+----+---+
            |  1 |  2 | 15 | 7 |
            +----+----+----+---+
            sage: Tableaux.options._reset()

        Unicode version::

            sage: t = Tableau([[1,2,15,7],[12,5],[8,10],[9]])
            sage: print(t._ascii_art_table(use_unicode=True))
            ┌────┬────┬────┬───┐
            │ 1  │ 2  │ 15 │ 7 │
            ├────┼────┼────┴───┘
            │ 12 │ 5  │
            ├────┼────┤
            │ 8  │ 10 │
            ├────┼────┘
            │ 9  │
            └────┘
            sage: Tableaux().options.convention='french'
            sage: t = Tableau([[1,2,15,7],[12,5],[8,10],[9]])
            sage: print(t._ascii_art_table(use_unicode=True))
            ┌────┐
            │ 9  │
            ├────┼────┐
            │ 8  │ 10 │
            ├────┼────┤
            │ 12 │ 5  │
            ├────┼────┼────┬───┐
            │ 1  │ 2  │ 15 │ 7 │
            └────┴────┴────┴───┘
            sage: Tableaux.options._reset()
        """
        if use_unicode:
            import unicodedata
            v  = unicodedata.lookup('BOX DRAWINGS LIGHT VERTICAL')
            h  = unicodedata.lookup('BOX DRAWINGS LIGHT HORIZONTAL')
            dl = unicodedata.lookup('BOX DRAWINGS LIGHT DOWN AND LEFT')
            dr = unicodedata.lookup('BOX DRAWINGS LIGHT DOWN AND RIGHT')
            ul = unicodedata.lookup('BOX DRAWINGS LIGHT UP AND LEFT')
            ur = unicodedata.lookup('BOX DRAWINGS LIGHT UP AND RIGHT')
            vr = unicodedata.lookup('BOX DRAWINGS LIGHT VERTICAL AND RIGHT')
            vl = unicodedata.lookup('BOX DRAWINGS LIGHT VERTICAL AND LEFT')
            uh = unicodedata.lookup('BOX DRAWINGS LIGHT UP AND HORIZONTAL')
            dh = unicodedata.lookup('BOX DRAWINGS LIGHT DOWN AND HORIZONTAL')
            vh = unicodedata.lookup('BOX DRAWINGS LIGHT VERTICAL AND HORIZONTAL')
            from sage.typeset.unicode_art import unicode_art as art
        else:
            v = '|'
            h = '-'
            dl = dr = ul = ur = vr = vl = uh = dh = vh = '+'
            from sage.typeset.ascii_art import ascii_art as art

        if not self:
            return dr + dl + '\n' + ur + ul

        # Get the widths of the columns
        str_tab = [[art(_) for _ in row] for row in self]
        col_widths = [1]*len(str_tab[0])
        if use_unicode:
            # Special handling of overline not adding to printed length
            def get_len(e):
                return len(e) - list(text_type(e)).count(u"\u0304")
        else:
            get_len = len
        for row in str_tab:
            for i,e in enumerate(row):
                col_widths[i] = max(col_widths[i], get_len(e))

        matr = []  # just the list of lines
        l1 = ""
        l1 += dr + h*(2+col_widths[0])
        for w in col_widths[1:]:
            l1 += dh + h + h + h*w
        matr.append(l1 + dl)
        for nrow,row in enumerate(str_tab):
            l1 = ""; l2 = ""
            n = len(str_tab[nrow+1]) if nrow+1 < len(str_tab) else 0
            for i,(e,w) in enumerate(zip(row,col_widths)):
                if i == 0:
                    if n:
                        l1 += vr + h*(2+w)
                    else:
                        l1 += ur + h*(2+w)
                elif i <= n:
                    l1 += vh + h*(2+w)
                else:
                    l1 += uh + h*(2+w)
                if use_unicode:
                    l2 += u"{} {:^{width}} ".format(v, e, width=w)
                else:
                    l2 += "{} {:^{width}} ".format(v, e, width=w)
            if i+1 <= n:
                l1 += vl
            else:
                l1 += ul
            l2 += v
            matr.append(l2)
            matr.append(l1)

        if self.parent().options('convention') == "English":
            return "\n".join(matr)
        else:
            output = "\n".join(reversed(matr))
            if use_unicode:
                tr = {
                    ord(dl): ul, ord(dr): ur,
                    ord(ul): dl, ord(ur): dr,
                    ord(dh): uh, ord(uh): dh}
                return output.translate(tr)
            else:
                return output

    def _ascii_art_compact(self):
        """
        TESTS:

        We check that :trac:`16487` is fixed::

            sage: t = Tableau([[1,2,3],[4,5]])
            sage: print(t._ascii_art_compact())
            |1|2|3|
            |4|5|
            sage: Tableaux.options.convention="french"
            sage: print(t._ascii_art_compact())
            |4|5|
            |1|2|3|
            sage: Tableaux.options._reset()

            sage: t = Tableau([[1,2,3,10,15],[12,15,17]])
            sage: print(t._ascii_art_compact())
            |1 |2 |3 |10|15|
            |12|15|17|

            sage: t = Tableau([])
            sage: print(t._ascii_art_compact())
            .
        """
        if not self:
            return "."

        if self.parent().options('convention') == "English":
            T = self
        else:
            T = reversed(self)

        # Get the widths of the columns
        str_tab = [[str(_) for _ in row] for row in T]
        col_widths = [1]*len(self[0])
        for row in str_tab:
            for i,e in enumerate(row):
                col_widths[i] = max(col_widths[i], len(e))

        return "\n".join("|"
                         + "|".join("{:^{width}}".format(e, width=col_widths[i])
                                    for i,e in enumerate(row))
                         + "|" for row in str_tab)

    def _latex_(self):
        r"""
        Return a LaTeX version of ``self``.

        EXAMPLES::

            sage: t = Tableau([[1,1,2],[2,3],[3]])
            sage: latex(t)    # indirect doctest
            {\def\lr#1{\multicolumn{1}{|@{\hspace{.6ex}}c@{\hspace{.6ex}}|}{\raisebox{-.3ex}{$#1$}}}
            \raisebox{-.6ex}{$\begin{array}[b]{*{3}c}\cline{1-3}
            \lr{1}&\lr{1}&\lr{2}\\\cline{1-3}
            \lr{2}&\lr{3}\\\cline{1-2}
            \lr{3}\\\cline{1-1}
            \end{array}$}
            }
            sage: Tableaux.options.convention="french"
            sage: latex(t)    # indirect doctest
            {\def\lr#1{\multicolumn{1}{|@{\hspace{.6ex}}c@{\hspace{.6ex}}|}{\raisebox{-.3ex}{$#1$}}}
            \raisebox{-.6ex}{$\begin{array}[t]{*{3}c}\cline{1-1}
            \lr{3}\\\cline{1-2}
            \lr{2}&\lr{3}\\\cline{1-3}
            \lr{1}&\lr{1}&\lr{2}\\\cline{1-3}
            \end{array}$}
            }
            sage: Tableaux.options._reset()
        """
        return self.parent().options._dispatch(self,'_latex_', 'latex')

    _latex_list=_repr_list

    def _latex_diagram(self):
        r"""
        Return a LaTeX representation of ``self`` as a Young diagram.

        EXAMPLES::

            sage: t = Tableau([[1,1,2],[2,3],[3]])
            sage: print(t._latex_diagram())
            {\def\lr#1{\multicolumn{1}{|@{\hspace{.6ex}}c@{\hspace{.6ex}}|}{\raisebox{-.3ex}{$#1$}}}
            \raisebox{-.6ex}{$\begin{array}[b]{*{3}c}\cline{1-3}
            \lr{1}&\lr{1}&\lr{2}\\\cline{1-3}
            \lr{2}&\lr{3}\\\cline{1-2}
            \lr{3}\\\cline{1-1}
            \end{array}$}
            }
        """
        if len(self) == 0:
            return "{\\emptyset}"
        from sage.combinat.output import tex_from_array
        return tex_from_array(self)

    def __truediv__(self, t):
        """
        Return the skew tableau ``self``/``t``, where ``t`` is a partition
        contained in the shape of ``self``.

        EXAMPLES::

            sage: t = Tableau([[1,2,3],[3,4],[5]])
            sage: t/[1,1]
            [[None, 2, 3], [None, 4], [5]]
            sage: t/[3,1]
            [[None, None, None], [None, 4], [5]]
            sage: t/[2,1,1,1]
            Traceback (most recent call last):
            ...
            ValueError: the shape of the tableau must contain the partition
        """
        from sage.combinat.partition import _Partitions
        #if t is a list, convert it to a partition first
        if isinstance(t, list):
            t = _Partitions(t)

        #Check to make sure that tableau shape contains t
        if not self.shape().contains(t):
            raise ValueError("the shape of the tableau must contain the partition")

        st = [list(row) for row in self]    # create deep copy of t

        for i, t_i in enumerate(t):
            st_i = st[i]
            for j in range(t_i):
                st_i[j] = None

        from sage.combinat.skew_tableau import SkewTableau
        return SkewTableau(st)

    __div__ = __truediv__

    def __call__(self, *cell):
        r"""

        INPUT:

        - ``cell`` -- a pair of integers, tuple, or list specifying a cell in
          the tableau

        OUTPUT:

        - The value in the corresponding cell.

        EXAMPLES::

            sage: t = Tableau([[1,2,3],[4,5]])
            sage: t(1,0)
            4
            sage: t((1,0))
            4
            sage: t(3,3)
            Traceback (most recent call last):
            ...
            IndexError: The cell (3,3) is not contained in [[1, 2, 3], [4, 5]]
        """
        try:
            i,j = cell
        except ValueError:
            i,j = cell[0]

        try:
            return self[i][j]
        except IndexError:
            raise IndexError("The cell (%d,%d) is not contained in %s"%(i,j,repr(self)))

    def level(self):
        """
        Returns the level of ``self``, which is always 1.

        This function exists mainly for compatibility with :class:`TableauTuple`.

        EXAMPLES::

            sage: Tableau([[1,2,3],[4,5]]).level()
            1
        """
        return 1

    def components(self):
        """
        This function returns a list containing itself. It exists mainly for
        compatibility with :class:`TableauTuple` as it allows constructions like the
        example below.

        EXAMPLES::

            sage: t = Tableau([[1,2,3],[4,5]])
            sage: for s in t.components(): print(s.to_list())
            [[1, 2, 3], [4, 5]]
        """
        return [self]

    @combinatorial_map(name='shape')
    def shape(self):
        r"""
        Return the shape of a tableau ``self``.

        EXAMPLES::

            sage: Tableau([[1,2,3],[4,5],[6]]).shape()
            [3, 2, 1]
        """
        from sage.combinat.partition import Partition
        return Partition([len(row) for row in self])

    def size(self):
        """
        Return the size of the shape of the tableau ``self``.

        EXAMPLES::

            sage: Tableau([[1, 4, 6], [2, 5], [3]]).size()
            6
            sage: Tableau([[1, 3], [2, 4]]).size()
            4
        """
        return sum([len(row) for row in self])

    def corners(self):
        """
        Return the corners of the tableau ``self``.

        EXAMPLES::

            sage: Tableau([[1, 4, 6], [2, 5], [3]]).corners()
            [(0, 2), (1, 1), (2, 0)]
            sage: Tableau([[1, 3], [2, 4]]).corners()
            [(1, 1)]
        """
        return self.shape().corners()


    @combinatorial_map(order=2,name='conjugate')
    def conjugate(self):
        """
        Return the conjugate of ``self``.

        EXAMPLES::

            sage: Tableau([[1,2],[3,4]]).conjugate()
            [[1, 3], [2, 4]]
            sage: c = StandardTableau([[1,2],[3,4]]).conjugate()
            sage: c.parent()
            Standard tableaux
        """
        if self:
            conj = [[] for i in range(len(self[0]))]
            for row in self:
                for j, x in enumerate(row):
                    conj[j].append(x)
        else:
            conj = []

        if isinstance(self, StandardTableau):
            return StandardTableau(conj)
        return Tableau(conj)

    def pp(self):
        """
        Pretty print a string of the tableau.

        EXAMPLES::

            sage: T = Tableau([[1,2,3],[3,4],[5]])
            sage: T.pp()
              1  2  3
              3  4
              5
            sage: Tableaux.options.convention="french"
            sage: T.pp()
              5
              3  4
              1  2  3
            sage: Tableaux.options._reset()
        """
        print(self._repr_diagram())

    def plot(self, descents=False):
        r"""
        Return a plot ``self``.

        INPUT:

        - ``descents`` -- boolean (default: ``False``); if ``True``,
          then the descents are marked in the tableau; only valid if
          ``self`` is a standard tableau

        EXAMPLES::

            sage: t = Tableau([[1,2,4],[3]])
            sage: t.plot()
            Graphics object consisting of 11 graphics primitives
            sage: t.plot(descents=True)
            Graphics object consisting of 12 graphics primitives

            sage: t = Tableau([[2,2,4],[3]])
            sage: t.plot()
            Graphics object consisting of 11 graphics primitives
            sage: t.plot(descents=True)
            Traceback (most recent call last):
            ...
            ValueError: the tableau must be standard for 'descents=True'
        """
        from sage.plot.polygon import polygon
        from sage.plot.line import line
        from sage.plot.text import text

        if descents and not self.is_standard():
            raise ValueError("the tableau must be standard for 'descents=True'")

        p = self.shape()

        G = line([(0,0),(p[0],0)], axes=False, figsize=1.5)
        for i in range(len(p)):
            G += line([(0,-i-1), (p[i],-i-1)])

        r = p.conjugate()
        G += line([(0,0),(0,-r[0])])
        for i in range(len(r)):
            G += line([(i+1,0),(i+1,-r[i])])

        if descents:
            t = StandardTableau(self)
            for i in t.standard_descents():
                c = t.cells_containing(i)[0]
                G += polygon([(c[1],-c[0]), (c[1]+1,-c[0]), (c[1]+1,-c[0]-1), (c[1],-c[0]-1)], rgbcolor=(1,0,1))

        for c in self.cells():
            G += text(str(self.entry(c)), (c[1]+0.5,-c[0]-0.5))

        return G

    def to_word_by_row(self):
        """
        Return the word obtained from a row reading of the tableau ``self``
        (starting with the lowermost row, reading every row from left
        to right).

        EXAMPLES::

            sage: Tableau([[1,2],[3,4]]).to_word_by_row()
            word: 3412
            sage: Tableau([[1, 4, 6], [2, 5], [3]]).to_word_by_row()
            word: 325146
        """
        from sage.combinat.words.word import Word
        w = []
        for row in reversed(self):
            w += row
        return Word(w)

    def to_word_by_column(self):
        """
        Return the word obtained from a column reading of the tableau ``self``
        (starting with the leftmost column, reading every column from bottom
        to top).

        EXAMPLES::

            sage: Tableau([[1,2],[3,4]]).to_word_by_column()
            word: 3142
            sage: Tableau([[1, 4, 6], [2, 5], [3]]).to_word_by_column()
            word: 321546
        """
        from sage.combinat.words.word import Word
        w = []
        for row in self.conjugate():
            w += row[::-1]
        return Word(w)

    def to_word(self):
        """
        An alias for :meth:`to_word_by_row`.

        EXAMPLES::

            sage: Tableau([[1,2],[3,4]]).to_word()
            word: 3412
            sage: Tableau([[1, 4, 6], [2, 5], [3]]).to_word()
            word: 325146
        """
        return self.to_word_by_row()

    def descents(self):
        """
        Return a list of the cells ``(i,j)`` such that
        ``self[i][j] > self[i-1][j]``.

        .. WARNING::

            This is not to be confused with the descents of a standard tableau.

        EXAMPLES::

            sage: Tableau( [[1,4],[2,3]] ).descents()
            [(1, 0)]
            sage: Tableau( [[1,2],[3,4]] ).descents()
            [(1, 0), (1, 1)]
            sage: Tableau( [[1,2,3],[4,5]] ).descents()
            [(1, 0), (1, 1)]
        """
        descents = []
        for i in range(1,len(self)):
            for j in range(len(self[i])):
                if self[i][j] > self[i-1][j]:
                    descents.append((i,j))
        return descents

    def major_index(self):
        """
        Return the major index of ``self``.

        The major index of a tableau `T` is defined to be the sum of the number
        of descents of ``T`` (defined in :meth:`descents`) with the sum of
        their legs' lengths.

        .. WARNING::

            This is not to be confused with the major index of a
            standard tableau.

        EXAMPLES::

            sage: Tableau( [[1,4],[2,3]] ).major_index()
            1
            sage: Tableau( [[1,2],[3,4]] ).major_index()
            2

        If the major index would be defined in the sense of standard tableaux
        theory, then the following would give 3 for a result::

            sage: Tableau( [[1,2,3],[4,5]] ).major_index()
            2
        """
        descents = self.descents()
        p = self.shape()
        return len(descents) + sum([ p.leg_length(*d) for d in descents ])

    def inversions(self):
        """
        Return a list of the inversions of ``self``.

        Let `T` be a tableau. An inversion is an attacking pair `(c,d)` of
        the shape of `T` (see
        :meth:`~sage.combinat.partition.Partition.attacking_pairs` for
        a definition of this) such that the entry of `c` in `T` is
        greater than the entry of `d`.

        .. WARNING::

            Do not mistake this for the inversions of a standard tableau.

        EXAMPLES::

            sage: t = Tableau([[1,2,3],[2,5]])
            sage: t.inversions()
            [((1, 1), (0, 0))]
            sage: t = Tableau([[1,4,3],[5,2],[2,6],[3]])
            sage: t.inversions()
            [((0, 1), (0, 2)), ((1, 0), (1, 1)), ((1, 1), (0, 0)), ((2, 1), (1, 0))]
        """
        inversions = []
        previous_row = None
        for i, row in enumerate(self):
            for j, entry in enumerate(row):
                # c is in position (i,j)
                # find the d that satisfy condition 1
                for k in range(j+1, len(row)):
                    if entry > row[k]:
                        inversions.append( ((i,j),(i,k)) )
                # find the d that satisfy condition 2
                if i == 0:
                    continue
                for k in range(j):
                    if entry > previous_row[k]:
                        inversions.append( ((i,j),(i-1,k)) )
            previous_row = row
        return inversions

    def inversion_number(self):
        """
        Return the inversion number of ``self``.

        The inversion number is defined to be the number of inversions of
        ``self`` minus the sum of the arm lengths of the descents of ``self``
        (see the :meth:`inversions` and :meth:`descents` methods for the
        relevant definitions).

        .. WARNING::

            This has none of the meanings in which the word "inversion"
            is used in the theory of standard tableaux.

        EXAMPLES::

            sage: t = Tableau([[1,2,3],[2,5]])
            sage: t.inversion_number()
            0
            sage: t = Tableau([[1,2,4],[3,5]])
            sage: t.inversion_number()
            0
        """
        p = self.shape()
        return len(self.inversions()) - sum([ p.arm_length(*cell) for cell in self.descents() ])

    def to_sign_matrix(self, max_entry = None):
        r"""
        Return the sign matrix of ``self``.

        A sign matrix is an `m \times n` matrix of 0's, 1's and -1's such that the
        partial sums of each column is either 0 or 1 and the partial sums of
        each row is non-negative. [Ava2007]_

        INPUT:

        - ``max_entry`` -- A non-negative integer, the  maximum allowable number in
          the tableau. Defaults to the largest entry in the tableau if not specified.


        EXAMPLES::

            sage: t = SemistandardTableau([[1,1,1,2,4],[3,3,4],[4,5],[6,6]])
            sage: t.to_sign_matrix(6)
            [ 0  0  0  1  0  0]
            [ 0  1  0 -1  0  0]
            [ 1 -1  0  1  0  0]
            [ 0  0  1 -1  1  1]
            [ 0  0  0  1 -1  0]
            sage: t = Tableau([[1,2,4],[3,5]])
            sage: t.to_sign_matrix(7)
            [ 0  0  0  1  0  0  0]
            [ 0  1  0 -1  1  0  0]
            [ 1 -1  1  0 -1  0  0]
            sage: t=Tableau([(4,5,4,3),(2,1,3)])
            sage: t.to_sign_matrix(5)
            [ 0  0  1  0  0]
            [ 0  0  0  1  0]
            [ 1  0 -1 -1  1]
            [-1  1  0  1 -1]
            sage: s=Tableau([(1,0,-2,4),(3,4,5)])
            sage: s.to_sign_matrix(6)
            Traceback (most recent call last):
            ...
            ValueError: the entries must be non-negative integers
        """
        from sage.rings.all import ZZ
        from sage.sets.positive_integers import PositiveIntegers
        PI = PositiveIntegers()
        for row in self:
            if any(c not in PI for c in row):
                raise ValueError("the entries must be non-negative integers")
        from sage.matrix.matrix_space import MatrixSpace
        if max_entry is None:
            max_entry=max([max(c) for c in self])
        MS = MatrixSpace(ZZ, len(self[0]), max_entry)
        Tconj = self.conjugate()
        l = len(Tconj)
        d = {(l-i-1,elem-1): 1 for i, row in enumerate(Tconj) for elem in row}
        partial_sum_matrix = MS(d)
        from copy import copy
        sign_matrix = copy(MS.zero())
        for j in range(max_entry):
            sign_matrix[0,j] = partial_sum_matrix[0,j]
        for i in range(1,l):
            for j in range(max_entry):
                sign_matrix[i,j] = partial_sum_matrix[i,j] - partial_sum_matrix[i-1,j]
        return sign_matrix

    def schuetzenberger_involution(self, n = None, check=True):
        r"""
        Return the Schuetzenberger involution of the tableau ``self``.

        This method relies on the analogous method on words, which reverts the
        word and then complements all letters within the underlying ordered
        alphabet. If `n` is specified, the underlying alphabet is assumed to
        be `[1, 2, \ldots, n]`. If no alphabet is specified, `n` is the maximal
        letter appearing in ``self``.

        INPUT:

        - ``n`` -- an integer specifying the maximal letter in the
          alphabet (optional)
        - ``check`` -- (Default: ``True``) Check to make sure ``self`` is
          semistandard. Set to ``False`` to avoid this check. (optional)

        OUTPUT:

        - a tableau, the Schuetzenberger involution of ``self``

        EXAMPLES::

            sage: t = Tableau([[1,1,1],[2,2]])
            sage: t.schuetzenberger_involution(3)
            [[2, 2, 3], [3, 3]]

            sage: t = Tableau([[1,2,3],[4,5]])
            sage: t.schuetzenberger_involution()
            [[1, 2, 5], [3, 4]]

            sage: t = Tableau([[1,3,5,7],[2,4,6],[8,9]])
            sage: t.schuetzenberger_involution()
            [[1, 2, 6, 8], [3, 4, 9], [5, 7]]

            sage: t = Tableau([])
            sage: t.schuetzenberger_involution()
            []

            sage: t = StandardTableau([[1,2,3],[4,5]])
            sage: s = t.schuetzenberger_involution()
            sage: s.parent()
            Standard tableaux
        """
        if check and self not in SemistandardTableaux():
            raise ValueError("the tableau must be semistandard")
        w = [i for row in self for i in reversed(row)]
        # ``w`` is now the Semitic reading word of ``self`` (that is,
        # the reverse of the reading word of ``self``).
        if not w:
            return self
        if n is None:
            n = max(w)
        N = n + 1
        wi = [N - i for i in w]
        t = Tableau([[wi[0]]])
        for k in wi[1:]:
            t = t.bump(k)
        if isinstance(self, StandardTableau):
            return StandardTableau(list(t))
        elif isinstance(self, SemistandardTableau):
            return SemistandardTableau(list(t))
        return t

    @combinatorial_map(order=2,name='evacuation')
    def evacuation(self, n = None, check=True):
        r"""
        Return the evacuation of the tableau ``self``.

        This is an alias for :meth:`schuetzenberger_involution`.

        This method relies on the analogous method on words, which reverts the
        word and then complements all letters within the underlying ordered
        alphabet. If `n` is specified, the underlying alphabet is assumed to
        be `[1, 2, \ldots, n]`. If no alphabet is specified, `n` is the maximal
        letter appearing in ``self``.

        INPUT:

        - ``n`` -- an integer specifying the maximal letter in the
          alphabet (optional)
        - ``check`` -- (Default: ``True``) Check to make sure ``self`` is
          semistandard. Set to ``False`` to avoid this check. (optional)

        OUTPUT:

        - a tableau, the evacuation of ``self``

        EXAMPLES::

            sage: t = Tableau([[1,1,1],[2,2]])
            sage: t.evacuation(3)
            [[2, 2, 3], [3, 3]]

            sage: t = Tableau([[1,2,3],[4,5]])
            sage: t.evacuation()
            [[1, 2, 5], [3, 4]]

            sage: t = Tableau([[1,3,5,7],[2,4,6],[8,9]])
            sage: t.evacuation()
            [[1, 2, 6, 8], [3, 4, 9], [5, 7]]

            sage: t = Tableau([])
            sage: t.evacuation()
            []

            sage: t = StandardTableau([[1,2,3],[4,5]])
            sage: s = t.evacuation()
            sage: s.parent()
            Standard tableaux
        """
        return self.schuetzenberger_involution(n,check)

    @combinatorial_map(name="standardization")
    def standardization(self, check=True):
        r"""
        Return the standardization of ``self``, assuming ``self`` is a
        semistandard tableau.

        The standardization of a semistandard tableau `T` is the standard
        tableau `\mathrm{st}(T)` of the same shape as `T` whose
        reversed reading word is the standardization of the reversed reading
        word of `T`.

        The standardization of a word `w` can be formed by replacing all `1`'s in
        `w` by `1, 2, \ldots, k_1` from left to right, all `2`'s in `w` by
        `k_1 + 1, k_1 + 2, \ldots, k_2`, and repeating for all letters which
        appear in `w`.
        See also :meth:`Word.standard_permutation()`.

        INPUT:

        - ``check`` -- (Default: ``True``) Check to make sure ``self`` is
          semistandard. Set to ``False`` to avoid this check.

        EXAMPLES::

            sage: t = Tableau([[1,3,3,4],[2,4,4],[5,16]])
            sage: t.standardization()
            [[1, 3, 4, 7], [2, 5, 6], [8, 9]]

        Standard tableaux are fixed under standardization::

            sage: all((t == t.standardization() for t in StandardTableaux(6)))
            True
            sage: t = Tableau([])
            sage: t.standardization()
            []

        The reading word of the standardization is the standardization of
        the reading word::

            sage: T = SemistandardTableaux(shape=[6,3,3,1], max_entry=5)
            sage: all(t.to_word().standard_permutation() == t.standardization().reading_word_permutation() for t in T) # long time
            True
        """
        if check and self not in SemistandardTableaux():
            raise ValueError("the tableau must be semistandard")
        T = from_shape_and_word(self.shape(), self.to_word_by_row().standard_permutation())
        return StandardTableaux()(T)

    def bender_knuth_involution(self, k, rows=None, check=True):
        r"""
        Return the image of ``self`` under the `k`-th Bender--Knuth
        involution, assuming ``self`` is a semistandard tableau.

        Let `T` be a tableau, then a *lower free `k` in `T`* means a cell of
        `T` which is filled with the integer `k` and whose direct lower
        neighbor is not filled with the integer `k + 1` (in particular,
        this lower neighbor might not exist at all). Let an *upper free `k + 1`
        in `T`* mean a cell of `T` which is filled with the integer `k + 1`
        and whose direct upper neighbor is not filled with the integer `k`
        (in particular, this neighbor might not exist at all). It is clear
        that for any row `r` of `T`, the lower free `k`'s and the upper
        free `k + 1`'s in `r` together form a contiguous interval or `r`.

        The *`k`-th Bender--Knuth switch at row `i`* changes the entries of
        the cells in this interval in such a way that if it used to have
        `a` entries of `k` and `b` entries of `k + 1`, it will now
        have `b` entries of `k` and `a` entries of `k + 1`. For fixed `k`, the
        `k`-th Bender--Knuth switches for different `i` commute. The
        composition of the `k`-th Bender--Knuth switches for all rows is
        called the *`k`-th Bender-Knuth involution*. This is used to show that
        the Schur functions defined by semistandard tableaux are symmetric
        functions.

        INPUT:

        - ``k`` -- an integer

        - ``rows`` -- (Default ``None``) When set to ``None``, the method
          computes the `k`-th Bender--Knuth involution as defined above.
          When an iterable, this computes the composition of the `k`-th
          Bender--Knuth switches at row `i` over all `i` in ``rows``. When set
          to an integer `i`, the method computes the `k`-th Bender--Knuth
          switch at row `i`. Note the indexing of the rows starts with `1`.

        - ``check`` -- (Default: ``True``) Check to make sure ``self`` is
          semistandard. Set to ``False`` to avoid this check.

        OUTPUT:

        The image of ``self`` under either the `k`-th Bender--Knuth
        involution, the `k`-th Bender--Knuth switch at a certain row, or
        the composition of such switches, as detailed in the INPUT section.

        EXAMPLES::

            sage: t = Tableau([[1,1,3,4,4,5,6,7],[2,2,4,6,7,7,7],[3,4,5,8,8,9],[6,6,7,10],[7,8,8,11],[8]])
            sage: t.bender_knuth_involution(1) == t
            True
            sage: t.bender_knuth_involution(2)
            [[1, 1, 2, 4, 4, 5, 6, 7], [2, 3, 4, 6, 7, 7, 7], [3, 4, 5, 8, 8, 9], [6, 6, 7, 10], [7, 8, 8, 11], [8]]
            sage: t.bender_knuth_involution(3)
            [[1, 1, 3, 3, 3, 5, 6, 7], [2, 2, 4, 6, 7, 7, 7], [3, 4, 5, 8, 8, 9], [6, 6, 7, 10], [7, 8, 8, 11], [8]]
            sage: t.bender_knuth_involution(4)
            [[1, 1, 3, 4, 5, 5, 6, 7], [2, 2, 4, 6, 7, 7, 7], [3, 5, 5, 8, 8, 9], [6, 6, 7, 10], [7, 8, 8, 11], [8]]
            sage: t.bender_knuth_involution(5)
            [[1, 1, 3, 4, 4, 5, 6, 7], [2, 2, 4, 5, 7, 7, 7], [3, 4, 6, 8, 8, 9], [5, 5, 7, 10], [7, 8, 8, 11], [8]]
            sage: t.bender_knuth_involution(666) == t
            True
            sage: t.bender_knuth_involution(4, 2) == t
            True
            sage: t.bender_knuth_involution(4, 3)
            [[1, 1, 3, 4, 4, 5, 6, 7], [2, 2, 4, 6, 7, 7, 7], [3, 5, 5, 8, 8, 9], [6, 6, 7, 10], [7, 8, 8, 11], [8]]

        The ``rows`` keyword can be an iterator::

            sage: t.bender_knuth_involution(6, iter([1,2])) == t
            False
            sage: t.bender_knuth_involution(6, iter([3,4])) == t
            True

        The Bender--Knuth involution is an involution::

            sage: T = SemistandardTableaux(shape=[3,1,1], max_entry=4)
            sage: all(all(t.bender_knuth_involution(k).bender_knuth_involution(k) == t for k in range(1,5)) for t in T)
            True

        The same holds for the single switches::

            sage: all(all(t.bender_knuth_involution(k, j).bender_knuth_involution(k, j) == t for k in range(1,5) for j in range(1, 5)) for t in T)
            True

        Locality of the Bender--Knuth involutions::

            sage: all(all(t.bender_knuth_involution(k).bender_knuth_involution(l) == t.bender_knuth_involution(l).bender_knuth_involution(k) for k in range(1,5) for l in range(1,5) if abs(k - l) > 1) for t in T)
            True

        Berenstein and Kirillov [KB1995]_ have shown that
        `(s_1 s_2)^6 = id` (for tableaux of straight shape)::

            sage: p = lambda t, k: t.bender_knuth_involution(k).bender_knuth_involution(k + 1)
            sage: all(p(p(p(p(p(p(t,1),1),1),1),1),1) == t for t in T)
            True

        However, `(s_2 s_3)^6 = id` is false::

            sage: p = lambda t, k: t.bender_knuth_involution(k).bender_knuth_involution(k + 1)
            sage: t = Tableau([[1,2,2],[3,4]])
            sage: x = t
            sage: for i in range(6): x = p(x, 2)
            sage: x
            [[1, 2, 3], [2, 4]]
            sage: x == t
            False

        TESTS::

            sage: t = Tableau([])
            sage: t.bender_knuth_involution(3)
            []
        """
        if check and self not in SemistandardTableaux():
            raise ValueError("the tableau must be semistandard")
        from sage.combinat.skew_tableau import SkewTableau
        sk = SkewTableau(self).bender_knuth_involution(k, rows, False)
        return SemistandardTableaux()(list(sk))

    @combinatorial_map(name ='reading word permutation')
    def reading_word_permutation(self):
        """
        Return the permutation obtained by reading the entries of the
        standardization of ``self`` row by row, starting with the
        bottommost row (in English notation).

        EXAMPLES::

            sage: StandardTableau([[1,2],[3,4]]).reading_word_permutation()
            [3, 4, 1, 2]

        Check that :trac:`14724` is fixed::

            sage: SemistandardTableau([[1,1]]).reading_word_permutation()
            [1, 2]
        """
        return permutation.Permutation(self.standardization().to_word())

    def entries(self):
        """
        Return the tuple of all entries of ``self``, in the order obtained
        by reading across the rows from top to bottom (in English
        notation).

        EXAMPLES::

            sage: t = Tableau([[1,3], [2]])
            sage: t.entries()
            (1, 3, 2)
        """
        return sum(self, ())

    def entry(self, cell):
        """
        Returns the entry of cell ``cell`` in the tableau ``self``. Here,
        ``cell`` should be given as a tuple `(i,j)` of zero-based
        coordinates (so the northwesternmost cell in English notation
        is `(0,0)`).

        EXAMPLES::

            sage: t = Tableau([[1,2],[3,4]])
            sage: t.entry( (0,0) )
            1
            sage: t.entry( (1,1) )
            4
        """
        i,j = cell
        return self[i][j]

    def weight(self):
        r"""
        Return the weight of the tableau ``self``. Trailing zeroes are
        omitted when returning the weight.

        The weight of a tableau `T` is the sequence `(a_1, a_2, a_3, \ldots )`,
        where `a_k` is the number of entries of `T` equal to `k`. This
        sequence contains only finitely many nonzero entries.

        The weight of a tableau `T` is the same as the weight of the
        reading word of `T`, for any reading order.

        EXAMPLES::

            sage: Tableau([[1,2],[3,4]]).weight()
            [1, 1, 1, 1]

            sage: Tableau([]).weight()
            []

            sage: Tableau([[1,3,3,7],[4,2],[2,3]]).weight()
            [1, 2, 3, 1, 0, 0, 1]

        TESTS:

        We check that this agrees with going to the word::

            sage: t = Tableau([[1,3,4,7],[6,2],[2,3]])
            sage: def by_word(T):
            ....:     ed = T.to_word().evaluation_dict()
            ....:     m = max(ed) + 1
            ....:     return [ed.get(k, 0) for k in range(1, m)]
            sage: by_word(t) == t.weight()
            True
            sage: SST = SemistandardTableaux(shape=[3,1,1])
            sage: all(by_word(t) == t.weight() for t in SST)
            True
        """
        if len(self) == 0:
            return []
        m = max(max(row) for row in self)
        res = [0] * m
        for row in self:
            for i in row:
                if i > 0:
                    res[i - 1] += 1
        return res

    evaluation = weight

    def is_row_strict(self):
        """
        Return ``True`` if ``self`` is a row strict tableau and ``False``
        otherwise.

        A tableau is row strict if the entries in each row are in
        (strictly) increasing order.

        EXAMPLES::

            sage: Tableau([[1, 3], [2, 4]]).is_row_strict()
            True
            sage: Tableau([[1, 2], [2, 4]]).is_row_strict()
            True
            sage: Tableau([[2, 3], [2, 4]]).is_row_strict()
            True
            sage: Tableau([[5, 3], [2, 4]]).is_row_strict()
            False
        """
        return all(row[i]<row[i+1] for row in self for i in range(len(row)-1))

    def is_row_increasing(self, weak=False):
        r"""
        Return ``True`` if the entries in each row are in increasing order,
        and ``False`` otherwise.

        By default, this checks for strictly increasing rows. Set ``weak``
        to ``True`` to test for weakly increasing rows.

        EXAMPLES::

            sage: T = Tableau([[1, 1, 3], [1, 2]])
            sage: T.is_row_increasing(weak=True)
            True
            sage: T.is_row_increasing()
            False
            sage: Tableau([[2, 1]]).is_row_increasing(weak=True)
            False
        """
        if weak:
            def test(a, b):
                return a <= b
        else:
            def test(a, b):
                return a < b
        return all(test(a, b) for row in self for (a, b) in zip(row, row[1:]))

    def is_column_increasing(self, weak=False):
        r"""
        Return ``True`` if the entries in each column are in increasing order,
        and ``False`` otherwise.

        By default, this checks for strictly increasing columns. Set ``weak``
        to ``True`` to test for weakly increasing columns.

        EXAMPLES::

            sage: T = Tableau([[1, 1, 3], [1, 2]])
            sage: T.is_column_increasing(weak=True)
            True
            sage: T.is_column_increasing()
            False
            sage: Tableau([[2], [1]]).is_column_increasing(weak=True)
            False
        """
        if weak:
            def test(a, b):
                return a <= b
        else:
            def test(a, b):
                return a < b
        def tworow(a, b):
            return all(test(a[i], b_i) for i, b_i in enumerate(b))
        return all(tworow(self[r], self[r+1]) for r in range(len(self) - 1))

    def is_column_strict(self):
        """
        Return ``True`` if ``self`` is a column strict tableau and ``False``
        otherwise.

        A tableau is column strict if the entries in each column are in
        (strictly) increasing order.

        EXAMPLES::

            sage: Tableau([[1, 3], [2, 4]]).is_column_strict()
            True
            sage: Tableau([[1, 2], [2, 4]]).is_column_strict()
            True
            sage: Tableau([[2, 3], [2, 4]]).is_column_strict()
            False
            sage: Tableau([[5, 3], [2, 4]]).is_column_strict()
            False
            sage: Tableau([]).is_column_strict()
            True
            sage: Tableau([[1, 4, 2]]).is_column_strict()
            True
            sage: Tableau([[1, 4, 2], [2, 5]]).is_column_strict()
            True
            sage: Tableau([[1, 4, 2], [2, 3]]).is_column_strict()
            False
        """
        def tworow(a, b):
            return all(a[i] < b_i for i, b_i in enumerate(b))
        return all(tworow(self[r], self[r+1]) for r in range(len(self)-1))

    def is_semistandard(self):
        r"""
        Return ``True`` if ``self`` is a semistandard tableau, and ``False``
        otherwise.

        A tableau is semistandard if its rows weakly increase and its columns
        strictly increase.

        EXAMPLES::

            sage: Tableau([[1,1],[1,2]]).is_semistandard()
            False
            sage: Tableau([[1,2],[1,2]]).is_semistandard()
            False
            sage: Tableau([[1,1],[2,2]]).is_semistandard()
            True
            sage: Tableau([[1,2],[2,3]]).is_semistandard()
            True
            sage: Tableau([[4,1],[3,2]]).is_semistandard()
            False
        """
        return self.is_row_increasing(weak=True) and self.is_column_increasing()

    def is_standard(self):
        """
        Return ``True`` if ``self`` is a standard tableau and ``False``
        otherwise.

        EXAMPLES::

            sage: Tableau([[1, 3], [2, 4]]).is_standard()
            True
            sage: Tableau([[1, 2], [2, 4]]).is_standard()
            False
            sage: Tableau([[2, 3], [2, 4]]).is_standard()
            False
            sage: Tableau([[5, 3], [2, 4]]).is_standard()
            False
        """
        entries = sorted(self.entries())
        return entries == list(range(1, self.size() + 1)) and self.is_row_strict() and self.is_column_strict()

    def is_increasing(self):
        """
        Return ``True`` if ``self`` is an increasing tableau and
        ``False`` otherwise.

        A tableau is increasing if it is both row strict and column strict.

        EXAMPLES::

            sage: Tableau([[1, 3], [2, 4]]).is_increasing()
            True
            sage: Tableau([[1, 2], [2, 4]]).is_increasing()
            True
            sage: Tableau([[2, 3], [2, 4]]).is_increasing()
            False
            sage: Tableau([[5, 3], [2, 4]]).is_increasing()
            False
            sage: Tableau([[1, 2, 3], [2, 3], [3]]).is_increasing()
            True
        """
        return self.is_row_strict() and self.is_column_strict()

    def is_rectangular(self):
        """
        Return ``True`` if the tableau ``self`` is rectangular and
        ``False`` otherwise.

        EXAMPLES::

            sage: Tableau([[1,2],[3,4]]).is_rectangular()
            True
            sage: Tableau([[1,2,3],[4,5],[6]]).is_rectangular()
            False
            sage: Tableau([]).is_rectangular()
            True
        """
        if len(self) == 0:
            return True
        return len(self[-1]) == len(self[0])

    def vertical_flip(self):
        """
        Return the tableau obtained by vertically flipping the tableau ``self``.

        This only works for rectangular tableaux.

        EXAMPLES::

            sage: Tableau([[1,2],[3,4]]).vertical_flip()
            [[3, 4], [1, 2]]
        """
        if not self.is_rectangular():
            raise TypeError("the tableau must be rectangular to use vertical_flip()")

        return Tableau([row for row in reversed(self)])

    def rotate_180(self):
        """
        Return the tableau obtained by rotating ``self`` by `180` degrees.

        This only works for rectangular tableaux.

        EXAMPLES::

            sage: Tableau([[1,2],[3,4]]).rotate_180()
            [[4, 3], [2, 1]]
        """
        if not self.is_rectangular():
            raise TypeError("the tableau must be rectangular to use rotate_180()")

        return Tableau([ [l for l in reversed(row)] for row in reversed(self) ])

    def cells(self):
        """
        Return a list of the coordinates of the cells of ``self``.

        Coordinates start at `0`, so the northwesternmost cell (in
        English notation) has coordinates `(0, 0)`.

        EXAMPLES::

            sage: Tableau([[1,2],[3,4]]).cells()
            [(0, 0), (0, 1), (1, 0), (1, 1)]
        """
        s = []
        for i, row in enumerate(self):
            s += [ (i,j) for j in range(len(row)) ]
        return s

    def cells_containing(self, i):
        r"""
        Return the list of cells in which the letter `i` appears in the
        tableau ``self``. The list is ordered with cells appearing from
        left to right.

        Cells are given as pairs of coordinates `(a, b)`, where both
        rows and columns are counted from `0` (so `a = 0` means the cell
        lies in the leftmost column of the tableau, etc.).

        EXAMPLES::

            sage: t = Tableau([[1,1,3],[2,3,5],[4,5]])
            sage: t.cells_containing(5)
            [(2, 1), (1, 2)]
            sage: t.cells_containing(4)
            [(2, 0)]
            sage: t.cells_containing(6)
            []

            sage: t = Tableau([[1,1,2,4],[2,4,4],[4]])
            sage: t.cells_containing(4)
            [(2, 0), (1, 1), (1, 2), (0, 3)]

            sage: t = Tableau([[1,1,2,8,9],[2,5,6,11],[3,7,7,13],[4,8,9],[5],[13],[14]])
            sage: t.cells_containing(8)
            [(3, 1), (0, 3)]

            sage: Tableau([]).cells_containing(3)
            []
        """
        cell_list = []
        for r in range(len(self)-1, -1, -1):
            rth_row = self[r]
            for c,val in enumerate(rth_row):
                if val == i:
                    cell_list.append((r,c))
        return cell_list

    def leq(self, secondtab):
        """
        Check whether each entry of ``self`` is less-or-equal to the
        corresponding entry of a further tableau ``secondtab``.

        INPUT:

        - ``secondtab`` -- a tableau of the same shape as ``self``

        EXAMPLES::

            sage: T = Tableau([[1, 2], [3]])
            sage: S = Tableau([[1, 3], [3]])
            sage: G = Tableau([[2, 1], [4]])
            sage: H = Tableau([[1, 2], [4]])
            sage: T.leq(S)
            True
            sage: T.leq(T)
            True
            sage: T.leq(G)
            False
            sage: T.leq(H)
            True
            sage: S.leq(T)
            False
            sage: S.leq(G)
            False
            sage: S.leq(H)
            False
            sage: G.leq(H)
            False
            sage: H.leq(G)
            False

        TESTS::

            sage: StandardTableau(T).leq(S)
            True
            sage: T.leq(SemistandardTableau(S))
            True
        """
        if not secondtab in Tableaux():
            raise TypeError("{} must be a tableau".format(secondtab))
        sh = self.shape()
        if sh != secondtab.shape():
            raise TypeError("the tableaux must be the same shape")
        return all( self[a][b] <= secondtab[a][b] for a in range(len(self))
                                                  for b in range(len(self[a])) )

    def k_weight(self, k):
        r"""
        Return the `k`-weight of ``self``.

        A tableau has `k`-weight `\alpha = (\alpha_1, ..., \alpha_n)`
        if there are exactly `\alpha_i` distinct residues for the
        cells occupied by the letter `i` for each `i`.  The residue
        of a cell in position `(a,b)` is `a-b` modulo `k+1`.

        This definition is the one used in [Ive2012]_ (p. 12).

        EXAMPLES::

            sage: Tableau([[1,2],[2,3]]).k_weight(1)
            [1, 1, 1]
            sage: Tableau([[1,2],[2,3]]).k_weight(2)
            [1, 2, 1]
            sage: t = Tableau([[1,1,1,2,5],[2,3,6],[3],[4]])
            sage: t.k_weight(1)
            [2, 1, 1, 1, 1, 1]
            sage: t.k_weight(2)
            [3, 2, 2, 1, 1, 1]
            sage: t.k_weight(3)
            [3, 1, 2, 1, 1, 1]
            sage: t.k_weight(4)
            [3, 2, 2, 1, 1, 1]
            sage: t.k_weight(5)
            [3, 2, 2, 1, 1, 1]
        """
        res = []
        w = self.weight()
        s = self.cells()

        for l in range(1,len(w)+1):
            new_s = [(i,j) for i,j in s if self[i][j] == l]

            #If there are no elements that meet the condition
            if new_s == []:
                res.append(0)
                continue
            x = set((i-j) % (k+1) for i, j in new_s)
            res.append(len(x))

        return res

    def is_k_tableau(self, k):
        r"""
        Checks whether ``self`` is a valid weak `k`-tableau.

        EXAMPLES::

            sage: t = Tableau([[1,2,3],[2,3],[3]])
            sage: t.is_k_tableau(3)
            True
            sage: t = Tableau([[1,1,3],[2,2],[3]])
            sage: t.is_k_tableau(3)
            False
        """
        shapes = self.to_chain()
        kshapes = [ la.k_conjugate(k) for la in shapes ]
        return all( kshapes[i+1].contains(kshapes[i]) for i in range(len(shapes)-1) )

    def restrict(self, n):
        """
        Return the restriction of the semistandard tableau ``self``
        to ``n``. If possible, the restricted tableau will have the same
        parent as this tableau.

        If `T` is a semistandard tableau and `n` is a nonnegative integer,
        then the restriction of `T` to `n` is defined as the
        (semistandard) tableau obtained by removing all cells filled with
        entries greater than `n` from `T`.

        .. NOTE::

            If only the shape of the restriction, rather than the whole
            restriction, is needed, then the faster method
            :meth:`restriction_shape` is preferred.

        EXAMPLES::

            sage: Tableau([[1,2],[3],[4]]).restrict(3)
            [[1, 2], [3]]
            sage: StandardTableau([[1,2],[3],[4]]).restrict(2)
            [[1, 2]]
            sage: Tableau([[1,2,3],[2,4,4],[3]]).restrict(0)
            []
            sage: Tableau([[1,2,3],[2,4,4],[3]]).restrict(2)
            [[1, 2], [2]]
            sage: Tableau([[1,2,3],[2,4,4],[3]]).restrict(3)
            [[1, 2, 3], [2], [3]]
            sage: Tableau([[1,2,3],[2,4,4],[3]]).restrict(5)
            [[1, 2, 3], [2, 4, 4], [3]]

        If possible the restricted tableau will belong to the same category as
        the original tableau::

            sage: S=StandardTableau([[1,2,4,7],[3,5],[6]]); S.category()
            Category of elements of Standard tableaux
            sage: S.restrict(4).category()
            Category of elements of Standard tableaux
            sage: SS=StandardTableaux([4,2,1])([[1,2,4,7],[3,5],[6]]); SS.category()
            Category of elements of Standard tableaux of shape [4, 2, 1]
            sage: SS.restrict(4).category()
            Category of elements of Standard tableaux

            sage: Tableau([[1,2],[3],[4]]).restrict(3)
            [[1, 2], [3]]
            sage: Tableau([[1,2],[3],[4]]).restrict(2)
            [[1, 2]]
            sage: SemistandardTableau([[1,1],[2]]).restrict(1)
            [[1, 1]]
            sage: _.category()
            Category of elements of Semistandard tableaux
        """
        res = [ [y for y in row if y <= n] for row in self ]
        res = [row for row in res if row]
        # attempt to return a tableau of the same type
        try:
            return self.parent()( res )
        except Exception:
            try:
                return self.parent().Element( res )
            except Exception:
                return Tableau(res)

    def restriction_shape(self, n):
        """
        Return the shape of the restriction of the semistandard tableau
        ``self`` to ``n``.

        If `T` is a semistandard tableau and `n` is a nonnegative integer,
        then the restriction of `T` to `n` is defined as the
        (semistandard) tableau obtained by removing all cells filled with
        entries greater than `n` from `T`.

        This method computes merely the shape of the restriction. For
        the restriction itself, use :meth:`restrict`.

        EXAMPLES::

            sage: Tableau([[1,2],[2,3],[3,4]]).restriction_shape(3)
            [2, 2, 1]
            sage: StandardTableau([[1,2],[3],[4],[5]]).restriction_shape(2)
            [2]
            sage: Tableau([[1,3,3,5],[2,4,4],[17]]).restriction_shape(0)
            []
            sage: Tableau([[1,3,3,5],[2,4,4],[17]]).restriction_shape(2)
            [1, 1]
            sage: Tableau([[1,3,3,5],[2,4,4],[17]]).restriction_shape(3)
            [3, 1]
            sage: Tableau([[1,3,3,5],[2,4,4],[17]]).restriction_shape(5)
            [4, 3]

            sage: all( T.restriction_shape(i) == T.restrict(i).shape()
            ....:      for T in StandardTableaux(5) for i in range(1, 5) )
            True
        """
        from sage.combinat.partition import Partition
        res = [len([y for y in row if y <= n]) for row in self]
        return Partition(res)

    def to_chain(self, max_entry=None):
        r"""
        Return the chain of partitions corresponding to the (semi)standard
        tableau ``self``.

        The optional keyword parameter ``max_entry`` can be used to
        customize the length of the chain. Specifically, if this parameter
        is set to a nonnegative integer ``n``, then the chain is
        constructed from the positions of the letters `1, 2, \ldots, n`
        in the tableau.

        EXAMPLES::

            sage: Tableau([[1,2],[3],[4]]).to_chain()
            [[], [1], [2], [2, 1], [2, 1, 1]]
            sage: Tableau([[1,1],[2]]).to_chain()
            [[], [2], [2, 1]]
            sage: Tableau([[1,1],[3]]).to_chain()
            [[], [2], [2], [2, 1]]
            sage: Tableau([]).to_chain()
            [[]]
            sage: Tableau([[1,1],[2],[3]]).to_chain(max_entry=2)
            [[], [2], [2, 1]]
            sage: Tableau([[1,1],[2],[3]]).to_chain(max_entry=3)
            [[], [2], [2, 1], [2, 1, 1]]
            sage: Tableau([[1,1],[2],[3]]).to_chain(max_entry=4)
            [[], [2], [2, 1], [2, 1, 1], [2, 1, 1]]
            sage: Tableau([[1,1,2],[2,3],[4,5]]).to_chain(max_entry=6)
            [[], [2], [3, 1], [3, 2], [3, 2, 1], [3, 2, 2], [3, 2, 2]]
        """
        if max_entry is None:
            if len(self) == 0:
                max_entry = 0
            else:
                max_entry = max(max(row) for row in self)
        return [self.restriction_shape(k) for k in range(max_entry+1)]

    @combinatorial_map(name='to Gelfand-Tsetlin pattern')
    def to_Gelfand_Tsetlin_pattern(self):
        """
        Return the :class:`Gelfand-Tsetlin pattern <GelfandTsetlinPattern>`
        corresponding to ``self`` when semistandard.

        EXAMPLES::

            sage: T = Tableau([[1,2,3],[2,3],[3]])
            sage: G = T.to_Gelfand_Tsetlin_pattern(); G
            [[3, 2, 1], [2, 1], [1]]
            sage: G.to_tableau() == T
            True
            sage: T = Tableau([[1,3],[2]])
            sage: T.to_Gelfand_Tsetlin_pattern()
            [[2, 1, 0], [1, 1], [1]]
        """
        from sage.combinat.gelfand_tsetlin_patterns import GelfandTsetlinPatterns
        return GelfandTsetlinPatterns()(self)

    def anti_restrict(self, n):
        """
        Return the skew tableau formed by removing all of the cells from
        ``self`` that are filled with a number at most `n`.

        EXAMPLES::

            sage: t = Tableau([[1,2,3],[4,5]]); t
            [[1, 2, 3], [4, 5]]
            sage: t.anti_restrict(1)
            [[None, 2, 3], [4, 5]]
            sage: t.anti_restrict(2)
            [[None, None, 3], [4, 5]]
            sage: t.anti_restrict(3)
            [[None, None, None], [4, 5]]
            sage: t.anti_restrict(4)
            [[None, None, None], [None, 5]]
            sage: t.anti_restrict(5)
            [[None, None, None], [None, None]]
        """
        t_new = [[None if g <= n else g for g in row] for row in self]
        from sage.combinat.skew_tableau import SkewTableau
        return SkewTableau(t_new)

    def to_list(self):
        """
        Return ``self`` as a list of lists (not tuples!).

        EXAMPLES::

            sage: t = Tableau([[1,2],[3,4]])
            sage: l = t.to_list(); l
            [[1, 2], [3, 4]]
            sage: l[0][0] = 2
            sage: t
            [[1, 2], [3, 4]]
        """
        return [list(row) for row in self]

    def bump(self, x):
        """
        Insert ``x`` into ``self`` using Schensted's row-bumping (or
        row-insertion) algorithm.

        EXAMPLES::

            sage: t = Tableau([[1,2],[3]])
            sage: t.bump(1)
            [[1, 1], [2], [3]]
            sage: t
            [[1, 2], [3]]
            sage: t.bump(2)
            [[1, 2, 2], [3]]
            sage: t.bump(3)
            [[1, 2, 3], [3]]
            sage: t
            [[1, 2], [3]]
            sage: t = Tableau([[1,2,2,3],[2,3,5,5],[4,4,6],[5,6]])
            sage: t.bump(2)
            [[1, 2, 2, 2], [2, 3, 3, 5], [4, 4, 5], [5, 6, 6]]
            sage: t.bump(1)
            [[1, 1, 2, 3], [2, 2, 5, 5], [3, 4, 6], [4, 6], [5]]
        """
        to_insert = x
        new_t = self.to_list()
        for row in new_t:
            i = 0
            #try to insert to_insert into row
            while i < len(row):
                if to_insert < row[i]:
                    t = to_insert
                    to_insert = row[i]
                    row[i] = t
                    break
                i += 1

            #if we haven't already inserted to_insert
            #append it to the end of row
            if i == len(row):
                row.append(to_insert)
                if isinstance(self, SemistandardTableau):
                    return SemistandardTableau(new_t)
                return Tableau(new_t)
        #if we got here, we are at the end of the tableau
        #add to_insert as the last row
        new_t.append([to_insert])
        if isinstance(self, SemistandardTableau):
            return SemistandardTableau(new_t)
        return Tableau(new_t)

    def schensted_insert(self, i, left=False):
        """
        Insert ``i`` into ``self`` using Schensted's row-bumping (or
        row-insertion) algorithm.

        INPUT:

        - ``i`` -- a number to insert
        - ``left`` -- (default: ``False``) boolean; if set to
          ``True``, the insertion will be done from the left. That
          is, if one thinks of the algorithm as appending a letter
          to the reading word of ``self``, we append the letter to
          the left instead of the right

        EXAMPLES::

            sage: t = Tableau([[3,5],[7]])
            sage: t.schensted_insert(8)
            [[3, 5, 8], [7]]
            sage: t.schensted_insert(8, left=True)
            [[3, 5], [7], [8]]
        """
        if left:
            return self._left_schensted_insert(i)
        else:
            return self.bump(i)

    def _left_schensted_insert(self, letter):
        """
        EXAMPLES::

            sage: t = Tableau([[3,5],[7]])
            sage: t._left_schensted_insert(8)
            [[3, 5], [7], [8]]
            sage: t._left_schensted_insert(6)
            [[3, 5], [6, 7]]
            sage: t._left_schensted_insert(2)
            [[2, 3, 5], [7]]
        """
        h = len(self)
        if h == 0:
            return Tableau([[letter]])
        h1 = h + 1
        rep = self.to_list()
        rep.reverse()

        width = len(rep[h-1])
        heights = self._heights() + [h1]

        for j in range(1, width+2):
            i = heights[j-1]
            while i != h1 and rep[i-1][j-1] >= letter:
                i += 1
            if i == heights[j-1]: #add on top of column j
                if j == 1:
                    rep = [[letter]] + rep
                else:
                    rep[i-2].append(letter)
                break
            elif i == h1 and j == width: #add on right of line i
                if rep[i-2][j-1] < letter:
                    rep[i-2].append(letter)
                else:
                    new_letter = rep[i-2][j-1]
                    rep[i-2][j-1] = letter
                    rep[i-2].append(new_letter)
                break
            else:
                new_letter = rep[i-2][j-1]
                rep[i-2][j-1] = letter
                letter = new_letter

        rep.reverse()
        return Tableau(rep)

    def insert_word(self, w, left=False):
        """
        Insert the word ``w`` into the tableau ``self`` letter by letter
        using Schensted insertion. By default, the word ``w`` is being
        processed from left to right, and the insertion used is row
        insertion. If the optional keyword ``left`` is set to ``True``,
        the word ``w`` is being processed from right to left, and column
        insertion is used instead.

        EXAMPLES::

            sage: t0 = Tableau([])
            sage: w = [1,1,2,3,3,3,3]
            sage: t0.insert_word(w)
            [[1, 1, 2, 3, 3, 3, 3]]
            sage: t0.insert_word(w,left=True)
            [[1, 1, 2, 3, 3, 3, 3]]
            sage: w.reverse()
            sage: t0.insert_word(w)
            [[1, 1, 3, 3], [2, 3], [3]]
            sage: t0.insert_word(w,left=True)
            [[1, 1, 3, 3], [2, 3], [3]]
            sage: t1 = Tableau([[1,3],[2]])
            sage: t1.insert_word([4,5])
            [[1, 3, 4, 5], [2]]
            sage: t1.insert_word([4,5], left=True)
            [[1, 3], [2, 5], [4]]
        """
        if left:
            w = [i for i in reversed(w)]
        res = self
        for i in w:
            res = res.schensted_insert(i,left=left)
        return res

    def reverse_bump(self, loc):
        r"""
        Reverse row bump the entry of ``self`` at the specified
        location ``loc`` (given as a row index or a
        corner ``(r, c)`` of the tableau).

        This is the reverse of Schensted's row-insertion algorithm.
        See Section 1.1, page 8, of Fulton's [Ful1997]_.

        INPUT:

        - ``loc`` -- Can be either of the following:

          - The coordinates ``(r, c)`` of the square to reverse-bump
            (which must be a corner of the tableau);
          - The row index ``r`` of this square.

          Note that both ``r`` and ``c`` are `0`-based, i.e., the
          topmost row and the leftmost column are the `0`-th row
          and the `0`-th column.

        OUTPUT:

        An ordered pair consisting of:

        1. The resulting (smaller) tableau;
        2. The entry bumped out at the end of the process.

        .. SEEALSO::

            :meth:`bump`

        EXAMPLES:

        This is the reverse of Schensted's bump::

            sage: T = Tableau([[1, 1, 2, 2, 4], [2, 3, 3], [3, 4], [4]])
            sage: T.reverse_bump(2)
            ([[1, 1, 2, 3, 4], [2, 3, 4], [3], [4]], 2)
            sage: T == T.reverse_bump(2)[0].bump(2)
            True
            sage: T.reverse_bump((3, 0))
            ([[1, 2, 2, 2, 4], [3, 3, 3], [4, 4]], 1)

        Some errors caused by wrong input::

            sage: T.reverse_bump((3, 1))
            Traceback (most recent call last):
            ...
            ValueError: invalid corner
            sage: T.reverse_bump(4)
            Traceback (most recent call last):
            ...
            IndexError: list index out of range
            sage: Tableau([[2, 2, 1], [3, 3]]).reverse_bump(0)
            Traceback (most recent call last):
            ...
            ValueError: Reverse bumping is only defined for semistandard tableaux

        Some edge cases::

            sage: Tableau([[1]]).reverse_bump(0)
            ([], 1)
            sage: Tableau([[1,1]]).reverse_bump(0)
            ([[1]], 1)
            sage: Tableau([]).reverse_bump(0)
            Traceback (most recent call last):
            ...
            IndexError: list index out of range

        .. NOTE::

            Reverse row bumping is only implemented for tableaux with weakly increasing
            and strictly increasing columns (though the tableau does not need to be an
            instance of class :class:`SemistandardTableau`).

        """
        if not (self.is_semistandard()):
            raise ValueError("Reverse bumping is only defined for semistandard tableaux")
        try:
            (r, c) = loc
            if (r, c) not in self.corners():
                raise ValueError("invalid corner")
        except TypeError:
            r = loc
            c = len(self[r]) - 1

        # make a copy of self
        new_t = self.to_list()

        # remove the last entry of row r from the tableau
        to_move = new_t[r].pop()

        # delete the row if it's now empty
        if not new_t[r]:
            new_t.pop()

        from bisect import bisect_left

        for row in reversed(new_t[:r]):
            # Decide where to insert:
            # the bisect_left command returns the greatest index such that
            # every entry to its left is strictly less than to_move
            c = bisect_left(row, to_move, lo=c) - 1

            # swap it with to_move
            row[c], to_move = to_move, row[c]

        if isinstance(self, SemistandardTableau):
            return SemistandardTableau(new_t), to_move
        return Tableau(new_t), to_move


    def bump_multiply(left, right):
        """
        Multiply two tableaux using Schensted's bump.

        This product makes the set of semistandard tableaux into an
        associative monoid. The empty tableau is the unit in this monoid.
        See pp. 11-12 of [Ful1997]_.

        The same product operation is implemented in a different way in
        :meth:`slide_multiply`.

        EXAMPLES::

            sage: t = Tableau([[1,2,2,3],[2,3,5,5],[4,4,6],[5,6]])
            sage: t2 = Tableau([[1,2],[3]])
            sage: t.bump_multiply(t2)
            [[1, 1, 2, 2, 3], [2, 2, 3, 5], [3, 4, 5], [4, 6, 6], [5]]
        """
        if not isinstance(right, Tableau):
            raise TypeError("right must be a Tableau")

        row = len(right)
        product = Tableau([list(a) for a in left])   # create deep copy of left
        while row > 0:
            row -= 1
            for i in right[row]:
                product = product.bump(i)
        return product

    def slide_multiply(left, right):
        """
        Multiply two tableaux using jeu de taquin.

        This product makes the set of semistandard tableaux into an
        associative monoid. The empty tableau is the unit in this monoid.

        See pp. 15 of [Ful1997]_.

        The same product operation is implemented in a different way in
        :meth:`bump_multiply`.

        EXAMPLES::

            sage: t = Tableau([[1,2,2,3],[2,3,5,5],[4,4,6],[5,6]])
            sage: t2 = Tableau([[1,2],[3]])
            sage: t.slide_multiply(t2)
            [[1, 1, 2, 2, 3], [2, 2, 3, 5], [3, 4, 5], [4, 6, 6], [5]]
        """
        st = []
        if len(left) == 0:
            return right
        else:
            l = len(left[0])

        for row in right:
            st.append((None,)*l + row)
        for row in left:
            st.append(row)

        from sage.combinat.skew_tableau import SkewTableau
        return SkewTableau(st).rectify()

    def _slide_up(self, c):
        r"""
        Auxiliary method used for promotion, which removes cell `c` from ``self``,
        slides the letters of ``self`` up using jeu de taquin slides, and
        then fills the empty cell at `(0,0)` with the value `0`.

        TESTS::

            sage: t = Tableau([[1,1,2],[2,3,5],[4,5]])
            sage: t._slide_up((2,1))
            [[0, 1, 2], [1, 3, 5], [2, 4]]

            sage: t._slide_up((1,2))
            [[0, 1, 2], [1, 2, 3], [4, 5]]

            sage: t = Tableau([[1,1,3],[2,3,5],[4,5]])
            sage: t._slide_up((1,2))
            [[0, 1, 1], [2, 3, 3], [4, 5]]
        """
        new_st = self.to_list()
        spotl, spotc = c
        while [spotl, spotc] != [0,0]:
            #once moving box is in first column, just move letters up
            #(French notation!)
            if spotc == 0:
                new_st[spotl][spotc] = new_st[spotl-1][spotc]
                spotl -= 1
                continue
            #once moving box is in first row, just move letters up
            elif spotl == 0:
                new_st[spotl][spotc] = new_st[spotl][spotc-1]
                spotc -= 1
                continue
            else:
                #If we get to this stage, we need to compare
                below = new_st[spotl-1][spotc]
                left = new_st[spotl][spotc-1]
                if below >= left:
                    #Swap with the cell below
                    new_st[spotl][spotc] = new_st[spotl-1][spotc]
                    spotl -= 1
                    continue
                else:
                    #Swap with the cell to the left
                    new_st[spotl][spotc] = new_st[spotl][spotc-1]
                    spotc -= 1
                    continue
        #set box in position (0,0) to 0
        new_st[0][0] = 0
        return Tableau(new_st)

    def _slide_down(self, c, n):
        r"""
        Auxiliary method used for promotion, which removes cell `c` from ``self``,
        slides the letters of ``self`` down using jeu de taquin slides, and
        then fills the empty cell with the value `n + 2`.

        When the entries of ``self`` are positive integers, and cell `c` is
        filled with `1`, then the position of `c` is irrelevant.

        TESTS::

            sage: t = Tableau([[1,1,2],[2,3,5],[4,5]])
            sage: t._slide_down((0, 0), 8)
            [[1, 2, 5], [2, 3, 10], [4, 5]]

            sage: t._slide_down((0, 1), 8)
            [[1, 2, 5], [2, 3, 10], [4, 5]]

            sage: t = Tableau([[1,1,2,2,2,3],[2,2,4,6,6],[4,4,5,7],[5,8]])
            sage: t._slide_down((0, 1), 9)
            [[1, 2, 2, 2, 2, 3], [2, 4, 4, 6, 6], [4, 5, 7, 11], [5, 8]]
        """
        new_st = self.to_list()
        #new_st is a deep copy of self, so as not to mess around with self.
        new_st_shape = [len(x) for x in self]
        spotl, spotc = c
        #spotl and spotc are the coordinates of the wandering hole.
        #All comments and variable names below refer to French notation.
        while True:
            #"right_neighbor" and "upper_neighbor" refer to neighbors of the
            #hole.
            go_right = None
            if len(new_st_shape) > spotl + 1 and new_st_shape[spotl + 1] >= spotc + 1:
                upper_neighbor = new_st[spotl + 1][spotc]
                go_right = False
            if new_st_shape[spotl] != spotc + 1:
                right_neighbor = new_st[spotl][spotc + 1]
                if go_right is None or upper_neighbor > right_neighbor:
                    go_right = True
            if go_right is True:
                new_st[spotl][spotc] = right_neighbor
                spotc += 1
            elif go_right is False:
                new_st[spotl][spotc] = upper_neighbor
                spotl += 1
            else:
                break
        new_st[spotl][spotc] = n + 2
        return Tableau(new_st)

    def promotion_inverse(self, n):
        r"""
        Return the image of ``self`` under the inverse promotion operator.

        .. WARNING::

            You might know this operator as the promotion operator
            (without "inverse") -- literature does not agree on the
            name.

        The inverse promotion operator, applied to a tableau `t`, does the
        following:

        Iterate over all letters `1` in the tableau `t`, from right to left.
        For each of these letters, do the following:

        - Remove the letter from `t`, thus leaving a hole where it used to be.

        - Apply jeu de taquin to move this hole northeast (in French notation)
          until it reaches the outer boundary of `t`.

        - Fill `n+2` into the hole once jeu de taquin has completed.

        Once this all is done, subtract `1` from each letter in the tableau.
        This is not always well-defined. Restricted to the class of
        semistandard tableaux whose entries are all `\leq n + 1`, this is the
        usual inverse promotion operator defined on this class.

        When ``self`` is a standard tableau of size ``n + 1``, this definition of
        inverse promotion is the map called "promotion" in [Sag2011]_ (p. 23) and
        in [Stan2009]_, and is the inverse of the map called "promotion" in
        [Hai1992]_ (p. 90).

        .. WARNING::

            To my (Darij's) knowledge, the fact that the above "inverse
            promotion operator" really is the inverse of the promotion
            operator :meth:`promotion` for semistandard tableaux has never
            been proven in literature. Corrections are welcome.

        EXAMPLES::

            sage: t = Tableau([[1,2],[3,3]])
            sage: t.promotion_inverse(2)
            [[1, 2], [2, 3]]

            sage: t = Tableau([[1,2],[2,3]])
            sage: t.promotion_inverse(2)
            [[1, 1], [2, 3]]

            sage: t = Tableau([[1,2,5],[3,3,6],[4,7]])
            sage: t.promotion_inverse(8)
            [[1, 2, 4], [2, 5, 9], [3, 6]]

            sage: t = Tableau([])
            sage: t.promotion_inverse(2)
            []

        TESTS:

        We check the equivalence of two definitions of inverse promotion
        on semistandard tableaux::

            sage: ST = SemistandardTableaux(shape=[4,2,1], max_entry=7)
            sage: def bk_promotion_inverse7(st):
            ....:     st2 = st
            ....:     for i in range(1, 7):
            ....:         st2 = st2.bender_knuth_involution(i, check=False)
            ....:     return st2
            sage: all( bk_promotion_inverse7(st) == st.promotion_inverse(6) for st in ST ) # long time
            True
            sage: ST = SemistandardTableaux(shape=[2,2,2], max_entry=7)
            sage: all( bk_promotion_inverse7(st) == st.promotion_inverse(6) for st in ST ) # long time
            True

        A test for :trac:`13203`::

            sage: T = Tableau([[1]])
            sage: type(T.promotion_inverse(2)[0][0])
            <... 'sage.rings.integer.Integer'>
        """
        if self.is_rectangular():
            n = Integer(n)
            if self.size() == 0:
                return self
            s = self.shape()[0]
            l = self.weight()[0]
            word = [i-1 for row in reversed(self) for i in row if i>1]
            t = Tableau([])
            t = t.insert_word(word)
            t = t.to_list()
            if l < s:
                for i in range(l):
                    t[len(t)-1].append(n+1)
            else:
                t.append([n+1 for i in range(s)])
            return Tableau(t)
        # Now, the non-rectangular case.
        p = self
        for c in reversed(self.cells_containing(1)):
            p = p._slide_down(c, n)
        return Tableau([[i-1 for i in row] for row in p])

    def promotion(self, n):
        r"""
        Return the image of ``self`` under the promotion operator.

        .. WARNING::

            You might know this operator as the inverse promotion
            operator -- literature does not agree on the name. You
            might also be looking for the Lapointe-Lascoux-Morse
            promotion operator (:meth:`promotion_operator`).

        The promotion operator, applied to a tableau `t`, does the following:

        Iterate over all letters `n+1` in the tableau `t`, from left to right.
        For each of these letters, do the following:

        - Remove the letter from `t`, thus leaving a hole where it used to be.

        - Apply jeu de taquin to move this hole southwest (in French notation)
          until it reaches the inner boundary of `t`.

        - Fill `0` into the hole once jeu de taquin has completed.

        Once this all is done, add `1` to each letter in the tableau.
        This is not always well-defined. Restricted to the class of
        semistandard tableaux whose entries are all `\leq n + 1`, this is the
        usual promotion operator defined on this class.

        When ``self`` is a standard tableau of size ``n + 1``, this definition of
        promotion is precisely the one given in [Hai1992]_ (p. 90). It is the
        inverse of the maps called "promotion" in [Sag2011]_ (p. 23) and in [Stan2009]_.

        .. WARNING::

            To my (Darij's) knowledge, the fact that the above promotion
            operator really is the inverse of the "inverse promotion
            operator" :meth:`promotion_inverse` for semistandard tableaux
            has never been proven in literature. Corrections are welcome.

        REFERENCES:

<<<<<<< HEAD
        - [Hai1992]_

        - [Sag2011]_
=======
        .. [Hai1992] Mark D. Haiman,
           *Dual equivalence with applications, including a conjecture of Proctor*,
           Discrete Mathematics 99 (1992), 79-113,
           http://www.sciencedirect.com/science/article/pii/0012365X9290368P

        .. [Sg2011] Bruce E. Sagan,
           *The cyclic sieving phenomenon: a survey*,
           :arxiv:`1008.0790v3`
>>>>>>> 6fc5e679

        EXAMPLES::

            sage: t = Tableau([[1,2],[3,3]])
            sage: t.promotion(2)
            [[1, 1], [2, 3]]

            sage: t = Tableau([[1,1,1],[2,2,3],[3,4,4]])
            sage: t.promotion(3)
            [[1, 1, 2], [2, 2, 3], [3, 4, 4]]

            sage: t = Tableau([[1,2],[2]])
            sage: t.promotion(3)
            [[2, 3], [3]]

            sage: t = Tableau([[1,1,3],[2,2]])
            sage: t.promotion(2)
            [[1, 2, 2], [3, 3]]

            sage: t = Tableau([[1,1,3],[2,3]])
            sage: t.promotion(2)
            [[1, 1, 2], [2, 3]]

            sage: t = Tableau([])
            sage: t.promotion(2)
            []

        TESTS:

        We check the equivalence of two definitions of promotion on
        semistandard tableaux::

            sage: ST = SemistandardTableaux(shape=[3,2,2,1], max_entry=6)
            sage: def bk_promotion6(st):
            ....:     st2 = st
            ....:     for i in range(5, 0, -1):
            ....:         st2 = st2.bender_knuth_involution(i, check=False)
            ....:     return st2
            sage: all( bk_promotion6(st) == st.promotion(5) for st in ST ) # long time
            True
            sage: ST = SemistandardTableaux(shape=[4,4], max_entry=6)
            sage: all( bk_promotion6(st) == st.promotion(5) for st in ST ) # long time
            True

        We also check :meth:`promotion_inverse()` is the inverse
        of :meth:`promotion()`::

            sage: ST = SemistandardTableaux(shape=[3,2,1], max_entry=7)
            sage: all( st.promotion(6).promotion_inverse(6) == st for st in ST ) # long time
            True
        """
        if self.is_rectangular():
            t = self.rotate_180()
            t = [tuple(n+2-i for i in row) for row in t]
            t = Tableau(t).promotion_inverse(n)
            t = [tuple(n+2-i for i in row) for row in t]
            return Tableau(t).rotate_180()
        p = self
        for c in self.cells_containing(n+1):
            p = p._slide_up(c)
        return Tableau([[i+1 for i in row] for row in p])

    def row_stabilizer(self):
        """
        Return the PermutationGroup corresponding to the row stabilizer of
        ``self``.

        This assumes that every integer from `1` to the size of ``self``
        appears exactly once in ``self``.

        EXAMPLES::

            sage: rs = Tableau([[1,2,3],[4,5]]).row_stabilizer()
            sage: rs.order() == factorial(3)*factorial(2)
            True
            sage: PermutationGroupElement([(1,3,2),(4,5)]) in rs
            True
            sage: PermutationGroupElement([(1,4)]) in rs
            False
            sage: rs = Tableau([[1, 2],[3]]).row_stabilizer()
            sage: PermutationGroupElement([(1,2),(3,)]) in rs
            True
            sage: rs.one().domain()
            [1, 2, 3]
            sage: rs = Tableau([[1],[2],[3]]).row_stabilizer()
            sage: rs.order()
            1
            sage: rs = Tableau([[2,4,5],[1,3]]).row_stabilizer()
            sage: rs.order()
            12
            sage: rs = Tableau([]).row_stabilizer()
            sage: rs.order()
            1
        """
        # Ensure that the permutations involve all elements of the
        # tableau, by including the identity permutation on the set [1..k].
        k = self.size()
        gens = [list(range(1, k + 1))]
        for row in self:
            for j in range(len(row) - 1):
                gens.append( (row[j], row[j + 1]) )
        return PermutationGroup( gens )

    def column_stabilizer(self):
        """
        Return the PermutationGroup corresponding to the column stabilizer
        of ``self``.

        This assumes that every integer from `1` to the size of ``self``
        appears exactly once in ``self``.

        EXAMPLES::

            sage: cs = Tableau([[1,2,3],[4,5]]).column_stabilizer()
            sage: cs.order() == factorial(2)*factorial(2)
            True
            sage: PermutationGroupElement([(1,3,2),(4,5)]) in cs
            False
            sage: PermutationGroupElement([(1,4)]) in cs
            True
        """
        return self.conjugate().row_stabilizer()

    def height(self):
        """
        Return the height of ``self``.

        EXAMPLES::

            sage: Tableau([[1,2,3],[4,5]]).height()
            2
            sage: Tableau([[1,2,3]]).height()
            1
            sage: Tableau([]).height()
            0
        """
        return len(self)

    def _heights(self):
        """
        EXAMPLES::

            sage: Tableau([[1,2,3,4],[5,6],[7],[8]])._heights()
            [1, 3, 4, 4]
            sage: Tableau([])._heights()
            []
            sage: Tableau([[1]])._heights()
            [1]
            sage: Tableau([[1,2]])._heights()
            [1, 1]
            sage: Tableau([[1,2],[3],[4]])._heights()
            [1, 3]
        """
        cor = self.corners()
        ncor = len(cor)
        if ncor == 0:
            return []
        k = len(self)
        cor = [ [k-i,j+1]  for i,j in reversed(cor)]

        heights = [1]*(cor[0][1])
        for i in range(1, ncor):
            heights += [ cor[i][0] ]*(cor[i][1]-cor[i-1][1])

        return heights

    def last_letter_lequal(self, tab2):
        """
        Return ``True`` if ``self`` is less than or equal to ``tab2`` in the last
        letter ordering.

        EXAMPLES::

            sage: st = StandardTableaux([3,2])
            sage: f = lambda b: 1 if b else 0
            sage: matrix( [ [ f(t1.last_letter_lequal(t2)) for t2 in st] for t1 in st] )
            [1 1 1 1 1]
            [0 1 1 1 1]
            [0 0 1 1 1]
            [0 0 0 1 1]
            [0 0 0 0 1]
        """
        n = self.size()
        if not isinstance(tab2, Tableau):
            try:
                tab2 = Tableau(tab2)
            except Exception:
                raise TypeError("tab2 must be a standard tableau")

        if tab2.size() != n:
            raise ValueError("tab2 must be the same size as self")

        if self == tab2:
            return True

        for j in range(n, 1, -1):
            self_j_pos = None
            for i in range(len(self)):
                if j in self[i]:
                    self_j_pos = i
                    break

            tab2_j_pos = None
            for i in range(len(tab2)):
                if j in tab2[i]:
                    tab2_j_pos = i
                    break

            if self_j_pos < tab2_j_pos:
                return True
            if tab2_j_pos < self_j_pos:
                return False

    def charge(self):
        r"""
        Return the charge of the reading word of ``self``.  See
        :meth:`~sage.combinat.words.finite_word.FiniteWord_class.charge` for more information.

        EXAMPLES::

            sage: Tableau([[1,1],[2,2],[3]]).charge()
            0
            sage: Tableau([[1,1,3],[2,2]]).charge()
            1
            sage: Tableau([[1,1,2],[2],[3]]).charge()
            1
            sage: Tableau([[1,1,2],[2,3]]).charge()
            2
            sage: Tableau([[1,1,2,3],[2]]).charge()
            2
            sage: Tableau([[1,1,2,2],[3]]).charge()
            3
            sage: Tableau([[1,1,2,2,3]]).charge()
            4
        """
        return self.to_word().charge()

    def cocharge(self):
        r"""
        Return the cocharge of the reading word of ``self``.  See
        :meth:`~sage.combinat.words.finite_word.FiniteWord_class.cocharge` for more information.

        EXAMPLES::

            sage: Tableau([[1,1],[2,2],[3]]).cocharge()
            4
            sage: Tableau([[1,1,3],[2,2]]).cocharge()
            3
            sage: Tableau([[1,1,2],[2],[3]]).cocharge()
            3
            sage: Tableau([[1,1,2],[2,3]]).cocharge()
            2
            sage: Tableau([[1,1,2,3],[2]]).cocharge()
            2
            sage: Tableau([[1,1,2,2],[3]]).cocharge()
            1
            sage: Tableau([[1,1,2,2,3]]).cocharge()
            0
        """
        return self.to_word().cocharge()


    def add_entry(self, cell, m):
        """
        Return the result of setting the entry in cell ``cell`` equal
        to ``m`` in the tableau ``self``.

        This tableau has larger size than ``self`` if ``cell`` does not
        belong to the shape of ``self``; otherwise, the tableau has the
        same shape as ``self`` and has the appropriate entry replaced.

        INPUT:

        - ``cell`` -- a pair of nonnegative integers

        OUTPUT:

        The tableau ``self`` with the entry in cell ``cell`` set to ``m``. This
        entry overwrites an existing entry if ``cell`` already belongs to
        ``self``, or is added to the tableau if ``cell`` is a cocorner of the
        shape ``self``. (Either way, the input is not modified.)

        .. NOTE::

            Both coordinates of ``cell`` are interpreted as starting at `0`.
            So, ``cell == (0, 0)`` corresponds to the northwesternmost cell.

        EXAMPLES::

            sage: s = StandardTableau([[1,2,5],[3,4]]); s.pp()
              1  2  5
              3  4
            sage: t = s.add_entry( (1,2), 6); t.pp()
              1  2  5
              3  4  6
            sage: t.category()
            Category of elements of Standard tableaux
            sage: s.add_entry( (2,0), 6).pp()
              1  2  5
              3  4
              6
            sage: u = s.add_entry( (1,2), 3); u.pp()
              1  2  5
              3  4  3
            sage: u.category()
            Category of elements of Tableaux
            sage: s.add_entry( (2,2),3)
            Traceback (most recent call last):
            ...
            IndexError: (2, 2) is not an addable cell of the tableau

        """
        tab = self.to_list()
        (r, c) = cell
        try:
            tab[r][c] = m   # will work if we are replacing an entry
        except IndexError:
            # Only add a new row if (r,c) is an addable cell (previous code
            # added m to the end of row r independently of the value of c)
            if r >= len(tab):
                if r == len(tab) and c == 0:
                    tab.append([m])
                else:
                    raise IndexError('%s is not an addable cell of the tableau' % ((r,c),))
            else:
                tab_r = tab[r]
                if c == len(tab_r):
                    tab_r.append(m)
                else:
                    raise IndexError('%s is not an addable cell of the tableau' % ((r,c),))

        # attempt to return a tableau of the same type as self
        if tab in self.parent():
            return self.parent()(tab)
        else:
            try:
                return self.parent().Element(tab)
            except Exception:
                return Tableau(tab)


    ##############
    # catabolism #
    ##############

    def catabolism(self):
        """
        Remove the top row of ``self`` and insert it back in using
        column Schensted insertion (starting with the largest letter).

        EXAMPLES::

            sage: Tableau([]).catabolism()
            []
            sage: Tableau([[1,2,3,4,5]]).catabolism()
            [[1, 2, 3, 4, 5]]
            sage: Tableau([[1,1,3,3],[2,3],[3]]).catabolism()
            [[1, 1, 2, 3, 3, 3], [3]]
            sage: Tableau([[1, 1, 2, 3, 3, 3], [3]]).catabolism()
            [[1, 1, 2, 3, 3, 3, 3]]
        """
        h = self.height()
        if h == 0:
            return self
        else:
            #Remove the top row and insert it back in
            return Tableau(self[1:]).insert_word(self[0],left=True)

    def catabolism_sequence(self):
        """
        Perform :meth:`catabolism` on ``self`` until it returns a
        tableau consisting of a single row.

        EXAMPLES::

            sage: t = Tableau([[1,2,3,4,5,6,8],[7,9]])
            sage: t.catabolism_sequence()
            [[[1, 2, 3, 4, 5, 6, 8], [7, 9]],
             [[1, 2, 3, 4, 5, 6, 7, 9], [8]],
             [[1, 2, 3, 4, 5, 6, 7, 8], [9]],
             [[1, 2, 3, 4, 5, 6, 7, 8, 9]]]
            sage: Tableau([]).catabolism_sequence()
            [[]]
        """
        h = self.height()
        res = [self]
        newterm = self
        while h > 1:
            newterm = newterm.catabolism()
            res.append(newterm)
            h = newterm.height()
        return res

    def lambda_catabolism(self, part):
        r"""
        Return the ``part``-catabolism of ``self``, where ``part`` is a
        partition (which can be just given as an array).

        For a partition `\lambda` and a tableau `T`, the
        `\lambda`-catabolism of `T` is defined by performing the following
        steps.

        1. Truncate the parts of `\lambda` so that `\lambda` is contained
           in the shape of `T`.  Let `m` be the length of this partition.

        2. Let `T_a` be the first `m` rows of `T`, and `T_b` be the
           remaining rows.

        3. Let `S_a` be the skew tableau `T_a / \lambda`.

        4. Concatenate the reading words of `S_a` and `T_b`, and insert
           into a tableau.

        EXAMPLES::

            sage: Tableau([[1,1,3],[2,4,5]]).lambda_catabolism([2,1])
            [[3, 5], [4]]
            sage: t = Tableau([[1,1,3,3],[2,3],[3]])
            sage: t.lambda_catabolism([])
            [[1, 1, 3, 3], [2, 3], [3]]
            sage: t.lambda_catabolism([1])
            [[1, 2, 3, 3, 3], [3]]
            sage: t.lambda_catabolism([1,1])
            [[1, 3, 3, 3], [3]]
            sage: t.lambda_catabolism([2,1])
            [[3, 3, 3, 3]]
            sage: t.lambda_catabolism([4,2,1])
            []
            sage: t.lambda_catabolism([5,1])
            [[3, 3]]
            sage: t.lambda_catabolism([4,1])
            [[3, 3]]
        """
        #Reduce the partition if it is too big for the tableau
        part  = [ min(part[i],len(self[i])) for i in range(min(len(self), len(part))) ]
        if self.shape() == part:
            return Tableau([])

        m = len(part)

        w1 = list(sum((row for row in reversed(self[m:])), ()))

        w2 = []
        for i,row in enumerate(reversed(self[:m])):
            w2 += row[ part[-1-i] : ]

        return Tableau([]).insert_word(w2+w1)


    def reduced_lambda_catabolism(self, part):
        """
        EXAMPLES::

            sage: t = Tableau([[1,1,3,3],[2,3],[3]])
            sage: t.reduced_lambda_catabolism([])
            [[1, 1, 3, 3], [2, 3], [3]]
            sage: t.reduced_lambda_catabolism([1])
            [[1, 2, 3, 3, 3], [3]]
            sage: t.reduced_lambda_catabolism([1,1])
            [[1, 3, 3, 3], [3]]
            sage: t.reduced_lambda_catabolism([2,1])
            [[3, 3, 3, 3]]
            sage: t.reduced_lambda_catabolism([4,2,1])
            []
            sage: t.reduced_lambda_catabolism([5,1])
            0
            sage: t.reduced_lambda_catabolism([4,1])
            0
        """
        part1 = part

        if self == []:
            return self

        res = self.lambda_catabolism(part)

        if res == []:
            return res

        if res == 0:
            return 0

        a = self[0][0]

        part = [ min(part1[i], len(self[i])) for i in range(min(len(part1),len(self)))]
        tt_part = Tableau([ [a+i]*part[i] for i in range(len(part)) ])
        t_part = Tableau([[self[i][j] for j in range(part[i])] for i in range(len(part))])

        if t_part == tt_part:
            return res
        else:
            return 0

    def catabolism_projector(self, parts):
        """
        EXAMPLES::

            sage: t = Tableau([[1,1,3,3],[2,3],[3]])
            sage: t.catabolism_projector([[4,2,1]])
            [[1, 1, 3, 3], [2, 3], [3]]
            sage: t.catabolism_projector([[1]])
            []
            sage: t.catabolism_projector([[2,1],[1]])
            []
            sage: t.catabolism_projector([[1,1],[4,1]])
            [[1, 1, 3, 3], [2, 3], [3]]
        """
        res = self
        for p in parts:
            res = res.reduced_lambda_catabolism(p)
            if res == 0:
                return 0

        if res == []:
            return self
        else:
            return Tableau([])

    def promotion_operator(self, i):
        r"""
        Return a list of semistandard tableaux obtained by the `i`-th
        Lapointe-Lascoux-Morse promotion operator from the
        semistandard tableau ``self``.

        .. WARNING::

            This is not Schuetzenberger's jeu-de-taquin promotion!
            For the latter, see :meth:`promotion` and
            :meth:`promotion_inverse`.

        This operator is defined by taking the maximum entry `m` of
        `T`, then adding a horizontal `i`-strip to `T` in all possible
        ways, each time filling this strip with `m+1`'s, and finally
        letting the permutation
        `\sigma_1 \sigma_2 \cdots \sigma_m = (2, 3, \ldots, m+1, 1)`
        act on each of the resulting tableaux via the
        Lascoux-Schuetzenberger action
        (:meth:`symmetric_group_action_on_values`). This method
        returns the list of all resulting tableaux. See [LLM2003]_ for
        the purpose of this operator.

        EXAMPLES::

            sage: t = Tableau([[1,2],[3]])
            sage: t.promotion_operator(1)
            [[[1, 2], [3], [4]], [[1, 2], [3, 4]], [[1, 2, 4], [3]]]
            sage: t.promotion_operator(2)
            [[[1, 1], [2, 3], [4]],
             [[1, 1, 2], [3], [4]],
             [[1, 1, 4], [2, 3]],
             [[1, 1, 2, 4], [3]]]
            sage: Tableau([[1]]).promotion_operator(2)
            [[[1, 1], [2]], [[1, 1, 2]]]
            sage: Tableau([[1,1],[2]]).promotion_operator(3)
            [[[1, 1, 1], [2, 2], [3]],
             [[1, 1, 1, 2], [2], [3]],
             [[1, 1, 1, 3], [2, 2]],
             [[1, 1, 1, 2, 3], [2]]]

        The example from [LLM2003]_ p. 12::

            sage: Tableau([[1,1],[2,2]]).promotion_operator(3)
            [[[1, 1, 1], [2, 2], [3, 3]],
             [[1, 1, 1, 3], [2, 2], [3]],
             [[1, 1, 1, 3, 3], [2, 2]]]

        TESTS::

            sage: Tableau([]).promotion_operator(2)
            [[[1, 1]]]
            sage: Tableau([]).promotion_operator(1)
            [[[1]]]
        """
        chain = self.to_chain()
        part = self.shape()
        weight = self.weight()
        perm = permutation.from_reduced_word(range(1, len(weight)+1))
        l = part.add_horizontal_border_strip(i)
        ltab = [ from_chain( chain + [next] ) for next in l ]
        return [ x.symmetric_group_action_on_values(perm) for x in ltab ]


    ##################################
    # actions on tableaux from words #
    ##################################
    def raise_action_from_words(self, f, *args):
        """
        EXAMPLES::

            sage: from sage.combinat.tableau import symmetric_group_action_on_values
            sage: import functools
            sage: t = Tableau([[1,1,3,3],[2,3],[3]])
            sage: f = functools.partial(t.raise_action_from_words, symmetric_group_action_on_values)
            sage: f([1,2,3])
            [[1, 1, 3, 3], [2, 3], [3]]
            sage: f([3,2,1])
            [[1, 1, 1, 1], [2, 3], [3]]
            sage: f([1,3,2])
            [[1, 1, 2, 2], [2, 2], [3]]
        """
        w = self.to_word()
        w = f(w, *args)
        return from_shape_and_word(self.shape(), w)

    def symmetric_group_action_on_values(self, perm):
        r"""
        Return the image of the semistandard tableau ``self`` under the
        action of the permutation ``perm`` using the
        Lascoux-Schuetzenberger action of the symmetric group `S_n` on
        the semistandard tableaux with ceiling `n`.

        If `n` is a nonnegative integer, then the
        Lascoux-Schuetzenberger action is a group action of the
        symmetric group `S_n` on the set of semistandard Young tableaux
        with ceiling `n` (that is, with entries taken from the set
        `\{1, 2, \ldots, n\}`). It is defined as follows:

        Let `i \in \{1, 2, \ldots, n-1\}`, and let `T` be a
        semistandard tableau with ceiling `n`. Let `w` be the reading
        word (:meth:`to_word`) of `T`. Replace all letters `i` in `w`
        by closing parentheses, and all letters `i+1` in `w` by
        opening parentheses. Whenever an opening parenthesis stands
        left of a closing parenthesis without there being any
        parentheses in between (it is allowed to have letters
        in-between as long as they are not parentheses), consider these
        two parentheses as matched with each other, and replace them
        back by the letters `i+1` and `i`. Repeat this procedure until
        there are no more opening parentheses standing left of closing
        parentheses. Then, let `a` be the number of opening
        parentheses in the word, and `b` the number of closing
        parentheses (notice that all opening parentheses are right of
        all closing parentheses). Replace the first `a` parentheses
        by the letters `i`, and replace the remaining `b` parentheses
        by the letters `i+1`. Let `w'` be the resulting word. Let
        `T'` be the tableau with the same shape as `T` but with reading
        word `w'`. This tableau `T'` can be shown to be semistandard.
        We define the image of `T` under the action of the simple
        transposition `s_i = (i, i+1) \in S_n` to be this tableau `T'`.
        It can be shown that these actions of the transpositions
        `s_1, s_2, \ldots, s_{n-1}` satisfy the Moore-Coxeter relations
        of `S_n`, and thus this extends to a unique action of the
        symmetric group `S_n` on the set of semistandard tableaux with
        ceiling `n`. This is the Lascoux-Schuetzenberger action.

        This action of the symmetric group `S_n` on the set of all
        semistandard tableaux of given shape `\lambda` with entries
        in `\{ 1, 2, \ldots, n \}` is the one defined in
        [Loth02]_ Theorem 5.6.3. In particular, the action of `s_i`
        is denoted by `\sigma_i` in said source. (Beware of the typo
        in the definition of `\sigma_i`: it should say
        `\sigma_i ( a_i^r a_{i+1}^s ) = a_i^s a_{i+1}^r`, not
        `\sigma_i ( a_i^r a_{i+1}^s ) = a_i^s a_{i+1}^s`.)

        EXAMPLES::

            sage: t = Tableau([[1,1,3,3],[2,3],[3]])
            sage: t.symmetric_group_action_on_values([1,2,3])
            [[1, 1, 3, 3], [2, 3], [3]]
            sage: t.symmetric_group_action_on_values([2,1,3])
            [[1, 2, 3, 3], [2, 3], [3]]
            sage: t.symmetric_group_action_on_values([3,1,2])
            [[1, 2, 2, 2], [2, 3], [3]]
            sage: t.symmetric_group_action_on_values([2,3,1])
            [[1, 1, 1, 1], [2, 2], [3]]
            sage: t.symmetric_group_action_on_values([3,2,1])
            [[1, 1, 1, 1], [2, 3], [3]]
            sage: t.symmetric_group_action_on_values([1,3,2])
            [[1, 1, 2, 2], [2, 2], [3]]

        TESTS::

            sage: t = Tableau([])
            sage: t.symmetric_group_action_on_values([])
            []
        """
        return self.raise_action_from_words(symmetric_group_action_on_values, perm)

    #########
    # atoms #
    #########
    def socle(self):
        """
        EXAMPLES::

            sage: Tableau([[1,2],[3,4]]).socle()
            2
            sage: Tableau([[1,2,3,4]]).socle()
            4
        """
        h = self.height()
        if h == 0:
            return 0
        w1row = self[0]
        i = 0
        while i < len(w1row)-1:
            if w1row[i+1] != w1row[i] + 1:
                break
            i += 1
        return i+1

    def atom(self):
        """
        EXAMPLES::

            sage: Tableau([[1,2],[3,4]]).atom()
            [2, 2]
            sage: Tableau([[1,2,3],[4,5],[6]]).atom()
            [3, 2, 1]
        """
        ll = [ t.socle() for t in self.catabolism_sequence() ]
        lres = ll[:]
        for i in range(1,len(ll)):
            lres[i] = ll[i] - ll[i-1]
        return lres


    def symmetric_group_action_on_entries(self, w):
        r"""
        Return the tableau obtained form this tableau by acting by the
        permutation ``w``.

        Let `T` be a standard tableau of size `n`, then the action of
        `w \in S_n` is defined by permuting the entries of `T` (recall they
        are `1, 2, \ldots, n`). In particular, suppose the entry at cell
        `(i, j)` is `a`, then the entry becomes `w(a)`. In general, the
        resulting tableau `wT` may *not* be standard.

        .. NOTE::

            This is different than :meth:`symmetric_group_action_on_values`
            which is defined on semistandard tableaux and is guaranteed to
            return a semistandard tableau.

        INPUT:

        - ``w`` -- a permutation

        EXAMPLES::

            sage: StandardTableau([[1,2,4],[3,5]]).symmetric_group_action_on_entries( Permutation(((4,5))) )
            [[1, 2, 5], [3, 4]]
            sage: _.category()
            Category of elements of Standard tableaux
            sage: StandardTableau([[1,2,4],[3,5]]).symmetric_group_action_on_entries( Permutation(((1,2))) )
            [[2, 1, 4], [3, 5]]
            sage: _.category()
            Category of elements of Tableaux
        """
        w = w + [i+1 for i in range(len(w), self.size())]   #need to ensure that it belongs to Sym_size
        try:
            return self.parent()([[w[entry-1] for entry in row] for row in self])
        except Exception:
            return Tableau([[w[entry-1] for entry in row] for row in self])

    def is_key_tableau(self):
        r"""
        Return ``True`` if ``self`` is a key tableau or ``False`` otherwise.

        A tableau is a *key tableau* if the set of entries in the `j`-th
        column is a subset of the set of entries in the `(j-1)`-st column.

        REFERENCES:

        - [LS1990]_

        - [Wil2010]_

        EXAMPLES::

            sage: t = Tableau([[1,1,1],[2,3],[3]])
            sage: t.is_key_tableau()
            True

            sage: t = Tableau([[1,1,2],[2,3],[3]])
            sage: t.is_key_tableau()
            False
        """
        T_conj = self.conjugate()
        return all(x in T_conj[i-1] for i in range(1, len(T_conj)) for x in T_conj[i])

    def right_key_tableau(self):
        """
        Return the right key tableau of ``self``.

        The right key tableau of a tableau `T` is a key tableau whose entries
        are weakly greater than the corresponding entries in `T`, and whose column
        reading word is subject to certain conditions. See [LS1990]_ for the full definition.

        ALGORITHM:

        The following algorithm follows [Wil2010]_. Note that if `T` is a key tableau
        then the output of the algorithm is `T`.

        To compute the right key tableau `R` of a tableau `T` we iterate over the columns
        of `T`. Let `T_j` be the `j`-th column of `T` and iterate over the entries
        in `T_j` from bottom to top. Initialize the corresponding entry `k` in `R` to be
        the largest entry in `T_j`. Scan the bottom of each column of `T` to the right of
        `T_j`, updating `k` to be the scanned entry whenever the scanned entry is weakly
        greater than `k`. Update `T_j` and all columns to the right by removing all
        scanned entries.

        .. SEEALSO::

            - :meth:`is_key_tableau()`

        EXAMPLES::

            sage: t = Tableau([[1,2],[2,3]])
            sage: t.right_key_tableau()
            [[2, 2], [3, 3]]
            sage: t = Tableau([[1,1,2,4],[2,3,3],[4],[5]])
            sage: t.right_key_tableau()
            [[2, 2, 2, 4], [3, 4, 4], [4], [5]]

        TESTS:

        We check that if we have a key tableau, we return the same tableau::

            sage: t = Tableau([[1,1,1,2], [2,2,2], [4], [5]])
            sage: t.is_key_tableau()
            True
            sage: t.right_key_tableau() == t
            True

        We check that the empty tableau, which is a key tableau, yields itself::

            sage: Tableau([]).right_key_tableau()
            []

        """
        if not self:
            return self
        cols_list = self.conjugate()
        key = [[] for row in cols_list]

        for i, col_a in enumerate(cols_list):
            right_cols = cols_list[i+1:]
            for elem in reversed(col_a):
                key_val = elem
                update = []
                for col_b in right_cols:
                    if col_b and key_val <= col_b[-1]:
                        key_val = col_b[-1]
                        update.append(col_b[:-1])
                    else:
                        update.append(col_b)
                key[i].insert(0,key_val)
                right_cols = update
        return Tableau(key).conjugate()

    def left_key_tableau(self):
        """
        Return the left key tableau of ``self``.

        The left key tableau of a tableau `T` is the key tableau whose entries
        are weakly lesser than the corresponding entries in `T`, and whose column
        reading word is subject to certain conditions. See [LS1990]_ for the full definition.

        ALGORITHM:

        The following algorithm follows [Wil2010]_. Note that if `T` is a key tableau
        then the output of the algorithm is `T`.

        To compute the left key tableau `L` of a tableau `T` we iterate over the columns
        of `T`. Let `T_j` be the `j`-th column of `T` and iterate over the entries
        in `T_j` from bottom to top. Initialize the corresponding entry `k` in `L` as the
        largest entry in `T_j`. Scan the columns to the left of `T_j` and with each column
        update `k` to be the lowest entry in that column which is weakly less than `k`.
        Update `T_j` and all columns to the left by removing all scanned entries.

        .. SEEALSO::

            - :meth:`is_key_tableau()`

        EXAMPLES::

            sage: t = Tableau([[1,2],[2,3]])
            sage: t.left_key_tableau()
            [[1, 1], [2, 2]]
            sage: t = Tableau([[1,1,2,4],[2,3,3],[4],[5]])
            sage: t.left_key_tableau()
            [[1, 1, 1, 2], [2, 2, 2], [4], [5]]

        TESTS:

        We check that if we have a key tableau, we return the same tableau::

            sage: t = Tableau([[1,1,1,2], [2,2,2], [4], [5]])
            sage: t.is_key_tableau()
            True
            sage: t.left_key_tableau() == t
            True

        We check that the empty tableau, which is a key tableau, yields itself::

            sage: Tableau([]).left_key_tableau()
            []

        """
        if not self:
            return self
        cols_list = self.conjugate()
        key = [[] for row in cols_list]
        key[0] = list(cols_list[0])

        from bisect import bisect_right
        for i, col_a in enumerate(cols_list[1:],1):
            left_cols = cols_list[:i]
            for elem in reversed(col_a):
                key_val = elem
                update = []
                for col_b in reversed(left_cols):
                    j = bisect_right(col_b, key_val) - 1
                    key_val = col_b[j]
                    update.insert(0, col_b[:j])
                left_cols = update
                key[i].insert(0,key_val)
        return Tableau(key).conjugate()

    #################
    # seg and flush #
    #################
    def _segments(self):
        r"""
        Internal function returning the set of segments of a tableau as
        a dictionary.

        OUTPUT:

        - A dictionary with items of the form ``{(r,k):c}``, where ``r`` is the
          row the ``k``-segment appears and ``c`` is the column the left-most
          box of the ``k``-segment appears.

        EXAMPLES::

            sage: t = Tableau([[1,1,2,3,5],[2,3,5,5],[3,4]])
            sage: sorted(t._segments().items())
            [((0, 2), 2), ((0, 3), 3), ((0, 5), 4), ((1, 3), 1), ((1, 5), 2), ((2, 4), 1)]

            sage: B = crystals.Tableaux("A4", shape=[4,3,2,1])
            sage: t = B[31].to_tableau()
            sage: sorted(t._segments().items())
            [((0, 5), 3), ((1, 4), 2), ((2, 4), 1)]
        """
        segments = {}
        for r, row in enumerate(self):
            for c in range(len(row)):
                for j in range(c + 1):
                    if row[j] != r + 1 and (r, row[j]) not in segments:
                        segments[(r, row[j])] = j
        return segments

    def seg(self):
        r"""
        Return the total number of segments in ``self``, as in [Sal2014]_.

        Let `T` be a tableaux.  We define a `k`-*segment* of `T` (in the `i`-th
        row) to be a maximal consecutive sequence of `k`-boxes in the `i`-th
        row for any `i+1 \le k \le r+1`.  Denote the total number of
        `k`-segments in `T` by `\mathrm{seg}(T)`.

        REFERENCES:

<<<<<<< HEAD
        - [Sal2014]_
=======
        .. [S14] \B. Salisbury.
           The flush statistic on semistandard Young tableaux.
           :arxiv:`1401.1185`
>>>>>>> 6fc5e679

        EXAMPLES::

            sage: t = Tableau([[1,1,2,3,5],[2,3,5,5],[3,4]])
            sage: t.seg()
            6

            sage: B = crystals.Tableaux("A4",shape=[4,3,2,1])
            sage: t = B[31].to_tableau()
            sage: t.seg()
            3
        """
        return len(self._segments())

    def flush(self):
        r"""
        Return the number of flush segments in ``self``, as in [Sal2014]_.

        Let `1 \le i < k \le r+1` and suppose `\ell` is the smallest integer
        greater than `k` such that there exists an `\ell`-segment in the
        `(i+1)`-st row of `T`.  A `k`-segment in the `i`-th row of `T` is
        called *flush* if the leftmost box in the `k`-segment and the leftmost
        box of the `\ell`-segment are in the same column of `T`.  If, however,
        no such `\ell` exists, then this `k`-segment is said to be *flush* if
        the number of boxes in the `k`-segment is equal to `\theta_i`, where
        `\theta_i = \lambda_i - \lambda_{i+1}` and the shape of `T` is
        `\lambda = (\lambda_1 > \lambda_2 > \cdots > \lambda_r)`.  Denote the
        number of flush `k`-segments in `T` by `\mathrm{flush}(T)`.

        EXAMPLES::

            sage: t = Tableau([[1,1,2,3,5],[2,3,5,5],[3,4]])
            sage: t.flush()
            3

            sage: B = crystals.Tableaux("A4",shape=[4,3,2,1])
            sage: t = B[32].to_tableau()
            sage: t.flush()
            4
        """
        for i in range(len(self)-1):
            if len(self[i]) <= len(self[i+1]):
                raise ValueError('only defined for tableaux with stricly decreasing parts')
        f = 0
        S = self._segments().items()
        for s in S:
            if (s[0][0] != len(self)-1 and s[1] == len(self[s[0][0]+1])
                and self[s[0][0]+1][-1] <= s[0][1]) \
              or (s[0][0] == len(self)-1 and s[1] == 0):
                f += 1
            else:
                for t in S:
                    if s[0][0]+1 == t[0][0] and s[1] == t[1] and (
                            (s[1] >= 1 and self[s[0][0]+1][s[1]-1] <= self[s[0][0]][s[1]])
                            or (s[1] < 1 and self[s[0][0]+1][s[1]] != s[0][0]+2) ):
                        f += 1
        return f

    ##################################
    # contents, residues and degrees #
    ##################################

    def content(self, k, multicharge=[0]):
        """
        Return the content of ``k`` in the standard tableau ``self``.

        The content of `k` is `c - r` if `k` appears in row `r` and
        column `c` of the tableau.

        The ``multicharge`` is a list of length 1 which gives an offset for
        all of the contents. It is included mainly for compatibility with
        :meth:`sage.combinat.tableau_tuple.TableauTuple`.

        EXAMPLES::

            sage: StandardTableau([[1,2],[3,4]]).content(3)
            -1

            sage: StandardTableau([[1,2],[3,4]]).content(6)
            Traceback (most recent call last):
            ...
            ValueError: 6 does not appear in tableau
        """
        for r,row in enumerate(self):
            try:
                return row.index(k) - r + multicharge[0]
            except ValueError:
                pass
        raise ValueError("%d does not appear in tableau"%k)

    def residue(self, k, e, multicharge=(0,)):
        r"""
        Return the residue of the integer ``k`` in the tableau ``self``.

        The *residue* of `k` in a standard tableau is `c - r + m`
        in `\ZZ / e\ZZ`, where `k` appears in row `r` and column `c`
        of the tableau with multicharge `m`.

        INPUT:

        - ``k`` -- an integer in `\{1, 2, \ldots, n\}`
        - ``e`` -- an integer in `\{0, 2, 3, 4, 5, \ldots\}`
        - ``multicharge`` -- (default: ``[0]``) a list of length 1

        Here `n` is its size of ``self``.

        The ``multicharge`` is a list of length 1 which gives an offset for
        all of the contents. It is included mainly for compatibility with
        :meth:`~sage.combinat.tableau_tuples.TableauTuple.residue`.

        OUTPUT:

        The residue in `\ZZ / e\ZZ`.

        EXAMPLES::

            sage: StandardTableau([[1,2,5],[3,4]]).residue(1,3)
            0
            sage: StandardTableau([[1,2,5],[3,4]]).residue(2,3)
            1
            sage: StandardTableau([[1,2,5],[3,4]]).residue(3,3)
            2
            sage: StandardTableau([[1,2,5],[3,4]]).residue(4,3)
            0
            sage: StandardTableau([[1,2,5],[3,4]]).residue(5,3)
            2
            sage: StandardTableau([[1,2,5],[3,4]]).residue(6,3)
            Traceback (most recent call last):
            ...
            ValueError: 6 does not appear in the tableau
        """
        for r, row in enumerate(self):
          try:
            return IntegerModRing(e)(row.index(k) - r + multicharge[0])
          except ValueError:
            pass
        raise ValueError('%d does not appear in the tableau'%k)

    def residue_sequence(self, e, multicharge=(0,)):
        r"""
        Return the :class:`sage.combinat.tableau_residues.ResidueSequence`
        of the tableau ``self``.

        INPUT:

        - ``e`` -- an integer in `\{0, 2, 3, 4, 5, \ldots\}`
        - ``multicharge`` -- (default: ``[0]``) a sequence of integers
          of length 1

        The `multicharge` is a list of length 1 which gives an offset for
        all of the contents. It is included mainly for compatibility with
        :meth:`~sage.combinat.tableau_tuples.StandardTableauTuple.residue`.

        OUTPUT:

        The corresponding residue sequence of the tableau;
        see :class:`ResidueSequence`.

        EXAMPLES::

            sage: StandardTableauTuple([[1,2],[3,4]]).residue_sequence(2)
            2-residue sequence (0,1,1,0) with multicharge (0)
            sage: StandardTableauTuple([[1,2],[3,4]]).residue_sequence(3)
            3-residue sequence (0,1,2,0) with multicharge (0)
            sage: StandardTableauTuple([[1,2],[3,4]]).residue_sequence(4)
            4-residue sequence (0,1,3,0) with multicharge (0)
        """
        res = [0] * self.size()
        for r,row in enumerate(self):
            for c,entry in enumerate(row):
                res[entry-1] = multicharge[0] - r + c
        from sage.combinat.tableau_residues import ResidueSequence
        return ResidueSequence(e, multicharge, res, check=False)

    def degree(self, e, multicharge=(0,)):
        r"""
        Return the Brundan-Kleshchev-Wang [BKW2011]_ degree of ``self``.

        The *degree* is an integer that is defined recursively by successively
        stripping off the number `k`, for `k = n, n-1, \ldots, 1` and at stage
        adding the number of addable cell of the same residue minus the number
        of removable cells of the same residue as `k` and which are below `k`
        in the diagram.

        The degrees of the tableau `T` gives the degree of the homogeneous
        basis element of the graded Specht module that is indexed by `T`.

        INPUT:

        - ``e`` -- the *quantum characteristic*
        - ``multicharge`` -- (default: ``[0]``) the multicharge

        OUTPUT:

        The degree of the tableau ``self``, which is an integer.

        EXAMPLES::

            sage: StandardTableau([[1,2,5],[3,4]]).degree(3)
            0
            sage: StandardTableau([[1,2,5],[3,4]]).degree(4)
            1
        """
        n = self.size()
        if n == 0:
            return 0

        deg = self.shape()._initial_degree(e,multicharge)
        res = self.shape().initial_tableau().residue_sequence(e, multicharge)
        for r in self.reduced_row_word():
            if res[r] == res[r+1]:
                deg -= 2
            elif res[r] == res[r+1] + 1 or res[r] == res[r+1] - 1:
                deg += (e == 2 and 2 or 1)
            res = res.swap_residues(r, r+1)
        return deg

    def codegree(self, e, multicharge=(0,)):
        r"""
        Return the Brundan-Kleshchev-Wang [BKW2011]_ codegree of the
        standard tableau ``self``.

        The *codegree* of a tableau is an integer that is defined recursively by
        successively stripping off the number `k`, for `k = n, n-1, \ldots, 1`
        and at stage adding the number of addable cell of the same residue
        minus the number of removable cells of the same residue as `k` and
        are above `k` in the diagram.

        The codegree of the tableau `T` gives the degree of  "dual"
        homogeneous basis element of the Graded Specht module that
        is indexed by `T`.

        INPUT:

        - ``e`` -- the *quantum characteristic*
        - ``multicharge`` -- (default: ``[0]``) the multicharge

        OUTPUT:

        The codegree of the tableau ``self``, which is an integer.

        EXAMPLES::

            sage: StandardTableau([[1,3,5],[2,4]]).codegree(3)
            0
            sage: StandardTableau([[1,2,5],[3,4]]).codegree(3)
            1
            sage: StandardTableau([[1,2,5],[3,4]]).codegree(4)
            0
        """
        if not self:  # the trivial case
            return 0

        conj_shape = self.shape().conjugate()
        codeg = conj_shape._initial_degree(e)
        res = conj_shape.initial_tableau().residue_sequence(e)
        for r in self.reduced_column_word():
            if res[r] == res[r+1]:
                codeg -= 2
            elif res[r] == res[r+1] + 1 or res[r] == res[r+1] - 1:
                codeg += (e == 2 and 2 or 1)
            res = res.swap_residues(r, r+1)
        return codeg

    def first_row_descent(self):
        r"""
        Return the first cell where the tableau ``self`` is not row standard.

        Cells are ordered left to right along the rows and then top to bottom.
        That is, the cell `(r,c)` with `r` and `c` minimal such that the entry
        in position `(r,c)` is bigger than the entry in position `(r, c+1)`.
        If there is no such cell then ``None`` is returned - in this case the
        tableau is row strict.

        OUTPUT:

        The first cell which there is a descent or ``None`` if no such
        cell exists.

        EXAMPLES::

            sage: t=Tableau([[1,3,2],[4]]); t.first_row_descent()
            (0, 1)
            sage: Tableau([[1,2,3],[4]]).first_row_descent() is  None
            True
        """
        for row in range(len(self)):
            for col in range(len(self[row])-1):
                if self[row][col]>self[row][col+1]:
                    return (row,col)
        return None

    def first_column_descent(self):
        r"""
        Return the first cell where ``self`` is not column standard.

        Cells are ordered left to right along the rows and then top to bottom.
        That is, the cell `(r, c)` with `r` and `c` minimal such that
        the entry in position `(r, c)` is bigger than the entry in position
        `(r, c+1)`. If there is no such cell then ``None`` is returned - in
        this case the tableau is column strict.

        OUTPUT:

        The first cell which there is a descent or ``None`` if no such
        cell exists.

        EXAMPLES::

            sage: Tableau([[1,4,5],[2,3]]).first_column_descent()
            (0, 1)
            sage: Tableau([[1,2,3],[4]]).first_column_descent() is None
            True
        """
        for row in range(len(self)-1):
            col = 0
            while col < len(self[row+1]):
                if self[row][col] > self[row+1][col]:
                    return (row, col)
                col += 1
        return None

    def reduced_row_word(self):
        r"""
        Return the lexicographically minimal reduced expression for the
        permutation that maps the :meth:`initial_tableau` to ``self``.

        Ths reduced expression is a minimal length coset representative for the
        corresponding Young subgroup.  In one line notation, the permutation is
        obtained by concatenating the rows of the tableau in order from top to
        bottom.

        EXAMPLES::

            sage: StandardTableau([[1,2,3],[4,5],[6]]).reduced_row_word()
            []
            sage: StandardTableau([[1,2,3],[4,6],[5]]).reduced_row_word()
            [5]
            sage: StandardTableau([[1,2,4],[3,6],[5]]).reduced_row_word()
            [3, 5]
            sage: StandardTableau([[1,2,5],[3,6],[4]]).reduced_row_word()
            [3, 5, 4]
            sage: StandardTableau([[1,2,6],[3,5],[4]]).reduced_row_word()
            [3, 4, 5, 4]
        """
        return permutation.Permutation(list(self.entries())).inverse().reduced_word_lexmin()

    def reduced_column_word(self):
        r"""
        Return the lexicographically minimal reduced expression for the
        permutation that maps the conjugate of the :meth:`initial_tableau`
        to ``self``.

        Ths reduced expression is a minimal length coset representative for
        the corresponding Young subgroup.  In one line notation, the
        permutation is obtained by concatenating the columns of the
        tableau in order from top to bottom.

        EXAMPLES::

            sage: StandardTableau([[1,4,6],[2,5],[3]]).reduced_column_word()
            []
            sage: StandardTableau([[1,4,5],[2,6],[3]]).reduced_column_word()
            [5]
            sage: StandardTableau([[1,3,6],[2,5],[4]]).reduced_column_word()
            [3]
            sage: StandardTableau([[1,3,5],[2,6],[4]]).reduced_column_word()
            [3, 5]
            sage: StandardTableau([[1,2,5],[3,6],[4]]).reduced_column_word()
            [3, 2, 5]
        """
        data = list(self.conjugate().entries())
        return permutation.Permutation(data).inverse().reduced_word_lexmin()

    def hillman_grassl(self):
        r"""
        Return the image of the `\lambda`-array ``self`` under the
        Hillman-Grassl correspondence (as a
        :class:`~sage.combinat.hillman_grassl.WeakReversePlanePartition`).

        This relies on interpreting ``self`` as a `\lambda`-array
        in the sense of :mod:`~sage.combinat.hillman_grassl`.

        Fix a partition `\lambda`
        (see :meth:`~sage.combinat.partition.Partition`).
        We draw all partitions and tableaux in English notation.

        A `\lambda`-*array* will mean a tableau of shape `\lambda` whose
        entries are nonnegative integers. (No conditions on the order of
        these entries are made. Note that `0` is allowed.)

        A *weak reverse plane partition of shape* `\lambda` (short:
        `\lambda`-*rpp*) will mean a `\lambda`-array whose entries weakly
        increase along each row and weakly increase along each column.

        The Hillman-Grassl correspondence `H` is the map that sends a
        `\lambda`-array `M` to a `\lambda`-rpp `H(M)` defined recursively
        as follows:

        * If all entries of `M` are `0`, then `H(M) = M`.

        * Otherwise, let `s` be the index of the leftmost column of `M`
          containing a nonzero entry.
          Let `r` be the index of the bottommost nonzero entry in the
          `s`-th column of `M`. Let `M'` be the `\lambda`-array obtained
          from `M` by subtracting `1` from the `(r, s)`-th entry of `M`.
          Let `Q = (q_{i, j})` be the image `H(M')` (which is already
          defined by recursion).

        * Define a sequence `((i_1, j_1), (i_2, j_2), \ldots,
          (i_n, j_n))` of boxes in the diagram of `\lambda` (actually a
          lattice path made of southward and westward steps) as follows:
          Set `(i_1, j_1) = (r, \lambda_r)` (the rightmost box in the
          `r`-th row of `\lambda`). If `(i_k, j_k)` is defined for some
          `k \geq 1`, then `(i_{k+1}, j_{k+1})` is constructed as follows:
          If `q_{i_k + 1, j_k}` is well-defined and equals `q_{i_k, j_k}`,
          then we set `(i_{k+1}, j_{k+1}) = (i_k + 1, j_k)`.
          Otherwise, if `j_k = s`, then the sequence ends here.
          Otherwise, we set `(i_{k+1}, j_{k+1}) = (i_k, j_k - 1)`.

        * Let `H(M)` be the array obtained from `Q` by adding `1` to
          the `(i_k, j_k)`-th entry of `Q` for each
          `k \in \{1, 2, \ldots, n\}`.

        See [Gans1981]_ (Section 3) for this construction.

        .. SEEALSO::

            :meth:`~sage.combinat.hillman_grassl.hillman_grassl`
            for the Hillman-Grassl correspondence as a standalone
            function.

            :meth:`~sage.combinat.hillman_grassl.WeakReversePlanePartition.hillman_grassl_inverse`
            for the inverse map.

        EXAMPLES::

            sage: a = Tableau([[2, 1, 1], [0, 2, 0], [1, 1]])
            sage: A = a.hillman_grassl(); A
            [[2, 2, 4], [2, 3, 4], [3, 5]]
            sage: A.parent(), a.parent()
            (Weak Reverse Plane Partitions, Tableaux)
        """
        from sage.combinat.hillman_grassl import (hillman_grassl,
                                                  WeakReversePlanePartition)
        return WeakReversePlanePartition(hillman_grassl(list(self)))

    def sulzgruber_correspondence(self):
        r"""
        Return the image of the `\lambda`-array ``self`` under the
        Sulzgruber correspondence (as a
        :class:`~sage.combinat.hillman_grassl.WeakReversePlanePartition`).

        This relies on interpreting ``self`` as a `\lambda`-array
        in the sense of :mod:`~sage.combinat.hillman_grassl`.
        See :mod:`~sage.combinat.hillman_grassl` for definitions
        of the objects involved.

        The Sulzgruber correspondence is the map `\Phi_\lambda`
        from [Sulzgr2017]_ Section 7, and is the map
        `\xi_\lambda^{-1}` from [Pak2002]_ Section 5.
        It is denoted by `\mathcal{RSK}` in [Hopkins2017]_.
        It is the inverse of the Pak correspondence
        (:meth:`pak_correspondence`).
        The following description of the Sulzgruber correspondence
        follows [Hopkins2017]_ (which denotes it by `\mathcal{RSK}`):

        Fix a partition `\lambda`
        (see :meth:`~sage.combinat.partition.Partition`).
        We draw all partitions and tableaux in English notation.

        A `\lambda`-*array* will mean a tableau of shape `\lambda` whose
        entries are nonnegative integers. (No conditions on the order of
        these entries are made. Note that `0` is allowed.)

        A *weak reverse plane partition of shape* `\lambda` (short:
        `\lambda`-*rpp*) will mean a `\lambda`-array whose entries weakly
        increase along each row and weakly increase along each column.

        We shall also use the following notation:
        If `(u, v)` is a cell of `\lambda`, and if `\pi` is a
        `\lambda`-rpp, then:

        * the *lower bound* of `\pi` at `(u, v)` (denoted by
          `\pi_{<(u, v)}`) is defined to be
          `\max \{ \pi_{u-1, v} , \pi_{u, v-1} \}` (where
          `\pi_{0, v}` and `\pi_{u, 0}` are understood to mean `0`).

        * the *upper bound* of `\pi` at `(u, v)` (denoted by
          `\pi_{>(u, v)}`) is defined to be
          `\min \{ \pi_{u+1, v} , \pi_{u, v+1} \}`
          (where `\pi_{i, j}` is understood to mean `+ \infty`
          if `(i, j)` is not in `\lambda`; thus, the upper
          bound at a corner cell is `+ \infty`).

        * *toggling* `\pi` at `(u, v)` means replacing the entry
          `\pi_{u, v}` of `\pi` at `(u, v)` by
          `\pi_{<(u, v)} + \pi_{>(u, v)} - \pi_{u, v}`
          (this is well-defined as long as `(u, v)` is not a
          corner of `\lambda`).

        Note that every `\lambda`-rpp `\pi` and every cell
        `(u, v)` of `\lambda` satisfy
        `\pi_{<(u, v)} \leq \pi_{u, v} \leq \pi_{>(u, v)}`.
        Note that toggling a `\lambda`-rpp (at a cell that is not
        a corner) always results in a `\lambda`-rpp. Also,
        toggling is an involution).

        The Pak correspondence `\xi_\lambda` sends a `\lambda`-rpp `\pi`
        to a `\lambda`-array `\xi_\lambda(\pi)`. It is defined by
        recursion on `\lambda` (that is, we assume that `\xi_\mu` is
        already defined for every partition `\mu` smaller than
        `\lambda`), and its definition proceeds as follows:

        * If `\lambda = \varnothing`, then `\xi_\lambda` is the
          obvious bijection sending the only `\varnothing`-rpp
          to the only `\varnothing`-array.

        * Pick any corner `c = (i, j)` of `\lambda`, and let `\mu`
          be the result of removing this corner `c` from the partition
          `\lambda`.
          (The exact choice of `c` is immaterial.)

        * Let `\pi'` be what remains of `\pi` when the corner cell `c`
          is removed.

        * For each positive integer `k` such that `(i-k, j-k)` is a
          cell of `\lambda`, toggle `\pi'` at `(i-k, j-k)`.
          (All these togglings commute, so the order in which they
          are made is immaterial.)

        * Let `M = \xi_\mu(\pi')`.

        * Extend the `\mu`-array `M` to a `\lambda`-array `M'` by
          adding the cell `c` and writing the number
          `\pi_{i, j} - \pi_{<(i, j)}` into this cell.

        * Set `\xi_\lambda(\pi) = M'`.

        .. SEEALSO::

            :meth:`~sage.combinat.hillman_grassl.sulzgruber_correspondence`
            for the Sulzgruber correspondence as a standalone function.

            :meth:`~sage.combinat.hillman_grassl.WeakReversePlanePartition.pak_correspondence`
            for the inverse map.

        EXAMPLES::

            sage: a = Tableau([[2, 1, 1], [0, 2, 0], [1, 1]])
            sage: A = a.sulzgruber_correspondence(); A
            [[0, 1, 4], [1, 5, 5], [3, 6]]
            sage: A.parent(), a.parent()
            (Weak Reverse Plane Partitions, Tableaux)

            sage: a = Tableau([[1, 3], [0, 1]])
            sage: a.sulzgruber_correspondence()
            [[0, 4], [1, 5]]
        """
        from sage.combinat.hillman_grassl import (sulzgruber_correspondence,
                                                  WeakReversePlanePartition)
        return WeakReversePlanePartition(sulzgruber_correspondence(list(self)))

class SemistandardTableau(Tableau):
    """
    A class to model a semistandard tableau.

    INPUT:

    - ``t`` -- a tableau, a list of iterables, or an empty list

    OUTPUT:

    - A SemistandardTableau object constructed from ``t``.

    A semistandard tableau is a tableau whose entries are positive integers,
    which are weakly increasing in rows and strictly increasing down columns.

    EXAMPLES::

        sage: t = SemistandardTableau([[1,2,3],[2,3]]); t
        [[1, 2, 3], [2, 3]]
        sage: t.shape()
        [3, 2]
        sage: t.pp() # pretty printing
        1 2 3
        2 3
        sage: t = Tableau([[1,2],[2]])
        sage: s = SemistandardTableau(t); s
        [[1, 2], [2]]
        sage: SemistandardTableau([]) # The empty tableau
        []

    When using code that will generate a lot of tableaux, it is slightly more
    efficient to construct a SemistandardTableau from the appropriate
    :class:`Parent` object::

        sage: SST = SemistandardTableaux()
        sage: SST([[1, 2, 3], [4, 5]])
        [[1, 2, 3], [4, 5]]

    .. SEEALSO::

        - :class:`Tableaux`
        - :class:`Tableau`
        - :class:`SemistandardTableaux`
        - :class:`StandardTableaux`
        - :class:`StandardTableau`

    TESTS::

        sage: t = Tableaux()([[1,1],[2]])
        sage: s = SemistandardTableaux(3)([[1,1],[2]])
        sage: s == t
        True
        sage: s.parent()
        Semistandard tableaux of size 3 and maximum entry 3
        sage: r = SemistandardTableaux(3)(t); r.parent()
        Semistandard tableaux of size 3 and maximum entry 3
        sage: isinstance(r, Tableau)
        True
        sage: s2 = SemistandardTableaux(3)([(1,1),(2,)])
        sage: s2 == s
        True
        sage: s2.parent()
        Semistandard tableaux of size 3 and maximum entry 3
    """
    @staticmethod
    def __classcall_private__(self, t):
        r"""
        This ensures that a SemistandardTableau is only ever constructed as an
        element_class call of an appropriate parent.

        TESTS::

            sage: t = SemistandardTableau([[1,1],[2]])
            sage: TestSuite(t).run()

            sage: t.parent()
            Semistandard tableaux
            sage: t.category()
            Category of elements of Semistandard tableaux
            sage: type(t)
            <class 'sage.combinat.tableau.SemistandardTableaux_all_with_category.element_class'>
        """
        if isinstance(t, SemistandardTableau):
            return t
        elif t in SemistandardTableaux():
            return SemistandardTableaux_all().element_class(SemistandardTableaux_all(), t)

    def check(self):
        """
        Check that ``self`` is a valid semistandard tableau.

        TESTS::

            sage: SemistandardTableau([[1,2,3],[1]])  # indirect doctest
            Traceback (most recent call last):
            ...
            ValueError: [[1, 2, 3], [1]] is not a column strict tableau

            sage: SemistandardTableau([[1,2,1]])  # indirect doctest
            Traceback (most recent call last):
            ...
            ValueError: The rows of [[1, 2, 1]] are not weakly increasing

            sage: SemistandardTableau([[0,1]])  # indirect doctest
            Traceback (most recent call last):
            ...
            ValueError: entries must be positive integers
        """
        super(SemistandardTableau, self).check()

        # Tableau() has checked that t is tableau, so it remains to check that
        # the entries of t are positive integers which are weakly increasing
        # along rows
        from sage.sets.positive_integers import PositiveIntegers
        PI = PositiveIntegers()

        for row in self:
            if any(c not in PI for c in row):
                raise ValueError("the entries of a semistandard tableau must be non-negative integers")
            if any(row[c] > row[c+1] for c in range(len(row)-1)):
                raise ValueError("the entries in each row of a semistandard tableau must be weakly increasing")

        # and strictly increasing down columns
        if self:
            for row, next in zip(self, self[1:]):
                if not all(row[c] < next[c] for c in range(len(next))):
                    raise ValueError("the entries of each column of a semistandard tableau must be strictly increasing")

class RowStandardTableau(Tableau):
    """
    A class to model a row standard tableau.

    A row standard tableau is a tableau whose entries are
    positive integers from 1 to `m` that increase along rows.

    INPUT:

    - ``t`` -- a Tableau, a list of iterables, or an empty list

    EXAMPLES::

        sage: t = RowStandardTableau([[3,4,5],[1,2]]); t
        [[3, 4, 5], [1, 2]]
        sage: t.shape()
        [3, 2]
        sage: t.pp() # pretty printing
        3  4  5
        1  2
        sage: t.is_standard()
        False
        sage: RowStandardTableau([]) # The empty tableau
        []
        sage: RowStandardTableau([[3,4,5],[1,2]]) in StandardTableaux()
        False
        sage: RowStandardTableau([[1,2,5],[3,4]]) in StandardTableaux()
        True

    When using code that will generate a lot of tableaux, it is more
    efficient to construct a :class:`RowStandardTableau` from the
    appropriate :class:`Parent` object::

        sage: ST = RowStandardTableaux()
        sage: ST([[3, 4, 5], [1, 2]])
        [[3, 4, 5], [1, 2]]

    .. SEEALSO::

        - :class:`Tableau`
        - :class:`StandardTableau`
        - :class:`SemistandardTableau`
        - :class:`Tableaux`
        - :class:`StandardTableaux`
        - :class:`RowStandardTableaux`
        - :class:`SemistandardTableaux`

    TESTS::

        sage: t = Tableaux()([[1,2],[3]])
        sage: s = RowStandardTableaux(3)([[1,2],[3]])
        sage: s == t
        True
        sage: u = RowStandardTableaux(3)([[2, 3], [1]])
        sage: s == u
        False
        sage: u.parent()
        Row standard tableaux of size 3
        sage: u = RowStandardTableaux(3)(u)
        sage: u.parent()
        Row standard tableaux of size 3
        sage: isinstance(u, Tableau)
        True
    """
    @staticmethod
    def __classcall_private__(self, t):
        r"""
        This ensures that a :class:`RowStandardTableau` is only
        constructed as an ``element_class`` call of an appropriate parent.

        TESTS::

            sage: t = RowStandardTableau([[2,3],[1]])
            sage: TestSuite(t).run()

            sage: t.parent()
            Row standard tableaux
            sage: type(t)
            <class 'sage.combinat.tableau.RowStandardTableaux_all_with_category.element_class'>
        """
        if isinstance(t, RowStandardTableau):
            return t

        RST = RowStandardTableaux_all()
        return RST.element_class(RST, t)

    def check(self):
        r"""
        Check that ``self`` is a valid row standard tableau.

        TESTS::

            sage: RowStandardTableau([[1,4,4],[2,3]])  # indirect doctest
            Traceback (most recent call last):
            ...
            ValueError: the entries in a row standard tableau must increase
             along rows and contain the numbers 1,2,...,n

            sage: RowStandardTableau([[1,3,2]])  # indirect doctest
            Traceback (most recent call last):
            ...
            ValueError: the entries in a row standard tableau must increase
             along rows and contain the numbers 1,2,...,n
        """
        super(RowStandardTableau, self).check()
        # We have checked that t is tableau, so it remains to check that
        #   the entries of t are positive integers that increase along rows.
        flatx = sorted(sum((list(row) for row in self), []))
        if (flatx != list(range(1, len(flatx)+1))
            or any(row[i] >= row[i+1] for row in self for i in range(len(row)-1))):
            raise ValueError("the entries in a row standard tableau must increase"
                             " along rows and contain the numbers 1,2,...,n")


class StandardTableau(SemistandardTableau):
    """
    A class to model a standard tableau.

    INPUT:

    - ``t`` -- a Tableau, a list of iterables, or an empty list

    A standard tableau is a semistandard tableau whose entries are exactly the
    positive integers from 1 to `n`, where `n` is the size of the tableau.

    EXAMPLES::

        sage: t = StandardTableau([[1,2,3],[4,5]]); t
        [[1, 2, 3], [4, 5]]
        sage: t.shape()
        [3, 2]
        sage: t.pp() # pretty printing
        1 2 3
        4 5
        sage: t.is_standard()
        True
        sage: StandardTableau([]) # The empty tableau
        []
        sage: StandardTableau([[1,2,3],[4,5]]) in RowStandardTableaux()
        True

    When using code that will generate a lot of tableaux, it is more
    efficient to construct a StandardTableau from the appropriate
    :class:`Parent` object::

        sage: ST = StandardTableaux()
        sage: ST([[1, 2, 3], [4, 5]])
        [[1, 2, 3], [4, 5]]

    .. SEEALSO::

        - :class:`Tableaux`
        - :class:`Tableau`
        - :class:`SemistandardTableaux`
        - :class:`SemistandardTableau`
        - :class:`StandardTableaux`

    TESTS::

        sage: t = Tableaux()([[1,2],[3]])
        sage: s = StandardTableaux(3)([[1,2],[3]])
        sage: s == t
        True
        sage: s.parent()
        Standard tableaux of size 3
        sage: r = StandardTableaux(3)(t); r.parent()
        Standard tableaux of size 3
        sage: isinstance(r, Tableau)
        True
    """
    @staticmethod
    def __classcall_private__(self, t):
        r"""
        This ensures that a :class:`StandardTableau` is only ever constructed
        as an ``element_class`` call of an appropriate parent.

        TESTS::

            sage: t = StandardTableau([[1,2],[3]])
            sage: TestSuite(t).run()

            sage: t.parent()
            Standard tableaux
            sage: type(t)
            <class 'sage.combinat.tableau.StandardTableaux_all_with_category.element_class'>
        """
        if isinstance(t, StandardTableau):
            return t

        return StandardTableaux_all().element_class(StandardTableaux_all(), t)

    def check(self):
        """
        Check that ``self`` is a standard tableau.

        TESTS::

            sage: StandardTableau([[1,2,3],[4,4]])  # indirect doctest
            Traceback (most recent call last):
            ...
            ValueError: the entries in a standard tableau must be in bijection with 1,2,...,n

            sage: StandardTableau([[1,3,2]])  # indirect doctest
            Traceback (most recent call last):
            ...
            ValueError: the entries in each row of a semistandard tableau must be weakly increasing
        """
        super(StandardTableau, self).check()
        # t is semistandard so we only need to check
        # that its entries are in bijection with {1, 2, ..., n}
        flattened_list = [i for row in self for i in row]
        if sorted(flattened_list) != list(range(1, len(flattened_list) + 1)):
            raise ValueError("the entries in a standard tableau must be in bijection with 1,2,...,n")

    def dominates(self, t):
        r"""
        Return ``True`` if ``self`` dominates the tableau ``t``.

        That is, if the shape of the tableau restricted to `k`
        dominates the shape of ``t`` restricted to `k`, for `k = 1, 2,
        \ldots, n`.

        When the two tableaux have the same shape, then this ordering
        coincides with the Bruhat ordering for the corresponding permutations.

        INPUT:

        - ``t`` -- a tableau

        EXAMPLES::

            sage: s=StandardTableau([[1,2,3],[4,5]])
            sage: t=StandardTableau([[1,2],[3,5],[4]])
            sage: s.dominates(t)
            True
            sage: t.dominates(s)
            False
            sage: all(StandardTableau(s).dominates(t) for t in StandardTableaux([3,2]))
            True
            sage: s.dominates([[1,2,3,4,5]])
            False

        """
        t=StandardTableau(t)
        return all(self.restrict(m).shape().dominates(t.restrict(m).shape())
                        for m in range(1,1+self.size()))

    def is_standard(self):
        """
        Return ``True`` since ``self`` is a standard tableau.

        EXAMPLES::

            sage: StandardTableau([[1, 3], [2, 4]]).is_standard()
            True
        """
        return True

    def up(self):
        """
        An iterator for all the standard tableaux that can be
        obtained from ``self`` by adding a cell.

        EXAMPLES::

            sage: t = StandardTableau([[1,2]])
            sage: [x for x in t.up()]
            [[[1, 2, 3]], [[1, 2], [3]]]
        """
        #Get a list of all places where we can add a cell
        #to the shape of self

        outside_corners = self.shape().outside_corners()

        n = self.size()

        #Go through and add n+1 to the end of each
        #of the rows
        for row, _ in outside_corners:
            new_t = [list(_) for _ in self]
            if row != len(self):
                new_t[row] += [n+1]
            else:
                new_t.append([n+1])
            yield StandardTableau(new_t)

    def up_list(self):
        """
        Return a list of all the standard tableaux that can be obtained
        from ``self`` by adding a cell.

        EXAMPLES::

            sage: t = StandardTableau([[1,2]])
            sage: t.up_list()
            [[[1, 2, 3]], [[1, 2], [3]]]
        """
        return list(self.up())

    def down(self):
        """
        An iterator for all the standard tableaux that can be obtained
        from ``self`` by removing a cell. Note that this iterates just
        over a single tableau (or nothing if ``self`` is empty).

        EXAMPLES::

            sage: t = StandardTableau([[1,2],[3]])
            sage: [x for x in t.down()]
            [[[1, 2]]]
            sage: t = StandardTableau([])
            sage: [x for x in t.down()]
            []
        """
        if self:
            yield self.restrict(self.size() - 1)

    def down_list(self):
        """
        Return a list of all the standard tableaux that can be obtained
        from ``self`` by removing a cell. Note that this is just a singleton
        list if ``self`` is nonempty, and an empty list otherwise.

        EXAMPLES::

            sage: t = StandardTableau([[1,2],[3]])
            sage: t.down_list()
            [[[1, 2]]]
            sage: t = StandardTableau([])
            sage: t.down_list()
            []
        """
        return list(self.down())

    def standard_descents(self):
        """
        Return a list of the integers `i` such that `i` appears
        strictly further north than `i + 1` in ``self`` (this is not
        to say that `i` and `i + 1` must be in the same column). The
        list is sorted in increasing order.

        EXAMPLES::

            sage: StandardTableau( [[1,3,4],[2,5]] ).standard_descents()
            [1, 4]
            sage: StandardTableau( [[1,2],[3,4]] ).standard_descents()
            [2]
            sage: StandardTableau( [[1,2,5],[3,4],[6,7],[8],[9]] ).standard_descents()
            [2, 5, 7, 8]
            sage: StandardTableau( [] ).standard_descents()
            []
        """
        descents = []
        #whatpart gives the number for which self is a partition
        whatpart = sum(i for i in self.shape())
        #now find the descents
        for i in range(1, whatpart):
            #find out what row i and i+1 are in (we're using the
            #standardness of self here)
            for row in self:
                if row.count(i + 1):
                    break
                if row.count(i):
                    descents.append(i)
                    break
        return descents

    def standard_number_of_descents(self):
        """
        Return the number of all integers `i` such that `i` appears
        strictly further north than `i + 1` in ``self`` (this is not
        to say that `i` and `i + 1` must be in the same column). A
        list of these integers can be obtained using the
        :meth:`standard_descents` method.

        EXAMPLES::

            sage: StandardTableau( [[1,2],[3,4],[5]] ).standard_number_of_descents()
            2
            sage: StandardTableau( [] ).standard_number_of_descents()
            0
            sage: tabs = StandardTableaux(5)
            sage: all( t.standard_number_of_descents() == t.schuetzenberger_involution().standard_number_of_descents() for t in tabs )
            True
        """
        return len(self.standard_descents())

    def standard_major_index(self):
        """
        Return the major index of the standard tableau ``self`` in the
        standard meaning of the word. The major index is defined to be
        the sum of the descents of ``self`` (see :meth:`standard_descents`
        for their definition).

        EXAMPLES::

            sage: StandardTableau( [[1,4,5],[2,6],[3]] ).standard_major_index()
            8
            sage: StandardTableau( [[1,2],[3,4]] ).standard_major_index()
            2
            sage: StandardTableau( [[1,2,3],[4,5]] ).standard_major_index()
            3
        """
        return sum(self.standard_descents())

    def promotion_inverse(self, n=None):
        """
        Return the image of ``self`` under the inverse promotion operator.
        The optional variable `m` should be set to the size of ``self`` minus
        `1` for a minimal speedup; otherwise, it defaults to this number.

        The inverse promotion operator, applied to a standard tableau `t`,
        does the following:

        Remove the letter `1` from `t`, thus leaving a hole where it used to be.
        Apply jeu de taquin to move this hole northeast (in French notation)
        until it reaches the outer boundary of `t`. Fill `n + 1` into this hole,
        where `n` is the size of `t`. Finally, subtract `1` from each letter in
        the tableau. This yields a new standard tableau.

        This definition of inverse promotion is the map called "promotion" in
        [Sag2011]_ (p. 23) and in [Stan2009]_, and is the inverse of the map
        called "promotion" in [Hai1992]_ (p. 90).

        See the :meth:`~sage.combinat.tableau.promotion_inverse` method for a
        more general operator.

        EXAMPLES::

            sage: t = StandardTableau([[1,3],[2,4]])
            sage: t.promotion_inverse()
            [[1, 2], [3, 4]]

        We check the equivalence of two definitions of inverse promotion on
        standard tableaux::

            sage: ST = StandardTableaux(7)
            sage: def bk_promotion_inverse7(st):
            ....:     st2 = st
            ....:     for i in range(1, 7):
            ....:         st2 = st2.bender_knuth_involution(i, check=False)
            ....:     return st2
            sage: all( bk_promotion_inverse7(st) == st.promotion_inverse() for st in ST ) # long time
            True
        """
        if n is None:
            n = self.size() - 1
        return StandardTableau(Tableau(self[:]).promotion_inverse(n))

    def promotion(self, n=None):
        r"""
        Return the image of ``self`` under the promotion operator.

        The promotion operator, applied to a standard tableau `t`, does the
        following:

        Remove the letter `n` from `t`, thus leaving a hole where it used to be.
        Apply jeu de taquin to move this hole southwest (in French notation)
        until it reaches the inner boundary of `t`. Fill `0` into the hole once
        jeu de taquin has completed. Finally, add `1` to each letter in the
        tableau. The resulting standard tableau is the image of `t` under the
        promotion operator.

        This definition of promotion is precisely the one given in [Hai1992]_
        (p. 90). It is the inverse of the maps called "promotion" in [Sag2011]_
        (p. 23) and in [Stan2009]_.

        See the :meth:`~sage.combinat.tableau.promotion` method for a
        more general operator.

        EXAMPLES::

            sage: ST = StandardTableaux(7)
            sage: all( st.promotion().promotion_inverse() == st for st in ST ) # long time
            True
            sage: all( st.promotion_inverse().promotion() == st for st in ST ) # long time
            True
            sage: st = StandardTableau([[1,2,5],[3,4]])
            sage: parent(st.promotion())
            Standard tableaux
        """
        if n is None:
            n = self.size() - 1
        return StandardTableau(Tableau(self[:]).promotion(n))


def from_chain(chain):
    """
    Returns a semistandard tableau from a chain of partitions.

    EXAMPLES::

        sage: from sage.combinat.tableau import from_chain
        sage: from_chain([[], [2], [2, 1], [3, 2, 1]])
        [[1, 1, 3], [2, 3], [3]]
    """
    res = [[0]*chain[-1][i] for i in range(len(chain[-1]))]
    for i in reversed(range(2, len(chain)+1)):
        for j in range(len(chain[i-1])):
            for k in range(chain[i-1][j]):
                res[j][k] = i -1
    return Tableau(res)

def from_shape_and_word(shape, w, convention="French"):
    r"""
    Returns a tableau from a shape and word.

    INPUT:

    - ``shape`` -- a partition

    - ``w`` -- a word whose length equals that of the partition

    - ``convention`` -- a string which can take values ``"French"`` or
      ``"English"``; the default is ``"French"``

    OUTPUT:

    A tableau, whose shape is ``shape`` and whose reading word is ``w``.
    If the ``convention`` is specified as ``"French"``, the reading word is to be read
    starting from the top row in French convention (= the bottom row in English
    convention). If the ``convention`` is specified as ``"English"``, the reading word
    is to be read starting with the top row in English convention.

    EXAMPLES::

        sage: from sage.combinat.tableau import from_shape_and_word
        sage: t = Tableau([[1, 3], [2], [4]])
        sage: shape = t.shape(); shape
        [2, 1, 1]
        sage: word = t.to_word(); word
        word: 4213
        sage: from_shape_and_word(shape, word)
        [[1, 3], [2], [4]]
        sage: word = Word(flatten(t))
        sage: from_shape_and_word(shape, word, convention = "English")
        [[1, 3], [2], [4]]
    """
    res = []
    j = 0
    if convention == "French":
        shape = reversed(shape)
    for l in shape:
        res.append( list(w[j:j+l]) )
        j += l
    if convention == "French":
        res.reverse()
    return Tableau(res)

class IncreasingTableau(Tableau):
    """
    A class to model an increasing tableau.

    INPUT:

    - ``t`` -- a tableau, a list of iterables, or an empty list

    An *increasing tableau* is a tableau whose entries are positive
    integers that are strictly increasing across rows and strictly
    increasing down columns.

    EXAMPLES::

        sage: t = IncreasingTableau([[1,2,3],[2,3]]); t
        [[1, 2, 3], [2, 3]]
        sage: t.shape()
        [3, 2]
        sage: t.pp() # pretty printing
        1 2 3
        2 3
        sage: t = Tableau([[1,2],[2]])
        sage: s = IncreasingTableau(t); s
        [[1, 2], [2]]
        sage: IncreasingTableau([]) # The empty tableau
        []

    You can also construct an :class:`IncreasingTableau` from the
    appropriate :class:`Parent` object::

        sage: IT = IncreasingTableaux()
        sage: IT([[1, 2, 3], [4, 5]])
        [[1, 2, 3], [4, 5]]

    .. SEEALSO::

        - :class:`Tableaux`
        - :class:`Tableau`
        - :class:`SemistandardTableaux`
        - :class:`SemistandardTableau`
        - :class:`StandardTableaux`
        - :class:`StandardTableau`
        - :class:`IncreasingTableaux`

    TESTS::

        sage: t = Tableaux()([[1,2],[2]])
        sage: s = IncreasingTableaux(3)([[1,2],[2]])
        sage: s == t
        True
        sage: s.parent()
        Increasing tableaux of size 3 and maximum entry 3
        sage: r = IncreasingTableaux(3)(t); r.parent()
        Increasing tableaux of size 3 and maximum entry 3
        sage: isinstance(r, Tableau)
        True
        sage: s2 = IncreasingTableaux(3)([(1,2),(2,)])
        sage: s2 == s
        True
        sage: s2.parent()
        Increasing tableaux of size 3 and maximum entry 3
    """
    @staticmethod
    def __classcall_private__(self, t):
        r"""
        Construct an :class:`IncreasingTableau` from the appropriate parent.

        TESTS::

            sage: t = IncreasingTableau([[1,2],[2]])
            sage: TestSuite(t).run()

            sage: t.parent()
            Increasing tableaux
            sage: t.category()
            Category of elements of Increasing tableaux
            sage: type(t)
            <class 'sage.combinat.tableau.IncreasingTableaux_all_with_category.element_class'>
        """
        if isinstance(t, IncreasingTableau):
            return t
        IT = IncreasingTableaux()
        return IT.element_class(IT, t)  # The check() will raise the appropriate error

    def check(self):
        """
        Check that ``self`` is a valid increasing tableau.

        TESTS::

            sage: IncreasingTableau([[1,2,3],[1]])  # indirect doctest
            Traceback (most recent call last):
            ...
            ValueError: the entries of each column of an increasing tableau must be strictly increasing

            sage: IncreasingTableau([[1,2,2]])  # indirect doctest
            Traceback (most recent call last):
            ...
            ValueError: the entries in each row of an increasing tableau must be strictly increasing

            sage: IncreasingTableau([[0,1]])  # indirect doctest
            Traceback (most recent call last):
            ...
            ValueError: the entries of an increasing tableau must be non-negative integers
        """
        if not self:
            # Empty tableau, so trivially an increasing tableau
            return

        super(IncreasingTableau, self).check()

        # Tableau() has checked that t is tableau, so it remains to check that
        # the entries of t are positive integers which are weakly increasing
        # along rows
        from sage.sets.positive_integers import PositiveIntegers
        PI = PositiveIntegers()

        for row in self:
            if any(c not in PI for c in row):
                raise ValueError("the entries of an increasing tableau"
                                 " must be non-negative integers")
            if any(row[c] >= row[c+1] for c in range(len(row)-1)):
                raise ValueError("the entries in each row of an increasing"
                                 " tableau must be strictly increasing")

        # and strictly increasing down columns
        for row, next in zip(self, self[1:]):
            if not all(row[c] < next[c] for c in range(len(next))):
                raise ValueError("the entries of each column of an increasing"
                                 " tableau must be strictly increasing")

    def descent_set(self):
        r"""
        Compute the descents of the increasing tableau ``self``
        as defined in [DPS2017]_.

        The number `i` is a *descent* of an increasing tableau if some
        instance of `i + 1` appears in a lower row than some instance
        of `i`.

        .. NOTE::

            This notion is close to the notion of descent for a standard
            tableau but is unrelated to the notion for semistandard tableaux.

        EXAMPLES::

            sage: T = IncreasingTableau([[1,2,4],[3,5,6]])
            sage: T.descent_set()
            [2, 4]
            sage: U = IncreasingTableau([[1,3,4],[2,4,5]])
            sage: U.descent_set()
            [1, 3, 4]
            sage: V = IncreasingTableau([[1,3,4],[3,4,5],[4,5]])
            sage: V.descent_set()
            [3, 4]
        """
        ans = set()
        ell = len(self)
        for r1, row in enumerate(self):
            for val in row:
                for r2 in range(r1+1, ell):
                    if val + 1 in self[r2]:
                        ans.add(val)
        return sorted(ans)

    @combinatorial_map(order=2, name='K-Bender-Knuth involution')
    def K_bender_knuth(self, i):
        r"""
        Return the ``i``-th K-Bender-Knuth operator (as defined in
        [DPS2017]_) applied to ``self``.

        The `i`-th K-Bender-Knuth operator swaps the letters `i` and
        `i + 1` everywhere where doing so would not break increasingness.

        EXAMPLES::

            sage: T = IncreasingTableau([[1,3,4],[2,4,5]])
            sage: T.K_bender_knuth(2)
            [[1, 2, 4], [3, 4, 5]]
            sage: T.K_bender_knuth(3)
            [[1, 3, 4], [2, 4, 5]]
        """
        newtab = [[0] * k for k in self.shape()]
        for r, row in enumerate(self):
            for c, val in enumerate(row):
                if val == i:
                    if (c + 1 < len(row) and row[c+1] == i + 1):
                        newtab[r][c] = i
                    elif (r + 1 < len(self) and c < len(self[r+1]) and self[r+1][c] == i + 1):
                        newtab[r][c] = i
                    else:
                        newtab[r][c] = i + 1
                elif val == i + 1:
                    if c > 0 and row[c-1] == i:
                        newtab[r][c] = i + 1
                    elif r > 0 and self[r-1][c] == i:
                        newtab[r][c] = i + 1
                    else:
                        newtab[r][c] = i
                else:
                    newtab[r][c] = val
        return IncreasingTableau(newtab)

    @combinatorial_map(name='K-promotion')
    def K_promotion(self, ceiling=None):
        """
        Return the K-promotion operator from [Pec2014]_ applied to ``self``.

        EXAMPLES::

            sage: T = IncreasingTableau([[1,3,4],[2,4,5]])
            sage: T.K_promotion()
            [[1, 2, 3], [3, 4, 5]]
            sage: T.K_promotion(6)
            [[1, 2, 3], [3, 4, 6]]
            sage: U = IncreasingTableau([[1,3,4],[3,4,5],[5]])
            sage: U.K_promotion()
            [[2, 3, 4], [3, 4, 5], [4]]
        """
        if ceiling is None:
            ceiling = max(self.entries())
        ans = self
        for i in range(1, ceiling):
            ans = ans.K_bender_knuth(i)
        return ans

    @combinatorial_map(name='K-promotion inverse')
    def K_promotion_inverse(self, ceiling=None):
        """
        Return the inverse of K-promotion operator applied to ``self``.

        EXAMPLES::

            sage: T = IncreasingTableau([[1,3,4],[2,4,5]])
            sage: T.K_promotion_inverse()
            [[1, 2, 4], [3, 4, 5]]
            sage: T.K_promotion_inverse(6)
            [[2, 4, 5], [3, 5, 6]]
            sage: U = IncreasingTableau([[1,3,4],[3,4,5],[5]])
            sage: U.K_promotion_inverse()
            [[1, 2, 4], [2, 4, 5], [4]]

        TESTS::

            sage: V = IncreasingTableau([[1,3,4],[3,4,5],[5,6]])
            sage: V == V.K_promotion().K_promotion_inverse()
            True
            sage: V == V.K_promotion_inverse().K_promotion()
            True
        """
        if ceiling is None:
            ceiling = max(self.entries())
        ans = self
        for i in reversed(range(1, ceiling)):
            ans = ans.K_bender_knuth(i)
        return ans

    @combinatorial_map(order=2,name='K-evacuation')
    def K_evacuation(self, ceiling=None):
        """
        Return the K-evacuation involution from [TY2009]_ to ``self``.

        EXAMPLES::

            sage: T = IncreasingTableau([[1,3,4],[2,4,5]])
            sage: T.K_evacuation()
            [[1, 2, 4], [2, 3, 5]]
            sage: T.K_evacuation(6)
            [[2, 3, 5], [3, 4, 6]]
            sage: U = IncreasingTableau([[1,3,4],[3,4,5],[5]])
            sage: U.K_evacuation()
            [[1, 2, 3], [2, 3, 5], [3]]

        TESTS::

            sage: V = IncreasingTableau([[1,3,4],[3,4,5],[5,6]])
            sage: V == V.K_evacuation().K_evacuation()
            True
            sage: V.K_promotion().K_evacuation() == V.K_evacuation().K_promotion_inverse()
            True
        """
        if ceiling is None:
            ceiling = max(self.entries())
        ans = self
        for j in reversed(range(1, ceiling)):
            for i in range(1, j+1):
                ans = ans.K_bender_knuth(i)
        return ans

    @combinatorial_map(order=2, name='dual K-evacuation')
    def dual_K_evacuation(self, ceiling=None):
        """
        Return the dual K-evacuation involution applied to ``self``.

        EXAMPLES::

            sage: T = IncreasingTableau([[1,3,4],[2,4,5]])
            sage: T.dual_K_evacuation()
            [[1, 2, 4], [2, 3, 5]]
            sage: T.dual_K_evacuation(6)
            [[2, 3, 5], [3, 4, 6]]
            sage: U = IncreasingTableau([[1,3,4],[3,4,5],[5]])
            sage: U.dual_K_evacuation()
            [[1, 2, 3], [2, 3, 5], [3]]

        TESTS::

            sage: V = IncreasingTableau([[1,3,4],[3,4,5],[5,6]])
            sage: V == V.dual_K_evacuation().dual_K_evacuation()
            True
            sage: W = IncreasingTableau([[1,2,4],[2,3,5]])
            sage: W.K_evacuation() == W.dual_K_evacuation()
            True
            sage: X = IncreasingTableau([[1,2,4,7],[3,5,6,8],[5,7,8,10],[7,9,10,11]])
            sage: X.K_evacuation() == X.dual_K_evacuation()
            False
            sage: X.K_promotion().dual_K_evacuation() == X.dual_K_evacuation().K_promotion_inverse()
            True
        """
        if ceiling is None:
            ceiling = max(self.entries())
        ans = self
        for j in range(1, ceiling):
            for i in reversed(range(j, ceiling)):
                ans = ans.K_bender_knuth(i)
        return ans

class Tableaux(UniqueRepresentation, Parent):
    """
    A factory class for the various classes of tableaux.

    INPUT:

    - ``n`` (optional) -- a non-negative integer

    OUTPUT:

    - If ``n`` is specified, the class of tableaux of size ``n``. Otherwise,
      the class of all tableaux.

    A tableau in Sage is a finite list of lists, whose lengths are weakly
    decreasing, or an empty list, representing the empty tableau.  The entries
    of a tableau can be any Sage objects. Because of this, no enumeration
    through the set of Tableaux is possible.

    EXAMPLES::

        sage: T = Tableaux(); T
        Tableaux
        sage: T3 = Tableaux(3); T3
        Tableaux of size 3
        sage: [['a','b']] in T
        True
        sage: [['a','b']] in T3
        False
        sage: t = T3([[1,1,1]]); t
        [[1, 1, 1]]
        sage: t in T
        True
        sage: t.parent()
        Tableaux of size 3
        sage: T([]) # the empty tableau
        []
        sage: T.category()
        Category of sets

    .. SEEALSO::

        - :class:`Tableau`
        - :class:`SemistandardTableaux`
        - :class:`SemistandardTableau`
        - :class:`StandardTableaux`
        - :class:`StandardTableau`

    TESTS::

        sage: TestSuite( Tableaux() ).run()
        sage: TestSuite( Tableaux(5) ).run()
        sage: t = Tableaux(3)([[1,2],[3]])
        sage: t.parent()
        Tableaux of size 3
        sage: Tableaux(t)
        Traceback (most recent call last):
        ...
        ValueError: The argument to Tableaux() must be a non-negative integer.
        sage: Tableaux(3)([[1, 1]])
        Traceback (most recent call last):
        ...
        ValueError: [[1, 1]] is not an element of Tableaux of size 3.

        sage: t0 = Tableau([[1]])
        sage: t1 = Tableaux()([[1]])
        sage: t2 = Tableaux()(t1)
        sage: t0 == t1 == t2
        True
        sage: t1 in Tableaux()
        True
        sage: t1 in Tableaux(1)
        True
        sage: t1 in Tableaux(2)
        False

        sage: [[1]] in Tableaux()
        True
        sage: [] in Tableaux(0)
        True

    Check that :trac:`14145` has been fixed::

        sage: 1 in Tableaux()
        False
    """
    @staticmethod
    def __classcall_private__(cls, *args, **kwargs):
        r"""
        This is a factory class which returns the appropriate parent based on
        arguments.  See the documentation for :class:`Tableaux` for more
        information.

        TESTS::

            sage: Tableaux()
            Tableaux
            sage: Tableaux(3)
            Tableaux of size 3
            sage: Tableaux(n=3)
            Tableaux of size 3
        """
        if args:
            n = args[0]
        elif 'n' in kwargs:
            n = kwargs['n']
        else:
            n = None

        if n is None:
            return Tableaux_all()
        else:
            if not isinstance(n,(int, Integer)) or n < 0:
                raise ValueError( "The argument to Tableaux() must be a non-negative integer." )
            return Tableaux_size(n)

    Element = Tableau

    # add options to class
    class options(GlobalOptions):
        r"""
        Sets the global options for elements of the tableau, skew_tableau,
        and tableau tuple classes. The defaults are for tableau to be
        displayed as a list, latexed as a Young diagram using the English
        convention.

        @OPTIONS@

        .. NOTE::

            Changing the ``convention`` for tableaux also changes the
            ``convention`` for partitions.

        If no parameters are set, then the function returns a copy of the
        options dictionary.

        EXAMPLES::

            sage: T = Tableau([[1,2,3],[4,5]])
            sage: T
            [[1, 2, 3], [4, 5]]
            sage: Tableaux.options.display="array"
            sage: T
              1  2  3
              4  5
            sage: Tableaux.options.convention="french"
            sage: T
              4  5
              1  2  3

        Changing the ``convention`` for tableaux also changes the ``convention``
        for partitions and vice versa::

            sage: P = Partition([3,3,1])
            sage: print(P.ferrers_diagram())
            *
            ***
            ***
            sage: Partitions.options.convention="english"
            sage: print(P.ferrers_diagram())
            ***
            ***
            *
            sage: T
              1  2  3
              4  5

        The ASCII art can also be changed::

            sage: t = Tableau([[1,2,3],[4,5]])
            sage: ascii_art(t)
              1  2  3
              4  5
            sage: Tableaux.options.ascii_art = "table"
            sage: ascii_art(t)
            +---+---+---+
            | 1 | 2 | 3 |
            +---+---+---+
            | 4 | 5 |
            +---+---+
            sage: Tableaux.options.ascii_art = "compact"
            sage: ascii_art(t)
            |1|2|3|
            |4|5|
            sage: Tableaux.options._reset()
        """
        NAME = 'Tableaux'
        module = 'sage.combinat.tableau'
        display = dict(default="list",
                     description='Controls the way in which tableaux are printed',
                     values=dict(list='print tableaux as lists',
                                 diagram='display as Young diagram (similar to :meth:`~sage.combinat.tableau.Tableau.pp()`',
                                 compact='minimal length string representation'),
                     alias=dict(array="diagram", ferrers_diagram="diagram", young_diagram="diagram"),
                     case_sensitive=False)
        ascii_art = dict(default="repr",
                     description='Controls the ascii art output for tableaux',
                     values=dict(repr='display using the diagram string representation',
                                 table='display as a table',
                                 compact='minimal length ascii art'),
                     case_sensitive=False)
        latex = dict(default="diagram",
                   description='Controls the way in which tableaux are latexed',
                   values=dict(list='as a list', diagram='as a Young diagram'),
                   alias=dict(array="diagram", ferrers_diagram="diagram", young_diagram="diagram"),
                   case_sensitive=False)
        convention = dict(default="English",
                        description='Sets the convention used for displaying tableaux and partitions',
                        values=dict(English='use the English convention',French='use the French convention'),
                        case_sensitive=False)
        notation = dict(alt_name="convention")

    def _element_constructor_(self, t):
        r"""
        Constructs an object from ``t`` as an element of ``self``, if
        possible. This is inherited by all Tableaux, SemistandardTableaux, and
        StandardTableaux classes.

        INPUT:

        - ``t`` -- Data which can be interpreted as a tableau

        OUTPUT:

        - The corresponding tableau object

        TESTS::

            sage: T = Tableaux(3)
            sage: T([[1,2,1]]).parent() is T     # indirect doctest
            True
            sage: T( StandardTableaux(3)([[1, 2, 3]])).parent() is T
            True
            sage: T([[1,2]])
            Traceback (most recent call last):
            ...
            ValueError: [[1, 2]] is not an element of Tableaux of size 3.
        """
        if not t in self:
            raise ValueError("%s is not an element of %s."%(t, self))

        return self.element_class(self, t)

    def __contains__(self, x):
        """
        TESTS::

            sage: T = sage.combinat.tableau.Tableaux()
            sage: [[1,2],[3,4]] in T
            True
            sage: [[1,2],[3]] in T
            True
            sage: [] in T
            True
            sage: [['a','b']] in T
            True
            sage: Tableau([['a']]) in T
            True

            sage: [1,2,3] in T
            False
            sage: [[1],[1,2]] in T
            False

        Check that :trac:`14145` is fixed::

            sage: 1 in sage.combinat.tableau.Tableaux()
            False
        """
        from sage.combinat.partition import _Partitions
        if isinstance(x, Tableau):
            return True
        elif isinstance(x, list):
            try:
                for row in x:
                    iter(row)
            except TypeError:
                return False
            # any list of lists of partition shape is a tableau
            return [len(_) for _ in x] in _Partitions
        else:
            return False

class Tableaux_all(Tableaux):

    def __init__(self):
        r"""
        Initializes the class of all tableaux

        TESTS::

            sage: T = sage.combinat.tableau.Tableaux_all()
            sage: TestSuite(T).run()

        """
        super(Tableaux_all, self).__init__(category=Sets())

    def _repr_(self):
        """
        TESTS::

            sage: repr(Tableaux())    # indirect doctest
            'Tableaux'
        """
        return "Tableaux"

    def an_element(self):
        r"""
        Returns a particular element of the class.

        TESTS::

            sage: T = Tableaux()
            sage: T.an_element()
            [[1, 1], [1]]
        """
        return self.element_class(self, [[1, 1], [1]])


class Tableaux_size(Tableaux):
    """
    Tableaux of a fixed size `n`.
    """

    def __init__(self, n):
        r"""
        Initializes the class of tableaux of size ``n``.

        TESTS::

            sage: T = sage.combinat.tableau.Tableaux_size(3)
            sage: TestSuite(T).run()

            sage: T = sage.combinat.tableau.Tableaux_size(0)
            sage: TestSuite(T).run()
        """
        super(Tableaux_size, self).__init__(category=Sets())
        self.size = n

    def __contains__(self,x):
        """
        TESTS::

            sage: T = sage.combinat.tableau.Tableaux_size(3)
            sage: [[2,4], [1]] in T
            True

            sage: [[2,4],[1,3]] in T
            False

        Check that :trac:`14145` is fixed::

            sage: 1 in sage.combinat.tableau.Tableaux_size(3)
            False
        """
        return Tableaux.__contains__(self, x) and sum(len(row) for row in x) == self.size

    def _repr_(self):
        """
        TESTS::

            sage: repr(Tableaux(4))    # indirect doctest
            'Tableaux of size 4'
        """
        return "Tableaux of size %s"%self.size

    def an_element(self):
        r"""
        Returns a particular element of the class.

        TESTS::

            sage: T = sage.combinat.tableau.Tableaux_size(3)
            sage: T.an_element()
            [[1, 1], [1]]
            sage: T = sage.combinat.tableau.Tableaux_size(0)
            sage: T.an_element()
            []
        """
        if self.size==0:
            return self.element_class(self, [])

        if self.size==1:
            return self.element_class(self, [[1]])

        return self.element_class(self, [[1]*(self.size-1),[1]])


##########################
# Semi-standard tableaux #
##########################
class SemistandardTableaux(Tableaux):
    """
    A factory class for the various classes of semistandard tableaux.

    INPUT:

    Keyword arguments:

    - ``size`` -- The size of the tableaux
    - ``shape`` -- The shape of the tableaux
    - ``eval`` -- The weight (also called content or evaluation) of
      the tableaux
    - ``max_entry`` -- A maximum entry for the tableaux.  This can be a
      positive integer or infinity (``oo``). If ``size`` or ``shape`` are
      specified, ``max_entry`` defaults to be ``size`` or the size of
      ``shape``.

    Positional arguments:

    - The first argument is interpreted as either ``size`` or ``shape``
      according to whether it is an integer or a partition
    - The second keyword argument will always be interpreted as ``eval``

    OUTPUT:

    - The appropriate class, after checking basic consistency tests. (For
      example, specifying ``eval`` implies a value for `max_entry`).

    A semistandard tableau is a tableau whose entries are positive integers,
    which are weakly increasing in rows and strictly increasing down columns.
    Note that Sage uses the English convention for partitions and tableaux;
    the longer rows are displayed on top.

    Classes of semistandard tableaux can be iterated over if and only if there
    is some restriction.

    EXAMPLES::

        sage: SST = SemistandardTableaux([2,1]); SST
        Semistandard tableaux of shape [2, 1] and maximum entry 3
        sage: SST.list()
        [[[1, 1], [2]],
         [[1, 1], [3]],
         [[1, 2], [2]],
         [[1, 2], [3]],
         [[1, 3], [2]],
         [[1, 3], [3]],
         [[2, 2], [3]],
         [[2, 3], [3]]]

        sage: SST = SemistandardTableaux(3); SST
        Semistandard tableaux of size 3 and maximum entry 3
        sage: SST.list()
        [[[1, 1, 1]],
         [[1, 1, 2]],
         [[1, 1, 3]],
         [[1, 2, 2]],
         [[1, 2, 3]],
         [[1, 3, 3]],
         [[2, 2, 2]],
         [[2, 2, 3]],
         [[2, 3, 3]],
         [[3, 3, 3]],
         [[1, 1], [2]],
         [[1, 1], [3]],
         [[1, 2], [2]],
         [[1, 2], [3]],
         [[1, 3], [2]],
         [[1, 3], [3]],
         [[2, 2], [3]],
         [[2, 3], [3]],
         [[1], [2], [3]]]

        sage: SST = SemistandardTableaux(3, max_entry=2); SST
        Semistandard tableaux of size 3 and maximum entry 2
        sage: SST.list()
        [[[1, 1, 1]],
         [[1, 1, 2]],
         [[1, 2, 2]],
         [[2, 2, 2]],
         [[1, 1], [2]],
         [[1, 2], [2]]]

        sage: SST = SemistandardTableaux(3, max_entry=oo); SST
        Semistandard tableaux of size 3
        sage: SST[123]
        [[3, 4], [6]]

        sage: SemistandardTableaux(max_entry=2)[11]
        [[1, 1], [2]]

        sage: SemistandardTableaux()[0]
        []

    .. SEEALSO::

        - :class:`Tableaux`
        - :class:`Tableau`
        - :class:`SemistandardTableau`
        - :class:`StandardTableaux`
        - :class:`StandardTableau`
    """
    @staticmethod
    def __classcall_private__(cls, *args, **kwargs):
        r"""
        This is a factory class which returns the appropriate parent based on
        arguments.  See the documentation for :class:`SemistandardTableaux`
        for more information.

        TESTS::

            sage: SemistandardTableaux()
            Semistandard tableaux
            sage: SemistandardTableaux(3)
            Semistandard tableaux of size 3 and maximum entry 3
            sage: SemistandardTableaux(size=3)
            Semistandard tableaux of size 3 and maximum entry 3
            sage: SemistandardTableaux(0)
            Semistandard tableaux of size 0 and maximum entry 0
            sage: SemistandardTableaux([2,1])
            Semistandard tableaux of shape [2, 1] and maximum entry 3
            sage: SemistandardTableaux(shape=[2,1])
            Semistandard tableaux of shape [2, 1] and maximum entry 3
            sage: SemistandardTableaux([])
            Semistandard tableaux of shape [] and maximum entry 0
            sage: SemistandardTableaux(eval=[2,1])
            Semistandard tableaux of size 3 and weight [2, 1]
            sage: SemistandardTableaux(max_entry=3)
            Semistandard tableaux with maximum entry 3
            sage: SemistandardTableaux(3, [2,1])
            Semistandard tableaux of size 3 and weight [2, 1]
            sage: SemistandardTableaux(3, shape=[2,1])
            Semistandard tableaux of shape [2, 1] and maximum entry 3
            sage: SemistandardTableaux(3, [2,1], shape=[2,1])
            Semistandard tableaux of shape [2, 1] and weight [2, 1]
            sage: SemistandardTableaux(3, max_entry=4)
            Semistandard tableaux of size 3 and maximum entry 4
            sage: SemistandardTableaux(3, max_entry=oo)
            Semistandard tableaux of size 3
            sage: SemistandardTableaux([2, 1], max_entry=oo)
            Semistandard tableaux of shape [2, 1]
            sage: SemistandardTableaux([2, 1], [2, 1])
            Semistandard tableaux of shape [2, 1] and weight [2, 1]
            sage: mu = Partition([2,1]); SemistandardTableaux(mu, mu)
            Semistandard tableaux of shape [2, 1] and weight [2, 1]
            sage: SemistandardTableaux(3, [2, 1], max_entry=2)
            Semistandard tableaux of size 3 and weight [2, 1]

            sage: SemistandardTableaux(3, shape=[2])
            Traceback (most recent call last):
            ...
            ValueError: size and shape are different sizes

            sage: SemistandardTableaux(3, [2])
            Traceback (most recent call last):
            ...
            ValueError: size and eval are different sizes

            sage: SemistandardTableaux([2],[3])
            Traceback (most recent call last):
            ...
            ValueError: shape and eval are different sizes

            sage: SemistandardTableaux(2,[2], max_entry=4)
            Traceback (most recent call last):
            ...
            ValueError: the maximum entry must match the weight

            sage: SemistandardTableaux(eval=[2], max_entry=oo)
            Traceback (most recent call last):
            ...
            ValueError: the maximum entry must match the weight

            sage: SemistandardTableaux([[1]])
            Traceback (most recent call last):
            ...
            ValueError: shape must be a (skew) partition
        """
        from sage.combinat.partition import Partition, _Partitions
        # Process the keyword arguments -- allow for original syntax where
        #   n == size,  p== shape and mu == eval
        n = kwargs.get('n', None)
        size = kwargs.get('size', n)

        p = kwargs.get('p', None)
        shape = kwargs.get('shape', p)

        mu = kwargs.get('eval', None)
        mu = kwargs.get("mu", mu)

        max_entry = kwargs.get('max_entry', None)

        # Process the positional arguments
        if args:
            # The first arg could be either a size or a shape
            if isinstance(args[0], (int, Integer)):
                if size is not None:
                    raise ValueError( "size was specified more than once" )
                else:
                    size = args[0]
            else:
                if shape is not None:
                    raise ValueError( "the shape was specified more than once" )
                shape = args[0] # we check it's a partition later

        if len(args) == 2:
            # The second non-keyword argument is the weight
            if mu is not None:
                raise ValueError( "the weight was specified more than once" )
            else:
                mu = args[1]

        # Consistency checks
        if size is not None:
            if not isinstance(size, (int, Integer)):
                raise ValueError( "size must be an integer" )
            elif size < 0:
                raise ValueError( "size must be non-negative" )

        if shape is not None:
            from sage.combinat.skew_partition import SkewPartitions
            # use in (and not isinstance) below so that lists can be used as
            # shorthand
            if shape in _Partitions:
                shape = Partition(shape)
            elif shape in SkewPartitions():
                from sage.combinat.skew_tableau import SemistandardSkewTableaux
                return SemistandardSkewTableaux(shape, mu)
            else:
                raise ValueError( "shape must be a (skew) partition" )

        if mu is not None:
            if (not mu in Compositions()) and\
                    (not mu in _Partitions):
                raise ValueError( "mu must be a composition" )
            mu = Composition(mu)

        is_inf = max_entry is PlusInfinity()

        if max_entry is not None:
            if not is_inf and not isinstance(max_entry, (int, Integer)):
                raise ValueError( "max_entry must be an integer or PlusInfinity" )
            elif max_entry <= 0:
                raise ValueError( "max_entry must be positive" )

        if (mu is not None) and (max_entry is not None):
            if max_entry != len(mu):
                raise ValueError( "the maximum entry must match the weight" )

        if (size is not None) and (shape is not None):
            if sum(shape) != size:
                # This could return an empty class instead of an error
                raise ValueError( "size and shape are different sizes" )

        if (size is not None) and (mu is not None):
            if sum(mu) != size:
                # This could return an empty class instead of an error
                raise ValueError( "size and eval are different sizes" )

        # Dispatch appropriately
        if (shape is not None) and (mu is not None):
            if sum(shape) != sum(mu):
                # This could return an empty class instead of an error
                raise ValueError( "shape and eval are different sizes" )
            else:
                return SemistandardTableaux_shape_weight(shape, mu)

        if (shape is not None):
            if is_inf:
                return SemistandardTableaux_shape_inf(shape)
            return SemistandardTableaux_shape(shape, max_entry)

        if (mu is not None):
            return SemistandardTableaux_size_weight(sum(mu), mu)

        if (size is not None):
            if is_inf:
                return SemistandardTableaux_size_inf(size)
            return SemistandardTableaux_size(size, max_entry)

        return SemistandardTableaux_all(max_entry)

    Element = SemistandardTableau

    def __init__(self, **kwds):
        """
        Initialize ``self``.

        EXAMPLES::

            sage: S = SemistandardTableaux()
            sage: TestSuite(S).run()
        """
        if 'max_entry' in kwds:
            self.max_entry = kwds['max_entry']
            kwds.pop('max_entry')
        else:
            self.max_entry = None
        Tableaux.__init__(self, **kwds)

    def __getitem__(self, r):
        r"""
        The default implementation of ``__getitem__`` for enumerated sets
        does not allow slices so we override it.

        EXAMPLES::

            sage: StandardTableaux([4,3,3,2])[10:20]     # indirect doctest
            [[[1, 3, 9, 12], [2, 5, 10], [4, 6, 11], [7, 8]],
             [[1, 2, 9, 12], [3, 5, 10], [4, 6, 11], [7, 8]],
             [[1, 3, 9, 12], [2, 4, 10], [5, 6, 11], [7, 8]],
             [[1, 2, 9, 12], [3, 4, 10], [5, 6, 11], [7, 8]],
             [[1, 5, 8, 12], [2, 6, 10], [3, 7, 11], [4, 9]],
             [[1, 4, 8, 12], [2, 6, 10], [3, 7, 11], [5, 9]],
             [[1, 3, 8, 12], [2, 6, 10], [4, 7, 11], [5, 9]],
             [[1, 2, 8, 12], [3, 6, 10], [4, 7, 11], [5, 9]],
             [[1, 4, 8, 12], [2, 5, 10], [3, 7, 11], [6, 9]],
             [[1, 3, 8, 12], [2, 5, 10], [4, 7, 11], [6, 9]]]

            sage: SemistandardTableaux(size=2, max_entry=oo)[5]
            [[2, 3]]

            sage: SemistandardTableaux([2,1], max_entry=oo)[3]
            [[1, 2], [3]]

            sage: SemistandardTableaux(3, max_entry=2)[0:5]    # indirect doctest
            [[[1, 1, 1]],
            [[1, 1, 2]],
            [[1, 2, 2]],
            [[2, 2, 2]],
            [[1, 1], [2]]]

            sage: SemistandardTableaux([2,2], [2, 1, 1])[0]    # indirect doctest
            [[1, 1], [2, 3]]

            sage: SemistandardTableaux([1,1,1], max_entry=4)[0:4]
            [[[1], [2], [3]],
             [[1], [2], [4]],
             [[1], [3], [4]],
             [[2], [3], [4]]]

            sage: SemistandardTableaux(3, [2,1])[1]    # indirect doctest
            [[1, 1], [2]]

            sage: StandardTableaux(3)[:]  # indirect doctest
            [[[1, 2, 3]], [[1, 3], [2]], [[1, 2], [3]], [[1], [2], [3]]]

            sage: StandardTableaux([2,2])[1]   # indirect doctest
            [[1, 2], [3, 4]]

        TESTS::

            sage: SemistandardTableaux()[5]
            [[1], [2]]

            sage: SemistandardTableaux(max_entry=2)[5]
            [[2, 2]]

            sage: SemistandardTableaux()[:]
            Traceback (most recent call last):
            ...
            ValueError: infinite set

            sage: SemistandardTableaux(size=2, max_entry=oo)[:]
            Traceback (most recent call last):
            ...
            ValueError: infinite set
        """
        if isinstance(r,(int,Integer)):
            return self.unrank(r)
        elif isinstance(r,slice):
            start=0 if r.start is None else r.start
            stop=r.stop
            if stop is None and not self.is_finite():
                raise ValueError( 'infinite set' )
        else:
            raise ValueError( 'r must be an integer or a slice' )
        count=0
        tabs=[]
        for t in self:
            if count==stop:
                break
            if count>=start:
                tabs.append(t)
            count+=1

        # this is to cope with empty slices endpoints like [:6] or [:}
        if count==stop or stop is None:
            return tabs
        raise IndexError('value out of range')

    def __contains__(self, t):
        """
        Return ``True`` if ``t`` can be interpreted as a
        :class:`SemistandardTableau`.

        TESTS::

            sage: T = sage.combinat.tableau.SemistandardTableaux_all()
            sage: [[1,2],[2]] in T
            True
            sage: [] in T
            True
            sage: Tableau([[1]]) in T
            True
            sage: StandardTableau([[1]]) in T
            True

            sage: [[1,2],[1]] in T
            False
            sage: [[1,1],[5]] in T
            True
            sage: [[1,3,2]] in T
            False

        Check that :trac:`14145` is fixed::

            sage: 1 in sage.combinat.tableau.SemistandardTableaux()
            False
        """
        if isinstance(t, SemistandardTableau):
            return self.max_entry is None or \
                    len(t) == 0 or \
                    max(max(row) for row in t) <= self.max_entry
        elif not t:
            return True
        elif Tableaux.__contains__(self, t):
            for row in t:
                if not all(c > 0 for c in row):
                    return False
                if not all(row[i] <= row[i+1] for i in range(len(row)-1)):
                    return False
            for row, next in zip(t, t[1:]):
                if not all(row[c] < next[c] for c in range(len(next))):
                    return False
            return self.max_entry is None or max(max(row) for row in t) <= self.max_entry
        else:
            return False

class SemistandardTableaux_all(SemistandardTableaux, DisjointUnionEnumeratedSets):
    """
    All semistandard tableaux.
    """
    def __init__(self, max_entry=None):
        r"""
        Initializes the class of all semistandard tableaux.

        .. WARNING::

            Input is not checked; please use :class:`SemistandardTableaux` to
            ensure the options are properly parsed.

        TESTS::

            sage: T = sage.combinat.tableau.SemistandardTableaux_all()
            sage: TestSuite(T).run()

            sage: T=sage.combinat.tableau.SemistandardTableaux_all(max_entry=3)
            sage: TestSuite(T).run() # long time
        """
        if max_entry is not PlusInfinity():
            self.max_entry = max_entry
            SST_n = lambda n: SemistandardTableaux_size(n, max_entry)
            DisjointUnionEnumeratedSets.__init__( self,
                    Family(NonNegativeIntegers(), SST_n),
                    facade=True, keepkey = False)

        else:
            self.max_entry = None

    def _repr_(self):
        """
        TESTS::

            sage: SemistandardTableaux()    # indirect doctest
            Semistandard tableaux

            sage: SemistandardTableaux(max_entry=3)
            Semistandard tableaux with maximum entry 3
        """
        if self.max_entry is not None:
            return "Semistandard tableaux with maximum entry %s"%str(self.max_entry)
        return "Semistandard tableaux"


    def list(self):
        """
        TESTS::

            sage: SemistandardTableaux().list()
            Traceback (most recent call last):
            ...
            NotImplementedError
        """
        raise NotImplementedError


class SemistandardTableaux_size_inf(SemistandardTableaux):
    """
    Semistandard tableaux of fixed size `n` with no maximum entry.
    """
    def __init__(self, n):
        r"""
        Initializes the class of semistandard tableaux of size ``n`` with no
        maximum entry.

        .. WARNING::

            Input is not checked; please use :class:`SemistandardTableaux` to
            ensure the options are properly parsed.

        TESTS::

            sage: T = sage.combinat.tableau.SemistandardTableaux_size_inf(3)
            sage: TestSuite(T).run()
        """
        super(SemistandardTableaux_size_inf, self).__init__(
              category = InfiniteEnumeratedSets())
        self.size = n


    def _repr_(self):
        """
        TESTS::

            sage: repr(SemistandardTableaux(3, max_entry=oo))    # indirect doctest
            'Semistandard tableaux of size 3'
        """
        return "Semistandard tableaux of size %s"%str(self.size)

    def __contains__(self, t):
        """
        Return ``True`` if ``t`` can be interpreted as an element of this
        class.

        TESTS::

            sage: T = SemistandardTableaux(3, max_entry=oo)
            sage: [[1,2],[5]] in T
            True
            sage: StandardTableau([[1, 2], [3]]) in T
            True

            sage: [] in T
            False
            sage: Tableau([[1]]) in T
            False

        Check that :trac:`14145` is fixed::

            sage: 1 in SemistandardTableaux(3, max_entry=oo)
            False
        """
        return SemistandardTableaux.__contains__(self, t) and sum(map(len, t)) == self.size

    def __iter__(self):
        """
        EXAMPLES::

            sage: sst = SemistandardTableaux(3, max_entry=oo)
            sage: [sst[t] for t in range(0,5)]
            [[[1, 1, 1]],
             [[1, 1, 2]],
             [[1, 2, 2]],
             [[2, 2, 2]],
             [[1, 1], [2]]]
            sage: sst[1000]
            [[2, 12], [7]]
            sage: sst[0].parent() is sst
            True
        """
        from sage.combinat.partition import Partitions
        # Iterates through with maximum entry as order
        i = 1
        while(True):
            for part in Partitions(self.size):
                if i != 1:
                    for k in range(1, self.size+1):
                        for c in integer_vectors_nk_fast_iter(self.size - k, i-1):
                            c.append(k)
                            for sst in SemistandardTableaux_shape_weight(part, Composition(c)):
                                yield self.element_class(self, sst)
                else:
                    for sst in SemistandardTableaux_shape_weight(part, Composition([self.size])):
                        yield self.element_class(self, sst)
            i += 1


    def list(self):
        """
        TESTS::

            sage: SemistandardTableaux(3, max_entry=oo).list()
            Traceback (most recent call last):
            ...
            NotImplementedError
        """
        raise NotImplementedError


class SemistandardTableaux_shape_inf(SemistandardTableaux):
    """
    Semistandard tableaux of fixed shape `p` and no maximum entry.
    """
    def __init__(self, p):
        r"""
        Initializes the class of semistandard tableaux of shape ``p`` and no
        maximum entry.

        .. WARNING::

            Input is not checked; please use :class:`SemistandardTableaux` to
            ensure the options are properly parsed.

        TESTS::

            sage: SST = SemistandardTableaux([2,1], max_entry=oo)
            sage: type(SST)
            <class 'sage.combinat.tableau.SemistandardTableaux_shape_inf_with_category'>
            sage: TestSuite(SST).run()
        """
        super(SemistandardTableaux_shape_inf, self).__init__(
              category=InfiniteEnumeratedSets())
        self.shape = p


    def __contains__(self, x):
        """
        EXAMPLES::

            sage: SST = SemistandardTableaux([2,1], max_entry=oo)
            sage: [[13, 67], [1467]] in SST
            True
            sage: SST = SemistandardTableaux([3,1], max_entry=oo)
            sage: [[13, 67], [1467]] in SST
            False

        Check that :trac:`14145` is fixed::

            sage: SST = SemistandardTableaux([3,1], max_entry=oo)
            sage: 1 in SST
            False
        """
        return SemistandardTableaux.__contains__(self, x) and [len(_) for _ in x]==self.shape

    def _repr_(self):
        """
        TESTS::

            sage: repr(SemistandardTableaux([2,1], max_entry=oo))    # indirect doctest
            'Semistandard tableaux of shape [2, 1]'
        """
        return "Semistandard tableaux of shape %s" %str(self.shape)


    def __iter__(self):
        """
        An iterator for the semistandard partitions of shape ``p`` and no
        maximum entry. Iterates through with maximum entry as order.

        EXAMPLES::

            sage: SST = SemistandardTableaux([3, 1], max_entry=oo)
            sage: SST[1000]
            [[1, 1, 10], [6]]
            sage: [ SST[t] for t in range(0, 5) ]
            [[[1, 1, 1], [2]],
             [[1, 1, 2], [2]],
             [[1, 2, 2], [2]],
             [[1, 1, 1], [3]],
             [[1, 1, 2], [3]]]
            sage: SST[0].parent() is SST
            True
        """
        # Iterates through with maximum entry as order
        i = 1
        n = sum(self.shape)
        while(True):
            if i != 1:
                for k in range(1, n+1):
                    for c in integer_vectors_nk_fast_iter(n - k, i-1):
                        c.append(k)
                        for sst in SemistandardTableaux_shape_weight(self.shape, Composition(c)):
                            yield self.element_class(self, sst)
            else:
                for sst in SemistandardTableaux_shape_weight(self.shape, Composition([n])):
                    yield self.element_class(self, sst)
            i += 1


class SemistandardTableaux_size(SemistandardTableaux):
    """
    Semistandard tableaux of fixed size `n`.
    """
    def __init__(self, n, max_entry=None):
        r"""
        Initializes the class of semistandard tableaux of size ``n``.

        .. WARNING::

            Input is not checked; please use :class:`SemistandardTableaux`
            to ensure the options are properly parsed.

        TESTS::

            sage: SST = SemistandardTableaux(3); SST
            Semistandard tableaux of size 3 and maximum entry 3
            sage: type(SST)
            <class 'sage.combinat.tableau.SemistandardTableaux_size_with_category'>
            sage: TestSuite(SST).run()

            sage: SST = SemistandardTableaux(3, max_entry=6)
            sage: type(SST)
            <class 'sage.combinat.tableau.SemistandardTableaux_size_with_category'>
            sage: TestSuite(SST).run()
        """

        if max_entry is None:
            max_entry = n
        super(SemistandardTableaux_size, self).__init__(max_entry=max_entry,
                  category=FiniteEnumeratedSets())
        self.size = n

    def _repr_(self):
        """
        TESTS::

            sage: repr(SemistandardTableaux(3))    # indirect doctest
            'Semistandard tableaux of size 3 and maximum entry 3'

            sage: repr(SemistandardTableaux(3, max_entry=6))
            'Semistandard tableaux of size 3 and maximum entry 6'
        """
        return "Semistandard tableaux of size %s and maximum entry %s"%(str(self.size), str(self.max_entry))

    def __contains__(self, x):
        """
        EXAMPLES::

            sage: [[1,2],[3,3]] in SemistandardTableaux(3)
            False
            sage: [[1,2],[3,3]] in SemistandardTableaux(4)
            True
            sage: [[1,2],[3,3]] in SemistandardTableaux(4, max_entry=2)
            False
            sage: SST = SemistandardTableaux(4)
            sage: all(sst in SST for sst in SST)
            True

        Check that :trac:`14145` is fixed::

            sage: SST = SemistandardTableaux(4)
            sage: 1 in SST
            False
        """
        if self.size==0:
            return x == []

        return (SemistandardTableaux.__contains__(self, x)
            and sum(map(len, x)) == self.size
            and max(max(row) for row in x) <= self.max_entry)

    def random_element(self):
        r"""
        Generate a random :class:`SemistandardTableau` with uniform probability.

        The RSK algorithm gives a bijection between symmetric `k\times k` matrices
        of nonnegative integers that sum to `n` and semistandard tableaux with size `n`
        and maximum entry `k`.

        The number of `k\times k` symmetric matrices of nonnegative integers
        having sum of elements on the diagonal `i` and sum of elements above
        the diagonal `j` is `\binom{k + i - 1}{k - 1}\binom{\binom{k}{2} + j - 1}{\binom{k}{2} - 1}`.
        We first choose the sum of the elements on the diagonal randomly weighted by the
        number of matrices having that trace.  We then create random integer vectors
        of length `k` having that sum and use them to generate a `k\times k` diagonal matrix.
        Then we take a random integer vector of length `\binom{k}{2}` summing to half the
        remainder and distribute it symmetrically to the remainder of the matrix.

        Applying RSK to the random symmetric matrix gives us a pair of identical
        :class:`SemistandardTableau` of which we choose the first.

        EXAMPLES::

            sage: SemistandardTableaux(6).random_element() # random
            [[1, 1, 2], [3, 5, 5]]
            sage: SemistandardTableaux(6, max_entry=7).random_element() # random
            [[2, 4, 4, 6, 6, 6]]
        """
        from sage.rings.all import ZZ
        from sage.matrix.constructor import diagonal_matrix
        from sage.combinat.rsk import RSK
        kchoose2m1 = self.max_entry * (self.max_entry - 1) / 2 - 1
        km1 = self.max_entry - 1
        weights = [binomial(self.size - i + km1, km1) * binomial((i/2) + kchoose2m1, kchoose2m1)
                   for i in range(0, self.size + 1, 2)]
        randpos = ZZ.random_element(sum(weights))
        tot = weights[0]
        pos = 0
        while randpos >= tot:
            pos += 1
            tot += weights[pos]
        # we now have pos elements over the diagonal and n - 2 * pos on it
        m = diagonal_matrix( list(IntegerVectors(self.size - 2 * pos,
                                                 self.max_entry).random_element()) )
        above_diagonal = list(IntegerVectors(pos, kchoose2m1 + 1).random_element())
        index = 0
        for i in range(self.max_entry - 1):
            for j in range(i + 1, self.max_entry):
                m[i,j] = above_diagonal[index]
                m[j,i] = above_diagonal[index]
                index += 1
        return RSK(m)[0]

    def cardinality(self):
        """
        Return the cardinality of ``self``.

        EXAMPLES::

            sage: SemistandardTableaux(3).cardinality()
            19
            sage: SemistandardTableaux(4).cardinality()
            116
            sage: SemistandardTableaux(4, max_entry=2).cardinality()
            9
            sage: SemistandardTableaux(4, max_entry=10).cardinality()
            4225
            sage: ns = list(range(1, 6))
            sage: ssts = [ SemistandardTableaux(n) for n in ns ]
            sage: all(sst.cardinality() == len(sst.list()) for sst in ssts)
            True
        """
        from sage.combinat.partition import Partitions
        c = 0
        for part in Partitions(self.size):
            c += SemistandardTableaux_shape(part, self.max_entry).cardinality()
        return c


    def __iter__(self):
        """
        EXAMPLES::

            sage: [ t for t in SemistandardTableaux(2) ]
            [[[1, 1]], [[1, 2]], [[2, 2]], [[1], [2]]]
            sage: [ t for t in SemistandardTableaux(3) ]
            [[[1, 1, 1]],
             [[1, 1, 2]],
             [[1, 1, 3]],
             [[1, 2, 2]],
             [[1, 2, 3]],
             [[1, 3, 3]],
             [[2, 2, 2]],
             [[2, 2, 3]],
             [[2, 3, 3]],
             [[3, 3, 3]],
             [[1, 1], [2]],
             [[1, 1], [3]],
             [[1, 2], [2]],
             [[1, 2], [3]],
             [[1, 3], [2]],
             [[1, 3], [3]],
             [[2, 2], [3]],
             [[2, 3], [3]],
             [[1], [2], [3]]]

            sage: [ t for t in SemistandardTableaux(3, max_entry=2) ]
            [[[1, 1, 1]],
             [[1, 1, 2]],
             [[1, 2, 2]],
             [[2, 2, 2]],
             [[1, 1], [2]],
             [[1, 2], [2]]]

            sage: sst = SemistandardTableaux(3)
            sage: sst[0].parent() is sst
            True
        """
        from sage.combinat.partition import Partitions
        for part in Partitions(self.size):
            for sst in SemistandardTableaux_shape(part, self.max_entry):
                yield self.element_class(self, sst)

class SemistandardTableaux_shape(SemistandardTableaux):
    """
    Semistandard tableaux of fixed shape `p` with a given max entry.

    A semistandard tableau with max entry `i` is required to have all
    its entries less or equal to `i`. It is not required to actually
    contain an entry `i`.

    INPUT:

    - ``p`` -- a partition
    - ``max_entry`` -- the max entry; defaults to the size of ``p``
    """
    def __init__(self, p, max_entry=None):
        r"""
        Initializes the class of semistandard tableaux of shape ``p``, with a
        given ``max_entry``.

        .. WARNING::

            Input is not checked; please use :class:`SemistandardTableaux` to
            ensure the options are properly parsed.

        TESTS::

            sage: SST = SemistandardTableaux([2,1])
            sage: TestSuite(SST).run()

            sage: SST = SemistandardTableaux([2,1], max_entry=5)
            sage: TestSuite(SST).run()
        """
        if max_entry is None:
            max_entry = sum(p)
        super(SemistandardTableaux_shape, self).__init__(max_entry=max_entry,
              category=FiniteEnumeratedSets())
        self.shape = p

    def __iter__(self):
        """
        An iterator for the semistandard tableaux of the specified shape
        with the specified max entry.

        EXAMPLES::

            sage: [ t for t in SemistandardTableaux([3]) ]
            [[[1, 1, 1]],
             [[1, 1, 2]],
             [[1, 1, 3]],
             [[1, 2, 2]],
             [[1, 2, 3]],
             [[1, 3, 3]],
             [[2, 2, 2]],
             [[2, 2, 3]],
             [[2, 3, 3]],
             [[3, 3, 3]]]
            sage: [ t for t in SemistandardTableaux([2,1]) ]
            [[[1, 1], [2]],
             [[1, 1], [3]],
             [[1, 2], [2]],
             [[1, 2], [3]],
             [[1, 3], [2]],
             [[1, 3], [3]],
             [[2, 2], [3]],
             [[2, 3], [3]]]
            sage: [ t for t in SemistandardTableaux([1,1,1]) ]
            [[[1], [2], [3]]]

            sage: [ t for t in SemistandardTableaux([1,1,1], max_entry=4) ]
            [[[1], [2], [3]],
             [[1], [2], [4]],
             [[1], [3], [4]],
             [[2], [3], [4]]]

            sage: sst = SemistandardTableaux([3])
            sage: sst[0].parent() is sst
            True
        """
        for c in integer_vectors_nk_fast_iter(sum(self.shape), self.max_entry):
            for sst in SemistandardTableaux_shape_weight(self.shape, Composition(c)):
                yield self.element_class(self, sst)


    def __contains__(self, x):
        """
        EXAMPLES::

            sage: SST = SemistandardTableaux([2,1])
            sage: all(sst in SST for sst in SST)
            True
            sage: len([x for x in SemistandardTableaux(3) if x in SST])
            8
            sage: SST.cardinality()
            8

            sage: SST = SemistandardTableaux([2,1], max_entry=4)
            sage: all(sst in SST for sst in SST)
            True
            sage: SST.cardinality()
            20
        """
        return SemistandardTableaux.__contains__(self, x) and [len(_) for _ in x] == self.shape

    def _repr_(self):
        """
        TESTS::

            sage: repr(SemistandardTableaux([2,1]))    # indirect doctest
            'Semistandard tableaux of shape [2, 1] and maximum entry 3'

            sage: repr(SemistandardTableaux([2,1], max_entry=5))
            'Semistandard tableaux of shape [2, 1] and maximum entry 5'
        """
        return "Semistandard tableaux of shape %s and maximum entry %s" %(str(self.shape), str(self.max_entry))

    def random_element(self):
        """
        Return a uniformly distributed random tableau of the given ``shape`` and ``max_entry``.

        Uses the algorithm from [Kra1999]_ based on the Novelli-Pak-Stoyanovskii bijection

        EXAMPLES::

           http://www.sciencedirect.com/science/article/pii/0012365X9290368P
            sage: SemistandardTableaux([2, 2, 1, 1]).random_element()
            [[1, 1], [2, 3], [3], [5]]
            sage: SemistandardTableaux([2, 2, 1, 1], max_entry=7).random_element()
            [[1, 4], [5, 5], [6], [7]]

        """
        from sage.misc.prandom import randint
        with_sentinels = [max(i,j) for i,j in zip([0]+list(self.shape), [k+1 for k in self.shape]+[0])]
        t = [[self.max_entry+1]*i for i in with_sentinels]
        for i,l in enumerate(self.shape):
            for j in range(l):
                content = j - i
                t[i][j] = randint(1 - content, self.max_entry)
        conj = self.shape.conjugate()
        for i in range(len(conj) - 1, -1, -1):
            for j in range(conj[i] - 1, -1, -1):
                row = j
                col = i
                s = t[row][col]
                x = t[row][col + 1]
                y = t[row + 1][col]
                while s > x or s >= y:
                    if x + 1 < y:
                        t[row][col] = x + 1
                        t[row][col + 1] = s
                        col += 1
                    else:
                        t[row][col] = y - 1
                        t[row + 1][col] = s
                        row += 1
                    x = t[row][col + 1]
                    y = t[row + 1][col]
        return SemistandardTableau([l[:c] for l,c in zip(t, self.shape)])

    def cardinality(self, algorithm='hook'):
        r"""
        Return the cardinality of ``self``.

        INPUT:

        - ``algorithm`` -- (default: ``'hook'``) any one of the following:

          - ``'hook'`` -- use Stanley's hook length formula

          - ``'sum'`` -- sum over the compositions of ``max_entry`` the
            number of semistandard tableau with ``shape`` and given
            weight vector

        This is computed using *Stanley's hook length formula*:

        .. MATH::

           f_{\lambda} = \prod_{u\in\lambda} \frac{n+c(u)}{h(u)}.

        where `n` is the ``max_entry``, `c(u)` is the content of `u`,
        and `h(u)` is the hook length of `u`.
        See [Sta-EC2]_ Corollary 7.21.4.

        EXAMPLES::

            sage: SemistandardTableaux([2,1]).cardinality()
            8
            sage: SemistandardTableaux([2,2,1]).cardinality()
            75
            sage: SymmetricFunctions(QQ).schur()([2,2,1]).expand(5)(1,1,1,1,1) # cross check
            75
            sage: SemistandardTableaux([5]).cardinality()
            126
            sage: SemistandardTableaux([3,2,1]).cardinality()
            896
            sage: SemistandardTableaux([3,2,1], max_entry=7).cardinality()
            2352
            sage: SemistandardTableaux([6,5,4,3,2,1], max_entry=30).cardinality()
            208361017592001331200
            sage: ssts = [SemistandardTableaux(p, max_entry=6) for p in Partitions(5)]
            sage: all(sst.cardinality() == sst.cardinality(algorithm='sum')
            ....:     for sst in ssts)
            True
        """
        if algorithm == 'hook':
            conj = self.shape.conjugate()
            num = Integer(1)
            den = Integer(1)
            for i,l in enumerate(self.shape):
                for j in range(l):
                    num *= self.max_entry + j - i
                    den *= l + conj[j] - i - j - 1
            return Integer(num / den)
        elif algorithm == 'sum':
            c = 0
            for comp in integer_vectors_nk_fast_iter(sum(self.shape), self.max_entry):
                c += SemistandardTableaux_shape_weight(self.shape, Composition(comp)).cardinality()
            return c
        raise ValueError("unknown algorithm {}".format(algorithm))

class SemistandardTableaux_shape_weight(SemistandardTableaux_shape):
    r"""
    Semistandard tableaux of fixed shape `p` and weight `\mu`.
    """
    def __init__(self, p, mu):
        r"""
        Initializes the class of all semistandard tableaux of shape ``p`` and
        weight ``mu``.

        .. WARNING::

            Input is not checked; please use :class:`SemistandardTableaux` to
            ensure the options are properly parsed.

        TESTS::

            sage: SST = SemistandardTableaux([2,1], [2,1])
            sage: TestSuite(SST).run()
        """
        super(SemistandardTableaux_shape_weight, self).__init__(p, len(mu))
        self.weight = mu

    def _repr_(self):
        """
        TESTS::

            sage: repr(SemistandardTableaux([2,1],[2,1]))    # indirect doctest
            'Semistandard tableaux of shape [2, 1] and weight [2, 1]'
        """
        return "Semistandard tableaux of shape %s and weight %s"%(self.shape, self.weight)

    def __contains__(self, x):
        """
        EXAMPLES::

            sage: SST = SemistandardTableaux([2,1], [2,1])
            sage: all(sst in SST for sst in SST)
            True
            sage: len([x for x in SemistandardTableaux(3) if x in SST])
            1
            sage: SST.cardinality()
            1
        """
        if x not in SemistandardTableaux_shape(self.shape, self.max_entry):
            return False
        n = sum(self.shape)

        if n == 0 and len(x) == 0:
            return True

        content = {}
        for row in x:
            for i in row:
                content[i] = content.get(i, 0) + 1
        content_list = [0]*int(max(content))

        for key in content:
            content_list[key-1] = content[key]

        if content_list != self.weight:
            return False

        return True


    def cardinality(self):
        """
        Returns the number of semistandard tableaux of the given shape and
        weight, as computed by ``kostka_number`` function of symmetrica.

        EXAMPLES::

            sage: SemistandardTableaux([2,2], [2, 1, 1]).cardinality()
            1
            sage: SemistandardTableaux([2,2,2], [2, 2, 1,1]).cardinality()
            1
            sage: SemistandardTableaux([2,2,2], [2, 2, 2]).cardinality()
            1
            sage: SemistandardTableaux([3,2,1], [2, 2, 2]).cardinality()
            2
        """
        return symmetrica.kostka_number(self.shape,self.weight)

    def __iter__(self):
        """
        TESTS::

            sage: sst = SemistandardTableaux([3,1],[2,1,1])
            sage: [sst[i] for i in range(2)]
            [[[1, 1, 2], [3]], [[1, 1, 3], [2]]]
            sage: sst[0].parent() is sst
            True
        """
        for t in symmetrica.kostka_tab(self.shape, self.weight):
            yield self.element_class(self, t)


    def list(self):
        """
        Return a list of all semistandard tableaux in ``self`` generated
        by symmetrica.

        EXAMPLES::

            sage: SemistandardTableaux([2,2], [2, 1, 1]).list()
            [[[1, 1], [2, 3]]]
            sage: SemistandardTableaux([2,2,2], [2, 2, 1,1]).list()
            [[[1, 1], [2, 2], [3, 4]]]
            sage: SemistandardTableaux([2,2,2], [2, 2, 2]).list()
            [[[1, 1], [2, 2], [3, 3]]]
            sage: SemistandardTableaux([3,2,1], [2, 2, 2]).list()
            [[[1, 1, 2], [2, 3], [3]], [[1, 1, 3], [2, 2], [3]]]
        """
        return symmetrica.kostka_tab(self.shape, self.weight)


class SemistandardTableaux_size_weight(SemistandardTableaux):
    r"""
    Semistandard tableaux of fixed size `n` and weight `\mu`.
    """
    def __init__(self, n, mu):
        r"""
        Initializes the class of semistandard tableaux of size ``n`` and
        weight ``mu``.

        .. WARNING::

            Input is not checked; please use :class:`SemistandardTableaux` to
            ensure the options are properly parsed.

        TESTS::

            sage: SST = SemistandardTableaux(3, [2,1])
            sage: TestSuite(SST).run()
        """
        super(SemistandardTableaux_size_weight, self).__init__(max_entry=len(mu),
              category=FiniteEnumeratedSets())
        self.size = n
        self.weight = mu

    def _repr_(self):
        """
        TESTS::

            sage: repr(SemistandardTableaux(3, [2,1]))    # indirect doctest
            'Semistandard tableaux of size 3 and weight [2, 1]'
        """
        return "Semistandard tableaux of size %s and weight %s"%(self.size, self.weight)

    def __iter__(self):
        """
        EXAMPLES::

            sage: [ t for t in SemistandardTableaux(3, [2,1]) ]
            [[[1, 1, 2]], [[1, 1], [2]]]
            sage: [ t for t in SemistandardTableaux(4, [2,2]) ]
            [[[1, 1, 2, 2]], [[1, 1, 2], [2]], [[1, 1], [2, 2]]]
            sage: sst = SemistandardTableaux(4, [2,2])
            sage: sst[0].parent() is sst
            True
        """
        from sage.combinat.partition import Partitions
        for p in Partitions(self.size):
            for sst in SemistandardTableaux_shape_weight(p, self.weight):
                yield self.element_class(self, sst)


    def cardinality(self):
        """
        Return the cardinality of ``self``.

        EXAMPLES::

            sage: SemistandardTableaux(3, [2,1]).cardinality()
            2
            sage: SemistandardTableaux(4, [2,2]).cardinality()
            3
        """
        from sage.combinat.partition import Partitions
        c = 0
        for p in Partitions(self.size):
            c += SemistandardTableaux_shape_weight(p, self.weight).cardinality()
        return c

    def __contains__(self, x):
        """
        TESTS::

            sage: SST = SemistandardTableaux(6, [2,2,2])
            sage: all(sst in SST for sst in SST)
            True
            sage: all(sst in SST for sst in SemistandardTableaux([3,2,1],[2,2,2]))
            True
        """
        from sage.combinat.partition import Partition
        return x in SemistandardTableaux_shape_weight(Partition(
            [len(_) for _ in x]), self.weight)


#########################
# Row standard Tableaux #
#########################

class RowStandardTableaux(Tableaux):
    r"""
    A factory for the various classes of row standard tableaux.

    INPUT:

    - either a non-negative integer (possibly specified with the keyword
      ``n``) or a partition

    OUTPUT:

    - with no argument, the class of all standard tableaux

    - with a non-negative integer argument, ``n``, the class of all standard
      tableaux of size ``n``

    - with a partition argument, the class of all standard tableaux of that
      shape

    A row standard tableau is a tableau that contains each of the
    entries from `1` to `n` exactly once and is increasing along rows.

    All classes of row standard tableaux are iterable.

    EXAMPLES::

        sage: ST = RowStandardTableaux(3); ST
        Row standard tableaux of size 3
        sage: ST.first()
        [[1, 2, 3]]
        sage: ST.last()
        [[3], [1], [2]]
        sage: ST.cardinality()
        10
        sage: ST.list()
        [[[1, 2, 3]],
         [[2, 3], [1]],
         [[1, 2], [3]],
         [[1, 3], [2]],
         [[3], [2], [1]],
         [[2], [3], [1]],
         [[1], [3], [2]],
         [[1], [2], [3]],
         [[2], [1], [3]],
         [[3], [1], [2]]]

    .. SEEALSO::

        - :class:`Tableaux`
        - :class:`Tableau`
        - :class:`SemistandardTableaux`
        - :class:`SemistandardTableau`
        - :class:`RowStandardTableau`
        - :class:`StandardSkewTableaux`

    TESTS::

        sage: RowStandardTableaux()([])
        []
        sage: ST = RowStandardTableaux([2,2]); ST
        Row standard tableaux of shape [2, 2]
        sage: ST.first()
        [[2, 4], [1, 3]]
        sage: ST.last()
        [[2, 3], [1, 4]]
        sage: ST.cardinality()
        6
        sage: ST.list()
        [[[2, 4], [1, 3]],
         [[3, 4], [1, 2]],
         [[1, 4], [2, 3]],
         [[1, 3], [2, 4]],
         [[1, 2], [3, 4]],
         [[2, 3], [1, 4]]]
        sage: RowStandardTableau([[3,4,5],[1,2]]).residue_sequence(3).standard_tableaux()
        Standard tableaux with 3-residue sequence (2,0,0,1,2) and multicharge (0)
    """
    @staticmethod
    def __classcall_private__(cls, *args, **kwargs):
        r"""
        This is a factory class which returns the appropriate parent based on
        arguments.  See the documentation for :class:`RowStandardTableaux` for
        more information.

        TESTS::

            sage: RowStandardTableaux()
            Row standard tableaux
            sage: RowStandardTableaux(3)
            Row standard tableaux of size 3
            sage: RowStandardTableaux([2,1])
            Row standard tableaux of shape [2, 1]
            sage: RowStandardTableaux(0)
            Row standard tableaux of size 0

            sage: RowStandardTableaux(-1)
            Traceback (most recent call last):
            ...
            ValueError: the argument must be a non-negative integer or a partition
            sage: RowStandardTableaux([[1]])
            Traceback (most recent call last):
            ...
            ValueError: the argument must be a non-negative integer or a partition
        """
        from sage.combinat.partition import _Partitions
        from sage.combinat.skew_partition import SkewPartitions

        if args:
            n = args[0]
        elif 'n' in kwargs:
            n = kwargs[n]
        else:
            n = None

        if n is None:
            return RowStandardTableaux_all()

        elif n in _Partitions:
            return RowStandardTableaux_shape(_Partitions(n))

        elif n in SkewPartitions():
            #from sage.combinat.skew_tableau import RowStandardSkewTableaux
            #return RowStandardSkewTableaux(n)
            raise NotImplementedError("row standard skew tableaux not yet implemented")

        if not isinstance(n, (int, Integer)) or n < 0:
            raise ValueError("the argument must be a non-negative integer or a partition")

        return RowStandardTableaux_size(n)

    Element = RowStandardTableau

    def __contains__(self, x):
        """
        EXAMPLES::

            sage: [[1,1],[2,3]] in RowStandardTableaux()
            False
            sage: [[1,2],[3,4]] in RowStandardTableaux()
            True
            sage: [[1,3],[2,4]] in RowStandardTableaux()
            True
            sage: [[1,3],[2,5]] in RowStandardTableaux()
            False
            sage: [] in RowStandardTableaux()
            True

        Check that integers are not contained in ``self``
        (see :trac:`14145`)::

            sage: 1 in RowStandardTableaux()
            False
        """
        if isinstance(x, RowStandardTableau):
            return True
        elif Tableaux.__contains__(self, x):
            flatx = sorted(sum((list(row) for row in x),[]))
            return ( flatx == list(range(1,len(flatx)+1))
                     and all(row[i] < row[i+1] for row in x for i in range(len(row)-1)) )
        return False

class RowStandardTableaux_all(RowStandardTableaux, DisjointUnionEnumeratedSets):
    """
    All row standard tableaux.
    """
    def __init__(self):
        r"""
        Initializes the class of all standard tableaux.

        .. WARNING::

            Input is not checked; please use :class:`RowStandardTableaux` to
            ensure the options are properly parsed.

        TESTS::

            sage: ST = RowStandardTableaux()
            sage: TestSuite(ST).run()
        """
        RowStandardTableaux.__init__(self)
        DisjointUnionEnumeratedSets.__init__(self,
                                             Family(NonNegativeIntegers(), RowStandardTableaux_size),
                                             facade=True, keepkey=False)

    def _repr_(self):
        """
        TESTS::

            sage: repr(RowStandardTableaux())    # indirect doctest
            'Row standard tableaux'
        """
        return "Row standard tableaux"


class RowStandardTableaux_size(RowStandardTableaux, DisjointUnionEnumeratedSets):
    """
    Row standard tableaux of fixed size `n`.

    EXAMPLES::

        sage: [ t for t in RowStandardTableaux(1) ]
        [[[1]]]
        sage: [ t for t in RowStandardTableaux(2) ]
        [[[1, 2]], [[2], [1]], [[1], [2]]]
        sage: list(RowStandardTableaux(3))
        [[[1, 2, 3]],
         [[2, 3], [1]],
         [[1, 2], [3]],
         [[1, 3], [2]],
         [[3], [2], [1]],
         [[2], [3], [1]],
         [[1], [3], [2]],
         [[1], [2], [3]],
         [[2], [1], [3]],
         [[3], [1], [2]]]

    TESTS::

        sage: TestSuite( RowStandardTableaux(4) ).run()

        sage: RowStandardTableaux(3).cardinality()
        10
        sage: ns = [1,2,3,4,5,6]
        sage: sts = [RowStandardTableaux(n) for n in ns]
        sage: all(st.cardinality() == len(st.list()) for st in sts)
        True
        sage: RowStandardTableaux(40).cardinality()  # long time
        2063837185739279909309355007659204891024472174278
    """
    def __init__(self, n):
        r"""
        Initializes the class of all row standard tableaux of size ``n``.

        .. WARNING::

            Input is not checked; please use :class:`RowStandardTableaux` to
            ensure the options are properly parsed.

        TESTS::

            sage: TestSuite( RowStandardTableaux(0) ).run()
            sage: TestSuite( RowStandardTableaux(3) ).run()
        """
        RowStandardTableaux.__init__(self)
        from sage.combinat.partition import Partitions_n
        DisjointUnionEnumeratedSets.__init__(self,
                                             Family(Partitions_n(n), RowStandardTableaux_shape),
                                             facade=True, keepkey=False)
        self._size = Integer(n)

    def _repr_(self):
        """
        TESTS::

            sage: RowStandardTableaux(3)
            Row standard tableaux of size 3
        """
        return "Row standard tableaux of size %s" % self._size

    def __contains__(self, x):
        """
        TESTS::

            sage: ST3 = RowStandardTableaux(3)
            sage: all(st in ST3 for st in ST3)
            True
            sage: ST4 = RowStandardTableaux(4)
            sage: [x for x in ST4 if x in ST3]
            []

        Check that :trac:`14145` is fixed::

            sage: 1 in RowStandardTableaux(4)
            False
        """
        return RowStandardTableaux.__contains__(self, x) and sum(map(len, x)) == self._size

    def an_element(self):
        r"""
        Returns a particular element of the class.

        EXAMPLES::

            sage: RowStandardTableaux(4).an_element()
            [[1, 2, 3, 4]]
        """
        if self._size == 0:
            return self.element_class(self, [])
        elif self._size == 1:
            return self.element_class(self, [[1]])
        else:
            return self.element_class(self, [range(1,self._size+1)])

class RowStandardTableaux_shape(RowStandardTableaux):
    """
    Row Standard tableaux of a fixed shape `p`.
    """
    def __init__(self, p):
        r"""
        Initializes the class of all row standard tableaux of a given shape.

        .. WARNING::

            Input is not checked; please use :class:`RowStandardTableaux` to
            ensure the options are properly parsed.

        TESTS::

            sage: TestSuite( RowStandardTableaux([2,1,1]) ).run()
        """
        super(RowStandardTableaux_shape, self).__init__(category=FiniteEnumeratedSets())
        self.shape = p

    def __contains__(self, x):
        """
        EXAMPLES::

            sage: ST = RowStandardTableaux([2,1,1])
            sage: all(st in ST for st in ST)
            True
            sage: len([x for x in RowStandardTableaux(4) if x in ST])
            12
            sage: ST.cardinality()
            12
        """
        return RowStandardTableaux.__contains__(self, x) and [len(_) for _ in x] == self.shape

    def _repr_(self):
        """
        TESTS::

            sage: RowStandardTableaux([2,1,1])
            Row standard tableaux of shape [2, 1, 1]
        """
        return "Row standard tableaux of shape {}".format(self.shape)

    def __iter__(self):
        r"""
        An iterator for the row standard Young tableaux associated to the
        shape `p` of ``self``.

        EXAMPLES::

            sage: [t for t in RowStandardTableaux([2,2])]
            [[[2, 4], [1, 3]],
             [[3, 4], [1, 2]],
             [[1, 4], [2, 3]],
             [[1, 3], [2, 4]],
             [[1, 2], [3, 4]],
             [[2, 3], [1, 4]]]
            sage: [t for t in RowStandardTableaux([3,2])]
            [[[2, 4, 5], [1, 3]],
             [[3, 4, 5], [1, 2]],
             [[1, 4, 5], [2, 3]],
             [[1, 3, 5], [2, 4]],
             [[1, 2, 5], [3, 4]],
             [[1, 2, 3], [4, 5]],
             [[1, 2, 4], [3, 5]],
             [[1, 3, 4], [2, 5]],
             [[2, 3, 4], [1, 5]],
             [[2, 3, 5], [1, 4]]]
            sage: st = RowStandardTableaux([2,1])
            sage: st[0].parent() is st
            True
        """
        partial_sums = [sum(self.shape[:i]) for i in range(len(self.shape)+1)]

        # convert self.shape into a poset
        relations = []
        m = 1
        for row in self.shape:
            relations += [(m+i,m+i+1) for i in range(row-1)]
            m += row
        P = Poset((range(1,self.shape.size()+1), relations))
        L = P.linear_extensions()
        # now run through the linear extensions and return the corresponding tableau
        for lin in L:
            linear_tab = list(permutation.Permutation(lin).inverse())
            tab = [linear_tab[partial_sums[i]:partial_sums[i+1]]
                   for i in range(len(self.shape))]
            yield self.element_class(self, tab)

    def cardinality(self):
        r"""
        Return the number of row standard tableaux of this shape.

        This is just the index of the corresponding Young subgroup in
        the full symmetric group.

        EXAMPLES::

            sage: RowStandardTableaux([3,2,1]).cardinality()
            60
            sage: RowStandardTableaux([2,2]).cardinality()
            6
            sage: RowStandardTableaux([5]).cardinality()
            1
            sage: RowStandardTableaux([6,5,5,3]).cardinality()
            1955457504
            sage: RowStandardTableaux([]).cardinality()
            1
        """
        return Integer( factorial(sum(self.shape)) // prod(factorial(m) for m in self.shape) )


########################
# Standard Tableaux    #
########################

class StandardTableaux(SemistandardTableaux):
    """
    A factory for the various classes of standard tableaux.

    INPUT:

    - Either a non-negative integer (possibly specified with the keyword ``n``)
      or a partition.

    OUTPUT:

    - With no argument, the class of all standard tableaux

    - With a non-negative integer argument, ``n``, the class of all standard
      tableaux of size ``n``

    - With a partition argument, the class of all standard tableaux of that
      shape.

    A standard tableau is a semistandard tableaux which contains each of the
    entries from 1 to ``n`` exactly once.

    All classes of standard tableaux are iterable.

    EXAMPLES::

        sage: ST = StandardTableaux(3); ST
        Standard tableaux of size 3
        sage: ST.first()
        [[1, 2, 3]]
        sage: ST.last()
        [[1], [2], [3]]
        sage: ST.cardinality()
        4
        sage: ST.list()
        [[[1, 2, 3]], [[1, 3], [2]], [[1, 2], [3]], [[1], [2], [3]]]

    .. SEEALSO::

        - :class:`Tableaux`
        - :class:`Tableau`
        - :class:`SemistandardTableaux`
        - :class:`SemistandardTableau`
        - :class:`StandardTableau`
        - :class:`StandardSkewTableaux`

    TESTS::

        sage: StandardTableaux()([])
        []
        sage: ST = StandardTableaux([2,2]); ST
        Standard tableaux of shape [2, 2]
        sage: ST.first()
        [[1, 3], [2, 4]]
        sage: ST.last()
        [[1, 2], [3, 4]]
        sage: ST.cardinality()
        2
        sage: ST.list()
        [[[1, 3], [2, 4]], [[1, 2], [3, 4]]]
        sage: StandardTableau([[1,2,3],[4,5]]).residue_sequence(3).standard_tableaux()
        Standard tableaux with 3-residue sequence (0,1,2,2,0) and multicharge (0)
    """
    @staticmethod
    def __classcall_private__(cls, *args, **kwargs):
        r"""
        This is a factory class which returns the appropriate parent based on
        arguments.  See the documentation for :class:`StandardTableaux` for
        more information.

        TESTS::

            sage: StandardTableaux()
            Standard tableaux
            sage: StandardTableaux(3)
            Standard tableaux of size 3
            sage: StandardTableaux([2,1])
            Standard tableaux of shape [2, 1]
            sage: StandardTableaux(0)
            Standard tableaux of size 0
            sage: StandardTableaux(n=3)
            Standard tableaux of size 3

            sage: StandardTableaux(-1)
            Traceback (most recent call last):
            ...
            ValueError: the argument must be a non-negative integer or a partition
            sage: StandardTableaux([[1]])
            Traceback (most recent call last):
            ...
            ValueError: the argument must be a non-negative integer or a partition
        """
        from sage.combinat.partition import _Partitions
        from sage.combinat.skew_partition import SkewPartitions

        if args:
            n = args[0]
        elif 'n' in kwargs:
            n = kwargs['n']
        else:
            n = None

        if n is None:
            return StandardTableaux_all()

        elif n in _Partitions:
            return StandardTableaux_shape(_Partitions(n))

        elif n in SkewPartitions():
            from sage.combinat.skew_tableau import StandardSkewTableaux
            return StandardSkewTableaux(n)

        if not isinstance(n, (int, Integer)) or n < 0:
            raise ValueError("the argument must be a non-negative integer or a partition")

        return StandardTableaux_size(n)

    Element = StandardTableau

    def __contains__(self, x):
        """
        EXAMPLES::

            sage: [[1,1],[2,3]] in StandardTableaux()
            False
            sage: [[1,2],[3,4]] in StandardTableaux()
            True
            sage: [[1,3],[2,4]] in StandardTableaux()
            True
            sage: [[1,3],[2,5]] in StandardTableaux()
            False
            sage: [] in StandardTableaux()
            True

        Check that :trac:`14145` is fixed::

            sage: 1 in StandardTableaux()
            False
        """
        if isinstance(x, StandardTableau):
            return True
        elif Tableaux.__contains__(self, x):
            flatx = sorted(sum((list(row) for row in x), []))
            return flatx == list(range(1,len(flatx)+1)) and (len(x)==0 or
                     (all(row[i]<row[i+1] for row in x for i in range(len(row)-1)) and
                       all(x[r][c]<x[r+1][c] for r in range(len(x)-1)
                                              for c in range(len(x[r+1])) )
                     ))
        return False

class StandardTableaux_all(StandardTableaux, DisjointUnionEnumeratedSets):
    """
    All standard tableaux.
    """
    def __init__(self):
        r"""
        Initializes the class of all standard tableaux.

        TESTS::

            sage: ST = StandardTableaux()
            sage: TestSuite(ST).run()
        """
        DisjointUnionEnumeratedSets.__init__(self,
                                             Family(NonNegativeIntegers(), StandardTableaux_size),
                                             facade=True, keepkey=False)

    def _repr_(self):
        """
        TESTS::

            sage: repr(StandardTableaux())    # indirect doctest
            'Standard tableaux'
        """
        return "Standard tableaux"


class StandardTableaux_size(StandardTableaux, DisjointUnionEnumeratedSets):
    """
    Standard tableaux of fixed size `n`.

    EXAMPLES::

        sage: [ t for t in StandardTableaux(1) ]
        [[[1]]]
        sage: [ t for t in StandardTableaux(2) ]
        [[[1, 2]], [[1], [2]]]
        sage: [ t for t in StandardTableaux(3) ]
        [[[1, 2, 3]], [[1, 3], [2]], [[1, 2], [3]], [[1], [2], [3]]]
        sage: StandardTableaux(4)[:]
        [[[1, 2, 3, 4]],
         [[1, 3, 4], [2]],
         [[1, 2, 4], [3]],
         [[1, 2, 3], [4]],
         [[1, 3], [2, 4]],
         [[1, 2], [3, 4]],
         [[1, 4], [2], [3]],
         [[1, 3], [2], [4]],
         [[1, 2], [3], [4]],
         [[1], [2], [3], [4]]]

    TESTS::

        sage: TestSuite( StandardTableaux(4) ).run()
    """
    def __init__(self, n):
        r"""
        Initializes the class of all standard tableaux of size ``n``.

        .. WARNING::

            Input is not checked; please use :class:`StandardTableaux` to
            ensure the options are properly parsed.

        TESTS::

            sage: TestSuite( StandardTableaux(0) ).run()
            sage: TestSuite( StandardTableaux(3) ).run()
        """
        StandardTableaux.__init__(self)
        from sage.combinat.partition import Partitions_n
        DisjointUnionEnumeratedSets.__init__(self,
                                             Family(Partitions_n(n), StandardTableaux_shape),
                                             category=FiniteEnumeratedSets(),
                                             facade=True, keepkey=False)
        self.size = Integer(n)

    def _repr_(self):
        """
        TESTS::

            sage: StandardTableaux(3)
            Standard tableaux of size 3
        """
        return "Standard tableaux of size %s" % self.size

    def __contains__(self, x):
        """
        TESTS::

            sage: ST3 = StandardTableaux(3)
            sage: all(st in ST3 for st in ST3)
            True
            sage: ST4 = StandardTableaux(4)
            sage: [x for x in ST4 if x in ST3]
            []

        Check that :trac:`14145` is fixed::

            sage: 1 in StandardTableaux(4)
            False
        """
        return StandardTableaux.__contains__(self, x) and sum(map(len, x)) == self.size

    def cardinality(self):
        r"""
        Return the number of all standard tableaux of size ``n``.

        The number of standard tableaux of size `n` is equal to the
        number of involutions in the symmetric group `S_n`.
        This is a consequence of the symmetry of the RSK
        correspondence, that if `\sigma \mapsto (P, Q)`, then
        `\sigma^{-1} \mapsto (Q, P)`. For more information, see
        :wikipedia:`Robinson-Schensted-Knuth_correspondence#Symmetry`.

        ALGORITHM:

        The algorithm uses the fact that standard tableaux of size
        ``n`` are in bijection with the involutions of size ``n``,
        (see page 41 in section 4.1 of [Ful1997]_).  For each number of
        fixed points, you count the number of ways to choose those
        fixed points multiplied by the number of perfect matchings on
        the remaining values.

        EXAMPLES::

            sage: StandardTableaux(3).cardinality()
            4
            sage: ns = [1,2,3,4,5,6]
            sage: sts = [StandardTableaux(n) for n in ns]
            sage: all(st.cardinality() == len(st.list()) for st in sts)
            True

        The cardinality can be computed without constructing all elements in
        this set, so this computation is fast (see also :trac:`28273`)::

            sage: StandardTableaux(500).cardinality()
            423107565308608549951551753690...221285999236657443927937253376

        TESTS::

            sage: def cardinality_using_hook_formula(n):
            ....:     c = 0
            ....:     for p in Partitions(n):
            ....:         c += StandardTableaux(p).cardinality()
            ....:     return c
            sage: all(cardinality_using_hook_formula(i) == StandardTableaux(i).cardinality() for i in range(10))
            True
        """
        tableaux_number = self.size % 2  # identity involution
        fixed_point_numbers = list(range(tableaux_number, self.size + 1 - tableaux_number, 2))

        # number of involutions of size "size" (number of ways to
        # choose "fixed_point_number" out of "size" elements *
        # number of involutions without fixed point of size
        # "size" - "fixed_point_number")
        for fixed_point_number in fixed_point_numbers:
            tableaux_number += (self.size.binomial(fixed_point_number) *
                                prod(range(1, self.size - fixed_point_number, 2)))

        return tableaux_number

    def random_element(self):
        r"""
        Return a random ``StandardTableau`` with uniform probability.

        This algorithm uses the fact that the Robinson-Schensted
        correspondence returns a pair of identical standard Young
        tableaux (SYTs) if and only if the permutation was an involution.
        Thus, generating a random SYT is equivalent to generating a
        random involution.

        To generate an involution, we first need to choose its number of
        fixed points `k` (if the size of the involution is even, the
        number of fixed points will be even, and if the size is odd, the
        number of fixed points will be odd). To do this, we choose a
        random integer `r` between 0 and the number `N` of all
        involutions of size `n`. We then decompose the interval
        `\{ 1, 2, \ldots, N \}` into subintervals whose lengths are the
        numbers of involutions of size `n` with respectively `0`, `1`,
        `\ldots`, `\left \lfloor N/2 \right \rfloor` fixed points. The
        interval in which our random integer `r` lies then decides how
        many fixed points our random involution will have. We then
        place those fixed points randomly and then compute a perfect
        matching (an involution without fixed points) on the remaining
        values.

        EXAMPLES::

            sage: StandardTableaux(10).random_element() # random
            [[1, 3, 6], [2, 5, 7], [4, 8], [9], [10]]
            sage: StandardTableaux(0).random_element()
            []
            sage: StandardTableaux(1).random_element()
            [[1]]

        TESTS::

            sage: all(StandardTableaux(10).random_element() in StandardTableaux(10) for i in range(20))
            True
        """
        from sage.misc.prandom import randrange
        from sage.misc.prandom import sample
        from sage.combinat.perfect_matching import PerfectMatchings
        from sage.combinat.permutation import from_cycles
        # We compute the number of involutions of size ``size``.
        involution_index = randrange(0, StandardTableaux(self.size).cardinality())
        # ``involution_index`` is our random integer `r`.
        partial_sum = 0
        fixed_point_number = self.size % 2
        # ``fixed_point_number`` will become `k`.
        while True:
            # We add the number of involutions with ``fixed_point_number``
            # fixed points.
            partial_sum += binomial(self.size, fixed_point_number) * \
                           prod(range(1, self.size - fixed_point_number , 2))
            # If the partial sum is greater than the involution index,
            # then the random involution that we want to generate has
            # ``fixed_point_number`` fixed points.
            if partial_sum > involution_index:
                break
            fixed_point_number += 2
        # We generate a subset of size "fixed_point_number" of the set {1,
        # ..., size}.
        fixed_point_positions = set(sample(range(1, self.size + 1), fixed_point_number))
        # We generate a list of tuples which will form the cycle
        # decomposition of our random involution. This list contains
        # singletons (corresponding to the fixed points of the
        # involution) and pairs (forming a perfect matching on the
        # remaining values).
        matching = PerfectMatchings(set(range(1, self.size + 1))
                                    - set(fixed_point_positions)).random_element()
        permutation_cycle_rep = ([(fixed_point,) for fixed_point in fixed_point_positions]
                                 + [(a,b) for a,b in matching])
        return from_cycles(self.size, permutation_cycle_rep).robinson_schensted()[0]


class StandardTableaux_shape(StandardTableaux):
    """
    Semistandard tableaux of a fixed shape `p`.
    """
    def __init__(self, p):
        r"""
        Initializes the class of all semistandard tableaux of a given shape.

        .. WARNING::

            Input is not checked; please use :class:`StandardTableaux` to
            ensure the options are properly parsed.

        TESTS::

            sage: TestSuite( StandardTableaux([2,1,1]) ).run()
        """
        super(StandardTableaux_shape, self).__init__(category=FiniteEnumeratedSets())
        self.shape = p

    def __contains__(self, x):
        """
        EXAMPLES::

            sage: ST = StandardTableaux([2,1,1])
            sage: all(st in ST for st in ST)
            True
            sage: len([x for x in StandardTableaux(4) if x in ST])
            3
            sage: ST.cardinality()
            3

        Check that :trac:`14145` is fixed::

            sage: 1 in StandardTableaux([2,1,1])
            False
        """
        return StandardTableaux.__contains__(self, x) and [len(_) for _ in x] == self.shape

    def _repr_(self):
        """
        TESTS::

            sage: repr(StandardTableaux([2,1,1]))    # indirect doctest
            'Standard tableaux of shape [2, 1, 1]'
        """
        return "Standard tableaux of shape %s"%str(self.shape)

    def cardinality(self):
        r"""
        Return the number of standard Young tableaux of this shape.

        This method uses the so-called *hook length formula*, a formula
        for the number of Young tableaux associated with a given
        partition. The formula says the following: Let `\lambda` be a
        partition. For each cell `c` of the Young diagram of `\lambda`,
        let the *hook length* of `c` be defined as `1` plus the number of
        cells horizontally to the right of `c` plus the number of cells
        vertically below `c`. The number of standard Young tableaux of
        shape `\lambda` is then `n!` divided by the product of the hook
        lengths of the shape of `\lambda`, where `n = |\lambda|`.

        For example, consider the partition ``[3,2,1]`` of ``6`` with
        Ferrers diagram::

            # # #
            # #
            #

        When we fill in the cells with their respective hook lengths, we
        obtain::

            5 3 1
            3 1
            1

        The hook length formula returns

        .. MATH::

            \frac{6!}{5 \cdot 3 \cdot 1 \cdot 3 \cdot 1 \cdot 1} = 16.

        EXAMPLES::

            sage: StandardTableaux([3,2,1]).cardinality()
            16
            sage: StandardTableaux([2,2]).cardinality()
            2
            sage: StandardTableaux([5]).cardinality()
            1
            sage: StandardTableaux([6,5,5,3]).cardinality()
            6651216
            sage: StandardTableaux([]).cardinality()
            1

        REFERENCES:

        - http://mathworld.wolfram.com/HookLengthFormula.html
        """
        pi = self.shape

        number = factorial(sum(pi))
        hook = pi.hook_lengths()

        for row in hook:
            for col in row:
                #Divide the hook length by the entry
                number /= col

        return Integer(number)

    def __iter__(self):
        r"""
        An iterator for the standard Young tableaux associated to the
        shape `p` of ``self``.

        EXAMPLES::

            sage: [t for t in StandardTableaux([2,2])]
            [[[1, 3], [2, 4]], [[1, 2], [3, 4]]]
            sage: [t for t in StandardTableaux([3,2])]
            [[[1, 3, 5], [2, 4]],
             [[1, 2, 5], [3, 4]],
             [[1, 3, 4], [2, 5]],
             [[1, 2, 4], [3, 5]],
             [[1, 2, 3], [4, 5]]]
            sage: st = StandardTableaux([2,1])
            sage: st[0].parent() is st
            True
        """

        pi = self.shape
        #Set the initial tableau by filling it in going down the columns
        tableau = [[None]*n for n in pi]
        size = sum(pi)
        row = 0
        col = 0
        for i in range(size):
            tableau[row][col] = i+1

            #If we can move down, then do it;
            #otherwise, move to the next column over
            if ( row + 1 < len(pi) and col < pi[row+1]):
                row += 1
            else:
                row = 0
                col += 1

        yield self.element_class(self, tableau)

        # iterate until we reach the last tableau which is
        # filled with the row indices.
        last_tableau = sum([[row]*l for (row,l) in enumerate(pi)], [])

        #Convert the tableau to "vector format"
        #tableau_vector[i] is the row that number i
        #is in
        tableau_vector = [None]*size
        for row in range(len(pi)):
            for col in range(pi[row]):
                tableau_vector[tableau[row][col]-1] = row

        while tableau_vector!=last_tableau:
            #Locate the smallest integer j such that j is not
            #in the lowest corner of the subtableau T_j formed by
            #1,...,j.  This happens to be first j such that
            #tableau_vector[j]<tableau_vector[j-1].
            #l will correspond to the shape of T_j
            l = [0]*size
            l[0] = 1
            j = 0
            for i in range(1,size):
                l[tableau_vector[i]] += 1
                if ( tableau_vector[i] < tableau_vector[i-1] ):
                    j = i
                    break

            #Find the last nonzero row of l and store it in k
            i = size - 1
            while ( l[i] == 0 ):
                i -= 1
            k = i

            #Find a new row for the letter j (next lowest corner)
            t = l[ 1 + tableau_vector[j] ]
            i = k
            while ( l[i] != t ):
                i -= 1

            #Move the letter j to row i
            tableau_vector[j] = i
            l[i] -= 1

            #Fill in the columns of T_j using 1,...,j-1 in increasing order
            m = 0
            while ( m < j ):
                r = 0
                while ( l[r] != 0 ):
                    tableau_vector[m] = r
                    l[r] -= 1
                    m += 1
                    r += 1

            #Convert the tableau vector back to the regular tableau
            #format
            row_count= [0]*len(pi)
            tableau = [[None]*n for n in pi]

            for i in range(size):
                tableau[tableau_vector[i]][row_count[tableau_vector[i]]] = i+1
                row_count[tableau_vector[i]] += 1

            yield self.element_class(self, tableau)

        return

    def list(self):
        r"""
        Return a list of the standard Young tableaux of the specified shape.

        EXAMPLES::

            sage: StandardTableaux([2,2]).list()
            [[[1, 3], [2, 4]], [[1, 2], [3, 4]]]
            sage: StandardTableaux([5]).list()
            [[[1, 2, 3, 4, 5]]]
            sage: StandardTableaux([3,2,1]).list()
            [[[1, 4, 6], [2, 5], [3]],
             [[1, 3, 6], [2, 5], [4]],
             [[1, 2, 6], [3, 5], [4]],
             [[1, 3, 6], [2, 4], [5]],
             [[1, 2, 6], [3, 4], [5]],
             [[1, 4, 5], [2, 6], [3]],
             [[1, 3, 5], [2, 6], [4]],
             [[1, 2, 5], [3, 6], [4]],
             [[1, 3, 4], [2, 6], [5]],
             [[1, 2, 4], [3, 6], [5]],
             [[1, 2, 3], [4, 6], [5]],
             [[1, 3, 5], [2, 4], [6]],
             [[1, 2, 5], [3, 4], [6]],
             [[1, 3, 4], [2, 5], [6]],
             [[1, 2, 4], [3, 5], [6]],
             [[1, 2, 3], [4, 5], [6]]]
        """
        return [y for y in self]


    def random_element(self):
        """
        Return a random standard tableau of the given shape using the
        Greene-Nijenhuis-Wilf Algorithm.

        EXAMPLES::

            sage: StandardTableaux([2,2]).random_element()
            [[1, 2], [3, 4]]
            sage: StandardTableaux([]).random_element()
            []
        """
        p = self.shape
        t = [[None]*n for n in p]

        # Get the cells in the Young diagram
        cells = []
        for i in range(len(p)):
            for j in range(p[i]):
                cells.append((i,j))

        m = sum(p)
        while m > 0:
            # Choose a cell at random
            cell = random.choice(cells)

            # Find a corner
            inner_corners = p.corners()
            while cell not in inner_corners:
                hooks = []
                for k in range(cell[1] + 1, p[cell[0]]):
                    hooks.append((cell[0], k))
                for k in range(cell[0] + 1, len(p)):
                    if p[k] > cell[1]:
                        hooks.append((k, cell[1]))
                cell = random.choice(hooks)

            # Assign m to cell
            t[cell[0]][cell[1]] = m
            p = p.remove_cell(cell[0])
            cells.remove(cell)
            m -= 1

        return self.element_class(self, t)


##########################
# Symmetric group action #
##########################
def unmatched_places(w, open, close):
    """
    Given a word ``w`` and two letters ``open`` and
    ``close`` to be treated as opening and closing
    parentheses (respectively), return a pair ``(xs, ys)``
    that encodes the positions of the unmatched
    parentheses after the standard parenthesis matching
    procedure is applied to ``w``.

    More precisely, ``xs`` will be the list of all ``i``
    such that ``w[i]`` is an unmatched closing parenthesis,
    while ``ys`` will be the list of all ``i`` such that
    ``w[i]`` is an unmatched opening parenthesis. Both
    lists returned are in increasing order.

    EXAMPLES::

        sage: from sage.combinat.tableau import unmatched_places
        sage: unmatched_places([2,2,2,1,1,1],2,1)
        ([], [])
        sage: unmatched_places([1,1,1,2,2,2],2,1)
        ([0, 1, 2], [3, 4, 5])
        sage: unmatched_places([], 2, 1)
        ([], [])
        sage: unmatched_places([1,2,4,6,2,1,5,3],2,1)
        ([0], [1])
        sage: unmatched_places([2,2,1,2,4,6,2,1,5,3], 2, 1)
        ([], [0, 3])
        sage: unmatched_places([3,1,1,1,2,1,2], 2, 1)
        ([1, 2, 3], [6])
    """
    lw = len(w)
    places_open = []
    places_close = []
    for i in range(lw):
        letter = w[i]
        if letter == open:
            places_open.append(i)
        elif letter == close:
            if places_open == []:
                places_close.append(i)
            else:
                places_open.pop()
    return places_close, places_open


def symmetric_group_action_on_values(word, perm):
    """
    Return the image of the word ``word`` under the
    Lascoux-Schuetzenberger action of the permutation
    ``perm``.

    See :meth:`Tableau.symmetric_group_action_on_values`
    for the definition of the Lascoux-Schuetzenberger
    action on semistandard tableaux. The transformation that
    the reading word of the tableau undergoes in said
    definition is precisely the Lascoux-Schuetzenberger
    action on words.

    EXAMPLES::

        sage: from sage.combinat.tableau import symmetric_group_action_on_values
        sage: symmetric_group_action_on_values([1,1,1],[1,3,2])
        [1, 1, 1]
        sage: symmetric_group_action_on_values([1,1,1],[2,1,3])
        [2, 2, 2]
        sage: symmetric_group_action_on_values([1,2,1],[2,1,3])
        [2, 2, 1]
        sage: symmetric_group_action_on_values([2,2,2],[2,1,3])
        [1, 1, 1]
        sage: symmetric_group_action_on_values([2,1,2],[2,1,3])
        [2, 1, 1]
        sage: symmetric_group_action_on_values([2,2,3,1,1,2,2,3],[1,3,2])
        [2, 3, 3, 1, 1, 2, 3, 3]
        sage: symmetric_group_action_on_values([2,1,1],[2,1])
        [2, 1, 2]
        sage: symmetric_group_action_on_values([2,2,1],[2,1])
        [1, 2, 1]
        sage: symmetric_group_action_on_values([1,2,1],[2,1])
        [2, 2, 1]
    """
    w = list(word)
    ts = permutation.Permutations()(perm).reduced_word()
    for r in reversed(ts):
        l = r + 1
        places_r, places_l = unmatched_places(w, l, r)

        #Now change the number of l's and r's in the new word
        nbl = len(places_l)
        nbr = len(places_r)
        ma = max(nbl, nbr)
        dif = ma - min(nbl, nbr)
        if ma == nbl:
            for i in places_l[:dif]:
                w[i] = r
        else:
            for i in places_r[nbr-dif:]:
                w[i] = l
    return w


class Tableau_class(Tableau):
    """
    This exists solely for unpickling ``Tableau_class`` objects.
    """
    def __setstate__(self, state):
        r"""
        Unpickle old ``Tableau_class`` objects.

        TESTS::

            sage: loads(b'x\x9ck`J.NLO\xd5K\xce\xcfM\xca\xccK,\xd1+IL\xcaIM,\xe5\n\x81\xd0\xf1\xc99\x89\xc5\xc5\\\x85\x8c\x9a\x8d\x85L\xb5\x85\xcc\x1a\xa1\xac\xf1\x19\x89\xc5\x19\x85,~@VNfqI!kl![l!;\xc4\x9c\xa2\xcc\xbc\xf4b\xbd\xcc\xbc\x92\xd4\xf4\xd4"\xae\xdc\xc4\xec\xd4x\x18\xa7\x90#\x94\xd1\xb05\xa8\x9031\xb14I\x0f\x00\xf6\xae)7')
            [[1]]
            sage: loads(dumps( Tableau([[1]]) ))
            [[1]]
        """
        self.__class__ = Tableau
        self.__init__(Tableaux(), state['_list'])

##########################
# Increasing tableaux #
##########################

class IncreasingTableaux(Tableaux):
    """
    A factory class for the various classes of increasing tableaux.

    An *increasing tableau* is a tableau whose entries are positive
    integers that are strictly increasing across rows and strictly
    increasing down columns. Note that Sage uses the English convention
    for partitions and tableaux; the longer rows are displayed on top.

    INPUT:

    Keyword arguments:

    - ``size`` -- the size of the tableaux
    - ``shape`` -- the shape of the tableaux
    - ``eval`` -- the weight (also called binary content) of
      the tableaux, where values can be either `0` or `1` with position
      `i` being `1` if and only if `i` can appear in the tableaux
    - ``max_entry`` -- positive integer or infinity (``oo``); the maximum
      entry for the tableaux; if ``size`` or ``shape`` are specified,
      ``max_entry`` defaults to be ``size`` or the size of ``shape``

    Positional arguments:

    - the first argument is interpreted as either ``size`` or ``shape``
      according to whether it is an integer or a partition
    - the second keyword argument will always be interpreted as ``eval``

    .. WARNING::

        The ``eval`` is not the usual notion of ``eval`` or ``weight``,
        where the `i`-th entry counts how many `i`'s appear in the tableau.

    EXAMPLES::

        sage: IT = IncreasingTableaux([2,1]); IT
        Increasing tableaux of shape [2, 1] and maximum entry 3
        sage: IT.list()
        [[[1, 3], [2]], [[1, 2], [3]], [[1, 2], [2]], [[1, 3], [3]], [[2, 3], [3]]]

        sage: IT = IncreasingTableaux(3); IT
        Increasing tableaux of size 3 and maximum entry 3
        sage: IT.list()
        [[[1, 2, 3]],
         [[1, 3], [2]],
         [[1, 2], [3]],
         [[1, 2], [2]],
         [[1, 3], [3]],
         [[2, 3], [3]],
         [[1], [2], [3]]]

        sage: IT = IncreasingTableaux(3, max_entry=2); IT
        Increasing tableaux of size 3 and maximum entry 2
        sage: IT.list()
        [[[1, 2], [2]]]

        sage: IT = IncreasingTableaux(3, max_entry=4); IT
        Increasing tableaux of size 3 and maximum entry 4
        sage: IT.list()
        [[[1, 2, 3]],
         [[1, 2, 4]],
         [[1, 3, 4]],
         [[2, 3, 4]],
         [[1, 3], [2]],
         [[1, 2], [3]],
         [[1, 4], [2]],
         [[1, 2], [4]],
         [[1, 2], [2]],
         [[1, 4], [3]],
         [[1, 3], [4]],
         [[1, 3], [3]],
         [[1, 4], [4]],
         [[2, 4], [3]],
         [[2, 3], [4]],
         [[2, 3], [3]],
         [[2, 4], [4]],
         [[3, 4], [4]],
         [[1], [2], [3]],
         [[1], [2], [4]],
         [[1], [3], [4]],
         [[2], [3], [4]]]

        sage: IT = IncreasingTableaux(3, max_entry=oo); IT
        Increasing tableaux of size 3
        sage: IT[123]
        [[5, 7], [6]]

        sage: IT = IncreasingTableaux(max_entry=2)
        sage: list(IT)
        [[], [[1]], [[2]], [[1, 2]], [[1], [2]]]
        sage: IT[4]
        [[1], [2]]

        sage: IncreasingTableaux()[0]
        []

    .. SEEALSO::

        - :class:`Tableaux`
        - :class:`Tableau`
        - :class:`SemistandardTableaux`
        - :class:`SemistandardTableau`
        - :class:`StandardTableaux`
        - :class:`StandardTableau`
        - :class:`IncreasingTableau`
    """
    @staticmethod
    def __classcall_private__(cls, *args, **kwargs):
        r"""
        This is a factory class which returns the appropriate parent based on
        arguments.  See the documentation for :class:`IncreasingTableaux`
        for more information.

        TESTS::

            sage: IncreasingTableaux()
            Increasing tableaux
            sage: IncreasingTableaux(3)
            Increasing tableaux of size 3 and maximum entry 3
            sage: IncreasingTableaux(size=3)
            Increasing tableaux of size 3 and maximum entry 3
            sage: IncreasingTableaux(0)
            Increasing tableaux of size 0 and maximum entry 0
            sage: IncreasingTableaux([2,1])
            Increasing tableaux of shape [2, 1] and maximum entry 3
            sage: IncreasingTableaux(shape=[2,1])
            Increasing tableaux of shape [2, 1] and maximum entry 3
            sage: IncreasingTableaux([])
            Increasing tableaux of shape [] and maximum entry 0
            sage: IncreasingTableaux(eval=(1,0,1))
            Increasing tableaux of size 2 and weight (1, 0, 1)
            sage: IncreasingTableaux(max_entry=3)
            Increasing tableaux with maximum entry 3
            sage: IncreasingTableaux(3, (1,0,1))
            Increasing tableaux of size 3 and weight (1, 0, 1)
            sage: IncreasingTableaux(3, shape=[2,1])
            Increasing tableaux of shape [2, 1] and maximum entry 3
            sage: IncreasingTableaux(3, (1,0,1), shape=[2,1])
            Increasing tableaux of shape [2, 1] and weight (1, 0, 1)
            sage: IncreasingTableaux(3, max_entry=4)
            Increasing tableaux of size 3 and maximum entry 4
            sage: IncreasingTableaux(3, max_entry=oo)
            Increasing tableaux of size 3
            sage: IncreasingTableaux([2, 1], max_entry=oo)
            Increasing tableaux of shape [2, 1]
            sage: IncreasingTableaux([2, 1], (1,0,1))
            Increasing tableaux of shape [2, 1] and weight (1, 0, 1)
            sage: mu = Partition([2,1]); IncreasingTableaux(mu, (1,0,1))
            Increasing tableaux of shape [2, 1] and weight (1, 0, 1)
            sage: IncreasingTableaux(3, (1,0,1), max_entry=3)
            Increasing tableaux of size 3 and weight (1, 0, 1)

            sage: IncreasingTableaux(3, shape=[2])
            Traceback (most recent call last):
            ...
            ValueError: size and shape are different sizes

            sage: IncreasingTableaux(3, (1,0,1,1,1))
            Traceback (most recent call last):
            ...
            ValueError: size is smaller than the number of labels

            sage: IncreasingTableaux([2],(1,0,1,1))
            Traceback (most recent call last):
            ...
            ValueError: number of boxes is smaller than the number of labels

            sage: IncreasingTableaux(2,(1,0,1), max_entry=4)
            Traceback (most recent call last):
            ...
            ValueError: the maximum entry must match the weight

            sage: IncreasingTableaux(eval=(1,0,1), max_entry=oo)
            Traceback (most recent call last):
            ...
            ValueError: the maximum entry must match the weight

            sage: IncreasingTableaux([[1]])
            Traceback (most recent call last):
            ...
            ValueError: shape must be a (skew) partition
        """
        from sage.combinat.partition import Partition, _Partitions
        # Process the keyword arguments -- allow for original syntax where
        #   n == size,  p== shape and mu == eval
        n = kwargs.get('n', None)
        size = kwargs.get('size', n)

        p = kwargs.get('p', None)
        shape = kwargs.get('shape', p)

        wt = kwargs.get("eval", None)
        wt = kwargs.get("wt", wt)
        wt = kwargs.get("weight", wt)

        max_entry = kwargs.get('max_entry', None)

        # Process the positional arguments
        if args:
            # The first arg could be either a size or a shape
            if isinstance(args[0], (int, Integer)):
                if size is not None:
                    raise ValueError("size was specified more than once")
                else:
                    size = args[0]
            else:
                if shape is not None:
                    raise ValueError("the shape was specified more than once")
                shape = args[0] # we check it's a partition later

        if len(args) == 2:
            # The second non-keyword argument is the weight
            if wt is not None:
                raise ValueError("the weight was specified more than once")
            else:
                wt = args[1]

        # Consistency checks
        if size is not None:
            if size not in NonNegativeIntegers():
                raise ValueError("size must be a non-negative integer")
            size = Integer(size)

        if shape is not None:
            from sage.combinat.skew_partition import SkewPartitions
            # use in (and not isinstance) below so that lists can be used as
            # shorthand
            if shape in _Partitions:
                shape = Partition(shape)
            elif shape in SkewPartitions():
                raise NotImplementedError("skew increasing tableaux are not"
                                          " currently implemented")
                #from sage.combinat.skew_tableau import IncreasingSkewTableaux
                #return IncreasingSkewTableaux(shape, wt)
            else:
                raise ValueError("shape must be a (skew) partition")

        if wt is not None:
            wt = list(wt)
            k = len(wt) - 1
            while k >= 0 and wt[k] == 0:
                k -= 1
            wt = tuple(wt[:k+1])
            if not all(k in [0,1] for k in wt):
                raise ValueError("wt must be a binary vector")
            if max_entry is not None and max_entry != len(wt):
                    raise ValueError("the maximum entry must match the weight")

        is_inf = bool(max_entry == PlusInfinity())

        if max_entry is not None:
            if not is_inf and not isinstance(max_entry, (int, Integer)):
                raise ValueError("max_entry must be an integer or PlusInfinity")
            elif max_entry < 0:
                raise ValueError("max_entry must be non-negative")

        if size is not None and shape is not None:
            if sum(shape) != size:
                # This could return an empty class instead of an error
                raise ValueError("size and shape are different sizes")

        if size is not None and wt is not None:
            if sum(wt) > size:
                # This could return an empty class instead of an error
                raise ValueError("size is smaller than the number of labels")

        # Dispatch appropriately
        if shape is not None and wt is not None:
            if sum(shape) < sum(wt):
                # This could return an empty class instead of an error
                raise ValueError("number of boxes is smaller than the number of labels")
            else:
                return IncreasingTableaux_shape_weight(shape, wt)

        if shape is not None:
            if is_inf:
                return IncreasingTableaux_shape_inf(shape)
            return IncreasingTableaux_shape(shape, max_entry)

        if wt is not None and size is not None:
            return IncreasingTableaux_size_weight(size, wt)

        if wt is not None:
            return IncreasingTableaux_size_weight(sum(wt), wt)

        if size is not None:
            if is_inf:
                return IncreasingTableaux_size_inf(size)
            return IncreasingTableaux_size(size, max_entry)

        return IncreasingTableaux_all(max_entry)

    Element = IncreasingTableau

    def __init__(self, **kwds):
        """
        Initialize ``self``.

        EXAMPLES::

            sage: S = IncreasingTableaux()
            sage: TestSuite(S).run()  # long time
        """
        if 'max_entry' in kwds:
            self.max_entry = kwds['max_entry']
            kwds.pop('max_entry')
        else:
            self.max_entry = None
        Tableaux.__init__(self, **kwds)

    def __getitem__(self, r):
        r"""
        The default implementation of ``__getitem__`` for enumerated sets
        does not allow slices so we override it.

        EXAMPLES::

            sage: IncreasingTableaux([4,3,3,2])[10:20]     # long time
            [[[1, 5, 8, 10], [2, 6, 9], [3, 7, 12], [4, 11]],
             [[1, 5, 8, 10], [2, 6, 9], [3, 7, 11], [4, 12]],
             [[1, 5, 8, 9], [2, 6, 11], [3, 7, 12], [4, 10]],
             [[1, 5, 8, 9], [2, 6, 10], [3, 7, 12], [4, 11]],
             [[1, 5, 8, 9], [2, 6, 10], [3, 7, 11], [4, 12]],
             [[1, 5, 7, 12], [2, 6, 10], [3, 8, 11], [4, 9]],
             [[1, 5, 7, 11], [2, 6, 10], [3, 8, 12], [4, 9]],
             [[1, 5, 7, 10], [2, 6, 11], [3, 8, 12], [4, 9]],
             [[1, 5, 7, 12], [2, 6, 9], [3, 8, 11], [4, 10]],
             [[1, 5, 7, 11], [2, 6, 9], [3, 8, 12], [4, 10]]]

            sage: IncreasingTableaux(size=2, max_entry=oo)[5]
            [[2], [3]]

            sage: IncreasingTableaux([2,1], max_entry=oo)[3]
            [[1, 2], [4]]

            sage: IncreasingTableaux(3, max_entry=4)[0:5]    # indirect doctest
            [[[1, 2, 3]], [[1, 2, 4]], [[1, 3, 4]], [[2, 3, 4]], [[1, 3], [2]]]

            sage: IncreasingTableaux([2,2], (1,0,1,1,1))[0]    # indirect doctest
            [[1, 4], [3, 5]]

            sage: IncreasingTableaux([1,1,1], max_entry=4)[0:4]
            [[[1], [2], [3]], [[1], [2], [4]], [[1], [3], [4]], [[2], [3], [4]]]

            sage: IncreasingTableaux(3, (1,0,1,1))[1]    # indirect doctest
            [[1, 4], [3]]

            sage: IncreasingTableaux(3)[:]  # indirect doctest
            [[[1, 2, 3]],
             [[1, 3], [2]],
             [[1, 2], [3]],
             [[1, 2], [2]],
             [[1, 3], [3]],
             [[2, 3], [3]],
             [[1], [2], [3]]]

            sage: IncreasingTableaux([2,2])[1]   # indirect doctest
            [[1, 2], [3, 4]]

        TESTS::

            sage: IncreasingTableaux()[5]
            [[1, 3], [2]]

            sage: IncreasingTableaux(max_entry=4)[5]
            [[1, 2]]

            sage: IncreasingTableaux()[:]
            Traceback (most recent call last):
            ...
            ValueError: infinite set

            sage: IncreasingTableaux(size=2, max_entry=oo)[:]
            Traceback (most recent call last):
            ...
            ValueError: infinite set
        """
        if isinstance(r, (int,Integer)):
            return self.unrank(r)
        elif isinstance(r,slice):
            start = 0 if r.start is None else r.start
            stop = r.stop
            if stop is None and not self.is_finite():
                raise ValueError('infinite set')
        else:
            raise ValueError('r must be an integer or a slice')
        count = 0
        tabs = []
        for t in self:
            if count == stop:
                break
            if count >= start:
                tabs.append(t)
            count += 1

        # this is to cope with empty slices endpoints like [:6] or [:}
        if count == stop or stop is None:
            return tabs
        raise IndexError('value out of range')

    def __contains__(self, t):
        """
        Return ``True`` if ``t`` can be interpreted as an
        :class:`IncreasingTableau`.

        TESTS::

            sage: T = sage.combinat.tableau.IncreasingTableaux_all()
            sage: [[1,2],[2]] in T
            True
            sage: [] in T
            True
            sage: Tableau([[1]]) in T
            True
            sage: StandardTableau([[1]]) in T
            True

            sage: [[1,2],[1]] in T
            False
            sage: [[1,1],[5]] in T
            False
            sage: [[1,7],[5]] in T
            True
            sage: [[1,3,2]] in T
            False

            sage: None in T
            False
        """
        if not t:
            return isinstance(t, (IncreasingTableau, list))

        if isinstance(t, IncreasingTableau):
            return (self.max_entry is None
                    or max(max(row) for row in t) <= self.max_entry)

        if not Tableaux.__contains__(self, t):
            return False

        for row in t:
            if not all(c > 0 for c in row):
                return False
            if not all(row[i] < row[i+1] for i in range(len(row)-1)):
                return False
        for row, next in zip(t, t[1:]):
            if not all(row[c] < next[c] for c in range(len(next))):
                return False
        return self.max_entry is None or max(max(row) for row in t) <= self.max_entry

class IncreasingTableaux_all(IncreasingTableaux, DisjointUnionEnumeratedSets):
    """
    All increasing tableaux.

    EXAMPLES::

        sage: T = IncreasingTableaux()
        sage: T.cardinality()
        +Infinity

        sage: T = IncreasingTableaux(max_entry=3)
        sage: list(T)
        [[],
         [[1]],
         [[2]],
         [[3]],
         [[1, 2]],
         [[1, 3]],
         [[2, 3]],
         [[1], [2]],
         [[1], [3]],
         [[2], [3]],
         [[1, 2, 3]],
         [[1, 3], [2]],
         [[1, 2], [3]],
         [[1, 2], [2]],
         [[1, 3], [3]],
         [[2, 3], [3]],
         [[1], [2], [3]]]

    TESTS::

        sage: T = IncreasingTableaux(max_entry=0)
        sage: list(T)
        [[]]
    """
    def __init__(self, max_entry=None):
        r"""
        Initializes the class of all increasing tableaux.

        .. WARNING::

            Input is not checked; please use :class:`IncreasingTableaux` to
            ensure the options are properly parsed.

        TESTS::

            sage: from sage.combinat.tableau import IncreasingTableaux_all
            sage: T = IncreasingTableaux_all()
            sage: TestSuite(T).run()  # long time

            sage: T = IncreasingTableaux_all(max_entry=3)
            sage: TestSuite(T).run()

            sage: T = IncreasingTableaux_all(max_entry=0)
            sage: TestSuite(T).run()
        """
        SST_n = lambda n: IncreasingTableaux_size(n, max_entry)
        if max_entry is None or max_entry == PlusInfinity():
            self.max_entry = None
            DisjointUnionEnumeratedSets.__init__(self,
                    Family(NonNegativeIntegers(), SST_n),
                    facade=True, keepkey=False)
        else:
            self.max_entry = max_entry
            DisjointUnionEnumeratedSets.__init__(self,
                    Family(list(range(max_entry+1)), SST_n),
                    facade=True, keepkey=False)

    def _repr_(self):
        """
        TESTS::

            sage: IncreasingTableaux()
            Increasing tableaux

            sage: IncreasingTableaux(max_entry=3)
            Increasing tableaux with maximum entry 3
        """
        if self.max_entry is not None:
            return "Increasing tableaux with maximum entry %s"%str(self.max_entry)
        return "Increasing tableaux"


class IncreasingTableaux_size_inf(IncreasingTableaux):
    """
    Increasing tableaux of fixed size `n` with no maximum entry.
    """
    def __init__(self, n):
        r"""
        Initializes the class of increasing tableaux of size ``n`` with no
        maximum entry.

        .. WARNING::

            Input is not checked; please use :class:`IncreasingTableaux` to
            ensure the options are properly parsed.

        TESTS::

            sage: from sage.combinat.tableau import IncreasingTableaux_size_inf
            sage: T = IncreasingTableaux_size_inf(3)
            sage: TestSuite(T).run()
        """
        super(IncreasingTableaux_size_inf, self).__init__(category=InfiniteEnumeratedSets())
        self.size = n

    def _repr_(self):
        """
        TESTS::

            sage: IncreasingTableaux(3, max_entry=oo)
            Increasing tableaux of size 3
        """
        return "Increasing tableaux of size %s" % str(self.size)

    def __contains__(self, t):
        """
        Return ``True`` if ``t`` can be interpreted as an element of ``self``.

        TESTS::

            sage: T = IncreasingTableaux(3, max_entry=oo)
            sage: [[1,2],[5]] in T
            True
            sage: StandardTableau([[1, 2], [3]]) in T
            True

            sage: [] in T
            False
            sage: Tableau([[1]]) in T
            False
        """
        return IncreasingTableaux.__contains__(self, t) and sum(map(len, t)) == self.size

    def __iter__(self):
        """
        EXAMPLES::

            sage: IT = IncreasingTableaux(3, max_entry=oo)
            sage: [IT[t] for t in range(0,5)]
            [[[1, 2, 3]], [[1, 3], [2]], [[1, 2], [3]], [[1], [2], [3]], [[1, 2, 4]]]
            sage: IT[1000]
            [[3, 13], [10]]
            sage: IT[0].parent() is IT
            True
        """
        from sage.combinat.partition import Partitions
        # Iterates through with maximum entry as order
        i = 1
        while True:
            for part in Partitions(self.size):
                if i != 1:
                    for k in range(1, self.size+1):
                        for c in integer_vectors_nk_fast_iter(self.size - k, i-1):
                            c.append(k)
                            for sst in IncreasingTableaux_shape_weight(part, tuple(c)):
                                yield self.element_class(self, sst)
                else:
                    for sst in IncreasingTableaux_shape_weight(part, (self.size,)):
                        yield self.element_class(self, sst)
            i += 1


class IncreasingTableaux_shape_inf(IncreasingTableaux):
    """
    Increasing tableaux of fixed shape `p` and no maximum entry.
    """
    def __init__(self, p):
        r"""
        Initializes the class of increasing tableaux of shape ``p`` and no
        maximum entry.

        .. WARNING::

            Input is not checked; please use :class:`IncreasingTableaux` to
            ensure the options are properly parsed.

        TESTS::

            sage: IT = IncreasingTableaux([2,1], max_entry=oo)
            sage: type(IT)
            <class 'sage.combinat.tableau.IncreasingTableaux_shape_inf_with_category'>
            sage: TestSuite(IT).run()
        """
        super(IncreasingTableaux_shape_inf, self).__init__(category=InfiniteEnumeratedSets())
        self.shape = p

    def __contains__(self, x):
        """
        EXAMPLES::

            sage: IT = IncreasingTableaux([2,1], max_entry=oo)
            sage: [[13, 67], [1467]] in IT
            True
            sage: IT = IncreasingTableaux([3,1], max_entry=oo)
            sage: [[13, 67], [1467]] in IT
            False
        """
        return IncreasingTableaux.__contains__(self, x) and [len(row) for row in x] == self.shape

    def _repr_(self):
        """
        TESTS::

            sage: IncreasingTableaux([2,1], max_entry=oo)
            Increasing tableaux of shape [2, 1]
        """
        return "Increasing tableaux of shape %s" % str(self.shape)

    def __iter__(self):
        """
        An iterator for the increasing partitions of shape ``p`` and no
        maximum entry. Iterates through with maximum entry as order.

        EXAMPLES::

            sage: IT = IncreasingTableaux([3, 1], max_entry=oo)
            sage: IT[1000]
            [[1, 2, 12], [6]]
            sage: [ IT[t] for t in range(0, 5) ]
            [[[1, 3, 4], [2]],
             [[1, 2, 4], [3]],
             [[1, 2, 3], [4]],
             [[1, 3, 5], [2]],
             [[1, 2, 5], [3]]]
            sage: IT[0].parent() is IT
            True
        """
        # Iterates through with maximum entry as order
        i = 1
        n = sum(self.shape)
        while True:
            if i != 1:
                for k in range(1, n+1):
                    for c in integer_vectors_nk_fast_iter(n - k, i-1):
                        c.append(k)
                        for sst in IncreasingTableaux_shape_weight(self.shape, tuple(c)):
                            yield self.element_class(self, sst)
            else:
                for sst in IncreasingTableaux_shape_weight(self.shape, (n,)):
                    yield self.element_class(self, sst)
            i += 1


class IncreasingTableaux_size(IncreasingTableaux):
    """
    Increasing tableaux of fixed size `n`.
    """
    def __init__(self, n, max_entry=None):
        r"""
        Initializes the class of increasing tableaux of size ``n``.

        .. WARNING::

            Input is not checked; please use :class:`IncreasingTableaux`
            to ensure the options are properly parsed.

        TESTS::

            sage: IT = IncreasingTableaux(3); IT
            Increasing tableaux of size 3 and maximum entry 3
            sage: type(IT)
            <class 'sage.combinat.tableau.IncreasingTableaux_size_with_category'>
            sage: TestSuite(IT).run()

            sage: IT = IncreasingTableaux(3, max_entry=6)
            sage: type(IT)
            <class 'sage.combinat.tableau.IncreasingTableaux_size_with_category'>
            sage: TestSuite(IT).run()
        """
        if max_entry is None:
            max_entry = n
        super(IncreasingTableaux_size, self).__init__(max_entry=max_entry,
                                                      category=FiniteEnumeratedSets())
        self.size = n

    def _repr_(self):
        """
        TESTS::

            sage: IncreasingTableaux(3)
            Increasing tableaux of size 3 and maximum entry 3

            sage: IncreasingTableaux(3, max_entry=6)
            Increasing tableaux of size 3 and maximum entry 6
        """
        return "Increasing tableaux of size %s and maximum entry %s" % (str(self.size), str(self.max_entry))

    def __contains__(self, x):
        """
        EXAMPLES::

            sage: [[1,2],[2,3]] in IncreasingTableaux(3)
            False
            sage: [[1,2],[2,3]] in IncreasingTableaux(4)
            True
            sage: [[1,2],[2,3]] in IncreasingTableaux(4, max_entry=2)
            False
            sage: IT = IncreasingTableaux(4)
            sage: all(it in IT for it in IT)
            True
        """
        if self.size == 0:
            return x == []

        return (IncreasingTableaux.__contains__(self, x)
                and sum(map(len, x)) == self.size
                and max(max(row) for row in x) <= self.max_entry)

    def __iter__(self):
        """
        EXAMPLES::

            sage: [ t for t in IncreasingTableaux(2) ]
            [[[1, 2]], [[1], [2]]]
            sage: [ t for t in IncreasingTableaux(3) ]
            [[[1, 2, 3]],
             [[1, 3], [2]],
             [[1, 2], [3]],
             [[1, 2], [2]],
             [[1, 3], [3]],
             [[2, 3], [3]],
             [[1], [2], [3]]]

            sage: [ t for t in IncreasingTableaux(4, max_entry=3) ]
            [[[1, 2, 3], [2]],
             [[1, 2, 3], [3]],
             [[1, 2], [2, 3]],
             [[1, 2], [2], [3]],
             [[1, 3], [2], [3]]]

            sage: IT = IncreasingTableaux(3)
            sage: IT[0].parent() is IT
            True

            sage: list(IncreasingTableaux(size=4, max_entry=2))
            []
            sage: list(IncreasingTableaux(size=3, max_entry=2))
            [[[1, 2], [2]]]
            sage: list(IncreasingTableaux(0, max_entry=4))
            [[]]
            sage: list(IncreasingTableaux(3, max_entry=0))
            []
        """
        if self.size == 0:
            yield self.element_class(self, [])
            return

        from sage.combinat.partition import Partitions
        for part in Partitions(self.size):
            for sst in IncreasingTableaux_shape(part, self.max_entry):
                yield self.element_class(self, sst)

class IncreasingTableaux_shape(IncreasingTableaux):
    """
    Increasing tableaux of fixed shape `p` with a given max entry.

    An increasing tableau with max entry `i` is required to have all
    its entries less or equal to `i`. It is not required to actually
    contain an entry `i`.

    INPUT:

    - ``p`` -- a partition
    - ``max_entry`` -- the max entry; defaults to the size of ``p``
    """
    def __init__(self, p, max_entry=None):
        r"""
        Initializes the class of increasing tableaux of shape ``p``, with a
        given ``max_entry``.

        .. WARNING::

            Input is not checked; please use :class:`IncreasingTableaux` to
            ensure the options are properly parsed.

        TESTS::

            sage: IT = IncreasingTableaux([2,1])
            sage: TestSuite(IT).run()

            sage: IT = IncreasingTableaux([2,1], max_entry=5)
            sage: TestSuite(IT).run()
        """
        if max_entry is None:
            max_entry = sum(p)
        super(IncreasingTableaux_shape, self).__init__(max_entry=max_entry,
                                                       category=FiniteEnumeratedSets())
        self.shape = p

    def __iter__(self):
        """
        An iterator for the increasing tableaux of the specified shape
        with the specified max entry.

        EXAMPLES::

            sage: [ t for t in IncreasingTableaux([3]) ]
            [[[1, 2, 3]]]
            sage: [ t for t in IncreasingTableaux([2,1]) ]
            [[[1, 3], [2]], [[1, 2], [3]], [[1, 2], [2]], [[1, 3], [3]], [[2, 3], [3]]]
            sage: [ t for t in IncreasingTableaux([3,1]) ]
            [[[1, 3, 4], [2]],
             [[1, 2, 4], [3]],
             [[1, 2, 3], [4]],
             [[1, 2, 3], [2]],
             [[1, 2, 3], [3]],
             [[1, 2, 4], [2]],
             [[1, 2, 4], [4]],
             [[1, 3, 4], [3]],
             [[1, 3, 4], [4]],
             [[2, 3, 4], [3]],
             [[2, 3, 4], [4]]]

            sage: [ t for t in IncreasingTableaux([3,1], max_entry=3) ]
            [[[1, 2, 3], [2]], [[1, 2, 3], [3]]]

            sage: IT = IncreasingTableaux([3])
            sage: IT[0].parent() is IT
            True

            sage: list(IncreasingTableaux(shape=[4,2], max_entry=2))
            []
            sage: list(IncreasingTableaux(shape=[2,1], max_entry=0))
            []
            sage: list(IncreasingTableaux(shape=[], max_entry=4))
            [[]]
        """
        n = sum(self.shape)
        if n == 0:
            yield self.element_class(self, [])
            return

        list_of_partial_binary_vecs = [[]]
        list_of_binary_vecs = []
        while list_of_partial_binary_vecs:
            active_vec = list_of_partial_binary_vecs.pop()
            if len(active_vec) < self.max_entry:
                list_of_partial_binary_vecs.append(active_vec + [0])
                list_of_partial_binary_vecs.append(active_vec + [1])
            else:
                list_of_binary_vecs.append(tuple(active_vec))
        for wt in list_of_binary_vecs:
            for sst in IncreasingTableaux_shape_weight(self.shape, wt):
                yield self.element_class(self, sst)

    def __contains__(self, x):
        """
        EXAMPLES::

            sage: IT = IncreasingTableaux([2,1])
            sage: all(it in IT for it in IT)
            True
            sage: len([x for x in IncreasingTableaux(3) if x in IT])
            5
            sage: IT.cardinality()
            5

            sage: IT = IncreasingTableaux([2,1], max_entry=4)
            sage: all(it in IT for it in IT)
            True
            sage: IT.cardinality()
            14
        """
        return (IncreasingTableaux.__contains__(self, x)
                and [len(row) for row in x] == self.shape)

    def _repr_(self):
        """
        TESTS::

            sage: IncreasingTableaux([2,1])
            Increasing tableaux of shape [2, 1] and maximum entry 3

            sage: IncreasingTableaux([2,1], max_entry=5)
            Increasing tableaux of shape [2, 1] and maximum entry 5
        """
        return "Increasing tableaux of shape %s and maximum entry %s" % (str(self.shape), str(self.max_entry))

class IncreasingTableaux_shape_weight(IncreasingTableaux_shape):
    r"""
    Increasing tableaux of fixed shape `p` and binary weight `wt`.
    """
    def __init__(self, p, wt):
        r"""
        Initializes the class of all increasing tableaux of shape ``p`` and
        weight ``mu``.

        .. WARNING::

            Input is not checked; please use :class:`IncreasingTableaux` to
            ensure the options are properly parsed.

        TESTS::

            sage: IT = IncreasingTableaux([2,1], (1,0,1))
            sage: TestSuite(IT).run()
        """
        super(IncreasingTableaux_shape_weight, self).__init__(p, len(wt))
        self.weight = wt

    def _repr_(self):
        """
        TESTS::

            sage: IncreasingTableaux([2,1], (1,0,1))
            Increasing tableaux of shape [2, 1] and weight (1, 0, 1)
        """
        return "Increasing tableaux of shape %s and weight %s" % (self.shape, self.weight)

    def __contains__(self, x):
        """
        EXAMPLES::

            sage: IT = IncreasingTableaux([2,1], (1,0,1))
            sage: all(it in IT for it in IT)
            True
            sage: len([x for x in IncreasingTableaux(3) if x in IT])
            1
            sage: IT.cardinality()
            1
            sage: None in IT
            False

        Corner case check::

            sage: IT = IncreasingTableaux([], ())
            sage: [] in IT
            True
            sage: None in IT
            False
        """
        if not IncreasingTableaux_shape.__contains__(self, x):
            return False
        n = sum(self.shape)

        if n == 0 and not x:
            return True

        content_list = [0] * int(self.max_entry)
        for row in x:
            for i in row:
                content_list[i-1] = 1

        if tuple(content_list) != self.weight:
            return False

        return True

    def __iter__(self):
        """
        Iterate over ``self``.

        EXAMPLES::

            sage: IncreasingTableaux([2,2], (1,0,1,1)).list()
            [[[1, 3], [3, 4]]]
            sage: IncreasingTableaux([2,2,2], (1,0,1,1,0,1,1)).list()
            [[[1, 3], [3, 6], [4, 7]],
             [[1, 3], [3, 4], [6, 7]],
             [[1, 4], [3, 6], [4, 7]],
             [[1, 4], [3, 6], [6, 7]],
             [[1, 3], [4, 6], [6, 7]]]

        TESTS::

            sage: IT = IncreasingTableaux([3,1], (1,0,1,1))
            sage: [IT[i] for i in range(2)]
            [[[1, 3, 4], [3]], [[1, 3, 4], [4]]]
            sage: IT[0].parent() is IT
            True

            sage: list(IncreasingTableaux(shape=[], eval=(0,0,0)))
            [[]]

        We explicitly check a corner case::

            sage: from sage.combinat.tableau import IncreasingTableaux_shape_weight
            sage: list(IncreasingTableaux_shape_weight(Partition([]), (0,1,1)))
            []
        """
        if not self.shape:
            if sum(self.weight) == 0:
                yield IncreasingTableau([])
            return

        tab = Tableau([[0] * k for k in self.shape])
        wt = self.weight
        list_of_partial_inc_tabs = [tab]
        list_of_inc_tabs = []
        while list_of_partial_inc_tabs != []:
            active_tab = list_of_partial_inc_tabs.pop()
            unfilled_spots = []
            for (r,c) in active_tab.cells():
                if active_tab[r][c] == 0:
                    unfilled_spots.append((r,c))
            if not unfilled_spots:
                top_value = max(active_tab.entries())
                if top_value == len(wt) - wt[::-1].index(1):
                    list_of_inc_tabs.append(self.element_class(self, active_tab))
                continue
            growth_spots = []
            for (r,c) in unfilled_spots:
                if (r-1,c) not in active_tab.cells() or active_tab[r-1][c] != 0:
                    if (r,c-1) not in active_tab.cells() or active_tab[r][c-1] != 0:
                        growth_spots.append((r,c))
            growth_choices = list(powerset(growth_spots))
            top_value = max(active_tab.entries())
            try:
                growth_num = wt[top_value:].index(1) + top_value + 1
            except ValueError:
                continue
            for growth_choice in growth_choices[1:]:
                new_tab = [[0] * k for k in self.shape]
                for (r,c) in active_tab.cells():
                    new_tab[r][c] = active_tab[r][c]
                for (r,c) in growth_choice:
                    new_tab[r][c] = growth_num
                list_of_partial_inc_tabs.append(Tableau(new_tab))
        for inctab in list_of_inc_tabs:
            yield inctab


class IncreasingTableaux_size_weight(IncreasingTableaux):
    r"""
    Increasing tableaux of fixed size `n` and weight `wt`.
    """
    def __init__(self, n, wt):
        r"""
        Initializes the class of increasing tableaux of size ``n`` and
        weight ``wt``.

        .. WARNING::

            Input is not checked; please use :class:`IncreasingTableaux` to
            ensure the options are properly parsed.

        TESTS::

            sage: IT = IncreasingTableaux(3, (1,0,1))
            sage: TestSuite(IT).run()
        """
        super(IncreasingTableaux_size_weight, self).__init__(max_entry=len(wt),
                                                             category=FiniteEnumeratedSets())
        self.size = n
        self.weight = wt

    def _repr_(self):
        """
        TESTS::

            sage: IncreasingTableaux(3, (1,0,1))
            Increasing tableaux of size 3 and weight (1, 0, 1)
        """
        return "Increasing tableaux of size %s and weight %s" % (self.size, self.weight)

    def __iter__(self):
        """
        EXAMPLES::

            sage: [ T for T in IncreasingTableaux(3, (1,0,1)) ]
            [[[1, 3], [3]]]
            sage: [ T for T in IncreasingTableaux(4, (1,0,1,1)) ]
            [[[1, 3, 4], [3]],
             [[1, 3, 4], [4]],
             [[1, 3], [3, 4]],
             [[1, 3], [3], [4]],
             [[1, 4], [3], [4]]]
            sage: IT = IncreasingTableaux(4, (1,0,1,1))
            sage: IT[0].parent() is IT
            True
        """
        from sage.combinat.partition import Partitions
        for p in Partitions(self.size):
            for sst in IncreasingTableaux_shape_weight(p, self.weight):
                yield self.element_class(self, sst)

    def __contains__(self, x):
        """
        TESTS::

            sage: IT = IncreasingTableaux(4, (1,0,1,1))
            sage: all(it in IT for it in IT)
            True
            sage: all(it in IT for it in IncreasingTableaux([2,2], (1,0,1,1)))
            True
        """
        from sage.combinat.partition import _Partitions
        shape = [len(row) for row in x]
        if shape not in _Partitions:
            return False
        return x in IncreasingTableaux_shape_weight(_Partitions(shape), self.weight)

# October 2012: fixing outdated pickles which use classed being deprecated
from sage.misc.persist import register_unpickle_override
register_unpickle_override('sage.combinat.tableau', 'Tableau_class',  Tableau_class)
register_unpickle_override('sage.combinat.tableau', 'Tableaux_n',  Tableaux_size)
register_unpickle_override('sage.combinat.tableau', 'StandardTableaux_n',  StandardTableaux_size)
register_unpickle_override('sage.combinat.tableau', 'StandardTableaux_partition',  StandardTableaux_shape)
register_unpickle_override('sage.combinat.tableau', 'SemistandardTableaux_n',  SemistandardTableaux_size)
register_unpickle_override('sage.combinat.tableau', 'SemistandardTableaux_p',  SemistandardTableaux_shape)
register_unpickle_override('sage.combinat.tableau', 'SemistandardTableaux_nmu',  SemistandardTableaux_size_weight)
register_unpickle_override('sage.combinat.tableau', 'SemistandardTableaux_pmu',  SemistandardTableaux_shape_weight)<|MERGE_RESOLUTION|>--- conflicted
+++ resolved
@@ -2771,20 +2771,9 @@
 
         REFERENCES:
 
-<<<<<<< HEAD
         - [Hai1992]_
 
         - [Sag2011]_
-=======
-        .. [Hai1992] Mark D. Haiman,
-           *Dual equivalence with applications, including a conjecture of Proctor*,
-           Discrete Mathematics 99 (1992), 79-113,
-           http://www.sciencedirect.com/science/article/pii/0012365X9290368P
-
-        .. [Sg2011] Bruce E. Sagan,
-           *The cyclic sieving phenomenon: a survey*,
-           :arxiv:`1008.0790v3`
->>>>>>> 6fc5e679
 
         EXAMPLES::
 
@@ -3748,13 +3737,7 @@
 
         REFERENCES:
 
-<<<<<<< HEAD
         - [Sal2014]_
-=======
-        .. [S14] \B. Salisbury.
-           The flush statistic on semistandard Young tableaux.
-           :arxiv:`1401.1185`
->>>>>>> 6fc5e679
 
         EXAMPLES::
 
@@ -4404,6 +4387,19 @@
             return t
         elif t in SemistandardTableaux():
             return SemistandardTableaux_all().element_class(SemistandardTableaux_all(), t)
+
+        # t is not a semistandard tableau so we give an appropriate error message
+        if t not in Tableaux():
+            raise ValueError('%s is not a tableau' % t)
+
+        if not all(isinstance(c, (int, Integer)) and c > 0 for row in t for c in row):
+            raise ValueError("entries must be positive integers"%t)
+
+        if any(row[c] > row[c+1] for row in t for c in range(len(row)-1)):
+            raise ValueError("The rows of %s are not weakly increasing"%t)
+
+        # If we're still here ``t`` cannot be column strict
+        raise ValueError('%s is not a column strict tableau' % t)
 
     def check(self):
         """
@@ -9376,6 +9372,7 @@
             return False
         return x in IncreasingTableaux_shape_weight(_Partitions(shape), self.weight)
 
+
 # October 2012: fixing outdated pickles which use classed being deprecated
 from sage.misc.persist import register_unpickle_override
 register_unpickle_override('sage.combinat.tableau', 'Tableau_class',  Tableau_class)
