# -*- coding: utf-8 -*-
r"""
Tableaux

AUTHORS:

- Mike Hansen (2007): initial version

- Jason Bandlow (2011): updated to use Parent/Element model, and many
  minor fixes

- Andrew Mathas (2012-13): completed the transition to the parent/element model
  begun by Jason Bandlow

- Travis Scrimshaw (11-22-2012): Added tuple options, changed ``*katabolism*``
  to ``*catabolism*``. Cleaned up documentation.

- Andrew Mathas (2016-08-11): Row standard tableaux added

- Oliver Pechenik (2018): Added increasing tableaux.

This file consists of the following major classes:

Element classes:

* :class:`Tableau`
* :class:`SemistandardTableau`
* :class:`StandardTableau`
* :class:`RowStandardTableau`
* :class:`IncreasingTableau`

Factory classes:

* :class:`Tableaux`
* :class:`SemistandardTableaux`
* :class:`StandardTableaux`
* :class:`RowStandardTableaux`
* :class:`IncreasingTableaux`

Parent classes:

* :class:`Tableaux_all`
* :class:`Tableaux_size`
* :class:`SemistandardTableaux_all` (facade class)
* :class:`SemistandardTableaux_size`
* :class:`SemistandardTableaux_size_inf`
* :class:`SemistandardTableaux_size_weight`
* :class:`SemistandardTableaux_shape`
* :class:`SemistandardTableaux_shape_inf`
* :class:`SemistandardTableaux_shape_weight`
* :class:`StandardTableaux_all` (facade class)
* :class:`StandardTableaux_size`
* :class:`StandardTableaux_shape`
* :class:`IncreasingTableaux_all` (facade class)
* :class:`IncreasingTableaux_size`
* :class:`IncreasingTableaux_size_inf`
* :class:`IncreasingTableaux_size_weight`
* :class:`IncreasingTableaux_shape`
* :class:`IncreasingTableaux_shape_inf`
* :class:`IncreasingTableaux_shape_weight`
* :class:`RowStandardTableaux_all` (facade class)
* :class:`RowStandardTableaux_size`
* :class:`RowStandardTableaux_shape`

For display options, see :meth:`Tableaux.options`.

.. TODO::

    - Move methods that only apply to semistandard tableaux from tableau to
      semistandard tableau

    - Copy/move functionality to skew tableaux

    - Add a class for tableaux of a given shape (eg Tableaux_shape)
"""

#*****************************************************************************
#       Copyright (C) 2007 Mike Hansen <mhansen@gmail.com>,
#                     2011 Jason Bandlow <jbandlow@gmail.com>
#
# This program is free software: you can redistribute it and/or modify
# it under the terms of the GNU General Public License as published by
# the Free Software Foundation, either version 2 of the License, or
# (at your option) any later version.
#                  http://www.gnu.org/licenses/
#*****************************************************************************
from __future__ import print_function, absolute_import
from six.moves import range, zip, map
from six import add_metaclass, text_type

from sage.sets.disjoint_union_enumerated_sets import DisjointUnionEnumeratedSets
from sage.sets.family import Family
from sage.sets.non_negative_integers import NonNegativeIntegers
from sage.structure.global_options import GlobalOptions
from sage.structure.unique_representation import UniqueRepresentation
from sage.structure.list_clone import ClonableList
from sage.structure.parent import Parent
from sage.structure.richcmp import richcmp, richcmp_method
from sage.misc.inherit_comparison import InheritComparisonClasscallMetaclass
from sage.rings.finite_rings.integer_mod_ring import IntegerModRing
from sage.rings.infinity import PlusInfinity
from sage.arith.all import factorial, binomial
from sage.rings.integer import Integer
from sage.combinat.composition import Composition, Compositions
from sage.combinat.integer_vector import IntegerVectors, integer_vectors_nk_fast_iter
import sage.libs.symmetrica.all as symmetrica
import sage.misc.prandom as random
from sage.combinat import permutation
from sage.groups.perm_gps.permgroup import PermutationGroup
from sage.misc.all import prod
from sage.misc.misc import powerset
from sage.categories.finite_enumerated_sets import FiniteEnumeratedSets
from sage.categories.infinite_enumerated_sets import InfiniteEnumeratedSets
from sage.categories.sets_cat import Sets

from sage.combinat.combinatorial_map import combinatorial_map
from sage.combinat.posets.posets import Poset

@richcmp_method
@add_metaclass(InheritComparisonClasscallMetaclass)
class Tableau(ClonableList):
    """
    A class to model a tableau.

    INPUT:

    - ``t`` -- a Tableau, a list of iterables, or an empty list

    OUTPUT:

    - A Tableau object constructed from ``t``.

    A tableau is abstractly a mapping from the cells in a partition to
    arbitrary objects (called entries). It is often represented as a
    finite list of nonempty lists (or, more generally an iterator of
    iterables) of weakly decreasing lengths. This list,
    in particular, can be empty, representing the empty tableau.

    Note that Sage uses the English convention for partitions and
    tableaux; the longer rows are displayed on top.

    EXAMPLES::

        sage: t = Tableau([[1,2,3],[4,5]]); t
        [[1, 2, 3], [4, 5]]
        sage: t.shape()
        [3, 2]
        sage: t.pp() # pretty printing
        1 2 3
        4 5
        sage: t.is_standard()
        True

        sage: Tableau([['a','c','b'],[[],(2,1)]])
        [['a', 'c', 'b'], [[], (2, 1)]]
        sage: Tableau([]) # The empty tableau
        []

    When using code that will generate a lot of tableaux, it is slightly more
    efficient to construct a Tableau from the appropriate Parent object::

        sage: T = Tableaux()
        sage: T([[1, 2, 3], [4, 5]])
        [[1, 2, 3], [4, 5]]

    .. SEEALSO::

        - :class:`Tableaux`
        - :class:`SemistandardTableaux`
        - :class:`SemistandardTableau`
        - :class:`StandardTableaux`
        - :class:`StandardTableau`

    TESTS::

        sage: Tableau([[1],[2,3]])
        Traceback (most recent call last):
        ...
        ValueError: A tableau must be a list of iterables of weakly decreasing length.
        sage: Tableau([1,2,3])
        Traceback (most recent call last):
        ...
        ValueError: A tableau must be a list of iterables.

    """
    @staticmethod
    def __classcall_private__(cls, t):
        r"""
        This ensures that a tableau is only ever constructed as an
        ``element_class`` call of an appropriate parent.

        TESTS::

            sage: t = Tableau([[1,1],[1]])
            sage: TestSuite(t).run()

            sage: t.parent()
            Tableaux
            sage: t.category()
            Category of elements of Tableaux
            sage: type(t)
            <class 'sage.combinat.tableau.Tableaux_all_with_category.element_class'>
        """
        if isinstance(t, cls):
            return t

        # We must verify ``t`` is a list of iterables, and also
        # normalize it to be a list of tuples.
        try:
            t = [tuple(_) for _ in t]
        except TypeError:
            raise ValueError("A tableau must be a list of iterables.")

        return Tableaux_all().element_class(Tableaux_all(), t)

    def __init__(self, parent, t, check=True):
        r"""
        Initialize a tableau.

        TESTS::

            sage: t = Tableaux()([[1,1],[1]])
            sage: s = Tableaux(3)([[1,1],[1]])
            sage: s==t
            True
            sage: t.parent()
            Tableaux
            sage: s.parent()
            Tableaux of size 3
            sage: r = Tableaux()(s); r.parent()
            Tableaux
            sage: s is t # identical tableaux are distinct objects
            False

        A tableau is shallowly immutable. See :trac:`15862`. The entries
        themselves may be mutable objects, though in that case the
        resulting Tableau should be unhashable.

            sage: T = Tableau([[1,2],[2]])
            sage: t0 = T[0]
            sage: t0[1] = 3
            Traceback (most recent call last):
            ...
            TypeError: 'tuple' object does not support item assignment
            sage: T[0][1] = 5
            Traceback (most recent call last):
            ...
            TypeError: 'tuple' object does not support item assignment
        """
        if isinstance(t, Tableau):
            # Since we are (supposed to be) immutable, we can share the underlying data
            ClonableList.__init__(self, parent, t, check=False)
            return

        # Normalize t to be a list of tuples.
        t = [tuple(_) for _ in t]

        ClonableList.__init__(self, parent, t, check=check)
        # This dispatches the input verification to the :meth:`check`
        # method.

    def __richcmp__(self, other, op):
        r"""
        Compare ``self`` to ``other``.

        .. TODO::

            This overwrites the comparison check of
            :class:`~sage.structure.list_clone.ClonableList`
            in order to circumvent the coercion framework.
            Eventually this should be solved more elegantly,
            for example along the lines of what was done for
            `k`-tableaux.

            For now, this compares two elements by their underlying
            defining lists.

        INPUT:

        ``other`` -- the element that ``self`` is compared to

        OUTPUT:

        A Boolean.

        TESTS::

            sage: t = Tableau([[1,2]])
            sage: t == 0
            False
            sage: t == Tableaux(2)([[1,2]])
            True

            sage: s = Tableau([[2,3],[1]])
            sage: s != []
            True

            sage: t < s
            True
            sage: s < t
            False
            sage: s > t
            True
        """
        if isinstance(other, Tableau):
            return richcmp(list(self), list(other), op)
        else:
            return richcmp(list(self), other, op)

    def __hash__(self):
        """
        Return the hash of ``self``.

        EXAMPLES::

            sage: t = Tableau([[1,1],[2]])
            sage: hash(tuple(t)) == hash(t)
            True
        """
        return hash(tuple(self))

    def check(self):
        r"""
        Check that ``self`` is a valid straight-shape tableau.

        EXAMPLES::

            sage: t = Tableau([[1,1],[2]])
            sage: t.check()

            sage: t = Tableau([[None, None, 1], [2, 4], [3, 4, 5]])  # indirect doctest
            Traceback (most recent call last):
            ...
            ValueError: A tableau must be a list of iterables of weakly decreasing length.
        """
        # Check that it has partition shape. That's all we require from a
        # general tableau.
        lens = [len(_) for _ in self]
        for (a, b) in zip(lens, lens[1:]):
            if a < b:
                raise ValueError("A tableau must be a list of iterables of weakly decreasing length.")
        if lens and lens[-1] == 0:
            raise ValueError("A tableau must not have empty rows.")

    def _repr_(self):
        """
        Return a string representation of ``self``.

        EXAMPLES::

            sage: t = Tableau([[1,2,3],[4,5]])
            sage: Tableaux.options.display="list"
            sage: t
            [[1, 2, 3], [4, 5]]
            sage: Tableaux.options.display="array"
            sage: t
              1  2  3
              4  5
            sage: Tableaux.options.display="compact"; t
            1,2,3/4,5
            sage: Tableaux.options._reset()
        """
        return self.parent().options._dispatch(self,'_repr_','display')

    def _repr_list(self):
        """
        Return a string representation of ``self`` as a list.

        EXAMPLES::

            sage: T = Tableau([[1,2,3],[4,5]])
            sage: T._repr_list()
            '[[1, 2, 3], [4, 5]]'
        """
        return repr([list(_) for _ in self])

    # See #18024. CombinatorialObject provided __str__, though ClonableList
    # doesn't. Emulate the old functionality. Possibly remove when
    # CombinatorialObject is removed.
    __str__ = _repr_list

    def _repr_diagram(self):
        """
        Return a string representation of ``self`` as an array.

        EXAMPLES::

            sage: t = Tableau([[1,2,3],[4,5]])
            sage: print(t._repr_diagram())
              1  2  3
              4  5
            sage: Tableaux.options.convention="french"
            sage: print(t._repr_diagram())
              4  5
              1  2  3
            sage: Tableaux.options._reset()

        TESTS:

        Check that :trac:`20768` is fixed::

            sage: T = Tableau([[1523, 1, 2],[1,12341, -2]])
            sage: T.pp()
             1523     1  2
                1 12341 -2
        """
        if not self:
            return "  -"

        # Get the widths of the columns
        str_tab = [[str(data) for data in row] for row in self]
        col_widths = [2]*len(str_tab[0])
        for row in str_tab:
            for i,e in enumerate(row):
                col_widths[i] = max(col_widths[i], len(e))

        if self.parent().options('convention') == "French":
            str_tab = reversed(str_tab)

        return "\n".join(" "
                         + " ".join("{:>{width}}".format(e,width=col_widths[i])
                                    for i,e in enumerate(row))
                         for row in str_tab)

    def _repr_compact(self):
        """
        Return a compact string representation of ``self``.

        EXAMPLES::

            sage: Tableau([[1,2,3],[4,5]])._repr_compact()
            '1,2,3/4,5'
            sage: Tableau([])._repr_compact()
            '-'
        """
        if not self:
            return '-'
        return '/'.join(','.join('%s'%r for r in row) for row in self)

    def _ascii_art_(self):
        """
        TESTS::

            sage: ascii_art(list(StandardTableaux(3)))
            [                              1 ]
            [              1  3    1  2    2 ]
            [   1  2  3,   2   ,   3   ,   3 ]
            sage: Tableaux.options(ascii_art="compact")
            sage: ascii_art(list(StandardTableaux(3)))
            [                        |1| ]
            [          |1|3|  |1|2|  |2| ]
            [ |1|2|3|, |2|  , |3|  , |3| ]
            sage: Tableaux.options(convention="french", ascii_art="table")
            sage: ascii_art(list(StandardTableaux(3)))
            [                                      +---+ ]
            [                                      | 3 | ]
            [                +---+      +---+      +---+ ]
            [                | 2 |      | 3 |      | 2 | ]
            [ +---+---+---+  +---+---+  +---+---+  +---+ ]
            [ | 1 | 2 | 3 |  | 1 | 3 |  | 1 | 2 |  | 1 | ]
            [ +---+---+---+, +---+---+, +---+---+, +---+ ]
            sage: Tableaux.options(ascii_art="repr")
            sage: ascii_art(list(StandardTableaux(3)))
            [                              3 ]
            [              2       3       2 ]
            [   1  2  3,   1  3,   1  2,   1 ]
            sage: Tableaux.options._reset()
        """
        ascii = self.parent().options._dispatch(self,'_ascii_art_','ascii_art')
        from sage.typeset.ascii_art import AsciiArt
        return AsciiArt(ascii.splitlines())

    def _unicode_art_(self):
        r"""
        TESTS::

            sage: unicode_art(Tableau([[1,2,3],[4],[5]]))
            ┌───┬───┬───┐
            │ 1 │ 2 │ 3 │
            ├───┼───┴───┘
            │ 4 │
            ├───┤
            │ 5 │
            └───┘
            sage: unicode_art(Tableau([]))
            ┌┐
            └┘
        """
        from sage.typeset.unicode_art import UnicodeArt
        return UnicodeArt(self._ascii_art_table(use_unicode=True).splitlines())

    _ascii_art_repr = _repr_diagram

    def _ascii_art_table(self, use_unicode=False):
        """
        TESTS:

        We check that :trac:`16487` is fixed::

            sage: t = Tableau([[1,2,3],[4,5]])
            sage: print(t._ascii_art_table())
            +---+---+---+
            | 1 | 2 | 3 |
            +---+---+---+
            | 4 | 5 |
            +---+---+
            sage: Tableaux.options.convention="french"
            sage: print(t._ascii_art_table())
            +---+---+
            | 4 | 5 |
            +---+---+---+
            | 1 | 2 | 3 |
            +---+---+---+
            sage: t = Tableau([]); print(t._ascii_art_table())
            ++
            ++
            sage: Tableaux.options._reset()

            sage: t = Tableau([[1,2,3,10,15],[12,15,17]])
            sage: print(t._ascii_art_table())
            +----+----+----+----+----+
            |  1 |  2 |  3 | 10 | 15 |
            +----+----+----+----+----+
            | 12 | 15 | 17 |
            +----+----+----+

            sage: t = Tableau([[1,2,15,7],[12,5,6],[8,10],[9]])
            sage: Tableaux.options(ascii_art='table')
            sage: ascii_art(t)
            +----+----+----+---+
            |  1 |  2 | 15 | 7 |
            +----+----+----+---+
            | 12 |  5 |  6 |
            +----+----+----+
            |  8 | 10 |
            +----+----+
            |  9 |
            +----+
            sage: Tableaux.options.convention='french'
            sage: ascii_art(t)
            +----+
            |  9 |
            +----+----+
            |  8 | 10 |
            +----+----+----+
            | 12 |  5 |  6 |
            +----+----+----+---+
            |  1 |  2 | 15 | 7 |
            +----+----+----+---+
            sage: Tableaux.options._reset()

        Unicode version::

            sage: t = Tableau([[1,2,15,7],[12,5],[8,10],[9]])
            sage: print(t._ascii_art_table(use_unicode=True))
            ┌────┬────┬────┬───┐
            │ 1  │ 2  │ 15 │ 7 │
            ├────┼────┼────┴───┘
            │ 12 │ 5  │
            ├────┼────┤
            │ 8  │ 10 │
            ├────┼────┘
            │ 9  │
            └────┘
            sage: Tableaux().options.convention='french'
            sage: t = Tableau([[1,2,15,7],[12,5],[8,10],[9]])
            sage: print(t._ascii_art_table(use_unicode=True))
            ┌────┐
            │ 9  │
            ├────┼────┐
            │ 8  │ 10 │
            ├────┼────┤
            │ 12 │ 5  │
            ├────┼────┼────┬───┐
            │ 1  │ 2  │ 15 │ 7 │
            └────┴────┴────┴───┘
            sage: Tableaux.options._reset()
        """
        if use_unicode:
            import unicodedata
            v  = unicodedata.lookup('BOX DRAWINGS LIGHT VERTICAL')
            h  = unicodedata.lookup('BOX DRAWINGS LIGHT HORIZONTAL')
            dl = unicodedata.lookup('BOX DRAWINGS LIGHT DOWN AND LEFT')
            dr = unicodedata.lookup('BOX DRAWINGS LIGHT DOWN AND RIGHT')
            ul = unicodedata.lookup('BOX DRAWINGS LIGHT UP AND LEFT')
            ur = unicodedata.lookup('BOX DRAWINGS LIGHT UP AND RIGHT')
            vr = unicodedata.lookup('BOX DRAWINGS LIGHT VERTICAL AND RIGHT')
            vl = unicodedata.lookup('BOX DRAWINGS LIGHT VERTICAL AND LEFT')
            uh = unicodedata.lookup('BOX DRAWINGS LIGHT UP AND HORIZONTAL')
            dh = unicodedata.lookup('BOX DRAWINGS LIGHT DOWN AND HORIZONTAL')
            vh = unicodedata.lookup('BOX DRAWINGS LIGHT VERTICAL AND HORIZONTAL')
            from sage.typeset.unicode_art import unicode_art as art
        else:
            v = '|'
            h = '-'
            dl = dr = ul = ur = vr = vl = uh = dh = vh = '+'
            from sage.typeset.ascii_art import ascii_art as art

        if not self:
            return dr + dl + '\n' + ur + ul

        # Get the widths of the columns
        str_tab = [[art(_) for _ in row] for row in self]
        col_widths = [1]*len(str_tab[0])
        if use_unicode:
            # Special handling of overline not adding to printed length
            def get_len(e):
                return len(e) - list(text_type(e)).count(u"\u0304")
        else:
            get_len = len
        for row in str_tab:
            for i,e in enumerate(row):
                col_widths[i] = max(col_widths[i], get_len(e))

        matr = []  # just the list of lines
        l1 = ""
        l1 += dr + h*(2+col_widths[0])
        for w in col_widths[1:]:
            l1 += dh + h + h + h*w
        matr.append(l1 + dl)
        for nrow,row in enumerate(str_tab):
            l1 = ""; l2 = ""
            n = len(str_tab[nrow+1]) if nrow+1 < len(str_tab) else 0
            for i,(e,w) in enumerate(zip(row,col_widths)):
                if i == 0:
                    if n:
                        l1 += vr + h*(2+w)
                    else:
                        l1 += ur + h*(2+w)
                elif i <= n:
                    l1 += vh + h*(2+w)
                else:
                    l1 += uh + h*(2+w)
                if use_unicode:
                    l2 += u"{} {:^{width}} ".format(v, e, width=w)
                else:
                    l2 += "{} {:^{width}} ".format(v, e, width=w)
            if i+1 <= n:
                l1 += vl
            else:
                l1 += ul
            l2 += v
            matr.append(l2)
            matr.append(l1)

        if self.parent().options('convention') == "English":
            return "\n".join(matr)
        else:
            output = "\n".join(reversed(matr))
            if use_unicode:
                tr = {
                    ord(dl): ul, ord(dr): ur,
                    ord(ul): dl, ord(ur): dr,
                    ord(dh): uh, ord(uh): dh}
                return output.translate(tr)
            else:
                return output

    def _ascii_art_compact(self):
        """
        TESTS:

        We check that :trac:`16487` is fixed::

            sage: t = Tableau([[1,2,3],[4,5]])
            sage: print(t._ascii_art_compact())
            |1|2|3|
            |4|5|
            sage: Tableaux.options.convention="french"
            sage: print(t._ascii_art_compact())
            |4|5|
            |1|2|3|
            sage: Tableaux.options._reset()

            sage: t = Tableau([[1,2,3,10,15],[12,15,17]])
            sage: print(t._ascii_art_compact())
            |1 |2 |3 |10|15|
            |12|15|17|

            sage: t = Tableau([])
            sage: print(t._ascii_art_compact())
            .
        """
        if not self:
            return "."

        if self.parent().options('convention') == "English":
            T = self
        else:
            T = reversed(self)

        # Get the widths of the columns
        str_tab = [[str(_) for _ in row] for row in T]
        col_widths = [1]*len(self[0])
        for row in str_tab:
            for i,e in enumerate(row):
                col_widths[i] = max(col_widths[i], len(e))

        return "\n".join("|"
                         + "|".join("{:^{width}}".format(e, width=col_widths[i])
                                    for i,e in enumerate(row))
                         + "|" for row in str_tab)

    def _latex_(self):
        r"""
        Return a LaTeX version of ``self``.

        EXAMPLES::

            sage: t = Tableau([[1,1,2],[2,3],[3]])
            sage: latex(t)    # indirect doctest
            {\def\lr#1{\multicolumn{1}{|@{\hspace{.6ex}}c@{\hspace{.6ex}}|}{\raisebox{-.3ex}{$#1$}}}
            \raisebox{-.6ex}{$\begin{array}[b]{*{3}c}\cline{1-3}
            \lr{1}&\lr{1}&\lr{2}\\\cline{1-3}
            \lr{2}&\lr{3}\\\cline{1-2}
            \lr{3}\\\cline{1-1}
            \end{array}$}
            }
            sage: Tableaux.options.convention="french"
            sage: latex(t)    # indirect doctest
            {\def\lr#1{\multicolumn{1}{|@{\hspace{.6ex}}c@{\hspace{.6ex}}|}{\raisebox{-.3ex}{$#1$}}}
            \raisebox{-.6ex}{$\begin{array}[t]{*{3}c}\cline{1-1}
            \lr{3}\\\cline{1-2}
            \lr{2}&\lr{3}\\\cline{1-3}
            \lr{1}&\lr{1}&\lr{2}\\\cline{1-3}
            \end{array}$}
            }
            sage: Tableaux.options._reset()
        """
        return self.parent().options._dispatch(self,'_latex_', 'latex')

    _latex_list=_repr_list

    def _latex_diagram(self):
        r"""
        Return a LaTeX representation of ``self`` as a Young diagram.

        EXAMPLES::

            sage: t = Tableau([[1,1,2],[2,3],[3]])
            sage: print(t._latex_diagram())
            {\def\lr#1{\multicolumn{1}{|@{\hspace{.6ex}}c@{\hspace{.6ex}}|}{\raisebox{-.3ex}{$#1$}}}
            \raisebox{-.6ex}{$\begin{array}[b]{*{3}c}\cline{1-3}
            \lr{1}&\lr{1}&\lr{2}\\\cline{1-3}
            \lr{2}&\lr{3}\\\cline{1-2}
            \lr{3}\\\cline{1-1}
            \end{array}$}
            }
        """
        if len(self) == 0:
            return "{\\emptyset}"
        from sage.combinat.output import tex_from_array
        return tex_from_array(self)

    def __truediv__(self, t):
        """
        Return the skew tableau ``self``/``t``, where ``t`` is a partition
        contained in the shape of ``self``.

        EXAMPLES::

            sage: t = Tableau([[1,2,3],[3,4],[5]])
            sage: t/[1,1]
            [[None, 2, 3], [None, 4], [5]]
            sage: t/[3,1]
            [[None, None, None], [None, 4], [5]]
            sage: t/[2,1,1,1]
            Traceback (most recent call last):
            ...
            ValueError: the shape of the tableau must contain the partition
        """
        from sage.combinat.partition import _Partitions
        #if t is a list, convert it to a partition first
        if isinstance(t, list):
            t = _Partitions(t)

        #Check to make sure that tableau shape contains t
        if not self.shape().contains(t):
            raise ValueError("the shape of the tableau must contain the partition")

        st = [list(row) for row in self]    # create deep copy of t

        for i, t_i in enumerate(t):
            st_i = st[i]
            for j in range(t_i):
                st_i[j] = None

        from sage.combinat.skew_tableau import SkewTableau
        return SkewTableau(st)

    __div__ = __truediv__

    def __call__(self, *cell):
        r"""

        INPUT:

        - ``cell`` -- a pair of integers, tuple, or list specifying a cell in
          the tableau

        OUTPUT:

        - The value in the corresponding cell.

        EXAMPLES::

            sage: t = Tableau([[1,2,3],[4,5]])
            sage: t(1,0)
            4
            sage: t((1,0))
            4
            sage: t(3,3)
            Traceback (most recent call last):
            ...
            IndexError: The cell (3,3) is not contained in [[1, 2, 3], [4, 5]]
        """
        try:
            i,j = cell
        except ValueError:
            i,j = cell[0]

        try:
            return self[i][j]
        except IndexError:
            raise IndexError("The cell (%d,%d) is not contained in %s"%(i,j,repr(self)))

    def level(self):
        """
        Returns the level of ``self``, which is always 1.

        This function exists mainly for compatibility with :class:`TableauTuple`.

        EXAMPLES::

            sage: Tableau([[1,2,3],[4,5]]).level()
            1
        """
        return 1

    def components(self):
        """
        This function returns a list containing itself. It exists mainly for
        compatibility with :class:`TableauTuple` as it allows constructions like the
        example below.

        EXAMPLES::

            sage: t = Tableau([[1,2,3],[4,5]])
            sage: for s in t.components(): print(s.to_list())
            [[1, 2, 3], [4, 5]]
        """
        return [self]

    @combinatorial_map(name='shape')
    def shape(self):
        r"""
        Return the shape of a tableau ``self``.

        EXAMPLES::

            sage: Tableau([[1,2,3],[4,5],[6]]).shape()
            [3, 2, 1]
        """
        from sage.combinat.partition import Partition
        return Partition([len(row) for row in self])

    def size(self):
        """
        Return the size of the shape of the tableau ``self``.

        EXAMPLES::

            sage: Tableau([[1, 4, 6], [2, 5], [3]]).size()
            6
            sage: Tableau([[1, 3], [2, 4]]).size()
            4
        """
        return sum([len(row) for row in self])

    def corners(self):
        """
        Return the corners of the tableau ``self``.

        EXAMPLES::

            sage: Tableau([[1, 4, 6], [2, 5], [3]]).corners()
            [(0, 2), (1, 1), (2, 0)]
            sage: Tableau([[1, 3], [2, 4]]).corners()
            [(1, 1)]
        """
        return self.shape().corners()


    @combinatorial_map(order=2,name='conjugate')
    def conjugate(self):
        """
        Return the conjugate of ``self``.

        EXAMPLES::

            sage: Tableau([[1,2],[3,4]]).conjugate()
            [[1, 3], [2, 4]]
            sage: c = StandardTableau([[1,2],[3,4]]).conjugate()
            sage: c.parent()
            Standard tableaux
        """
        if self:
            conj = [[] for i in range(len(self[0]))]
            for row in self:
                for j, x in enumerate(row):
                    conj[j].append(x)
        else:
            conj = []

        if isinstance(self, StandardTableau):
            return StandardTableau(conj)
        return Tableau(conj)

    def pp(self):
        """
        Pretty print a string of the tableau.

        EXAMPLES::

            sage: T = Tableau([[1,2,3],[3,4],[5]])
            sage: T.pp()
              1  2  3
              3  4
              5
            sage: Tableaux.options.convention="french"
            sage: T.pp()
              5
              3  4
              1  2  3
            sage: Tableaux.options._reset()
        """
        print(self._repr_diagram())

    def plot(self, descents=False):
        r"""
        Return a plot ``self``.

        INPUT:

        - ``descents`` -- boolean (default: ``False``); if ``True``,
          then the descents are marked in the tableau; only valid if
          ``self`` is a standard tableau

        EXAMPLES::

            sage: t = Tableau([[1,2,4],[3]])
            sage: t.plot()
            Graphics object consisting of 11 graphics primitives
            sage: t.plot(descents=True)
            Graphics object consisting of 12 graphics primitives

            sage: t = Tableau([[2,2,4],[3]])
            sage: t.plot()
            Graphics object consisting of 11 graphics primitives
            sage: t.plot(descents=True)
            Traceback (most recent call last):
            ...
            ValueError: the tableau must be standard for 'descents=True'
        """
        from sage.plot.polygon import polygon
        from sage.plot.line import line
        from sage.plot.text import text

        if descents and not self.is_standard():
            raise ValueError("the tableau must be standard for 'descents=True'")

        p = self.shape()

        G = line([(0,0),(p[0],0)], axes=False, figsize=1.5)
        for i in range(len(p)):
            G += line([(0,-i-1), (p[i],-i-1)])

        r = p.conjugate()
        G += line([(0,0),(0,-r[0])])
        for i in range(len(r)):
            G += line([(i+1,0),(i+1,-r[i])])

        if descents:
            t = StandardTableau(self)
            for i in t.standard_descents():
                c = t.cells_containing(i)[0]
                G += polygon([(c[1],-c[0]), (c[1]+1,-c[0]), (c[1]+1,-c[0]-1), (c[1],-c[0]-1)], rgbcolor=(1,0,1))

        for c in self.cells():
            G += text(str(self.entry(c)), (c[1]+0.5,-c[0]-0.5))

        return G

    def to_word_by_row(self):
        """
        Return the word obtained from a row reading of the tableau ``self``
        (starting with the lowermost row, reading every row from left
        to right).

        EXAMPLES::

            sage: Tableau([[1,2],[3,4]]).to_word_by_row()
            word: 3412
            sage: Tableau([[1, 4, 6], [2, 5], [3]]).to_word_by_row()
            word: 325146
        """
        from sage.combinat.words.word import Word
        w = []
        for row in reversed(self):
            w += row
        return Word(w)

    def to_word_by_column(self):
        """
        Return the word obtained from a column reading of the tableau ``self``
        (starting with the leftmost column, reading every column from bottom
        to top).

        EXAMPLES::

            sage: Tableau([[1,2],[3,4]]).to_word_by_column()
            word: 3142
            sage: Tableau([[1, 4, 6], [2, 5], [3]]).to_word_by_column()
            word: 321546
        """
        from sage.combinat.words.word import Word
        w = []
        for row in self.conjugate():
            w += row[::-1]
        return Word(w)

    def to_word(self):
        """
        An alias for :meth:`to_word_by_row`.

        EXAMPLES::

            sage: Tableau([[1,2],[3,4]]).to_word()
            word: 3412
            sage: Tableau([[1, 4, 6], [2, 5], [3]]).to_word()
            word: 325146
        """
        return self.to_word_by_row()

    def descents(self):
        """
        Return a list of the cells ``(i,j)`` such that
        ``self[i][j] > self[i-1][j]``.

        .. WARNING::

            This is not to be confused with the descents of a standard tableau.

        EXAMPLES::

            sage: Tableau( [[1,4],[2,3]] ).descents()
            [(1, 0)]
            sage: Tableau( [[1,2],[3,4]] ).descents()
            [(1, 0), (1, 1)]
            sage: Tableau( [[1,2,3],[4,5]] ).descents()
            [(1, 0), (1, 1)]
        """
        descents = []
        for i in range(1,len(self)):
            for j in range(len(self[i])):
                if self[i][j] > self[i-1][j]:
                    descents.append((i,j))
        return descents

    def major_index(self):
        """
        Return the major index of ``self``.

        The major index of a tableau `T` is defined to be the sum of the number
        of descents of ``T`` (defined in :meth:`descents`) with the sum of
        their legs' lengths.

        .. WARNING::

            This is not to be confused with the major index of a
            standard tableau.

        EXAMPLES::

            sage: Tableau( [[1,4],[2,3]] ).major_index()
            1
            sage: Tableau( [[1,2],[3,4]] ).major_index()
            2

        If the major index would be defined in the sense of standard tableaux
        theory, then the following would give 3 for a result::

            sage: Tableau( [[1,2,3],[4,5]] ).major_index()
            2
        """
        descents = self.descents()
        p = self.shape()
        return len(descents) + sum([ p.leg_length(*d) for d in descents ])

    def inversions(self):
        """
        Return a list of the inversions of ``self``.

        Let `T` be a tableau. An inversion is an attacking pair `(c,d)` of
        the shape of `T` (see
        :meth:`~sage.combinat.partition.Partition.attacking_pairs` for
        a definition of this) such that the entry of `c` in `T` is
        greater than the entry of `d`.

        .. WARNING::

            Do not mistake this for the inversions of a standard tableau.

        EXAMPLES::

            sage: t = Tableau([[1,2,3],[2,5]])
            sage: t.inversions()
            [((1, 1), (0, 0))]
            sage: t = Tableau([[1,4,3],[5,2],[2,6],[3]])
            sage: t.inversions()
            [((0, 1), (0, 2)), ((1, 0), (1, 1)), ((1, 1), (0, 0)), ((2, 1), (1, 0))]
        """
        inversions = []
        previous_row = None
        for i, row in enumerate(self):
            for j, entry in enumerate(row):
                # c is in position (i,j)
                # find the d that satisfy condition 1
                for k in range(j+1, len(row)):
                    if entry > row[k]:
                        inversions.append( ((i,j),(i,k)) )
                # find the d that satisfy condition 2
                if i == 0:
                    continue
                for k in range(j):
                    if entry > previous_row[k]:
                        inversions.append( ((i,j),(i-1,k)) )
            previous_row = row
        return inversions

    def inversion_number(self):
        """
        Return the inversion number of ``self``.

        The inversion number is defined to be the number of inversions of
        ``self`` minus the sum of the arm lengths of the descents of ``self``
        (see the :meth:`inversions` and :meth:`descents` methods for the
        relevant definitions).

        .. WARNING::

            This has none of the meanings in which the word "inversion"
            is used in the theory of standard tableaux.

        EXAMPLES::

            sage: t = Tableau([[1,2,3],[2,5]])
            sage: t.inversion_number()
            0
            sage: t = Tableau([[1,2,4],[3,5]])
            sage: t.inversion_number()
            0
        """
        p = self.shape()
        return len(self.inversions()) - sum([ p.arm_length(*cell) for cell in self.descents() ])

    def to_sign_matrix(self, max_entry = None):
        r"""
        Return the sign matrix of ``self``.

        A sign matrix is an `m \times n` matrix of 0's, 1's and -1's such that the
        partial sums of each column is either 0 or 1 and the partial sums of
        each row is non-negative. [Aval2008]_

        INPUT:

        - ``max_entry`` -- A non-negative integer, the  maximum allowable number in
          the tableau. Defaults to the largest entry in the tableau if not specified.


        EXAMPLES::

            sage: t = SemistandardTableau([[1,1,1,2,4],[3,3,4],[4,5],[6,6]])
            sage: t.to_sign_matrix(6)
            [ 0  0  0  1  0  0]
            [ 0  1  0 -1  0  0]
            [ 1 -1  0  1  0  0]
            [ 0  0  1 -1  1  1]
            [ 0  0  0  1 -1  0]
            sage: t = Tableau([[1,2,4],[3,5]])
            sage: t.to_sign_matrix(7)
            [ 0  0  0  1  0  0  0]
            [ 0  1  0 -1  1  0  0]
            [ 1 -1  1  0 -1  0  0]
            sage: t=Tableau([(4,5,4,3),(2,1,3)])
            sage: t.to_sign_matrix(5)
            [ 0  0  1  0  0]
            [ 0  0  0  1  0]
            [ 1  0 -1 -1  1]
            [-1  1  0  1 -1]
            sage: s=Tableau([(1,0,-2,4),(3,4,5)])
            sage: s.to_sign_matrix(6)
            Traceback (most recent call last):
            ...
            ValueError: the entries must be non-negative integers


        REFERENCES:

        .. [Aval2008] Jean-Christope Aval.
           *Keys and Alternating Sign Matrices*,
           Seminaire Lotharingien de Combinatoire 59 (2008) B59f
           :arxiv:`0711.2150`
        """
        from sage.rings.all import ZZ
        from sage.sets.positive_integers import PositiveIntegers
        PI = PositiveIntegers()
        for row in self:
            if any(c not in PI for c in row):
                raise ValueError("the entries must be non-negative integers")
        from sage.matrix.matrix_space import MatrixSpace
        if max_entry is None:
            max_entry=max([max(c) for c in self])
        MS = MatrixSpace(ZZ, len(self[0]), max_entry)
        Tconj = self.conjugate()
        l = len(Tconj)
        d = {(l-i-1,elem-1): 1 for i, row in enumerate(Tconj) for elem in row}
        partial_sum_matrix = MS(d)
        from copy import copy
        sign_matrix = copy(MS.zero())
        for j in range(max_entry):
            sign_matrix[0,j] = partial_sum_matrix[0,j]
        for i in range(1,l):
            for j in range(max_entry):
                sign_matrix[i,j] = partial_sum_matrix[i,j] - partial_sum_matrix[i-1,j]
        return sign_matrix

    def schuetzenberger_involution(self, n = None, check=True):
        r"""
        Return the Schuetzenberger involution of the tableau ``self``.

        This method relies on the analogous method on words, which reverts the
        word and then complements all letters within the underlying ordered
        alphabet. If `n` is specified, the underlying alphabet is assumed to
        be `[1, 2, \ldots, n]`. If no alphabet is specified, `n` is the maximal
        letter appearing in ``self``.

        INPUT:

        - ``n`` -- an integer specifying the maximal letter in the
          alphabet (optional)
        - ``check`` -- (Default: ``True``) Check to make sure ``self`` is
          semistandard. Set to ``False`` to avoid this check. (optional)

        OUTPUT:

        - a tableau, the Schuetzenberger involution of ``self``

        EXAMPLES::

            sage: t = Tableau([[1,1,1],[2,2]])
            sage: t.schuetzenberger_involution(3)
            [[2, 2, 3], [3, 3]]

            sage: t = Tableau([[1,2,3],[4,5]])
            sage: t.schuetzenberger_involution()
            [[1, 2, 5], [3, 4]]

            sage: t = Tableau([[1,3,5,7],[2,4,6],[8,9]])
            sage: t.schuetzenberger_involution()
            [[1, 2, 6, 8], [3, 4, 9], [5, 7]]

            sage: t = Tableau([])
            sage: t.schuetzenberger_involution()
            []

            sage: t = StandardTableau([[1,2,3],[4,5]])
            sage: s = t.schuetzenberger_involution()
            sage: s.parent()
            Standard tableaux
        """
        if check and self not in SemistandardTableaux():
            raise ValueError("the tableau must be semistandard")
        w = [i for row in self for i in reversed(row)]
        # ``w`` is now the Semitic reading word of ``self`` (that is,
        # the reverse of the reading word of ``self``).
        if not w:
            return self
        if n is None:
            n = max(w)
        N = n + 1
        wi = [N - i for i in w]
        t = Tableau([[wi[0]]])
        for k in wi[1:]:
            t = t.bump(k)
        if isinstance(self, StandardTableau):
            return StandardTableau(list(t))
        elif isinstance(self, SemistandardTableau):
            return SemistandardTableau(list(t))
        return t

    @combinatorial_map(order=2,name='evacuation')
    def evacuation(self, n = None, check=True):
        r"""
        Return the evacuation of the tableau ``self``.

        This is an alias for :meth:`schuetzenberger_involution`.

        This method relies on the analogous method on words, which reverts the
        word and then complements all letters within the underlying ordered
        alphabet. If `n` is specified, the underlying alphabet is assumed to
        be `[1, 2, \ldots, n]`. If no alphabet is specified, `n` is the maximal
        letter appearing in ``self``.

        INPUT:

        - ``n`` -- an integer specifying the maximal letter in the
          alphabet (optional)
        - ``check`` -- (Default: ``True``) Check to make sure ``self`` is
          semistandard. Set to ``False`` to avoid this check. (optional)

        OUTPUT:

        - a tableau, the evacuation of ``self``

        EXAMPLES::

            sage: t = Tableau([[1,1,1],[2,2]])
            sage: t.evacuation(3)
            [[2, 2, 3], [3, 3]]

            sage: t = Tableau([[1,2,3],[4,5]])
            sage: t.evacuation()
            [[1, 2, 5], [3, 4]]

            sage: t = Tableau([[1,3,5,7],[2,4,6],[8,9]])
            sage: t.evacuation()
            [[1, 2, 6, 8], [3, 4, 9], [5, 7]]

            sage: t = Tableau([])
            sage: t.evacuation()
            []

            sage: t = StandardTableau([[1,2,3],[4,5]])
            sage: s = t.evacuation()
            sage: s.parent()
            Standard tableaux
        """
        return self.schuetzenberger_involution(n,check)

    @combinatorial_map(name="standardization")
    def standardization(self, check=True):
        r"""
        Return the standardization of ``self``, assuming ``self`` is a
        semistandard tableau.

        The standardization of a semistandard tableau `T` is the standard
        tableau `\mathrm{st}(T)` of the same shape as `T` whose
        reversed reading word is the standardization of the reversed reading
        word of `T`.

        The standardization of a word `w` can be formed by replacing all `1`'s in
        `w` by `1, 2, \ldots, k_1` from left to right, all `2`'s in `w` by
        `k_1 + 1, k_1 + 2, \ldots, k_2`, and repeating for all letters which
        appear in `w`.
        See also :meth:`Word.standard_permutation()`.

        INPUT:

        - ``check`` -- (Default: ``True``) Check to make sure ``self`` is
          semistandard. Set to ``False`` to avoid this check.

        EXAMPLES::

            sage: t = Tableau([[1,3,3,4],[2,4,4],[5,16]])
            sage: t.standardization()
            [[1, 3, 4, 7], [2, 5, 6], [8, 9]]

        Standard tableaux are fixed under standardization::

            sage: all((t == t.standardization() for t in StandardTableaux(6)))
            True
            sage: t = Tableau([])
            sage: t.standardization()
            []

        The reading word of the standardization is the standardization of
        the reading word::

            sage: T = SemistandardTableaux(shape=[6,3,3,1], max_entry=5)
            sage: all(t.to_word().standard_permutation() == t.standardization().reading_word_permutation() for t in T) # long time
            True
        """
        if check and self not in SemistandardTableaux():
            raise ValueError("the tableau must be semistandard")
        T = from_shape_and_word(self.shape(), self.to_word_by_row().standard_permutation())
        return StandardTableaux()(T)

    def bender_knuth_involution(self, k, rows=None, check=True):
        r"""
        Return the image of ``self`` under the `k`-th Bender--Knuth
        involution, assuming ``self`` is a semistandard tableau.

        Let `T` be a tableau, then a *lower free `k` in `T`* means a cell of
        `T` which is filled with the integer `k` and whose direct lower
        neighbor is not filled with the integer `k + 1` (in particular,
        this lower neighbor might not exist at all). Let an *upper free `k + 1`
        in `T`* mean a cell of `T` which is filled with the integer `k + 1`
        and whose direct upper neighbor is not filled with the integer `k`
        (in particular, this neighbor might not exist at all). It is clear
        that for any row `r` of `T`, the lower free `k`'s and the upper
        free `k + 1`'s in `r` together form a contiguous interval or `r`.

        The *`k`-th Bender--Knuth switch at row `i`* changes the entries of
        the cells in this interval in such a way that if it used to have
        `a` entries of `k` and `b` entries of `k + 1`, it will now
        have `b` entries of `k` and `a` entries of `k + 1`. For fixed `k`, the
        `k`-th Bender--Knuth switches for different `i` commute. The
        composition of the `k`-th Bender--Knuth switches for all rows is
        called the *`k`-th Bender-Knuth involution*. This is used to show that
        the Schur functions defined by semistandard tableaux are symmetric
        functions.

        INPUT:

        - ``k`` -- an integer

        - ``rows`` -- (Default ``None``) When set to ``None``, the method
          computes the `k`-th Bender--Knuth involution as defined above.
          When an iterable, this computes the composition of the `k`-th
          Bender--Knuth switches at row `i` over all `i` in ``rows``. When set
          to an integer `i`, the method computes the `k`-th Bender--Knuth
          switch at row `i`. Note the indexing of the rows starts with `1`.

        - ``check`` -- (Default: ``True``) Check to make sure ``self`` is
          semistandard. Set to ``False`` to avoid this check.

        OUTPUT:

        The image of ``self`` under either the `k`-th Bender--Knuth
        involution, the `k`-th Bender--Knuth switch at a certain row, or
        the composition of such switches, as detailed in the INPUT section.

        EXAMPLES::

            sage: t = Tableau([[1,1,3,4,4,5,6,7],[2,2,4,6,7,7,7],[3,4,5,8,8,9],[6,6,7,10],[7,8,8,11],[8]])
            sage: t.bender_knuth_involution(1) == t
            True
            sage: t.bender_knuth_involution(2)
            [[1, 1, 2, 4, 4, 5, 6, 7], [2, 3, 4, 6, 7, 7, 7], [3, 4, 5, 8, 8, 9], [6, 6, 7, 10], [7, 8, 8, 11], [8]]
            sage: t.bender_knuth_involution(3)
            [[1, 1, 3, 3, 3, 5, 6, 7], [2, 2, 4, 6, 7, 7, 7], [3, 4, 5, 8, 8, 9], [6, 6, 7, 10], [7, 8, 8, 11], [8]]
            sage: t.bender_knuth_involution(4)
            [[1, 1, 3, 4, 5, 5, 6, 7], [2, 2, 4, 6, 7, 7, 7], [3, 5, 5, 8, 8, 9], [6, 6, 7, 10], [7, 8, 8, 11], [8]]
            sage: t.bender_knuth_involution(5)
            [[1, 1, 3, 4, 4, 5, 6, 7], [2, 2, 4, 5, 7, 7, 7], [3, 4, 6, 8, 8, 9], [5, 5, 7, 10], [7, 8, 8, 11], [8]]
            sage: t.bender_knuth_involution(666) == t
            True
            sage: t.bender_knuth_involution(4, 2) == t
            True
            sage: t.bender_knuth_involution(4, 3)
            [[1, 1, 3, 4, 4, 5, 6, 7], [2, 2, 4, 6, 7, 7, 7], [3, 5, 5, 8, 8, 9], [6, 6, 7, 10], [7, 8, 8, 11], [8]]

        The ``rows`` keyword can be an iterator::

            sage: t.bender_knuth_involution(6, iter([1,2])) == t
            False
            sage: t.bender_knuth_involution(6, iter([3,4])) == t
            True

        The Bender--Knuth involution is an involution::

            sage: T = SemistandardTableaux(shape=[3,1,1], max_entry=4)
            sage: all(all(t.bender_knuth_involution(k).bender_knuth_involution(k) == t for k in range(1,5)) for t in T)
            True

        The same holds for the single switches::

            sage: all(all(t.bender_knuth_involution(k, j).bender_knuth_involution(k, j) == t for k in range(1,5) for j in range(1, 5)) for t in T)
            True

        Locality of the Bender--Knuth involutions::

            sage: all(all(t.bender_knuth_involution(k).bender_knuth_involution(l) == t.bender_knuth_involution(l).bender_knuth_involution(k) for k in range(1,5) for l in range(1,5) if abs(k - l) > 1) for t in T)
            True

        Berenstein and Kirillov [BerKilGGI]_ have shown that
        `(s_1 s_2)^6 = id` (for tableaux of straight shape)::

            sage: p = lambda t, k: t.bender_knuth_involution(k).bender_knuth_involution(k + 1)
            sage: all(p(p(p(p(p(p(t,1),1),1),1),1),1) == t for t in T)
            True

        However, `(s_2 s_3)^6 = id` is false::

            sage: p = lambda t, k: t.bender_knuth_involution(k).bender_knuth_involution(k + 1)
            sage: t = Tableau([[1,2,2],[3,4]])
            sage: x = t
            sage: for i in range(6): x = p(x, 2)
            sage: x
            [[1, 2, 3], [2, 4]]
            sage: x == t
            False

        TESTS::

            sage: t = Tableau([])
            sage: t.bender_knuth_involution(3)
            []

        REFERENCES:

        .. [BerKilGGI] \A. N. Kirillov, A. D. Berenstein,
           *Groups generated by involutions, Gelfand--Tsetlin patterns,
           and combinatorics of Young tableaux*,
           Algebra i Analiz, 1995, Volume 7, Issue 1, pp. 92--152.
           http://math.uoregon.edu/~arkadiy/bk1.pdf
        """
        if check and self not in SemistandardTableaux():
            raise ValueError("the tableau must be semistandard")
        from sage.combinat.skew_tableau import SkewTableau
        sk = SkewTableau(self).bender_knuth_involution(k, rows, False)
        return SemistandardTableaux()(list(sk))

    @combinatorial_map(name ='reading word permutation')
    def reading_word_permutation(self):
        """
        Return the permutation obtained by reading the entries of the
        standardization of ``self`` row by row, starting with the
        bottommost row (in English notation).

        EXAMPLES::

            sage: StandardTableau([[1,2],[3,4]]).reading_word_permutation()
            [3, 4, 1, 2]

        Check that :trac:`14724` is fixed::

            sage: SemistandardTableau([[1,1]]).reading_word_permutation()
            [1, 2]
        """
        return permutation.Permutation(self.standardization().to_word())

    def entries(self):
        """
        Return the tuple of all entries of ``self``, in the order obtained
        by reading across the rows from top to bottom (in English
        notation).

        EXAMPLES::

            sage: t = Tableau([[1,3], [2]])
            sage: t.entries()
            (1, 3, 2)
        """
        return sum(self, ())

    def entry(self, cell):
        """
        Returns the entry of cell ``cell`` in the tableau ``self``. Here,
        ``cell`` should be given as a tuple `(i,j)` of zero-based
        coordinates (so the northwesternmost cell in English notation
        is `(0,0)`).

        EXAMPLES::

            sage: t = Tableau([[1,2],[3,4]])
            sage: t.entry( (0,0) )
            1
            sage: t.entry( (1,1) )
            4
        """
        i,j = cell
        return self[i][j]

    def weight(self):
        r"""
        Return the weight of the tableau ``self``. Trailing zeroes are
        omitted when returning the weight.

        The weight of a tableau `T` is the sequence `(a_1, a_2, a_3, \ldots )`,
        where `a_k` is the number of entries of `T` equal to `k`. This
        sequence contains only finitely many nonzero entries.

        The weight of a tableau `T` is the same as the weight of the
        reading word of `T`, for any reading order.

        EXAMPLES::

            sage: Tableau([[1,2],[3,4]]).weight()
            [1, 1, 1, 1]

            sage: Tableau([]).weight()
            []

            sage: Tableau([[1,3,3,7],[4,2],[2,3]]).weight()
            [1, 2, 3, 1, 0, 0, 1]

        TESTS:

        We check that this agrees with going to the word::

            sage: t = Tableau([[1,3,4,7],[6,2],[2,3]])
            sage: def by_word(T):
            ....:     ed = T.to_word().evaluation_dict()
            ....:     m = max(ed) + 1
            ....:     return [ed.get(k, 0) for k in range(1, m)]
            sage: by_word(t) == t.weight()
            True
            sage: SST = SemistandardTableaux(shape=[3,1,1])
            sage: all(by_word(t) == t.weight() for t in SST)
            True
        """
        if len(self) == 0:
            return []
        m = max(max(row) for row in self)
        res = [0] * m
        for row in self:
            for i in row:
                if i > 0:
                    res[i - 1] += 1
        return res

    evaluation = weight

    def is_row_strict(self):
        """
        Return ``True`` if ``self`` is a row strict tableau and ``False``
        otherwise.

        A tableau is row strict if the entries in each row are in
        (strictly) increasing order.

        EXAMPLES::

            sage: Tableau([[1, 3], [2, 4]]).is_row_strict()
            True
            sage: Tableau([[1, 2], [2, 4]]).is_row_strict()
            True
            sage: Tableau([[2, 3], [2, 4]]).is_row_strict()
            True
            sage: Tableau([[5, 3], [2, 4]]).is_row_strict()
            False
        """
        return all(row[i]<row[i+1] for row in self for i in range(len(row)-1))

    def is_row_increasing(self, weak=False):
        r"""
        Return ``True`` if the entries in each row are in increasing order,
        and ``False`` otherwise.

        By default, this checks for strictly increasing rows. Set ``weak``
        to ``True`` to test for weakly increasing rows.

        EXAMPLES::

            sage: T = Tableau([[1, 1, 3], [1, 2]])
            sage: T.is_row_increasing(weak=True)
            True
            sage: T.is_row_increasing()
            False
            sage: Tableau([[2, 1]]).is_row_increasing(weak=True)
            False
        """
        if weak:
            def test(a, b):
                return a <= b
        else:
            def test(a, b):
                return a < b
        return all(test(a, b) for row in self for (a, b) in zip(row, row[1:]))

    def is_column_increasing(self, weak=False):
        r"""
        Return ``True`` if the entries in each column are in increasing order,
        and ``False`` otherwise.

        By default, this checks for strictly increasing columns. Set ``weak``
        to ``True`` to test for weakly increasing columns.

        EXAMPLES::

            sage: T = Tableau([[1, 1, 3], [1, 2]])
            sage: T.is_column_increasing(weak=True)
            True
            sage: T.is_column_increasing()
            False
            sage: Tableau([[2], [1]]).is_column_increasing(weak=True)
            False
        """
        if weak:
            def test(a, b):
                return a <= b
        else:
            def test(a, b):
                return a < b
        def tworow(a, b):
            return all(test(a[i], b_i) for i, b_i in enumerate(b))
        return all(tworow(self[r], self[r+1]) for r in range(len(self) - 1))

    def is_column_strict(self):
        """
        Return ``True`` if ``self`` is a column strict tableau and ``False``
        otherwise.

        A tableau is column strict if the entries in each column are in
        (strictly) increasing order.

        EXAMPLES::

            sage: Tableau([[1, 3], [2, 4]]).is_column_strict()
            True
            sage: Tableau([[1, 2], [2, 4]]).is_column_strict()
            True
            sage: Tableau([[2, 3], [2, 4]]).is_column_strict()
            False
            sage: Tableau([[5, 3], [2, 4]]).is_column_strict()
            False
            sage: Tableau([]).is_column_strict()
            True
            sage: Tableau([[1, 4, 2]]).is_column_strict()
            True
            sage: Tableau([[1, 4, 2], [2, 5]]).is_column_strict()
            True
            sage: Tableau([[1, 4, 2], [2, 3]]).is_column_strict()
            False
        """
        def tworow(a, b):
            return all(a[i] < b_i for i, b_i in enumerate(b))
        return all(tworow(self[r], self[r+1]) for r in range(len(self)-1))

    def is_semistandard(self):
        r"""
        Return ``True`` if ``self`` is a semistandard tableau, and ``False``
        otherwise.

        A tableau is semistandard if its rows weakly increase and its columns
        strictly increase.

        EXAMPLES::

            sage: Tableau([[1,1],[1,2]]).is_semistandard()
            False
            sage: Tableau([[1,2],[1,2]]).is_semistandard()
            False
            sage: Tableau([[1,1],[2,2]]).is_semistandard()
            True
            sage: Tableau([[1,2],[2,3]]).is_semistandard()
            True
            sage: Tableau([[4,1],[3,2]]).is_semistandard()
            False
        """
        return self.is_row_increasing(weak=True) and self.is_column_increasing()

    def is_standard(self):
        """
        Return ``True`` if ``self`` is a standard tableau and ``False``
        otherwise.

        EXAMPLES::

            sage: Tableau([[1, 3], [2, 4]]).is_standard()
            True
            sage: Tableau([[1, 2], [2, 4]]).is_standard()
            False
            sage: Tableau([[2, 3], [2, 4]]).is_standard()
            False
            sage: Tableau([[5, 3], [2, 4]]).is_standard()
            False
        """
        entries = sorted(self.entries())
        return entries == list(range(1, self.size() + 1)) and self.is_row_strict() and self.is_column_strict()

    def is_increasing(self):
        """
        Return ``True`` if ``self`` is an increasing tableau and
        ``False`` otherwise.

        A tableau is increasing if it is both row strict and column strict.

        EXAMPLES::

            sage: Tableau([[1, 3], [2, 4]]).is_increasing()
            True
            sage: Tableau([[1, 2], [2, 4]]).is_increasing()
            True
            sage: Tableau([[2, 3], [2, 4]]).is_increasing()
            False
            sage: Tableau([[5, 3], [2, 4]]).is_increasing()
            False
            sage: Tableau([[1, 2, 3], [2, 3], [3]]).is_increasing()
            True
        """
        return self.is_row_strict() and self.is_column_strict()

    def is_rectangular(self):
        """
        Return ``True`` if the tableau ``self`` is rectangular and
        ``False`` otherwise.

        EXAMPLES::

            sage: Tableau([[1,2],[3,4]]).is_rectangular()
            True
            sage: Tableau([[1,2,3],[4,5],[6]]).is_rectangular()
            False
            sage: Tableau([]).is_rectangular()
            True
        """
        if len(self) == 0:
            return True
        return len(self[-1]) == len(self[0])

    def vertical_flip(self):
        """
        Return the tableau obtained by vertically flipping the tableau ``self``.

        This only works for rectangular tableaux.

        EXAMPLES::

            sage: Tableau([[1,2],[3,4]]).vertical_flip()
            [[3, 4], [1, 2]]
        """
        if not self.is_rectangular():
            raise TypeError("the tableau must be rectangular to use vertical_flip()")

        return Tableau([row for row in reversed(self)])

    def rotate_180(self):
        """
        Return the tableau obtained by rotating ``self`` by `180` degrees.

        This only works for rectangular tableaux.

        EXAMPLES::

            sage: Tableau([[1,2],[3,4]]).rotate_180()
            [[4, 3], [2, 1]]
        """
        if not self.is_rectangular():
            raise TypeError("the tableau must be rectangular to use rotate_180()")

        return Tableau([ [l for l in reversed(row)] for row in reversed(self) ])

    def cells(self):
        """
        Return a list of the coordinates of the cells of ``self``.

        Coordinates start at `0`, so the northwesternmost cell (in
        English notation) has coordinates `(0, 0)`.

        EXAMPLES::

            sage: Tableau([[1,2],[3,4]]).cells()
            [(0, 0), (0, 1), (1, 0), (1, 1)]
        """
        s = []
        for i, row in enumerate(self):
            s += [ (i,j) for j in range(len(row)) ]
        return s

    def cells_containing(self, i):
        r"""
        Return the list of cells in which the letter `i` appears in the
        tableau ``self``. The list is ordered with cells appearing from
        left to right.

        Cells are given as pairs of coordinates `(a, b)`, where both
        rows and columns are counted from `0` (so `a = 0` means the cell
        lies in the leftmost column of the tableau, etc.).

        EXAMPLES::

            sage: t = Tableau([[1,1,3],[2,3,5],[4,5]])
            sage: t.cells_containing(5)
            [(2, 1), (1, 2)]
            sage: t.cells_containing(4)
            [(2, 0)]
            sage: t.cells_containing(6)
            []

            sage: t = Tableau([[1,1,2,4],[2,4,4],[4]])
            sage: t.cells_containing(4)
            [(2, 0), (1, 1), (1, 2), (0, 3)]

            sage: t = Tableau([[1,1,2,8,9],[2,5,6,11],[3,7,7,13],[4,8,9],[5],[13],[14]])
            sage: t.cells_containing(8)
            [(3, 1), (0, 3)]

            sage: Tableau([]).cells_containing(3)
            []
        """
        cell_list = []
        for r in range(len(self)-1, -1, -1):
            rth_row = self[r]
            for c,val in enumerate(rth_row):
                if val == i:
                    cell_list.append((r,c))
        return cell_list

    def leq(self, secondtab):
        """
        Check whether each entry of ``self`` is less-or-equal to the
        corresponding entry of a further tableau ``secondtab``.

        INPUT:

        - ``secondtab`` -- a tableau of the same shape as ``self``

        EXAMPLES::

            sage: T = Tableau([[1, 2], [3]])
            sage: S = Tableau([[1, 3], [3]])
            sage: G = Tableau([[2, 1], [4]])
            sage: H = Tableau([[1, 2], [4]])
            sage: T.leq(S)
            True
            sage: T.leq(T)
            True
            sage: T.leq(G)
            False
            sage: T.leq(H)
            True
            sage: S.leq(T)
            False
            sage: S.leq(G)
            False
            sage: S.leq(H)
            False
            sage: G.leq(H)
            False
            sage: H.leq(G)
            False

        TESTS::

            sage: StandardTableau(T).leq(S)
            True
            sage: T.leq(SemistandardTableau(S))
            True
        """
        if not secondtab in Tableaux():
            raise TypeError("{} must be a tableau".format(secondtab))
        sh = self.shape()
        if sh != secondtab.shape():
            raise TypeError("the tableaux must be the same shape")
        return all( self[a][b] <= secondtab[a][b] for a in range(len(self))
                                                  for b in range(len(self[a])) )

    def k_weight(self, k):
        r"""
        Return the `k`-weight of ``self``.

        A tableau has `k`-weight `\alpha = (\alpha_1, ..., \alpha_n)`
        if there are exactly `\alpha_i` distinct residues for the
        cells occupied by the letter `i` for each `i`.  The residue
        of a cell in position `(a,b)` is `a-b` modulo `k+1`.

        This definition is the one used in [Ive2012]_ (p. 12).

        REFERENCES:

        .. [Ive2012] \S. Iveson,
           *Tableaux on `k + 1`-cores, reduced words for affine
           permutations, and `k`-Schur expansions*,
           Operators on `k`-tableaux and the `k`-Littlewood-Richardson
           rule for a special case,
           UC Berkeley: Mathematics,  Ph.D. Thesis,
           https://escholarship.org/uc/item/7pd1v1b5

        EXAMPLES::

            sage: Tableau([[1,2],[2,3]]).k_weight(1)
            [1, 1, 1]
            sage: Tableau([[1,2],[2,3]]).k_weight(2)
            [1, 2, 1]
            sage: t = Tableau([[1,1,1,2,5],[2,3,6],[3],[4]])
            sage: t.k_weight(1)
            [2, 1, 1, 1, 1, 1]
            sage: t.k_weight(2)
            [3, 2, 2, 1, 1, 1]
            sage: t.k_weight(3)
            [3, 1, 2, 1, 1, 1]
            sage: t.k_weight(4)
            [3, 2, 2, 1, 1, 1]
            sage: t.k_weight(5)
            [3, 2, 2, 1, 1, 1]
        """
        res = []
        w = self.weight()
        s = self.cells()

        for l in range(1,len(w)+1):
            new_s = [(i,j) for i,j in s if self[i][j] == l]

            #If there are no elements that meet the condition
            if new_s == []:
                res.append(0)
                continue
            x = set((i-j) % (k+1) for i, j in new_s)
            res.append(len(x))

        return res

    def is_k_tableau(self, k):
        r"""
        Checks whether ``self`` is a valid weak `k`-tableau.

        EXAMPLES::

            sage: t = Tableau([[1,2,3],[2,3],[3]])
            sage: t.is_k_tableau(3)
            True
            sage: t = Tableau([[1,1,3],[2,2],[3]])
            sage: t.is_k_tableau(3)
            False
        """
        shapes = self.to_chain()
        kshapes = [ la.k_conjugate(k) for la in shapes ]
        return all( kshapes[i+1].contains(kshapes[i]) for i in range(len(shapes)-1) )

    def restrict(self, n):
        """
        Return the restriction of the semistandard tableau ``self``
        to ``n``. If possible, the restricted tableau will have the same
        parent as this tableau.

        If `T` is a semistandard tableau and `n` is a nonnegative integer,
        then the restriction of `T` to `n` is defined as the
        (semistandard) tableau obtained by removing all cells filled with
        entries greater than `n` from `T`.

        .. NOTE::

            If only the shape of the restriction, rather than the whole
            restriction, is needed, then the faster method
            :meth:`restriction_shape` is preferred.

        EXAMPLES::

            sage: Tableau([[1,2],[3],[4]]).restrict(3)
            [[1, 2], [3]]
            sage: StandardTableau([[1,2],[3],[4]]).restrict(2)
            [[1, 2]]
            sage: Tableau([[1,2,3],[2,4,4],[3]]).restrict(0)
            []
            sage: Tableau([[1,2,3],[2,4,4],[3]]).restrict(2)
            [[1, 2], [2]]
            sage: Tableau([[1,2,3],[2,4,4],[3]]).restrict(3)
            [[1, 2, 3], [2], [3]]
            sage: Tableau([[1,2,3],[2,4,4],[3]]).restrict(5)
            [[1, 2, 3], [2, 4, 4], [3]]

        If possible the restricted tableau will belong to the same category as
        the original tableau::

            sage: S=StandardTableau([[1,2,4,7],[3,5],[6]]); S.category()
            Category of elements of Standard tableaux
            sage: S.restrict(4).category()
            Category of elements of Standard tableaux
            sage: SS=StandardTableaux([4,2,1])([[1,2,4,7],[3,5],[6]]); SS.category()
            Category of elements of Standard tableaux of shape [4, 2, 1]
            sage: SS.restrict(4).category()
            Category of elements of Standard tableaux

            sage: Tableau([[1,2],[3],[4]]).restrict(3)
            [[1, 2], [3]]
            sage: Tableau([[1,2],[3],[4]]).restrict(2)
            [[1, 2]]
            sage: SemistandardTableau([[1,1],[2]]).restrict(1)
            [[1, 1]]
            sage: _.category()
            Category of elements of Semistandard tableaux
        """
        res = [ [y for y in row if y <= n] for row in self ]
        res = [row for row in res if row]
        # attempt to return a tableau of the same type
        try:
            return self.parent()( res )
        except Exception:
            try:
                return self.parent().Element( res )
            except Exception:
                return Tableau(res)

    def restriction_shape(self, n):
        """
        Return the shape of the restriction of the semistandard tableau
        ``self`` to ``n``.

        If `T` is a semistandard tableau and `n` is a nonnegative integer,
        then the restriction of `T` to `n` is defined as the
        (semistandard) tableau obtained by removing all cells filled with
        entries greater than `n` from `T`.

        This method computes merely the shape of the restriction. For
        the restriction itself, use :meth:`restrict`.

        EXAMPLES::

            sage: Tableau([[1,2],[2,3],[3,4]]).restriction_shape(3)
            [2, 2, 1]
            sage: StandardTableau([[1,2],[3],[4],[5]]).restriction_shape(2)
            [2]
            sage: Tableau([[1,3,3,5],[2,4,4],[17]]).restriction_shape(0)
            []
            sage: Tableau([[1,3,3,5],[2,4,4],[17]]).restriction_shape(2)
            [1, 1]
            sage: Tableau([[1,3,3,5],[2,4,4],[17]]).restriction_shape(3)
            [3, 1]
            sage: Tableau([[1,3,3,5],[2,4,4],[17]]).restriction_shape(5)
            [4, 3]

            sage: all( T.restriction_shape(i) == T.restrict(i).shape()
            ....:      for T in StandardTableaux(5) for i in range(1, 5) )
            True
        """
        from sage.combinat.partition import Partition
        res = [len([y for y in row if y <= n]) for row in self]
        return Partition(res)

    def to_chain(self, max_entry=None):
        r"""
        Return the chain of partitions corresponding to the (semi)standard
        tableau ``self``.

        The optional keyword parameter ``max_entry`` can be used to
        customize the length of the chain. Specifically, if this parameter
        is set to a nonnegative integer ``n``, then the chain is
        constructed from the positions of the letters `1, 2, \ldots, n`
        in the tableau.

        EXAMPLES::

            sage: Tableau([[1,2],[3],[4]]).to_chain()
            [[], [1], [2], [2, 1], [2, 1, 1]]
            sage: Tableau([[1,1],[2]]).to_chain()
            [[], [2], [2, 1]]
            sage: Tableau([[1,1],[3]]).to_chain()
            [[], [2], [2], [2, 1]]
            sage: Tableau([]).to_chain()
            [[]]
            sage: Tableau([[1,1],[2],[3]]).to_chain(max_entry=2)
            [[], [2], [2, 1]]
            sage: Tableau([[1,1],[2],[3]]).to_chain(max_entry=3)
            [[], [2], [2, 1], [2, 1, 1]]
            sage: Tableau([[1,1],[2],[3]]).to_chain(max_entry=4)
            [[], [2], [2, 1], [2, 1, 1], [2, 1, 1]]
            sage: Tableau([[1,1,2],[2,3],[4,5]]).to_chain(max_entry=6)
            [[], [2], [3, 1], [3, 2], [3, 2, 1], [3, 2, 2], [3, 2, 2]]
        """
        if max_entry is None:
            if len(self) == 0:
                max_entry = 0
            else:
                max_entry = max(max(row) for row in self)
        return [self.restriction_shape(k) for k in range(max_entry+1)]

    @combinatorial_map(name='to Gelfand-Tsetlin pattern')
    def to_Gelfand_Tsetlin_pattern(self):
        """
        Return the :class:`Gelfand-Tsetlin pattern <GelfandTsetlinPattern>`
        corresponding to ``self`` when semistandard.

        EXAMPLES::

            sage: T = Tableau([[1,2,3],[2,3],[3]])
            sage: G = T.to_Gelfand_Tsetlin_pattern(); G
            [[3, 2, 1], [2, 1], [1]]
            sage: G.to_tableau() == T
            True
            sage: T = Tableau([[1,3],[2]])
            sage: T.to_Gelfand_Tsetlin_pattern()
            [[2, 1, 0], [1, 1], [1]]
        """
        from sage.combinat.gelfand_tsetlin_patterns import GelfandTsetlinPatterns
        return GelfandTsetlinPatterns()(self)

    def anti_restrict(self, n):
        """
        Return the skew tableau formed by removing all of the cells from
        ``self`` that are filled with a number at most `n`.

        EXAMPLES::

            sage: t = Tableau([[1,2,3],[4,5]]); t
            [[1, 2, 3], [4, 5]]
            sage: t.anti_restrict(1)
            [[None, 2, 3], [4, 5]]
            sage: t.anti_restrict(2)
            [[None, None, 3], [4, 5]]
            sage: t.anti_restrict(3)
            [[None, None, None], [4, 5]]
            sage: t.anti_restrict(4)
            [[None, None, None], [None, 5]]
            sage: t.anti_restrict(5)
            [[None, None, None], [None, None]]
        """
        t_new = [[None if g <= n else g for g in row] for row in self]
        from sage.combinat.skew_tableau import SkewTableau
        return SkewTableau(t_new)

    def to_list(self):
        """
        Return ``self`` as a list of lists (not tuples!).

        EXAMPLES::

            sage: t = Tableau([[1,2],[3,4]])
            sage: l = t.to_list(); l
            [[1, 2], [3, 4]]
            sage: l[0][0] = 2
            sage: t
            [[1, 2], [3, 4]]
        """
        return [list(row) for row in self]

    def bump(self, x):
        """
        Insert ``x`` into ``self`` using Schensted's row-bumping (or
        row-insertion) algorithm.

        EXAMPLES::

            sage: t = Tableau([[1,2],[3]])
            sage: t.bump(1)
            [[1, 1], [2], [3]]
            sage: t
            [[1, 2], [3]]
            sage: t.bump(2)
            [[1, 2, 2], [3]]
            sage: t.bump(3)
            [[1, 2, 3], [3]]
            sage: t
            [[1, 2], [3]]
            sage: t = Tableau([[1,2,2,3],[2,3,5,5],[4,4,6],[5,6]])
            sage: t.bump(2)
            [[1, 2, 2, 2], [2, 3, 3, 5], [4, 4, 5], [5, 6, 6]]
            sage: t.bump(1)
            [[1, 1, 2, 3], [2, 2, 5, 5], [3, 4, 6], [4, 6], [5]]
        """
        to_insert = x
        new_t = self.to_list()
        for row in new_t:
            i = 0
            #try to insert to_insert into row
            while i < len(row):
                if to_insert < row[i]:
                    t = to_insert
                    to_insert = row[i]
                    row[i] = t
                    break
                i += 1

            #if we haven't already inserted to_insert
            #append it to the end of row
            if i == len(row):
                row.append(to_insert)
                if isinstance(self, SemistandardTableau):
                    return SemistandardTableau(new_t)
                return Tableau(new_t)
        #if we got here, we are at the end of the tableau
        #add to_insert as the last row
        new_t.append([to_insert])
        if isinstance(self, SemistandardTableau):
            return SemistandardTableau(new_t)
        return Tableau(new_t)

    def schensted_insert(self, i, left=False):
        """
        Insert ``i`` into ``self`` using Schensted's row-bumping (or
        row-insertion) algorithm.

        INPUT:

        - ``i`` -- a number to insert
        - ``left`` -- (default: ``False``) boolean; if set to
          ``True``, the insertion will be done from the left. That
          is, if one thinks of the algorithm as appending a letter
          to the reading word of ``self``, we append the letter to
          the left instead of the right

        EXAMPLES::

            sage: t = Tableau([[3,5],[7]])
            sage: t.schensted_insert(8)
            [[3, 5, 8], [7]]
            sage: t.schensted_insert(8, left=True)
            [[3, 5], [7], [8]]
        """
        if left:
            return self._left_schensted_insert(i)
        else:
            return self.bump(i)

    def _left_schensted_insert(self, letter):
        """
        EXAMPLES::

            sage: t = Tableau([[3,5],[7]])
            sage: t._left_schensted_insert(8)
            [[3, 5], [7], [8]]
            sage: t._left_schensted_insert(6)
            [[3, 5], [6, 7]]
            sage: t._left_schensted_insert(2)
            [[2, 3, 5], [7]]
        """
        h = len(self)
        if h == 0:
            return Tableau([[letter]])
        h1 = h + 1
        rep = self.to_list()
        rep.reverse()

        width = len(rep[h-1])
        heights = self._heights() + [h1]

        for j in range(1, width+2):
            i = heights[j-1]
            while i != h1 and rep[i-1][j-1] >= letter:
                i += 1
            if i == heights[j-1]: #add on top of column j
                if j == 1:
                    rep = [[letter]] + rep
                else:
                    rep[i-2].append(letter)
                break
            elif i == h1 and j == width: #add on right of line i
                if rep[i-2][j-1] < letter:
                    rep[i-2].append(letter)
                else:
                    new_letter = rep[i-2][j-1]
                    rep[i-2][j-1] = letter
                    rep[i-2].append(new_letter)
                break
            else:
                new_letter = rep[i-2][j-1]
                rep[i-2][j-1] = letter
                letter = new_letter

        rep.reverse()
        return Tableau(rep)

    def insert_word(self, w, left=False):
        """
        Insert the word ``w`` into the tableau ``self`` letter by letter
        using Schensted insertion. By default, the word ``w`` is being
        processed from left to right, and the insertion used is row
        insertion. If the optional keyword ``left`` is set to ``True``,
        the word ``w`` is being processed from right to left, and column
        insertion is used instead.

        EXAMPLES::

            sage: t0 = Tableau([])
            sage: w = [1,1,2,3,3,3,3]
            sage: t0.insert_word(w)
            [[1, 1, 2, 3, 3, 3, 3]]
            sage: t0.insert_word(w,left=True)
            [[1, 1, 2, 3, 3, 3, 3]]
            sage: w.reverse()
            sage: t0.insert_word(w)
            [[1, 1, 3, 3], [2, 3], [3]]
            sage: t0.insert_word(w,left=True)
            [[1, 1, 3, 3], [2, 3], [3]]
            sage: t1 = Tableau([[1,3],[2]])
            sage: t1.insert_word([4,5])
            [[1, 3, 4, 5], [2]]
            sage: t1.insert_word([4,5], left=True)
            [[1, 3], [2, 5], [4]]
        """
        if left:
            w = [i for i in reversed(w)]
        res = self
        for i in w:
            res = res.schensted_insert(i,left=left)
        return res

    def reverse_bump(self, loc):
        r"""
        Reverse row bump the entry of ``self`` at the specified
        location ``loc`` (given as a row index or a
        corner ``(r, c)`` of the tableau).

        This is the reverse of Schensted's row-insertion algorithm.
        See Section 1.1, page 8, of Fulton's [Ful1997]_.

        INPUT:

        - ``loc`` -- Can be either of the following:

          - The coordinates ``(r, c)`` of the square to reverse-bump
            (which must be a corner of the tableau);
          - The row index ``r`` of this square.

          Note that both ``r`` and ``c`` are `0`-based, i.e., the
          topmost row and the leftmost column are the `0`-th row
          and the `0`-th column.

        OUTPUT:

        An ordered pair consisting of:

        1. The resulting (smaller) tableau;
        2. The entry bumped out at the end of the process.

        .. SEEALSO::

            :meth:`bump`

        EXAMPLES:

        This is the reverse of Schensted's bump::

            sage: T = Tableau([[1, 1, 2, 2, 4], [2, 3, 3], [3, 4], [4]])
            sage: T.reverse_bump(2)
            ([[1, 1, 2, 3, 4], [2, 3, 4], [3], [4]], 2)
            sage: T == T.reverse_bump(2)[0].bump(2)
            True
            sage: T.reverse_bump((3, 0))
            ([[1, 2, 2, 2, 4], [3, 3, 3], [4, 4]], 1)

        Some errors caused by wrong input::

            sage: T.reverse_bump((3, 1))
            Traceback (most recent call last):
            ...
            ValueError: invalid corner
            sage: T.reverse_bump(4)
            Traceback (most recent call last):
            ...
            IndexError: list index out of range
            sage: Tableau([[2, 2, 1], [3, 3]]).reverse_bump(0)
            Traceback (most recent call last):
            ...
            ValueError: Reverse bumping is only defined for semistandard tableaux

        Some edge cases::

            sage: Tableau([[1]]).reverse_bump(0)
            ([], 1)
            sage: Tableau([[1,1]]).reverse_bump(0)
            ([[1]], 1)
            sage: Tableau([]).reverse_bump(0)
            Traceback (most recent call last):
            ...
            IndexError: list index out of range

        .. NOTE::

            Reverse row bumping is only implemented for tableaux with weakly increasing
            and strictly increasing columns (though the tableau does not need to be an
            instance of class :class:`SemistandardTableau`).

        """
        if not (self.is_semistandard()):
            raise ValueError("Reverse bumping is only defined for semistandard tableaux")
        try:
            (r, c) = loc
            if (r, c) not in self.corners():
                raise ValueError("invalid corner")
        except TypeError:
            r = loc
            c = len(self[r]) - 1

        # make a copy of self
        new_t = self.to_list()

        # remove the last entry of row r from the tableau
        to_move = new_t[r].pop()

        # delete the row if it's now empty
        if not new_t[r]:
            new_t.pop()

        from bisect import bisect_left

        for row in reversed(new_t[:r]):
            # Decide where to insert:
            # the bisect_left command returns the greatest index such that
            # every entry to its left is strictly less than to_move
            c = bisect_left(row, to_move, lo=c) - 1

            # swap it with to_move
            row[c], to_move = to_move, row[c]

        if isinstance(self, SemistandardTableau):
            return SemistandardTableau(new_t), to_move
        return Tableau(new_t), to_move


    def bump_multiply(left, right):
        """
        Multiply two tableaux using Schensted's bump.

        This product makes the set of semistandard tableaux into an
        associative monoid. The empty tableau is the unit in this monoid.
        See pp. 11-12 of [Ful1997]_.

        The same product operation is implemented in a different way in
        :meth:`slide_multiply`.

        EXAMPLES::

            sage: t = Tableau([[1,2,2,3],[2,3,5,5],[4,4,6],[5,6]])
            sage: t2 = Tableau([[1,2],[3]])
            sage: t.bump_multiply(t2)
            [[1, 1, 2, 2, 3], [2, 2, 3, 5], [3, 4, 5], [4, 6, 6], [5]]
        """
        if not isinstance(right, Tableau):
            raise TypeError("right must be a Tableau")

        row = len(right)
        product = Tableau([list(a) for a in left])   # create deep copy of left
        while row > 0:
            row -= 1
            for i in right[row]:
                product = product.bump(i)
        return product

    def slide_multiply(left, right):
        """
        Multiply two tableaux using jeu de taquin.

        This product makes the set of semistandard tableaux into an
        associative monoid. The empty tableau is the unit in this monoid.

        See pp. 15 of [Ful1997]_.

        The same product operation is implemented in a different way in
        :meth:`bump_multiply`.

        EXAMPLES::

            sage: t = Tableau([[1,2,2,3],[2,3,5,5],[4,4,6],[5,6]])
            sage: t2 = Tableau([[1,2],[3]])
            sage: t.slide_multiply(t2)
            [[1, 1, 2, 2, 3], [2, 2, 3, 5], [3, 4, 5], [4, 6, 6], [5]]
        """
        st = []
        if len(left) == 0:
            return right
        else:
            l = len(left[0])

        for row in right:
            st.append((None,)*l + row)
        for row in left:
            st.append(row)

        from sage.combinat.skew_tableau import SkewTableau
        return SkewTableau(st).rectify()

    def _slide_up(self, c):
        r"""
        Auxiliary method used for promotion, which removes cell `c` from ``self``,
        slides the letters of ``self`` up using jeu de taquin slides, and
        then fills the empty cell at `(0,0)` with the value `0`.

        TESTS::

            sage: t = Tableau([[1,1,2],[2,3,5],[4,5]])
            sage: t._slide_up((2,1))
            [[0, 1, 2], [1, 3, 5], [2, 4]]

            sage: t._slide_up((1,2))
            [[0, 1, 2], [1, 2, 3], [4, 5]]

            sage: t = Tableau([[1,1,3],[2,3,5],[4,5]])
            sage: t._slide_up((1,2))
            [[0, 1, 1], [2, 3, 3], [4, 5]]
        """
        new_st = self.to_list()
        spotl, spotc = c
        while [spotl, spotc] != [0,0]:
            #once moving box is in first column, just move letters up
            #(French notation!)
            if spotc == 0:
                new_st[spotl][spotc] = new_st[spotl-1][spotc]
                spotl -= 1
                continue
            #once moving box is in first row, just move letters up
            elif spotl == 0:
                new_st[spotl][spotc] = new_st[spotl][spotc-1]
                spotc -= 1
                continue
            else:
                #If we get to this stage, we need to compare
                below = new_st[spotl-1][spotc]
                left = new_st[spotl][spotc-1]
                if below >= left:
                    #Swap with the cell below
                    new_st[spotl][spotc] = new_st[spotl-1][spotc]
                    spotl -= 1
                    continue
                else:
                    #Swap with the cell to the left
                    new_st[spotl][spotc] = new_st[spotl][spotc-1]
                    spotc -= 1
                    continue
        #set box in position (0,0) to 0
        new_st[0][0] = 0
        return Tableau(new_st)

    def _slide_down(self, c, n):
        r"""
        Auxiliary method used for promotion, which removes cell `c` from ``self``,
        slides the letters of ``self`` down using jeu de taquin slides, and
        then fills the empty cell with the value `n + 2`.

        When the entries of ``self`` are positive integers, and cell `c` is
        filled with `1`, then the position of `c` is irrelevant.

        TESTS::

            sage: t = Tableau([[1,1,2],[2,3,5],[4,5]])
            sage: t._slide_down((0, 0), 8)
            [[1, 2, 5], [2, 3, 10], [4, 5]]

            sage: t._slide_down((0, 1), 8)
            [[1, 2, 5], [2, 3, 10], [4, 5]]

            sage: t = Tableau([[1,1,2,2,2,3],[2,2,4,6,6],[4,4,5,7],[5,8]])
            sage: t._slide_down((0, 1), 9)
            [[1, 2, 2, 2, 2, 3], [2, 4, 4, 6, 6], [4, 5, 7, 11], [5, 8]]
        """
        new_st = self.to_list()
        #new_st is a deep copy of self, so as not to mess around with self.
        new_st_shape = [len(x) for x in self]
        spotl, spotc = c
        #spotl and spotc are the coordinates of the wandering hole.
        #All comments and variable names below refer to French notation.
        while True:
            #"right_neighbor" and "upper_neighbor" refer to neighbors of the
            #hole.
            go_right = None
            if len(new_st_shape) > spotl + 1 and new_st_shape[spotl + 1] >= spotc + 1:
                upper_neighbor = new_st[spotl + 1][spotc]
                go_right = False
            if new_st_shape[spotl] != spotc + 1:
                right_neighbor = new_st[spotl][spotc + 1]
                if go_right is None or upper_neighbor > right_neighbor:
                    go_right = True
            if go_right is True:
                new_st[spotl][spotc] = right_neighbor
                spotc += 1
            elif go_right is False:
                new_st[spotl][spotc] = upper_neighbor
                spotl += 1
            else:
                break
        new_st[spotl][spotc] = n + 2
        return Tableau(new_st)

    def promotion_inverse(self, n):
        r"""
        Return the image of ``self`` under the inverse promotion operator.

        .. WARNING::

            You might know this operator as the promotion operator
            (without "inverse") -- literature does not agree on the
            name.

        The inverse promotion operator, applied to a tableau `t`, does the
        following:

        Iterate over all letters `1` in the tableau `t`, from right to left.
        For each of these letters, do the following:

        - Remove the letter from `t`, thus leaving a hole where it used to be.

        - Apply jeu de taquin to move this hole northeast (in French notation)
          until it reaches the outer boundary of `t`.

        - Fill `n+2` into the hole once jeu de taquin has completed.

        Once this all is done, subtract `1` from each letter in the tableau.
        This is not always well-defined. Restricted to the class of
        semistandard tableaux whose entries are all `\leq n + 1`, this is the
        usual inverse promotion operator defined on this class.

        When ``self`` is a standard tableau of size ``n + 1``, this definition of
        inverse promotion is the map called "promotion" in [Sg2011]_ (p. 23) and
        in [Stan2009]_, and is the inverse of the map called "promotion" in
        [Hai1992]_ (p. 90).

        .. WARNING::

            To my (Darij's) knowledge, the fact that the above "inverse
            promotion operator" really is the inverse of the promotion
            operator :meth:`promotion` for semistandard tableaux has never
            been proven in literature. Corrections are welcome.

        EXAMPLES::

            sage: t = Tableau([[1,2],[3,3]])
            sage: t.promotion_inverse(2)
            [[1, 2], [2, 3]]

            sage: t = Tableau([[1,2],[2,3]])
            sage: t.promotion_inverse(2)
            [[1, 1], [2, 3]]

            sage: t = Tableau([[1,2,5],[3,3,6],[4,7]])
            sage: t.promotion_inverse(8)
            [[1, 2, 4], [2, 5, 9], [3, 6]]

            sage: t = Tableau([])
            sage: t.promotion_inverse(2)
            []

        TESTS:

        We check the equivalence of two definitions of inverse promotion
        on semistandard tableaux::

            sage: ST = SemistandardTableaux(shape=[4,2,1], max_entry=7)
            sage: def bk_promotion_inverse7(st):
            ....:     st2 = st
            ....:     for i in range(1, 7):
            ....:         st2 = st2.bender_knuth_involution(i, check=False)
            ....:     return st2
            sage: all( bk_promotion_inverse7(st) == st.promotion_inverse(6) for st in ST ) # long time
            True
            sage: ST = SemistandardTableaux(shape=[2,2,2], max_entry=7)
            sage: all( bk_promotion_inverse7(st) == st.promotion_inverse(6) for st in ST ) # long time
            True

        A test for :trac:`13203`::

            sage: T = Tableau([[1]])
            sage: type(T.promotion_inverse(2)[0][0])
            <... 'sage.rings.integer.Integer'>
        """
        if self.is_rectangular():
            n = Integer(n)
            if self.size() == 0:
                return self
            s = self.shape()[0]
            l = self.weight()[0]
            word = [i-1 for row in reversed(self) for i in row if i>1]
            t = Tableau([])
            t = t.insert_word(word)
            t = t.to_list()
            if l < s:
                for i in range(l):
                    t[len(t)-1].append(n+1)
            else:
                t.append([n+1 for i in range(s)])
            return Tableau(t)
        # Now, the non-rectangular case.
        p = self
        for c in reversed(self.cells_containing(1)):
            p = p._slide_down(c, n)
        return Tableau([[i-1 for i in row] for row in p])

    def promotion(self, n):
        r"""
        Return the image of ``self`` under the promotion operator.

        .. WARNING::

            You might know this operator as the inverse promotion
            operator -- literature does not agree on the name. You
            might also be looking for the Lapointe-Lascoux-Morse
            promotion operator (:meth:`promotion_operator`).

        The promotion operator, applied to a tableau `t`, does the following:

        Iterate over all letters `n+1` in the tableau `t`, from left to right.
        For each of these letters, do the following:

        - Remove the letter from `t`, thus leaving a hole where it used to be.

        - Apply jeu de taquin to move this hole southwest (in French notation)
          until it reaches the inner boundary of `t`.

        - Fill `0` into the hole once jeu de taquin has completed.

        Once this all is done, add `1` to each letter in the tableau.
        This is not always well-defined. Restricted to the class of
        semistandard tableaux whose entries are all `\leq n + 1`, this is the
        usual promotion operator defined on this class.

        When ``self`` is a standard tableau of size ``n + 1``, this definition of
        promotion is precisely the one given in [Hai1992]_ (p. 90). It is the
        inverse of the maps called "promotion" in [Sg2011]_ (p. 23) and in [Stan2009]_.

        .. WARNING::

            To my (Darij's) knowledge, the fact that the above promotion
            operator really is the inverse of the "inverse promotion
            operator" :meth:`promotion_inverse` for semistandard tableaux
            has never been proven in literature. Corrections are welcome.

        REFERENCES:

        .. [Hai1992] Mark D. Haiman,
           *Dual equivalence with applications, including a conjecture of Proctor*,
           Discrete Mathematics 99 (1992), 79-113,
           http://www.sciencedirect.com/science/article/pii/0012365X9290368P

        .. [Sg2011] Bruce E. Sagan,
           *The cyclic sieving phenomenon: a survey*,
           :arXiv:`1008.0790v3`

        EXAMPLES::

            sage: t = Tableau([[1,2],[3,3]])
            sage: t.promotion(2)
            [[1, 1], [2, 3]]

            sage: t = Tableau([[1,1,1],[2,2,3],[3,4,4]])
            sage: t.promotion(3)
            [[1, 1, 2], [2, 2, 3], [3, 4, 4]]

            sage: t = Tableau([[1,2],[2]])
            sage: t.promotion(3)
            [[2, 3], [3]]

            sage: t = Tableau([[1,1,3],[2,2]])
            sage: t.promotion(2)
            [[1, 2, 2], [3, 3]]

            sage: t = Tableau([[1,1,3],[2,3]])
            sage: t.promotion(2)
            [[1, 1, 2], [2, 3]]

            sage: t = Tableau([])
            sage: t.promotion(2)
            []

        TESTS:

        We check the equivalence of two definitions of promotion on
        semistandard tableaux::

            sage: ST = SemistandardTableaux(shape=[3,2,2,1], max_entry=6)
            sage: def bk_promotion6(st):
            ....:     st2 = st
            ....:     for i in range(5, 0, -1):
            ....:         st2 = st2.bender_knuth_involution(i, check=False)
            ....:     return st2
            sage: all( bk_promotion6(st) == st.promotion(5) for st in ST ) # long time
            True
            sage: ST = SemistandardTableaux(shape=[4,4], max_entry=6)
            sage: all( bk_promotion6(st) == st.promotion(5) for st in ST ) # long time
            True

        We also check :meth:`promotion_inverse()` is the inverse
        of :meth:`promotion()`::

            sage: ST = SemistandardTableaux(shape=[3,2,1], max_entry=7)
            sage: all( st.promotion(6).promotion_inverse(6) == st for st in ST ) # long time
            True
        """
        if self.is_rectangular():
            t = self.rotate_180()
            t = [tuple(n+2-i for i in row) for row in t]
            t = Tableau(t).promotion_inverse(n)
            t = [tuple(n+2-i for i in row) for row in t]
            return Tableau(t).rotate_180()
        p = self
        for c in self.cells_containing(n+1):
            p = p._slide_up(c)
        return Tableau([[i+1 for i in row] for row in p])

    def row_stabilizer(self):
        """
        Return the PermutationGroup corresponding to the row stabilizer of
        ``self``.

        This assumes that every integer from `1` to the size of ``self``
        appears exactly once in ``self``.

        EXAMPLES::

            sage: rs = Tableau([[1,2,3],[4,5]]).row_stabilizer()
            sage: rs.order() == factorial(3)*factorial(2)
            True
            sage: PermutationGroupElement([(1,3,2),(4,5)]) in rs
            True
            sage: PermutationGroupElement([(1,4)]) in rs
            False
            sage: rs = Tableau([[1, 2],[3]]).row_stabilizer()
            sage: PermutationGroupElement([(1,2),(3,)]) in rs
            True
            sage: rs.one().domain()
            [1, 2, 3]
            sage: rs = Tableau([[1],[2],[3]]).row_stabilizer()
            sage: rs.order()
            1
            sage: rs = Tableau([[2,4,5],[1,3]]).row_stabilizer()
            sage: rs.order()
            12
            sage: rs = Tableau([]).row_stabilizer()
            sage: rs.order()
            1
        """
        # Ensure that the permutations involve all elements of the
        # tableau, by including the identity permutation on the set [1..k].
        k = self.size()
        gens = [list(range(1, k + 1))]
        for row in self:
            for j in range(len(row) - 1):
                gens.append( (row[j], row[j + 1]) )
        return PermutationGroup( gens )

    def column_stabilizer(self):
        """
        Return the PermutationGroup corresponding to the column stabilizer
        of ``self``.

        This assumes that every integer from `1` to the size of ``self``
        appears exactly once in ``self``.

        EXAMPLES::

            sage: cs = Tableau([[1,2,3],[4,5]]).column_stabilizer()
            sage: cs.order() == factorial(2)*factorial(2)
            True
            sage: PermutationGroupElement([(1,3,2),(4,5)]) in cs
            False
            sage: PermutationGroupElement([(1,4)]) in cs
            True
        """
        return self.conjugate().row_stabilizer()

    def height(self):
        """
        Return the height of ``self``.

        EXAMPLES::

            sage: Tableau([[1,2,3],[4,5]]).height()
            2
            sage: Tableau([[1,2,3]]).height()
            1
            sage: Tableau([]).height()
            0
        """
        return len(self)

    def _heights(self):
        """
        EXAMPLES::

            sage: Tableau([[1,2,3,4],[5,6],[7],[8]])._heights()
            [1, 3, 4, 4]
            sage: Tableau([])._heights()
            []
            sage: Tableau([[1]])._heights()
            [1]
            sage: Tableau([[1,2]])._heights()
            [1, 1]
            sage: Tableau([[1,2],[3],[4]])._heights()
            [1, 3]
        """
        cor = self.corners()
        ncor = len(cor)
        if ncor == 0:
            return []
        k = len(self)
        cor = [ [k-i,j+1]  for i,j in reversed(cor)]

        heights = [1]*(cor[0][1])
        for i in range(1, ncor):
            heights += [ cor[i][0] ]*(cor[i][1]-cor[i-1][1])

        return heights

    def last_letter_lequal(self, tab2):
        """
        Return ``True`` if ``self`` is less than or equal to ``tab2`` in the last
        letter ordering.

        EXAMPLES::

            sage: st = StandardTableaux([3,2])
            sage: f = lambda b: 1 if b else 0
            sage: matrix( [ [ f(t1.last_letter_lequal(t2)) for t2 in st] for t1 in st] )
            [1 1 1 1 1]
            [0 1 1 1 1]
            [0 0 1 1 1]
            [0 0 0 1 1]
            [0 0 0 0 1]
        """
        n = self.size()
        if not isinstance(tab2, Tableau):
            try:
                tab2 = Tableau(tab2)
            except Exception:
                raise TypeError("tab2 must be a standard tableau")

        if tab2.size() != n:
            raise ValueError("tab2 must be the same size as self")

        if self == tab2:
            return True

        for j in range(n, 1, -1):
            self_j_pos = None
            for i in range(len(self)):
                if j in self[i]:
                    self_j_pos = i
                    break

            tab2_j_pos = None
            for i in range(len(tab2)):
                if j in tab2[i]:
                    tab2_j_pos = i
                    break

            if self_j_pos < tab2_j_pos:
                return True
            if tab2_j_pos < self_j_pos:
                return False

    def charge(self):
        r"""
        Return the charge of the reading word of ``self``.  See
        :meth:`~sage.combinat.words.finite_word.FiniteWord_class.charge` for more information.

        EXAMPLES::

            sage: Tableau([[1,1],[2,2],[3]]).charge()
            0
            sage: Tableau([[1,1,3],[2,2]]).charge()
            1
            sage: Tableau([[1,1,2],[2],[3]]).charge()
            1
            sage: Tableau([[1,1,2],[2,3]]).charge()
            2
            sage: Tableau([[1,1,2,3],[2]]).charge()
            2
            sage: Tableau([[1,1,2,2],[3]]).charge()
            3
            sage: Tableau([[1,1,2,2,3]]).charge()
            4
        """
        return self.to_word().charge()

    def cocharge(self):
        r"""
        Return the cocharge of the reading word of ``self``.  See
        :meth:`~sage.combinat.words.finite_word.FiniteWord_class.cocharge` for more information.

        EXAMPLES::

            sage: Tableau([[1,1],[2,2],[3]]).cocharge()
            4
            sage: Tableau([[1,1,3],[2,2]]).cocharge()
            3
            sage: Tableau([[1,1,2],[2],[3]]).cocharge()
            3
            sage: Tableau([[1,1,2],[2,3]]).cocharge()
            2
            sage: Tableau([[1,1,2,3],[2]]).cocharge()
            2
            sage: Tableau([[1,1,2,2],[3]]).cocharge()
            1
            sage: Tableau([[1,1,2,2,3]]).cocharge()
            0
        """
        return self.to_word().cocharge()


    def add_entry(self, cell, m):
        """
        Return the result of setting the entry in cell ``cell`` equal
        to ``m`` in the tableau ``self``.

        This tableau has larger size than ``self`` if ``cell`` does not
        belong to the shape of ``self``; otherwise, the tableau has the
        same shape as ``self`` and has the appropriate entry replaced.

        INPUT:

        - ``cell`` -- a pair of nonnegative integers

        OUTPUT:

        The tableau ``self`` with the entry in cell ``cell`` set to ``m``. This
        entry overwrites an existing entry if ``cell`` already belongs to
        ``self``, or is added to the tableau if ``cell`` is a cocorner of the
        shape ``self``. (Either way, the input is not modified.)

        .. NOTE::

            Both coordinates of ``cell`` are interpreted as starting at `0`.
            So, ``cell == (0, 0)`` corresponds to the northwesternmost cell.

        EXAMPLES::

            sage: s = StandardTableau([[1,2,5],[3,4]]); s.pp()
              1  2  5
              3  4
            sage: t = s.add_entry( (1,2), 6); t.pp()
              1  2  5
              3  4  6
            sage: t.category()
            Category of elements of Standard tableaux
            sage: s.add_entry( (2,0), 6).pp()
              1  2  5
              3  4
              6
            sage: u = s.add_entry( (1,2), 3); u.pp()
              1  2  5
              3  4  3
            sage: u.category()
            Category of elements of Tableaux
            sage: s.add_entry( (2,2),3)
            Traceback (most recent call last):
            ...
            IndexError: (2, 2) is not an addable cell of the tableau

        """
        tab = self.to_list()
        (r, c) = cell
        try:
            tab[r][c] = m   # will work if we are replacing an entry
        except IndexError:
            # Only add a new row if (r,c) is an addable cell (previous code
            # added m to the end of row r independently of the value of c)
            if r >= len(tab):
                if r == len(tab) and c == 0:
                    tab.append([m])
                else:
                    raise IndexError('%s is not an addable cell of the tableau' % ((r,c),))
            else:
                tab_r = tab[r]
                if c == len(tab_r):
                    tab_r.append(m)
                else:
                    raise IndexError('%s is not an addable cell of the tableau' % ((r,c),))

        # attempt to return a tableau of the same type as self
        if tab in self.parent():
            return self.parent()(tab)
        else:
            try:
                return self.parent().Element(tab)
            except Exception:
                return Tableau(tab)


    ##############
    # catabolism #
    ##############

    def catabolism(self):
        """
        Remove the top row of ``self`` and insert it back in using
        column Schensted insertion (starting with the largest letter).

        EXAMPLES::

            sage: Tableau([]).catabolism()
            []
            sage: Tableau([[1,2,3,4,5]]).catabolism()
            [[1, 2, 3, 4, 5]]
            sage: Tableau([[1,1,3,3],[2,3],[3]]).catabolism()
            [[1, 1, 2, 3, 3, 3], [3]]
            sage: Tableau([[1, 1, 2, 3, 3, 3], [3]]).catabolism()
            [[1, 1, 2, 3, 3, 3, 3]]
        """
        h = self.height()
        if h == 0:
            return self
        else:
            #Remove the top row and insert it back in
            return Tableau(self[1:]).insert_word(self[0],left=True)

    def catabolism_sequence(self):
        """
        Perform :meth:`catabolism` on ``self`` until it returns a
        tableau consisting of a single row.

        EXAMPLES::

            sage: t = Tableau([[1,2,3,4,5,6,8],[7,9]])
            sage: t.catabolism_sequence()
            [[[1, 2, 3, 4, 5, 6, 8], [7, 9]],
             [[1, 2, 3, 4, 5, 6, 7, 9], [8]],
             [[1, 2, 3, 4, 5, 6, 7, 8], [9]],
             [[1, 2, 3, 4, 5, 6, 7, 8, 9]]]
            sage: Tableau([]).catabolism_sequence()
            [[]]
        """
        h = self.height()
        res = [self]
        newterm = self
        while h > 1:
            newterm = newterm.catabolism()
            res.append(newterm)
            h = newterm.height()
        return res

    def lambda_catabolism(self, part):
        r"""
        Return the ``part``-catabolism of ``self``, where ``part`` is a
        partition (which can be just given as an array).

        For a partition `\lambda` and a tableau `T`, the
        `\lambda`-catabolism of `T` is defined by performing the following
        steps.

        1. Truncate the parts of `\lambda` so that `\lambda` is contained
           in the shape of `T`.  Let `m` be the length of this partition.

        2. Let `T_a` be the first `m` rows of `T`, and `T_b` be the
           remaining rows.

        3. Let `S_a` be the skew tableau `T_a / \lambda`.

        4. Concatenate the reading words of `S_a` and `T_b`, and insert
           into a tableau.

        EXAMPLES::

            sage: Tableau([[1,1,3],[2,4,5]]).lambda_catabolism([2,1])
            [[3, 5], [4]]
            sage: t = Tableau([[1,1,3,3],[2,3],[3]])
            sage: t.lambda_catabolism([])
            [[1, 1, 3, 3], [2, 3], [3]]
            sage: t.lambda_catabolism([1])
            [[1, 2, 3, 3, 3], [3]]
            sage: t.lambda_catabolism([1,1])
            [[1, 3, 3, 3], [3]]
            sage: t.lambda_catabolism([2,1])
            [[3, 3, 3, 3]]
            sage: t.lambda_catabolism([4,2,1])
            []
            sage: t.lambda_catabolism([5,1])
            [[3, 3]]
            sage: t.lambda_catabolism([4,1])
            [[3, 3]]
        """
        #Reduce the partition if it is too big for the tableau
        part  = [ min(part[i],len(self[i])) for i in range(min(len(self), len(part))) ]
        if self.shape() == part:
            return Tableau([])

        m = len(part)

        w1 = list(sum((row for row in reversed(self[m:])), ()))

        w2 = []
        for i,row in enumerate(reversed(self[:m])):
            w2 += row[ part[-1-i] : ]

        return Tableau([]).insert_word(w2+w1)


    def reduced_lambda_catabolism(self, part):
        """
        EXAMPLES::

            sage: t = Tableau([[1,1,3,3],[2,3],[3]])
            sage: t.reduced_lambda_catabolism([])
            [[1, 1, 3, 3], [2, 3], [3]]
            sage: t.reduced_lambda_catabolism([1])
            [[1, 2, 3, 3, 3], [3]]
            sage: t.reduced_lambda_catabolism([1,1])
            [[1, 3, 3, 3], [3]]
            sage: t.reduced_lambda_catabolism([2,1])
            [[3, 3, 3, 3]]
            sage: t.reduced_lambda_catabolism([4,2,1])
            []
            sage: t.reduced_lambda_catabolism([5,1])
            0
            sage: t.reduced_lambda_catabolism([4,1])
            0
        """
        part1 = part

        if self == []:
            return self

        res = self.lambda_catabolism(part)

        if res == []:
            return res

        if res == 0:
            return 0

        a = self[0][0]

        part = [ min(part1[i], len(self[i])) for i in range(min(len(part1),len(self)))]
        tt_part = Tableau([ [a+i]*part[i] for i in range(len(part)) ])
        t_part = Tableau([[self[i][j] for j in range(part[i])] for i in range(len(part))])

        if t_part == tt_part:
            return res
        else:
            return 0

    def catabolism_projector(self, parts):
        """
        EXAMPLES::

            sage: t = Tableau([[1,1,3,3],[2,3],[3]])
            sage: t.catabolism_projector([[4,2,1]])
            [[1, 1, 3, 3], [2, 3], [3]]
            sage: t.catabolism_projector([[1]])
            []
            sage: t.catabolism_projector([[2,1],[1]])
            []
            sage: t.catabolism_projector([[1,1],[4,1]])
            [[1, 1, 3, 3], [2, 3], [3]]
        """
        res = self
        for p in parts:
            res = res.reduced_lambda_catabolism(p)
            if res == 0:
                return 0

        if res == []:
            return self
        else:
            return Tableau([])

    def promotion_operator(self, i):
        r"""
        Return a list of semistandard tableaux obtained by the `i`-th
        Lapointe-Lascoux-Morse promotion operator from the
        semistandard tableau ``self``.

        .. WARNING::

            This is not Schuetzenberger's jeu-de-taquin promotion!
            For the latter, see :meth:`promotion` and
            :meth:`promotion_inverse`.

        This operator is defined by taking the maximum entry `m` of
        `T`, then adding a horizontal `i`-strip to `T` in all possible
        ways, each time filling this strip with `m+1`'s, and finally
        letting the permutation
        `\sigma_1 \sigma_2 \cdots \sigma_m = (2, 3, \ldots, m+1, 1)`
        act on each of the resulting tableaux via the
        Lascoux-Schuetzenberger action
        (:meth:`symmetric_group_action_on_values`). This method
        returns the list of all resulting tableaux. See [LLM01]_ for
        the purpose of this operator.

        REFERENCES:

        .. [LLM01] \L. Lapointe, A. Lascoux, J. Morse.
           *Tableau atoms and a new Macdonald positivity conjecture*.
           :arxiv:`math/0008073v2`.

        EXAMPLES::

            sage: t = Tableau([[1,2],[3]])
            sage: t.promotion_operator(1)
            [[[1, 2], [3], [4]], [[1, 2], [3, 4]], [[1, 2, 4], [3]]]
            sage: t.promotion_operator(2)
            [[[1, 1], [2, 3], [4]],
             [[1, 1, 2], [3], [4]],
             [[1, 1, 4], [2, 3]],
             [[1, 1, 2, 4], [3]]]
            sage: Tableau([[1]]).promotion_operator(2)
            [[[1, 1], [2]], [[1, 1, 2]]]
            sage: Tableau([[1,1],[2]]).promotion_operator(3)
            [[[1, 1, 1], [2, 2], [3]],
             [[1, 1, 1, 2], [2], [3]],
             [[1, 1, 1, 3], [2, 2]],
             [[1, 1, 1, 2, 3], [2]]]

        The example from [LLM01]_ p. 12::

            sage: Tableau([[1,1],[2,2]]).promotion_operator(3)
            [[[1, 1, 1], [2, 2], [3, 3]],
             [[1, 1, 1, 3], [2, 2], [3]],
             [[1, 1, 1, 3, 3], [2, 2]]]

        TESTS::

            sage: Tableau([]).promotion_operator(2)
            [[[1, 1]]]
            sage: Tableau([]).promotion_operator(1)
            [[[1]]]
        """
        chain = self.to_chain()
        part = self.shape()
        weight = self.weight()
        perm = permutation.from_reduced_word(range(1, len(weight)+1))
        l = part.add_horizontal_border_strip(i)
        ltab = [ from_chain( chain + [next] ) for next in l ]
        return [ x.symmetric_group_action_on_values(perm) for x in ltab ]


    ##################################
    # actions on tableaux from words #
    ##################################
    def raise_action_from_words(self, f, *args):
        """
        EXAMPLES::

            sage: from sage.combinat.tableau import symmetric_group_action_on_values
            sage: import functools
            sage: t = Tableau([[1,1,3,3],[2,3],[3]])
            sage: f = functools.partial(t.raise_action_from_words, symmetric_group_action_on_values)
            sage: f([1,2,3])
            [[1, 1, 3, 3], [2, 3], [3]]
            sage: f([3,2,1])
            [[1, 1, 1, 1], [2, 3], [3]]
            sage: f([1,3,2])
            [[1, 1, 2, 2], [2, 2], [3]]
        """
        w = self.to_word()
        w = f(w, *args)
        return from_shape_and_word(self.shape(), w)

    def symmetric_group_action_on_values(self, perm):
        r"""
        Return the image of the semistandard tableau ``self`` under the
        action of the permutation ``perm`` using the
        Lascoux-Schuetzenberger action of the symmetric group `S_n` on
        the semistandard tableaux with ceiling `n`.

        If `n` is a nonnegative integer, then the
        Lascoux-Schuetzenberger action is a group action of the
        symmetric group `S_n` on the set of semistandard Young tableaux
        with ceiling `n` (that is, with entries taken from the set
        `\{1, 2, \ldots, n\}`). It is defined as follows:

        Let `i \in \{1, 2, \ldots, n-1\}`, and let `T` be a
        semistandard tableau with ceiling `n`. Let `w` be the reading
        word (:meth:`to_word`) of `T`. Replace all letters `i` in `w`
        by closing parentheses, and all letters `i+1` in `w` by
        opening parentheses. Whenever an opening parenthesis stands
        left of a closing parenthesis without there being any
        parentheses in between (it is allowed to have letters
        in-between as long as they are not parentheses), consider these
        two parentheses as matched with each other, and replace them
        back by the letters `i+1` and `i`. Repeat this procedure until
        there are no more opening parentheses standing left of closing
        parentheses. Then, let `a` be the number of opening
        parentheses in the word, and `b` the number of closing
        parentheses (notice that all opening parentheses are right of
        all closing parentheses). Replace the first `a` parentheses
        by the letters `i`, and replace the remaining `b` parentheses
        by the letters `i+1`. Let `w'` be the resulting word. Let
        `T'` be the tableau with the same shape as `T` but with reading
        word `w'`. This tableau `T'` can be shown to be semistandard.
        We define the image of `T` under the action of the simple
        transposition `s_i = (i, i+1) \in S_n` to be this tableau `T'`.
        It can be shown that these actions of the transpositions
        `s_1, s_2, \ldots, s_{n-1}` satisfy the Moore-Coxeter relations
        of `S_n`, and thus this extends to a unique action of the
        symmetric group `S_n` on the set of semistandard tableaux with
        ceiling `n`. This is the Lascoux-Schuetzenberger action.

        This action of the symmetric group `S_n` on the set of all
        semistandard tableaux of given shape `\lambda` with entries
        in `\{ 1, 2, \ldots, n \}` is the one defined in
        [Loth02]_ Theorem 5.6.3. In particular, the action of `s_i`
        is denoted by `\sigma_i` in said source. (Beware of the typo
        in the definition of `\sigma_i`: it should say
        `\sigma_i ( a_i^r a_{i+1}^s ) = a_i^s a_{i+1}^r`, not
        `\sigma_i ( a_i^r a_{i+1}^s ) = a_i^s a_{i+1}^s`.)

        EXAMPLES::

            sage: t = Tableau([[1,1,3,3],[2,3],[3]])
            sage: t.symmetric_group_action_on_values([1,2,3])
            [[1, 1, 3, 3], [2, 3], [3]]
            sage: t.symmetric_group_action_on_values([2,1,3])
            [[1, 2, 3, 3], [2, 3], [3]]
            sage: t.symmetric_group_action_on_values([3,1,2])
            [[1, 2, 2, 2], [2, 3], [3]]
            sage: t.symmetric_group_action_on_values([2,3,1])
            [[1, 1, 1, 1], [2, 2], [3]]
            sage: t.symmetric_group_action_on_values([3,2,1])
            [[1, 1, 1, 1], [2, 3], [3]]
            sage: t.symmetric_group_action_on_values([1,3,2])
            [[1, 1, 2, 2], [2, 2], [3]]

        TESTS::

            sage: t = Tableau([])
            sage: t.symmetric_group_action_on_values([])
            []
        """
        return self.raise_action_from_words(symmetric_group_action_on_values, perm)

    #########
    # atoms #
    #########
    def socle(self):
        """
        EXAMPLES::

            sage: Tableau([[1,2],[3,4]]).socle()
            2
            sage: Tableau([[1,2,3,4]]).socle()
            4
        """
        h = self.height()
        if h == 0:
            return 0
        w1row = self[0]
        i = 0
        while i < len(w1row)-1:
            if w1row[i+1] != w1row[i] + 1:
                break
            i += 1
        return i+1

    def atom(self):
        """
        EXAMPLES::

            sage: Tableau([[1,2],[3,4]]).atom()
            [2, 2]
            sage: Tableau([[1,2,3],[4,5],[6]]).atom()
            [3, 2, 1]
        """
        ll = [ t.socle() for t in self.catabolism_sequence() ]
        lres = ll[:]
        for i in range(1,len(ll)):
            lres[i] = ll[i] - ll[i-1]
        return lres


    def symmetric_group_action_on_entries(self, w):
        r"""
        Return the tableau obtained form this tableau by acting by the
        permutation ``w``.

        Let `T` be a standard tableau of size `n`, then the action of
        `w \in S_n` is defined by permuting the entries of `T` (recall they
        are `1, 2, \ldots, n`). In particular, suppose the entry at cell
        `(i, j)` is `a`, then the entry becomes `w(a)`. In general, the
        resulting tableau `wT` may *not* be standard.

        .. NOTE::

            This is different than :meth:`symmetric_group_action_on_values`
            which is defined on semistandard tableaux and is guaranteed to
            return a semistandard tableau.

        INPUT:

        - ``w`` -- a permutation

        EXAMPLES::

            sage: StandardTableau([[1,2,4],[3,5]]).symmetric_group_action_on_entries( Permutation(((4,5))) )
            [[1, 2, 5], [3, 4]]
            sage: _.category()
            Category of elements of Standard tableaux
            sage: StandardTableau([[1,2,4],[3,5]]).symmetric_group_action_on_entries( Permutation(((1,2))) )
            [[2, 1, 4], [3, 5]]
            sage: _.category()
            Category of elements of Tableaux
        """
        w = w + [i+1 for i in range(len(w), self.size())]   #need to ensure that it belongs to Sym_size
        try:
            return self.parent()([[w[entry-1] for entry in row] for row in self])
        except Exception:
            return Tableau([[w[entry-1] for entry in row] for row in self])

    def is_key_tableau(self):
        r"""
        Return ``True`` if ``self`` is a key tableau or ``False`` otherwise.

        A tableau is a *key tableau* if the set of entries in the `j`-th
        column is a subset of the set of entries in the `(j-1)`-st column.

        REFERENCES:

        .. [LS90] \A. Lascoux, M.-P. Schutzenberger.
           Keys and standard bases, invariant theory and tableaux.
           IMA Volumes in Math and its Applications (D. Stanton, ED.).
           Southend on Sea, UK, 19 (1990). 125-144.

        .. [Willis10] \M. Willis. A direct way to find the right key of
           a semistandard Young tableau. :arxiv:`1110.6184v1`.

        EXAMPLES::

            sage: t = Tableau([[1,1,1],[2,3],[3]])
            sage: t.is_key_tableau()
            True

            sage: t = Tableau([[1,1,2],[2,3],[3]])
            sage: t.is_key_tableau()
            False
        """
        T_conj = self.conjugate()
        return all(x in T_conj[i-1] for i in range(1, len(T_conj)) for x in T_conj[i])

    def right_key_tableau(self):
        """
        Return the right key tableau of ``self``.

        The right key tableau of a tableau `T` is a key tableau whose entries
        are weakly greater than the corresponding entries in `T`, and whose column
        reading word is subject to certain conditions. See [LS90]_ for the full definition.

        ALGORITHM:

        The following algorithm follows [Willis10]_. Note that if `T` is a key tableau
        then the output of the algorithm is `T`.

        To compute the right key tableau `R` of a tableau `T` we iterate over the columns
        of `T`. Let `T_j` be the `j`-th column of `T` and iterate over the entries
        in `T_j` from bottom to top. Initialize the corresponding entry `k` in `R` to be
        the largest entry in `T_j`. Scan the bottom of each column of `T` to the right of
        `T_j`, updating `k` to be the scanned entry whenever the scanned entry is weakly
        greater than `k`. Update `T_j` and all columns to the right by removing all
        scanned entries.

        .. SEEALSO::

            - :meth:`is_key_tableau()`

        EXAMPLES::

            sage: t = Tableau([[1,2],[2,3]])
            sage: t.right_key_tableau()
            [[2, 2], [3, 3]]
            sage: t = Tableau([[1,1,2,4],[2,3,3],[4],[5]])
            sage: t.right_key_tableau()
            [[2, 2, 2, 4], [3, 4, 4], [4], [5]]

        TESTS:

        We check that if we have a key tableau, we return the same tableau::

            sage: t = Tableau([[1,1,1,2], [2,2,2], [4], [5]])
            sage: t.is_key_tableau()
            True
            sage: t.right_key_tableau() == t
            True

        We check that the empty tableau, which is a key tableau, yields itself::

            sage: Tableau([]).right_key_tableau()
            []

        """
        if not self:
            return self
        cols_list = self.conjugate()
        key = [[] for row in cols_list]

        for i, col_a in enumerate(cols_list):
            right_cols = cols_list[i+1:]
            for elem in reversed(col_a):
                key_val = elem
                update = []
                for col_b in right_cols:
                    if col_b and key_val <= col_b[-1]:
                        key_val = col_b[-1]
                        update.append(col_b[:-1])
                    else:
                        update.append(col_b)
                key[i].insert(0,key_val)
                right_cols = update
        return Tableau(key).conjugate()

    def left_key_tableau(self):
        """
        Return the left key tableau of ``self``.

        The left key tableau of a tableau `T` is the key tableau whose entries
        are weakly lesser than the corresponding entries in `T`, and whose column
        reading word is subject to certain conditions. See [LS90]_ for the full definition.

        ALGORITHM:

        The following algorithm follows [Willis10]_. Note that if `T` is a key tableau
        then the output of the algorithm is `T`.

        To compute the left key tableau `L` of a tableau `T` we iterate over the columns
        of `T`. Let `T_j` be the `j`-th column of `T` and iterate over the entries
        in `T_j` from bottom to top. Initialize the corresponding entry `k` in `L` as the
        largest entry in `T_j`. Scan the columns to the left of `T_j` and with each column
        update `k` to be the lowest entry in that column which is weakly less than `k`.
        Update `T_j` and all columns to the left by removing all scanned entries.

        .. SEEALSO::

            - :meth:`is_key_tableau()`

        EXAMPLES::

            sage: t = Tableau([[1,2],[2,3]])
            sage: t.left_key_tableau()
            [[1, 1], [2, 2]]
            sage: t = Tableau([[1,1,2,4],[2,3,3],[4],[5]])
            sage: t.left_key_tableau()
            [[1, 1, 1, 2], [2, 2, 2], [4], [5]]

        TESTS:

        We check that if we have a key tableau, we return the same tableau::

            sage: t = Tableau([[1,1,1,2], [2,2,2], [4], [5]])
            sage: t.is_key_tableau()
            True
            sage: t.left_key_tableau() == t
            True

        We check that the empty tableau, which is a key tableau, yields itself::

            sage: Tableau([]).left_key_tableau()
            []

        """
        if not self:
            return self
        cols_list = self.conjugate()
        key = [[] for row in cols_list]
        key[0] = list(cols_list[0])

        from bisect import bisect_right
        for i, col_a in enumerate(cols_list[1:],1):
            left_cols = cols_list[:i]
            for elem in reversed(col_a):
                key_val = elem
                update = []
                for col_b in reversed(left_cols):
                    j = bisect_right(col_b, key_val) - 1
                    key_val = col_b[j]
                    update.insert(0, col_b[:j])
                left_cols = update
                key[i].insert(0,key_val)
        return Tableau(key).conjugate()

    #################
    # seg and flush #
    #################
    def _segments(self):
        r"""
        Internal function returning the set of segments of a tableau as
        a dictionary.

        OUTPUT:

        - A dictionary with items of the form ``{(r,k):c}``, where ``r`` is the
          row the ``k``-segment appears and ``c`` is the column the left-most
          box of the ``k``-segment appears.

        EXAMPLES::

            sage: t = Tableau([[1,1,2,3,5],[2,3,5,5],[3,4]])
            sage: sorted(t._segments().items())
            [((0, 2), 2), ((0, 3), 3), ((0, 5), 4), ((1, 3), 1), ((1, 5), 2), ((2, 4), 1)]

            sage: B = crystals.Tableaux("A4", shape=[4,3,2,1])
            sage: t = B[31].to_tableau()
            sage: sorted(t._segments().items())
            [((0, 5), 3), ((1, 4), 2), ((2, 4), 1)]
        """
        segments = {}
        for r, row in enumerate(self):
            for c in range(len(row)):
                for j in range(c + 1):
                    if row[j] != r + 1 and (r, row[j]) not in segments:
                        segments[(r, row[j])] = j
        return segments

    def seg(self):
        r"""
        Return the total number of segments in ``self``, as in [S14]_.

        Let `T` be a tableaux.  We define a `k`-*segment* of `T` (in the `i`-th
        row) to be a maximal consecutive sequence of `k`-boxes in the `i`-th
        row for any `i+1 \le k \le r+1`.  Denote the total number of
        `k`-segments in `T` by `\mathrm{seg}(T)`.

        REFERENCES:

        .. [S14] \B. Salisbury.
           The flush statistic on semistandard Young tableaux.
           :arXiv:`1401.1185`

        EXAMPLES::

            sage: t = Tableau([[1,1,2,3,5],[2,3,5,5],[3,4]])
            sage: t.seg()
            6

            sage: B = crystals.Tableaux("A4",shape=[4,3,2,1])
            sage: t = B[31].to_tableau()
            sage: t.seg()
            3
        """
        return len(self._segments())

    def flush(self):
        r"""
        Return the number of flush segments in ``self``, as in [S14]_.

        Let `1 \le i < k \le r+1` and suppose `\ell` is the smallest integer
        greater than `k` such that there exists an `\ell`-segment in the
        `(i+1)`-st row of `T`.  A `k`-segment in the `i`-th row of `T` is
        called *flush* if the leftmost box in the `k`-segment and the leftmost
        box of the `\ell`-segment are in the same column of `T`.  If, however,
        no such `\ell` exists, then this `k`-segment is said to be *flush* if
        the number of boxes in the `k`-segment is equal to `\theta_i`, where
        `\theta_i = \lambda_i - \lambda_{i+1}` and the shape of `T` is
        `\lambda = (\lambda_1 > \lambda_2 > \cdots > \lambda_r)`.  Denote the
        number of flush `k`-segments in `T` by `\mathrm{flush}(T)`.

        EXAMPLES::

            sage: t = Tableau([[1,1,2,3,5],[2,3,5,5],[3,4]])
            sage: t.flush()
            3

            sage: B = crystals.Tableaux("A4",shape=[4,3,2,1])
            sage: t = B[32].to_tableau()
            sage: t.flush()
            4
        """
        for i in range(len(self)-1):
            if len(self[i]) <= len(self[i+1]):
                raise ValueError('only defined for tableaux with stricly decreasing parts')
        f = 0
        S = self._segments().items()
        for s in S:
            if (s[0][0] != len(self)-1 and s[1] == len(self[s[0][0]+1])
                and self[s[0][0]+1][-1] <= s[0][1]) \
              or (s[0][0] == len(self)-1 and s[1] == 0):
                f += 1
            else:
                for t in S:
                    if s[0][0]+1 == t[0][0] and s[1] == t[1] and (
                            (s[1] >= 1 and self[s[0][0]+1][s[1]-1] <= self[s[0][0]][s[1]])
                            or (s[1] < 1 and self[s[0][0]+1][s[1]] != s[0][0]+2) ):
                        f += 1
        return f

    ##################################
    # contents, residues and degrees #
    ##################################

    def content(self, k, multicharge=[0]):
        """
        Return the content of ``k`` in the standard tableau ``self``.

        The content of `k` is `c - r` if `k` appears in row `r` and
        column `c` of the tableau.

        The ``multicharge`` is a list of length 1 which gives an offset for
        all of the contents. It is included mainly for compatibility with
        :meth:`sage.combinat.tableau_tuple.TableauTuple`.

        EXAMPLES::

            sage: StandardTableau([[1,2],[3,4]]).content(3)
            -1

            sage: StandardTableau([[1,2],[3,4]]).content(6)
            Traceback (most recent call last):
            ...
            ValueError: 6 does not appear in tableau
        """
        for r,row in enumerate(self):
            try:
                return row.index(k) - r + multicharge[0]
            except ValueError:
                pass
        raise ValueError("%d does not appear in tableau"%k)

    def residue(self, k, e, multicharge=(0,)):
        r"""
        Return the residue of the integer ``k`` in the tableau ``self``.

        The *residue* of `k` in a standard tableau is `c - r + m`
        in `\ZZ / e\ZZ`, where `k` appears in row `r` and column `c`
        of the tableau with multicharge `m`.

        INPUT:

        - ``k`` -- an integer in `\{1, 2, \ldots, n\}`
        - ``e`` -- an integer in `\{0, 2, 3, 4, 5, \ldots\}`
        - ``multicharge`` -- (default: ``[0]``) a list of length 1

        Here `n` is its size of ``self``.

        The ``multicharge`` is a list of length 1 which gives an offset for
        all of the contents. It is included mainly for compatibility with
        :meth:`~sage.combinat.tableau_tuples.TableauTuple.residue`.

        OUTPUT:

        The residue in `\ZZ / e\ZZ`.

        EXAMPLES::

            sage: StandardTableau([[1,2,5],[3,4]]).residue(1,3)
            0
            sage: StandardTableau([[1,2,5],[3,4]]).residue(2,3)
            1
            sage: StandardTableau([[1,2,5],[3,4]]).residue(3,3)
            2
            sage: StandardTableau([[1,2,5],[3,4]]).residue(4,3)
            0
            sage: StandardTableau([[1,2,5],[3,4]]).residue(5,3)
            2
            sage: StandardTableau([[1,2,5],[3,4]]).residue(6,3)
            Traceback (most recent call last):
            ...
            ValueError: 6 does not appear in the tableau
        """
        for r, row in enumerate(self):
          try:
            return IntegerModRing(e)(row.index(k) - r + multicharge[0])
          except ValueError:
            pass
        raise ValueError('%d does not appear in the tableau'%k)

    def residue_sequence(self, e, multicharge=(0,)):
        r"""
        Return the :class:`sage.combinat.tableau_residues.ResidueSequence`
        of the tableau ``self``.

        INPUT:

        - ``e`` -- an integer in `\{0, 2, 3, 4, 5, \ldots\}`
        - ``multicharge`` -- (default: ``[0]``) a sequence of integers
          of length 1

        The `multicharge` is a list of length 1 which gives an offset for
        all of the contents. It is included mainly for compatibility with
        :meth:`~sage.combinat.tableau_tuples.StandardTableauTuple.residue`.

        OUTPUT:

        The corresponding residue sequence of the tableau;
        see :class:`ResidueSequence`.

        EXAMPLES::

            sage: StandardTableauTuple([[1,2],[3,4]]).residue_sequence(2)
            2-residue sequence (0,1,1,0) with multicharge (0)
            sage: StandardTableauTuple([[1,2],[3,4]]).residue_sequence(3)
            3-residue sequence (0,1,2,0) with multicharge (0)
            sage: StandardTableauTuple([[1,2],[3,4]]).residue_sequence(4)
            4-residue sequence (0,1,3,0) with multicharge (0)
        """
        res = [0] * self.size()
        for r,row in enumerate(self):
            for c,entry in enumerate(row):
                res[entry-1] = multicharge[0] - r + c
        from sage.combinat.tableau_residues import ResidueSequence
        return ResidueSequence(e, multicharge, res, check=False)

    def degree(self, e, multicharge=(0,)):
        r"""
        Return the Brundan-Kleshchev-Wang [BKW2011]_ degree of ``self``.

        The *degree* is an integer that is defined recursively by successively
        stripping off the number `k`, for `k = n, n-1, \ldots, 1` and at stage
        adding the number of addable cell of the same residue minus the number
        of removable cells of the same residue as `k` and which are below `k`
        in the diagram.

        The degrees of the tableau `T` gives the degree of the homogeneous
        basis element of the graded Specht module that is indexed by `T`.

        INPUT:

        - ``e`` -- the *quantum characteristic*
        - ``multicharge`` -- (default: ``[0]``) the multicharge

        OUTPUT:

        The degree of the tableau ``self``, which is an integer.

        EXAMPLES::

            sage: StandardTableau([[1,2,5],[3,4]]).degree(3)
            0
            sage: StandardTableau([[1,2,5],[3,4]]).degree(4)
            1
        """
        n = self.size()
        if n == 0:
            return 0

        deg = self.shape()._initial_degree(e,multicharge)
        res = self.shape().initial_tableau().residue_sequence(e, multicharge)
        for r in self.reduced_row_word():
            if res[r] == res[r+1]:
                deg -= 2
            elif res[r] == res[r+1] + 1 or res[r] == res[r+1] - 1:
                deg += (e == 2 and 2 or 1)
            res = res.swap_residues(r, r+1)
        return deg

    def codegree(self, e, multicharge=(0,)):
        r"""
        Return the Brundan-Kleshchev-Wang [BKW2011]_ codegree of the
        standard tableau ``self``.

        The *codegree* of a tableau is an integer that is defined recursively by
        successively stripping off the number `k`, for `k = n, n-1, \ldots, 1`
        and at stage adding the number of addable cell of the same residue
        minus the number of removable cells of the same residue as `k` and
        are above `k` in the diagram.

        The codegree of the tableau `T` gives the degree of  "dual"
        homogeneous basis element of the Graded Specht module that
        is indexed by `T`.

        INPUT:

        - ``e`` -- the *quantum characteristic*
        - ``multicharge`` -- (default: ``[0]``) the multicharge

        OUTPUT:

        The codegree of the tableau ``self``, which is an integer.

        EXAMPLES::

            sage: StandardTableau([[1,3,5],[2,4]]).codegree(3)
            0
            sage: StandardTableau([[1,2,5],[3,4]]).codegree(3)
            1
            sage: StandardTableau([[1,2,5],[3,4]]).codegree(4)
            0
        """
        if not self:  # the trivial case
            return 0

        conj_shape = self.shape().conjugate()
        codeg = conj_shape._initial_degree(e)
        res = conj_shape.initial_tableau().residue_sequence(e)
        for r in self.reduced_column_word():
            if res[r] == res[r+1]:
                codeg -= 2
            elif res[r] == res[r+1] + 1 or res[r] == res[r+1] - 1:
                codeg += (e == 2 and 2 or 1)
            res = res.swap_residues(r, r+1)
        return codeg

    def first_row_descent(self):
        r"""
        Return the first cell where the tableau ``self`` is not row standard.

        Cells are ordered left to right along the rows and then top to bottom.
        That is, the cell `(r,c)` with `r` and `c` minimal such that the entry
        in position `(r,c)` is bigger than the entry in position `(r, c+1)`.
        If there is no such cell then ``None`` is returned - in this case the
        tableau is row strict.

        OUTPUT:

        The first cell which there is a descent or ``None`` if no such
        cell exists.

        EXAMPLES::

            sage: t=Tableau([[1,3,2],[4]]); t.first_row_descent()
            (0, 1)
            sage: Tableau([[1,2,3],[4]]).first_row_descent() is  None
            True
        """
        for row in range(len(self)):
            for col in range(len(self[row])-1):
                if self[row][col]>self[row][col+1]:
                    return (row,col)
        return None

    def first_column_descent(self):
        r"""
        Return the first cell where ``self`` is not column standard.

        Cells are ordered left to right along the rows and then top to bottom.
        That is, the cell `(r, c)` with `r` and `c` minimal such that
        the entry in position `(r, c)` is bigger than the entry in position
        `(r, c+1)`. If there is no such cell then ``None`` is returned - in
        this case the tableau is column strict.

        OUTPUT:

        The first cell which there is a descent or ``None`` if no such
        cell exists.

        EXAMPLES::

            sage: Tableau([[1,4,5],[2,3]]).first_column_descent()
            (0, 1)
            sage: Tableau([[1,2,3],[4]]).first_column_descent() is None
            True
        """
        for row in range(len(self)-1):
            col = 0
            while col < len(self[row+1]):
                if self[row][col] > self[row+1][col]:
                    return (row, col)
                col += 1
        return None

    def reduced_row_word(self):
        r"""
        Return the lexicographically minimal reduced expression for the
        permutation that maps the :meth:`initial_tableau` to ``self``.

        Ths reduced expression is a minimal length coset representative for the
        corresponding Young subgroup.  In one line notation, the permutation is
        obtained by concatenating the rows of the tableau in order from top to
        bottom.

        EXAMPLES::

            sage: StandardTableau([[1,2,3],[4,5],[6]]).reduced_row_word()
            []
            sage: StandardTableau([[1,2,3],[4,6],[5]]).reduced_row_word()
            [5]
            sage: StandardTableau([[1,2,4],[3,6],[5]]).reduced_row_word()
            [3, 5]
            sage: StandardTableau([[1,2,5],[3,6],[4]]).reduced_row_word()
            [3, 5, 4]
            sage: StandardTableau([[1,2,6],[3,5],[4]]).reduced_row_word()
            [3, 4, 5, 4]
        """
        return permutation.Permutation(list(self.entries())).inverse().reduced_word_lexmin()

    def reduced_column_word(self):
        r"""
        Return the lexicographically minimal reduced expression for the
        permutation that maps the conjugate of the :meth:`initial_tableau`
        to ``self``.

        Ths reduced expression is a minimal length coset representative for
        the corresponding Young subgroup.  In one line notation, the
        permutation is obtained by concatenating the columns of the
        tableau in order from top to bottom.

        EXAMPLES::

            sage: StandardTableau([[1,4,6],[2,5],[3]]).reduced_column_word()
            []
            sage: StandardTableau([[1,4,5],[2,6],[3]]).reduced_column_word()
            [5]
            sage: StandardTableau([[1,3,6],[2,5],[4]]).reduced_column_word()
            [3]
            sage: StandardTableau([[1,3,5],[2,6],[4]]).reduced_column_word()
            [3, 5]
            sage: StandardTableau([[1,2,5],[3,6],[4]]).reduced_column_word()
            [3, 2, 5]
        """
        data = list(self.conjugate().entries())
        return permutation.Permutation(data).inverse().reduced_word_lexmin()

    def hillman_grassl(self):
        r"""
        Return the image of the `\lambda`-array ``self`` under the
        Hillman-Grassl correspondence (as a
        :class:`~sage.combinat.hillman_grassl.WeakReversePlanePartition`).

        This relies on interpreting ``self`` as a `\lambda`-array
        in the sense of :mod:`~sage.combinat.hillman_grassl`.

        Fix a partition `\lambda`
        (see :meth:`~sage.combinat.partition.Partition`).
        We draw all partitions and tableaux in English notation.

        A `\lambda`-*array* will mean a tableau of shape `\lambda` whose
        entries are nonnegative integers. (No conditions on the order of
        these entries are made. Note that `0` is allowed.)

        A *weak reverse plane partition of shape* `\lambda` (short:
        `\lambda`-*rpp*) will mean a `\lambda`-array whose entries weakly
        increase along each row and weakly increase along each column.

        The Hillman-Grassl correspondence `H` is the map that sends a
        `\lambda`-array `M` to a `\lambda`-rpp `H(M)` defined recursively
        as follows:

        * If all entries of `M` are `0`, then `H(M) = M`.

        * Otherwise, let `s` be the index of the leftmost column of `M`
          containing a nonzero entry.
          Let `r` be the index of the bottommost nonzero entry in the
          `s`-th column of `M`. Let `M'` be the `\lambda`-array obtained
          from `M` by subtracting `1` from the `(r, s)`-th entry of `M`.
          Let `Q = (q_{i, j})` be the image `H(M')` (which is already
          defined by recursion).

        * Define a sequence `((i_1, j_1), (i_2, j_2), \ldots,
          (i_n, j_n))` of boxes in the diagram of `\lambda` (actually a
          lattice path made of southward and westward steps) as follows:
          Set `(i_1, j_1) = (r, \lambda_r)` (the rightmost box in the
          `r`-th row of `\lambda`). If `(i_k, j_k)` is defined for some
          `k \geq 1`, then `(i_{k+1}, j_{k+1})` is constructed as follows:
          If `q_{i_k + 1, j_k}` is well-defined and equals `q_{i_k, j_k}`,
          then we set `(i_{k+1}, j_{k+1}) = (i_k + 1, j_k)`.
          Otherwise, if `j_k = s`, then the sequence ends here.
          Otherwise, we set `(i_{k+1}, j_{k+1}) = (i_k, j_k - 1)`.

        * Let `H(M)` be the array obtained from `Q` by adding `1` to
          the `(i_k, j_k)`-th entry of `Q` for each
          `k \in \{1, 2, \ldots, n\}`.

        See [Gans1981]_ (Section 3) for this construction.

        .. SEEALSO::

            :meth:`~sage.combinat.hillman_grassl.hillman_grassl`
            for the Hillman-Grassl correspondence as a standalone
            function.

            :meth:`~sage.combinat.hillman_grassl.WeakReversePlanePartition.hillman_grassl_inverse`
            for the inverse map.

        EXAMPLES::

            sage: a = Tableau([[2, 1, 1], [0, 2, 0], [1, 1]])
            sage: A = a.hillman_grassl(); A
            [[2, 2, 4], [2, 3, 4], [3, 5]]
            sage: A.parent(), a.parent()
            (Weak Reverse Plane Partitions, Tableaux)
        """
        from sage.combinat.hillman_grassl import (hillman_grassl,
                                                  WeakReversePlanePartition)
        return WeakReversePlanePartition(hillman_grassl(list(self)))

    def sulzgruber_correspondence(self):
        r"""
        Return the image of the `\lambda`-array ``self`` under the
        Sulzgruber correspondence (as a
        :class:`~sage.combinat.hillman_grassl.WeakReversePlanePartition`).

        This relies on interpreting ``self`` as a `\lambda`-array
        in the sense of :mod:`~sage.combinat.hillman_grassl`.
        See :mod:`~sage.combinat.hillman_grassl` for definitions
        of the objects involved.

        The Sulzgruber correspondence is the map `\Phi_\lambda`
        from [Sulzgr2017]_ Section 7, and is the map
        `\xi_\lambda^{-1}` from [Pak2002]_ Section 5.
        It is denoted by `\mathcal{RSK}` in [Hopkins2017]_.
        It is the inverse of the Pak correspondence
        (:meth:`pak_correspondence`).
        The following description of the Sulzgruber correspondence
        follows [Hopkins2017]_ (which denotes it by `\mathcal{RSK}`):

        Fix a partition `\lambda`
        (see :meth:`~sage.combinat.partition.Partition`).
        We draw all partitions and tableaux in English notation.

        A `\lambda`-*array* will mean a tableau of shape `\lambda` whose
        entries are nonnegative integers. (No conditions on the order of
        these entries are made. Note that `0` is allowed.)

        A *weak reverse plane partition of shape* `\lambda` (short:
        `\lambda`-*rpp*) will mean a `\lambda`-array whose entries weakly
        increase along each row and weakly increase along each column.

        We shall also use the following notation:
        If `(u, v)` is a cell of `\lambda`, and if `\pi` is a
        `\lambda`-rpp, then:

        * the *lower bound* of `\pi` at `(u, v)` (denoted by
          `\pi_{<(u, v)}`) is defined to be
          `\max \{ \pi_{u-1, v} , \pi_{u, v-1} \}` (where
          `\pi_{0, v}` and `\pi_{u, 0}` are understood to mean `0`).

        * the *upper bound* of `\pi` at `(u, v)` (denoted by
          `\pi_{>(u, v)}`) is defined to be
          `\min \{ \pi_{u+1, v} , \pi_{u, v+1} \}`
          (where `\pi_{i, j}` is understood to mean `+ \infty`
          if `(i, j)` is not in `\lambda`; thus, the upper
          bound at a corner cell is `+ \infty`).

        * *toggling* `\pi` at `(u, v)` means replacing the entry
          `\pi_{u, v}` of `\pi` at `(u, v)` by
          `\pi_{<(u, v)} + \pi_{>(u, v)} - \pi_{u, v}`
          (this is well-defined as long as `(u, v)` is not a
          corner of `\lambda`).

        Note that every `\lambda`-rpp `\pi` and every cell
        `(u, v)` of `\lambda` satisfy
        `\pi_{<(u, v)} \leq \pi_{u, v} \leq \pi_{>(u, v)}`.
        Note that toggling a `\lambda`-rpp (at a cell that is not
        a corner) always results in a `\lambda`-rpp. Also,
        toggling is an involution).

        The Pak correspondence `\xi_\lambda` sends a `\lambda`-rpp `\pi`
        to a `\lambda`-array `\xi_\lambda(\pi)`. It is defined by
        recursion on `\lambda` (that is, we assume that `\xi_\mu` is
        already defined for every partition `\mu` smaller than
        `\lambda`), and its definition proceeds as follows:

        * If `\lambda = \varnothing`, then `\xi_\lambda` is the
          obvious bijection sending the only `\varnothing`-rpp
          to the only `\varnothing`-array.

        * Pick any corner `c = (i, j)` of `\lambda`, and let `\mu`
          be the result of removing this corner `c` from the partition
          `\lambda`.
          (The exact choice of `c` is immaterial.)

        * Let `\pi'` be what remains of `\pi` when the corner cell `c`
          is removed.

        * For each positive integer `k` such that `(i-k, j-k)` is a
          cell of `\lambda`, toggle `\pi'` at `(i-k, j-k)`.
          (All these togglings commute, so the order in which they
          are made is immaterial.)

        * Let `M = \xi_\mu(\pi')`.

        * Extend the `\mu`-array `M` to a `\lambda`-array `M'` by
          adding the cell `c` and writing the number
          `\pi_{i, j} - \pi_{<(i, j)}` into this cell.

        * Set `\xi_\lambda(\pi) = M'`.

        .. SEEALSO::

            :meth:`~sage.combinat.hillman_grassl.sulzgruber_correspondence`
            for the Sulzgruber correspondence as a standalone function.

            :meth:`~sage.combinat.hillman_grassl.WeakReversePlanePartition.pak_correspondence`
            for the inverse map.

        EXAMPLES::

            sage: a = Tableau([[2, 1, 1], [0, 2, 0], [1, 1]])
            sage: A = a.sulzgruber_correspondence(); A
            [[0, 1, 4], [1, 5, 5], [3, 6]]
            sage: A.parent(), a.parent()
            (Weak Reverse Plane Partitions, Tableaux)

            sage: a = Tableau([[1, 3], [0, 1]])
            sage: a.sulzgruber_correspondence()
            [[0, 4], [1, 5]]
        """
        from sage.combinat.hillman_grassl import (sulzgruber_correspondence,
                                                  WeakReversePlanePartition)
        return WeakReversePlanePartition(sulzgruber_correspondence(list(self)))

class SemistandardTableau(Tableau):
    """
    A class to model a semistandard tableau.

    INPUT:

    - ``t`` -- a tableau, a list of iterables, or an empty list

    OUTPUT:

    - A SemistandardTableau object constructed from ``t``.

    A semistandard tableau is a tableau whose entries are positive integers,
    which are weakly increasing in rows and strictly increasing down columns.

    EXAMPLES::

        sage: t = SemistandardTableau([[1,2,3],[2,3]]); t
        [[1, 2, 3], [2, 3]]
        sage: t.shape()
        [3, 2]
        sage: t.pp() # pretty printing
        1 2 3
        2 3
        sage: t = Tableau([[1,2],[2]])
        sage: s = SemistandardTableau(t); s
        [[1, 2], [2]]
        sage: SemistandardTableau([]) # The empty tableau
        []

    When using code that will generate a lot of tableaux, it is slightly more
    efficient to construct a SemistandardTableau from the appropriate
    :class:`Parent` object::

        sage: SST = SemistandardTableaux()
        sage: SST([[1, 2, 3], [4, 5]])
        [[1, 2, 3], [4, 5]]

    .. SEEALSO::

        - :class:`Tableaux`
        - :class:`Tableau`
        - :class:`SemistandardTableaux`
        - :class:`StandardTableaux`
        - :class:`StandardTableau`

    TESTS::

        sage: t = Tableaux()([[1,1],[2]])
        sage: s = SemistandardTableaux(3)([[1,1],[2]])
        sage: s == t
        True
        sage: s.parent()
        Semistandard tableaux of size 3 and maximum entry 3
        sage: r = SemistandardTableaux(3)(t); r.parent()
        Semistandard tableaux of size 3 and maximum entry 3
        sage: isinstance(r, Tableau)
        True
        sage: s2 = SemistandardTableaux(3)([(1,1),(2,)])
        sage: s2 == s
        True
        sage: s2.parent()
        Semistandard tableaux of size 3 and maximum entry 3
    """
    @staticmethod
    def __classcall_private__(self, t):
        r"""
        This ensures that a SemistandardTableau is only ever constructed as an
        element_class call of an appropriate parent.

        TESTS::

            sage: t = SemistandardTableau([[1,1],[2]])
            sage: TestSuite(t).run()

            sage: t.parent()
            Semistandard tableaux
            sage: t.category()
            Category of elements of Semistandard tableaux
            sage: type(t)
            <class 'sage.combinat.tableau.SemistandardTableaux_all_with_category.element_class'>
        """
        if isinstance(t, SemistandardTableau):
            return t
        elif t in SemistandardTableaux():
            return SemistandardTableaux_all().element_class(SemistandardTableaux_all(), t)

        # t is not a semistandard tableau so we give an appropriate error message
        if t not in Tableaux():
            raise ValueError('%s is not a tableau' % t)

        if not all(isinstance(c, (int, Integer)) and c > 0 for row in t for c in row):
            raise ValueError("entries must be positive integers"%t)

        if any(row[c] > row[c+1] for row in t for c in range(len(row)-1)):
            raise ValueError("The rows of %s are not weakly increasing"%t)

        # If we're still here ``t`` cannot be column strict
        raise ValueError('%s is not a column strict tableau' % t)

    def check(self):
        """
        Check that ``self`` is a valid semistandard tableau.

        TESTS::

            sage: SemistandardTableau([[1,2,3],[1]])  # indirect doctest
            Traceback (most recent call last):
            ...
            ValueError: [[1, 2, 3], [1]] is not a column strict tableau

            sage: SemistandardTableau([[1,2,1]])  # indirect doctest
            Traceback (most recent call last):
            ...
            ValueError: The rows of [[1, 2, 1]] are not weakly increasing

            sage: SemistandardTableau([[0,1]])  # indirect doctest
            Traceback (most recent call last):
            ...
            ValueError: entries must be positive integers
        """
        super(SemistandardTableau, self).check()

        # Tableau() has checked that t is tableau, so it remains to check that
        # the entries of t are positive integers which are weakly increasing
        # along rows
        from sage.sets.positive_integers import PositiveIntegers
        PI = PositiveIntegers()

        for row in self:
            if any(c not in PI for c in row):
                raise ValueError("the entries of a semistandard tableau must be non-negative integers")
            if any(row[c] > row[c+1] for c in range(len(row)-1)):
                raise ValueError("the entries in each row of a semistandard tableau must be weakly increasing")

        # and strictly increasing down columns
        if self:
            for row, next in zip(self, self[1:]):
                if not all(row[c] < next[c] for c in range(len(next))):
                    raise ValueError("the entries of each column of a semistandard tableau must be strictly increasing")

class RowStandardTableau(Tableau):
    """
    A class to model a row standard tableau.

    A row standard tableau is a tableau whose entries are
    positive integers from 1 to `m` that increase along rows.

    INPUT:

    - ``t`` -- a Tableau, a list of iterables, or an empty list

    EXAMPLES::

        sage: t = RowStandardTableau([[3,4,5],[1,2]]); t
        [[3, 4, 5], [1, 2]]
        sage: t.shape()
        [3, 2]
        sage: t.pp() # pretty printing
        3  4  5
        1  2
        sage: t.is_standard()
        False
        sage: RowStandardTableau([]) # The empty tableau
        []
        sage: RowStandardTableau([[3,4,5],[1,2]]) in StandardTableaux()
        False
        sage: RowStandardTableau([[1,2,5],[3,4]]) in StandardTableaux()
        True

    When using code that will generate a lot of tableaux, it is more
    efficient to construct a :class:`RowStandardTableau` from the
    appropriate :class:`Parent` object::

        sage: ST = RowStandardTableaux()
        sage: ST([[3, 4, 5], [1, 2]])
        [[3, 4, 5], [1, 2]]

    .. SEEALSO::

        - :class:`Tableau`
        - :class:`StandardTableau`
        - :class:`SemistandardTableau`
        - :class:`Tableaux`
        - :class:`StandardTableaux`
        - :class:`RowStandardTableaux`
        - :class:`SemistandardTableaux`

    TESTS::

        sage: t = Tableaux()([[1,2],[3]])
        sage: s = RowStandardTableaux(3)([[1,2],[3]])
        sage: s == t
        True
        sage: u = RowStandardTableaux(3)([[2, 3], [1]])
        sage: s == u
        False
        sage: u.parent()
        Row standard tableaux of size 3
        sage: u = RowStandardTableaux(3)(u)
        sage: u.parent()
        Row standard tableaux of size 3
        sage: isinstance(u, Tableau)
        True
    """
    @staticmethod
    def __classcall_private__(self, t):
        r"""
        This ensures that a :class:`RowStandardTableau` is only
        constructed as an ``element_class`` call of an appropriate parent.

        TESTS::

            sage: t = RowStandardTableau([[2,3],[1]])
            sage: TestSuite(t).run()

            sage: t.parent()
            Row standard tableaux
            sage: type(t)
            <class 'sage.combinat.tableau.RowStandardTableaux_all_with_category.element_class'>
        """
        if isinstance(t, RowStandardTableau):
            return t

        RST = RowStandardTableaux_all()
        return RST.element_class(RST, t)

    def check(self):
        r"""
        Check that ``self`` is a valid row standard tableau.

        TESTS::

            sage: RowStandardTableau([[1,4,4],[2,3]])  # indirect doctest
            Traceback (most recent call last):
            ...
            ValueError: the entries in a row standard tableau must increase
             along rows and contain the numbers 1,2,...,n

            sage: RowStandardTableau([[1,3,2]])  # indirect doctest
            Traceback (most recent call last):
            ...
            ValueError: the entries in a row standard tableau must increase
             along rows and contain the numbers 1,2,...,n
        """
        super(RowStandardTableau, self).check()
        # We have checked that t is tableau, so it remains to check that
        #   the entries of t are positive integers that increase along rows.
        flatx = sorted(sum((list(row) for row in self), []))
        if (flatx != list(range(1, len(flatx)+1))
            or any(row[i] >= row[i+1] for row in self for i in range(len(row)-1))):
            raise ValueError("the entries in a row standard tableau must increase"
                             " along rows and contain the numbers 1,2,...,n")


class StandardTableau(SemistandardTableau):
    """
    A class to model a standard tableau.

    INPUT:

    - ``t`` -- a Tableau, a list of iterables, or an empty list

    A standard tableau is a semistandard tableau whose entries are exactly the
    positive integers from 1 to `n`, where `n` is the size of the tableau.

    EXAMPLES::

        sage: t = StandardTableau([[1,2,3],[4,5]]); t
        [[1, 2, 3], [4, 5]]
        sage: t.shape()
        [3, 2]
        sage: t.pp() # pretty printing
        1 2 3
        4 5
        sage: t.is_standard()
        True
        sage: StandardTableau([]) # The empty tableau
        []
        sage: StandardTableau([[1,2,3],[4,5]]) in RowStandardTableaux()
        True

    When using code that will generate a lot of tableaux, it is more
    efficient to construct a StandardTableau from the appropriate
    :class:`Parent` object::

        sage: ST = StandardTableaux()
        sage: ST([[1, 2, 3], [4, 5]])
        [[1, 2, 3], [4, 5]]

    .. SEEALSO::

        - :class:`Tableaux`
        - :class:`Tableau`
        - :class:`SemistandardTableaux`
        - :class:`SemistandardTableau`
        - :class:`StandardTableaux`

    TESTS::

        sage: t = Tableaux()([[1,2],[3]])
        sage: s = StandardTableaux(3)([[1,2],[3]])
        sage: s == t
        True
        sage: s.parent()
        Standard tableaux of size 3
        sage: r = StandardTableaux(3)(t); r.parent()
        Standard tableaux of size 3
        sage: isinstance(r, Tableau)
        True
    """
    @staticmethod
    def __classcall_private__(self, t):
        r"""
        This ensures that a :class:`StandardTableau` is only ever constructed
        as an ``element_class`` call of an appropriate parent.

        TESTS::

            sage: t = StandardTableau([[1,2],[3]])
            sage: TestSuite(t).run()

            sage: t.parent()
            Standard tableaux
            sage: type(t)
            <class 'sage.combinat.tableau.StandardTableaux_all_with_category.element_class'>
        """
        if isinstance(t, StandardTableau):
            return t

        return StandardTableaux_all().element_class(StandardTableaux_all(), t)

    def check(self):
        """
        Check that ``self`` is a standard tableau.

        TESTS::

            sage: StandardTableau([[1,2,3],[4,4]])  # indirect doctest
            Traceback (most recent call last):
            ...
            ValueError: the entries in a standard tableau must be in bijection with 1,2,...,n

            sage: StandardTableau([[1,3,2]])  # indirect doctest
            Traceback (most recent call last):
            ...
            ValueError: the entries in each row of a semistandard tableau must be weakly increasing
        """
        super(StandardTableau, self).check()
        # t is semistandard so we only need to check
        # that its entries are in bijection with {1, 2, ..., n}
        flattened_list = [i for row in self for i in row]
        if sorted(flattened_list) != list(range(1, len(flattened_list) + 1)):
            raise ValueError("the entries in a standard tableau must be in bijection with 1,2,...,n")

    def dominates(self, t):
        r"""
        Return ``True`` if ``self`` dominates the tableau ``t``.

        That is, if the shape of the tableau restricted to `k`
        dominates the shape of ``t`` restricted to `k`, for `k = 1, 2,
        \ldots, n`.

        When the two tableaux have the same shape, then this ordering
        coincides with the Bruhat ordering for the corresponding permutations.

        INPUT:

        - ``t`` -- a tableau

        EXAMPLES::

            sage: s=StandardTableau([[1,2,3],[4,5]])
            sage: t=StandardTableau([[1,2],[3,5],[4]])
            sage: s.dominates(t)
            True
            sage: t.dominates(s)
            False
            sage: all(StandardTableau(s).dominates(t) for t in StandardTableaux([3,2]))
            True
            sage: s.dominates([[1,2,3,4,5]])
            False

        """
        t=StandardTableau(t)
        return all(self.restrict(m).shape().dominates(t.restrict(m).shape())
                        for m in range(1,1+self.size()))

    def is_standard(self):
        """
        Return ``True`` since ``self`` is a standard tableau.

        EXAMPLES::

            sage: StandardTableau([[1, 3], [2, 4]]).is_standard()
            True
        """
        return True

    def up(self):
        """
        An iterator for all the standard tableaux that can be
        obtained from ``self`` by adding a cell.

        EXAMPLES::

            sage: t = StandardTableau([[1,2]])
            sage: [x for x in t.up()]
            [[[1, 2, 3]], [[1, 2], [3]]]
        """
        #Get a list of all places where we can add a cell
        #to the shape of self

        outside_corners = self.shape().outside_corners()

        n = self.size()

        #Go through and add n+1 to the end of each
        #of the rows
        for row, _ in outside_corners:
            new_t = [list(_) for _ in self]
            if row != len(self):
                new_t[row] += [n+1]
            else:
                new_t.append([n+1])
            yield StandardTableau(new_t)

    def up_list(self):
        """
        Return a list of all the standard tableaux that can be obtained
        from ``self`` by adding a cell.

        EXAMPLES::

            sage: t = StandardTableau([[1,2]])
            sage: t.up_list()
            [[[1, 2, 3]], [[1, 2], [3]]]
        """
        return list(self.up())

    def down(self):
        """
        An iterator for all the standard tableaux that can be obtained
        from ``self`` by removing a cell. Note that this iterates just
        over a single tableau (or nothing if ``self`` is empty).

        EXAMPLES::

            sage: t = StandardTableau([[1,2],[3]])
            sage: [x for x in t.down()]
            [[[1, 2]]]
            sage: t = StandardTableau([])
            sage: [x for x in t.down()]
            []
        """
        if self:
            yield self.restrict(self.size() - 1)

    def down_list(self):
        """
        Return a list of all the standard tableaux that can be obtained
        from ``self`` by removing a cell. Note that this is just a singleton
        list if ``self`` is nonempty, and an empty list otherwise.

        EXAMPLES::

            sage: t = StandardTableau([[1,2],[3]])
            sage: t.down_list()
            [[[1, 2]]]
            sage: t = StandardTableau([])
            sage: t.down_list()
            []
        """
        return list(self.down())

    def standard_descents(self):
        """
        Return a list of the integers `i` such that `i` appears
        strictly further north than `i + 1` in ``self`` (this is not
        to say that `i` and `i + 1` must be in the same column). The
        list is sorted in increasing order.

        EXAMPLES::

            sage: StandardTableau( [[1,3,4],[2,5]] ).standard_descents()
            [1, 4]
            sage: StandardTableau( [[1,2],[3,4]] ).standard_descents()
            [2]
            sage: StandardTableau( [[1,2,5],[3,4],[6,7],[8],[9]] ).standard_descents()
            [2, 5, 7, 8]
            sage: StandardTableau( [] ).standard_descents()
            []
        """
        descents = []
        #whatpart gives the number for which self is a partition
        whatpart = sum(i for i in self.shape())
        #now find the descents
        for i in range(1, whatpart):
            #find out what row i and i+1 are in (we're using the
            #standardness of self here)
            for row in self:
                if row.count(i + 1):
                    break
                if row.count(i):
                    descents.append(i)
                    break
        return descents

    def standard_number_of_descents(self):
        """
        Return the number of all integers `i` such that `i` appears
        strictly further north than `i + 1` in ``self`` (this is not
        to say that `i` and `i + 1` must be in the same column). A
        list of these integers can be obtained using the
        :meth:`standard_descents` method.

        EXAMPLES::

            sage: StandardTableau( [[1,2],[3,4],[5]] ).standard_number_of_descents()
            2
            sage: StandardTableau( [] ).standard_number_of_descents()
            0
            sage: tabs = StandardTableaux(5)
            sage: all( t.standard_number_of_descents() == t.schuetzenberger_involution().standard_number_of_descents() for t in tabs )
            True
        """
        return len(self.standard_descents())

    def standard_major_index(self):
        """
        Return the major index of the standard tableau ``self`` in the
        standard meaning of the word. The major index is defined to be
        the sum of the descents of ``self`` (see :meth:`standard_descents`
        for their definition).

        EXAMPLES::

            sage: StandardTableau( [[1,4,5],[2,6],[3]] ).standard_major_index()
            8
            sage: StandardTableau( [[1,2],[3,4]] ).standard_major_index()
            2
            sage: StandardTableau( [[1,2,3],[4,5]] ).standard_major_index()
            3
        """
        return sum(self.standard_descents())

    def promotion_inverse(self, n=None):
        """
        Return the image of ``self`` under the inverse promotion operator.
        The optional variable `m` should be set to the size of ``self`` minus
        `1` for a minimal speedup; otherwise, it defaults to this number.

        The inverse promotion operator, applied to a standard tableau `t`,
        does the following:

        Remove the letter `1` from `t`, thus leaving a hole where it used to be.
        Apply jeu de taquin to move this hole northeast (in French notation)
        until it reaches the outer boundary of `t`. Fill `n + 1` into this hole,
        where `n` is the size of `t`. Finally, subtract `1` from each letter in
        the tableau. This yields a new standard tableau.

        This definition of inverse promotion is the map called "promotion" in
        [Sg2011]_ (p. 23) and in [Stan2009]_, and is the inverse of the map
        called "promotion" in [Hai1992]_ (p. 90).

        See the :meth:`~sage.combinat.tableau.promotion_inverse` method for a
        more general operator.

        EXAMPLES::

            sage: t = StandardTableau([[1,3],[2,4]])
            sage: t.promotion_inverse()
            [[1, 2], [3, 4]]

        We check the equivalence of two definitions of inverse promotion on
        standard tableaux::

            sage: ST = StandardTableaux(7)
            sage: def bk_promotion_inverse7(st):
            ....:     st2 = st
            ....:     for i in range(1, 7):
            ....:         st2 = st2.bender_knuth_involution(i, check=False)
            ....:     return st2
            sage: all( bk_promotion_inverse7(st) == st.promotion_inverse() for st in ST ) # long time
            True
        """
        if n is None:
            n = self.size() - 1
        return StandardTableau(Tableau(self[:]).promotion_inverse(n))

    def promotion(self, n=None):
        r"""
        Return the image of ``self`` under the promotion operator.

        The promotion operator, applied to a standard tableau `t`, does the
        following:

        Remove the letter `n` from `t`, thus leaving a hole where it used to be.
        Apply jeu de taquin to move this hole southwest (in French notation)
        until it reaches the inner boundary of `t`. Fill `0` into the hole once
        jeu de taquin has completed. Finally, add `1` to each letter in the
        tableau. The resulting standard tableau is the image of `t` under the
        promotion operator.

        This definition of promotion is precisely the one given in [Hai1992]_
        (p. 90). It is the inverse of the maps called "promotion" in [Sg2011]_
        (p. 23) and in [Stan2009]_.

        See the :meth:`~sage.combinat.tableau.promotion` method for a
        more general operator.

        EXAMPLES::

            sage: ST = StandardTableaux(7)
            sage: all( st.promotion().promotion_inverse() == st for st in ST ) # long time
            True
            sage: all( st.promotion_inverse().promotion() == st for st in ST ) # long time
            True
            sage: st = StandardTableau([[1,2,5],[3,4]])
            sage: parent(st.promotion())
            Standard tableaux
        """
        if n is None:
            n = self.size() - 1
        return StandardTableau(Tableau(self[:]).promotion(n))


def from_chain(chain):
    """
    Returns a semistandard tableau from a chain of partitions.

    EXAMPLES::

        sage: from sage.combinat.tableau import from_chain
        sage: from_chain([[], [2], [2, 1], [3, 2, 1]])
        [[1, 1, 3], [2, 3], [3]]
    """
    res = [[0]*chain[-1][i] for i in range(len(chain[-1]))]
    for i in reversed(range(2, len(chain)+1)):
        for j in range(len(chain[i-1])):
            for k in range(chain[i-1][j]):
                res[j][k] = i -1
    return Tableau(res)

def from_shape_and_word(shape, w, convention="French"):
    r"""
    Returns a tableau from a shape and word.

    INPUT:

    - ``shape`` -- a partition

    - ``w`` -- a word whose length equals that of the partition

    - ``convention`` -- a string which can take values ``"French"`` or
      ``"English"``; the default is ``"French"``

    OUTPUT:

    A tableau, whose shape is ``shape`` and whose reading word is ``w``.
    If the ``convention`` is specified as ``"French"``, the reading word is to be read
    starting from the top row in French convention (= the bottom row in English
    convention). If the ``convention`` is specified as ``"English"``, the reading word
    is to be read starting with the top row in English convention.

    EXAMPLES::

        sage: from sage.combinat.tableau import from_shape_and_word
        sage: t = Tableau([[1, 3], [2], [4]])
        sage: shape = t.shape(); shape
        [2, 1, 1]
        sage: word = t.to_word(); word
        word: 4213
        sage: from_shape_and_word(shape, word)
        [[1, 3], [2], [4]]
        sage: word = Word(flatten(t))
        sage: from_shape_and_word(shape, word, convention = "English")
        [[1, 3], [2], [4]]
    """
    res = []
    j = 0
    if convention == "French":
        shape = reversed(shape)
    for l in shape:
        res.append( list(w[j:j+l]) )
        j += l
    if convention == "French":
        res.reverse()
    return Tableau(res)

class IncreasingTableau(Tableau):
    """
    A class to model an increasing tableau.

    INPUT:

    - ``t`` -- a tableau, a list of iterables, or an empty list

    An *increasing tableau* is a tableau whose entries are positive
    integers that are strictly increasing across rows and strictly
    increasing down columns.

    EXAMPLES::

        sage: t = IncreasingTableau([[1,2,3],[2,3]]); t
        [[1, 2, 3], [2, 3]]
        sage: t.shape()
        [3, 2]
        sage: t.pp() # pretty printing
        1 2 3
        2 3
        sage: t = Tableau([[1,2],[2]])
        sage: s = IncreasingTableau(t); s
        [[1, 2], [2]]
        sage: IncreasingTableau([]) # The empty tableau
        []

    You can also construct an :class:`IncreasingTableau` from the
    appropriate :class:`Parent` object::

        sage: IT = IncreasingTableaux()
        sage: IT([[1, 2, 3], [4, 5]])
        [[1, 2, 3], [4, 5]]

    .. SEEALSO::

        - :class:`Tableaux`
        - :class:`Tableau`
        - :class:`SemistandardTableaux`
        - :class:`SemistandardTableau`
        - :class:`StandardTableaux`
        - :class:`StandardTableau`
        - :class:`IncreasingTableaux`

    TESTS::

        sage: t = Tableaux()([[1,2],[2]])
        sage: s = IncreasingTableaux(3)([[1,2],[2]])
        sage: s == t
        True
        sage: s.parent()
        Increasing tableaux of size 3 and maximum entry 3
        sage: r = IncreasingTableaux(3)(t); r.parent()
        Increasing tableaux of size 3 and maximum entry 3
        sage: isinstance(r, Tableau)
        True
        sage: s2 = IncreasingTableaux(3)([(1,2),(2,)])
        sage: s2 == s
        True
        sage: s2.parent()
        Increasing tableaux of size 3 and maximum entry 3
    """
    @staticmethod
    def __classcall_private__(self, t):
        r"""
        Construct an :class:`IncreasingTableau` from the appropriate parent.

        TESTS::

            sage: t = IncreasingTableau([[1,2],[2]])
            sage: TestSuite(t).run()

            sage: t.parent()
            Increasing tableaux
            sage: t.category()
            Category of elements of Increasing tableaux
            sage: type(t)
            <class 'sage.combinat.tableau.IncreasingTableaux_all_with_category.element_class'>
        """
        if isinstance(t, IncreasingTableau):
            return t
        IT = IncreasingTableaux()
        return IT.element_class(IT, t)  # The check() will raise the appropriate error

    def check(self):
        """
        Check that ``self`` is a valid increasing tableau.

        TESTS::

            sage: IncreasingTableau([[1,2,3],[1]])  # indirect doctest
            Traceback (most recent call last):
            ...
            ValueError: the entries of each column of an increasing tableau must be strictly increasing

            sage: IncreasingTableau([[1,2,2]])  # indirect doctest
            Traceback (most recent call last):
            ...
            ValueError: the entries in each row of an increasing tableau must be strictly increasing

            sage: IncreasingTableau([[0,1]])  # indirect doctest
            Traceback (most recent call last):
            ...
            ValueError: the entries of an increasing tableau must be non-negative integers
        """
        if not self:
            # Empty tableau, so trivially an increasing tableau
            return

        super(IncreasingTableau, self).check()

        # Tableau() has checked that t is tableau, so it remains to check that
        # the entries of t are positive integers which are weakly increasing
        # along rows
        from sage.sets.positive_integers import PositiveIntegers
        PI = PositiveIntegers()

        for row in self:
            if any(c not in PI for c in row):
                raise ValueError("the entries of an increasing tableau"
                                 " must be non-negative integers")
            if any(row[c] >= row[c+1] for c in range(len(row)-1)):
                raise ValueError("the entries in each row of an increasing"
                                 " tableau must be strictly increasing")

        # and strictly increasing down columns
        for row, next in zip(self, self[1:]):
            if not all(row[c] < next[c] for c in range(len(next))):
                raise ValueError("the entries of each column of an increasing"
                                 " tableau must be strictly increasing")

    def descent_set(self):
        r"""
        Compute the descents of the increasing tableau ``self``
        as defined in [DPS2017]_.

        The number `i` is a *descent* of an increasing tableau if some
        instance of `i + 1` appears in a lower row than some instance
        of `i`.

        .. NOTE::

            This notion is close to the notion of descent for a standard
            tableau but is unrelated to the notion for semistandard tableaux.

        EXAMPLES::

            sage: T = IncreasingTableau([[1,2,4],[3,5,6]])
            sage: T.descent_set()
            [2, 4]
            sage: U = IncreasingTableau([[1,3,4],[2,4,5]])
            sage: U.descent_set()
            [1, 3, 4]
            sage: V = IncreasingTableau([[1,3,4],[3,4,5],[4,5]])
            sage: V.descent_set()
            [3, 4]
        """
        ans = set()
        ell = len(self)
        for r1, row in enumerate(self):
            for val in row:
                for r2 in range(r1+1, ell):
                    if val + 1 in self[r2]:
                        ans.add(val)
        return sorted(ans)

    @combinatorial_map(order=2, name='K-Bender-Knuth involution')
    def K_bender_knuth(self, i):
        r"""
        Return the ``i``-th K-Bender-Knuth operator (as defined in
        [DPS2017]_) applied to ``self``.

        The `i`-th K-Bender-Knuth operator swaps the letters `i` and
        `i + 1` everywhere where doing so would not break increasingness.

        EXAMPLES::

            sage: T = IncreasingTableau([[1,3,4],[2,4,5]])
            sage: T.K_bender_knuth(2)
            [[1, 2, 4], [3, 4, 5]]
            sage: T.K_bender_knuth(3)
            [[1, 3, 4], [2, 4, 5]]
        """
        newtab = [[0] * k for k in self.shape()]
        for r, row in enumerate(self):
            for c, val in enumerate(row):
                if val == i:
                    if (c + 1 < len(row) and row[c+1] == i + 1):
                        newtab[r][c] = i
                    elif (r + 1 < len(self) and c < len(self[r+1]) and self[r+1][c] == i + 1):
                        newtab[r][c] = i
                    else:
                        newtab[r][c] = i + 1
                elif val == i + 1:
                    if c > 0 and row[c-1] == i:
                        newtab[r][c] = i + 1
                    elif r > 0 and self[r-1][c] == i:
                        newtab[r][c] = i + 1
                    else:
                        newtab[r][c] = i
                else:
                    newtab[r][c] = val
        return IncreasingTableau(newtab)

    @combinatorial_map(name='K-promotion')
    def K_promotion(self, ceiling=None):
        """
        Return the K-promotion operator from [Pec2014]_ applied to ``self``.

        EXAMPLES::

            sage: T = IncreasingTableau([[1,3,4],[2,4,5]])
            sage: T.K_promotion()
            [[1, 2, 3], [3, 4, 5]]
            sage: T.K_promotion(6)
            [[1, 2, 3], [3, 4, 6]]
            sage: U = IncreasingTableau([[1,3,4],[3,4,5],[5]])
            sage: U.K_promotion()
            [[2, 3, 4], [3, 4, 5], [4]]
        """
        if ceiling is None:
            ceiling = max(self.entries())
        ans = self
        for i in range(1, ceiling):
            ans = ans.K_bender_knuth(i)
        return ans

    @combinatorial_map(name='K-promotion inverse')
    def K_promotion_inverse(self, ceiling=None):
        """
        Return the inverse of K-promotion operator applied to ``self``.

        EXAMPLES::

            sage: T = IncreasingTableau([[1,3,4],[2,4,5]])
            sage: T.K_promotion_inverse()
            [[1, 2, 4], [3, 4, 5]]
            sage: T.K_promotion_inverse(6)
            [[2, 4, 5], [3, 5, 6]]
            sage: U = IncreasingTableau([[1,3,4],[3,4,5],[5]])
            sage: U.K_promotion_inverse()
            [[1, 2, 4], [2, 4, 5], [4]]

        TESTS::

            sage: V = IncreasingTableau([[1,3,4],[3,4,5],[5,6]])
            sage: V == V.K_promotion().K_promotion_inverse()
            True
            sage: V == V.K_promotion_inverse().K_promotion()
            True
        """
        if ceiling is None:
            ceiling = max(self.entries())
        ans = self
        for i in reversed(range(1, ceiling)):
            ans = ans.K_bender_knuth(i)
        return ans

    @combinatorial_map(order=2,name='K-evacuation')
    def K_evacuation(self, ceiling=None):
        """
        Return the K-evacuation involution from [TY2009]_ to ``self``.

        EXAMPLES::

            sage: T = IncreasingTableau([[1,3,4],[2,4,5]])
            sage: T.K_evacuation()
            [[1, 2, 4], [2, 3, 5]]
            sage: T.K_evacuation(6)
            [[2, 3, 5], [3, 4, 6]]
            sage: U = IncreasingTableau([[1,3,4],[3,4,5],[5]])
            sage: U.K_evacuation()
            [[1, 2, 3], [2, 3, 5], [3]]

        TESTS::

            sage: V = IncreasingTableau([[1,3,4],[3,4,5],[5,6]])
            sage: V == V.K_evacuation().K_evacuation()
            True
            sage: V.K_promotion().K_evacuation() == V.K_evacuation().K_promotion_inverse()
            True
        """
        if ceiling is None:
            ceiling = max(self.entries())
        ans = self
        for j in reversed(range(1, ceiling)):
            for i in range(1, j+1):
                ans = ans.K_bender_knuth(i)
        return ans

    @combinatorial_map(order=2, name='dual K-evacuation')
    def dual_K_evacuation(self, ceiling=None):
        """
        Return the dual K-evacuation involution applied to ``self``.

        EXAMPLES::

            sage: T = IncreasingTableau([[1,3,4],[2,4,5]])
            sage: T.dual_K_evacuation()
            [[1, 2, 4], [2, 3, 5]]
            sage: T.dual_K_evacuation(6)
            [[2, 3, 5], [3, 4, 6]]
            sage: U = IncreasingTableau([[1,3,4],[3,4,5],[5]])
            sage: U.dual_K_evacuation()
            [[1, 2, 3], [2, 3, 5], [3]]

        TESTS::

            sage: V = IncreasingTableau([[1,3,4],[3,4,5],[5,6]])
            sage: V == V.dual_K_evacuation().dual_K_evacuation()
            True
            sage: W = IncreasingTableau([[1,2,4],[2,3,5]])
            sage: W.K_evacuation() == W.dual_K_evacuation()
            True
            sage: X = IncreasingTableau([[1,2,4,7],[3,5,6,8],[5,7,8,10],[7,9,10,11]])
            sage: X.K_evacuation() == X.dual_K_evacuation()
            False
            sage: X.K_promotion().dual_K_evacuation() == X.dual_K_evacuation().K_promotion_inverse()
            True
        """
        if ceiling is None:
            ceiling = max(self.entries())
        ans = self
        for j in range(1, ceiling):
            for i in reversed(range(j, ceiling)):
                ans = ans.K_bender_knuth(i)
        return ans

class Tableaux(UniqueRepresentation, Parent):
    """
    A factory class for the various classes of tableaux.

    INPUT:

    - ``n`` (optional) -- a non-negative integer

    OUTPUT:

    - If ``n`` is specified, the class of tableaux of size ``n``. Otherwise,
      the class of all tableaux.

    A tableau in Sage is a finite list of lists, whose lengths are weakly
    decreasing, or an empty list, representing the empty tableau.  The entries
    of a tableau can be any Sage objects. Because of this, no enumeration
    through the set of Tableaux is possible.

    EXAMPLES::

        sage: T = Tableaux(); T
        Tableaux
        sage: T3 = Tableaux(3); T3
        Tableaux of size 3
        sage: [['a','b']] in T
        True
        sage: [['a','b']] in T3
        False
        sage: t = T3([[1,1,1]]); t
        [[1, 1, 1]]
        sage: t in T
        True
        sage: t.parent()
        Tableaux of size 3
        sage: T([]) # the empty tableau
        []
        sage: T.category()
        Category of sets

    .. SEEALSO::

        - :class:`Tableau`
        - :class:`SemistandardTableaux`
        - :class:`SemistandardTableau`
        - :class:`StandardTableaux`
        - :class:`StandardTableau`

    TESTS::

        sage: TestSuite( Tableaux() ).run()
        sage: TestSuite( Tableaux(5) ).run()
        sage: t = Tableaux(3)([[1,2],[3]])
        sage: t.parent()
        Tableaux of size 3
        sage: Tableaux(t)
        Traceback (most recent call last):
        ...
        ValueError: The argument to Tableaux() must be a non-negative integer.
        sage: Tableaux(3)([[1, 1]])
        Traceback (most recent call last):
        ...
        ValueError: [[1, 1]] is not an element of Tableaux of size 3.

        sage: t0 = Tableau([[1]])
        sage: t1 = Tableaux()([[1]])
        sage: t2 = Tableaux()(t1)
        sage: t0 == t1 == t2
        True
        sage: t1 in Tableaux()
        True
        sage: t1 in Tableaux(1)
        True
        sage: t1 in Tableaux(2)
        False

        sage: [[1]] in Tableaux()
        True
        sage: [] in Tableaux(0)
        True

    Check that :trac:`14145` has been fixed::

        sage: 1 in Tableaux()
        False
    """
    @staticmethod
    def __classcall_private__(cls, *args, **kwargs):
        r"""
        This is a factory class which returns the appropriate parent based on
        arguments.  See the documentation for :class:`Tableaux` for more
        information.

        TESTS::

            sage: Tableaux()
            Tableaux
            sage: Tableaux(3)
            Tableaux of size 3
            sage: Tableaux(n=3)
            Tableaux of size 3
        """
        if args:
            n = args[0]
        elif 'n' in kwargs:
            n = kwargs['n']
        else:
            n = None

        if n is None:
            return Tableaux_all()
        else:
            if not isinstance(n,(int, Integer)) or n < 0:
                raise ValueError( "The argument to Tableaux() must be a non-negative integer." )
            return Tableaux_size(n)

    Element = Tableau

    # add options to class
    class options(GlobalOptions):
        r"""
        Sets the global options for elements of the tableau, skew_tableau,
        and tableau tuple classes. The defaults are for tableau to be
        displayed as a list, latexed as a Young diagram using the English
        convention.

        @OPTIONS@

        .. NOTE::

            Changing the ``convention`` for tableaux also changes the
            ``convention`` for partitions.

        If no parameters are set, then the function returns a copy of the
        options dictionary.

        EXAMPLES::

            sage: T = Tableau([[1,2,3],[4,5]])
            sage: T
            [[1, 2, 3], [4, 5]]
            sage: Tableaux.options.display="array"
            sage: T
              1  2  3
              4  5
            sage: Tableaux.options.convention="french"
            sage: T
              4  5
              1  2  3

        Changing the ``convention`` for tableaux also changes the ``convention``
        for partitions and vice versa::

            sage: P = Partition([3,3,1])
            sage: print(P.ferrers_diagram())
            *
            ***
            ***
            sage: Partitions.options.convention="english"
            sage: print(P.ferrers_diagram())
            ***
            ***
            *
            sage: T
              1  2  3
              4  5

        The ASCII art can also be changed::

            sage: t = Tableau([[1,2,3],[4,5]])
            sage: ascii_art(t)
              1  2  3
              4  5
            sage: Tableaux.options.ascii_art = "table"
            sage: ascii_art(t)
            +---+---+---+
            | 1 | 2 | 3 |
            +---+---+---+
            | 4 | 5 |
            +---+---+
            sage: Tableaux.options.ascii_art = "compact"
            sage: ascii_art(t)
            |1|2|3|
            |4|5|
            sage: Tableaux.options._reset()
        """
        NAME = 'Tableaux'
        module = 'sage.combinat.tableau'
        display = dict(default="list",
                     description='Controls the way in which tableaux are printed',
                     values=dict(list='print tableaux as lists',
                                 diagram='display as Young diagram (similar to :meth:`~sage.combinat.tableau.Tableau.pp()`',
                                 compact='minimal length string representation'),
                     alias=dict(array="diagram", ferrers_diagram="diagram", young_diagram="diagram"),
                     case_sensitive=False)
        ascii_art = dict(default="repr",
                     description='Controls the ascii art output for tableaux',
                     values=dict(repr='display using the diagram string representation',
                                 table='display as a table',
                                 compact='minimal length ascii art'),
                     case_sensitive=False)
        latex = dict(default="diagram",
                   description='Controls the way in which tableaux are latexed',
                   values=dict(list='as a list', diagram='as a Young diagram'),
                   alias=dict(array="diagram", ferrers_diagram="diagram", young_diagram="diagram"),
                   case_sensitive=False)
        convention = dict(default="English",
                        description='Sets the convention used for displaying tableaux and partitions',
                        values=dict(English='use the English convention',French='use the French convention'),
                        case_sensitive=False)
        notation = dict(alt_name="convention")

    def _element_constructor_(self, t):
        r"""
        Constructs an object from ``t`` as an element of ``self``, if
        possible. This is inherited by all Tableaux, SemistandardTableaux, and
        StandardTableaux classes.

        INPUT:

        - ``t`` -- Data which can be interpreted as a tableau

        OUTPUT:

        - The corresponding tableau object

        TESTS::

            sage: T = Tableaux(3)
            sage: T([[1,2,1]]).parent() is T     # indirect doctest
            True
            sage: T( StandardTableaux(3)([[1, 2, 3]])).parent() is T
            True
            sage: T([[1,2]])
            Traceback (most recent call last):
            ...
            ValueError: [[1, 2]] is not an element of Tableaux of size 3.
        """
        if not t in self:
            raise ValueError("%s is not an element of %s."%(t, self))

        return self.element_class(self, t)

    def __contains__(self, x):
        """
        TESTS::

            sage: T = sage.combinat.tableau.Tableaux()
            sage: [[1,2],[3,4]] in T
            True
            sage: [[1,2],[3]] in T
            True
            sage: [] in T
            True
            sage: [['a','b']] in T
            True
            sage: Tableau([['a']]) in T
            True

            sage: [1,2,3] in T
            False
            sage: [[1],[1,2]] in T
            False

        Check that :trac:`14145` is fixed::

            sage: 1 in sage.combinat.tableau.Tableaux()
            False
        """
        from sage.combinat.partition import _Partitions
        if isinstance(x, Tableau):
            return True
        elif isinstance(x, list):
            try:
                for row in x:
                    iter(row)
            except TypeError:
                return False
            # any list of lists of partition shape is a tableau
            return [len(_) for _ in x] in _Partitions
        else:
            return False

class Tableaux_all(Tableaux):

    def __init__(self):
        r"""
        Initializes the class of all tableaux

        TESTS::

            sage: T = sage.combinat.tableau.Tableaux_all()
            sage: TestSuite(T).run()

        """
        super(Tableaux_all, self).__init__(category=Sets())

    def _repr_(self):
        """
        TESTS::

            sage: repr(Tableaux())    # indirect doctest
            'Tableaux'
        """
        return "Tableaux"

    def an_element(self):
        r"""
        Returns a particular element of the class.

        TESTS::

            sage: T = Tableaux()
            sage: T.an_element()
            [[1, 1], [1]]
        """
        return self.element_class(self, [[1, 1], [1]])


class Tableaux_size(Tableaux):
    """
    Tableaux of a fixed size `n`.
    """

    def __init__(self, n):
        r"""
        Initializes the class of tableaux of size ``n``.

        TESTS::

            sage: T = sage.combinat.tableau.Tableaux_size(3)
            sage: TestSuite(T).run()

            sage: T = sage.combinat.tableau.Tableaux_size(0)
            sage: TestSuite(T).run()
        """
        super(Tableaux_size, self).__init__(category=Sets())
        self.size = n

    def __contains__(self,x):
        """
        TESTS::

            sage: T = sage.combinat.tableau.Tableaux_size(3)
            sage: [[2,4], [1]] in T
            True

            sage: [[2,4],[1,3]] in T
            False

        Check that :trac:`14145` is fixed::

            sage: 1 in sage.combinat.tableau.Tableaux_size(3)
            False
        """
        return Tableaux.__contains__(self, x) and sum(len(row) for row in x) == self.size

    def _repr_(self):
        """
        TESTS::

            sage: repr(Tableaux(4))    # indirect doctest
            'Tableaux of size 4'
        """
        return "Tableaux of size %s"%self.size

    def an_element(self):
        r"""
        Returns a particular element of the class.

        TESTS::

            sage: T = sage.combinat.tableau.Tableaux_size(3)
            sage: T.an_element()
            [[1, 1], [1]]
            sage: T = sage.combinat.tableau.Tableaux_size(0)
            sage: T.an_element()
            []
        """
        if self.size==0:
            return self.element_class(self, [])

        if self.size==1:
            return self.element_class(self, [[1]])

        return self.element_class(self, [[1]*(self.size-1),[1]])


##########################
# Semi-standard tableaux #
##########################
class SemistandardTableaux(Tableaux):
    """
    A factory class for the various classes of semistandard tableaux.

    INPUT:

    Keyword arguments:

    - ``size`` -- The size of the tableaux
    - ``shape`` -- The shape of the tableaux
    - ``eval`` -- The weight (also called content or evaluation) of
      the tableaux
    - ``max_entry`` -- A maximum entry for the tableaux.  This can be a
      positive integer or infinity (``oo``). If ``size`` or ``shape`` are
      specified, ``max_entry`` defaults to be ``size`` or the size of
      ``shape``.

    Positional arguments:

    - The first argument is interpreted as either ``size`` or ``shape``
      according to whether it is an integer or a partition
    - The second keyword argument will always be interpreted as ``eval``

    OUTPUT:

    - The appropriate class, after checking basic consistency tests. (For
      example, specifying ``eval`` implies a value for `max_entry`).

    A semistandard tableau is a tableau whose entries are positive integers,
    which are weakly increasing in rows and strictly increasing down columns.
    Note that Sage uses the English convention for partitions and tableaux;
    the longer rows are displayed on top.

    Classes of semistandard tableaux can be iterated over if and only if there
    is some restriction.

    EXAMPLES::

        sage: SST = SemistandardTableaux([2,1]); SST
        Semistandard tableaux of shape [2, 1] and maximum entry 3
        sage: SST.list()
        [[[1, 1], [2]],
         [[1, 1], [3]],
         [[1, 2], [2]],
         [[1, 2], [3]],
         [[1, 3], [2]],
         [[1, 3], [3]],
         [[2, 2], [3]],
         [[2, 3], [3]]]

        sage: SST = SemistandardTableaux(3); SST
        Semistandard tableaux of size 3 and maximum entry 3
        sage: SST.list()
        [[[1, 1, 1]],
         [[1, 1, 2]],
         [[1, 1, 3]],
         [[1, 2, 2]],
         [[1, 2, 3]],
         [[1, 3, 3]],
         [[2, 2, 2]],
         [[2, 2, 3]],
         [[2, 3, 3]],
         [[3, 3, 3]],
         [[1, 1], [2]],
         [[1, 1], [3]],
         [[1, 2], [2]],
         [[1, 2], [3]],
         [[1, 3], [2]],
         [[1, 3], [3]],
         [[2, 2], [3]],
         [[2, 3], [3]],
         [[1], [2], [3]]]

        sage: SST = SemistandardTableaux(3, max_entry=2); SST
        Semistandard tableaux of size 3 and maximum entry 2
        sage: SST.list()
        [[[1, 1, 1]],
         [[1, 1, 2]],
         [[1, 2, 2]],
         [[2, 2, 2]],
         [[1, 1], [2]],
         [[1, 2], [2]]]

        sage: SST = SemistandardTableaux(3, max_entry=oo); SST
        Semistandard tableaux of size 3
        sage: SST[123]
        [[3, 4], [6]]

        sage: SemistandardTableaux(max_entry=2)[11]
        [[1, 1], [2]]

        sage: SemistandardTableaux()[0]
        []

    .. SEEALSO::

        - :class:`Tableaux`
        - :class:`Tableau`
        - :class:`SemistandardTableau`
        - :class:`StandardTableaux`
        - :class:`StandardTableau`
    """
    @staticmethod
    def __classcall_private__(cls, *args, **kwargs):
        r"""
        This is a factory class which returns the appropriate parent based on
        arguments.  See the documentation for :class:`SemistandardTableaux`
        for more information.

        TESTS::

            sage: SemistandardTableaux()
            Semistandard tableaux
            sage: SemistandardTableaux(3)
            Semistandard tableaux of size 3 and maximum entry 3
            sage: SemistandardTableaux(size=3)
            Semistandard tableaux of size 3 and maximum entry 3
            sage: SemistandardTableaux(0)
            Semistandard tableaux of size 0 and maximum entry 0
            sage: SemistandardTableaux([2,1])
            Semistandard tableaux of shape [2, 1] and maximum entry 3
            sage: SemistandardTableaux(shape=[2,1])
            Semistandard tableaux of shape [2, 1] and maximum entry 3
            sage: SemistandardTableaux([])
            Semistandard tableaux of shape [] and maximum entry 0
            sage: SemistandardTableaux(eval=[2,1])
            Semistandard tableaux of size 3 and weight [2, 1]
            sage: SemistandardTableaux(max_entry=3)
            Semistandard tableaux with maximum entry 3
            sage: SemistandardTableaux(3, [2,1])
            Semistandard tableaux of size 3 and weight [2, 1]
            sage: SemistandardTableaux(3, shape=[2,1])
            Semistandard tableaux of shape [2, 1] and maximum entry 3
            sage: SemistandardTableaux(3, [2,1], shape=[2,1])
            Semistandard tableaux of shape [2, 1] and weight [2, 1]
            sage: SemistandardTableaux(3, max_entry=4)
            Semistandard tableaux of size 3 and maximum entry 4
            sage: SemistandardTableaux(3, max_entry=oo)
            Semistandard tableaux of size 3
            sage: SemistandardTableaux([2, 1], max_entry=oo)
            Semistandard tableaux of shape [2, 1]
            sage: SemistandardTableaux([2, 1], [2, 1])
            Semistandard tableaux of shape [2, 1] and weight [2, 1]
            sage: mu = Partition([2,1]); SemistandardTableaux(mu, mu)
            Semistandard tableaux of shape [2, 1] and weight [2, 1]
            sage: SemistandardTableaux(3, [2, 1], max_entry=2)
            Semistandard tableaux of size 3 and weight [2, 1]

            sage: SemistandardTableaux(3, shape=[2])
            Traceback (most recent call last):
            ...
            ValueError: size and shape are different sizes

            sage: SemistandardTableaux(3, [2])
            Traceback (most recent call last):
            ...
            ValueError: size and eval are different sizes

            sage: SemistandardTableaux([2],[3])
            Traceback (most recent call last):
            ...
            ValueError: shape and eval are different sizes

            sage: SemistandardTableaux(2,[2], max_entry=4)
            Traceback (most recent call last):
            ...
            ValueError: the maximum entry must match the weight

            sage: SemistandardTableaux(eval=[2], max_entry=oo)
            Traceback (most recent call last):
            ...
            ValueError: the maximum entry must match the weight

            sage: SemistandardTableaux([[1]])
            Traceback (most recent call last):
            ...
            ValueError: shape must be a (skew) partition
        """
        from sage.combinat.partition import Partition, _Partitions
        # Process the keyword arguments -- allow for original syntax where
        #   n == size,  p== shape and mu == eval
        n = kwargs.get('n', None)
        size = kwargs.get('size', n)

        p = kwargs.get('p', None)
        shape = kwargs.get('shape', p)

        mu = kwargs.get('eval', None)
        mu = kwargs.get("mu", mu)

        max_entry = kwargs.get('max_entry', None)

        # Process the positional arguments
        if args:
            # The first arg could be either a size or a shape
            if isinstance(args[0], (int, Integer)):
                if size is not None:
                    raise ValueError( "size was specified more than once" )
                else:
                    size = args[0]
            else:
                if shape is not None:
                    raise ValueError( "the shape was specified more than once" )
                shape = args[0] # we check it's a partition later

        if len(args) == 2:
            # The second non-keyword argument is the weight
            if mu is not None:
                raise ValueError( "the weight was specified more than once" )
            else:
                mu = args[1]

        # Consistency checks
        if size is not None:
            if not isinstance(size, (int, Integer)):
                raise ValueError( "size must be an integer" )
            elif size < 0:
                raise ValueError( "size must be non-negative" )

        if shape is not None:
            from sage.combinat.skew_partition import SkewPartitions
            # use in (and not isinstance) below so that lists can be used as
            # shorthand
            if shape in _Partitions:
                shape = Partition(shape)
            elif shape in SkewPartitions():
                from sage.combinat.skew_tableau import SemistandardSkewTableaux
                return SemistandardSkewTableaux(shape, mu)
            else:
                raise ValueError( "shape must be a (skew) partition" )

        if mu is not None:
            if (not mu in Compositions()) and\
                    (not mu in _Partitions):
                raise ValueError( "mu must be a composition" )
            mu = Composition(mu)

        is_inf = max_entry is PlusInfinity()

        if max_entry is not None:
            if not is_inf and not isinstance(max_entry, (int, Integer)):
                raise ValueError( "max_entry must be an integer or PlusInfinity" )
            elif max_entry <= 0:
                raise ValueError( "max_entry must be positive" )

        if (mu is not None) and (max_entry is not None):
            if max_entry != len(mu):
                raise ValueError( "the maximum entry must match the weight" )

        if (size is not None) and (shape is not None):
            if sum(shape) != size:
                # This could return an empty class instead of an error
                raise ValueError( "size and shape are different sizes" )

        if (size is not None) and (mu is not None):
            if sum(mu) != size:
                # This could return an empty class instead of an error
                raise ValueError( "size and eval are different sizes" )

        # Dispatch appropriately
        if (shape is not None) and (mu is not None):
            if sum(shape) != sum(mu):
                # This could return an empty class instead of an error
                raise ValueError( "shape and eval are different sizes" )
            else:
                return SemistandardTableaux_shape_weight(shape, mu)

        if (shape is not None):
            if is_inf:
                return SemistandardTableaux_shape_inf(shape)
            return SemistandardTableaux_shape(shape, max_entry)

        if (mu is not None):
            return SemistandardTableaux_size_weight(sum(mu), mu)

        if (size is not None):
            if is_inf:
                return SemistandardTableaux_size_inf(size)
            return SemistandardTableaux_size(size, max_entry)

        return SemistandardTableaux_all(max_entry)

    Element = SemistandardTableau

    def __init__(self, **kwds):
        """
        Initialize ``self``.

        EXAMPLES::

            sage: S = SemistandardTableaux()
            sage: TestSuite(S).run()
        """
        if 'max_entry' in kwds:
            self.max_entry = kwds['max_entry']
            kwds.pop('max_entry')
        else:
            self.max_entry = None
        Tableaux.__init__(self, **kwds)

    def __getitem__(self, r):
        r"""
        The default implementation of ``__getitem__`` for enumerated sets
        does not allow slices so we override it.

        EXAMPLES::

            sage: StandardTableaux([4,3,3,2])[10:20]     # indirect doctest
            [[[1, 3, 9, 12], [2, 5, 10], [4, 6, 11], [7, 8]],
             [[1, 2, 9, 12], [3, 5, 10], [4, 6, 11], [7, 8]],
             [[1, 3, 9, 12], [2, 4, 10], [5, 6, 11], [7, 8]],
             [[1, 2, 9, 12], [3, 4, 10], [5, 6, 11], [7, 8]],
             [[1, 5, 8, 12], [2, 6, 10], [3, 7, 11], [4, 9]],
             [[1, 4, 8, 12], [2, 6, 10], [3, 7, 11], [5, 9]],
             [[1, 3, 8, 12], [2, 6, 10], [4, 7, 11], [5, 9]],
             [[1, 2, 8, 12], [3, 6, 10], [4, 7, 11], [5, 9]],
             [[1, 4, 8, 12], [2, 5, 10], [3, 7, 11], [6, 9]],
             [[1, 3, 8, 12], [2, 5, 10], [4, 7, 11], [6, 9]]]

            sage: SemistandardTableaux(size=2, max_entry=oo)[5]
            [[2, 3]]

            sage: SemistandardTableaux([2,1], max_entry=oo)[3]
            [[1, 2], [3]]

            sage: SemistandardTableaux(3, max_entry=2)[0:5]    # indirect doctest
            [[[1, 1, 1]],
            [[1, 1, 2]],
            [[1, 2, 2]],
            [[2, 2, 2]],
            [[1, 1], [2]]]

            sage: SemistandardTableaux([2,2], [2, 1, 1])[0]    # indirect doctest
            [[1, 1], [2, 3]]

            sage: SemistandardTableaux([1,1,1], max_entry=4)[0:4]
            [[[1], [2], [3]],
             [[1], [2], [4]],
             [[1], [3], [4]],
             [[2], [3], [4]]]

            sage: SemistandardTableaux(3, [2,1])[1]    # indirect doctest
            [[1, 1], [2]]

            sage: StandardTableaux(3)[:]  # indirect doctest
            [[[1, 2, 3]], [[1, 3], [2]], [[1, 2], [3]], [[1], [2], [3]]]

            sage: StandardTableaux([2,2])[1]   # indirect doctest
            [[1, 2], [3, 4]]

        TESTS::

            sage: SemistandardTableaux()[5]
            [[1], [2]]

            sage: SemistandardTableaux(max_entry=2)[5]
            [[2, 2]]

            sage: SemistandardTableaux()[:]
            Traceback (most recent call last):
            ...
            ValueError: infinite set

            sage: SemistandardTableaux(size=2, max_entry=oo)[:]
            Traceback (most recent call last):
            ...
            ValueError: infinite set
        """
        if isinstance(r,(int,Integer)):
            return self.unrank(r)
        elif isinstance(r,slice):
            start=0 if r.start is None else r.start
            stop=r.stop
            if stop is None and not self.is_finite():
                raise ValueError( 'infinite set' )
        else:
            raise ValueError( 'r must be an integer or a slice' )
        count=0
        tabs=[]
        for t in self:
            if count==stop:
                break
            if count>=start:
                tabs.append(t)
            count+=1

        # this is to cope with empty slices endpoints like [:6] or [:}
        if count==stop or stop is None:
            return tabs
        raise IndexError('value out of range')

    def __contains__(self, t):
        """
        Return ``True`` if ``t`` can be interpreted as a
        :class:`SemistandardTableau`.

        TESTS::

            sage: T = sage.combinat.tableau.SemistandardTableaux_all()
            sage: [[1,2],[2]] in T
            True
            sage: [] in T
            True
            sage: Tableau([[1]]) in T
            True
            sage: StandardTableau([[1]]) in T
            True

            sage: [[1,2],[1]] in T
            False
            sage: [[1,1],[5]] in T
            True
            sage: [[1,3,2]] in T
            False

        Check that :trac:`14145` is fixed::

            sage: 1 in sage.combinat.tableau.SemistandardTableaux()
            False
        """
        if isinstance(t, SemistandardTableau):
            return self.max_entry is None or \
                    len(t) == 0 or \
                    max(max(row) for row in t) <= self.max_entry
        elif not t:
            return True
        elif Tableaux.__contains__(self, t):
            for row in t:
                if not all(c > 0 for c in row):
                    return False
                if not all(row[i] <= row[i+1] for i in range(len(row)-1)):
                    return False
            for row, next in zip(t, t[1:]):
                if not all(row[c] < next[c] for c in range(len(next))):
                    return False
            return self.max_entry is None or max(max(row) for row in t) <= self.max_entry
        else:
            return False

class SemistandardTableaux_all(SemistandardTableaux, DisjointUnionEnumeratedSets):
    """
    All semistandard tableaux.
    """
    def __init__(self, max_entry=None):
        r"""
        Initializes the class of all semistandard tableaux.

        .. WARNING::

            Input is not checked; please use :class:`SemistandardTableaux` to
            ensure the options are properly parsed.

        TESTS::

            sage: T = sage.combinat.tableau.SemistandardTableaux_all()
            sage: TestSuite(T).run()

            sage: T=sage.combinat.tableau.SemistandardTableaux_all(max_entry=3)
            sage: TestSuite(T).run() # long time
        """
        if max_entry is not PlusInfinity():
            self.max_entry = max_entry
            SST_n = lambda n: SemistandardTableaux_size(n, max_entry)
            DisjointUnionEnumeratedSets.__init__( self,
                    Family(NonNegativeIntegers(), SST_n),
                    facade=True, keepkey = False)

        else:
            self.max_entry = None

    def _repr_(self):
        """
        TESTS::

            sage: SemistandardTableaux()    # indirect doctest
            Semistandard tableaux

            sage: SemistandardTableaux(max_entry=3)
            Semistandard tableaux with maximum entry 3
        """
        if self.max_entry is not None:
            return "Semistandard tableaux with maximum entry %s"%str(self.max_entry)
        return "Semistandard tableaux"


    def list(self):
        """
        TESTS::

            sage: SemistandardTableaux().list()
            Traceback (most recent call last):
            ...
            NotImplementedError
        """
        raise NotImplementedError


class SemistandardTableaux_size_inf(SemistandardTableaux):
    """
    Semistandard tableaux of fixed size `n` with no maximum entry.
    """
    def __init__(self, n):
        r"""
        Initializes the class of semistandard tableaux of size ``n`` with no
        maximum entry.

        .. WARNING::

            Input is not checked; please use :class:`SemistandardTableaux` to
            ensure the options are properly parsed.

        TESTS::

            sage: T = sage.combinat.tableau.SemistandardTableaux_size_inf(3)
            sage: TestSuite(T).run()
        """
        super(SemistandardTableaux_size_inf, self).__init__(
              category = InfiniteEnumeratedSets())
        self.size = n


    def _repr_(self):
        """
        TESTS::

            sage: repr(SemistandardTableaux(3, max_entry=oo))    # indirect doctest
            'Semistandard tableaux of size 3'
        """
        return "Semistandard tableaux of size %s"%str(self.size)

    def __contains__(self, t):
        """
        Return ``True`` if ``t`` can be interpreted as an element of this
        class.

        TESTS::

            sage: T = SemistandardTableaux(3, max_entry=oo)
            sage: [[1,2],[5]] in T
            True
            sage: StandardTableau([[1, 2], [3]]) in T
            True

            sage: [] in T
            False
            sage: Tableau([[1]]) in T
            False

        Check that :trac:`14145` is fixed::

            sage: 1 in SemistandardTableaux(3, max_entry=oo)
            False
        """
        return SemistandardTableaux.__contains__(self, t) and sum(map(len, t)) == self.size

    def __iter__(self):
        """
        EXAMPLES::

            sage: sst = SemistandardTableaux(3, max_entry=oo)
            sage: [sst[t] for t in range(0,5)]
            [[[1, 1, 1]],
             [[1, 1, 2]],
             [[1, 2, 2]],
             [[2, 2, 2]],
             [[1, 1], [2]]]
            sage: sst[1000]
            [[2, 12], [7]]
            sage: sst[0].parent() is sst
            True
        """
        from sage.combinat.partition import Partitions
        # Iterates through with maximum entry as order
        i = 1
        while(True):
            for part in Partitions(self.size):
                if i != 1:
                    for k in range(1, self.size+1):
                        for c in integer_vectors_nk_fast_iter(self.size - k, i-1):
                            c.append(k)
                            for sst in SemistandardTableaux_shape_weight(part, Composition(c)):
                                yield self.element_class(self, sst)
                else:
                    for sst in SemistandardTableaux_shape_weight(part, Composition([self.size])):
                        yield self.element_class(self, sst)
            i += 1


    def list(self):
        """
        TESTS::

            sage: SemistandardTableaux(3, max_entry=oo).list()
            Traceback (most recent call last):
            ...
            NotImplementedError
        """
        raise NotImplementedError


class SemistandardTableaux_shape_inf(SemistandardTableaux):
    """
    Semistandard tableaux of fixed shape `p` and no maximum entry.
    """
    def __init__(self, p):
        r"""
        Initializes the class of semistandard tableaux of shape ``p`` and no
        maximum entry.

        .. WARNING::

            Input is not checked; please use :class:`SemistandardTableaux` to
            ensure the options are properly parsed.

        TESTS::

            sage: SST = SemistandardTableaux([2,1], max_entry=oo)
            sage: type(SST)
            <class 'sage.combinat.tableau.SemistandardTableaux_shape_inf_with_category'>
            sage: TestSuite(SST).run()
        """
        super(SemistandardTableaux_shape_inf, self).__init__(
              category=InfiniteEnumeratedSets())
        self.shape = p


    def __contains__(self, x):
        """
        EXAMPLES::

            sage: SST = SemistandardTableaux([2,1], max_entry=oo)
            sage: [[13, 67], [1467]] in SST
            True
            sage: SST = SemistandardTableaux([3,1], max_entry=oo)
            sage: [[13, 67], [1467]] in SST
            False

        Check that :trac:`14145` is fixed::

            sage: SST = SemistandardTableaux([3,1], max_entry=oo)
            sage: 1 in SST
            False
        """
        return SemistandardTableaux.__contains__(self, x) and [len(_) for _ in x]==self.shape

    def _repr_(self):
        """
        TESTS::

            sage: repr(SemistandardTableaux([2,1], max_entry=oo))    # indirect doctest
            'Semistandard tableaux of shape [2, 1]'
        """
        return "Semistandard tableaux of shape %s" %str(self.shape)


    def __iter__(self):
        """
        An iterator for the semistandard partitions of shape ``p`` and no
        maximum entry. Iterates through with maximum entry as order.

        EXAMPLES::

            sage: SST = SemistandardTableaux([3, 1], max_entry=oo)
            sage: SST[1000]
            [[1, 1, 10], [6]]
            sage: [ SST[t] for t in range(0, 5) ]
            [[[1, 1, 1], [2]],
             [[1, 1, 2], [2]],
             [[1, 2, 2], [2]],
             [[1, 1, 1], [3]],
             [[1, 1, 2], [3]]]
            sage: SST[0].parent() is SST
            True
        """
        # Iterates through with maximum entry as order
        i = 1
        n = sum(self.shape)
        while(True):
            if i != 1:
                for k in range(1, n+1):
                    for c in integer_vectors_nk_fast_iter(n - k, i-1):
                        c.append(k)
                        for sst in SemistandardTableaux_shape_weight(self.shape, Composition(c)):
                            yield self.element_class(self, sst)
            else:
                for sst in SemistandardTableaux_shape_weight(self.shape, Composition([n])):
                    yield self.element_class(self, sst)
            i += 1


class SemistandardTableaux_size(SemistandardTableaux):
    """
    Semistandard tableaux of fixed size `n`.
    """
    def __init__(self, n, max_entry=None):
        r"""
        Initializes the class of semistandard tableaux of size ``n``.

        .. WARNING::

            Input is not checked; please use :class:`SemistandardTableaux`
            to ensure the options are properly parsed.

        TESTS::

            sage: SST = SemistandardTableaux(3); SST
            Semistandard tableaux of size 3 and maximum entry 3
            sage: type(SST)
            <class 'sage.combinat.tableau.SemistandardTableaux_size_with_category'>
            sage: TestSuite(SST).run()

            sage: SST = SemistandardTableaux(3, max_entry=6)
            sage: type(SST)
            <class 'sage.combinat.tableau.SemistandardTableaux_size_with_category'>
            sage: TestSuite(SST).run()
        """

        if max_entry is None:
            max_entry = n
        super(SemistandardTableaux_size, self).__init__(max_entry=max_entry,
                  category=FiniteEnumeratedSets())
        self.size = n

    def _repr_(self):
        """
        TESTS::

            sage: repr(SemistandardTableaux(3))    # indirect doctest
            'Semistandard tableaux of size 3 and maximum entry 3'

            sage: repr(SemistandardTableaux(3, max_entry=6))
            'Semistandard tableaux of size 3 and maximum entry 6'
        """
        return "Semistandard tableaux of size %s and maximum entry %s"%(str(self.size), str(self.max_entry))

    def __contains__(self, x):
        """
        EXAMPLES::

            sage: [[1,2],[3,3]] in SemistandardTableaux(3)
            False
            sage: [[1,2],[3,3]] in SemistandardTableaux(4)
            True
            sage: [[1,2],[3,3]] in SemistandardTableaux(4, max_entry=2)
            False
            sage: SST = SemistandardTableaux(4)
            sage: all(sst in SST for sst in SST)
            True

        Check that :trac:`14145` is fixed::

            sage: SST = SemistandardTableaux(4)
            sage: 1 in SST
            False
        """
        if self.size==0:
            return x == []

        return (SemistandardTableaux.__contains__(self, x)
            and sum(map(len, x)) == self.size
            and max(max(row) for row in x) <= self.max_entry)

    def random_element(self):
        r"""
        Generate a random :class:`SemistandardTableau` with uniform probability.

        The RSK algorithm gives a bijection between symmetric `k\times k` matrices
        of nonnegative integers that sum to `n` and semistandard tableaux with size `n`
        and maximum entry `k`.

        The number of `k\times k` symmetric matrices of nonnegative integers
        having sum of elements on the diagonal `i` and sum of elements above
        the diagonal `j` is `\binom{k + i - 1}{k - 1}\binom{\binom{k}{2} + j - 1}{\binom{k}{2} - 1}`.
        We first choose the sum of the elements on the diagonal randomly weighted by the
        number of matrices having that trace.  We then create random integer vectors
        of length `k` having that sum and use them to generate a `k\times k` diagonal matrix.
        Then we take a random integer vector of length `\binom{k}{2}` summing to half the
        remainder and distribute it symmetrically to the remainder of the matrix.

        Applying RSK to the random symmetric matrix gives us a pair of identical
        :class:`SemistandardTableau` of which we choose the first.

        EXAMPLES::

            sage: SemistandardTableaux(6).random_element() # random
            [[1, 1, 2], [3, 5, 5]]
            sage: SemistandardTableaux(6, max_entry=7).random_element() # random
            [[2, 4, 4, 6, 6, 6]]
        """
        from sage.rings.all import ZZ
        from sage.matrix.constructor import diagonal_matrix
        from sage.combinat.rsk import RSK
        kchoose2m1 = self.max_entry * (self.max_entry - 1) / 2 - 1
        km1 = self.max_entry - 1
        weights = [binomial(self.size - i + km1, km1) * binomial((i/2) + kchoose2m1, kchoose2m1)
                   for i in range(0, self.size + 1, 2)]
        randpos = ZZ.random_element(sum(weights))
        tot = weights[0]
        pos = 0
        while randpos >= tot:
            pos += 1
            tot += weights[pos]
        # we now have pos elements over the diagonal and n - 2 * pos on it
        m = diagonal_matrix( list(IntegerVectors(self.size - 2 * pos,
                                                 self.max_entry).random_element()) )
        above_diagonal = list(IntegerVectors(pos, kchoose2m1 + 1).random_element())
        index = 0
        for i in range(self.max_entry - 1):
            for j in range(i + 1, self.max_entry):
                m[i,j] = above_diagonal[index]
                m[j,i] = above_diagonal[index]
                index += 1
        return RSK(m)[0]

    def cardinality(self):
        """
        Return the cardinality of ``self``.

        EXAMPLES::

            sage: SemistandardTableaux(3).cardinality()
            19
            sage: SemistandardTableaux(4).cardinality()
            116
            sage: SemistandardTableaux(4, max_entry=2).cardinality()
            9
            sage: SemistandardTableaux(4, max_entry=10).cardinality()
            4225
            sage: ns = list(range(1, 6))
            sage: ssts = [ SemistandardTableaux(n) for n in ns ]
            sage: all(sst.cardinality() == len(sst.list()) for sst in ssts)
            True
        """
        from sage.combinat.partition import Partitions
        c = 0
        for part in Partitions(self.size):
            c += SemistandardTableaux_shape(part, self.max_entry).cardinality()
        return c


    def __iter__(self):
        """
        EXAMPLES::

            sage: [ t for t in SemistandardTableaux(2) ]
            [[[1, 1]], [[1, 2]], [[2, 2]], [[1], [2]]]
            sage: [ t for t in SemistandardTableaux(3) ]
            [[[1, 1, 1]],
             [[1, 1, 2]],
             [[1, 1, 3]],
             [[1, 2, 2]],
             [[1, 2, 3]],
             [[1, 3, 3]],
             [[2, 2, 2]],
             [[2, 2, 3]],
             [[2, 3, 3]],
             [[3, 3, 3]],
             [[1, 1], [2]],
             [[1, 1], [3]],
             [[1, 2], [2]],
             [[1, 2], [3]],
             [[1, 3], [2]],
             [[1, 3], [3]],
             [[2, 2], [3]],
             [[2, 3], [3]],
             [[1], [2], [3]]]

            sage: [ t for t in SemistandardTableaux(3, max_entry=2) ]
            [[[1, 1, 1]],
             [[1, 1, 2]],
             [[1, 2, 2]],
             [[2, 2, 2]],
             [[1, 1], [2]],
             [[1, 2], [2]]]

            sage: sst = SemistandardTableaux(3)
            sage: sst[0].parent() is sst
            True
        """
        from sage.combinat.partition import Partitions
        for part in Partitions(self.size):
            for sst in SemistandardTableaux_shape(part, self.max_entry):
                yield self.element_class(self, sst)

class SemistandardTableaux_shape(SemistandardTableaux):
    """
    Semistandard tableaux of fixed shape `p` with a given max entry.

    A semistandard tableau with max entry `i` is required to have all
    its entries less or equal to `i`. It is not required to actually
    contain an entry `i`.

    INPUT:

    - ``p`` -- a partition
    - ``max_entry`` -- the max entry; defaults to the size of ``p``
    """
    def __init__(self, p, max_entry=None):
        r"""
        Initializes the class of semistandard tableaux of shape ``p``, with a
        given ``max_entry``.

        .. WARNING::

            Input is not checked; please use :class:`SemistandardTableaux` to
            ensure the options are properly parsed.

        TESTS::

            sage: SST = SemistandardTableaux([2,1])
            sage: TestSuite(SST).run()

            sage: SST = SemistandardTableaux([2,1], max_entry=5)
            sage: TestSuite(SST).run()
        """
        if max_entry is None:
            max_entry = sum(p)
        super(SemistandardTableaux_shape, self).__init__(max_entry=max_entry,
              category=FiniteEnumeratedSets())
        self.shape = p

    def __iter__(self):
        """
        An iterator for the semistandard tableaux of the specified shape
        with the specified max entry.

        EXAMPLES::

            sage: [ t for t in SemistandardTableaux([3]) ]
            [[[1, 1, 1]],
             [[1, 1, 2]],
             [[1, 1, 3]],
             [[1, 2, 2]],
             [[1, 2, 3]],
             [[1, 3, 3]],
             [[2, 2, 2]],
             [[2, 2, 3]],
             [[2, 3, 3]],
             [[3, 3, 3]]]
            sage: [ t for t in SemistandardTableaux([2,1]) ]
            [[[1, 1], [2]],
             [[1, 1], [3]],
             [[1, 2], [2]],
             [[1, 2], [3]],
             [[1, 3], [2]],
             [[1, 3], [3]],
             [[2, 2], [3]],
             [[2, 3], [3]]]
            sage: [ t for t in SemistandardTableaux([1,1,1]) ]
            [[[1], [2], [3]]]

            sage: [ t for t in SemistandardTableaux([1,1,1], max_entry=4) ]
            [[[1], [2], [3]],
             [[1], [2], [4]],
             [[1], [3], [4]],
             [[2], [3], [4]]]

            sage: sst = SemistandardTableaux([3])
            sage: sst[0].parent() is sst
            True
        """
        for c in integer_vectors_nk_fast_iter(sum(self.shape), self.max_entry):
            for sst in SemistandardTableaux_shape_weight(self.shape, Composition(c)):
                yield self.element_class(self, sst)


    def __contains__(self, x):
        """
        EXAMPLES::

            sage: SST = SemistandardTableaux([2,1])
            sage: all(sst in SST for sst in SST)
            True
            sage: len([x for x in SemistandardTableaux(3) if x in SST])
            8
            sage: SST.cardinality()
            8

            sage: SST = SemistandardTableaux([2,1], max_entry=4)
            sage: all(sst in SST for sst in SST)
            True
            sage: SST.cardinality()
            20
        """
        return SemistandardTableaux.__contains__(self, x) and [len(_) for _ in x] == self.shape

    def _repr_(self):
        """
        TESTS::

            sage: repr(SemistandardTableaux([2,1]))    # indirect doctest
            'Semistandard tableaux of shape [2, 1] and maximum entry 3'

            sage: repr(SemistandardTableaux([2,1], max_entry=5))
            'Semistandard tableaux of shape [2, 1] and maximum entry 5'
        """
        return "Semistandard tableaux of shape %s and maximum entry %s" %(str(self.shape), str(self.max_entry))

    def random_element(self):
        """
        Return a uniformly distributed random tableau of the given ``shape`` and ``max_entry``.

        Uses the algorithm from [Kra1999]_ based on the Novelli-Pak-Stoyanovskii bijection

        EXAMPLES::

           http://www.sciencedirect.com/science/article/pii/0012365X9290368P
            sage: SemistandardTableaux([2, 2, 1, 1]).random_element()
            [[1, 1], [2, 3], [3], [5]]
            sage: SemistandardTableaux([2, 2, 1, 1], max_entry=7).random_element()
            [[1, 4], [5, 5], [6], [7]]

        """
        from sage.misc.prandom import randint
        with_sentinels = [max(i,j) for i,j in zip([0]+list(self.shape), [k+1 for k in self.shape]+[0])]
        t = [[self.max_entry+1]*i for i in with_sentinels]
        for i,l in enumerate(self.shape):
            for j in range(l):
                content = j - i
                t[i][j] = randint(1 - content, self.max_entry)
        conj = self.shape.conjugate()
        for i in range(len(conj) - 1, -1, -1):
            for j in range(conj[i] - 1, -1, -1):
                row = j
                col = i
                s = t[row][col]
                x = t[row][col + 1]
                y = t[row + 1][col]
                while s > x or s >= y:
                    if x + 1 < y:
                        t[row][col] = x + 1
                        t[row][col + 1] = s
                        col += 1
                    else:
                        t[row][col] = y - 1
                        t[row + 1][col] = s
                        row += 1
                    x = t[row][col + 1]
                    y = t[row + 1][col]
        return SemistandardTableau([l[:c] for l,c in zip(t, self.shape)])

    def cardinality(self, algorithm='hook'):
        r"""
        Return the cardinality of ``self``.

        INPUT:

        - ``algorithm`` -- (default: ``'hook'``) any one of the following:

          - ``'hook'`` -- use Stanley's hook length formula

          - ``'sum'`` -- sum over the compositions of ``max_entry`` the
            number of semistandard tableau with ``shape`` and given
            weight vector

        This is computed using *Stanley's hook length formula*:

        .. MATH::

           f_{\lambda} = \prod_{u\in\lambda} \frac{n+c(u)}{h(u)}.

        where `n` is the ``max_entry``, `c(u)` is the content of `u`,
        and `h(u)` is the hook length of `u`.
        See [Sta-EC2]_ Corollary 7.21.4.

        EXAMPLES::

            sage: SemistandardTableaux([2,1]).cardinality()
            8
            sage: SemistandardTableaux([2,2,1]).cardinality()
            75
            sage: SymmetricFunctions(QQ).schur()([2,2,1]).expand(5)(1,1,1,1,1) # cross check
            75
            sage: SemistandardTableaux([5]).cardinality()
            126
            sage: SemistandardTableaux([3,2,1]).cardinality()
            896
            sage: SemistandardTableaux([3,2,1], max_entry=7).cardinality()
            2352
            sage: SemistandardTableaux([6,5,4,3,2,1], max_entry=30).cardinality()
            208361017592001331200
            sage: ssts = [SemistandardTableaux(p, max_entry=6) for p in Partitions(5)]
            sage: all(sst.cardinality() == sst.cardinality(algorithm='sum')
            ....:     for sst in ssts)
            True
        """
        if algorithm == 'hook':
            conj = self.shape.conjugate()
            num = Integer(1)
            den = Integer(1)
            for i,l in enumerate(self.shape):
                for j in range(l):
                    num *= self.max_entry + j - i
                    den *= l + conj[j] - i - j - 1
            return Integer(num / den)
        elif algorithm == 'sum':
            c = 0
            for comp in integer_vectors_nk_fast_iter(sum(self.shape), self.max_entry):
                c += SemistandardTableaux_shape_weight(self.shape, Composition(comp)).cardinality()
            return c
        raise ValueError("unknown algorithm {}".format(algorithm))

class SemistandardTableaux_shape_weight(SemistandardTableaux_shape):
    r"""
    Semistandard tableaux of fixed shape `p` and weight `\mu`.
    """
    def __init__(self, p, mu):
        r"""
        Initializes the class of all semistandard tableaux of shape ``p`` and
        weight ``mu``.

        .. WARNING::

            Input is not checked; please use :class:`SemistandardTableaux` to
            ensure the options are properly parsed.

        TESTS::

            sage: SST = SemistandardTableaux([2,1], [2,1])
            sage: TestSuite(SST).run()
        """
        super(SemistandardTableaux_shape_weight, self).__init__(p, len(mu))
        self.weight = mu

    def _repr_(self):
        """
        TESTS::

            sage: repr(SemistandardTableaux([2,1],[2,1]))    # indirect doctest
            'Semistandard tableaux of shape [2, 1] and weight [2, 1]'
        """
        return "Semistandard tableaux of shape %s and weight %s"%(self.shape, self.weight)

    def __contains__(self, x):
        """
        EXAMPLES::

            sage: SST = SemistandardTableaux([2,1], [2,1])
            sage: all(sst in SST for sst in SST)
            True
            sage: len([x for x in SemistandardTableaux(3) if x in SST])
            1
            sage: SST.cardinality()
            1
        """
        if x not in SemistandardTableaux_shape(self.shape, self.max_entry):
            return False
        n = sum(self.shape)

        if n == 0 and len(x) == 0:
            return True

        content = {}
        for row in x:
            for i in row:
                content[i] = content.get(i, 0) + 1
        content_list = [0]*int(max(content))

        for key in content:
            content_list[key-1] = content[key]

        if content_list != self.weight:
            return False

        return True


    def cardinality(self):
        """
        Returns the number of semistandard tableaux of the given shape and
        weight, as computed by ``kostka_number`` function of symmetrica.

        EXAMPLES::

            sage: SemistandardTableaux([2,2], [2, 1, 1]).cardinality()
            1
            sage: SemistandardTableaux([2,2,2], [2, 2, 1,1]).cardinality()
            1
            sage: SemistandardTableaux([2,2,2], [2, 2, 2]).cardinality()
            1
            sage: SemistandardTableaux([3,2,1], [2, 2, 2]).cardinality()
            2
        """
        return symmetrica.kostka_number(self.shape,self.weight)

    def __iter__(self):
        """
        TESTS::

            sage: sst = SemistandardTableaux([3,1],[2,1,1])
            sage: [sst[i] for i in range(2)]
            [[[1, 1, 2], [3]], [[1, 1, 3], [2]]]
            sage: sst[0].parent() is sst
            True
        """
        for t in symmetrica.kostka_tab(self.shape, self.weight):
            yield self.element_class(self, t)


    def list(self):
        """
        Return a list of all semistandard tableaux in ``self`` generated
        by symmetrica.

        EXAMPLES::

            sage: SemistandardTableaux([2,2], [2, 1, 1]).list()
            [[[1, 1], [2, 3]]]
            sage: SemistandardTableaux([2,2,2], [2, 2, 1,1]).list()
            [[[1, 1], [2, 2], [3, 4]]]
            sage: SemistandardTableaux([2,2,2], [2, 2, 2]).list()
            [[[1, 1], [2, 2], [3, 3]]]
            sage: SemistandardTableaux([3,2,1], [2, 2, 2]).list()
            [[[1, 1, 2], [2, 3], [3]], [[1, 1, 3], [2, 2], [3]]]
        """
        return symmetrica.kostka_tab(self.shape, self.weight)


class SemistandardTableaux_size_weight(SemistandardTableaux):
    r"""
    Semistandard tableaux of fixed size `n` and weight `\mu`.
    """
    def __init__(self, n, mu):
        r"""
        Initializes the class of semistandard tableaux of size ``n`` and
        weight ``mu``.

        .. WARNING::

            Input is not checked; please use :class:`SemistandardTableaux` to
            ensure the options are properly parsed.

        TESTS::

            sage: SST = SemistandardTableaux(3, [2,1])
            sage: TestSuite(SST).run()
        """
        super(SemistandardTableaux_size_weight, self).__init__(max_entry=len(mu),
              category=FiniteEnumeratedSets())
        self.size = n
        self.weight = mu

    def _repr_(self):
        """
        TESTS::

            sage: repr(SemistandardTableaux(3, [2,1]))    # indirect doctest
            'Semistandard tableaux of size 3 and weight [2, 1]'
        """
        return "Semistandard tableaux of size %s and weight %s"%(self.size, self.weight)

    def __iter__(self):
        """
        EXAMPLES::

            sage: [ t for t in SemistandardTableaux(3, [2,1]) ]
            [[[1, 1, 2]], [[1, 1], [2]]]
            sage: [ t for t in SemistandardTableaux(4, [2,2]) ]
            [[[1, 1, 2, 2]], [[1, 1, 2], [2]], [[1, 1], [2, 2]]]
            sage: sst = SemistandardTableaux(4, [2,2])
            sage: sst[0].parent() is sst
            True
        """
        from sage.combinat.partition import Partitions
        for p in Partitions(self.size):
            for sst in SemistandardTableaux_shape_weight(p, self.weight):
                yield self.element_class(self, sst)


    def cardinality(self):
        """
        Return the cardinality of ``self``.

        EXAMPLES::

            sage: SemistandardTableaux(3, [2,1]).cardinality()
            2
            sage: SemistandardTableaux(4, [2,2]).cardinality()
            3
        """
        from sage.combinat.partition import Partitions
        c = 0
        for p in Partitions(self.size):
            c += SemistandardTableaux_shape_weight(p, self.weight).cardinality()
        return c

    def __contains__(self, x):
        """
        TESTS::

            sage: SST = SemistandardTableaux(6, [2,2,2])
            sage: all(sst in SST for sst in SST)
            True
            sage: all(sst in SST for sst in SemistandardTableaux([3,2,1],[2,2,2]))
            True
        """
        from sage.combinat.partition import Partition
        return x in SemistandardTableaux_shape_weight(Partition(
            [len(_) for _ in x]), self.weight)


#########################
# Row standard Tableaux #
#########################

class RowStandardTableaux(Tableaux):
    r"""
    A factory for the various classes of row standard tableaux.

    INPUT:

    - either a non-negative integer (possibly specified with the keyword
      ``n``) or a partition

    OUTPUT:

    - with no argument, the class of all standard tableaux

    - with a non-negative integer argument, ``n``, the class of all standard
      tableaux of size ``n``

    - with a partition argument, the class of all standard tableaux of that
      shape

    A row standard tableau is a tableau that contains each of the
    entries from `1` to `n` exactly once and is increasing along rows.

    All classes of row standard tableaux are iterable.

    EXAMPLES::

        sage: ST = RowStandardTableaux(3); ST
        Row standard tableaux of size 3
        sage: ST.first()
        [[1, 2, 3]]
        sage: ST.last()
        [[3], [1], [2]]
        sage: ST.cardinality()
        10
        sage: ST.list()
        [[[1, 2, 3]],
         [[2, 3], [1]],
         [[1, 2], [3]],
         [[1, 3], [2]],
         [[3], [2], [1]],
         [[2], [3], [1]],
         [[1], [3], [2]],
         [[1], [2], [3]],
         [[2], [1], [3]],
         [[3], [1], [2]]]

    .. SEEALSO::

        - :class:`Tableaux`
        - :class:`Tableau`
        - :class:`SemistandardTableaux`
        - :class:`SemistandardTableau`
        - :class:`RowStandardTableau`
        - :class:`StandardSkewTableaux`

    TESTS::

        sage: RowStandardTableaux()([])
        []
        sage: ST = RowStandardTableaux([2,2]); ST
        Row standard tableaux of shape [2, 2]
        sage: ST.first()
        [[2, 4], [1, 3]]
        sage: ST.last()
        [[2, 3], [1, 4]]
        sage: ST.cardinality()
        6
        sage: ST.list()
        [[[2, 4], [1, 3]],
         [[3, 4], [1, 2]],
         [[1, 4], [2, 3]],
         [[1, 3], [2, 4]],
         [[1, 2], [3, 4]],
         [[2, 3], [1, 4]]]
        sage: RowStandardTableau([[3,4,5],[1,2]]).residue_sequence(3).standard_tableaux()
        Standard tableaux with 3-residue sequence (2,0,0,1,2) and multicharge (0)
    """
    @staticmethod
    def __classcall_private__(cls, *args, **kwargs):
        r"""
        This is a factory class which returns the appropriate parent based on
        arguments.  See the documentation for :class:`RowStandardTableaux` for
        more information.

        TESTS::

            sage: RowStandardTableaux()
            Row standard tableaux
            sage: RowStandardTableaux(3)
            Row standard tableaux of size 3
            sage: RowStandardTableaux([2,1])
            Row standard tableaux of shape [2, 1]
            sage: RowStandardTableaux(0)
            Row standard tableaux of size 0

            sage: RowStandardTableaux(-1)
            Traceback (most recent call last):
            ...
            ValueError: the argument must be a non-negative integer or a partition
            sage: RowStandardTableaux([[1]])
            Traceback (most recent call last):
            ...
            ValueError: the argument must be a non-negative integer or a partition
        """
        from sage.combinat.partition import _Partitions
        from sage.combinat.skew_partition import SkewPartitions

        if args:
            n = args[0]
        elif 'n' in kwargs:
            n = kwargs[n]
        else:
            n = None

        if n is None:
            return RowStandardTableaux_all()

        elif n in _Partitions:
            return RowStandardTableaux_shape(_Partitions(n))

        elif n in SkewPartitions():
            #from sage.combinat.skew_tableau import RowStandardSkewTableaux
            #return RowStandardSkewTableaux(n)
            raise NotImplementedError("row standard skew tableaux not yet implemented")

        if not isinstance(n, (int, Integer)) or n < 0:
            raise ValueError("the argument must be a non-negative integer or a partition")

        return RowStandardTableaux_size(n)

    Element = RowStandardTableau

    def __contains__(self, x):
        """
        EXAMPLES::

            sage: [[1,1],[2,3]] in RowStandardTableaux()
            False
            sage: [[1,2],[3,4]] in RowStandardTableaux()
            True
            sage: [[1,3],[2,4]] in RowStandardTableaux()
            True
            sage: [[1,3],[2,5]] in RowStandardTableaux()
            False
            sage: [] in RowStandardTableaux()
            True

        Check that integers are not contained in ``self``
        (see :trac:`14145`)::

            sage: 1 in RowStandardTableaux()
            False
        """
        if isinstance(x, RowStandardTableau):
            return True
        elif Tableaux.__contains__(self, x):
            flatx = sorted(sum((list(row) for row in x),[]))
            return ( flatx == list(range(1,len(flatx)+1))
                     and all(row[i] < row[i+1] for row in x for i in range(len(row)-1)) )
        return False

class RowStandardTableaux_all(RowStandardTableaux, DisjointUnionEnumeratedSets):
    """
    All row standard tableaux.
    """
    def __init__(self):
        r"""
        Initializes the class of all standard tableaux.

        .. WARNING::

            Input is not checked; please use :class:`RowStandardTableaux` to
            ensure the options are properly parsed.

        TESTS::

            sage: ST = RowStandardTableaux()
            sage: TestSuite(ST).run()
        """
        RowStandardTableaux.__init__(self)
        DisjointUnionEnumeratedSets.__init__(self,
                                             Family(NonNegativeIntegers(), RowStandardTableaux_size),
                                             facade=True, keepkey=False)

    def _repr_(self):
        """
        TESTS::

            sage: repr(RowStandardTableaux())    # indirect doctest
            'Row standard tableaux'
        """
        return "Row standard tableaux"


class RowStandardTableaux_size(RowStandardTableaux, DisjointUnionEnumeratedSets):
    """
    Row standard tableaux of fixed size `n`.

    EXAMPLES::

        sage: [ t for t in RowStandardTableaux(1) ]
        [[[1]]]
        sage: [ t for t in RowStandardTableaux(2) ]
        [[[1, 2]], [[2], [1]], [[1], [2]]]
        sage: list(RowStandardTableaux(3))
        [[[1, 2, 3]],
         [[2, 3], [1]],
         [[1, 2], [3]],
         [[1, 3], [2]],
         [[3], [2], [1]],
         [[2], [3], [1]],
         [[1], [3], [2]],
         [[1], [2], [3]],
         [[2], [1], [3]],
         [[3], [1], [2]]]

    TESTS::

        sage: TestSuite( RowStandardTableaux(4) ).run()

        sage: RowStandardTableaux(3).cardinality()
        10
        sage: ns = [1,2,3,4,5,6]
        sage: sts = [RowStandardTableaux(n) for n in ns]
        sage: all(st.cardinality() == len(st.list()) for st in sts)
        True
        sage: RowStandardTableaux(40).cardinality()  # long time
        2063837185739279909309355007659204891024472174278
    """
    def __init__(self, n):
        r"""
        Initializes the class of all row standard tableaux of size ``n``.

        .. WARNING::

            Input is not checked; please use :class:`RowStandardTableaux` to
            ensure the options are properly parsed.

        TESTS::

            sage: TestSuite( RowStandardTableaux(0) ).run()
            sage: TestSuite( RowStandardTableaux(3) ).run()
        """
        RowStandardTableaux.__init__(self)
        from sage.combinat.partition import Partitions_n
        DisjointUnionEnumeratedSets.__init__(self,
                                             Family(Partitions_n(n), RowStandardTableaux_shape),
                                             facade=True, keepkey=False)
        self._size = Integer(n)

    def _repr_(self):
        """
        TESTS::

            sage: RowStandardTableaux(3)
            Row standard tableaux of size 3
        """
        return "Row standard tableaux of size %s" % self._size

    def __contains__(self, x):
        """
        TESTS::

            sage: ST3 = RowStandardTableaux(3)
            sage: all(st in ST3 for st in ST3)
            True
            sage: ST4 = RowStandardTableaux(4)
            sage: [x for x in ST4 if x in ST3]
            []

        Check that :trac:`14145` is fixed::

            sage: 1 in RowStandardTableaux(4)
            False
        """
        return RowStandardTableaux.__contains__(self, x) and sum(map(len, x)) == self._size

    def an_element(self):
        r"""
        Returns a particular element of the class.

        EXAMPLES::

            sage: RowStandardTableaux(4).an_element()
            [[1, 2, 3, 4]]
        """
        if self._size == 0:
            return self.element_class(self, [])
        elif self._size == 1:
            return self.element_class(self, [[1]])
        else:
            return self.element_class(self, [range(1,self._size+1)])

class RowStandardTableaux_shape(RowStandardTableaux):
    """
    Row Standard tableaux of a fixed shape `p`.
    """
    def __init__(self, p):
        r"""
        Initializes the class of all row standard tableaux of a given shape.

        .. WARNING::

            Input is not checked; please use :class:`RowStandardTableaux` to
            ensure the options are properly parsed.

        TESTS::

            sage: TestSuite( RowStandardTableaux([2,1,1]) ).run()
        """
        super(RowStandardTableaux_shape, self).__init__(category=FiniteEnumeratedSets())
        self.shape = p

    def __contains__(self, x):
        """
        EXAMPLES::

            sage: ST = RowStandardTableaux([2,1,1])
            sage: all(st in ST for st in ST)
            True
            sage: len([x for x in RowStandardTableaux(4) if x in ST])
            12
            sage: ST.cardinality()
            12
        """
        return RowStandardTableaux.__contains__(self, x) and [len(_) for _ in x] == self.shape

    def _repr_(self):
        """
        TESTS::

            sage: RowStandardTableaux([2,1,1])
            Row standard tableaux of shape [2, 1, 1]
        """
        return "Row standard tableaux of shape {}".format(self.shape)

    def __iter__(self):
        r"""
        An iterator for the row standard Young tableaux associated to the
        shape `p` of ``self``.

        EXAMPLES::

            sage: [t for t in RowStandardTableaux([2,2])]
            [[[2, 4], [1, 3]],
             [[3, 4], [1, 2]],
             [[1, 4], [2, 3]],
             [[1, 3], [2, 4]],
             [[1, 2], [3, 4]],
             [[2, 3], [1, 4]]]
            sage: [t for t in RowStandardTableaux([3,2])]
            [[[2, 4, 5], [1, 3]],
             [[3, 4, 5], [1, 2]],
             [[1, 4, 5], [2, 3]],
             [[1, 3, 5], [2, 4]],
             [[1, 2, 5], [3, 4]],
             [[1, 2, 3], [4, 5]],
             [[1, 2, 4], [3, 5]],
             [[1, 3, 4], [2, 5]],
             [[2, 3, 4], [1, 5]],
             [[2, 3, 5], [1, 4]]]
            sage: st = RowStandardTableaux([2,1])
            sage: st[0].parent() is st
            True
        """
        partial_sums = [sum(self.shape[:i]) for i in range(len(self.shape)+1)]

        # convert self.shape into a poset
        relations = []
        m = 1
        for row in self.shape:
            relations += [(m+i,m+i+1) for i in range(row-1)]
            m += row
        P = Poset((range(1,self.shape.size()+1), relations))
        L = P.linear_extensions()
        # now run through the linear extensions and return the corresponding tableau
        for lin in L:
            linear_tab = list(permutation.Permutation(lin).inverse())
            tab = [linear_tab[partial_sums[i]:partial_sums[i+1]]
                   for i in range(len(self.shape))]
            yield self.element_class(self, tab)

    def cardinality(self):
        r"""
        Return the number of row standard tableaux of this shape.

        This is just the index of the corresponding Young subgroup in
        the full symmetric group.

        EXAMPLES::

            sage: RowStandardTableaux([3,2,1]).cardinality()
            60
            sage: RowStandardTableaux([2,2]).cardinality()
            6
            sage: RowStandardTableaux([5]).cardinality()
            1
            sage: RowStandardTableaux([6,5,5,3]).cardinality()
            1955457504
            sage: RowStandardTableaux([]).cardinality()
            1
        """
        return Integer( factorial(sum(self.shape)) // prod(factorial(m) for m in self.shape) )


########################
# Standard Tableaux    #
########################

class StandardTableaux(SemistandardTableaux):
    """
    A factory for the various classes of standard tableaux.

    INPUT:

    - Either a non-negative integer (possibly specified with the keyword ``n``)
      or a partition.

    OUTPUT:

    - With no argument, the class of all standard tableaux

    - With a non-negative integer argument, ``n``, the class of all standard
      tableaux of size ``n``

    - With a partition argument, the class of all standard tableaux of that
      shape.

    A standard tableau is a semistandard tableaux which contains each of the
    entries from 1 to ``n`` exactly once.

    All classes of standard tableaux are iterable.

    EXAMPLES::

        sage: ST = StandardTableaux(3); ST
        Standard tableaux of size 3
        sage: ST.first()
        [[1, 2, 3]]
        sage: ST.last()
        [[1], [2], [3]]
        sage: ST.cardinality()
        4
        sage: ST.list()
        [[[1, 2, 3]], [[1, 3], [2]], [[1, 2], [3]], [[1], [2], [3]]]

    .. SEEALSO::

        - :class:`Tableaux`
        - :class:`Tableau`
        - :class:`SemistandardTableaux`
        - :class:`SemistandardTableau`
        - :class:`StandardTableau`
        - :class:`StandardSkewTableaux`

    TESTS::

        sage: StandardTableaux()([])
        []
        sage: ST = StandardTableaux([2,2]); ST
        Standard tableaux of shape [2, 2]
        sage: ST.first()
        [[1, 3], [2, 4]]
        sage: ST.last()
        [[1, 2], [3, 4]]
        sage: ST.cardinality()
        2
        sage: ST.list()
        [[[1, 3], [2, 4]], [[1, 2], [3, 4]]]
        sage: StandardTableau([[1,2,3],[4,5]]).residue_sequence(3).standard_tableaux()
        Standard tableaux with 3-residue sequence (0,1,2,2,0) and multicharge (0)
    """
    @staticmethod
    def __classcall_private__(cls, *args, **kwargs):
        r"""
        This is a factory class which returns the appropriate parent based on
        arguments.  See the documentation for :class:`StandardTableaux` for
        more information.

        TESTS::

            sage: StandardTableaux()
            Standard tableaux
            sage: StandardTableaux(3)
            Standard tableaux of size 3
            sage: StandardTableaux([2,1])
            Standard tableaux of shape [2, 1]
            sage: StandardTableaux(0)
            Standard tableaux of size 0
            sage: StandardTableaux(n=3)
            Standard tableaux of size 3

            sage: StandardTableaux(-1)
            Traceback (most recent call last):
            ...
            ValueError: the argument must be a non-negative integer or a partition
            sage: StandardTableaux([[1]])
            Traceback (most recent call last):
            ...
            ValueError: the argument must be a non-negative integer or a partition
        """
        from sage.combinat.partition import _Partitions
        from sage.combinat.skew_partition import SkewPartitions

        if args:
            n = args[0]
        elif 'n' in kwargs:
            n = kwargs['n']
        else:
            n = None

        if n is None:
            return StandardTableaux_all()

        elif n in _Partitions:
            return StandardTableaux_shape(_Partitions(n))

        elif n in SkewPartitions():
            from sage.combinat.skew_tableau import StandardSkewTableaux
            return StandardSkewTableaux(n)

        if not isinstance(n, (int, Integer)) or n < 0:
            raise ValueError("the argument must be a non-negative integer or a partition")

        return StandardTableaux_size(n)

    Element = StandardTableau

    def __contains__(self, x):
        """
        EXAMPLES::

            sage: [[1,1],[2,3]] in StandardTableaux()
            False
            sage: [[1,2],[3,4]] in StandardTableaux()
            True
            sage: [[1,3],[2,4]] in StandardTableaux()
            True
            sage: [[1,3],[2,5]] in StandardTableaux()
            False
            sage: [] in StandardTableaux()
            True

        Check that :trac:`14145` is fixed::

            sage: 1 in StandardTableaux()
            False
        """
        if isinstance(x, StandardTableau):
            return True
        elif Tableaux.__contains__(self, x):
            flatx = sorted(sum((list(row) for row in x), []))
            return flatx == list(range(1,len(flatx)+1)) and (len(x)==0 or
                     (all(row[i]<row[i+1] for row in x for i in range(len(row)-1)) and
                       all(x[r][c]<x[r+1][c] for r in range(len(x)-1)
                                              for c in range(len(x[r+1])) )
                     ))
        return False

class StandardTableaux_all(StandardTableaux, DisjointUnionEnumeratedSets):
    """
    All standard tableaux.
    """
    def __init__(self):
        r"""
        Initializes the class of all standard tableaux.

        TESTS::

            sage: ST = StandardTableaux()
            sage: TestSuite(ST).run()
        """
        DisjointUnionEnumeratedSets.__init__(self,
                                             Family(NonNegativeIntegers(), StandardTableaux_size),
                                             facade=True, keepkey=False)

    def _repr_(self):
        """
        TESTS::

            sage: repr(StandardTableaux())    # indirect doctest
            'Standard tableaux'
        """
        return "Standard tableaux"


class StandardTableaux_size(StandardTableaux, DisjointUnionEnumeratedSets):
    """
    Standard tableaux of fixed size `n`.

    EXAMPLES::

        sage: [ t for t in StandardTableaux(1) ]
        [[[1]]]
        sage: [ t for t in StandardTableaux(2) ]
        [[[1, 2]], [[1], [2]]]
        sage: [ t for t in StandardTableaux(3) ]
        [[[1, 2, 3]], [[1, 3], [2]], [[1, 2], [3]], [[1], [2], [3]]]
        sage: StandardTableaux(4)[:]
        [[[1, 2, 3, 4]],
         [[1, 3, 4], [2]],
         [[1, 2, 4], [3]],
         [[1, 2, 3], [4]],
         [[1, 3], [2, 4]],
         [[1, 2], [3, 4]],
         [[1, 4], [2], [3]],
         [[1, 3], [2], [4]],
         [[1, 2], [3], [4]],
         [[1], [2], [3], [4]]]

    TESTS::

        sage: TestSuite( StandardTableaux(4) ).run()
    """
    def __init__(self, n):
        r"""
        Initializes the class of all standard tableaux of size ``n``.

        .. WARNING::

            Input is not checked; please use :class:`StandardTableaux` to
            ensure the options are properly parsed.

        TESTS::

            sage: TestSuite( StandardTableaux(0) ).run()
            sage: TestSuite( StandardTableaux(3) ).run()
        """
        StandardTableaux.__init__(self)
        from sage.combinat.partition import Partitions_n
        DisjointUnionEnumeratedSets.__init__(self,
                                             Family(Partitions_n(n), StandardTableaux_shape),
                                             category=FiniteEnumeratedSets(),
                                             facade=True, keepkey=False)
        self.size = Integer(n)

    def _repr_(self):
        """
        TESTS::

            sage: StandardTableaux(3)
            Standard tableaux of size 3
        """
        return "Standard tableaux of size %s" % self.size

    def __contains__(self, x):
        """
        TESTS::

            sage: ST3 = StandardTableaux(3)
            sage: all(st in ST3 for st in ST3)
            True
            sage: ST4 = StandardTableaux(4)
            sage: [x for x in ST4 if x in ST3]
            []

        Check that :trac:`14145` is fixed::

            sage: 1 in StandardTableaux(4)
            False
        """
        return StandardTableaux.__contains__(self, x) and sum(map(len, x)) == self.size

    def cardinality(self):
        r"""
        Return the number of all standard tableaux of size ``n``.

        The number of standard tableaux of size `n` is equal to the
        number of involutions in the symmetric group `S_n`.
        This is a consequence of the symmetry of the RSK
        correspondence, that if `\sigma \mapsto (P, Q)`, then
        `\sigma^{-1} \mapsto (Q, P)`. For more information, see
        :wikipedia:`Robinson-Schensted-Knuth_correspondence#Symmetry`.

        ALGORITHM:

        The algorithm uses the fact that standard tableaux of size
        ``n`` are in bijection with the involutions of size ``n``,
        (see page 41 in section 4.1 of [Ful1997]_).  For each number of
        fixed points, you count the number of ways to choose those
        fixed points multiplied by the number of perfect matchings on
        the remaining values.

        EXAMPLES::

            sage: StandardTableaux(3).cardinality()
            4
            sage: ns = [1,2,3,4,5,6]
            sage: sts = [StandardTableaux(n) for n in ns]
            sage: all(st.cardinality() == len(st.list()) for st in sts)
            True
            sage: StandardTableaux(50).cardinality()  # long time
            27886995605342342839104615869259776

        TESTS::

            sage: def cardinality_using_hook_formula(n):
            ....:     c = 0
            ....:     for p in Partitions(n):
            ....:         c += StandardTableaux(p).cardinality()
            ....:     return c
            sage: all(cardinality_using_hook_formula(i) == StandardTableaux(i).cardinality() for i in range(10))
            True
        """
        tableaux_number = self.size % 2  # identity involution
        fixed_point_numbers = list(range(tableaux_number, self.size + 1 - tableaux_number, 2))

        # number of involutions of size "size" (number of ways to
        # choose "fixed_point_number" out of "size" elements *
        # number of involutions without fixed point of size
        # "size" - "fixed_point_number")
        for fixed_point_number in fixed_point_numbers:
            tableaux_number += (self.size.binomial(fixed_point_number) *
                                prod(range(1, self.size - fixed_point_number, 2)))

        return tableaux_number

    def random_element(self):
        r"""
        Return a random ``StandardTableau`` with uniform probability.

        This algorithm uses the fact that the Robinson-Schensted
        correspondence returns a pair of identical standard Young
        tableaux (SYTs) if and only if the permutation was an involution.
        Thus, generating a random SYT is equivalent to generating a
        random involution.

        To generate an involution, we first need to choose its number of
        fixed points `k` (if the size of the involution is even, the
        number of fixed points will be even, and if the size is odd, the
        number of fixed points will be odd). To do this, we choose a
        random integer `r` between 0 and the number `N` of all
        involutions of size `n`. We then decompose the interval
        `\{ 1, 2, \ldots, N \}` into subintervals whose lengths are the
        numbers of involutions of size `n` with respectively `0`, `1`,
        `\ldots`, `\left \lfloor N/2 \right \rfloor` fixed points. The
        interval in which our random integer `r` lies then decides how
        many fixed points our random involution will have. We then
        place those fixed points randomly and then compute a perfect
        matching (an involution without fixed points) on the remaining
        values.

        EXAMPLES::

            sage: StandardTableaux(10).random_element() # random
            [[1, 3, 6], [2, 5, 7], [4, 8], [9], [10]]
            sage: StandardTableaux(0).random_element()
            []
            sage: StandardTableaux(1).random_element()
            [[1]]

        TESTS::

            sage: all(StandardTableaux(10).random_element() in StandardTableaux(10) for i in range(20))
            True
        """
        from sage.misc.prandom import randrange
        from sage.misc.prandom import sample
        from sage.combinat.perfect_matching import PerfectMatchings
        from sage.combinat.permutation import from_cycles
        # We compute the number of involutions of size ``size``.
        involution_index = randrange(0, StandardTableaux(self.size).cardinality())
        # ``involution_index`` is our random integer `r`.
        partial_sum = 0
        fixed_point_number = self.size % 2
        # ``fixed_point_number`` will become `k`.
        while True:
            # We add the number of involutions with ``fixed_point_number``
            # fixed points.
            partial_sum += binomial(self.size, fixed_point_number) * \
                           prod(range(1, self.size - fixed_point_number , 2))
            # If the partial sum is greater than the involution index,
            # then the random involution that we want to generate has
            # ``fixed_point_number`` fixed points.
            if partial_sum > involution_index:
                break
            fixed_point_number += 2
        # We generate a subset of size "fixed_point_number" of the set {1,
        # ..., size}.
        fixed_point_positions = set(sample(range(1, self.size + 1), fixed_point_number))
        # We generate a list of tuples which will form the cycle
        # decomposition of our random involution. This list contains
        # singletons (corresponding to the fixed points of the
        # involution) and pairs (forming a perfect matching on the
        # remaining values).
        matching = PerfectMatchings(set(range(1, self.size + 1))
                                    - set(fixed_point_positions)).random_element()
        permutation_cycle_rep = ([(fixed_point,) for fixed_point in fixed_point_positions]
                                 + [(a,b) for a,b in matching])
        return from_cycles(self.size, permutation_cycle_rep).robinson_schensted()[0]


class StandardTableaux_shape(StandardTableaux):
    """
    Semistandard tableaux of a fixed shape `p`.
    """
    def __init__(self, p):
        r"""
        Initializes the class of all semistandard tableaux of a given shape.

        .. WARNING::

            Input is not checked; please use :class:`StandardTableaux` to
            ensure the options are properly parsed.

        TESTS::

            sage: TestSuite( StandardTableaux([2,1,1]) ).run()
        """
        super(StandardTableaux_shape, self).__init__(category=FiniteEnumeratedSets())
        self.shape = p

    def __contains__(self, x):
        """
        EXAMPLES::

            sage: ST = StandardTableaux([2,1,1])
            sage: all(st in ST for st in ST)
            True
            sage: len([x for x in StandardTableaux(4) if x in ST])
            3
            sage: ST.cardinality()
            3

        Check that :trac:`14145` is fixed::

            sage: 1 in StandardTableaux([2,1,1])
            False
        """
        return StandardTableaux.__contains__(self, x) and [len(_) for _ in x] == self.shape

    def _repr_(self):
        """
        TESTS::

            sage: repr(StandardTableaux([2,1,1]))    # indirect doctest
            'Standard tableaux of shape [2, 1, 1]'
        """
        return "Standard tableaux of shape %s"%str(self.shape)

    def cardinality(self):
        r"""
        Return the number of standard Young tableaux of this shape.

        This method uses the so-called *hook length formula*, a formula
        for the number of Young tableaux associated with a given
        partition. The formula says the following: Let `\lambda` be a
        partition. For each cell `c` of the Young diagram of `\lambda`,
        let the *hook length* of `c` be defined as `1` plus the number of
        cells horizontally to the right of `c` plus the number of cells
        vertically below `c`. The number of standard Young tableaux of
        shape `\lambda` is then `n!` divided by the product of the hook
        lengths of the shape of `\lambda`, where `n = |\lambda|`.

        For example, consider the partition ``[3,2,1]`` of ``6`` with
        Ferrers diagram::

            # # #
            # #
            #

        When we fill in the cells with their respective hook lengths, we
        obtain::

            5 3 1
            3 1
            1

        The hook length formula returns

        .. MATH::

            \frac{6!}{5 \cdot 3 \cdot 1 \cdot 3 \cdot 1 \cdot 1} = 16.

        EXAMPLES::

            sage: StandardTableaux([3,2,1]).cardinality()
            16
            sage: StandardTableaux([2,2]).cardinality()
            2
            sage: StandardTableaux([5]).cardinality()
            1
            sage: StandardTableaux([6,5,5,3]).cardinality()
            6651216
            sage: StandardTableaux([]).cardinality()
            1

        REFERENCES:

        - http://mathworld.wolfram.com/HookLengthFormula.html
        """
        pi = self.shape

        number = factorial(sum(pi))
        hook = pi.hook_lengths()

        for row in hook:
            for col in row:
                #Divide the hook length by the entry
                number /= col

        return Integer(number)

    def __iter__(self):
        r"""
        An iterator for the standard Young tableaux associated to the
        shape `p` of ``self``.

        EXAMPLES::

            sage: [t for t in StandardTableaux([2,2])]
            [[[1, 3], [2, 4]], [[1, 2], [3, 4]]]
            sage: [t for t in StandardTableaux([3,2])]
            [[[1, 3, 5], [2, 4]],
             [[1, 2, 5], [3, 4]],
             [[1, 3, 4], [2, 5]],
             [[1, 2, 4], [3, 5]],
             [[1, 2, 3], [4, 5]]]
            sage: st = StandardTableaux([2,1])
            sage: st[0].parent() is st
            True
        """

        pi = self.shape
        #Set the initial tableau by filling it in going down the columns
        tableau = [[None]*n for n in pi]
        size = sum(pi)
        row = 0
        col = 0
        for i in range(size):
            tableau[row][col] = i+1

            #If we can move down, then do it;
            #otherwise, move to the next column over
            if ( row + 1 < len(pi) and col < pi[row+1]):
                row += 1
            else:
                row = 0
                col += 1

        yield self.element_class(self, tableau)

        # iterate until we reach the last tableau which is
        # filled with the row indices.
        last_tableau = sum([[row]*l for (row,l) in enumerate(pi)], [])

        #Convert the tableau to "vector format"
        #tableau_vector[i] is the row that number i
        #is in
        tableau_vector = [None]*size
        for row in range(len(pi)):
            for col in range(pi[row]):
                tableau_vector[tableau[row][col]-1] = row

        while tableau_vector!=last_tableau:
            #Locate the smallest integer j such that j is not
            #in the lowest corner of the subtableau T_j formed by
            #1,...,j.  This happens to be first j such that
            #tableau_vector[j]<tableau_vector[j-1].
            #l will correspond to the shape of T_j
            l = [0]*size
            l[0] = 1
            j = 0
            for i in range(1,size):
                l[tableau_vector[i]] += 1
                if ( tableau_vector[i] < tableau_vector[i-1] ):
                    j = i
                    break

            #Find the last nonzero row of l and store it in k
            i = size - 1
            while ( l[i] == 0 ):
                i -= 1
            k = i

            #Find a new row for the letter j (next lowest corner)
            t = l[ 1 + tableau_vector[j] ]
            i = k
            while ( l[i] != t ):
                i -= 1

            #Move the letter j to row i
            tableau_vector[j] = i
            l[i] -= 1

            #Fill in the columns of T_j using 1,...,j-1 in increasing order
            m = 0
            while ( m < j ):
                r = 0
                while ( l[r] != 0 ):
                    tableau_vector[m] = r
                    l[r] -= 1
                    m += 1
                    r += 1

            #Convert the tableau vector back to the regular tableau
            #format
            row_count= [0]*len(pi)
            tableau = [[None]*n for n in pi]

            for i in range(size):
                tableau[tableau_vector[i]][row_count[tableau_vector[i]]] = i+1
                row_count[tableau_vector[i]] += 1

            yield self.element_class(self, tableau)

        return

    def list(self):
        r"""
        Return a list of the standard Young tableaux of the specified shape.

        EXAMPLES::

            sage: StandardTableaux([2,2]).list()
            [[[1, 3], [2, 4]], [[1, 2], [3, 4]]]
            sage: StandardTableaux([5]).list()
            [[[1, 2, 3, 4, 5]]]
            sage: StandardTableaux([3,2,1]).list()
            [[[1, 4, 6], [2, 5], [3]],
             [[1, 3, 6], [2, 5], [4]],
             [[1, 2, 6], [3, 5], [4]],
             [[1, 3, 6], [2, 4], [5]],
             [[1, 2, 6], [3, 4], [5]],
             [[1, 4, 5], [2, 6], [3]],
             [[1, 3, 5], [2, 6], [4]],
             [[1, 2, 5], [3, 6], [4]],
             [[1, 3, 4], [2, 6], [5]],
             [[1, 2, 4], [3, 6], [5]],
             [[1, 2, 3], [4, 6], [5]],
             [[1, 3, 5], [2, 4], [6]],
             [[1, 2, 5], [3, 4], [6]],
             [[1, 3, 4], [2, 5], [6]],
             [[1, 2, 4], [3, 5], [6]],
             [[1, 2, 3], [4, 5], [6]]]
        """
        return [y for y in self]


    def random_element(self):
        """
        Return a random standard tableau of the given shape using the
        Greene-Nijenhuis-Wilf Algorithm.

        EXAMPLES::

            sage: StandardTableaux([2,2]).random_element()
            [[1, 2], [3, 4]]
            sage: StandardTableaux([]).random_element()
            []
        """
        p = self.shape
        t = [[None]*n for n in p]

        # Get the cells in the Young diagram
        cells = []
        for i in range(len(p)):
            for j in range(p[i]):
                cells.append((i,j))

        m = sum(p)
        while m > 0:
            # Choose a cell at random
            cell = random.choice(cells)

            # Find a corner
            inner_corners = p.corners()
            while cell not in inner_corners:
                hooks = []
                for k in range(cell[1] + 1, p[cell[0]]):
                    hooks.append((cell[0], k))
                for k in range(cell[0] + 1, len(p)):
                    if p[k] > cell[1]:
                        hooks.append((k, cell[1]))
                cell = random.choice(hooks)

            # Assign m to cell
            t[cell[0]][cell[1]] = m
            p = p.remove_cell(cell[0])
            cells.remove(cell)
            m -= 1

        return self.element_class(self, t)


##########################
# Symmetric group action #
##########################
def unmatched_places(w, open, close):
    """
    Given a word ``w`` and two letters ``open`` and
    ``close`` to be treated as opening and closing
    parentheses (respectively), return a pair ``(xs, ys)``
    that encodes the positions of the unmatched
    parentheses after the standard parenthesis matching
    procedure is applied to ``w``.

    More precisely, ``xs`` will be the list of all ``i``
    such that ``w[i]`` is an unmatched closing parenthesis,
    while ``ys`` will be the list of all ``i`` such that
    ``w[i]`` is an unmatched opening parenthesis. Both
    lists returned are in increasing order.

    EXAMPLES::

        sage: from sage.combinat.tableau import unmatched_places
        sage: unmatched_places([2,2,2,1,1,1],2,1)
        ([], [])
        sage: unmatched_places([1,1,1,2,2,2],2,1)
        ([0, 1, 2], [3, 4, 5])
        sage: unmatched_places([], 2, 1)
        ([], [])
        sage: unmatched_places([1,2,4,6,2,1,5,3],2,1)
        ([0], [1])
        sage: unmatched_places([2,2,1,2,4,6,2,1,5,3], 2, 1)
        ([], [0, 3])
        sage: unmatched_places([3,1,1,1,2,1,2], 2, 1)
        ([1, 2, 3], [6])
    """
    lw = len(w)
    places_open = []
    places_close = []
    for i in range(lw):
        letter = w[i]
        if letter == open:
            places_open.append(i)
        elif letter == close:
            if places_open == []:
                places_close.append(i)
            else:
                places_open.pop()
    return places_close, places_open


def symmetric_group_action_on_values(word, perm):
    """
    Return the image of the word ``word`` under the
    Lascoux-Schuetzenberger action of the permutation
    ``perm``.

    See :meth:`Tableau.symmetric_group_action_on_values`
    for the definition of the Lascoux-Schuetzenberger
    action on semistandard tableaux. The transformation that
    the reading word of the tableau undergoes in said
    definition is precisely the Lascoux-Schuetzenberger
    action on words.

    EXAMPLES::

        sage: from sage.combinat.tableau import symmetric_group_action_on_values
        sage: symmetric_group_action_on_values([1,1,1],[1,3,2])
        [1, 1, 1]
        sage: symmetric_group_action_on_values([1,1,1],[2,1,3])
        [2, 2, 2]
        sage: symmetric_group_action_on_values([1,2,1],[2,1,3])
        [2, 2, 1]
        sage: symmetric_group_action_on_values([2,2,2],[2,1,3])
        [1, 1, 1]
        sage: symmetric_group_action_on_values([2,1,2],[2,1,3])
        [2, 1, 1]
        sage: symmetric_group_action_on_values([2,2,3,1,1,2,2,3],[1,3,2])
        [2, 3, 3, 1, 1, 2, 3, 3]
        sage: symmetric_group_action_on_values([2,1,1],[2,1])
        [2, 1, 2]
        sage: symmetric_group_action_on_values([2,2,1],[2,1])
        [1, 2, 1]
        sage: symmetric_group_action_on_values([1,2,1],[2,1])
        [2, 2, 1]
    """
    w = list(word)
    ts = permutation.Permutations()(perm).reduced_word()
    for r in reversed(ts):
        l = r + 1
        places_r, places_l = unmatched_places(w, l, r)

        #Now change the number of l's and r's in the new word
        nbl = len(places_l)
        nbr = len(places_r)
        ma = max(nbl, nbr)
        dif = ma - min(nbl, nbr)
        if ma == nbl:
            for i in places_l[:dif]:
                w[i] = r
        else:
            for i in places_r[nbr-dif:]:
                w[i] = l
    return w


class Tableau_class(Tableau):
    """
    This exists solely for unpickling ``Tableau_class`` objects.
    """
    def __setstate__(self, state):
        r"""
        Unpickle old ``Tableau_class`` objects.

        TESTS::

            sage: loads(b'x\x9ck`J.NLO\xd5K\xce\xcfM\xca\xccK,\xd1+IL\xcaIM,\xe5\n\x81\xd0\xf1\xc99\x89\xc5\xc5\\\x85\x8c\x9a\x8d\x85L\xb5\x85\xcc\x1a\xa1\xac\xf1\x19\x89\xc5\x19\x85,~@VNfqI!kl![l!;\xc4\x9c\xa2\xcc\xbc\xf4b\xbd\xcc\xbc\x92\xd4\xf4\xd4"\xae\xdc\xc4\xec\xd4x\x18\xa7\x90#\x94\xd1\xb05\xa8\x9031\xb14I\x0f\x00\xf6\xae)7')
            [[1]]
            sage: loads(dumps( Tableau([[1]]) ))
            [[1]]
        """
        self.__class__ = Tableau
        self.__init__(Tableaux(), state['_list'])

##########################
# Increasing tableaux #
##########################

class IncreasingTableaux(Tableaux):
    """
    A factory class for the various classes of increasing tableaux.

    An *increasing tableau* is a tableau whose entries are positive
    integers that are strictly increasing across rows and strictly
    increasing down columns. Note that Sage uses the English convention
    for partitions and tableaux; the longer rows are displayed on top.

    INPUT:

    Keyword arguments:

    - ``size`` -- the size of the tableaux
    - ``shape`` -- the shape of the tableaux
    - ``eval`` -- the weight (also called binary content) of
      the tableaux, where values can be either `0` or `1` with position
      `i` being `1` if and only if `i` can appear in the tableaux
    - ``max_entry`` -- positive integer or infinity (``oo``); the maximum
      entry for the tableaux; if ``size`` or ``shape`` are specified,
      ``max_entry`` defaults to be ``size`` or the size of ``shape``

    Positional arguments:

    - the first argument is interpreted as either ``size`` or ``shape``
      according to whether it is an integer or a partition
    - the second keyword argument will always be interpreted as ``eval``

    .. WARNING::

        The ``eval`` is not the usual notion of ``eval`` or ``weight``,
        where the `i`-th entry counts how many `i`'s appear in the tableau.

    EXAMPLES::

        sage: IT = IncreasingTableaux([2,1]); IT
        Increasing tableaux of shape [2, 1] and maximum entry 3
        sage: IT.list()
        [[[1, 3], [2]], [[1, 2], [3]], [[1, 2], [2]], [[1, 3], [3]], [[2, 3], [3]]]

        sage: IT = IncreasingTableaux(3); IT
        Increasing tableaux of size 3 and maximum entry 3
        sage: IT.list()
        [[[1, 2, 3]],
         [[1, 3], [2]],
         [[1, 2], [3]],
         [[1, 2], [2]],
         [[1, 3], [3]],
         [[2, 3], [3]],
         [[1], [2], [3]]]

        sage: IT = IncreasingTableaux(3, max_entry=2); IT
        Increasing tableaux of size 3 and maximum entry 2
        sage: IT.list()
        [[[1, 2], [2]]]

        sage: IT = IncreasingTableaux(3, max_entry=4); IT
        Increasing tableaux of size 3 and maximum entry 4
        sage: IT.list()
        [[[1, 2, 3]],
         [[1, 2, 4]],
         [[1, 3, 4]],
         [[2, 3, 4]],
         [[1, 3], [2]],
         [[1, 2], [3]],
         [[1, 4], [2]],
         [[1, 2], [4]],
         [[1, 2], [2]],
         [[1, 4], [3]],
         [[1, 3], [4]],
         [[1, 3], [3]],
         [[1, 4], [4]],
         [[2, 4], [3]],
         [[2, 3], [4]],
         [[2, 3], [3]],
         [[2, 4], [4]],
         [[3, 4], [4]],
         [[1], [2], [3]],
         [[1], [2], [4]],
         [[1], [3], [4]],
         [[2], [3], [4]]]

        sage: IT = IncreasingTableaux(3, max_entry=oo); IT
        Increasing tableaux of size 3
        sage: IT[123]
        [[5, 7], [6]]

        sage: IT = IncreasingTableaux(max_entry=2)
        sage: list(IT)
        [[], [[1]], [[2]], [[1, 2]], [[1], [2]]]
        sage: IT[4]
        [[1], [2]]

        sage: IncreasingTableaux()[0]
        []

    .. SEEALSO::

        - :class:`Tableaux`
        - :class:`Tableau`
        - :class:`SemistandardTableaux`
        - :class:`SemistandardTableau`
        - :class:`StandardTableaux`
        - :class:`StandardTableau`
        - :class:`IncreasingTableau`
    """
    @staticmethod
    def __classcall_private__(cls, *args, **kwargs):
        r"""
        This is a factory class which returns the appropriate parent based on
        arguments.  See the documentation for :class:`IncreasingTableaux`
        for more information.

        TESTS::

            sage: IncreasingTableaux()
            Increasing tableaux
            sage: IncreasingTableaux(3)
            Increasing tableaux of size 3 and maximum entry 3
            sage: IncreasingTableaux(size=3)
            Increasing tableaux of size 3 and maximum entry 3
            sage: IncreasingTableaux(0)
            Increasing tableaux of size 0 and maximum entry 0
            sage: IncreasingTableaux([2,1])
            Increasing tableaux of shape [2, 1] and maximum entry 3
            sage: IncreasingTableaux(shape=[2,1])
            Increasing tableaux of shape [2, 1] and maximum entry 3
            sage: IncreasingTableaux([])
            Increasing tableaux of shape [] and maximum entry 0
            sage: IncreasingTableaux(eval=(1,0,1))
            Increasing tableaux of size 2 and weight (1, 0, 1)
            sage: IncreasingTableaux(max_entry=3)
            Increasing tableaux with maximum entry 3
            sage: IncreasingTableaux(3, (1,0,1))
            Increasing tableaux of size 3 and weight (1, 0, 1)
            sage: IncreasingTableaux(3, shape=[2,1])
            Increasing tableaux of shape [2, 1] and maximum entry 3
            sage: IncreasingTableaux(3, (1,0,1), shape=[2,1])
            Increasing tableaux of shape [2, 1] and weight (1, 0, 1)
            sage: IncreasingTableaux(3, max_entry=4)
            Increasing tableaux of size 3 and maximum entry 4
            sage: IncreasingTableaux(3, max_entry=oo)
            Increasing tableaux of size 3
            sage: IncreasingTableaux([2, 1], max_entry=oo)
            Increasing tableaux of shape [2, 1]
            sage: IncreasingTableaux([2, 1], (1,0,1))
            Increasing tableaux of shape [2, 1] and weight (1, 0, 1)
            sage: mu = Partition([2,1]); IncreasingTableaux(mu, (1,0,1))
            Increasing tableaux of shape [2, 1] and weight (1, 0, 1)
            sage: IncreasingTableaux(3, (1,0,1), max_entry=3)
            Increasing tableaux of size 3 and weight (1, 0, 1)

            sage: IncreasingTableaux(3, shape=[2])
            Traceback (most recent call last):
            ...
            ValueError: size and shape are different sizes

            sage: IncreasingTableaux(3, (1,0,1,1,1))
            Traceback (most recent call last):
            ...
            ValueError: size is smaller than the number of labels

            sage: IncreasingTableaux([2],(1,0,1,1))
            Traceback (most recent call last):
            ...
            ValueError: number of boxes is smaller than the number of labels

            sage: IncreasingTableaux(2,(1,0,1), max_entry=4)
            Traceback (most recent call last):
            ...
            ValueError: the maximum entry must match the weight

            sage: IncreasingTableaux(eval=(1,0,1), max_entry=oo)
            Traceback (most recent call last):
            ...
            ValueError: the maximum entry must match the weight

            sage: IncreasingTableaux([[1]])
            Traceback (most recent call last):
            ...
            ValueError: shape must be a (skew) partition
        """
        from sage.combinat.partition import Partition, _Partitions
        # Process the keyword arguments -- allow for original syntax where
        #   n == size,  p== shape and mu == eval
        n = kwargs.get('n', None)
        size = kwargs.get('size', n)

        p = kwargs.get('p', None)
        shape = kwargs.get('shape', p)

        wt = kwargs.get("eval", None)
        wt = kwargs.get("wt", wt)
        wt = kwargs.get("weight", wt)

        max_entry = kwargs.get('max_entry', None)

        # Process the positional arguments
        if args:
            # The first arg could be either a size or a shape
            if isinstance(args[0], (int, Integer)):
                if size is not None:
                    raise ValueError("size was specified more than once")
                else:
                    size = args[0]
            else:
                if shape is not None:
                    raise ValueError("the shape was specified more than once")
                shape = args[0] # we check it's a partition later

        if len(args) == 2:
            # The second non-keyword argument is the weight
            if wt is not None:
                raise ValueError("the weight was specified more than once")
            else:
                wt = args[1]

        # Consistency checks
        if size is not None:
            if size not in NonNegativeIntegers():
                raise ValueError("size must be a non-negative integer")
            size = Integer(size)

        if shape is not None:
            from sage.combinat.skew_partition import SkewPartitions
            # use in (and not isinstance) below so that lists can be used as
            # shorthand
            if shape in _Partitions:
                shape = Partition(shape)
            elif shape in SkewPartitions():
                raise NotImplementedError("skew increasing tableaux are not"
                                          " currently implemented")
                #from sage.combinat.skew_tableau import IncreasingSkewTableaux
                #return IncreasingSkewTableaux(shape, wt)
            else:
                raise ValueError("shape must be a (skew) partition")

        if wt is not None:
            wt = list(wt)
            k = len(wt) - 1
            while k >= 0 and wt[k] == 0:
                k -= 1
            wt = tuple(wt[:k+1])
            if not all(k in [0,1] for k in wt):
                raise ValueError("wt must be a binary vector")
            if max_entry is not None and max_entry != len(wt):
                    raise ValueError("the maximum entry must match the weight")

        is_inf = bool(max_entry == PlusInfinity())

        if max_entry is not None:
            if not is_inf and not isinstance(max_entry, (int, Integer)):
                raise ValueError("max_entry must be an integer or PlusInfinity")
            elif max_entry < 0:
                raise ValueError("max_entry must be non-negative")

        if size is not None and shape is not None:
            if sum(shape) != size:
                # This could return an empty class instead of an error
                raise ValueError("size and shape are different sizes")

        if size is not None and wt is not None:
            if sum(wt) > size:
                # This could return an empty class instead of an error
                raise ValueError("size is smaller than the number of labels")

        # Dispatch appropriately
        if shape is not None and wt is not None:
            if sum(shape) < sum(wt):
                # This could return an empty class instead of an error
                raise ValueError("number of boxes is smaller than the number of labels")
            else:
                return IncreasingTableaux_shape_weight(shape, wt)

        if shape is not None:
            if is_inf:
                return IncreasingTableaux_shape_inf(shape)
            return IncreasingTableaux_shape(shape, max_entry)

        if wt is not None and size is not None:
            return IncreasingTableaux_size_weight(size, wt)

        if wt is not None:
            return IncreasingTableaux_size_weight(sum(wt), wt)

        if size is not None:
            if is_inf:
                return IncreasingTableaux_size_inf(size)
            return IncreasingTableaux_size(size, max_entry)

        return IncreasingTableaux_all(max_entry)

    Element = IncreasingTableau

    def __init__(self, **kwds):
        """
        Initialize ``self``.

        EXAMPLES::

            sage: S = IncreasingTableaux()
            sage: TestSuite(S).run()  # long time
        """
        if 'max_entry' in kwds:
            self.max_entry = kwds['max_entry']
            kwds.pop('max_entry')
        else:
            self.max_entry = None
        Tableaux.__init__(self, **kwds)

    def __getitem__(self, r):
        r"""
        The default implementation of ``__getitem__`` for enumerated sets
        does not allow slices so we override it.

        EXAMPLES::

            sage: IncreasingTableaux([4,3,3,2])[10:20]     # long time
            [[[1, 5, 8, 10], [2, 6, 9], [3, 7, 12], [4, 11]],
             [[1, 5, 8, 10], [2, 6, 9], [3, 7, 11], [4, 12]],
             [[1, 5, 8, 9], [2, 6, 11], [3, 7, 12], [4, 10]],
             [[1, 5, 8, 9], [2, 6, 10], [3, 7, 12], [4, 11]],
             [[1, 5, 8, 9], [2, 6, 10], [3, 7, 11], [4, 12]],
             [[1, 5, 7, 12], [2, 6, 10], [3, 8, 11], [4, 9]],
             [[1, 5, 7, 11], [2, 6, 10], [3, 8, 12], [4, 9]],
             [[1, 5, 7, 10], [2, 6, 11], [3, 8, 12], [4, 9]],
             [[1, 5, 7, 12], [2, 6, 9], [3, 8, 11], [4, 10]],
             [[1, 5, 7, 11], [2, 6, 9], [3, 8, 12], [4, 10]]]

            sage: IncreasingTableaux(size=2, max_entry=oo)[5]
            [[2], [3]]

            sage: IncreasingTableaux([2,1], max_entry=oo)[3]
            [[1, 2], [4]]

            sage: IncreasingTableaux(3, max_entry=4)[0:5]    # indirect doctest
            [[[1, 2, 3]], [[1, 2, 4]], [[1, 3, 4]], [[2, 3, 4]], [[1, 3], [2]]]

            sage: IncreasingTableaux([2,2], (1,0,1,1,1))[0]    # indirect doctest
            [[1, 4], [3, 5]]

            sage: IncreasingTableaux([1,1,1], max_entry=4)[0:4]
            [[[1], [2], [3]], [[1], [2], [4]], [[1], [3], [4]], [[2], [3], [4]]]

            sage: IncreasingTableaux(3, (1,0,1,1))[1]    # indirect doctest
            [[1, 4], [3]]

            sage: IncreasingTableaux(3)[:]  # indirect doctest
            [[[1, 2, 3]],
             [[1, 3], [2]],
             [[1, 2], [3]],
             [[1, 2], [2]],
             [[1, 3], [3]],
             [[2, 3], [3]],
             [[1], [2], [3]]]

            sage: IncreasingTableaux([2,2])[1]   # indirect doctest
            [[1, 2], [3, 4]]

        TESTS::

            sage: IncreasingTableaux()[5]
            [[1, 3], [2]]

            sage: IncreasingTableaux(max_entry=4)[5]
            [[1, 2]]

            sage: IncreasingTableaux()[:]
            Traceback (most recent call last):
            ...
            ValueError: infinite set

            sage: IncreasingTableaux(size=2, max_entry=oo)[:]
            Traceback (most recent call last):
            ...
            ValueError: infinite set
        """
        if isinstance(r, (int,Integer)):
            return self.unrank(r)
        elif isinstance(r,slice):
            start = 0 if r.start is None else r.start
            stop = r.stop
            if stop is None and not self.is_finite():
                raise ValueError('infinite set')
        else:
            raise ValueError('r must be an integer or a slice')
        count = 0
        tabs = []
        for t in self:
            if count == stop:
                break
            if count >= start:
                tabs.append(t)
            count += 1

        # this is to cope with empty slices endpoints like [:6] or [:}
        if count == stop or stop is None:
            return tabs
        raise IndexError('value out of range')

    def __contains__(self, t):
        """
        Return ``True`` if ``t`` can be interpreted as an
        :class:`IncreasingTableau`.

        TESTS::

            sage: T = sage.combinat.tableau.IncreasingTableaux_all()
            sage: [[1,2],[2]] in T
            True
            sage: [] in T
            True
            sage: Tableau([[1]]) in T
            True
            sage: StandardTableau([[1]]) in T
            True

            sage: [[1,2],[1]] in T
            False
            sage: [[1,1],[5]] in T
            False
            sage: [[1,7],[5]] in T
            True
            sage: [[1,3,2]] in T
            False

            sage: None in T
            False
        """
        if not t:
            return isinstance(t, (IncreasingTableau, list))

        if isinstance(t, IncreasingTableau):
            return (self.max_entry is None
                    or max(max(row) for row in t) <= self.max_entry)

        if not Tableaux.__contains__(self, t):
            return False

        for row in t:
            if not all(c > 0 for c in row):
                return False
            if not all(row[i] < row[i+1] for i in range(len(row)-1)):
                return False
        for row, next in zip(t, t[1:]):
            if not all(row[c] < next[c] for c in range(len(next))):
                return False
        return self.max_entry is None or max(max(row) for row in t) <= self.max_entry

class IncreasingTableaux_all(IncreasingTableaux, DisjointUnionEnumeratedSets):
    """
    All increasing tableaux.

    EXAMPLES::

        sage: T = IncreasingTableaux()
        sage: T.cardinality()
        +Infinity

        sage: T = IncreasingTableaux(max_entry=3)
        sage: list(T)
        [[],
         [[1]],
         [[2]],
         [[3]],
         [[1, 2]],
         [[1, 3]],
         [[2, 3]],
         [[1], [2]],
         [[1], [3]],
         [[2], [3]],
         [[1, 2, 3]],
         [[1, 3], [2]],
         [[1, 2], [3]],
         [[1, 2], [2]],
         [[1, 3], [3]],
         [[2, 3], [3]],
         [[1], [2], [3]]]

    TESTS::

        sage: T = IncreasingTableaux(max_entry=0)
        sage: list(T)
        [[]]
    """
    def __init__(self, max_entry=None):
        r"""
        Initializes the class of all increasing tableaux.

        .. WARNING::

            Input is not checked; please use :class:`IncreasingTableaux` to
            ensure the options are properly parsed.

        TESTS::

            sage: from sage.combinat.tableau import IncreasingTableaux_all
            sage: T = IncreasingTableaux_all()
            sage: TestSuite(T).run()  # long time

            sage: T = IncreasingTableaux_all(max_entry=3)
            sage: TestSuite(T).run()

            sage: T = IncreasingTableaux_all(max_entry=0)
            sage: TestSuite(T).run()
        """
        SST_n = lambda n: IncreasingTableaux_size(n, max_entry)
        if max_entry is None or max_entry == PlusInfinity():
            self.max_entry = None
            DisjointUnionEnumeratedSets.__init__(self,
                    Family(NonNegativeIntegers(), SST_n),
                    facade=True, keepkey=False)
        else:
            self.max_entry = max_entry
            DisjointUnionEnumeratedSets.__init__(self,
                    Family(list(range(max_entry+1)), SST_n),
                    facade=True, keepkey=False)

    def _repr_(self):
        """
        TESTS::

            sage: IncreasingTableaux()
            Increasing tableaux

            sage: IncreasingTableaux(max_entry=3)
            Increasing tableaux with maximum entry 3
        """
        if self.max_entry is not None:
            return "Increasing tableaux with maximum entry %s"%str(self.max_entry)
        return "Increasing tableaux"


class IncreasingTableaux_size_inf(IncreasingTableaux):
    """
    Increasing tableaux of fixed size `n` with no maximum entry.
    """
    def __init__(self, n):
        r"""
        Initializes the class of increasing tableaux of size ``n`` with no
        maximum entry.

        .. WARNING::

            Input is not checked; please use :class:`IncreasingTableaux` to
            ensure the options are properly parsed.

        TESTS::

            sage: from sage.combinat.tableau import IncreasingTableaux_size_inf
            sage: T = IncreasingTableaux_size_inf(3)
            sage: TestSuite(T).run()
        """
        super(IncreasingTableaux_size_inf, self).__init__(category=InfiniteEnumeratedSets())
        self.size = n

    def _repr_(self):
        """
        TESTS::

            sage: IncreasingTableaux(3, max_entry=oo)
            Increasing tableaux of size 3
        """
        return "Increasing tableaux of size %s" % str(self.size)

    def __contains__(self, t):
        """
        Return ``True`` if ``t`` can be interpreted as an element of ``self``.

        TESTS::

            sage: T = IncreasingTableaux(3, max_entry=oo)
            sage: [[1,2],[5]] in T
            True
            sage: StandardTableau([[1, 2], [3]]) in T
            True

            sage: [] in T
            False
            sage: Tableau([[1]]) in T
            False
        """
        return IncreasingTableaux.__contains__(self, t) and sum(map(len, t)) == self.size

    def __iter__(self):
        """
        EXAMPLES::

            sage: IT = IncreasingTableaux(3, max_entry=oo)
            sage: [IT[t] for t in range(0,5)]
            [[[1, 2, 3]], [[1, 3], [2]], [[1, 2], [3]], [[1], [2], [3]], [[1, 2, 4]]]
            sage: IT[1000]
            [[3, 13], [10]]
            sage: IT[0].parent() is IT
            True
        """
        from sage.combinat.partition import Partitions
        # Iterates through with maximum entry as order
        i = 1
        while True:
            for part in Partitions(self.size):
                if i != 1:
                    for k in range(1, self.size+1):
                        for c in integer_vectors_nk_fast_iter(self.size - k, i-1):
                            c.append(k)
                            for sst in IncreasingTableaux_shape_weight(part, tuple(c)):
                                yield self.element_class(self, sst)
                else:
                    for sst in IncreasingTableaux_shape_weight(part, (self.size,)):
                        yield self.element_class(self, sst)
            i += 1


class IncreasingTableaux_shape_inf(IncreasingTableaux):
    """
    Increasing tableaux of fixed shape `p` and no maximum entry.
    """
    def __init__(self, p):
        r"""
        Initializes the class of increasing tableaux of shape ``p`` and no
        maximum entry.

        .. WARNING::

            Input is not checked; please use :class:`IncreasingTableaux` to
            ensure the options are properly parsed.

        TESTS::

            sage: IT = IncreasingTableaux([2,1], max_entry=oo)
            sage: type(IT)
            <class 'sage.combinat.tableau.IncreasingTableaux_shape_inf_with_category'>
            sage: TestSuite(IT).run()
        """
        super(IncreasingTableaux_shape_inf, self).__init__(category=InfiniteEnumeratedSets())
        self.shape = p

    def __contains__(self, x):
        """
        EXAMPLES::

            sage: IT = IncreasingTableaux([2,1], max_entry=oo)
            sage: [[13, 67], [1467]] in IT
            True
            sage: IT = IncreasingTableaux([3,1], max_entry=oo)
            sage: [[13, 67], [1467]] in IT
            False
        """
        return IncreasingTableaux.__contains__(self, x) and [len(row) for row in x] == self.shape

    def _repr_(self):
        """
        TESTS::

            sage: IncreasingTableaux([2,1], max_entry=oo)
            Increasing tableaux of shape [2, 1]
        """
        return "Increasing tableaux of shape %s" % str(self.shape)

    def __iter__(self):
        """
        An iterator for the increasing partitions of shape ``p`` and no
        maximum entry. Iterates through with maximum entry as order.

        EXAMPLES::

            sage: IT = IncreasingTableaux([3, 1], max_entry=oo)
            sage: IT[1000]
            [[1, 2, 12], [6]]
            sage: [ IT[t] for t in range(0, 5) ]
            [[[1, 3, 4], [2]],
             [[1, 2, 4], [3]],
             [[1, 2, 3], [4]],
             [[1, 3, 5], [2]],
             [[1, 2, 5], [3]]]
            sage: IT[0].parent() is IT
            True
        """
        # Iterates through with maximum entry as order
        i = 1
        n = sum(self.shape)
        while True:
            if i != 1:
                for k in range(1, n+1):
                    for c in integer_vectors_nk_fast_iter(n - k, i-1):
                        c.append(k)
                        for sst in IncreasingTableaux_shape_weight(self.shape, tuple(c)):
                            yield self.element_class(self, sst)
            else:
                for sst in IncreasingTableaux_shape_weight(self.shape, (n,)):
                    yield self.element_class(self, sst)
            i += 1


class IncreasingTableaux_size(IncreasingTableaux):
    """
    Increasing tableaux of fixed size `n`.
    """
    def __init__(self, n, max_entry=None):
        r"""
        Initializes the class of increasing tableaux of size ``n``.

        .. WARNING::

            Input is not checked; please use :class:`IncreasingTableaux`
            to ensure the options are properly parsed.

        TESTS::

            sage: IT = IncreasingTableaux(3); IT
            Increasing tableaux of size 3 and maximum entry 3
            sage: type(IT)
            <class 'sage.combinat.tableau.IncreasingTableaux_size_with_category'>
            sage: TestSuite(IT).run()

            sage: IT = IncreasingTableaux(3, max_entry=6)
            sage: type(IT)
            <class 'sage.combinat.tableau.IncreasingTableaux_size_with_category'>
            sage: TestSuite(IT).run()
        """
        if max_entry is None:
            max_entry = n
        super(IncreasingTableaux_size, self).__init__(max_entry=max_entry,
                                                      category=FiniteEnumeratedSets())
        self.size = n

    def _repr_(self):
        """
        TESTS::

            sage: IncreasingTableaux(3)
            Increasing tableaux of size 3 and maximum entry 3

            sage: IncreasingTableaux(3, max_entry=6)
            Increasing tableaux of size 3 and maximum entry 6
        """
        return "Increasing tableaux of size %s and maximum entry %s" % (str(self.size), str(self.max_entry))

    def __contains__(self, x):
        """
        EXAMPLES::

            sage: [[1,2],[2,3]] in IncreasingTableaux(3)
            False
            sage: [[1,2],[2,3]] in IncreasingTableaux(4)
            True
            sage: [[1,2],[2,3]] in IncreasingTableaux(4, max_entry=2)
            False
            sage: IT = IncreasingTableaux(4)
            sage: all(it in IT for it in IT)
            True
        """
        if self.size == 0:
            return x == []

        return (IncreasingTableaux.__contains__(self, x)
                and sum(map(len, x)) == self.size
                and max(max(row) for row in x) <= self.max_entry)

    def __iter__(self):
        """
        EXAMPLES::

            sage: [ t for t in IncreasingTableaux(2) ]
            [[[1, 2]], [[1], [2]]]
            sage: [ t for t in IncreasingTableaux(3) ]
            [[[1, 2, 3]],
             [[1, 3], [2]],
             [[1, 2], [3]],
             [[1, 2], [2]],
             [[1, 3], [3]],
             [[2, 3], [3]],
             [[1], [2], [3]]]

            sage: [ t for t in IncreasingTableaux(4, max_entry=3) ]
            [[[1, 2, 3], [2]],
             [[1, 2, 3], [3]],
             [[1, 2], [2, 3]],
             [[1, 2], [2], [3]],
             [[1, 3], [2], [3]]]

            sage: IT = IncreasingTableaux(3)
            sage: IT[0].parent() is IT
            True

            sage: list(IncreasingTableaux(size=4, max_entry=2))
            []
            sage: list(IncreasingTableaux(size=3, max_entry=2))
            [[[1, 2], [2]]]
            sage: list(IncreasingTableaux(0, max_entry=4))
            [[]]
            sage: list(IncreasingTableaux(3, max_entry=0))
            []
        """
        if self.size == 0:
            yield self.element_class(self, [])
            return

        from sage.combinat.partition import Partitions
        for part in Partitions(self.size):
            for sst in IncreasingTableaux_shape(part, self.max_entry):
                yield self.element_class(self, sst)

class IncreasingTableaux_shape(IncreasingTableaux):
    """
    Increasing tableaux of fixed shape `p` with a given max entry.

    An increasing tableau with max entry `i` is required to have all
    its entries less or equal to `i`. It is not required to actually
    contain an entry `i`.

    INPUT:

    - ``p`` -- a partition
    - ``max_entry`` -- the max entry; defaults to the size of ``p``
    """
    def __init__(self, p, max_entry=None):
        r"""
        Initializes the class of increasing tableaux of shape ``p``, with a
        given ``max_entry``.

        .. WARNING::

            Input is not checked; please use :class:`IncreasingTableaux` to
            ensure the options are properly parsed.

        TESTS::

            sage: IT = IncreasingTableaux([2,1])
            sage: TestSuite(IT).run()

            sage: IT = IncreasingTableaux([2,1], max_entry=5)
            sage: TestSuite(IT).run()
        """
        if max_entry is None:
            max_entry = sum(p)
        super(IncreasingTableaux_shape, self).__init__(max_entry=max_entry,
                                                       category=FiniteEnumeratedSets())
        self.shape = p

    def __iter__(self):
        """
        An iterator for the increasing tableaux of the specified shape
        with the specified max entry.

        EXAMPLES::

            sage: [ t for t in IncreasingTableaux([3]) ]
            [[[1, 2, 3]]]
            sage: [ t for t in IncreasingTableaux([2,1]) ]
            [[[1, 3], [2]], [[1, 2], [3]], [[1, 2], [2]], [[1, 3], [3]], [[2, 3], [3]]]
            sage: [ t for t in IncreasingTableaux([3,1]) ]
            [[[1, 3, 4], [2]],
             [[1, 2, 4], [3]],
             [[1, 2, 3], [4]],
             [[1, 2, 3], [2]],
             [[1, 2, 3], [3]],
             [[1, 2, 4], [2]],
             [[1, 2, 4], [4]],
             [[1, 3, 4], [3]],
             [[1, 3, 4], [4]],
             [[2, 3, 4], [3]],
             [[2, 3, 4], [4]]]

            sage: [ t for t in IncreasingTableaux([3,1], max_entry=3) ]
            [[[1, 2, 3], [2]], [[1, 2, 3], [3]]]

            sage: IT = IncreasingTableaux([3])
            sage: IT[0].parent() is IT
            True

            sage: list(IncreasingTableaux(shape=[4,2], max_entry=2))
            []
            sage: list(IncreasingTableaux(shape=[2,1], max_entry=0))
            []
            sage: list(IncreasingTableaux(shape=[], max_entry=4))
            [[]]
        """
        n = sum(self.shape)
        if n == 0:
            yield self.element_class(self, [])
            return

        list_of_partial_binary_vecs = [[]]
        list_of_binary_vecs = []
        while list_of_partial_binary_vecs:
            active_vec = list_of_partial_binary_vecs.pop()
            if len(active_vec) < self.max_entry:
                list_of_partial_binary_vecs.append(active_vec + [0])
                list_of_partial_binary_vecs.append(active_vec + [1])
            else:
                list_of_binary_vecs.append(tuple(active_vec))
        for wt in list_of_binary_vecs:
            for sst in IncreasingTableaux_shape_weight(self.shape, wt):
                yield self.element_class(self, sst)

    def __contains__(self, x):
        """
        EXAMPLES::

            sage: IT = IncreasingTableaux([2,1])
            sage: all(it in IT for it in IT)
            True
            sage: len([x for x in IncreasingTableaux(3) if x in IT])
            5
            sage: IT.cardinality()
            5

            sage: IT = IncreasingTableaux([2,1], max_entry=4)
            sage: all(it in IT for it in IT)
            True
            sage: IT.cardinality()
            14
        """
        return (IncreasingTableaux.__contains__(self, x)
                and [len(row) for row in x] == self.shape)

    def _repr_(self):
        """
        TESTS::

            sage: IncreasingTableaux([2,1])
            Increasing tableaux of shape [2, 1] and maximum entry 3

            sage: IncreasingTableaux([2,1], max_entry=5)
            Increasing tableaux of shape [2, 1] and maximum entry 5
        """
        return "Increasing tableaux of shape %s and maximum entry %s" % (str(self.shape), str(self.max_entry))

class IncreasingTableaux_shape_weight(IncreasingTableaux_shape):
    r"""
    Increasing tableaux of fixed shape `p` and binary weight `wt`.
    """
    def __init__(self, p, wt):
        r"""
        Initializes the class of all increasing tableaux of shape ``p`` and
        weight ``mu``.

        .. WARNING::

            Input is not checked; please use :class:`IncreasingTableaux` to
            ensure the options are properly parsed.

        TESTS::

            sage: IT = IncreasingTableaux([2,1], (1,0,1))
            sage: TestSuite(IT).run()
        """
        super(IncreasingTableaux_shape_weight, self).__init__(p, len(wt))
        self.weight = wt

    def _repr_(self):
        """
        TESTS::

            sage: IncreasingTableaux([2,1], (1,0,1))
            Increasing tableaux of shape [2, 1] and weight (1, 0, 1)
        """
        return "Increasing tableaux of shape %s and weight %s" % (self.shape, self.weight)

    def __contains__(self, x):
        """
        EXAMPLES::

            sage: IT = IncreasingTableaux([2,1], (1,0,1))
            sage: all(it in IT for it in IT)
            True
            sage: len([x for x in IncreasingTableaux(3) if x in IT])
            1
            sage: IT.cardinality()
            1
            sage: None in IT
            False

        Corner case check::

            sage: IT = IncreasingTableaux([], ())
            sage: [] in IT
            True
            sage: None in IT
            False
        """
        if not IncreasingTableaux_shape.__contains__(self, x):
            return False
        n = sum(self.shape)

        if n == 0 and not x:
            return True

        content_list = [0] * int(self.max_entry)
        for row in x:
            for i in row:
                content_list[i-1] = 1

        if tuple(content_list) != self.weight:
            return False

        return True

    def __iter__(self):
        """
        Iterate over ``self``.

        EXAMPLES::

            sage: IncreasingTableaux([2,2], (1,0,1,1)).list()
            [[[1, 3], [3, 4]]]
            sage: IncreasingTableaux([2,2,2], (1,0,1,1,0,1,1)).list()
            [[[1, 3], [3, 6], [4, 7]],
             [[1, 3], [3, 4], [6, 7]],
             [[1, 4], [3, 6], [4, 7]],
             [[1, 4], [3, 6], [6, 7]],
             [[1, 3], [4, 6], [6, 7]]]

        TESTS::

            sage: IT = IncreasingTableaux([3,1], (1,0,1,1))
            sage: [IT[i] for i in range(2)]
            [[[1, 3, 4], [3]], [[1, 3, 4], [4]]]
            sage: IT[0].parent() is IT
            True

            sage: list(IncreasingTableaux(shape=[], eval=(0,0,0)))
            [[]]

        We explicitly check a corner case::

            sage: from sage.combinat.tableau import IncreasingTableaux_shape_weight
            sage: list(IncreasingTableaux_shape_weight(Partition([]), (0,1,1)))
            []
        """
        if not self.shape:
            if sum(self.weight) == 0:
                yield IncreasingTableau([])
            return

        tab = Tableau([[0] * k for k in self.shape])
        wt = self.weight
        list_of_partial_inc_tabs = [tab]
        list_of_inc_tabs = []
        while list_of_partial_inc_tabs != []:
            active_tab = list_of_partial_inc_tabs.pop()
            unfilled_spots = []
            for (r,c) in active_tab.cells():
                if active_tab[r][c] == 0:
                    unfilled_spots.append((r,c))
            if not unfilled_spots:
                top_value = max(active_tab.entries())
                if top_value == len(wt) - wt[::-1].index(1):
                    list_of_inc_tabs.append(self.element_class(self, active_tab))
                continue
            growth_spots = []
            for (r,c) in unfilled_spots:
                if (r-1,c) not in active_tab.cells() or active_tab[r-1][c] != 0:
                    if (r,c-1) not in active_tab.cells() or active_tab[r][c-1] != 0:
                        growth_spots.append((r,c))
            growth_choices = list(powerset(growth_spots))
            top_value = max(active_tab.entries())
            try:
                growth_num = wt[top_value:].index(1) + top_value + 1
            except ValueError:
                continue
            for growth_choice in growth_choices[1:]:
                new_tab = [[0] * k for k in self.shape]
                for (r,c) in active_tab.cells():
                    new_tab[r][c] = active_tab[r][c]
                for (r,c) in growth_choice:
                    new_tab[r][c] = growth_num
                list_of_partial_inc_tabs.append(Tableau(new_tab))
        for inctab in list_of_inc_tabs:
            yield inctab


class IncreasingTableaux_size_weight(IncreasingTableaux):
    r"""
    Increasing tableaux of fixed size `n` and weight `wt`.
    """
    def __init__(self, n, wt):
        r"""
        Initializes the class of increasing tableaux of size ``n`` and
        weight ``wt``.

        .. WARNING::

            Input is not checked; please use :class:`IncreasingTableaux` to
            ensure the options are properly parsed.

        TESTS::

            sage: IT = IncreasingTableaux(3, (1,0,1))
            sage: TestSuite(IT).run()
        """
        super(IncreasingTableaux_size_weight, self).__init__(max_entry=len(wt),
                                                             category=FiniteEnumeratedSets())
        self.size = n
        self.weight = wt

    def _repr_(self):
        """
        TESTS::

            sage: IncreasingTableaux(3, (1,0,1))
            Increasing tableaux of size 3 and weight (1, 0, 1)
        """
        return "Increasing tableaux of size %s and weight %s" % (self.size, self.weight)

    def __iter__(self):
        """
        EXAMPLES::

            sage: [ T for T in IncreasingTableaux(3, (1,0,1)) ]
            [[[1, 3], [3]]]
            sage: [ T for T in IncreasingTableaux(4, (1,0,1,1)) ]
            [[[1, 3, 4], [3]],
             [[1, 3, 4], [4]],
             [[1, 3], [3, 4]],
             [[1, 3], [3], [4]],
             [[1, 4], [3], [4]]]
            sage: IT = IncreasingTableaux(4, (1,0,1,1))
            sage: IT[0].parent() is IT
            True
        """
        from sage.combinat.partition import Partitions
        for p in Partitions(self.size):
            for sst in IncreasingTableaux_shape_weight(p, self.weight):
                yield self.element_class(self, sst)

    def __contains__(self, x):
        """
        TESTS::

            sage: IT = IncreasingTableaux(4, (1,0,1,1))
            sage: all(it in IT for it in IT)
            True
            sage: all(it in IT for it in IncreasingTableaux([2,2], (1,0,1,1)))
            True
        """
        from sage.combinat.partition import _Partitions
        shape = [len(row) for row in x]
        if shape not in _Partitions:
            return False
        return x in IncreasingTableaux_shape_weight(_Partitions(shape), self.weight)

##############################
# (Multi)set-valued tableaux #
##############################

<<<<<<< HEAD
class SemistandardMultisetTableau(Tableau):
    """
    A class to model a semistandard multiset tableau.

    A semistandard multiset tableau is a .....

    INPUT:

    - ``t`` -- a Tableau, a list of iterables, or an empty list       
    """
    pass
=======
def grlex(x,y):
    x1,y1 = sorted(x),sorted(y)
    return (len(x),x1)<(len(y),y1)
    
def cmp_to_key(comp):
    pass

class SemistandardMultisetTableau(Tableau):
    """
    A class to model a semistandard multiset tableau.
    """

    @staticmethod
    def __classcall_private__(self, t):
        r"""
        """
        pass

    def check(self):
        """
        Check that ``self`` is a valid semistandard multiset tableau.
        """
        super(SemistandardMultisetTableau, self).check()

        # Tableau() has checked that t is tableau, so it remains to check that
        # the entries of t are positive integers which are weakly increasing
        # along rows
        from sage.sets.positive_integers import PositiveIntegers
        PI = PositiveIntegers()

        for row in self:
            if any(self.order_key(row[c]) > self.order_key(row[c+1]) for c in range(len(row)-1)):
                raise ValueError("the entries in each row of a semistandard tableau must be weakly increasing")

        # and strictly increasing down columns
        if self:
            for row, next in zip(self, self[1:]):
                if not all(self.order_key(row[c]) < self.order_key(next[c]) for c in range(len(next))):
                    raise ValueError("the entries of each column of a semistandard tableau must be strictly increasing")

>>>>>>> 5d752f4c

class SemistandardMultisetTableaux(Tableaux):
    r"""
    Class of semistandard multiset tableaux.

    EXAMPLES:

        SemistandardMultisetTableaux(shape, content, order=my_compare)
    """
    @staticmethod
    def __classcall_private__(cls, *args, **kwargs):
        pass

    Element = SemistandardMultisetTableau
    
    def __init__(self,order='last_letter',**kwds):
        """
        Initialize ``self`` given an order.

        EXAMPLES::

            sage: S = SemistandardMultisetTableaux()
            sage: TestSuite(S).run()
        """
        if callable(order):
            self.order = order

            def order_to_cmp(x,y):
                if x==y:
                    return 0
                elif order(x,y):
                    return -1
                return 1 

            self.key = cmp_to_key(order_to_cmp) # need to implement cmp_to_key!!
        elif order == 'last_letter':
            self.order = lambda (x,y): sorted(x)[-1]<=sorted(y)[-1]
            self.key = lambda x: sorted(x)[-1]
        elif order == 'grlex':
            self.order = grlexS
            self.key = lambda x: (len(x),sorted(x))
        else:
            raise ValueError("An order should be given")

        if 'max_entry' in kwds:
            self.max_entry = kwds['max_entry']
            kwds.pop('max_entry')
        else:
            self.max_entry = None
        Tableaux.__init__(self, **kwds)
    
    def __contains__(self,x):
            
        """
        Checks if x is an element of self.
        
        TESTS::

            sage: T = sage.combinat.tableau.SemistandardMultisetTableaux_all()
            sage: [[[1,2],[1,2]],[[2]]] in T
            True
            sage: [] in T
            True
            sage: Tableau([[[1]]]) in T
            True
            sage: StandardMultisetTableau([[[1]]]) in T
            True

            sage: [[[1],[2]],[[1]]] in T
            False
            sage: [[[1],[1]],[[5]]] in T
            True
            sage: [[[1],[3],[2]]] in T
            False
        """
        if isinstance(x,SemistandardMultisetTableau) and x.order==self.order:
            return True
        elif isinstance(x,Tableau):
            order = self.order
            for row in x:
                if not all(all(c>0 for c in C) for C in row):
                    return False
                elif not all(order(row[i],row[i+1]) for i in range(len(row)-1)):
                    return False
                elif not all(order):
                    pass
    
class SemistandardMultisetTableaux_all(Tableaux):
    
    def __init__(self):
        pass
        
    def _repr_(self):
        pass
    
    def an_element(self):
        pass
        
class SemistandardMultisetTableaux_shape_weight(Tableaux):
    
<<<<<<< HEAD
    def __init__(self):
        pass

    @classmethod
    def _cmp_order(cls, x, y):
        if x==y:
            return 0
        elif self.order(y,x):
            return 1
        elif self.order(x,y):
            return -1
        else:
            return

    def __iter__(self):

        def convert_to_mset(vp, pad):
            mset = []
            if len(vp) > pad:
                return []
            for part in vp:
                mset_part = [ i+1 for i,n in enumerate(part) for _ in range(n) ]
                mset.append(mset_part)
            mset.extend([] for _ in range(pad-len(vp)))
            return mset

        # MSET is list of multiset-partitions of content to fill shape of tableau
        # a typical element of MSET will be list of lists (some repeated and some empty) 
        # with total content equal to self.content
        content_vp = [self.content.count(i) for i in range(max(self.content))]
        VP = VectorPartitions(content_vp).list()
        MSET = []
        for vp in VP:
            # import functools 
            # comp = functools.cmp_to_key(SemistandardMultisetTableaux._cmp_order)
            # msets = sorted(msets, key=comp)
            mset = sorted([convert_to_mset(vp, self.size)], cmp=SemistandardMultisetTableaux_shape_weight._cmp_order)
            MSET.extend(mset)

        # for each multiset partition, group into equivalence classes and totally order
        for mset in MSET:
            tab_entries = {1: [mset[0]]}
            current_val = 1
            is_equiv = lambda x, y: self.order(x,y) and self.order(y,x)
            for i in range(len(mset)-1):
                current_ms = mset[i]
                next_ms = mset[i+1]
                if is_equiv(current_ms, next_ms):
                    tab_entries[current_val] += [next_ms]
                else:
                    current_val += 1
                    tab_entries[current_val] = [next_ms]

        # run over SSYT and replace i's with multiset of things in ith equiv class
        from sage.combinat.Permutation import Arrangements
        res = []
        wt = [len(tab_entries[key]) for key in tab_entries.keys()]
        for t in SemistandardTableaux(self.shape, weight=wt):
            mt = t.list()
            for i in range(len(wt)):
                icells_size = len(t.cells_containing(i))
                i_equiv = Arrangements([tuple(x) for x in tab_entries[i]], icells_size):
                for k in range(icells_size):
                    row, col = t.cells_containing(i)[k]
                    mt[row][col] = list(i_equiv[k])
            res += [mt]

        return res




      
=======
    def __iter__(self):
        pass
              
>>>>>>> 5d752f4c
#Abstract class for the elements of multiset tableau
@add_metaclass(InheritComparisonClasscallMetaclass)
class SemistandardMultisetTableau_abstract(ClonableList):
    r"""
    Abstract class for the various element classes of SemistandardAlphabetTableau.
    """
    def shape(self):
        r"""
        Return the shape of ``self``.

        When the tableau is straight, the outer shape is returned.
        When the tableau is skew, the tuple of the outer and inner shape is returned.

        EXAMPLES::

            sage: 
        """
        pass

    def size(self):
        r"""
        Return the size of the shape of ``self``.

        EXAMPLES::

            sage: 
        """
        pass

    def intermediate_shapes(self):
        r"""
        Return the intermediate shapes of ``self``.

        A (skew) tableau with letters `1,2,\ldots,\ell` can be viewed as a sequence of shapes,
        where the `i`-th shape is given by the shape of the subtableau on letters `1,2,\ldots,i`.
        The output is the list of these shapes.

        EXAMPLES::

            sage: 
        """
        pass

    def pp(self):
        r"""
        Return a pretty print string of the tableau.

        EXAMPLES::

            sage: 
        """
        pass

    def __hash__(self):
        r"""
        Return the hash of ``self``.

        EXAMPLES::

            sage: 
        """
        pass

    def _latex_(self):
        r"""
        Return a latex method for the tableau.

        EXAMPLES::

            sage: 
        """
        pass

    def representation(self, representation = 'core'):
        r"""
        Return the analogue of ``self`` in the specified representation.

        INPUT:

        - ``representation`` -- 'core', 'bounded', or 'factorized_permutation' (default: 'core')

        EXAMPLES::

            sage: 
        """
        pass

#Abstract class for the parents of multiset tableaux
class SemistandardMultisetTableaux_abstract(UniqueRepresentation, Parent):
    r"""
    Abstract class for the various parent classes of WeakTableaux.
    """
    def shape(self):
        r"""
        Return the shape of the tableaux of ``self``.

        When ``self`` is the class of straight tableaux, the outer shape is returned.
        When ``self`` is the class of skew tableaux, the tuple of the outer and inner
        shape is returned.

        Note that in the 'core' and 'factorized_permutation' representation, the shapes
        are `(k+1)`-cores.  In the 'bounded' representation, the shapes are `k`-bounded
        partitions.

        If the user wants to access the skew shape (even if the inner shape is empty),
        please use ``self._shape``.

        EXAMPLES::

            sage: 
        """
        pass
        
    def size(self):
        r"""
        Return the size of the shape.

        In the bounded representation, the size of the shape is the number of boxes in the
        outer shape minus the number of boxes in the inner shape. For the core and
        factorized permutation representation, the size is the length of the outer shape
        minus the length of the inner shape.

        EXAMPLES::

            sage: 
        """
        pass

    def representation(self, representation = 'core'):
        r"""
        Return the analogue of ``self`` in the specified representation.

        INPUT:

        - ``representation`` -- 'core', 'bounded', or 'factorized_permutation' (default: 'core')

        EXAMPLES::

            sage: 
        """
        pass
        
class MultisetTableaux_bounded(WeakTableaux_abstract):
    r"""
    
    INPUT:
    - ``shape`` -- the shape of the multiset tableaux; a list of weakly decreasing non-negative integers
    - ``n`` -- a positive integer that is the max entry of the values in the tableaux
    - ``order`` -- the order on multisets. This can one of the following strings: ``graded lex``, ``last letter``. The order is defaulted to ``last letter``. The user can also implement their own order by inputting a function which takes in multisets x, y and outputs true if x <= y.
    """
    
    @staticmethod
    def __classcall_private__(cls, shape, n, order):
        pass
    
    def __init__(self, shape, n, order):
        pass
        

    def _repr_(self):
        """
        TESTS::

            sage: 
        """
        pass

    def __iter__(self):
        r"""
        TESTS::

            sage: 
        """
        pass

    Element = SemistandardMultisetTableau_abstract







# October 2012: fixing outdated pickles which use classed being deprecated
from sage.misc.persist import register_unpickle_override
register_unpickle_override('sage.combinat.tableau', 'Tableau_class',  Tableau_class)
register_unpickle_override('sage.combinat.tableau', 'Tableaux_n',  Tableaux_size)
register_unpickle_override('sage.combinat.tableau', 'StandardTableaux_n',  StandardTableaux_size)
register_unpickle_override('sage.combinat.tableau', 'StandardTableaux_partition',  StandardTableaux_shape)
register_unpickle_override('sage.combinat.tableau', 'SemistandardTableaux_n',  SemistandardTableaux_size)
register_unpickle_override('sage.combinat.tableau', 'SemistandardTableaux_p',  SemistandardTableaux_shape)
register_unpickle_override('sage.combinat.tableau', 'SemistandardTableaux_nmu',  SemistandardTableaux_size_weight)
register_unpickle_override('sage.combinat.tableau', 'SemistandardTableaux_pmu',  SemistandardTableaux_shape_weight)<|MERGE_RESOLUTION|>--- conflicted
+++ resolved
@@ -9415,19 +9415,6 @@
 # (Multi)set-valued tableaux #
 ##############################
 
-<<<<<<< HEAD
-class SemistandardMultisetTableau(Tableau):
-    """
-    A class to model a semistandard multiset tableau.
-
-    A semistandard multiset tableau is a .....
-
-    INPUT:
-
-    - ``t`` -- a Tableau, a list of iterables, or an empty list       
-    """
-    pass
-=======
 def grlex(x,y):
     x1,y1 = sorted(x),sorted(y)
     return (len(x),x1)<(len(y),y1)
@@ -9467,8 +9454,6 @@
             for row, next in zip(self, self[1:]):
                 if not all(self.order_key(row[c]) < self.order_key(next[c]) for c in range(len(next))):
                     raise ValueError("the entries of each column of a semistandard tableau must be strictly increasing")
-
->>>>>>> 5d752f4c
 
 class SemistandardMultisetTableaux(Tableaux):
     r"""
@@ -9568,8 +9553,7 @@
         pass
         
 class SemistandardMultisetTableaux_shape_weight(Tableaux):
-    
-<<<<<<< HEAD
+
     def __init__(self):
         pass
 
@@ -9640,14 +9624,6 @@
         return res
 
 
-
-
-      
-=======
-    def __iter__(self):
-        pass
-              
->>>>>>> 5d752f4c
 #Abstract class for the elements of multiset tableau
 @add_metaclass(InheritComparisonClasscallMetaclass)
 class SemistandardMultisetTableau_abstract(ClonableList):
