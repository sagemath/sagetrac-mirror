r"""
Ordered Set Partitions

AUTHORS:

- Mike Hansen

- MuPAD-Combinat developers (for algorithms and design inspiration)

- Travis Scrimshaw (2013-02-28): Removed ``CombinatorialClass`` and added
  entry point through :class:`OrderedSetPartition`.
"""
# ****************************************************************************
#       Copyright (C) 2007 Mike Hansen <mhansen@gmail.com>,
#
#  Distributed under the terms of the GNU General Public License (GPL)
#
#    This code is distributed in the hope that it will be useful,
#    but WITHOUT ANY WARRANTY; without even the implied warranty of
#    MERCHANTABILITY or FITNESS FOR A PARTICULAR PURPOSE.  See the GNU
#    General Public License for more details.
#
#  The full text of the GPL is available at:
#
#                  https://www.gnu.org/licenses/
<<<<<<< HEAD
#*****************************************************************************
=======
# ****************************************************************************
from six import add_metaclass
>>>>>>> 4bdf07bb

from sage.arith.all import factorial, multinomial
from sage.sets.set import Set, Set_generic
from sage.categories.finite_enumerated_sets import FiniteEnumeratedSets
from sage.categories.infinite_enumerated_sets import InfiniteEnumeratedSets
from sage.sets.finite_enumerated_set import FiniteEnumeratedSet
from sage.misc.inherit_comparison import InheritComparisonClasscallMetaclass
from sage.structure.parent import Parent
from sage.structure.element import parent
from sage.structure.unique_representation import UniqueRepresentation
from sage.structure.list_clone import ClonableArray
from sage.structure.richcmp import richcmp
from sage.rings.integer import Integer
from sage.rings.integer_ring import ZZ
from sage.combinat.combinatorial_map import combinatorial_map
from sage.combinat.combinat import stirling_number2
from sage.combinat.composition import Composition, Compositions
from sage.combinat.words.words import Words
from sage.combinat.words.finite_word import FiniteWord_class
import sage.combinat.permutation as permutation
from functools import reduce
from sage.categories.cartesian_product import cartesian_product


class OrderedSetPartition(ClonableArray,
        metaclass=InheritComparisonClasscallMetaclass):
    r"""
    An ordered partition of a set.

    An ordered set partition `p` of a set `s` is a list of pairwise
    disjoint nonempty subsets of `s` such that the union of these
    subsets is `s`. These subsets are called the parts of the partition.
    We represent an ordered set partition as a list of sets. By
    extension, an ordered set partition of a nonnegative integer `n` is
    the set partition of the integers from `1` to `n`. The number of
    ordered set partitions of `n` is called the `n`-th ordered Bell
    number.

    There is a natural integer composition associated with an ordered
    set partition, that is the sequence of sizes of all its parts in
    order.

    The number `T_n` of ordered set partitions of
    `\{ 1, 2, \ldots, n \}` is the so-called `n`-th *Fubini number*
    (also known as the `n`-th ordered Bell number; see
    :wikipedia:`Ordered Bell number`). Its exponential generating
    function is

    .. MATH::

        \sum_n {T_n \over n!} x^n = {1 \over 2-e^x}.

    (See sequence A000670 in OEIS.)

    INPUT:

    - ``parts`` -- an object or iterable that defines an ordered set partition
      (e.g., a list of pairwise disjoint sets) or a packed word (e.g., a list
      of letters on some alphabet). If there is ambiguity and if the input should
      be treated as a packed word, the keyword ``from_word`` should be used.

    EXAMPLES:

    There are 13 ordered set partitions of `\{1,2,3\}`::

        sage: OrderedSetPartitions(3).cardinality()
        13

    Here is the list of them::

        sage: OrderedSetPartitions(3).list()
        [[{1}, {2}, {3}],
         [{1}, {3}, {2}],
         [{2}, {1}, {3}],
         [{3}, {1}, {2}],
         [{2}, {3}, {1}],
         [{3}, {2}, {1}],
         [{1}, {2, 3}],
         [{2}, {1, 3}],
         [{3}, {1, 2}],
         [{1, 2}, {3}],
         [{1, 3}, {2}],
         [{2, 3}, {1}],
         [{1, 2, 3}]]

    There are 12 ordered set partitions of `\{1,2,3,4\}` whose underlying
    composition is `[1,2,1]`::

        sage: OrderedSetPartitions(4,[1,2,1]).list()
        [[{1}, {2, 3}, {4}],
         [{1}, {2, 4}, {3}],
         [{1}, {3, 4}, {2}],
         [{2}, {1, 3}, {4}],
         [{2}, {1, 4}, {3}],
         [{3}, {1, 2}, {4}],
         [{4}, {1, 2}, {3}],
         [{3}, {1, 4}, {2}],
         [{4}, {1, 3}, {2}],
         [{2}, {3, 4}, {1}],
         [{3}, {2, 4}, {1}],
         [{4}, {2, 3}, {1}]]

    Since :trac:`14140`, we can create an ordered set partition directly by
    :class:`OrderedSetPartition` which creates the parent object by taking the
    union of the partitions passed in. However it is recommended and
    (marginally) faster to create the parent first and then create the ordered
    set partition from that. ::

        sage: s = OrderedSetPartition([[1,3],[2,4]]); s
        [{1, 3}, {2, 4}]
        sage: s.parent()
        Ordered set partitions of {1, 2, 3, 4}

    We can construct the ordered set partition from a word,
    which we consider as packed::

        sage: OrderedSetPartition([2,4,1,2])
        [{3}, {1, 4}, {2}]
        sage: OrderedSetPartition(from_word=[2,4,1,2])
        [{3}, {1, 4}, {2}]
        sage: OrderedSetPartition(from_word='bdab')
        [{3}, {1, 4}, {2}]

    REFERENCES:

    :wikipedia:`Ordered_partition_of_a_set`
    """
    @staticmethod
    def __classcall_private__(cls, parts=None, from_word=None):
        """
        Create a set partition from ``parts`` with the appropriate parent.

        EXAMPLES::

            sage: s = OrderedSetPartition([[1,3],[2,4]]); s
            [{1, 3}, {2, 4}]
            sage: s.parent()
            Ordered set partitions of {1, 2, 3, 4}
            sage: t = OrderedSetPartition([[2,4],[1,3]]); t
            [{2, 4}, {1, 3}]
            sage: s != t
            True
            sage: OrderedSetPartition()
            []
            sage: OrderedSetPartition([])
            []
            sage: OrderedSetPartition('')
            []
            sage: OrderedSetPartition('bdab') == OrderedSetPartition(from_word='bdab')
            True
            sage: OrderedSetPartition('bdab') == OrderedSetPartition(Word('bdab'))
            True
        """
        if parts is None and from_word is None:
            P = OrderedSetPartitions([])
            return P.element_class(P, [])
        if from_word:
            return OrderedSetPartitions().from_finite_word(Words()(from_word))
        # if `parts` looks like a sequence of "letters" then treat it like a word.
        if parts in Words() or (parts and (parts[0] in ZZ or isinstance(parts[0], str))):
            return OrderedSetPartitions().from_finite_word(Words()(parts))
        else:
            P = OrderedSetPartitions(reduce(lambda x, y: x.union(y),
                                            parts, frozenset()))
            return P.element_class(P, parts)

    def __init__(self, parent, s):
        """
        Initialize ``self``.

        EXAMPLES::

            sage: OS = OrderedSetPartitions(4)
            sage: s = OS([[1, 3], [2, 4]])
            sage: TestSuite(s).run()
        """
        self._base_set = reduce(lambda x, y: x.union(y), map(Set, s), Set([]))
        ClonableArray.__init__(self, parent, [Set(_) for _ in s])

    def _repr_(self):
        """
        Return a string representation of ``self``.

        .. TODO::

            Sort the repr output of Sage's :class:`Set` and remove
            this method.

        EXAMPLES::

            sage: OrderedSetPartition([[1,3],[2,4]])
            [{1, 3}, {2, 4}]
        """
        return '[' + ', '.join(('{' + repr(sorted(x))[1:-1] + '}' for x in self)) + ']'

    def check(self):
        """
        Check that we are a valid ordered set partition.

        EXAMPLES::

            sage: OS = OrderedSetPartitions(4)
            sage: s = OS([[1, 3], [2, 4]])
            sage: s.check()
        """
        assert self in self.parent(), "%s not in %s" % (self, self.parent())

    def _hash_(self):
        """
        Return the hash of ``self``.

        EXAMPLES::

            sage: OS = OrderedSetPartitions(4)
            sage: s = OS([[1, 3], [2, 4]])
            sage: OSP = OrderedSetPartitions()
            sage: hash(s) == hash(OSP(s))
            True
        """
        return hash(tuple(self))

    def base_set(self):
        """
        Return the base set of ``self``, which is the union of all parts
        of ``self``.

        EXAMPLES::

            sage: OrderedSetPartition([[1], [2,3], [4]]).base_set()
            {1, 2, 3, 4}
            sage: OrderedSetPartition([[1,2,3,4]]).base_set()
            {1, 2, 3, 4}
            sage: OrderedSetPartition([]).base_set()
            {}
        """
        return Set([e for p in self for e in p])

    def base_set_cardinality(self):
        """
        Return the cardinality of the base set of ``self``, which is the sum
        of the sizes of the parts of ``self``.

        This is also known as the *size* (sometimes the *weight*) of
        an ordered set partition.

        EXAMPLES::

            sage: OrderedSetPartition([[1], [2,3], [4]]).base_set_cardinality()
            4
            sage: OrderedSetPartition([[1,2,3,4]]).base_set_cardinality()
            4
        """
        return sum(len(x) for x in self)

    size = base_set_cardinality

    def length(self):
        r"""
        Return the number of parts of ``self``.

        EXAMPLES::

            sage: OS = OrderedSetPartitions(4)
            sage: s = OS([[1, 3], [2, 4]])
            sage: s.length()
            2
        """
        return len(self)

    @combinatorial_map(name='to composition')
    def to_composition(self):
        r"""
        Return the integer composition whose parts are the sizes of the sets
        in ``self``.

        EXAMPLES::

            sage: S = OrderedSetPartitions(5)
            sage: x = S([[3,5,4], [1, 2]])
            sage: x.to_composition()
            [3, 2]
            sage: y = S([[3,1], [2], [5,4]])
            sage: y.to_composition()
            [2, 1, 2]
        """
        return Composition([len(p) for p in self])

    @staticmethod
    def sum(osps):
        """
        Return the concatenation of the given ordered set partitions
        ``osps`` (provided they have no elements in common).

        INPUT:

        - ``osps`` -- a list (or iterable) of ordered set partitions

        EXAMPLES::

            sage: OrderedSetPartition.sum([OrderedSetPartition([[4, 1], [3]]), OrderedSetPartition([[7], [2]]), OrderedSetPartition([[5, 6]])])
            [{1, 4}, {3}, {7}, {2}, {5, 6}]

        Any iterable can be provided as input::

            sage: Composition.sum([OrderedSetPartition([[2*i,2*i+1]]) for i in [4,1,3]])
            [{8, 9}, {2, 3}, {6, 7}]

        Empty inputs are handled gracefully::

            sage: OrderedSetPartition.sum([]) == OrderedSetPartition([])
            True

        TESTS::

            sage: A = OrderedSetPartitions(3)([[2], [1, 3]])
            sage: B = OrderedSetPartitions([5])([[5]])
            sage: C = OrderedSetPartition.sum([A, B]); C
            [{2}, {1, 3}, {5}]
            sage: C.parent()
            Ordered set partitions
        """
        return OrderedSetPartitions()(sum((list(i) for i in osps), []))

    def reversed(self):
        r"""
        Return the reversal of the ordered set partition ``self``.

        The *reversal* of an ordered set partition
        `(P_1, P_2, \ldots, P_k)` is defined to be the ordered
        set partition `(P_k, P_{k-1}, \ldots, P_1)`.

        EXAMPLES::

            sage: OrderedSetPartition([[1, 3], [2]]).reversed()
            [{2}, {1, 3}]
            sage: OrderedSetPartition([[1, 5], [2, 4]]).reversed()
            [{2, 4}, {1, 5}]
            sage: OrderedSetPartition([[-1], [-2], [3, 4], [0]]).reversed()
            [{0}, {3, 4}, {-2}, {-1}]
            sage: OrderedSetPartition([]).reversed()
            []
        """
        par = parent(self)
        return par(list(reversed(self)))

    def complement(self):
        r"""
        Return the complement of the ordered set partition ``self``.

        This assumes that ``self`` is an ordered set partition of
        an interval of `\ZZ`.

        Let `(P_1, P_2, \ldots, P_k)` be an ordered set partition
        of some interval `I` of `\ZZ`. Let `\omega` be the unique
        strictly decreasing bijection `I \to I`. Then, the
        *complement* of `(P_1, P_2, \ldots, P_k)` is defined to be
        the ordered set partition
        `(\omega(P_1), \omega(P_2), \ldots, \omega(P_k))`.

        EXAMPLES::

            sage: OrderedSetPartition([[1, 2], [3]]).complement()
            [{2, 3}, {1}]
            sage: OrderedSetPartition([[1, 3], [2]]).complement()
            [{1, 3}, {2}]
            sage: OrderedSetPartition([[2, 3]]).complement()
            [{2, 3}]
            sage: OrderedSetPartition([[1, 5], [2, 3], [4]]).complement()
            [{1, 5}, {3, 4}, {2}]
            sage: OrderedSetPartition([[-1], [-2], [1, 2], [0]]).complement()
            [{1}, {2}, {-2, -1}, {0}]
            sage: OrderedSetPartition([]).complement()
            []
        """
        if len(self) <= 1:
            return self
        base_set = self.base_set()
        m = min(base_set)
        M = max(base_set)
        mM = m + M
        return OrderedSetPartitions()([[mM - i for i in part] for part in self])

    def finer(self):
        """
        Return the set of ordered set partitions which are finer
        than ``self``.

        See :meth:`is_finer` for the definition of "finer".

        EXAMPLES::

            sage: C = OrderedSetPartition([[1, 3], [2]]).finer()
            sage: C.cardinality()
            3
            sage: C.list()
            [[{1}, {3}, {2}], [{3}, {1}, {2}], [{1, 3}, {2}]]

            sage: OrderedSetPartition([]).finer()
            {[]}

            sage: W = OrderedSetPartition([[4, 9], [-1, 2]])
            sage: W.finer().list()
            [[{9}, {4}, {2}, {-1}],
             [{9}, {4}, {-1}, {2}],
             [{9}, {4}, {-1, 2}],
             [{4}, {9}, {2}, {-1}],
             [{4}, {9}, {-1}, {2}],
             [{4}, {9}, {-1, 2}],
             [{4, 9}, {2}, {-1}],
             [{4, 9}, {-1}, {2}],
             [{4, 9}, {-1, 2}]]
        """
        par = parent(self)
        if not self:
            return FiniteEnumeratedSet([self])
        else:
            return FiniteEnumeratedSet([par(sum((list(i) for i in C), []))
                    for C in cartesian_product([OrderedSetPartitions(X) for X in self])])

    def is_finer(self, co2):
        """
        Return ``True`` if the ordered set partition ``self`` is finer
        than the ordered set partition ``co2``; otherwise, return ``False``.

        If `A` and `B` are two ordered set partitions of the same set,
        then `A` is said to be *finer* than `B` if `B` can be obtained
        from `A` by (repeatedly) merging consecutive parts.
        In this case, we say that `B` is *fatter* than `A`.

        EXAMPLES::

            sage: A = OrderedSetPartition([[1, 3], [2]])
            sage: B = OrderedSetPartition([[1], [3], [2]])
            sage: A.is_finer(B)
            False
            sage: B.is_finer(A)
            True
            sage: C = OrderedSetPartition([[3], [1], [2]])
            sage: A.is_finer(C)
            False
            sage: C.is_finer(A)
            True
            sage: OrderedSetPartition([[2], [5], [1], [4]]).is_finer(OrderedSetPartition([[2, 5], [1, 4]]))
            True
            sage: OrderedSetPartition([[5], [2], [1], [4]]).is_finer(OrderedSetPartition([[2, 5], [1, 4]]))
            True
            sage: OrderedSetPartition([[2], [1], [5], [4]]).is_finer(OrderedSetPartition([[2, 5], [1, 4]]))
            False
            sage: OrderedSetPartition([[2, 5, 1], [4]]).is_finer(OrderedSetPartition([[2, 5], [1, 4]]))
            False
        """
        co1 = self
        if co1.base_set() != co2.base_set():
            raise ValueError("ordered set partitions self (= %s) and co2 (= %s) must be of the same set" % (self, co2))

        i1 = 0
        for j2 in co2:
            sum1 = Set([])
            while len(sum1) < len(j2):
                sum1 += co1[i1]
                i1 += 1
            if not sum1.issubset(j2):
                return False

        return True

    def fatten(self, grouping):
        r"""
        Return the ordered set partition fatter than ``self``, obtained
        by grouping together consecutive parts according to the integer
        composition ``grouping``.

        See :meth:`finer` for the definition of "fatter".

        INPUT:

        - ``grouping`` -- a composition whose sum is the length of ``self``

        EXAMPLES:

        Let us start with the ordered set partition::

            sage: c = OrderedSetPartition([[2, 5], [1], [3, 4]])

        With ``grouping`` equal to `(1, \ldots, 1)`, `c` is left unchanged::

            sage: c.fatten(Composition([1,1,1]))
            [{2, 5}, {1}, {3, 4}]

        With ``grouping`` equal to `(\ell)` where `\ell` is the length of
        `c`, this yields the coarsest ordered set partition above `c`::

            sage: c.fatten(Composition([3]))
            [{1, 2, 3, 4, 5}]

        Other values for ``grouping`` yield (all the) other ordered
        set partitions coarser than `c`::

            sage: c.fatten(Composition([2,1]))
            [{1, 2, 5}, {3, 4}]
            sage: c.fatten(Composition([1,2]))
            [{2, 5}, {1, 3, 4}]

        TESTS::

            sage: OrderedSetPartition([]).fatten(Composition([]))
            []
            sage: c.fatten(Composition([2,1])).__class__ == c.__class__
            True
        """
        result = [None] * len(grouping)
        j = 0
        for i in range(len(grouping)):
            result[i] = sum(self[j:j+grouping[i]], Set([]))
            j += grouping[i]
        return parent(self)(result)

    def fatter(self):
        """
        Return the set of ordered set partitions which are fatter
        than ``self``.

        See :meth:`finer` for the definition of "fatter".

        EXAMPLES::

            sage: C = OrderedSetPartition([[2, 5], [1], [3, 4]]).fatter()
            sage: C.cardinality()
            4
            sage: sorted(C)
            [[{1, 2, 3, 4, 5}],
             [{1, 2, 5}, {3, 4}],
             [{2, 5}, {1, 3, 4}],
             [{2, 5}, {1}, {3, 4}]]

            sage: OrderedSetPartition([[4, 9], [-1, 2]]).fatter().list()
            [[{4, 9}, {-1, 2}], [{-1, 2, 4, 9}]]

        Some extreme cases::

            sage: list(OrderedSetPartition([[5]]).fatter())
            [[{5}]]
            sage: list(Composition([]).fatter())
            [[]]
            sage: sorted(OrderedSetPartition([[1], [2], [3], [4]]).fatter())
            [[{1, 2, 3, 4}],
             [{1, 2, 3}, {4}],
             [{1, 2}, {3, 4}],
             [{1, 2}, {3}, {4}],
             [{1}, {2, 3, 4}],
             [{1}, {2, 3}, {4}],
             [{1}, {2}, {3, 4}],
             [{1}, {2}, {3}, {4}]]
        """
        return Compositions(len(self)).map(self.fatten)

    @staticmethod
    def bottom_up_osp(X, comp):
        r"""
        Return the ordered set partition obtained by listing the
        elements of the set ``X`` in increasing order, and
        placing bars between some of them according to the
        integer composition ``comp`` (namely, the bars are placed
        in such a way that the lengths of the resulting blocks are
        exactly the entries of ``comp``).

        INPUT:

        - ``X`` -- a finite set (or list or tuple)

        - ``comp`` -- a composition whose sum is the size of ``X``
          (can be given as a list or tuple or composition)

        EXAMPLES::

            sage: buo = OrderedSetPartition.bottom_up_osp
            sage: buo(Set([1, 4, 7, 9]), [2, 1, 1])
            [{1, 4}, {7}, {9}]
            sage: buo(Set([1, 4, 7, 9]), [1, 3])
            [{1}, {4, 7, 9}]
            sage: buo(Set([1, 4, 7, 9]), [1, 1, 1, 1])
            [{1}, {4}, {7}, {9}]
            sage: buo(range(8), [1, 4, 2, 1])
            [{0}, {1, 2, 3, 4}, {5, 6}, {7}]
            sage: buo([], [])
            []

        TESTS::

            sage: buo = OrderedSetPartition.bottom_up_osp
            sage: parent(buo(Set([1, 4, 7, 9]), [2, 1, 1]))
            Ordered set partitions
            sage: buo((3, 5, 6), (2, 1))
            [{3, 5}, {6}]
            sage: buo([3, 5, 6], Composition([1, 2]))
            [{3}, {5, 6}]
        """
        xs = sorted(X)
        result = [None] * len(comp)
        j = 0
        for i in range(len(comp)):
            result[i] = Set(xs[j:j+comp[i]])
            j += comp[i]
        return OrderedSetPartitions()(result)

    def strongly_finer(self):
        """
        Return the set of ordered set partitions which are strongly
        finer than ``self``.

        See :meth:`is_strongly_finer` for the definition of "strongly
        finer".

        EXAMPLES::

            sage: C = OrderedSetPartition([[1, 3], [2]]).strongly_finer()
            sage: C.cardinality()
            2
            sage: C.list()
            [[{1}, {3}, {2}], [{1, 3}, {2}]]

            sage: OrderedSetPartition([]).strongly_finer()
            {[]}

            sage: W = OrderedSetPartition([[4, 9], [-1, 2]])
            sage: W.strongly_finer().list()
            [[{4}, {9}, {-1}, {2}],
             [{4}, {9}, {-1, 2}],
             [{4, 9}, {-1}, {2}],
             [{4, 9}, {-1, 2}]]
        """
        par = parent(self)
        if not self:
            return FiniteEnumeratedSet([self])
        else:
            buo = OrderedSetPartition.bottom_up_osp
            return FiniteEnumeratedSet([par(sum((list(P) for P in C), []))
                    for C in cartesian_product([[buo(X, comp) for comp in Compositions(len(X))] for X in self])])

    def is_strongly_finer(self, co2):
        r"""
        Return ``True`` if the ordered set partition ``self`` is strongly
        finer than the ordered set partition ``co2``; otherwise, return
        ``False``.

        If `A` and `B` are two ordered set partitions of the same set,
        then `A` is said to be *strongly finer* than `B` if `B` can be
        obtained from `A` by (repeatedly) merging consecutive parts,
        provided that every time we merge two consecutive parts `C_i`
        and `C_{i+1}`, we have `\max C_i < \min C_{i+1}`.
        In this case, we say that `B` is *strongly fatter* than `A`.

        EXAMPLES::

            sage: A = OrderedSetPartition([[1, 3], [2]])
            sage: B = OrderedSetPartition([[1], [3], [2]])
            sage: A.is_strongly_finer(B)
            False
            sage: B.is_strongly_finer(A)
            True
            sage: C = OrderedSetPartition([[3], [1], [2]])
            sage: A.is_strongly_finer(C)
            False
            sage: C.is_strongly_finer(A)
            False
            sage: OrderedSetPartition([[2], [5], [1], [4]]).is_strongly_finer(OrderedSetPartition([[2, 5], [1, 4]]))
            True
            sage: OrderedSetPartition([[5], [2], [1], [4]]).is_strongly_finer(OrderedSetPartition([[2, 5], [1, 4]]))
            False
            sage: OrderedSetPartition([[2], [1], [5], [4]]).is_strongly_finer(OrderedSetPartition([[2, 5], [1, 4]]))
            False
            sage: OrderedSetPartition([[2, 5, 1], [4]]).is_strongly_finer(OrderedSetPartition([[2, 5], [1, 4]]))
            False
        """
        co1 = self
        if co1.base_set() != co2.base_set():
            raise ValueError("ordered set partitions self (= %s) and co2 (= %s) must be of the same set" % (self, co2))

        i1 = 0
        for j2 in co2:
            sum1 = Set([])
            while len(sum1) < len(j2):
                next = co1[i1]
                if sum1 and max(sum1) >= min(next):
                    return False
                sum1 += next
                i1 += 1
            if not sum1.issubset(j2):
                return False

        return True

    def strongly_fatter(self):
        """
        Return the set of ordered set partitions which are strongly fatter
        than ``self``.

        See :meth:`strongly_finer` for the definition of "strongly fatter".

        EXAMPLES::

            sage: C = OrderedSetPartition([[2, 5], [1], [3, 4]]).strongly_fatter()
            sage: C.cardinality()
            2
            sage: sorted(C)
            [[{2, 5}, {1, 3, 4}],
             [{2, 5}, {1}, {3, 4}]]

            sage: OrderedSetPartition([[4, 9], [-1, 2]]).strongly_fatter().list()
            [[{4, 9}, {-1, 2}]]

        Some extreme cases::

            sage: list(OrderedSetPartition([[5]]).strongly_fatter())
            [[{5}]]
            sage: list(OrderedSetPartition([]).strongly_fatter())
            [[]]
            sage: sorted(OrderedSetPartition([[1], [2], [3], [4]]).strongly_fatter())
            [[{1, 2, 3, 4}],
             [{1, 2, 3}, {4}],
             [{1, 2}, {3, 4}],
             [{1, 2}, {3}, {4}],
             [{1}, {2, 3, 4}],
             [{1}, {2, 3}, {4}],
             [{1}, {2}, {3, 4}],
             [{1}, {2}, {3}, {4}]]
            sage: sorted(OrderedSetPartition([[1], [3], [2], [4]]).strongly_fatter())
            [[{1, 3}, {2, 4}],
             [{1, 3}, {2}, {4}],
             [{1}, {3}, {2, 4}],
             [{1}, {3}, {2}, {4}]]
            sage: sorted(OrderedSetPartition([[4], [1], [5], [3]]).strongly_fatter())
            [[{4}, {1, 5}, {3}], [{4}, {1}, {5}, {3}]]
        """
        c = [sorted(X) for X in self]
        l = len(c) - 1
        g = [-1] + [i for i in range(l) if c[i][-1] > c[i + 1][0]] + [l]
        # g lists the positions of the blocks that cannot be merged
        # with their right neighbors.
        subcomps = [OrderedSetPartition(c[g[i] + 1: g[i + 1] + 1])
                    for i in range(len(g) - 1)]
        # Now, self is the concatenation of the entries of subcomps.
        # We can fatten each of the ordered set partitions setcomps
        # arbitrarily, and then concatenate the results.
        fattenings = [list(subcomp.fatter()) for subcomp in subcomps]
        return FiniteEnumeratedSet([OrderedSetPartition(sum([list(gg) for gg in fattening], []))
            for fattening in cartesian_product(fattenings)])

    @combinatorial_map(name='to packed word')
    def to_packed_word(self):
        r"""
        Return the packed word on alphabet `\{1,2,3,\ldots\}`
        corresponding to ``self``.

        A *packed word* on alphabet `\{1,2,3,\ldots\}` is any word whose
        maximum letter is the same as its total number of distinct letters.
        Let `P` be an ordered set partition of a set `X`.
        The corresponding packed word `w_1 w_2 \cdots w_n` is constructed
        by having letter `w_i = j` if the `i`-th smallest entry in `X`
        occurs in the `j`-th block of `P`.

        .. SEEALSO::

            :meth:`Word.to_ordered_set_partition`

        .. WARNING::

            This assumes there is a total order on the underlying
            set (``self._base_set``).

        EXAMPLES::

            sage: S = OrderedSetPartitions()
            sage: x = S([[3,5], [2], [1,4,6]])
            sage: x.to_packed_word()
            word: 321313
            sage: x = S([['a', 'c', 'e'], ['b', 'd']])
            sage: x.to_packed_word()
            word: 12121
        """
        X = sorted(self._base_set)
        out = {}
        for i in range(len(self)):
            for letter in self[i]:
                out[letter] = i
        return Words()([out[letter] + 1 for letter in X])


class OrderedSetPartitions(UniqueRepresentation, Parent):
    """
    Return the combinatorial class of ordered set partitions of ``s``.

    The optional argument ``c``, if specified, restricts the parts of
    the partition to have certain sizes (the entries of ``c``).

    EXAMPLES::

        sage: OS = OrderedSetPartitions([1,2,3,4]); OS
        Ordered set partitions of {1, 2, 3, 4}
        sage: OS.cardinality()
        75
        sage: OS.first()
        [{1}, {2}, {3}, {4}]
        sage: OS.last()
        [{1, 2, 3, 4}]
        sage: OS.random_element()
        [{3}, {1}, {2}, {4}]

    ::

        sage: OS = OrderedSetPartitions([1,2,3,4], [2,2]); OS
        Ordered set partitions of {1, 2, 3, 4} into parts of size [2, 2]
        sage: OS.cardinality()
        6
        sage: OS.first()
        [{1, 2}, {3, 4}]
        sage: OS.last()
        [{3, 4}, {1, 2}]
        sage: OS.list()
        [[{1, 2}, {3, 4}],
         [{1, 3}, {2, 4}],
         [{1, 4}, {2, 3}],
         [{2, 3}, {1, 4}],
         [{2, 4}, {1, 3}],
         [{3, 4}, {1, 2}]]

    ::

        sage: OS = OrderedSetPartitions("cat")
        sage: OS # py2
        Ordered set partitions of {'a', 'c', 't'}
        sage: OS # py3 random
        Ordered set partitions of {'a', 't', 'c'}
        sage: sorted(OS.list(), key=str)
        [[{'a', 'c', 't'}],
         [{'a', 'c'}, {'t'}],
         [{'a', 't'}, {'c'}],
         [{'a'}, {'c', 't'}],
         [{'a'}, {'c'}, {'t'}],
         [{'a'}, {'t'}, {'c'}],
         [{'c', 't'}, {'a'}],
         [{'c'}, {'a', 't'}],
         [{'c'}, {'a'}, {'t'}],
         [{'c'}, {'t'}, {'a'}],
         [{'t'}, {'a', 'c'}],
         [{'t'}, {'a'}, {'c'}],
         [{'t'}, {'c'}, {'a'}]]
    """
    @staticmethod
    def __classcall_private__(cls, s=None, c=None):
        """
        Choose the correct parent based upon input.

        EXAMPLES::

            sage: OrderedSetPartitions(4)
            Ordered set partitions of {1, 2, 3, 4}
            sage: OrderedSetPartitions(4, [1, 2, 1])
            Ordered set partitions of {1, 2, 3, 4} into parts of size [1, 2, 1]
        """
        if s is None:
            if c is not None:
                raise NotImplementedError("cannot specify 'c' without specifying 's'")
            return OrderedSetPartitions_all()
        if isinstance(s, (int, Integer)):
            if s < 0:
                raise ValueError("s must be non-negative")
            s = frozenset(range(1, s+1))
        else:
            s = frozenset(s)

        if c is None:
            return OrderedSetPartitions_s(s)

        if isinstance(c, (int, Integer)):
            return OrderedSetPartitions_sn(s, c)
        if c not in Compositions(len(s)):
            raise ValueError("c must be a composition of %s" % len(s))
        return OrderedSetPartitions_scomp(s, Composition(c))

    def __init__(self, s):
        """
        Initialize ``self``.

        EXAMPLES::

            sage: OS = OrderedSetPartitions(4)
            sage: TestSuite(OS).run()
        """
        self._set = s
        Parent.__init__(self, category=FiniteEnumeratedSets())

    def _element_constructor_(self, s):
        """
        Construct an element of ``self`` from ``s``.

        EXAMPLES::

            sage: OS = OrderedSetPartitions(4)
            sage: OS([[1,3],[2,4]])
            [{1, 3}, {2, 4}]
        """
        if isinstance(s, OrderedSetPartition):
            raise ValueError("cannot convert %s into an element of %s" % (s, self))
        return self.element_class(self, list(s))

    Element = OrderedSetPartition

    def __contains__(self, x):
        """
        TESTS::

            sage: OS = OrderedSetPartitions([1,2,3,4])
            sage: all(sp in OS for sp in OS)
            True
            sage: [[1,2], [], [3,4]] in OS
            False
            sage: [Set([1,2]), Set([3,4])] in OS
            True
            sage: [set([1,2]), set([3,4])] in OS
            Traceback (most recent call last):
            ...
            TypeError: X (=...1, 2...) must be a Set
        """
        #x must be a list
        if not isinstance(x, (OrderedSetPartition, list, tuple)):
            return False

        # The total number of elements in the list
        # should be the same as the number is self._set
        if sum(map(len, x)) != len(self._set):
            return False

        # Check to make sure each element of the list
        # is a nonempty set
        u = Set([])
        for s in x:
            if not s or not isinstance(s, (set, frozenset, Set_generic)):
                return False
            u = u.union(s)

        # Make sure that the union of all the
        # sets is the original set
        if u != Set(self._set):
            return False

        return True

    def from_finite_word(self, w):
        r"""
        Return the unique ordered set partition of `\{1, 2, \ldots, n\}` corresponding
        to a word `w` of length `n`.

        .. SEEALSO::

            :meth:`Word.to_ordered_set_partition`

        EXAMPLES::

            sage: A = OrderedSetPartitions().from_finite_word('abcabcabd'); A
            [{1, 4, 7}, {2, 5, 8}, {3, 6}, {9}]
            sage: B = OrderedSetPartitions().from_finite_word([1,2,3,1,2,3,1,2,4])
            sage: A == B
            True
        """
        # TODO: fix this if statement.
        #       In fact, what we need is for the underlying alphabet to be sortable.
        if isinstance(w, (list, tuple, str, FiniteWord_class)):
            return self.element_class(self, Words()(w).to_ordered_set_partition())
        else:
            raise ValueError("Something is wrong: `from_finite_word` expects an object of type list/tuple/str/Word representing a finite word, received {}.".format(str(w)))


class OrderedSetPartitions_s(OrderedSetPartitions):
    """
    Class of ordered partitions of a set `S`.
    """
    def _repr_(self):
        """
        TESTS::

            sage: OrderedSetPartitions([1,2,3,4])
            Ordered set partitions of {1, 2, 3, 4}
        """
        return "Ordered set partitions of %s" % Set(self._set)

    def cardinality(self):
        """
        EXAMPLES::

            sage: OrderedSetPartitions(0).cardinality()
            1
            sage: OrderedSetPartitions(1).cardinality()
            1
            sage: OrderedSetPartitions(2).cardinality()
            3
            sage: OrderedSetPartitions(3).cardinality()
            13
            sage: OrderedSetPartitions([1,2,3]).cardinality()
            13
            sage: OrderedSetPartitions(4).cardinality()
            75
            sage: OrderedSetPartitions(5).cardinality()
            541
        """
        return sum([factorial(k)*stirling_number2(len(self._set), k)
                    for k in range(len(self._set)+1)])

    def __iter__(self):
        """
        EXAMPLES::

            sage: [ p for p in OrderedSetPartitions([1,2,3]) ]
            [[{1}, {2}, {3}],
             [{1}, {3}, {2}],
             [{2}, {1}, {3}],
             [{3}, {1}, {2}],
             [{2}, {3}, {1}],
             [{3}, {2}, {1}],
             [{1}, {2, 3}],
             [{2}, {1, 3}],
             [{3}, {1, 2}],
             [{1, 2}, {3}],
             [{1, 3}, {2}],
             [{2, 3}, {1}],
             [{1, 2, 3}]]
        """
        for x in Compositions(len(self._set)):
            for z in OrderedSetPartitions(self._set, x):
                yield self.element_class(self, z)


class OrderedSetPartitions_sn(OrderedSetPartitions):
    def __init__(self, s, n):
        """
        TESTS::

            sage: OS = OrderedSetPartitions([1,2,3,4], 2)
            sage: OS == loads(dumps(OS))
            True
        """
        OrderedSetPartitions.__init__(self, s)
        self.n = n

    def __contains__(self, x):
        """
        TESTS::

            sage: OS = OrderedSetPartitions([1,2,3,4], 2)
            sage: all(sp in OS for sp in OS)
            True
            sage: OS.cardinality()
            14
            sage: len([x for x in OrderedSetPartitions([1,2,3,4]) if x in OS])
            14
        """
        return OrderedSetPartitions.__contains__(self, x) and len(x) == self.n

    def __repr__(self):
        """
        TESTS::

            sage: OrderedSetPartitions([1,2,3,4], 2)
            Ordered set partitions of {1, 2, 3, 4} into 2 parts
        """
        return "Ordered set partitions of %s into %s parts" % (Set(self._set),
                                                               self.n)

    def cardinality(self):
        """
        Return the cardinality of ``self``.

        The number of ordered partitions of a set of size `n` into `k`
        parts is equal to `k! S(n,k)` where `S(n,k)` denotes the Stirling
        number of the second kind.

        EXAMPLES::

            sage: OrderedSetPartitions(4,2).cardinality()
            14
            sage: OrderedSetPartitions(4,1).cardinality()
            1
        """
        return factorial(self.n) * stirling_number2(len(self._set), self.n)

    def __iter__(self):
        """
        EXAMPLES::

            sage: [ p for p in OrderedSetPartitions([1,2,3,4], 2) ]
            [[{1, 2, 3}, {4}],
             [{1, 2, 4}, {3}],
             [{1, 3, 4}, {2}],
             [{2, 3, 4}, {1}],
             [{1, 2}, {3, 4}],
             [{1, 3}, {2, 4}],
             [{1, 4}, {2, 3}],
             [{2, 3}, {1, 4}],
             [{2, 4}, {1, 3}],
             [{3, 4}, {1, 2}],
             [{1}, {2, 3, 4}],
             [{2}, {1, 3, 4}],
             [{3}, {1, 2, 4}],
             [{4}, {1, 2, 3}]]
        """
        for x in Compositions(len(self._set), length=self.n):
            for z in OrderedSetPartitions_scomp(self._set, x):
                yield self.element_class(self, z)


class OrderedSetPartitions_scomp(OrderedSetPartitions):
    def __init__(self, s, comp):
        """
        TESTS::

            sage: OS = OrderedSetPartitions([1,2,3,4], [2,1,1])
            sage: OS == loads(dumps(OS))
            True
        """
        OrderedSetPartitions.__init__(self, s)
        self.c = Composition(comp)

    def __repr__(self):
        """
        TESTS::

            sage: OrderedSetPartitions([1,2,3,4], [2,1,1])
            Ordered set partitions of {1, 2, 3, 4} into parts of size [2, 1, 1]
        """
        return "Ordered set partitions of %s into parts of size %s" % (Set(self._set), self.c)

    def __contains__(self, x):
        """
        TESTS::

            sage: OS = OrderedSetPartitions([1,2,3,4], [2,1,1])
            sage: all(sp in OS for sp in OS)
            True
            sage: OS.cardinality()
            12
            sage: len([x for x in OrderedSetPartitions([1,2,3,4]) if x in OS])
            12
        """
        return OrderedSetPartitions.__contains__(self, x) and [len(z) for z in x] == self.c

    def cardinality(self):
        r"""
        Return the cardinality of ``self``.

        The number of ordered set partitions of a set of length `k` with
        composition shape `\mu` is equal to

        .. MATH::

            \frac{k!}{\prod_{\mu_i \neq 0} \mu_i!}.

        EXAMPLES::

            sage: OrderedSetPartitions(5,[2,3]).cardinality()
            10
            sage: OrderedSetPartitions(0, []).cardinality()
            1
            sage: OrderedSetPartitions(0, [0]).cardinality()
            1
            sage: OrderedSetPartitions(0, [0,0]).cardinality()
            1
            sage: OrderedSetPartitions(5, [2,0,3]).cardinality()
            10
        """
        return multinomial(self.c)

    def __iter__(self):
        """
        TESTS::

            sage: [ p for p in OrderedSetPartitions([1,2,3,4], [2,1,1]) ]
            [[{1, 2}, {3}, {4}],
             [{1, 2}, {4}, {3}],
             [{1, 3}, {2}, {4}],
             [{1, 4}, {2}, {3}],
             [{1, 3}, {4}, {2}],
             [{1, 4}, {3}, {2}],
             [{2, 3}, {1}, {4}],
             [{2, 4}, {1}, {3}],
             [{3, 4}, {1}, {2}],
             [{2, 3}, {4}, {1}],
             [{2, 4}, {3}, {1}],
             [{3, 4}, {2}, {1}]]

            sage: len(OrderedSetPartitions([1,2,3,4], [1,1,1,1]))
            24

            sage: [ x for x in OrderedSetPartitions([1,4,7], [3]) ]
            [[{1, 4, 7}]]

            sage: [ x for x in OrderedSetPartitions([1,4,7], [1,2]) ]
            [[{1}, {4, 7}], [{4}, {1, 7}], [{7}, {1, 4}]]

            sage: [ p for p in OrderedSetPartitions([], []) ]
            [[]]

            sage: [ p for p in OrderedSetPartitions([1], [1]) ]
            [[{1}]]

        Let us check that it works for large size (:trac:`16646`)::

            sage: OrderedSetPartitions(42).first()
            [{1}, {2}, {3}, {4}, {5}, {6}, {7}, {8}, {9}, {10}, {11}, {12},
            {13}, {14}, {15}, {16}, {17}, {18}, {19}, {20}, {21}, {22}, {23},
            {24}, {25}, {26}, {27}, {28}, {29}, {30}, {31}, {32}, {33}, {34},
            {35}, {36}, {37}, {38}, {39}, {40}, {41}, {42}]
        """
        comp = self.c
        lset = [x for x in self._set]
        l = len(self.c)
        dcomp = [-1] + comp.descents(final_descent=True)

        p = []
        for j in range(l):
            p += [j + 1] * comp[j]

        for x in permutation.Permutations_mset(p):
            res = permutation.to_standard(x).inverse()
            res = [lset[x - 1] for x in res]
            yield self.element_class(self, [Set(res[dcomp[i]+1:dcomp[i+1]+1])
                                            for i in range(l)])


class OrderedSetPartitions_all(OrderedSetPartitions):
    r"""
    Ordered set partitions of `\{1, \ldots, n\}` for all
    `n \in \ZZ_{\geq 0}`.
    """
    def __init__(self):
        """
        Initialize ``self``.

        EXAMPLES::

            sage: OS = OrderedSetPartitions()
            sage: TestSuite(OS).run()  # long time
        """
        Parent.__init__(self, category=InfiniteEnumeratedSets())

    def __iter__(self):
        """
        Iterate over ``self``.

        EXAMPLES::

            sage: it = iter(OrderedSetPartitions())
            sage: [next(it) for _ in range(10)]
            [[], [{1}], [{1}, {2}], [{2}, {1}], [{1, 2}],
             [{1}, {2}, {3}], [{1}, {3}, {2}], [{2}, {1}, {3}],
             [{3}, {1}, {2}], [{2}, {3}, {1}]]
        """
        n = 0
        while True:
            for X in OrderedSetPartitions(n):
                yield self.element_class(self, list(X))
            n += 1

    def _element_constructor_(self, s):
        """
        Construct an element of ``self`` from ``s``.

        EXAMPLES::

            sage: OS = OrderedSetPartitions()
            sage: OS([[1,3],[2,4]])
            [{1, 3}, {2, 4}]
        """
        if isinstance(s, OrderedSetPartition):
            gset = s.parent()._set
            if gset == frozenset(range(1, len(gset) + 1)):
                return self.element_class(self, list(s))
            raise ValueError("cannot convert %s into an element of %s" % (s, self))
        return self.element_class(self, list(s))

    def __contains__(self, x):
        """
        TESTS::

            sage: OS = OrderedSetPartitions([1,2,3,4])
            sage: AOS = OrderedSetPartitions()
            sage: all(sp in AOS for sp in OS)
            True
            sage: AOS.__contains__([[1,3], [4], [5,2]])
            True
            sage: AOS.__contains__([Set([1,3]), Set([4]), Set([5,2])])
            True
            sage: [Set([1,4]), Set([3])] in AOS
            False
            sage: [Set([1,3]), Set([4,2]), Set([2,5])] in AOS
            False
            sage: [Set([1,2]), Set()] in AOS
            False
        """
        if isinstance(x, OrderedSetPartition):
            if x.parent() is self:
                return True
            gset = x.parent()._set
            return gset == frozenset(range(1, len(gset)+1))

        # x must be a list or a tuple
        if not isinstance(x, (list, tuple)):
            return False

        # Check to make sure each element of the list is a nonempty set
        if not all(s and isinstance(s, (set, frozenset, list, tuple, Set_generic)) for s in x):
            return False

        if not all(isinstance(s, (set, frozenset, Set_generic)) or len(s) == len(set(s)) for s in x):
            return False
        X = set(reduce(lambda A,B: A.union(B), x, set()))
        return len(X) == sum(len(s) for s in x) and X == set(range(1,len(X)+1))

    def _coerce_map_from_(self, X):
        """
        Return ``True`` if there is a coercion map from ``X``.

        EXAMPLES::

            sage: OSP = OrderedSetPartitions()
            sage: OSP._coerce_map_from_(OrderedSetPartitions(3))
            True
            sage: OSP._coerce_map_from_(OrderedSetPartitions(['a','b']))
            False
        """
        if X is self:
            return True
        if isinstance(X, OrderedSetPartitions):
            return X._set == frozenset(range(1,len(X._set)+1))
        return super(OrderedSetPartitions_all, self)._coerce_map_from_(X)

    def _repr_(self):
        """
        TESTS::

            sage: OrderedSetPartitions()
            Ordered set partitions
        """
        return "Ordered set partitions"

    class Element(OrderedSetPartition):
        def _richcmp_(self, other, op):
            """
            TESTS::

                sage: OSP = OrderedSetPartitions()
                sage: el1 = OSP([[1,3], [4], [2]])
                sage: el2 = OSP([[3,1], [2], [4]])
                sage: el1 == el1, el2 == el2, el1 == el2    # indirect doctest
                (True, True, False)
                sage: el1 <= el2, el1 >= el2, el2 <= el1    # indirect doctest
                (False, True, True)
            """
            return richcmp([sorted(s) for s in self],
                           [sorted(s) for s in other], op)

##########################################################
# Deprecations


class SplitNK(OrderedSetPartitions_scomp):
    def __setstate__(self, state):
        r"""
        For unpickling old ``SplitNK`` objects.

        TESTS::

            sage: loads(b"x\x9ck`J.NLO\xd5K\xce\xcfM\xca\xccK,\xd1+.\xc8\xc9,"
            ....:   b"\x89\xcf\xcb\xe6\n\x061\xfc\xbcA\xccBF\xcd\xc6B\xa6\xda"
            ....:   b"Bf\x8dP\xa6\xf8\xbcB\x16\x88\x96\xa2\xcc\xbc\xf4b\xbd\xcc"
            ....:   b"\xbc\x92\xd4\xf4\xd4\"\xae\xdc\xc4\xec\xd4x\x18\xa7\x905"
            ....:   b"\x94\xd1\xb45\xa8\x90\r\xa8>\xbb\x90=\x03\xc85\x02r9J\x93"
            ....:   b"\xf4\x00\xb4\xc6%f")
            Ordered set partitions of {0, 1, 2, 3, 4} into parts of size [2, 3]
        """
        self.__class__ = OrderedSetPartitions_scomp
        n = state['_n']
        k = state['_k']
        OrderedSetPartitions_scomp.__init__(self, range(state['_n']), (k, n-k))


from sage.misc.persist import register_unpickle_override
register_unpickle_override("sage.combinat.split_nk", "SplitNK_nk", SplitNK)<|MERGE_RESOLUTION|>--- conflicted
+++ resolved
@@ -23,13 +23,7 @@
 #  The full text of the GPL is available at:
 #
 #                  https://www.gnu.org/licenses/
-<<<<<<< HEAD
-#*****************************************************************************
-=======
 # ****************************************************************************
-from six import add_metaclass
->>>>>>> 4bdf07bb
-
 from sage.arith.all import factorial, multinomial
 from sage.sets.set import Set, Set_generic
 from sage.categories.finite_enumerated_sets import FiniteEnumeratedSets
