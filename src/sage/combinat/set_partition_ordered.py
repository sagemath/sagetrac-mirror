--- conflicted
+++ resolved
@@ -49,11 +49,8 @@
 from sage.combinat.quasi_shuffle import QuasiShuffleProduct
 from sage.combinat.words.word import Word
 import sage.combinat.permutation as permutation
-<<<<<<< HEAD
 import itertools
-=======
 from functools import reduce
->>>>>>> 58b4ec75
 
 class OrderedSetPartition(ClonableArray):
     """
