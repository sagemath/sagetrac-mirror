# -*- coding: utf-8 -*-
r"""
Ordered Set Partitions

AUTHORS:

- Mike Hansen

- MuPAD-Combinat developers (for algorithms and design inspiration)

- Travis Scrimshaw (2013-02-28): Removed ``CombinatorialClass`` and added
  entry point through :class:`OrderedSetPartition`.

References:
-----------

.. [NoTh06] Polynomial realizations of some trialgebras,
    J.-C. Novelli and J.-Y. Thibon.

.. [BerZab] The Hopf algebras of symmetric functions and quasi-symmetric
            functions in non-commutative variables are free and co-free},
    N. Bergeron, and M. Zabrocki.

"""
#*****************************************************************************
#       Copyright (C) 2007 Mike Hansen <mhansen@gmail.com>,
#
#  Distributed under the terms of the GNU General Public License (GPL)
#
#    This code is distributed in the hope that it will be useful,
#    but WITHOUT ANY WARRANTY; without even the implied warranty of
#    MERCHANTABILITY or FITNESS FOR A PARTICULAR PURPOSE.  See the GNU
#    General Public License for more details.
#
#  The full text of the GPL is available at:
#
#                  http://www.gnu.org/licenses/
#*****************************************************************************
<<<<<<< HEAD
=======
from itertools import imap
from sage.combinat.shuffle import ShuffleProduct
from sage.combinat.tools import transitive_ideal
from sage.combinat.permutation import to_standard
>>>>>>> 682ea00f

from sage.rings.arith import factorial
import sage.rings.integer
from sage.sets.set import Set, is_Set
from sage.categories.finite_enumerated_sets import FiniteEnumeratedSets
from sage.misc.classcall_metaclass import ClasscallMetaclass
from sage.misc.misc import prod, uniq
from sage.structure.parent import Parent
from sage.structure.unique_representation import UniqueRepresentation
from sage.structure.list_clone import ClonableArray
from sage.combinat.combinatorial_map import combinatorial_map
from sage.combinat.combinat import stirling_number2
from sage.combinat.composition import Composition, Compositions
from sage.combinat.quasi_shuffle import QuasiShuffleProduct
import sage.combinat.permutation as permutation
import itertools
from functools import reduce


class OrderedSetPartition(ClonableArray):
    """
    An ordered partition of a set.

    An ordered set partition `p` of a set `s` is a list of pairwise
    disjoint nonempty subsets of `s` such that the union of these
    subsets is `s`. These subsets are called the parts of the partition.
    We represent an ordered set partition as a list of sets. By
    extension, an ordered set partition of a nonnegative integer `n` is
    the set partition of the integers from `1` to `n`. The number of
    ordered set partitions of `n` is called the `n`-th ordered Bell
    number.

    There is a natural integer composition associated with an ordered
    set partition, that is the sequence of sizes of all its parts in
    order.

    The number `T_n` of ordered set partitions of
    `\{ 1, 2, ..., n \}` is the so-called `n`-th *Fubini number* (also
    known as the `n`-th ordered Bell number; see
    :wikipedia:`Ordered Bell number`). Its exponential generating
    function is
    
    .. MATH::
    
        \sum_n {T_n \over n!} x^n = {1 \over 2-e^x}.

    (See sequence A000670 in OEIS.)

    EXAMPLES:

    There are 13 ordered set partitions of `\{1,2,3\}`::

        sage: OrderedSetPartitions(3).cardinality()
        13

    Here is the list of them::

        sage: OrderedSetPartitions(3).list()
        [[{1}, {2}, {3}],
         [{1}, {3}, {2}],
         [{2}, {1}, {3}],
         [{3}, {1}, {2}],
         [{2}, {3}, {1}],
         [{3}, {2}, {1}],
         [{1}, {2, 3}],
         [{2}, {1, 3}],
         [{3}, {1, 2}],
         [{1, 2}, {3}],
         [{1, 3}, {2}],
         [{2, 3}, {1}],
         [{1, 2, 3}]]

    There are 12 ordered set partitions of `\{1,2,3,4\}` whose underlying
    composition is `[1,2,1]`::

        sage: OrderedSetPartitions(4,[1,2,1]).list()
        [[{1}, {2, 3}, {4}],
         [{1}, {2, 4}, {3}],
         [{1}, {3, 4}, {2}],
         [{2}, {1, 3}, {4}],
         [{2}, {1, 4}, {3}],
         [{3}, {1, 2}, {4}],
         [{4}, {1, 2}, {3}],
         [{3}, {1, 4}, {2}],
         [{4}, {1, 3}, {2}],
         [{2}, {3, 4}, {1}],
         [{3}, {2, 4}, {1}],
         [{4}, {2, 3}, {1}]]

    Since :trac:`14140`, we can create an ordered set partition directly by
    :class:`OrderedSetPartition` which creates the parent object by taking the
    union of the partitions passed in. However it is recommended and
    (marginally) faster to create the parent first and then create the ordered
    set partition from that. ::

        sage: s = OrderedSetPartition([[1,3],[2,4]]); s
        [{1, 3}, {2, 4}]
        sage: s.parent()
        Ordered set partitions of {1, 2, 3, 4}

    REFERENCES:

    :wikipedia:`Ordered_partition_of_a_set`
    """
    __metaclass__ = ClasscallMetaclass

    @staticmethod
    def __classcall_private__(cls, parts):
        """
        Create a set partition from ``parts`` with the appropriate parent.

        EXAMPLES::

            sage: s = OrderedSetPartition([[1,3],[2,4]]); s
            [{1, 3}, {2, 4}]
            sage: s.parent()
            Ordered set partitions of {1, 2, 3, 4}
            sage: t = OrderedSetPartition([[2,4],[1,3]]); t
            [{2, 4}, {1, 3}]
            sage: s != t
            True
            sage: OrderedSetPartition([])
            []
        """
        P = OrderedSetPartitions( reduce(lambda x,y: x.union(y), map(Set, parts), Set([])) )
        return P.element_class(P, parts)

    def __init__(self, parent, s):
        """
        Initialize ``self``.

        EXAMPLES::

            sage: OS = OrderedSetPartitions(4)
            sage: s = OS([[1, 3], [2, 4]])
            sage: TestSuite(s).run()
        """
        ClonableArray.__init__(self, parent, map(Set, s))

    def check(self):
        """
        Check that we are a valid ordered set partition.

        EXAMPLES::

            sage: OS = OrderedSetPartitions(4)
            sage: s = OS([[1, 3], [2, 4]])
            sage: s.check()
        """
        assert self in self.parent()

    @combinatorial_map(name='to composition')
    def to_composition(self):
        r"""
        Return the integer composition whose parts are the sizes of the sets
        in ``self``.

        EXAMPLES::

            sage: S = OrderedSetPartitions(5)
            sage: x = S([[3,5,4], [1, 2]])
            sage: x.to_composition()
            [3, 2]
            sage: y = S([[3,1], [2], [5,4]])
            sage: y.to_composition()
            [2, 1, 2]
        """
        return Composition(map(len, self))

    @combinatorial_map(name='to packed word')
    def to_packed_word(self):
        """
        Return the packed word `w_1\dots w_n` such that
        for any `i`, one has `i \in \pi_{w_i}` with
        `(\pi_j)` is ``self``.

        TESTS::

            sage: OrderedSetPartition([[1,3],[2]]).to_packed_word()
            [1, 2, 1]
        """
        from sage.combinat.packed_word import PackedWord
        dic = {}
        i = 1
        for set in self:
            for p in set:
                dic[p] = i
            i += 1
        return PackedWord(dic.values())

    def __mul__(self, right):
        """
        TESTS::

            sage: import itertools
            sage: OSP = OrderedSetPartition
            sage: OSP([[1,2,3],[4]]) * OSP([[2,3],[1,4]])
            [{2, 3}, {1}, {4}]
            sage: a = OSP([[1],[2,3],[4]])
            sage: b = OSP([[1,2,3],[4]])
            sage: c = OSP([[2,3],[1,4]])
            sage: a * (b * c) == (a * b) * c
            True
            sage: for (a,b,c) in itertools.product(*itertools.tee(OrderedSetPartitions(3), 3)):
            ....:     assert (a * (b * c) == (a * b) * c)
            sage: OSP([[1,2,3,4]]) * a == a
            True
            sage: a * OSP([[1,2,3,4]]) == a
            True

        """
        return OrderedSetPartition(filter(
                lambda set: set.cardinality() > 0,
                itertools.imap(
                    lambda (setL, setR): Set(setL).intersection(Set(setR)),
                    itertools.product(self, right)
        )))

    def bruhat_succ(self, side="left"):
        """
        TESTS::

            sage: list(OrderedSetPartition([{1,2},{3},{4}]).bruhat_succ())
            [[{3}, {1, 2}, {4}], [{1, 2}, {4}, {3}]]
            sage: list(OrderedSetPartition([{1,2},{3},{4}]).bruhat_succ(side="right"))
            [[{1, 3}, {2}, {4}], [{1, 2}, {4}, {3}]]
        """
        # TODO make documentation with Yannik
        if side == "left":
            return self._bruhat_left_succ()
        else:
            return imap(lambda p: p.to_ordered_set_partition(),
                self.to_packed_word()._bruhat_right_succ())


    def bruhat_greater(self, side="left"):
        """
        TESTS::

            sage: OrderedSetPartition([{1,2},{3},{4}]).bruhat_greater()
            [[{4}, {3}, {1, 2}],
             [{4}, {1, 2}, {3}],
             [{3}, {4}, {1, 2}],
             [{1, 2}, {4}, {3}],
             [{3}, {1, 2}, {4}],
             [{1, 2}, {3}, {4}]]
            sage: OrderedSetPartition([{1,2},{3},{4}]).bruhat_greater(side="right")
            [[{1, 2}, {3}, {4}],
             [{1, 2}, {4}, {3}],
             [{1, 3}, {2}, {4}],
             [{1, 4}, {2}, {3}],
             [{1, 3}, {4}, {2}],
             [{1, 4}, {3}, {2}],
             [{2, 3}, {1}, {4}],
             [{2, 4}, {1}, {3}],
             [{3, 4}, {1}, {2}],
             [{2, 3}, {4}, {1}],
             [{2, 4}, {3}, {1}],
             [{3, 4}, {2}, {1}]]
        """
        # TODO make documentation with Yannik
        if side == "left":
            return transitive_ideal(OrderedSetPartition._bruhat_left_succ, self)
        else:
            return map(lambda o: o.to_ordered_set_partition(),
                        self.to_packed_word().bruhat_greater(side="right"))

    def _bruhat_left_succ(self):
        """
        TESTS::

            sage: OrderedSetPartition([{1,2},{3},{4}]).bruhat_greater() # indirect doctest
            [[{4}, {3}, {1, 2}],
             [{4}, {1, 2}, {3}],
             [{3}, {4}, {1, 2}],
             [{1, 2}, {4}, {3}],
             [{3}, {1, 2}, {4}],
             [{1, 2}, {3}, {4}]]
        """
        # TODO make documentation with Yannik
        for i in range(len(self)-1):
            if min(self[i]) < min(self[i+1]):
                yield self.parent()(self[:i] + [self[i+1], self[i]] + self[i+2:])

    def transformation_bergeron_zabrocki_relation(self, i):
        """
        This method implement the function `f(\Phi, i)` defined by (for
        `1 \leqslant i < l(\Phi)`):

        MATH::

            f(\Phi, i) := (\Phi_1, \cdots , \Phi_i \cup \Phi_{i+1}, \Phi_{i+2}, \cdots, \Phi_{l(\Phi)})\,,


        if that every integer in `\Phi_i` is less than every integer in
        `\Phi_{i+1}`.

        (see :meth:`succ_bergeron_zabrocki_relation` and _[BerZab])

        (here define from *0* to *len(self) -2* to respect the python
         convention)

        EXAMPLES::

            sage: o = OrderedSetPartition([{1,2},{3,4,5},{6}]);o
            [{1, 2}, {3, 4, 5}, {6}]
            sage: o.transformation_bergeron_zabrocki_relation(0)
            [{1, 2, 3, 4, 5}, {6}]
            sage: o.transformation_bergeron_zabrocki_relation(1)
            [{1, 2}, {3, 4, 5, 6}]
            sage: o.transformation_bergeron_zabrocki_relation(2)
            Traceback (most recent call last):
            ...
            AttributeError: `i=2` must be smaller than the length -2 of `[{1, 2}, {3, 4, 5}, {6}]`
        """
        if i >= len(self) - 1:
            raise AttributeError("`i=%d` must be smaller than the "%i +
                                 "length -2 of `%s`"%repr(self))

        if max(self[i]) > min(self[i+1]):
            raise AssertionError("every integer in `%s` must be" % repr(self[i]) +
                                 " less than every integer in" +
                                 " `%s`"% repr(self[i+1]))
        return self.parent()(self[:i] + [self[i] + self[i+1]] + self[i+2:])

    def succ_zabrocki_bergeron(self):
        """
        Compute successors for the order on defined with the covering relation:

        MATH::

            \Phi \lessdot (\Phi_1, \cdots , \Phi_i \cup \Phi_{i+1}, \Phi_{i+2}, \cdots, \Phi_{l(\Phi)})

        for each `1 \leqslant i < l(\Phi)` (see _[BerZab]).

        TESTS::

            sage: o = OrderedSetPartition([{1,2},{3,4,5},{6}]);o
            [{1, 2}, {3, 4, 5}, {6}]
            sage: list(o.succ_zabrocki_bergeron())
            [[{1, 2, 3, 4, 5}, {6}], [{1, 2}, {3, 4, 5, 6}]]

        """
        for i in range(len(self)-1):
            if max(self[i]) < min(self[i+1]):
                yield self.transformation_bergeron_zabrocki_relation(i)

    def greater_zabrocki_bergeron(self):
        """
        see: :meth:`succ_zabrocki_bergeron` and _[BerZab]

        TESTS::

            sage: o = OrderedSetPartition([{1,2},{3,4,5},{6}]);o
            [{1, 2}, {3, 4, 5}, {6}]
            sage: o.greater_zabrocki_bergeron()
            [[{1, 2, 3, 4, 5, 6}],
             [{1, 2}, {3, 4, 5, 6}],
             [{1, 2, 3, 4, 5}, {6}],
             [{1, 2}, {3, 4, 5}, {6}]]
            sage: OrderedSetPartition([{1},{2},{3}]).greater_zabrocki_bergeron()
            [[{1, 2, 3}], [{1}, {2, 3}], [{1, 2}, {3}], [{1}, {2}, {3}]]
            sage: OrderedSetPartition([{1},{3},{2}]).greater_zabrocki_bergeron()
            [[{1, 3}, {2}], [{1}, {3}, {2}]]
        """
        return transitive_ideal(
            OrderedSetPartition.succ_zabrocki_bergeron,
            self
        )

    def shifted_shuffle(self, other):
        """
        TESTS::

            sage: O = OrderedSetPartition
            sage: o1, o2 = O([{1}, {2}]), O([{1,2}])
            sage: list(o1.shifted_shuffle(o2))
            [[{1}, {2}, {3, 4}], [{3, 4}, {1}, {2}], [{1}, {3, 4}, {2}]]
        """
        k = len(self.parent()._set)
        return iter(ShuffleProduct(
            self, [[i + k for i in set] for set in other],
            element_constructor=OrderedSetPartition))

    def shifted_quasi_shuffle(self, other):
        """
        The generalization of the *shifted_shuffle* (..see
        :meth:`sage.combinat.permutation.Permutation_class.shifted_shuffle`)
        for *ordered set partition*:

        MATH::

            p_1\dots p_k \Cup q_1\dots q_l[m] :=
                p_1 \dot (p_2 \dots p_k \Cup (q_1 \dots q_l)[m])
                + (q_1[m]) \dot (p_1 \dots p_k \Cup (q_2 \dots q_l)[m])
                + (p_1 \cup q_1[m]) \dot (p_2 \dots p_k \Cup (q_2 \dots q_l)[m])\,.

        with `m := \max(p_1 \dots p_k)` and `q_i[m]` the set `q_i` with its elements
        are shifted by `m`.

        TESTS::

            sage: OSP = OrderedSetPartition
            sage: list(OSP([[1]]).shifted_quasi_shuffle(OSP([[1,2]])))
            [[{1}, {2, 3}], [{2, 3}, {1}], [{1, 2, 3}]]
            sage: list(OSP([[1], [2]]).shifted_quasi_shuffle(OSP([[3],[1,2]])))
            [[{1}, {2}, {5}, {3, 4}],
             [{1}, {5}, {2}, {3, 4}],
             [{1}, {5}, {3, 4}, {2}],
             [{1}, {5}, {2, 3, 4}],
             [{1}, {2, 5}, {3, 4}],
             [{5}, {1}, {2}, {3, 4}],
             [{5}, {1}, {3, 4}, {2}],
             [{5}, {1}, {2, 3, 4}],
             [{5}, {3, 4}, {1}, {2}],
             [{5}, {1, 3, 4}, {2}],
             [{1, 5}, {2}, {3, 4}],
             [{1, 5}, {3, 4}, {2}],
             [{1, 5}, {2, 3, 4}]]
            sage: list(OSP([{1, 5}, {2, 3, 4}]).shifted_quasi_shuffle([{1,3}, {2,4}]))
            [[{1, 5}, {2, 3, 4}, {8, 6}, {9, 7}],
             [{1, 5}, {8, 6}, {2, 3, 4}, {9, 7}],
             [{1, 5}, {8, 6}, {9, 7}, {2, 3, 4}],
             [{1, 5}, {8, 6}, {9, 2, 3, 4, 7}],
             [{1, 5}, {8, 2, 3, 4, 6}, {9, 7}],
             [{8, 6}, {1, 5}, {2, 3, 4}, {9, 7}],
             [{8, 6}, {1, 5}, {9, 7}, {2, 3, 4}],
             [{8, 6}, {1, 5}, {9, 2, 3, 4, 7}],
             [{8, 6}, {9, 7}, {1, 5}, {2, 3, 4}],
             [{8, 6}, {1, 7, 5, 9}, {2, 3, 4}],
             [{8, 1, 5, 6}, {2, 3, 4}, {9, 7}],
             [{8, 1, 5, 6}, {9, 7}, {2, 3, 4}],
             [{8, 1, 5, 6}, {9, 2, 3, 4, 7}]]
            sage: list(OSP([]).shifted_quasi_shuffle([{1,3}, {2,4}]))
            [[{1, 3}, {2, 4}]]
            sage: list(OSP([{1, 5}, {2, 3, 4}]).shifted_quasi_shuffle([]))
            [[{1, 5}, {2, 3, 4}]]
        """
        k = len(self.parent()._set)
        return iter(QuasiShuffleProduct(
            self, [[i + k for i in set] for set in other],
            elem_constructor=OrderedSetPartition,
            reducer=lambda l, r: [list(l) + r]))

    def pseudo_permutohedron_succ(self):
        r"""
        Iterate the successor of the ordered set partition ``self``.

        ..see _[NoTh06] §2.6 The pseudo-permutohedron

        TESTS::

            sage: OSP = OrderedSetPartition
            sage: list(OSP([[1,2,3]]).pseudo_permutohedron_succ())
            [[{2, 3}, {1}],
             [{3}, {1, 2}]]
            sage: list(OSP([[1],[2],[3]]).pseudo_permutohedron_succ())
            [[{1, 2}, {3}],
             [{1}, {2, 3}]]
            sage: list(OSP([[1],[2,3]]).pseudo_permutohedron_succ())
            [[{1, 2, 3}],
             [{1}, {3}, {2}]]
            sage: list(OSP([[3],[2],[1]]).pseudo_permutohedron_succ())
            []
            sage: list(OSP([[1],[2,3,4],[5,7],[6]]).pseudo_permutohedron_succ())
            [[{1, 2, 3, 4}, {5, 7}, {6}],
             [{1}, {2, 3, 4, 5, 7}, {6}],
             [{1}, {3, 4}, {2}, {5, 7}, {6}],
             [{1}, {4}, {2, 3}, {5, 7}, {6}],
             [{1}, {2, 3, 4}, {7}, {5}, {6}]]

        """
        #####
        # first operation M_i
        # # "the operator m_i acts on the j-th and the j+1th
        # # parentheses of a 'quasi-permutation' as follows:
        # # if each element of the j-th parenthese is smaller
        # # than all the elements of the (j+1) th, then one
        # # can merge these two parentheses into one single
        # # parenthese which contains the union of the elements
        # # of these two parentheses."
        # ## [(1), (2,3,4), (5,7), (6)]
        # ##  -- > 1 < 2 == true for i = 0 :
        # ##      [(1,2,3,4), (5,7), (6)]
        # ##  -- > 4 < 5 == true for i = 1 :
        # ##      [(1), (2,3,4,5,7), (6)]
        # ##  -- > 7 < 6 == false for i = 2.
        for i_part in range(1, len(self)):
            if max (self[i_part - 1]) < min (self[i_part]):
                yield self.parent()._element_constructor(
                    self[:i_part - 1] + [self[i_part - 1].union(self[i_part])] + self[i_part + 1:])

        #####
        # second operation S_i,j
        # # "the operator S_i,j acts on the j-th parenthese of a
        # # 'quasi-permutation' as follows : it splits this parentheses
        # # into two parentheses, the second one containing the j
        # # smallest elements of the initial parenthese and the first
        # # one containing the others
        # ## [(1), (2,3,4), (5,7), (6)]
        # ## -- > for i = 0 : too short
        # ## -- > for i = 1 : len (2,3,4) = 3 OK :
        # ##      [(1), (3,4), (2), ...]
        # ##      [(1), (4), (2,3), ...]
        # ## -- > for i = 2 : len (5,7) = 2 OK :
        # ##      [..., (7), (5), (6)]
        # ## -- > for i = 3 : too short
        for i_part in range(len(self)):
            part = sorted(self[i_part])
            for j in range(1, len(part)):
                yield self.parent()._element_constructor(
                    self[:i_part] + [uniq(part[j:]), uniq(part[:j])] + self[i_part + 1:])

    def pseudo_permutohedron_pred(self):
        """
        Iterate the predecessor of the ordered set partition ``self``.

        ..see _[NoTh06] §2.6 The pseudo-permutohedron

        TESTS::

            sage: OSP = OrderedSetPartition
            sage: list(OSP([[1,2,3]]).pseudo_permutohedron_pred())
            [[{1}, {2, 3}], [{1, 2}, {3}]]
            sage: list(_[0].pseudo_permutohedron_pred())
            [[{1}, {2}, {3}]]
            sage: list(_[0].pseudo_permutohedron_pred())
            []
            sage: list(OSP([[3],[2],[1]]).pseudo_permutohedron_pred())
            [[{2, 3}, {1}], [{3}, {1, 2}]]

        """
        #####
        # first operation 'M_i^{-1}'
        for i_part in range(len(self)):
            part = sorted(self[i_part])
            for j in range(1, len(part)):
                yield self.parent()._element_constructor(
                    self[:i_part] +
                    [uniq(part[:j])] + [uniq(part[j:])] +
                    self[i_part + 1:])
        #####
        # second operation "S_i,j^{-1}"
        for i_part in range(1, len(self)):
            if min(self[i_part - 1]) > max(self[i_part]):
                yield self.parent()._element_constructor(
                    self[:i_part - 1] +
                    [self[i_part - 1] + self[i_part]] +
                    self[i_part + 1:])

    def pseudo_permutohedron_greater(self):
        """
        Iterate through a list of ordered set partition greater than or equal to ``p``
        in the pseudo-permutohedron order.

        ..see _[NoTh06] §2.6 The pseudo-permutohedron

        TESTS::

            sage: OSP = OrderedSetPartition
            sage: OSP([[3],[2],[1]]).pseudo_permutohedron_greater()
            [[{3}, {2}, {1}]]
            sage: OSP([[1],[2],[3]]).pseudo_permutohedron_greater()
            [[{3}, {1}, {2}],
             [{2}, {3}, {1}],
             [{3}, {2}, {1}],
             [{1, 3}, {2}],
             [{2}, {1, 3}],
             [{3}, {1, 2}],
             [{2, 3}, {1}],
             [{1}, {3}, {2}],
             [{2}, {1}, {3}],
             [{1, 2, 3}],
             [{1}, {2, 3}],
             [{1, 2}, {3}],
             [{1}, {2}, {3}]]
        """
        return transitive_ideal(lambda x: x.pseudo_permutohedron_succ(), self)

    def pseudo_permutohedron_smaller(self):
        """
        Iterate through a list of ordered set partition smaller than or equal to ``p``
        in the pseudo-permutohedron order.

        ..see _[NoTh06] §2.6 The pseudo-permutohedron

        TESTS::

            sage: OSP = OrderedSetPartition
            sage: OSP([[3],[2],[1]]).pseudo_permutohedron_smaller()
            [[{1}, {3}, {2}],
             [{1}, {2}, {3}],
             [{2}, {1}, {3}],
             [{1, 3}, {2}],
             [{1, 2}, {3}],
             [{1}, {2, 3}],
             [{2}, {1, 3}],
             [{3}, {1}, {2}],
             [{1, 2, 3}],
             [{2}, {3}, {1}],
             [{3}, {1, 2}],
             [{2, 3}, {1}],
             [{3}, {2}, {1}]]
            sage: OSP([[1],[2],[3]]).pseudo_permutohedron_smaller()
            [[{1}, {2}, {3}]]

        """
        return transitive_ideal(lambda x: x.pseudo_permutohedron_pred(), self)

    def half_inversions(self):
        """
        Return a list of the half inversions of ``self``.

        ..see _[NoTh06] §2.6 The pseudo-permutohedron

        TESTS::

            sage: OSP = OrderedSetPartition
            sage: OSP([[1,2,3]]).half_inversions()
            [(1, 2), (1, 2), (2, 3)]
            sage: OSP([[1,3], [2]]).half_inversions()
            [(1, 3)]
            sage: OSP([[4,5],[1,3],[2,6,7],[8]]).half_inversions()
            [(1, 3), (2, 6), (2, 6), (4, 5), (6, 7)]
        """
        half_inv = []
        for set in self:
            l = sorted(set.list())
            n = len(l)
            half_inv.extend((l[i], l[i+1])
                    for i in range(n - 1)
                    for j in range(i + 1, n)
            )
        return sorted(half_inv)

    def inversions(self):
        """
        Return a list of the inversions of ``self``.

        ..see: :meth:`sage.combinat.packed_word.PackedWord.inversions`.

        ..see _[NoTh06] §2.6 The pseudo-permutohedron

        TESTS::

            sage: OSP = OrderedSetPartition
            sage: OSP([[1,2,3]]).inversions()
            []
            sage: OSP([[3], [1,2]]).inversions()
            [(1, 3), (2, 3)]

        """
        return self.to_packed_word().inversions()

class OrderedSetPartitions(Parent, UniqueRepresentation):
    """
    Return the combinatorial class of ordered set partitions of ``s``.

    EXAMPLES::

        sage: OS = OrderedSetPartitions([1,2,3,4]); OS
        Ordered set partitions of {1, 2, 3, 4}
        sage: OS.cardinality()
        75
        sage: OS.first()
        [{1}, {2}, {3}, {4}]
        sage: OS.last()
        [{1, 2, 3, 4}]
        sage: OS.random_element()
        [{3}, {1}, {2}, {4}]

    ::

        sage: OS = OrderedSetPartitions([1,2,3,4], [2,2]); OS
        Ordered set partitions of {1, 2, 3, 4} into parts of size [2, 2]
        sage: OS.cardinality()
        6
        sage: OS.first()
        [{1, 2}, {3, 4}]
        sage: OS.last()
        [{3, 4}, {1, 2}]
        sage: OS.list()
        [[{1, 2}, {3, 4}],
         [{1, 3}, {2, 4}],
         [{1, 4}, {2, 3}],
         [{2, 3}, {1, 4}],
         [{2, 4}, {1, 3}],
         [{3, 4}, {1, 2}]]

    ::

        sage: OS = OrderedSetPartitions("cat"); OS
        Ordered set partitions of {'a', 'c', 't'}
        sage: OS.list()
        [[{'a'}, {'c'}, {'t'}],
         [{'a'}, {'t'}, {'c'}],
         [{'c'}, {'a'}, {'t'}],
         [{'t'}, {'a'}, {'c'}],
         [{'c'}, {'t'}, {'a'}],
         [{'t'}, {'c'}, {'a'}],
         [{'a'}, {'c', 't'}],
         [{'c'}, {'a', 't'}],
         [{'t'}, {'a', 'c'}],
         [{'a', 'c'}, {'t'}],
         [{'a', 't'}, {'c'}],
         [{'c', 't'}, {'a'}],
         [{'a', 'c', 't'}]]
    """
    @staticmethod
    def __classcall_private__(cls, s, c=None):
        """
        Choose the correct parent based upon input.

        EXAMPLES::

            sage: OrderedSetPartitions(4)
            Ordered set partitions of {1, 2, 3, 4}
            sage: OrderedSetPartitions(4, [1, 2, 1])
            Ordered set partitions of {1, 2, 3, 4} into parts of size [1, 2, 1]
        """
        if isinstance(s, (int, sage.rings.integer.Integer)):
            if s < 0:
                raise ValueError("s must be non-negative")
            s = frozenset(range(1, s+1))
        else:
            s = frozenset(s)

        if c is None:
            return OrderedSetPartitions_s(s)

        if isinstance(c, (int, sage.rings.integer.Integer)):
            return OrderedSetPartitions_sn(s, c)
        if c not in Compositions(len(s)):
            raise ValueError("c must be a composition of %s"%len(s))
        return OrderedSetPartitions_scomp(s, Composition(c))

    def __init__(self, s):
        """
        Initialize ``self``.

        EXAMPLES::

            sage: OS = OrderedSetPartitions(4)
            sage: TestSuite(OS).run()
        """
        self._set = s
        Parent.__init__(self, category=FiniteEnumeratedSets())

    def _element_constructor_(self, s):
        """
        Construct an element of ``self`` from ``s``.

        EXAMPLES::

            sage: OS = OrderedSetPartitions(4)
            sage: OS([[1,3],[2,4]])
            [{1, 3}, {2, 4}]
        """
        if isinstance(s, OrderedSetPartition):
            if s.parent() == self:
                return s
            raise ValueError("Cannot convert %s into an element of %s"%(s, self))
        return self.element_class(self, list(s))

    Element = OrderedSetPartition

    def __contains__(self, x):
        """
        TESTS::

            sage: OS = OrderedSetPartitions([1,2,3,4])
            sage: all([sp in OS for sp in OS])
            True
        """
        #x must be a list
        if not isinstance(x, (OrderedSetPartition, list, tuple)):
            return False

        #The total number of elements in the list
        #should be the same as the number is self._set
        if sum(map(len, x)) != len(self._set):
            return False

        #Check to make sure each element of the list
        #is a set
        u = Set([])
        for s in x:
            if not isinstance(s, (set, frozenset)) and not is_Set(s):
                return False
            u = u.union(s)

        #Make sure that the union of all the
        #sets is the original set
        if u != Set(self._set):
            return False

        return True

class OrderedSetPartitions_s(OrderedSetPartitions):
    """
    Class of ordered partitions of a set `S`.
    """
    def _repr_(self):
        """
        TESTS::

            sage: OrderedSetPartitions([1,2,3,4])
            Ordered set partitions of {1, 2, 3, 4}
        """
        return "Ordered set partitions of %s"%Set(self._set)

    def cardinality(self):
        """
        EXAMPLES::

            sage: OrderedSetPartitions(0).cardinality()
            1
            sage: OrderedSetPartitions(1).cardinality()
            1
            sage: OrderedSetPartitions(2).cardinality()
            3
            sage: OrderedSetPartitions(3).cardinality()
            13
            sage: OrderedSetPartitions([1,2,3]).cardinality()
            13
            sage: OrderedSetPartitions(4).cardinality()
            75
            sage: OrderedSetPartitions(5).cardinality()
            541
        """
        return sum([factorial(k)*stirling_number2(len(self._set),k) for k in range(len(self._set)+1)])

    def __iter__(self):
        """
        EXAMPLES::

            sage: [ p for p in OrderedSetPartitions([1,2,3]) ]
            [[{1}, {2}, {3}],
             [{1}, {3}, {2}],
             [{2}, {1}, {3}],
             [{3}, {1}, {2}],
             [{2}, {3}, {1}],
             [{3}, {2}, {1}],
             [{1}, {2, 3}],
             [{2}, {1, 3}],
             [{3}, {1, 2}],
             [{1, 2}, {3}],
             [{1, 3}, {2}],
             [{2, 3}, {1}],
             [{1, 2, 3}]]
        """
        for x in Compositions(len(self._set)):
            for z in OrderedSetPartitions(self._set, x):
                yield self.element_class(self, z)

class OrderedSetPartitions_sn(OrderedSetPartitions):
    def __init__(self, s, n):
        """
        TESTS::

            sage: OS = OrderedSetPartitions([1,2,3,4], 2)
            sage: OS == loads(dumps(OS))
            True
        """
        OrderedSetPartitions.__init__(self, s)
        self.n = n

    def __contains__(self, x):
        """
        TESTS::

            sage: OS = OrderedSetPartitions([1,2,3,4], 2)
            sage: all([sp in OS for sp in OS])
            True
            sage: OS.cardinality()
            14
            sage: len(filter(lambda x: x in OS, OrderedSetPartitions([1,2,3,4])))
            14
        """
        return OrderedSetPartitions.__contains__(self, x) and len(x) == self.n

    def __repr__(self):
        """
        TESTS::

            sage: OrderedSetPartitions([1,2,3,4], 2)
            Ordered set partitions of {1, 2, 3, 4} into 2 parts
        """
        return "Ordered set partitions of %s into %s parts"%(Set(self._set),self.n)

    def cardinality(self):
        """
        Return the cardinality of ``self``.

        The number of ordered partitions of a set of size `n` into `k`
        parts is equal to `k! S(n,k)` where `S(n,k)` denotes the Stirling
        number of the second kind.

        EXAMPLES::

            sage: OrderedSetPartitions(4,2).cardinality()
            14
            sage: OrderedSetPartitions(4,1).cardinality()
            1
        """
        return factorial(self.n)*stirling_number2(len(self._set), self.n)

    def __iter__(self):
        """
        EXAMPLES::

            sage: [ p for p in OrderedSetPartitions([1,2,3,4], 2) ]
            [[{1, 2, 3}, {4}],
             [{1, 2, 4}, {3}],
             [{1, 3, 4}, {2}],
             [{2, 3, 4}, {1}],
             [{1, 2}, {3, 4}],
             [{1, 3}, {2, 4}],
             [{1, 4}, {2, 3}],
             [{2, 3}, {1, 4}],
             [{2, 4}, {1, 3}],
             [{3, 4}, {1, 2}],
             [{1}, {2, 3, 4}],
             [{2}, {1, 3, 4}],
             [{3}, {1, 2, 4}],
             [{4}, {1, 2, 3}]]
        """
        for x in Compositions(len(self._set),length=self.n):
            for z in OrderedSetPartitions_scomp(self._set,x):
                yield self.element_class(self, z)

class OrderedSetPartitions_scomp(OrderedSetPartitions):
    def __init__(self, s, comp):
        """
        TESTS::

            sage: OS = OrderedSetPartitions([1,2,3,4], [2,1,1])
            sage: OS == loads(dumps(OS))
            True
        """
        OrderedSetPartitions.__init__(self, s)
        self.c = Composition(comp)

    def __repr__(self):
        """
        TESTS::

            sage: OrderedSetPartitions([1,2,3,4], [2,1,1])
            Ordered set partitions of {1, 2, 3, 4} into parts of size [2, 1, 1]
        """
        return "Ordered set partitions of %s into parts of size %s"%(Set(self._set), self.c)

    def __contains__(self, x):
        """
        TESTS::

            sage: OS = OrderedSetPartitions([1,2,3,4], [2,1,1])
            sage: all([ sp in OS for sp in OS])
            True
            sage: OS.cardinality()
            12
            sage: len(filter(lambda x: x in OS, OrderedSetPartitions([1,2,3,4])))
            12
        """
        return OrderedSetPartitions.__contains__(self, x) and map(len, x) == self.c

    def cardinality(self):
        r"""
        Return the cardinality of ``self``.

        The number of ordered set partitions of a set of length `k` with
        composition shape `\mu` is equal to

        .. MATH::

            \frac{k!}{\prod_{\mu_i \neq 0} \mu_i!}.

        EXAMPLES::

            sage: OrderedSetPartitions(5,[2,3]).cardinality()
            10
            sage: OrderedSetPartitions(0, []).cardinality()
            1
            sage: OrderedSetPartitions(0, [0]).cardinality()
            1
            sage: OrderedSetPartitions(0, [0,0]).cardinality()
            1
            sage: OrderedSetPartitions(5, [2,0,3]).cardinality()
            10
        """
        return factorial(len(self._set))/prod([factorial(i) for i in self.c])

    def __iter__(self):
        """
        TESTS::

            sage: [ p for p in OrderedSetPartitions([1,2,3,4], [2,1,1]) ]
            [[{1, 2}, {3}, {4}],
             [{1, 2}, {4}, {3}],
             [{1, 3}, {2}, {4}],
             [{1, 4}, {2}, {3}],
             [{1, 3}, {4}, {2}],
             [{1, 4}, {3}, {2}],
             [{2, 3}, {1}, {4}],
             [{2, 4}, {1}, {3}],
             [{3, 4}, {1}, {2}],
             [{2, 3}, {4}, {1}],
             [{2, 4}, {3}, {1}],
             [{3, 4}, {2}, {1}]]

            sage: len(OrderedSetPartitions([1,2,3,4], [1,1,1,1]))
            24

            sage: [ x for x in OrderedSetPartitions([1,4,7], [3]) ]
            [[{1, 4, 7}]]

            sage: [ x for x in OrderedSetPartitions([1,4,7], [1,2]) ]
            [[{1}, {4, 7}], [{4}, {1, 7}], [{7}, {1, 4}]]

            sage: [ p for p in OrderedSetPartitions([], []) ]
            [[]]

            sage: [ p for p in OrderedSetPartitions([1], [1]) ]
            [[{1}]]

        Let us check that it works for large size (:trac:`16646`)::

            sage: OrderedSetPartitions(42).first()
            [{1}, {2}, {3}, {4}, {5}, {6}, {7}, {8}, {9}, {10}, {11}, {12},
            {13}, {14}, {15}, {16}, {17}, {18}, {19}, {20}, {21}, {22}, {23},
            {24}, {25}, {26}, {27}, {28}, {29}, {30}, {31}, {32}, {33}, {34},
            {35}, {36}, {37}, {38}, {39}, {40}, {41}, {42}]
        """
        comp = self.c
        lset = [x for x in self._set]
        l = len(self.c)
        dcomp = [-1] + comp.descents(final_descent=True)

        p = []
        for j in range(l):
            p += [j + 1] * comp[j]

        for x in permutation.Permutations(p):
            res = permutation.to_standard(x).inverse()
            res = [lset[x - 1] for x in res]
            yield self.element_class(self, [Set(res[dcomp[i]+1:dcomp[i+1]+1])
                                            for i in range(l)])

##########################################################
# Deprecations


class SplitNK(OrderedSetPartitions_scomp):
    def __setstate__(self, state):
        r"""
        For unpickling old ``SplitNK`` objects.

        TESTS::

            sage: loads("x\x9ck`J.NLO\xd5K\xce\xcfM\xca\xccK,\xd1+.\xc8\xc9,"
            ....:   "\x89\xcf\xcb\xe6\n\x061\xfc\xbcA\xccBF\xcd\xc6B\xa6\xda"
            ....:   "Bf\x8dP\xa6\xf8\xbcB\x16\x88\x96\xa2\xcc\xbc\xf4b\xbd\xcc"
            ....:   "\xbc\x92\xd4\xf4\xd4\"\xae\xdc\xc4\xec\xd4x\x18\xa7\x905"
            ....:   "\x94\xd1\xb45\xa8\x90\r\xa8>\xbb\x90=\x03\xc85\x02r9J\x93"
            ....:   "\xf4\x00\xb4\xc6%f")
            Ordered set partitions of {0, 1, 2, 3, 4} into parts of size [2, 3]
        """
        self.__class__ = OrderedSetPartitions_scomp
        n = state['_n']
        k = state['_k']
        OrderedSetPartitions_scomp.__init__(self, range(state['_n']), (k,n-k))

from sage.structure.sage_object import register_unpickle_override
register_unpickle_override("sage.combinat.split_nk", "SplitNK_nk", SplitNK)
<|MERGE_RESOLUTION|>--- conflicted
+++ resolved
@@ -36,14 +36,10 @@
 #
 #                  http://www.gnu.org/licenses/
 #*****************************************************************************
-<<<<<<< HEAD
-=======
 from itertools import imap
 from sage.combinat.shuffle import ShuffleProduct
 from sage.combinat.tools import transitive_ideal
 from sage.combinat.permutation import to_standard
->>>>>>> 682ea00f
-
 from sage.rings.arith import factorial
 import sage.rings.integer
 from sage.sets.set import Set, is_Set
