r"""
Balanced Incomplete Block Designs (BIBD)

This module gathers everything related to Balanced Incomplete Block Designs. One can build a
BIBD (or check that it can be built) with :func:`balanced_incomplete_block_design`::

    sage: BIBD = designs.balanced_incomplete_block_design(7,3)

In particular, Sage can build a `(v,k,1)`-BIBD when one exists for all `k\leq
5`. The following functions are available:


.. csv-table::
    :class: contentstable
    :widths: 30, 70
    :delim: |

    :func:`balanced_incomplete_block_design` | Return a BIBD of parameters `v,k`.
    :func:`BIBD_from_TD` | Return a BIBD through TD-based constructions.
    :func:`BIBD_from_difference_family` | Return the BIBD associated to the difference family ``D`` on the group ``G``.
    :func:`BIBD_from_PBD` | Return a `(v,k,1)`-BIBD from a `(r,K)`-PBD where `r=(v-1)/(k-1)`.
    :func:`PBD_from_TD` | Return a `(kt,\{k,t\})`-PBD if `u=0` and a `(kt+u,\{k,k+1,t,u\})`-PBD otherwise.
    :func:`steiner_triple_system` | Return a Steiner Triple System.
    :func:`v_5_1_BIBD` | Return a `(v,5,1)`-BIBD.
    :func:`v_4_1_BIBD` | Return a `(v,4,1)`-BIBD.
    :func:`PBD_4_5_8_9_12` | Return a `(v,\{4,5,8,9,12\})`-PBD on `v` elements.
    :func:`BIBD_5q_5_for_q_prime_power` | Return a `(5q,5,1)`-BIBD with `q\equiv 1\pmod 4` a prime power.


**Construction of BIBD when** `k=4`

Decompositions of `K_v` into `K_4` (i.e. `(v,4,1)`-BIBD) are built following
Douglas Stinson's construction as presented in [Stinson2004]_ page 167. It is
based upon the construction of `(v\{4,5,8,9,12\})`-PBD (see the doc of
:func:`PBD_4_5_8_9_12`), knowing that a `(v\{4,5,8,9,12\})`-PBD on `v` points
can always be transformed into a `((k-1)v+1,4,1)`-BIBD, which covers all
possible cases of `(v,4,1)`-BIBD.

**Construction of BIBD when** `k=5`

Decompositions of `K_v` into `K_4` (i.e. `(v,4,1)`-BIBD) are built following
Clayton Smith's construction [ClaytonSmith]_.

.. [ClaytonSmith] On the existence of `(v,5,1)`-BIBD.
  http://www.argilo.net/files/bibd.pdf
  Clayton Smith


Functions
---------
"""

from sage.categories.sets_cat import EmptySetError
from sage.misc.unknown import Unknown
from design_catalog import transversal_design
from block_design import BlockDesign
from sage.rings.arith import binomial
from sage.rings.arith import is_prime_power
from incidence_structures import GroupDivisibleDesign
from designs_pyx import is_pairwise_balanced_design

def balanced_incomplete_block_design(v, k, existence=False, use_LJCR=False):
    r"""
    Return a BIBD of parameters `v,k`.

    A Balanced Incomplete Block Design of parameters `v,k` is a collection
    `\mathcal C` of `k`-subsets of `V=\{0,\dots,v-1\}` such that for any two
    distinct elements `x,y\in V` there is a unique element `S\in \mathcal C`
    such that `x,y\in S`.

    More general definitions sometimes involve a `\lambda` parameter, and we
    assume here that `\lambda=1`.

    For more information on BIBD, see the
    :wikipedia:`corresponding Wikipedia entry <Block_design#Definition_of_a_BIBD_.28or_2-design.29>`.

    INPUT:

    - ``v,k`` (integers)

    - ``existence`` (boolean) -- instead of building the design, return:

        - ``True`` -- meaning that Sage knows how to build the design

        - ``Unknown`` -- meaning that Sage does not know how to build the
          design, but that the design may exist (see :mod:`sage.misc.unknown`).

        - ``False`` -- meaning that the design does not exist.

    - ``use_LJCR`` (boolean) -- whether to query the La Jolla Covering
      Repository for the design when Sage does not know how to build it (see
      :func:`~sage.combinat.designs.covering_design.best_known_covering_design_www`). This
      requires internet.

    .. SEEALSO::

        * :func:`steiner_triple_system`
        * :func:`v_4_1_BIBD`
        * :func:`v_5_1_BIBD`

    TODO:

        * Implement other constructions from the Handbook of Combinatorial
          Designs.

    EXAMPLES::

        sage: designs.balanced_incomplete_block_design(7, 3).blocks()
        [[0, 1, 3], [0, 2, 4], [0, 5, 6], [1, 2, 6], [1, 4, 5], [2, 3, 5], [3, 4, 6]]
        sage: B = designs.balanced_incomplete_block_design(66, 6, use_LJCR=True) # optional - internet
        sage: B                                                              # optional - internet
        Incidence structure with 66 points and 143 blocks
        sage: B.blocks()                                                     # optional - internet
        [[0, 1, 2, 3, 4, 65], [0, 5, 24, 25, 39, 57], [0, 6, 27, 38, 44, 55], ...
        sage: designs.balanced_incomplete_block_design(66, 6, use_LJCR=True)  # optional - internet
        Incidence structure with 66 points and 143 blocks
        sage: designs.balanced_incomplete_block_design(141, 6)
        Traceback (most recent call last):
        ...
        NotImplementedError: I don't know how to build a (141,6,1)-BIBD!

    TESTS::

        sage: designs.balanced_incomplete_block_design(85,5,existence=True)
        True
        sage: _ = designs.balanced_incomplete_block_design(85,5)

    A BIBD from a Finite Projective Plane::

        sage: _ = designs.balanced_incomplete_block_design(21,5)

    Some trivial BIBD::

        sage: designs.balanced_incomplete_block_design(10,10)
        (10,10,1)-Balanced Incomplete Block Design
        sage: designs.balanced_incomplete_block_design(1,10)
        (1,0,1)-Balanced Incomplete Block Design

    Existence of BIBD with `k=3,4,5`::

        sage: [v for v in xrange(50) if designs.balanced_incomplete_block_design(v,3,existence=True)]
        [1, 3, 7, 9, 13, 15, 19, 21, 25, 27, 31, 33, 37, 39, 43, 45, 49]
        sage: [v for v in xrange(100) if designs.balanced_incomplete_block_design(v,4,existence=True)]
        [1, 4, 13, 16, 25, 28, 37, 40, 49, 52, 61, 64, 73, 76, 85, 88, 97]
        sage: [v for v in xrange(150) if designs.balanced_incomplete_block_design(v,5,existence=True)]
        [1, 5, 21, 25, 41, 45, 61, 65, 81, 85, 101, 105, 121, 125, 141, 145]

    For `k > 5` there are currently very few constructions::

        sage: [v for v in xrange(150) if designs.balanced_incomplete_block_design(v,6,existence=True) is True]
        [1, 6, 31, 81, 91, 121]
        sage: [v for v in xrange(150) if designs.balanced_incomplete_block_design(v,6,existence=True) is Unknown]
        [51, 61, 66, 76, 96, 106, 111, 126, 136, 141]

    But we know some inexistence results::

        sage: designs.balanced_incomplete_block_design(21,6,existence=True)
        False
    """
    lmbd = 1
    if v == 1:
        if existence:
            return True
        return BalancedIncompleteBlockDesign(v, [], check=False)

    if k == v:
        if existence:
            return True
        return BalancedIncompleteBlockDesign(v, [range(v)], check=False, copy=False)

    if (v < k or
        k < 2 or
        (v-1) % (k-1) != 0 or
        (v*(v-1)) % (k*(k-1)) != 0 or
        # non-existence results from the Handbook of combinatorial designs. With
        # lambda>1 other exceptions are (15,5,2),(21,6,2),(22,7,2),(22,8,4)
        (k==6 and v in [36,46]) or
        (k==7 and v == 43) or
        # Fisher's inequality
        (v*(v-1))/(k*(k-1)) < v):
        if existence:
            return False
        raise EmptySetError("There exists no ({},{},{})-BIBD".format(v,k,lmbd))

    if k == 2:
        if existence:
            return True
        from itertools import combinations
        return BalancedIncompleteBlockDesign(v, combinations(range(v),2), check=False, copy=False)
    if k == 3:
        if existence:
            return v%6 == 1 or v%6 == 3
        return steiner_triple_system(v)
    if k == 4:
        if existence:
            return v%12 == 1 or v%12 == 4
        return BalancedIncompleteBlockDesign(v, v_4_1_BIBD(v), copy=False)
    if k == 5:
        if existence:
            return v%20 == 1 or v%20 == 5
        return BalancedIncompleteBlockDesign(v, v_5_1_BIBD(v), copy=False)

    from difference_family import difference_family
    from database import BIBD_constructions

    if (v,k,1) in BIBD_constructions:
        if existence:
            return True
        return BlockDesign(v,BIBD_constructions[(v,k,1)](), copy=False)
    if BIBD_from_TD(v,k,existence=True):
        if existence:
            return True
        return BalancedIncompleteBlockDesign(v, BIBD_from_TD(v,k), copy=False)
    if v == (k-1)**2+k and is_prime_power(k-1):
        if existence:
            return True
        from block_design import projective_plane
        return BalancedIncompleteBlockDesign(v, projective_plane(k-1),copy=False)
    if difference_family(v,k,existence=True):
        if existence:
            return True
        G,D = difference_family(v,k)
        return BalancedIncompleteBlockDesign(v, BIBD_from_difference_family(G,D,check=False), copy=False)
    if use_LJCR:
        from covering_design import best_known_covering_design_www
        B = best_known_covering_design_www(v,k,2)

        # Is it a BIBD or just a good covering ?
        expected_n_of_blocks = binomial(v,2)/binomial(k,2)
        if B.low_bd() > expected_n_of_blocks:
            if existence:
                return False
            raise EmptySetError("There exists no ({},{},{})-BIBD".format(v,k,lmbd))
        B = B.incidence_structure()
        if B.num_blocks() == expected_n_of_blocks:
            if existence:
                return True
            else:
                return B

    if existence:
        return Unknown
    else:
        raise NotImplementedError("I don't know how to build a ({},{},1)-BIBD!".format(v,k))

def steiner_triple_system(n):
    r"""
    Return a Steiner Triple System

    A Steiner Triple System (STS) of a set `\{0,...,n-1\}`
    is a family `S` of 3-sets such that for any `i \not = j`
    there exists exactly one set of `S` in which they are
    both contained.

    It can alternatively be thought of as a factorization of
    the complete graph `K_n` with triangles.

    A Steiner Triple System of a `n`-set exists if and only if
    `n \equiv 1 \pmod 6` or `n \equiv 3 \pmod 6`, in which case
    one can be found through Bose's and Skolem's constructions,
    respectively [AndHonk97]_.

    INPUT:

    - ``n`` return a Steiner Triple System of `\{0,...,n-1\}`

    EXAMPLE:

    A Steiner Triple System on `9` elements ::

        sage: sts = designs.steiner_triple_system(9)
        sage: sts
        (9,3,1)-Balanced Incomplete Block Design
        sage: list(sts)
        [[0, 1, 5], [0, 2, 4], [0, 3, 6], [0, 7, 8], [1, 2, 3],
         [1, 4, 7], [1, 6, 8], [2, 5, 8], [2, 6, 7], [3, 4, 8],
         [3, 5, 7], [4, 5, 6]]

    As any pair of vertices is covered once, its parameters are ::

        sage: sts.is_t_design(return_parameters=True)
        (True, (2, 9, 3, 1))

    An exception is raised for invalid values of ``n`` ::

        sage: designs.steiner_triple_system(10)
        Traceback (most recent call last):
        ...
        EmptySetError: Steiner triple systems only exist for n = 1 mod 6 or n = 3 mod 6

    REFERENCE:

    .. [AndHonk97] A short course in Combinatorial Designs,
      Ian Anderson, Iiro Honkala,
      Internet Editions, Spring 1997,
      http://www.utu.fi/~honkala/designs.ps
    """

    name = "Steiner Triple System on "+str(n)+" elements"

    if n%6 == 3:
        t = (n-3) // 6
        Z = range(2*t+1)

        T = lambda (x,y) : x + (2*t+1)*y

        sts = [[(i,0),(i,1),(i,2)] for i in Z] + \
            [[(i,k),(j,k),(((t+1)*(i+j)) % (2*t+1),(k+1)%3)] for k in range(3) for i in Z for j in Z if i != j]

    elif n%6 == 1:

        t = (n-1) // 6
        N = range(2*t)
        T = lambda (x,y) : x+y*t*2 if (x,y) != (-1,-1) else n-1

        L1 = lambda i,j : (i+j) % ((n-1)//3)
        L = lambda i,j : L1(i,j)//2 if L1(i,j)%2 == 0 else t+(L1(i,j)-1)//2

        sts = [[(i,0),(i,1),(i,2)] for i in range(t)] + \
            [[(-1,-1),(i,k),(i-t,(k+1) % 3)] for i in range(t,2*t) for k in [0,1,2]] + \
            [[(i,k),(j,k),(L(i,j),(k+1) % 3)] for k in [0,1,2] for i in N for j in N if i < j]

    else:
        raise EmptySetError("Steiner triple systems only exist for n = 1 mod 6 or n = 3 mod 6")

    from sage.sets.set import Set
    sts = Set(map(lambda x: Set(map(T,x)),sts))

    return BalancedIncompleteBlockDesign(n, sts, name=name,check=False)

def BIBD_from_TD(v,k,existence=False):
    r"""
    Return a BIBD through TD-based constructions.

    INPUT:

    - ``v,k`` (integers) -- computes a `(v,k,1)`-BIBD.

    - ``existence`` (boolean) -- instead of building the design, return:

        - ``True`` -- meaning that Sage knows how to build the design

        - ``Unknown`` -- meaning that Sage does not know how to build the
          design, but that the design may exist (see :mod:`sage.misc.unknown`).

        - ``False`` -- meaning that the design does not exist.

    This method implements three constructions:

    - If there exists a `TD(k,v)` and a `(v,k,1)`-BIBD then there exists a
      `(kv,k,1)`-BIBD.

      The BIBD is obtained from all blocks of the `TD`, and from the blocks of
      the `(v,k,1)`-BIBDs defined over the `k` groups of the `TD`.

    - If there exists a `TD(k,v)` and a `(v+1,k,1)`-BIBD then there exists a
      `(kv+1,k,1)`-BIBD.

      The BIBD is obtained from all blocks of the `TD`, and from the blocks of
      the `(v+1,k,1)`-BIBDs defined over the sets `V_1\cup \infty,\dots,V_k\cup
      \infty` where the `V_1,\dots,V_k` are the groups of the TD.

    - If there exists a `TD(k,v)` and a `(v+k,k,1)`-BIBD then there exists a
      `(kv+k,k,1)`-BIBD.

      The BIBD is obtained from all blocks of the `TD`, and from the blocks of
      the `(v+k,k,1)`-BIBDs defined over the sets `V_1\cup
      \{\infty_1,\dots,\infty_k\},\dots,V_k\cup \{\infty_1,\dots,\infty_k\}`
      where the `V_1,\dots,V_k` are the groups of the TD. By making sure that
      all copies of the `(v+k,k,1)`-BIBD contain the block
      `\{\infty_1,\dots,\infty_k\}`, the result is also a BIBD.

    These constructions can be found in
    `<http://www.argilo.net/files/bibd.pdf>`_.

    EXAMPLES:

    First construction::

        sage: from sage.combinat.designs.bibd import BIBD_from_TD
        sage: BIBD_from_TD(25,5,existence=True)
        True
        sage: _ = designs.BlockDesign(25,BIBD_from_TD(25,5))

    Second construction::

        sage: from sage.combinat.designs.bibd import BIBD_from_TD
        sage: BIBD_from_TD(21,5,existence=True)
        True
        sage: _ = designs.BlockDesign(21,BIBD_from_TD(21,5))

    Third construction::

        sage: from sage.combinat.designs.bibd import BIBD_from_TD
        sage: BIBD_from_TD(85,5,existence=True)
        True
        sage: _ = designs.BlockDesign(85,BIBD_from_TD(85,5))

    No idea::

        sage: from sage.combinat.designs.bibd import BIBD_from_TD
        sage: BIBD_from_TD(20,5,existence=True)
        Unknown
        sage: BIBD_from_TD(20,5)
        Traceback (most recent call last):
        ...
        NotImplementedError: I do not know how to build a (20,5,1)-BIBD!
    """
    from orthogonal_arrays import transversal_design

    # First construction
    if (v%k == 0 and
        balanced_incomplete_block_design(v//k,k,existence=True) and
        transversal_design(k,v//k,existence=True)):

        if existence:
            return True

        v = v//k
        BIBDvk = balanced_incomplete_block_design(v,k).blocks(copy=False)
        TDkv = transversal_design(k,v,check=False)

        BIBD = TDkv.blocks(copy=False)
        for i in range(k):
            BIBD.extend([[x+i*v for x in B] for B in BIBDvk])

    # Second construction
    elif ((v-1)%k == 0 and
        balanced_incomplete_block_design((v-1)//k+1,k,existence=True) and
        transversal_design(k,(v-1)//k,existence=True)):

        if existence:
            return True

        v = (v-1)//k
        BIBDv1k = balanced_incomplete_block_design(v+1,k).blocks(copy=False)
        TDkv = transversal_design(k,v,check=False).blocks(copy=False)

        inf = v*k
        BIBD = TDkv
        for i in range(k):
            BIBD.extend([[inf if x == v else x+i*v for x in B] for B in BIBDv1k])

    # Third construction
    elif ((v-k)%k == 0 and
        balanced_incomplete_block_design((v-k)//k+k,k,existence=True) and
        transversal_design(k,(v-k)//k,existence=True)):

        if existence:
            return True

        v = (v-k)//k
        BIBDvpkk = balanced_incomplete_block_design(v+k,k)
        TDkv = transversal_design(k,v,check=False).blocks(copy=False)
        inf = v*k
        BIBD = TDkv

        # makes sure that [v,...,v+k-1] is a block of BIBDvpkk. Then, we remove it.
        BIBDvpkk = _relabel_bibd(BIBDvpkk,v+k)
        BIBDvpkk = [B for B in BIBDvpkk if min(B) < v]

        for i in range(k):
            BIBD.extend([[(x-v)+inf if x >= v else x+i*v for x in B] for B in BIBDvpkk])

        BIBD.append(range(k*v,v*k+k))

    # No idea ...
    else:
        if existence:
            return Unknown
        else:
            raise NotImplementedError("I do not know how to build a ({},{},1)-BIBD!".format(v,k))

    return BIBD



def BIBD_from_difference_family(G, D, check=True):
    r"""
    Return the BIBD associated to the difference family ``D`` on the group ``G``.

    Let `G` be a finite Abelian group. A *simple `(G,k)`-difference family* (or
    a *`(G,k,1)`-difference family*) is a family `B = \{B_1,B_2,\ldots,B_b\}` of
    `k`-subsets of `G` such that for each element of `G \backslash \{0\}` there
    exists a unique `s \in \{1,\ldots,b\}` and a unique pair of distinct
    elements `x,y \in B_s` such that `x - y = g`.

    If `\{B_1, B_2, \ldots, B_b\}` is a simple `(G,k)`-difference family then
    its set of translates `\{B_i + g; i \in \{1,\ldots,b\}, g \in G\}` is a
    `(v,k,1)`-BIBD where `v` is the cardinality of `G`.

    INPUT::

    - ``G`` - a finite additive Abelian group

    - ``D`` - a difference family on ``G`` (short blocks are allowed).

    - ``check`` - whether or not we check the output (default: ``True``)

    EXAMPLES::

        sage: G = Zmod(21)
        sage: D = [[0,1,4,14,16]]
        sage: print sorted(G(x-y) for x in D[0] for y in D[0] if x != y)
        [1, 2, 3, 4, 5, 6, 7, 8, 9, 10, 11, 12, 13, 14, 15, 16, 17, 18, 19, 20]

        sage: from sage.combinat.designs.bibd import BIBD_from_difference_family
        sage: BIBD_from_difference_family(G, D)
        [[0, 1, 4, 14, 16],
         [1, 2, 5, 15, 17],
         [2, 3, 6, 16, 18],
         [3, 4, 7, 17, 19],
         [4, 5, 8, 18, 20],
         [5, 6, 9, 19, 0],
         [6, 7, 10, 20, 1],
         [7, 8, 11, 0, 2],
         [8, 9, 12, 1, 3],
         [9, 10, 13, 2, 4],
         [10, 11, 14, 3, 5],
         [11, 12, 15, 4, 6],
         [12, 13, 16, 5, 7],
         [13, 14, 17, 6, 8],
         [14, 15, 18, 7, 9],
         [15, 16, 19, 8, 10],
         [16, 17, 20, 9, 11],
         [17, 18, 0, 10, 12],
         [18, 19, 1, 11, 13],
         [19, 20, 2, 12, 14],
         [20, 0, 3, 13, 15]]
    """
    from difference_family import orbit_representatives, block_stabilizer
    bibd = []
    p_to_i = {g:i for i,g in enumerate(G)}
    for b in D:
        b = map(G,b)
        for g in orbit_representatives(block_stabilizer(G,b),G):
            bibd.append([p_to_i[G(i)+g] for i in b])
    if check:
        assert is_pairwise_balanced_design(bibd, G.cardinality(), [len(D[0])], 1)
    return bibd

<<<<<<< HEAD

=======
>>>>>>> 57c00f0a
################
# (v,4,1)-BIBD #
################

def v_4_1_BIBD(v, check=True):
    r"""
    Return a `(v,4,1)`-BIBD.

    A `(v,4,1)`-BIBD is an edge-decomposition of the complete graph `K_v` into
    copies of `K_4`. For more information, see
    :func:`balanced_incomplete_block_design`. It exists if and only if `v\equiv 1,4
    \pmod {12}`.

    See page 167 of [Stinson2004]_ for the construction details.

    .. SEEALSO::

        * :func:`balanced_incomplete_block_design`

    INPUT:

    - ``v`` (integer) -- number of points.

    - ``check`` (boolean) -- whether to check that output is correct before
      returning it. As this is expected to be useless (but we are cautious
      guys), you may want to disable it whenever you want speed. Set to ``True``
      by default.

    EXAMPLES::

        sage: from sage.combinat.designs.bibd import v_4_1_BIBD  # long time
        sage: for n in range(13,100):                            # long time
        ....:    if n%12 in [1,4]:                               # long time
        ....:       _ = v_4_1_BIBD(n, check = True)              # long time

    TESTS:

    Check that the `(25,4)` and `(37,4)`-difference family are available::

        sage: assert designs.difference_family(25,4,existence=True)
        sage: _ = designs.difference_family(25,4)
        sage: assert designs.difference_family(37,4,existence=True)
        sage: _ = designs.difference_family(37,4)
    """
    from sage.rings.finite_rings.constructor import FiniteField
    k = 4
    if v == 0:
        return []
    if v <= 12 or v%12 not in [1,4]:
        raise EmptySetError("A K_4-decomposition of K_v exists iif v=2,4 mod 12, v>12 or v==0")

    # Step 1. Base cases.
    if v == 13:
        # note: this construction can also be obtained from difference_family
        from block_design import projective_plane
        return projective_plane(3).blocks(copy=False)
    if v == 16:
        from block_design import AffineGeometryDesign
        return AffineGeometryDesign(2,1,FiniteField(4,'x')).blocks(copy=False)
    if v == 25 or v == 37:
        from difference_family import difference_family
        G,D = difference_family(v,4)
        return BIBD_from_difference_family(G,D,check=False)
    if v == 28:
        return [[0, 1, 23, 26], [0, 2, 10, 11], [0, 3, 16, 18], [0, 4, 15, 20],
                [0, 5, 8, 9], [0, 6, 22, 25], [0, 7, 14, 21], [0, 12, 17, 27],
                [0, 13, 19, 24], [1, 2, 24, 27], [1, 3, 11, 12], [1, 4, 17, 19],
                [1, 5, 14, 16], [1, 6, 9, 10], [1, 7, 20, 25], [1, 8, 15, 22],
                [1, 13, 18, 21], [2, 3, 21, 25], [2, 4, 12, 13], [2, 5, 18, 20],
                [2, 6, 15, 17], [2, 7, 19, 22], [2, 8, 14, 26], [2, 9, 16, 23],
                [3, 4, 22, 26], [3, 5, 7, 13], [3, 6, 14, 19], [3, 8, 20, 23],
                [3, 9, 15, 27], [3, 10, 17, 24], [4, 5, 23, 27], [4, 6, 7, 8],
                [4, 9, 14, 24], [4, 10, 16, 21], [4, 11, 18, 25], [5, 6, 21, 24],
                [5, 10, 15, 25], [5, 11, 17, 22], [5, 12, 19, 26], [6, 11, 16, 26],
                [6, 12, 18, 23], [6, 13, 20, 27], [7, 9, 17, 18], [7, 10, 26, 27],
                [7, 11, 23, 24], [7, 12, 15, 16], [8, 10, 18, 19], [8, 11, 21, 27],
                [8, 12, 24, 25], [8, 13, 16, 17], [9, 11, 19, 20], [9, 12, 21, 22],
                [9, 13, 25, 26], [10, 12, 14, 20], [10, 13, 22, 23], [11, 13, 14, 15],
                [14, 17, 23, 25], [14, 18, 22, 27], [15, 18, 24, 26], [15, 19, 21, 23],
                [16, 19, 25, 27], [16, 20, 22, 24], [17, 20, 21, 26]]

    # Step 2 : this is function PBD_4_5_8_9_12
    PBD = PBD_4_5_8_9_12((v-1)/(k-1),check=False)

    # Step 3 : Theorem 7.20
    bibd = BIBD_from_PBD(PBD,v,k,check=False)

    if check:
        assert is_pairwise_balanced_design(bibd,v,[k])

    return bibd

def BIBD_from_PBD(PBD,v,k,check=True,base_cases={}):
    r"""
    Return a `(v,k,1)`-BIBD from a `(r,K)`-PBD where `r=(v-1)/(k-1)`.

    This is Theorem 7.20 from [Stinson2004]_.

    INPUT:

    - ``v,k`` -- integers.

    - ``PBD`` -- A PBD on `r=(v-1)/(k-1)` points, such that for any block of
      ``PBD`` of size `s` there must exist a `((k-1)s+1,k,1)`-BIBD.

    - ``check`` (boolean) -- whether to check that output is correct before
      returning it. As this is expected to be useless (but we are cautious
      guys), you may want to disable it whenever you want speed. Set to ``True``
      by default.

    - ``base_cases`` -- caching system, for internal use.

    EXAMPLES::

        sage: from sage.combinat.designs.bibd import PBD_4_5_8_9_12
        sage: from sage.combinat.designs.bibd import BIBD_from_PBD
        sage: from sage.combinat.designs.bibd import is_pairwise_balanced_design
        sage: PBD = PBD_4_5_8_9_12(17)
        sage: bibd = is_pairwise_balanced_design(BIBD_from_PBD(PBD,52,4),52,[4])
    """
    r = (v-1) // (k-1)
    bibd = []
    for X in PBD:
        n = len(X)
        N = (k-1)*n+1
        if not (n,k) in base_cases:
            base_cases[n,k] = _relabel_bibd(balanced_incomplete_block_design(N,k), N)

        for XX in base_cases[n,k]:
            if N-1 in XX:
                continue
            bibd.append([X[x//(k-1)] + (x%(k-1))*r for x in XX])

    for x in range(r):
        bibd.append([x+i*r for i in range(k-1)]+[v-1])

    if check:
        assert is_pairwise_balanced_design(bibd,v,[k])

    return bibd

def _relabel_bibd(B,n,p=None):
    r"""
    Relabels the BIBD on `n` points and blocks of size k such that
    `\{0,...,k-2,n-1\},\{k-1,...,2k-3,n-1\},...,\{n-k,...,n-2,n-1\}` are blocks
    of the BIBD.

    INPUT:

    - ``B`` -- a list of blocks.

    - ``n`` (integer) -- number of points.

    - ``p`` (optional) -- the point that will be labeled with n-1.

    EXAMPLE::

        sage: designs.balanced_incomplete_block_design(40,4).blocks() # indirect doctest
        [[0, 1, 2, 12], [0, 3, 6, 9], [0, 4, 8, 10],
         [0, 5, 7, 11], [0, 13, 26, 39], [0, 14, 25, 28],
         [0, 15, 27, 38], [0, 16, 22, 32], [0, 17, 23, 34],
        ...
    """
    if p is None:
        p = n-1
    found = 0
    last = n-1
    d = {}
    for X in B:
        if last in X:
            for x in X:
                if x == last:
                    continue
                d[x] = found
                found += 1
            if found == n-1:
                break
    d[p] = n-1
    return [[d[x] for x in X] for X in B]

def PBD_4_5_8_9_12(v, check=True):
    """
    Return a `(v,\{4,5,8,9,12\})`-PBD on `v` elements.

    A `(v,\{4,5,8,9,12\})`-PBD exists if and only if `v\equiv 0,1 \pmod 4`. The
    construction implemented here appears page 168 in [Stinson2004]_.

    INPUT:

    - ``v`` -- an integer congruent to `0` or `1` modulo `4`.

    - ``check`` (boolean) -- whether to check that output is correct before
      returning it. As this is expected to be useless (but we are cautious
      guys), you may want to disable it whenever you want speed. Set to ``True``
      by default.

    EXAMPLES::

        sage: designs.balanced_incomplete_block_design(40,4).blocks() # indirect doctest
        [[0, 1, 2, 12], [0, 3, 6, 9], [0, 4, 8, 10],
         [0, 5, 7, 11], [0, 13, 26, 39], [0, 14, 25, 28],
         [0, 15, 27, 38], [0, 16, 22, 32], [0, 17, 23, 34],
        ...

    Check that :trac:`16476` is fixed::

        sage: from sage.combinat.designs.bibd import PBD_4_5_8_9_12
        sage: for v in (0,1,4,5,8,9,12,13,16,17,20,21,24,25):
        ....:     _ = PBD_4_5_8_9_12(v)
    """
    if not v%4 in [0,1]:
        raise ValueError
    if v <= 1:
        PBD = []
    elif v <= 12:
        PBD = [range(v)]
    elif v == 13 or v == 28:
        PBD = v_4_1_BIBD(v, check=False)
    elif v == 29:
        TD47 = transversal_design(4,7).blocks(copy=False)
        four_more_sets = [[28]+[i*7+j for j in range(7)] for i in range(4)]
        PBD = TD47 + four_more_sets
    elif v == 41:
        TD59 = transversal_design(5,9)
        PBD = ([[x for x in X if x<41] for X in TD59]
                +[[i*9+j for j in range(9)] for i in range(4)]
                +[[36,37,38,39,40]])
    elif v == 44:
        TD59 = transversal_design(5,9)
        PBD = ([[x for x in X if x<44] for X in TD59]
                +[[i*9+j for j in range(9)] for i in range(4)]
                +[[36,37,38,39,40,41,42,43]])
    elif v == 45:
        TD59 = transversal_design(5,9)
        PBD = (TD59+[[i*9+j for j in range(9)] for i in range(5)])
    elif v == 48:
        TD4_12 = transversal_design(4,12)
        PBD = (TD4_12+[[i*12+j for j in range(12)] for i in range(4)])
    elif v == 49:
        # Lemma 7.16 : A (49,{4,13})-PBD
        TD4_12 = transversal_design(4,12)

        # Replacing the block of size 13 with a BIBD
        BIBD_13_4 = v_4_1_BIBD(13)
        for i in range(4):
            for B in BIBD_13_4:
                TD4_12.append([i*12+x if x != 12 else 48
                               for x in B])

        PBD = TD4_12
    else:
        t,u = _get_t_u(v)
        TD = transversal_design(5,t)
        TD = [[x for x in X if x<4*t+u] for X in TD]
        for B in [range(t*i,t*(i+1)) for i in range(4)]:
            TD.extend(_PBD_4_5_8_9_12_closure([B]))

        if u > 1:
            TD.extend(_PBD_4_5_8_9_12_closure([range(4*t,4*t+u)]))

        PBD = TD

    if check:
        assert is_pairwise_balanced_design(PBD,v,[4,5,8,9,12])

    return PBD

def _PBD_4_5_8_9_12_closure(B):
    r"""
    Makes sure all blocks of `B` have size in `\{4,5,8,9,12\}`.

    This is a helper function for :func:`PBD_4_5_8_9_12`. Given that
    `\{4,5,8,9,12\}` is PBD-closed, any block of size not in `\{4,5,8,9,12\}`
    can be decomposed further.

    EXAMPLES::

        sage: designs.balanced_incomplete_block_design(40,4).blocks() # indirect doctest
        [[0, 1, 2, 12], [0, 3, 6, 9], [0, 4, 8, 10],
         [0, 5, 7, 11], [0, 13, 26, 39], [0, 14, 25, 28],
         [0, 15, 27, 38], [0, 16, 22, 32], [0, 17, 23, 34],
        ...
    """
    BB = []
    for X in B:
        if len(X) not in [4,5,8,9,12]:
            PBD = PBD_4_5_8_9_12(len(X), check = False)
            X = [[X[i] for i in XX] for XX in PBD]
            BB.extend(X)
        else:
            BB.append(X)
    return BB

table_7_1 = {
    0:{'t':-4,'u':16,'s':2},
    1:{'t':-4,'u':17,'s':2},
    4:{'t':1,'u':0,'s':1},
    5:{'t':1,'u':1,'s':1},
    8:{'t':1,'u':4,'s':1},
    9:{'t':1,'u':5,'s':1},
    12:{'t':1,'u':8,'s':1},
    13:{'t':1,'u':9,'s':1},
    16:{'t':4,'u':0,'s':0},
    17:{'t':4,'u':1,'s':0},
    20:{'t':5,'u':0,'s':0},
    21:{'t':5,'u':1,'s':0},
    24:{'t':5,'u':4,'s':0},
    25:{'t':5,'u':5,'s':0},
    28:{'t':5,'u':8,'s':1},
    29:{'t':5,'u':9,'s':1},
    32:{'t':8,'u':0,'s':0},
    33:{'t':8,'u':1,'s':0},
    36:{'t':8,'u':4,'s':0},
    37:{'t':8,'u':5,'s':0},
    40:{'t':8,'u':8,'s':0},
    41:{'t':8,'u':9,'s':1},
    44:{'t':8,'u':12,'s':1},
    45:{'t':8,'u':13,'s':1},
    }


def _get_t_u(v):
    r"""
    Return the parameters of table 7.1 from [Stinson2004]_.

    INPUT:

    - ``v`` (integer)

    EXAMPLE::

        sage: from sage.combinat.designs.bibd import _get_t_u
        sage: _get_t_u(20)
        (5, 0)
    """
    # Table 7.1
    v = int(v)
    global table_7_1
    d = table_7_1[v%48]
    s = v//48
    if s < d['s']:
        raise RuntimeError("This should not have happened.")
    t = 12*s+d['t']
    u = d['u']
    return t,u

################
# (v,5,1)-BIBD #
################


def v_5_1_BIBD(v, check=True):
    r"""
    Return a `(v,5,1)`-BIBD.

    This method follows the constuction from [ClaytonSmith]_.

    INPUT:

    - ``v`` (integer)

    .. SEEALSO::

        * :func:`balanced_incomplete_block_design`

    EXAMPLES::

        sage: from sage.combinat.designs.bibd import v_5_1_BIBD
        sage: i = 0
        sage: while i<200:
        ....:    i += 20
        ....:    _ = v_5_1_BIBD(i+1)
        ....:    _ = v_5_1_BIBD(i+5)

    TESTS:

    Check that the needed difference families are there::

        sage: for v in [21,41,61,81,141,161,281]:
        ....:     assert designs.difference_family(v,5,existence=True)
        ....:     _ = designs.difference_family(v,5)
    """
    v = int(v)

    assert (v > 1)
    assert (v%20 == 5 or v%20 == 1)  # note: equivalent to (v-1)%4 == 0 and (v*(v-1))%20 == 0

    # Lemma 27
    if v%5 == 0 and (v//5)%4 == 1 and is_prime_power(v//5):
        bibd = BIBD_5q_5_for_q_prime_power(v//5)
    # Lemma 28
    elif v in [21,41,61,81,141,161,281]:
        from difference_family import difference_family
        G,D = difference_family(v,5)
        bibd = BIBD_from_difference_family(G, D, check=False)
    # Lemma 29
    elif v == 165:
        bibd = BIBD_from_PBD(v_5_1_BIBD(41,check=False),165,5,check=False)
    elif v == 181:
        bibd = BIBD_from_PBD(v_5_1_BIBD(45,check=False),181,5,check=False)
    elif v in (201,285,301,401,421,425):
        # Call directly the BIBD_from_TD function
        # note: there are (201,5,1) and (421,5)-difference families that can be
        # obtained from the general constructor
        bibd = BIBD_from_TD(v,5)
    # Theorem 31.2
    elif (v-1)//4 in [80, 81, 85, 86, 90, 91, 95, 96, 110, 111, 115, 116, 120, 121, 250, 251, 255, 256, 260, 261, 265, 266, 270, 271]:
        r = (v-1)//4
        if r <= 96:
            k,t,u = 5, 16, r-80
        elif r <= 121:
            k,t,u = 10, 11, r-110
        else:
            k,t,u = 10, 25, r-250
        bibd = BIBD_from_PBD(PBD_from_TD(k,t,u),v,5,check=False)

    else:
        r,s,t,u = _get_r_s_t_u(v)
        bibd = BIBD_from_PBD(PBD_from_TD(5,t,u),v,5,check=False)

    if check:
        assert is_pairwise_balanced_design(bibd,v,[5])

    return bibd

def _get_r_s_t_u(v):
    r"""
    Implements the table from [ClaytonSmith]_

    Return the parameters ``r,s,t,u`` associated with an integer ``v``.

    INPUT:

    - ``v`` (integer)

    EXAMPLES::

        sage: from sage.combinat.designs.bibd import _get_r_s_t_u
        sage: _get_r_s_t_u(25)
        (6, 0, 1, 1)
    """
    r = int((v-1)/4)
    s = r//150
    x = r%150

    if   x == 0:   t,u = 30*s-5,  25
    elif x == 1:   t,u = 30*s-5,  26
    elif x <= 21:  t,u = 30*s+1,  x-5
    elif x == 25:  t,u = 30*s+5,  0
    elif x == 26:  t,u = 30*s+5,  1
    elif x == 30:  t,u = 30*s+5,  5
    elif x <= 51:  t,u = 30*s+5,  x-25
    elif x <= 66:  t,u = 30*s+11, x-55
    elif x <= 96:  t,u = 30*s+11, x-55
    elif x <= 121: t,u = 30*s+11, x-55
    elif x <= 146: t,u = 30*s+25, x-125

    return r,s,t,u

def PBD_from_TD(k,t,u):
    r"""
    Return a `(kt,\{k,t\})`-PBD if `u=0` and a `(kt+u,\{k,k+1,t,u\})`-PBD otherwise.

    This is theorem 23 from [ClaytonSmith]_. The PBD is obtained from the blocks
    a truncated `TD(k+1,t)`, to which are added the blocks corresponding to the
    groups of the TD. When `u=0`, a `TD(k,t)` is used instead.

    INPUT:

    - ``k,t,u`` -- integers such that `0\leq u \leq t`.

    EXAMPLES::

        sage: from sage.combinat.designs.bibd import PBD_from_TD
        sage: from sage.combinat.designs.bibd import is_pairwise_balanced_design
        sage: PBD = PBD_from_TD(2,2,1); PBD
        [[0, 2, 4], [0, 3], [1, 2], [1, 3, 4], [0, 1], [2, 3]]
        sage: is_pairwise_balanced_design(PBD,2*2+1,[2,3])
        True

    """
    from orthogonal_arrays import transversal_design
    TD = transversal_design(k+bool(u),t, check=False)
    TD = [[x for x in X if x<k*t+u] for X in TD]
    for i in range(k):
        TD.append(range(t*i,t*i+t))
    if u>=2:
        TD.append(range(k*t,k*t+u))
    return TD

def BIBD_5q_5_for_q_prime_power(q):
    r"""
    Return a `(5q,5,1)`-BIBD with `q\equiv 1\pmod 4` a prime power.

    See Theorem 24 [ClaytonSmith]_.

    INPUT:

    - ``q`` (integer) -- a prime power such that `q\equiv 1\pmod 4`.

    EXAMPLES::

        sage: from sage.combinat.designs.bibd import BIBD_5q_5_for_q_prime_power
        sage: for q in [25, 45, 65, 85, 125, 145, 185, 205, 305, 405, 605]: # long time
        ....:     _ = BIBD_5q_5_for_q_prime_power(q/5)                      # long time
    """
    from sage.rings.arith import is_prime_power
    from sage.rings.finite_rings.constructor import FiniteField

    if q%4 != 1 or not is_prime_power(q):
        raise ValueError("q is not a prime power or q%4!=1.")

    d = (q-1)/4
    B = []
    F = FiniteField(q,'x')
    a = F.primitive_element()
    L = {b:i for i,b in enumerate(F)}
    for b in L:
        B.append([i*q + L[b] for i in range(5)])
        for i in range(5):
            for j in range(d):
                B.append([        i*q + L[b          ],
                          ((i+1)%5)*q + L[ a**j+b    ],
                          ((i+1)%5)*q + L[-a**j+b    ],
                          ((i+4)%5)*q + L[ a**(j+d)+b],
                          ((i+4)%5)*q + L[-a**(j+d)+b],
                          ])

    return B

class PairwiseBalancedDesign(GroupDivisibleDesign):
    r"""
    Pairwise Balanced Design (PBD)

    A Pairwise Balanced Design, or `(v,K,\lambda)`-PBD, is a collection
    `\mathcal B` of blocks defined on a set `X` of size `v`, such that any block
    pair of points `p_1,p_2\in X` occurs in exactly `\lambda` blocks of
    `\mathcal B`. Besides, for every block `B\in \mathcal B` we must have
    `|B|\in K`.

    INPUT:

    - ``points`` -- the underlying set. If ``points`` is an integer `v`, then
      the set is considered to be `\{0, ..., v-1\}`.

    - ``blocks`` -- collection of blocks

    - ``K`` -- list of integers of which the sizes of the blocks must be
      elements. Set to ``None`` (automatic guess) by default.

    - ``lambd`` (integer) -- value of `\lambda`, set to `1` by default.

    - ``check`` (boolean) -- whether to check that the design is a `PBD` with
      the right parameters.

    - ``copy`` -- (use with caution) if set to ``False`` then ``blocks`` must be
      a list of lists of integers. The list will not be copied but will be
      modified in place (each block is sorted, and the whole list is
      sorted). Your ``blocks`` object will become the instance's internal data.

    """
    def __init__(self, points, blocks, K=None, lambd=1, check=True, copy=True,**kwds):
        r"""
        Constructor
        """
        try:
            int(points)
        except:
            pass
        else:
            points = range(points)

        GroupDivisibleDesign.__init__(self,
                                      points,
                                      [[x] for x in points],
                                      blocks,
                                      K=K,
                                      lambd=lambd,
                                      check=check,
                                      copy=copy,
                                      **kwds)

    def __repr__(self):
        r"""
        Returns a string describing the PBD

        EXAMPLES::
        """
        return "Pairwise Balanced Design on {} points with sets of sizes in {}".format(self.num_points(),set(self.block_sizes()))

class BalancedIncompleteBlockDesign(PairwiseBalancedDesign):
    r""""
    Balanced Incomplete Block Design (BIBD)

    INPUT:

    - ``points`` -- the underlying set. If ``points`` is an integer `v`, then
      the set is considered to be `\{0, ..., v-1\}`.

    - ``blocks`` -- collection of blocks

    - ``k`` (integer) -- size of the blocks. Set to ``None`` (automatic guess)
      by default.

    - ``lambd`` (integer) -- value of `\lambda`, set to `1` by default.

    - ``check`` (boolean) -- whether to check that the design is a `PBD` with
      the right parameters.

    - ``copy`` -- (use with caution) if set to ``False`` then ``blocks`` must be
      a list of lists of integers. The list will not be copied but will be
      modified in place (each block is sorted, and the whole list is
      sorted). Your ``blocks`` object will become the instance's internal data.

    EXAMPLES::

        sage: b=designs.balanced_incomplete_block_design(9,3); b
        (9,3,1)-Balanced Incomplete Block Design
    """
    def __init__(self, points, blocks, k=None, lambd=1, check=True, copy=True,**kwds):
        r"""
        Constructor

        EXAMPLE::

            sage: b=designs.balanced_incomplete_block_design(9,3); b
            (9,3,1)-Balanced Incomplete Block Design
        """
        PairwiseBalancedDesign.__init__(self,
                                        points,
                                        blocks,
                                        K=[k] if k is not None else None,
                                        lambd=1,
                                        check=check,
                                        copy=copy,
                                        **kwds)

    def __repr__(self):
        r"""
        A string to describe self

        EXAMPLE::

            sage: b=designs.balanced_incomplete_block_design(9,3); b
            (9,3,1)-Balanced Incomplete Block Design
        """
        v = self.num_points()
        k = len(self._blocks[0]) if self._blocks else 0
        l = self._lambd
        return "({},{},{})-Balanced Incomplete Block Design".format(v,k,l)<|MERGE_RESOLUTION|>--- conflicted
+++ resolved
@@ -539,10 +539,6 @@
         assert is_pairwise_balanced_design(bibd, G.cardinality(), [len(D[0])], 1)
     return bibd
 
-<<<<<<< HEAD
-
-=======
->>>>>>> 57c00f0a
 ################
 # (v,4,1)-BIBD #
 ################
