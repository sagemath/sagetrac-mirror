--- conflicted
+++ resolved
@@ -65,12 +65,8 @@
 .. [1] La Jolla Covering Repository,
   http://www.ccrwest.org/cover.html
 """
-<<<<<<< HEAD
-from sage.combinat.designs.block_design import (ProjectiveGeometryDesign,
-=======
 from sage.combinat.designs.block_design import (BlockDesign,
                                                 ProjectiveGeometryDesign,
->>>>>>> 9eab84b8
                                                 DesarguesianProjectivePlaneDesign,
                                                 projective_plane,
                                                 AffineGeometryDesign,
