# -*- coding: utf-8 -*-
r"""
Difference families

This module gathers everything related to difference families. One can build a
difference family (or check that it can be built) with :func:`difference_family`::

    sage: G,F = designs.difference_family(13,4,1)

It defines the following functions:

{INDEX_OF_FUNCTIONS}

REFERENCES:

.. [BJL99-1] T. Beth, D. Jungnickel, H. Lenz "Design theory Vol. I."
   Second edition. Encyclopedia of Mathematics and its Applications, 69. Cambridge
   University Press, (1999).

.. [BLJ99-2] T. Beth, D. Jungnickel, H. Lenz "Design theory Vol. II."
   Second edition. Encyclopedia of Mathematics and its Applications, 78. Cambridge
   University Press, (1999).

.. [Bo39] R. C. Bose, "On the construction of balanced incomplete block
   designs", Ann. Eugenics, vol. 9, (1939), 353--399.

.. [Bu95] M. Buratti "On simple radical difference families", J. of
   Combinatorial Designs, vol. 3, no. 2 (1995)

.. [Wi72] R. M. Wilson "Cyclotomy and difference families in elementary Abelian
   groups", J. of Num. Th., 4 (1972), pp. 17-47.

Functions
---------
"""
#*****************************************************************************
#       Copyright (C) 2014 Vincent Delecroix <20100.delecroix@gmail.com>
#
#  Distributed under the terms of the GNU General Public License (GPL)
#  as published by the Free Software Foundation; either version 2 of
#  the License, or (at your option) any later version.
#                  http://www.gnu.org/licenses/
#*****************************************************************************

from sage.categories.sets_cat import EmptySetError
import sage.arith.all as arith
from sage.misc.unknown import Unknown
from sage.rings.integer import Integer
from sage.rings.integer_ring import ZZ

def group_law(G):
    r"""
    Return a triple ``(identity, operation, inverse)`` that define the
    operations on the group ``G``.

    EXAMPLES::

        sage: from sage.combinat.designs.difference_family import group_law
        sage: group_law(Zmod(3))
        (0, <built-in function add>, <built-in function neg>)
        sage: group_law(SymmetricGroup(5))
        ((), <built-in function mul>, <built-in function inv>)
        sage: group_law(VectorSpace(QQ,3))
        ((0, 0, 0), <built-in function add>, <built-in function neg>)
    """
    import operator
    from sage.categories.groups import Groups
    from sage.categories.additive_groups import AdditiveGroups

    if G in Groups():            # multiplicative groups
        return (G.one(), operator.mul, operator.inv)
    elif G in AdditiveGroups():  # additive groups
        return (G.zero(), operator.add, operator.neg)
    else:
        raise ValueError("%s does not seem to be a group"%G)

def block_stabilizer(G, B):
    r"""
    Compute the left stabilizer of the block ``B`` under the action of ``G``.

    This function return the list of all `x\in G` such that `x\cdot B=B` (as a
    set).

    INPUT:

    - ``G`` -- a group (additive or multiplicative).

    - ``B`` -- a subset of ``G``.

    EXAMPLES::

        sage: from sage.combinat.designs.difference_family import block_stabilizer

        sage: Z8 = Zmod(8)
        sage: block_stabilizer(Z8, [Z8(0),Z8(2),Z8(4),Z8(6)])
        [0, 2, 4, 6]
        sage: block_stabilizer(Z8, [Z8(0),Z8(2)])
        [0]

        sage: C = cartesian_product([Zmod(4),Zmod(3)])
        sage: block_stabilizer(C, [C((0,0)),C((2,0)),C((0,1)),C((2,1))])
        [(0, 0), (2, 0)]

        sage: b = map(Zmod(45),[1, 3, 7, 10, 22, 25, 30, 35, 37, 38, 44])
        sage: block_stabilizer(Zmod(45),b)
        [0]
    """
    if not B:
        return list(G)
    identity, op, inv = group_law(G)
    b0 = inv(B[0])
    S = []
    for b in B:
        # fun: if we replace +(-b) with -b it completely fails!!
        bb0 = op(b,b0) # bb0 = b-B[0]
        if all(op(bb0,c) in B for c in B):
            S.append(bb0)
    return S

def is_difference_family(G, D, v=None, k=None, l=None, verbose=False):
    r"""
    Check wether ``D`` forms a difference family in the group ``G``.

    INPUT:

    - ``G`` - group of cardinality ``v``

    - ``D`` - a set of ``k``-subsets of ``G``

    - ``v``, ``k`` and ``l`` - optional parameters of the difference family

    - ``verbose`` - whether to print additional information

    .. SEEALSO::

        :func:`difference_family`

    EXAMPLES::

        sage: from sage.combinat.designs.difference_family import is_difference_family
        sage: G = Zmod(21)
        sage: D = [[0,1,4,14,16]]
        sage: is_difference_family(G, D, 21, 5)
        True

        sage: G = Zmod(41)
        sage: D = [[0,1,4,11,29],[0,2,8,17,21]]
        sage: is_difference_family(G, D, verbose=True)
        Too few:
          5 is obtained 0 times in blocks []
          14 is obtained 0 times in blocks []
          27 is obtained 0 times in blocks []
          36 is obtained 0 times in blocks []
        Too much:
          4 is obtained 2 times in blocks [0, 1]
          13 is obtained 2 times in blocks [0, 1]
          28 is obtained 2 times in blocks [0, 1]
          37 is obtained 2 times in blocks [0, 1]
        False
        sage: D = [[0,1,4,11,29],[0,2,8,17,22]]
        sage: is_difference_family(G, D)
        True

        sage: G = Zmod(61)
        sage: D = [[0,1,3,13,34],[0,4,9,23,45],[0,6,17,24,32]]
        sage: is_difference_family(G, D)
        True

        sage: G = AdditiveAbelianGroup([3]*4)
        sage: a,b,c,d = G.gens()
        sage: D = [[d, -a+d, -c+d, a-b-d, b+c+d],
        ....:      [c, a+b-d, -b+c, a-b+d, a+b+c],
        ....:      [-a-b+c+d, a-b-c-d, -a+c-d, b-c+d, a+b],
        ....:      [-b-d, a+b+d, a-b+c-d, a-b+c, -b+c+d]]
        sage: is_difference_family(G, D)
        True

    The following example has a third block with a non-trivial stabilizer::

        sage: G = Zmod(15)
        sage: D = [[0,1,4],[0,2,9],[0,5,10]]
        sage: is_difference_family(G,D,verbose=True)
        It is a (15,3,1)-difference family
        True

    The function also supports multiplicative groups (non necessarily Abelian)::

        sage: G = DihedralGroup(8)
        sage: x,y = G.gens()
        sage: i = G.one()
        sage: D1 = [[i,x,x^4], [i,x^2, y*x], [i,x^5,y], [i,x^6,y*x^2], [i,x^7,y*x^5]]
        sage: is_difference_family(G, D1, 16, 3, 2)
        True
        sage: from sage.combinat.designs.bibd import BIBD_from_difference_family
        sage: bibd = BIBD_from_difference_family(G,D1,lambd=2)

    TESTS::

        sage: K = GF(3^2,'z')
        sage: z = K.gen()
        sage: D = [[1,z+1,2]]
        sage: _ = is_difference_family(K, D, verbose=True)
        the number of differences (=6) must be a multiple of v-1=8
        sage: _
        False
    """
    import operator

    identity, mul, inv = group_law(G)

    Glist = list(G)

    D = [[G(_) for _ in d] for d in D]

    # Check v (and define it if needed)
    if v is None:
        v = len(Glist)
    else:
        if len(Glist) != v:
            if verbose:
                print "G must have cardinality v (=%d)"%int(v)
            return False

    # Check k (and define it if needed)
    if k is None:
        k = len(D[0])
    else:
        k = int(k)

    for d in D:
        if len(d) != k:
            if verbose:
                print "the block {} does not have length {}".format(d,k)
            return False

    # Check l (and define it if needed)
    #
    # - nb_diff: the number of pairs (with multiplicity) covered by the BIBD
    #            generated by the DF.
    #
    # - stab: the stabilizer of each set.
    nb_diff = 0
    stab = []
    for d in D:
        s = block_stabilizer(G,d)
        stab.append(s)
        nb_diff += k*(k-1) / len(s)
    if l is None:
        if nb_diff % (v-1) != 0:
            if verbose:
                print "the number of differences (={}) must be a multiple of v-1={}".format(nb_diff,v-1)
            return False
        l = nb_diff // (v-1)
    else:
        if nb_diff != l*(v-1):
            if verbose:
                print "the number of differences (={}) is not equal to l*(v-1) = {}".format(nb_diff, l*(v-1))
            return False

    # Check that every x \in G-{0},occurs exactly l times as a difference
    counter = {g: 0 for g in Glist}
    where   = {g: set() for g in Glist}
    del counter[identity]

    for i,d in enumerate(D):
        tmp_counter = {}
        for b in d:
            for c in d:
                if b == c:
                    continue
                gg = mul(b,inv(c)) # = b-c or bc^{-1}
                if gg not in tmp_counter:
                    tmp_counter[gg] = 0
                where[gg].add(i)
                tmp_counter[gg] += 1

        if sum(tmp_counter.itervalues()) != k*(k-1):
            if verbose:
                print "repeated element in the {}-th block {}".format(i,dd)
            return False

        # Normalized number of occurrences added to counter
        stabi = len(stab[i])
        for gg in tmp_counter:
            counter[gg] += tmp_counter[gg]//stabi

    # Check the counter and report any error
    too_few  = []
    too_much = []
    for g in Glist:
        if g == identity:
            continue
        if counter[g] < l:
            if verbose:
                too_few.append(g)
            else:
                return False
        if counter[g] > l:
            if verbose:
                too_much.append(g)
            else:
                return False

    if too_few:
        print "Too few:"
        for g in too_few:
            print "  {} is obtained {} times in blocks {}".format(
                        g,counter[g],sorted(where[g]))
    if too_much:
        print "Too much:"
        for g  in too_much:
            print "  {} is obtained {} times in blocks {}".format(
                        g,counter[g],sorted(where[g]))
    if too_few or too_much:
        return False

    if verbose:
        print "It is a ({},{},{})-difference family".format(v,k,l)
    return True

def singer_difference_set(q,d):
    r"""
    Return a difference set associated to the set of hyperplanes in a projective
    space of dimension `d` over `GF(q)`.

    A Singer difference set has parameters:

    .. MATH::

        v = \frac{q^{d+1}-1}{q-1}, \quad
        k = \frac{q^d-1}{q-1}, \quad
        \lambda = \frac{q^{d-1}-1}{q-1}.

    The idea of the construction is as follows. One consider the finite field
    `GF(q^{d+1})` as a vector space of dimension `d+1` over `GF(q)`. The set of
    `GF(q)`-lines in `GF(q^{d+1})` is a projective plane and its set of
    hyperplanes form a balanced incomplete block design.

    Now, considering a multiplicative generator `z` of `GF(q^{d+1})`, we get a
    transitive action of a cyclic group on our projective plane from which it is
    possible to build a difference set.

    The construction is given in details in [Stinson2004]_, section 3.3.

    EXAMPLES::

        sage: from sage.combinat.designs.difference_family import singer_difference_set, is_difference_family
        sage: G,D = singer_difference_set(3,2)
        sage: is_difference_family(G,D,verbose=True)
        It is a (13,4,1)-difference family
        True

        sage: G,D = singer_difference_set(4,2)
        sage: is_difference_family(G,D,verbose=True)
        It is a (21,5,1)-difference family
        True

        sage: G,D = singer_difference_set(3,3)
        sage: is_difference_family(G,D,verbose=True)
        It is a (40,13,4)-difference family
        True

        sage: G,D = singer_difference_set(9,3)
        sage: is_difference_family(G,D,verbose=True)
        It is a (820,91,10)-difference family
        True
    """
    q = Integer(q)
    assert q.is_prime_power()
    assert d >= 2

    from sage.rings.finite_rings.finite_field_constructor import GF
    from sage.rings.finite_rings.conway_polynomials import conway_polynomial
    from sage.rings.finite_rings.integer_mod_ring import Zmod

    # build a polynomial c over GF(q) such that GF(q)[x] / (c(x)) is a
    # GF(q**(d+1)) and such that x is a multiplicative generator.
    p,e = q.factor()[0]
    c = conway_polynomial(p,e*(d+1))
    if e != 1:  # i.e. q is not a prime, so we factorize c over GF(q) and pick
                # one of its factor
        K = GF(q,'z')
        c = c.change_ring(K).factor()[0][0]
    else:
        K = GF(q)
    z = c.parent().gen()

    # Now we consider the GF(q)-subspace V spanned by (1,z,z^2,...,z^(d-1)) inside
    # GF(q^(d+1)). The multiplication by z is an automorphism of the
    # GF(q)-projective space built from GF(q^(d+1)). The difference family is
    # obtained by taking the integers i such that z^i belong to V.
    powers = [0]
    i = 1
    x = z
    k = (q**d-1)//(q-1)
    while len(powers) < k:
        if x.degree() <= (d-1):
            powers.append(i)
        x = (x*z).mod(c)
        i += 1

    return Zmod((q**(d+1)-1)//(q-1)), [powers]

def df_q_6_1(K, existence=False, check=True):
    r"""
    Return a `(q,6,1)`-difference family over the finite field `K`.

    The construction uses Theorem 11 of [Wi72]_.

    EXAMPLES::

        sage: from sage.combinat.designs.difference_family import is_difference_family, df_q_6_1
        sage: prime_powers = [v for v in xrange(31,500,30) if is_prime_power(v)]
        sage: parameters = [v for v in prime_powers if df_q_6_1(GF(v,'a'), existence=True)]
        sage: print parameters
        [31, 151, 181, 211, 241, 271, 331, 361, 421]
        sage: for v in parameters:
        ....:     K = GF(v, 'a')
        ....:     df = df_q_6_1(K, check=True)
        ....:     assert is_difference_family(K, df, v, 6, 1)

    .. TODO:

        Do improvements due to Zhen and Wu 1999.
    """
    v = K.cardinality()
    x = K.multiplicative_generator()
    one = K.one()
    if v % 30 != 1:
        if existence:
            return False
        raise EmptySetError("k(k-1)=30 should divide (v-1)")
    t = (v-1) // 30  # number of blocks

    r = x**((v-1)//3)  # primitive cube root of unity
    r2 = r*r           # the other primitive cube root

    # we now compute the cosets of x**i
    xx = x**5
    to_coset = {x**i * xx**j: i for i in xrange(5) for j in xrange((v-1)/5)}

    for c in to_coset: # the loop runs through all nonzero elements of K
        if c == one or c == r or c == r2:
            continue
        if len(set(to_coset[elt] for elt in (r-one, c*(r-one), c-one, c-r, c-r**2))) == 5:
            if existence:
                return True
            B = [one,r,r2,c,c*r,c*r2]
            D = [[xx**i * b for b in B] for i in xrange(t)]
            break
    else:
        if existence:
            return Unknown
        raise NotImplementedError("Wilson construction failed for v={}".format(v))

    if check and not is_difference_family(K, D, v, 6, 1):
        raise RuntimeError("Wilson 1972 construction failed! Please e-mail sage-devel@googlegroups.com")

    return D

def radical_difference_set(K, k, l=1, existence=False, check=True):
    r"""
    Return a difference set made of a cyclotomic coset in the finite field
    ``K`` and with paramters ``k`` and ``l``.

    Most of these difference sets appear in chapter VI.18.48 of the Handbook of
    combinatorial designs.

    EXAMPLES::

        sage: from sage.combinat.designs.difference_family import radical_difference_set

        sage: D = radical_difference_set(GF(7), 3, 1); D
        [[1, 2, 4]]
        sage: sorted(x-y for x in D[0] for y in D[0] if x != y)
        [1, 2, 3, 4, 5, 6]

        sage: D = radical_difference_set(GF(16,'a'), 6, 2)
        sage: sorted(x-y for x in D[0] for y in D[0] if x != y)
        [1,
         1,
         a,
         a,
         a + 1,
         a + 1,
         a^2,
         a^2,
         ...
         a^3 + a^2 + a + 1,
         a^3 + a^2 + a + 1]

        sage: for k in range(2,50):
        ....:     for l in reversed(divisors(k*(k-1))):
        ....:         v = k*(k-1)//l + 1
        ....:         if is_prime_power(v) and radical_difference_set(GF(v,'a'),k,l,existence=True):
        ....:             _ = radical_difference_set(GF(v,'a'),k,l)
        ....:             print "{:3} {:3} {:3}".format(v,k,l)
          3   2   1
          4   3   2
          7   3   1
          5   4   3
          7   4   2
         13   4   1
         11   5   2
          7   6   5
         11   6   3
         16   6   2
          8   7   6
          9   8   7
         19   9   4
         37   9   2
         73   9   1
         11  10   9
         19  10   5
         23  11   5
         13  12  11
         23  12   6
         27  13   6
         27  14   7
         16  15  14
         31  15   7
        ...
         41  40  39
         79  40  20
         83  41  20
         43  42  41
         83  42  21
         47  46  45
         49  48  47
        197  49  12
    """
    v = K.cardinality()

    if l*(v-1) != k*(k-1):
        if existence:
            return False
        raise EmptySetError("l*(v-1) is not equal to k*(k-1)")

    # trivial case
    if (v-1) == k:
        if existence:
            return True
        add_zero = False

    # q = 3 mod 4
    elif v%4 == 3 and k == (v-1)//2:
        if existence:
            return True
        add_zero = False

    # q = 3 mod 4
    elif v%4 == 3 and k == (v+1)//2:
        if existence:
            return True
        add_zero = True

    # q = 4t^2 + 1, t odd
    elif v%8 == 5 and k == (v-1)//4 and arith.is_square((v-1)//4):
        if existence:
            return True
        add_zero = False

    # q = 4t^2 + 9, t odd
    elif v%8 == 5 and k == (v+3)//4 and arith.is_square((v-9)//4):
        if existence:
            return True
        add_zero = True

    # exceptional case 1
    elif (v,k,l) == (16,6,2):
        if existence:
            return True
        add_zero = True

    # exceptional case 2
    elif (v,k,l) == (73,9,1):
        if existence:
            return True
        add_zero = False

    # are there more ??
    else:
        x = K.multiplicative_generator()
        D = K.cyclotomic_cosets(x**((v-1)//k), [K.one()])
        if is_difference_family(K, D, v, k, l):
            print "**  You found a new example of radical difference set **\n"\
                  "**  for the parameters (v,k,l)=({},{},{}).            **\n"\
                  "**  Please contact sage-devel@googlegroups.com        **\n".format(v,k,l)
            if existence:
                return True
            add_zero = False

        else:
            D = K.cyclotomic_cosets(x**((v-1)//(k-1)), [K.one()])
            D[0].insert(0,K.zero())
            if is_difference_family(K, D, v, k, l):
                print "**  You found a new example of radical difference set **\n"\
                      "**  for the parameters (v,k,l)=({},{},{}).            **\n"\
                      "**  Please contact sage-devel@googlegroups.com        **\n".format(v,k,l)
                if existence:
                    return True
                add_zero = True

            elif existence:
                return False
            else:
                raise EmptySetError("no radical difference set exist "
                        "for the parameters (v,k,l) = ({},{},{}".format(v,k,l))

    x = K.multiplicative_generator()
    if add_zero:
        r = x**((v-1)//(k-1))
        D = K.cyclotomic_cosets(r, [K.one()])
        D[0].insert(0, K.zero())
    else:
        r = x**((v-1)//k)
        D = K.cyclotomic_cosets(r, [K.one()])

    if check and not is_difference_family(K, D, v, k, l):
        raise RuntimeError("Sage tried to build a radical difference set with "
                "parameters ({},{},{}) but it seems that it failed! Please "
                "e-mail sage-devel@googlegroups.com".format(v,k,l))

    return D

def one_cyclic_tiling(A,n):
    r"""
    Given a subset ``A`` of the cyclic additive group `G = Z / nZ` return
    another subset `B` so that `A + B = G` and `|A| |B| = n` (i.e. any element
    of `G` is uniquely expressed as a sum `a+b` with `a` in `A` and `b` in `B`).

    EXAMPLES::

        sage: from sage.combinat.designs.difference_family import one_cyclic_tiling
        sage: tile = [0,2,4]
        sage: m = one_cyclic_tiling(tile,6); m
        [0, 3]
        sage: sorted((i+j)%6 for i in tile for j in m)
        [0, 1, 2, 3, 4, 5]

        sage: def print_tiling(tile, translat, n):
        ....:     for x in translat:
        ....:         print ''.join('X' if (i-x)%n in tile else '.' for i in range(n))

        sage: tile = [0, 1, 2, 7]
        sage: m = one_cyclic_tiling(tile, 12)
        sage: print_tiling(tile, m, 12)
        XXX....X....
        ....XXX....X
        ...X....XXX.

        sage: tile = [0, 1, 5]
        sage: m = one_cyclic_tiling(tile, 12)
        sage: print_tiling(tile, m, 12)
        XX...X......
        ...XX...X...
        ......XX...X
        ..X......XX.

        sage: tile = [0, 2]
        sage: m = one_cyclic_tiling(tile, 8)
        sage: print_tiling(tile, m, 8)
        X.X.....
        ....X.X.
        .X.X....
        .....X.X

    ALGORITHM:

    Uses dancing links :mod:`sage.combinat.dlx`
    """
    # we first try a naive approach which correspond to what Wilson used in his
    # 1972 article
    n = int(n)
    d = len(A)
    if len(set(a%d for a in A)) == d:
        return [i*d for i in range(n//d)]

    # next, we consider an exhaustive search
    from sage.combinat.dlx import DLXMatrix

    rows = []
    for i in range(n):
        rows.append([i+1, [(i+a)%n+1 for a in A]])
    M = DLXMatrix(rows)
    for c in M:
        return [i-1 for i in c]

def one_radical_difference_family(K, k):
    r"""
    Search for a radical difference family on ``K`` using dancing links
    algorithm.

    For the definition of radical difference family, see
    :func:`radical_difference_family`. Here, we consider only radical difference
    family with `\lambda = 1`.

    INPUT:

    - ``K`` -- a finite field of cardinality `q`.

    - ``k`` -- a positive integer so that `k(k-1)` divides `q-1`.

    OUTPUT:

    Either a difference family or ``None`` if it does not exist.

    ALGORITHM:

    The existence of a radical difference family is equivalent to a one
    dimensional tiling (or packing) problem in a cyclic group. This subsequent
    problem is solved by a call to the function :func:`one_cyclic_tiling`.

        Let `K^*` be the multiplicative group of the finite field `K`. A radical
        family has the form `\mathcal B = \{x_1 B, \ldots, x_k B\}`, where
        `B=\{x:x^{k}=1\}` (for `k` odd) or `B=\{x:x^{k-1}=1\}\cup \{0\}` (for
        `k` even). Equivalently, `K^*` decomposes as:

        .. MATH::

            K^* = \Delta (x_1 B) \cup ... \cup \Delta (x_k B) = x_1 \Delta B \cup ... \cup x_k \Delta B

        We observe that `C=B\backslash 0` is a subgroup of the (cyclic) group
        `K^*`, that can thus be generated by some element `r`. Furthermore, we
        observe that `\Delta B` is always a union of cosets of `\pm C` (which is
        twice larger than `C`).

        .. MATH::

            \begin{array}{llll}
            (k\text{ odd} ) & \Delta B &= \{r^i-r^j:r^i\neq r^j\} &= \pm C\cdot \{r^i-1: 0 < i \leq m\}\\
            (k\text{ even}) & \Delta B &= \{r^i-r^j:r^i\neq r^j\}\cup C &= \pm C\cdot \{r^i-1: 0 < i < m\}\cup \pm C
            \end{array}

        where

        .. MATH::

            (k\text{ odd})\ m = (k-1)/2 \quad \text{and} \quad (k\text{ even})\ m = k/2.

        Consequently, `\mathcal B = \{x_1 B, \ldots, x_k B\}` is a radical
        difference family if and only if `\{x_1 (\Delta B/(\pm C)), \ldots, x_k
        (\Delta B/(\pm C))\}` is a partition of the cyclic group `K^*/(\pm C)`.

    EXAMPLES::

        sage: from sage.combinat.designs.difference_family import (
        ....:    one_radical_difference_family,
        ....:    is_difference_family)

        sage: one_radical_difference_family(GF(13),4)
        [[0, 1, 3, 9]]

    The parameters that appear in [Bu95]_::

        sage: df = one_radical_difference_family(GF(449), 8); df
        [[0, 1, 18, 25, 176, 324, 359, 444],
         [0, 9, 88, 162, 222, 225, 237, 404],
         [0, 11, 140, 198, 275, 357, 394, 421],
         [0, 40, 102, 249, 271, 305, 388, 441],
         [0, 49, 80, 93, 161, 204, 327, 433],
         [0, 70, 99, 197, 230, 362, 403, 435],
         [0, 121, 141, 193, 293, 331, 335, 382],
         [0, 191, 285, 295, 321, 371, 390, 392]]
        sage: is_difference_family(GF(449), df, 449, 8, 1)
        True
    """
    q = K.cardinality()
    x = K.multiplicative_generator()

    e = k*(k-1)
    if q%e != 1:
        raise ValueError("q%e is not 1")

    # We define A by (see the function's documentation):
    # ΔB = C.A
    if k%2 == 1:
        m = (k-1) // 2
        r = x ** ((q-1) // k)     # k-th root of unity
        A = [r**i - 1 for i in range(1,m+1)]
    else:
        m = k // 2
        r = x ** ((q-1) // (k-1)) # (k-1)-th root of unity
        A = [r**i - 1 for i in range(1,m)]
        A.append(K.one())

    # instead of the complicated multiplicative group K^*/(±C) we use the
    # discrete logarithm to convert everything into the additive group Z/cZ
    c = m * (q-1) // e # cardinal of ±C
    from sage.groups.generic import discrete_log
    logA = [discrete_log(a,x)%c for a in A]

    # if two elments of A are equal modulo c then no tiling is possible
    if len(set(logA)) != m:
        return None

    # brute force
    tiling = one_cyclic_tiling(logA, c)
    if tiling is None:
        return None

    D = K.cyclotomic_cosets(r, [x**i for i in tiling])
    if k%2 == 0:
        for d in D:
            d.insert(K.zero(),0)
    return D

def radical_difference_family(K, k, l=1, existence=False, check=True):
    r"""
    Return a ``(v,k,l)``-radical difference family.

    Let fix an integer `k` and a prime power `q = t k(k-1) + 1`. Let `K` be a
    field of cardinality `q`. A `(q,k,1)`-difference family is *radical* if
    its base blocks are either: a coset of the `k`-th root of unity for `k` odd
    or a coset of `k-1`-th root of unity and `0` if `k` is even (the number `t`
    is the number of blocks of that difference family).

    The terminology comes from M. Buratti article [Bu95]_ but the first
    constructions go back to R. Wilson [Wi72]_.

    INPUT:

    - ``K`` - a finite field

    - ``k`` -- positive integer, the size of the blocks

    - ``l`` -- the `\lambda` parameter (default to `1`)

    - ``existence`` -- if ``True``, then return either ``True`` if Sage knows
      how to build such design, ``Unknown`` if it does not and ``False`` if it
      knows that the design does not exist.

    - ``check`` -- boolean (default: ``True``). If ``True`` then the result of
      the computation is checked before being returned. This should not be
      needed but ensures that the output is correct.

    EXAMPLES::

        sage: from sage.combinat.designs.difference_family import radical_difference_family

        sage: radical_difference_family(GF(73),9)
        [[1, 2, 4, 8, 16, 32, 37, 55, 64]]

        sage: radical_difference_family(GF(281),5)
        [[1, 86, 90, 153, 232],
         [4, 50, 63, 79, 85],
         [5, 36, 149, 169, 203],
         [7, 40, 68, 219, 228],
         [9, 121, 212, 248, 253],
         [29, 81, 222, 246, 265],
         [31, 137, 167, 247, 261],
         [32, 70, 118, 119, 223],
         [39, 56, 66, 138, 263],
         [43, 45, 116, 141, 217],
         [98, 101, 109, 256, 279],
         [106, 124, 145, 201, 267],
         [111, 123, 155, 181, 273],
         [156, 209, 224, 264, 271]]

        sage: for k in range(5,10):
        ....:     print "k = {}".format(k)
        ....:     for q in range(k*(k-1)+1, 2000, k*(k-1)):
        ....:          if is_prime_power(q):
        ....:              K = GF(q,'a')
        ....:              if radical_difference_family(K, k, existence=True):
        ....:                  print q,
        ....:                  _ = radical_difference_family(K,k)
        ....:     print
        k = 5
        41 61 81 241 281 401 421 601 641 661 701 761 821 881 1181 1201 1301 1321
        1361 1381 1481 1601 1681 1801 1901
        k = 6
        181 211 241 631 691 1531 1831 1861
        k = 7
        337 421 463 883 1723
        k = 8
        449 1009
        k = 9
        73 1153 1873
    """
    v = K.cardinality()
    x = K.multiplicative_generator()
    one = K.one()
    e = k*(k-1)
    if (l*(v-1)) % e:
        raise ValueError("k (k-1) = {} should be a multiple of l (v-1) ={}".format(
                         k*(k-1), l*(v-1)))
    t = l*(v-1) // e  # number of blocks

    if t == 1:
        return radical_difference_set(K, k, l, existence=existence, check=check)

    elif l == (k-1):
        if existence:
            return True
        else:
            return K.cyclotomic_cosets(x**((v-1)//k))[1:]

    # all the other cases below concern the case l == 1
    elif l != 1:
        if existence:
            return Unknown
        raise NotImplementedError("No radical families implemented for l > 2")

    else:
        D = one_radical_difference_family(K,k)
        if D is None:
            if existence:
                return False
            raise EmptySetError("No such difference family")
        elif existence:
            return True


    if check and not is_difference_family(K, D, v, k, l):
        raise RuntimeError("radical_difference_family produced a wrong "
                           "difference family with parameters v={}, "
                           "k={}, l={}. Please contact "
                           "sage-devel@googlegroups.com".format(v,k,l))

    return D

def twin_prime_powers_difference_set(p, check=True):
    r"""
    Return a difference set on `GF(p) \times GF(p+2)`.

    The difference set is built from the following element of the Cartesian
    product of finite fields `GF(p) \times GF(p+2)`:

    - `(x,0)` with any `x`
    - `(x,y)` with `x` and `y` squares
    - `(x,y)` with `x` and `y` non-squares

    For more information see :wikipedia:`Difference_set`.

    INPUT:

    - ``check`` -- boolean (default: ``True``). If ``True`` then the result of
      the computation is checked before being returned. This should not be
      needed but ensures that the output is correct.

    EXAMPLES::

        sage: from sage.combinat.designs.difference_family import twin_prime_powers_difference_set
        sage: G,D = twin_prime_powers_difference_set(3)
        sage: G
        The Cartesian product of (Finite Field of size 3, Finite Field of size 5)
        sage: D
        [[(1, 1), (1, 4), (2, 2), (2, 3), (0, 0), (1, 0), (2, 0)]]
    """
    from sage.rings.finite_rings.finite_field_constructor import FiniteField
    from sage.categories.cartesian_product import cartesian_product
    from itertools import product
    Fp = FiniteField(p,'x')
    Fq = FiniteField(p+2,'x')
    Fpset = set(Fp)
    Fqset = set(Fq)
    Fp_squares = set(x**2 for x in Fpset)
    Fq_squares = set(x**2 for x in Fqset)

    # Pairs of squares, pairs of non-squares
    d = []
    d.extend(product(Fp_squares.difference([0]),Fq_squares.difference([0])))
    d.extend(product(Fpset.difference(Fp_squares),Fqset.difference(Fq_squares)))

    # All (x,0)
    d.extend((x,0) for x in Fpset)

    G = cartesian_product([Fp,Fq])

    if check and not is_difference_family(G, [d]):
        raise RuntimeError("twin_prime_powers_difference_set produced a wrong "
                           "difference set with p={}. Please contact "
                           "sage-devel@googlegroups.com".format(p))

    return G, [d]

def are_mcfarland_1973_parameters(v, k, lmbda, return_parameters=False):
    r"""
    Test whether ``(v,k,lmbda)`` is a triple that can be obtained from the
    construction from [McF1973]_.

    See :func:`mcfarland_1973_construction`.

    INPUT:

    - ``v``, ``k``, ``lmbda`` - (integers) parameters of the difference family

    - ``return_parameters`` -- (boolean, default ``False``) if ``True`` return a
      pair ``(True, (q, s))`` so that ``(q,s)`` can be used in the function
      :func:`mcfarland_1973_construction` to actually build a
      ``(v,k,lmbda)``-difference family. Or ``(False, None)`` if the
      construction is not possible.

    EXAMPLES::

        sage: from sage.combinat.designs.difference_family import are_mcfarland_1973_parameters
        sage: are_mcfarland_1973_parameters(64, 28, 12)
        True
        sage: are_mcfarland_1973_parameters(64, 28, 12, return_parameters=True)
        (True, (2, 2))
        sage: are_mcfarland_1973_parameters(60, 13, 5)
        False
        sage: are_mcfarland_1973_parameters(98125, 19500, 3875)
        True
        sage: are_mcfarland_1973_parameters(98125, 19500, 3875, True)
        (True, (5, 3))

        sage: from sage.combinat.designs.difference_family import are_mcfarland_1973_parameters
        sage: for v in range(1, 100):
        ....:     for k in range(1,30):
        ....:         for l in range(1,15):
        ....:             if are_mcfarland_1973_parameters(v,k,l):
        ....:                 answer, (q,s) = are_mcfarland_1973_parameters(v,k,l,return_parameters=True)
        ....:                 print v,k,l,q,s
        ....:                 assert answer is True
        ....:                 assert designs.difference_family(v,k,l,existence=True) is True
        ....:                 G,D = designs.difference_family(v,k,l)
        16 6 2 2 1
        45 12 3 3 1
        64 28 12 2 2
        96 20 4 4 1
    """
    if v <= k or k <= lmbda:
        return (False,None) if return_parameters else False
    k = ZZ(k)
    lmbda = ZZ(lmbda)
    qs,r = (k - lmbda).sqrtrem() # sqrt(k-l) should be q^s
    if r or (qs*(qs-1))%lmbda:
        return (False,None) if return_parameters else False

    q = qs*(qs-1) // lmbda + 1
    if (q <= 1 or
        v * (q-1) != qs*q * (qs*q+q-2)  or
        k * (q-1)!= qs * (qs*q-1)):
        return (False,None) if return_parameters else False

    # NOTE: below we compute the value of s so that qs = q^s. If the method
    # is_power_of of integers would be able to return the exponent, we could use
    # that... but currently this is not the case
    # see trac ticket #19792
    p1,a1 = qs.is_prime_power(get_data=True)
    p2,a2 = q.is_prime_power(get_data=True)

    if a1 == 0 or a2 == 0 or p1 != p2 or a1%a2:
        return (False,None) if return_parameters else False

    return (True, (q, a1//a2)) if return_parameters else True

def mcfarland_1973_construction(q, s):
    r"""
    Return a difference set.

    The difference set returned has the following parameters

    .. MATH::

        v = \frac{q^{s+1}(q^{s+1}+q-2)}{q-1},
        k = \frac{q^s (q^{s+1}-1)}{q-1},
        \lambda = \frac{q^s(q^s-1)}{q-1}

    This construction is due to [McF1973]_.

    INPUT:

    - ``q``, ``s`` - (integers) parameters for the difference set (see the above
      formulas for the expression of ``v``, ``k``, ``l`` in terms of ``q`` and
      ``s``)

    .. SEEALSO::

        The function :func:`are_mcfarland_1973_parameters` makes the translation
        between the parameters `(q,s)` corresponding to a given triple
        `(v,k,\lambda)`.

    REFERENCES:

    .. [McF1973] Robert L. McFarland
       "A family of difference sets in non-cyclic groups"
       Journal of Combinatorial Theory (A) vol 15 (1973).
       http://dx.doi.org/10.1016/0097-3165(73)90031-9

    EXAMPLES::

        sage: from sage.combinat.designs.difference_family import (
        ....:    mcfarland_1973_construction, is_difference_family)

        sage: G,D = mcfarland_1973_construction(3, 1)
        sage: assert is_difference_family(G, D, 45, 12, 3)

        sage: G,D = mcfarland_1973_construction(2, 2)
        sage: assert is_difference_family(G, D, 64, 28, 12)
    """
<<<<<<< HEAD
    from sage.rings.finite_rings.constructor import GF
=======
    from sage.rings.finite_rings.finite_field_constructor import GF
>>>>>>> 2505dbca
    from sage.modules.free_module import VectorSpace
    from sage.rings.finite_rings.integer_mod_ring import Zmod
    from sage.categories.cartesian_product import cartesian_product
    from itertools import izip

    r = (q**(s+1)-1) // (q-1)
    F = GF(q,'a')
    V = VectorSpace(F, s+1)
    K = Zmod(r+1)

    G = cartesian_product([F]*(s+1) + [K])

    D = []
    for k,H in izip(K, V.subspaces(s)):
        for v in H:
            D.append(G((tuple(v) + (k,))))

    return G,[D]

def difference_family(v, k, l=1, existence=False, explain_construction=False, check=True):
    r"""
    Return a (``k``, ``l``)-difference family on an Abelian group of cardinality ``v``.

    Let `G` be a finite Abelian group. For a given subset `D` of `G`, we define
    `\Delta D` to be the multi-set of differences `\Delta D = \{x - y; x \in D,
    y \in D, x \not= y\}`. A `(G,k,\lambda)`-*difference family* is a collection
    of `k`-subsets of `G`, `D = \{D_1, D_2, \ldots, D_b\}` such that the union
    of the difference sets `\Delta D_i` for `i=1,...b`, seen as a multi-set,
    contains each element of `G \backslash \{0\}` exactly `\lambda`-times.

    When there is only one block, i.e. `\lambda(v - 1) = k(k-1)`, then a
    `(G,k,\lambda)`-difference family is also called a *difference set*.

    See also :wikipedia:`Difference_set`.

    If there is no such difference family, an ``EmptySetError`` is raised and if
    there is no construction at the moment ``NotImplementedError`` is raised.

    INPUT:

    - ``v,k,l`` -- parameters of the difference family. If ``l`` is not provided
      it is assumed to be ``1``.

    - ``existence`` -- if ``True``, then return either ``True`` if Sage knows
      how to build such design, ``Unknown`` if it does not and ``False`` if it
      knows that the design does not exist.

    - ``explain_construction`` -- instead of returning a difference family,
      returns a string that explains the construction used.

    - ``check`` -- boolean (default: ``True``). If ``True`` then the result of
      the computation is checked before being returned. This should not be
      needed but ensures that the output is correct.

    OUTPUT:

    A pair ``(G,D)`` made of a group `G` and a difference family `D` on that
    group. Or, if ``existence`` is ``True`` a troolean or if
    ``explain_construction`` is ``True`` a string.

    EXAMPLES::

        sage: G,D = designs.difference_family(73,4)
        sage: G
        Finite Field of size 73
        sage: D
        [[0, 1, 5, 18],
         [0, 3, 15, 54],
         [0, 9, 45, 16],
         [0, 27, 62, 48],
         [0, 8, 40, 71],
         [0, 24, 47, 67]]

        sage: print designs.difference_family(73, 4, explain_construction=True)
        The database contains a (73,4)-evenly distributed set

        sage: G,D = designs.difference_family(15,7,3)
        sage: G
        Ring of integers modulo 15
        sage: D
        [[0, 1, 2, 4, 5, 8, 10]]
        sage: print designs.difference_family(15,7,3,explain_construction=True)
        Singer difference set

        sage: print designs.difference_family(91,10,1,explain_construction=True)
        Singer difference set
        sage: print designs.difference_family(64,28,12, explain_construction=True)
        McFarland 1973 construction

    For `k=6,7` we look at the set of small prime powers for which a
    construction is available::

        sage: def prime_power_mod(r,m):
        ....:     k = m+r
        ....:     while True:
        ....:         if is_prime_power(k):
        ....:             yield k
        ....:         k += m

        sage: from itertools import islice
        sage: l6 = {True:[], False: [], Unknown: []}
        sage: for q in islice(prime_power_mod(1,30), 60):
        ....:     l6[designs.difference_family(q,6,existence=True)].append(q)
        sage: l6[True]
        [31, 121, 151, 181, 211, ...,  3061, 3121, 3181]
        sage: l6[Unknown]
        [61]
        sage: l6[False]
        []

        sage: l7 = {True: [], False: [], Unknown: []}
        sage: for q in islice(prime_power_mod(1,42), 60):
        ....:     l7[designs.difference_family(q,7,existence=True)].append(q)
        sage: l7[True]
        [169, 337, 379, 421, 463, 547, 631, 673, 757, 841, 883, 967, ...,  4621, 4957, 5167]
        sage: l7[Unknown]
        [43, 127, 211, 2017, 2143, 2269, 2311, 2437, 2521, 2647, ..., 4999, 5041, 5209]
        sage: l7[False]
        []

    List available constructions::

        sage: for v in xrange(2,100):
        ....:     constructions = []
        ....:     for k in xrange(2,10):
        ....:         for l in xrange(1,10):
        ....:             if designs.difference_family(v,k,l,existence=True):
        ....:                 constructions.append((k,l))
        ....:                 _ = designs.difference_family(v,k,l)
        ....:     if constructions:
        ....:         print "%2d: %s"%(v, ', '.join('(%d,%d)'%(k,l) for k,l in constructions))
         3: (2,1)
         4: (3,2)
         5: (2,1), (4,3)
         6: (5,4)
         7: (2,1), (3,1), (3,2), (4,2), (6,5)
         8: (7,6)
         9: (2,1), (4,3), (8,7)
        10: (9,8)
        11: (2,1), (4,6), (5,2), (5,4), (6,3)
        13: (2,1), (3,1), (3,2), (4,1), (4,3), (5,5), (6,5)
        15: (3,1), (4,6), (5,6), (7,3)
        16: (3,2), (5,4), (6,2)
        17: (2,1), (4,3), (5,5), (8,7)
        19: (2,1), (3,1), (3,2), (4,2), (6,5), (9,4), (9,8)
        21: (3,1), (4,3), (5,1), (6,3), (6,5)
        22: (4,2), (6,5), (7,4), (8,8)
        23: (2,1)
        25: (2,1), (3,1), (3,2), (4,1), (4,3), (6,5), (7,7), (8,7)
        27: (2,1), (3,1)
        28: (3,2), (6,5)
        29: (2,1), (4,3), (7,3), (7,6), (8,4), (8,6)
        31: (2,1), (3,1), (3,2), (4,2), (5,2), (5,4), (6,1), (6,5)
        33: (3,1), (5,5), (6,5)
        34: (4,2)
        35: (5,2)
        37: (2,1), (3,1), (3,2), (4,1), (4,3), (6,5), (9,2), (9,8)
        39: (3,1), (6,5)
        40: (3,2), (4,1)
        41: (2,1), (4,3), (5,1), (5,4), (6,3), (8,7)
        43: (2,1), (3,1), (3,2), (4,2), (6,5), (7,2), (7,3), (7,6), (8,4)
        45: (3,1), (5,1)
        46: (4,2), (6,2)
        47: (2,1)
        49: (2,1), (3,1), (3,2), (4,1), (4,3), (6,5), (8,7), (9,3)
        51: (3,1), (5,2), (6,3)
        52: (4,1)
        53: (2,1), (4,3)
        55: (3,1), (9,4)
        57: (3,1), (7,3), (8,1)
        59: (2,1)
        61: (2,1), (3,1), (3,2), (4,1), (4,3), (5,1), (5,4), (6,2), (6,3), (6,5)
        63: (3,1)
        64: (3,2), (4,1), (7,2), (7,6), (9,8)
        65: (5,1)
        67: (2,1), (3,1), (3,2), (6,5)
        69: (3,1)
        71: (2,1), (5,2), (5,4), (7,3), (7,6), (8,4)
        73: (2,1), (3,1), (3,2), (4,1), (4,3), (6,5), (8,7), (9,1), (9,8)
        75: (3,1), (5,2)
        76: (4,1)
        79: (2,1), (3,1), (3,2), (6,5)
        81: (2,1), (3,1), (4,3), (5,1), (5,4), (8,7)
        83: (2,1)
        85: (4,1), (7,2), (7,3), (8,2)
        89: (2,1), (4,3), (8,7)
        91: (6,1), (7,1)
        97: (2,1), (3,1), (3,2), (4,1), (4,3), (6,5), (8,7), (9,3)

    TESTS:

    Check more of the Wilson constructions from [Wi72]_::

        sage: Q5 = [241, 281,421,601,641, 661, 701, 821,881]
        sage: Q9 = [73, 1153, 1873, 2017]
        sage: Q15 = [76231]
        sage: Q4 = [13, 73, 97, 109, 181, 229, 241, 277, 337, 409, 421, 457]
        sage: Q8 = [1009, 3137, 3697]
        sage: for Q,k in [(Q4,4),(Q5,5),(Q8,8),(Q9,9),(Q15,15)]:
        ....:     for q in Q:
        ....:         assert designs.difference_family(q,k,1,existence=True) is True
        ....:         _ = designs.difference_family(q,k,1)

    Check Singer difference sets::

        sage: sgp = lambda q,d: ((q**(d+1)-1)//(q-1), (q**d-1)//(q-1), (q**(d-1)-1)//(q-1))

        sage: for q in range(2,10):
        ....:     if is_prime_power(q):
        ....:         for d in [2,3,4]:
        ....:           v,k,l = sgp(q,d)
        ....:           assert designs.difference_family(v,k,l,existence=True) is True
        ....:           _ = designs.difference_family(v,k,l)

    Check twin primes difference sets::

        sage: for p in [3,5,7,9,11]:
        ....:     v = p*(p+2); k = (v-1)/2;  lmbda = (k-1)/2
        ....:     G,D = designs.difference_family(v,k,lmbda)

    Check the database::

        sage: from sage.combinat.designs.database import DF,EDS
        sage: for v,k,l in DF:
        ....:     assert designs.difference_family(v,k,l,existence=True) is True
        ....:     df = designs.difference_family(v,k,l,check=True)

        sage: for k in EDS:
        ....:     for v in EDS[k]:
        ....:         assert designs.difference_family(v,k,1,existence=True) is True
        ....:         df = designs.difference_family(v,k,1,check=True)

    Check a failing construction (:trac:`17528`)::

        sage: designs.difference_family(9,3)
        Traceback (most recent call last):
        ...
        NotImplementedError: No construction available for (9,3,1)-difference family

    .. TODO::

        Implement recursive constructions from Buratti "Recursive for difference
        matrices and relative difference families" (1998) and Jungnickel
        "Composition theorems for difference families and regular planes" (1978)
    """
    from block_design import are_hyperplanes_in_projective_geometry_parameters

    from database import DF, EDS

    if (v,k,l) in DF:
        if existence:
            return True
        elif explain_construction:
            return "The database contains a ({},{},{})-difference family".format(v,k,l)

        vv, blocks = next(DF[v,k,l].iteritems())

        # Build the group
        from sage.rings.finite_rings.integer_mod_ring import Zmod
        if len(vv) == 1:
            G = Zmod(vv[0])
        else:
            from sage.categories.cartesian_product import cartesian_product
            G = cartesian_product([Zmod(i) for i in vv])

        df = [[G(i) for i in b] for b in blocks]

        if check and not is_difference_family(G, df, v=v, k=k, l=l):
            raise RuntimeError("There is an invalid ({},{},{})-difference "
                    "family in the database... Please contact "
                    "sage-devel@googlegroups.com".format(v,k,l))

        return G,df

    elif l == 1 and k in EDS and v in EDS[k]:
        if existence:
            return True
        elif explain_construction:
            return "The database contains a ({},{})-evenly distributed set".format(v,k)

        from sage.rings.finite_rings.finite_field_constructor import GF
        poly,B = EDS[k][v]
        if poly is None:  # q is prime
            K = G = GF(v)
        else:
            K = G = GF(v,'a',modulus=poly)

        B = map(K,B)
        e = k*(k-1)/2
        xe = G.multiplicative_generator()**e
        df = [[xe**j*b for b in B] for j in range((v-1)/(2*e))]
        if check and not is_difference_family(G, df, v=v, k=k, l=l):
            raise RuntimeError("There is an invalid ({},{})-evenly distributed "
                     "set in the database... Please contact "
                     "sage-devel@googlegroups.com".format(v,k,l))
        return G,df

    e = k*(k-1)
    if (l*(v-1)) % e:
        if existence:
            return Unknown
        raise NotImplementedError("No construction available for ({},{},{})-difference family".format(v,k,l))
    t = l*(v-1) // e  # number of blocks

    # trivial construction
    if k == (v-1) and l == (v-2):
        from sage.rings.finite_rings.integer_mod_ring import Zmod
        G = Zmod(v)
        return G, [range(1,v)]

    factorization = arith.factor(v)
    if len(factorization) == 1:
<<<<<<< HEAD
        from sage.rings.finite_rings.constructor import GF
        K = GF(v,'z')

    if are_mcfarland_1973_parameters(v,k,l):
        if existence:
            return True
        elif explain_construction:
            return "McFarland 1973 construction"
        else:
            _, (q,s) = are_mcfarland_1973_parameters(v,k,l,True)
            G,D = mcfarland_1973_construction(q,s)

    elif are_hyperplanes_in_projective_geometry_parameters(v,k,l):
        if existence:
            return True
        elif explain_construction:
            return "Singer difference set"
        else:
            _, (q,d) = are_hyperplanes_in_projective_geometry_parameters(v,k,l,True)
            G,D = singer_difference_set(q,d)

=======
        from sage.rings.finite_rings.finite_field_constructor import GF
        K = GF(v,'z')

    if are_mcfarland_1973_parameters(v,k,l):
        if existence:
            return True
        elif explain_construction:
            return "McFarland 1973 construction"
        else:
            _, (q,s) = are_mcfarland_1973_parameters(v,k,l,True)
            G,D = mcfarland_1973_construction(q,s)

    elif are_hyperplanes_in_projective_geometry_parameters(v,k,l):
        if existence:
            return True
        elif explain_construction:
            return "Singer difference set"
        else:
            _, (q,d) = are_hyperplanes_in_projective_geometry_parameters(v,k,l,True)
            G,D = singer_difference_set(q,d)

>>>>>>> 2505dbca
    elif len(factorization) == 1 and radical_difference_family(K, k, l, existence=True):
        if existence:
            return True
        elif explain_construction:
            return "Radical difference family on a finite field"
        else:
            D = radical_difference_family(K,k,l)
            G = K

    elif len(factorization) == 1 and l == 1 and k == 6 and df_q_6_1(K, existence=True):
        if existence:
            return True
        elif explain_construction:
            return "Wilson 1972 difference family made from the union of two cyclotomic cosets"
        else:
            D = df_q_6_1(K)
            G = K

    elif (k == (v-1)//2 and
          l == (k-1)//2 and
          len(factorization) == 2 and
          abs(pow(*factorization[0]) - pow(*factorization[1])) == 2):
        # Twin prime powers construction
        # i.e. v = p(p+2) where p and p+2 are prime powers
        #      k = (v-1)/2
        #      lambda = (k-1)/2 (ie 2l+1 = k)
        if existence:
            return True
        elif explain_construction:
            return "Twin prime powers difference family"
        else:
            p = pow(*factorization[0])
            q = pow(*factorization[1])
            if p > q:
                p,q = q,p
            G,D = twin_prime_powers_difference_set(p,check=False)

    else:
        if existence:
            return Unknown
        raise NotImplementedError("No constructions for these parameters")

    if check and not is_difference_family(G,D,v=v,k=k,l=l,verbose=False):
        raise RuntimeError("There is a problem. Sage built the following "
                "difference family on G='{}' with parameters ({},{},{}):\n "
                "{}\nwhich seems to not be a difference family... "
                "Please contact sage-devel@googlegroups.com".format(G,v,k,l,D))

    return G, D

from sage.misc.rest_index_of_methods import gen_rest_table_index
import sys
__doc__ = __doc__.format(INDEX_OF_FUNCTIONS=gen_rest_table_index(sys.modules[__name__]))<|MERGE_RESOLUTION|>--- conflicted
+++ resolved
@@ -1091,11 +1091,7 @@
         sage: G,D = mcfarland_1973_construction(2, 2)
         sage: assert is_difference_family(G, D, 64, 28, 12)
     """
-<<<<<<< HEAD
-    from sage.rings.finite_rings.constructor import GF
-=======
     from sage.rings.finite_rings.finite_field_constructor import GF
->>>>>>> 2505dbca
     from sage.modules.free_module import VectorSpace
     from sage.rings.finite_rings.integer_mod_ring import Zmod
     from sage.categories.cartesian_product import cartesian_product
@@ -1408,8 +1404,7 @@
 
     factorization = arith.factor(v)
     if len(factorization) == 1:
-<<<<<<< HEAD
-        from sage.rings.finite_rings.constructor import GF
+        from sage.rings.finite_rings.finite_field_constructor import GF
         K = GF(v,'z')
 
     if are_mcfarland_1973_parameters(v,k,l):
@@ -1430,29 +1425,6 @@
             _, (q,d) = are_hyperplanes_in_projective_geometry_parameters(v,k,l,True)
             G,D = singer_difference_set(q,d)
 
-=======
-        from sage.rings.finite_rings.finite_field_constructor import GF
-        K = GF(v,'z')
-
-    if are_mcfarland_1973_parameters(v,k,l):
-        if existence:
-            return True
-        elif explain_construction:
-            return "McFarland 1973 construction"
-        else:
-            _, (q,s) = are_mcfarland_1973_parameters(v,k,l,True)
-            G,D = mcfarland_1973_construction(q,s)
-
-    elif are_hyperplanes_in_projective_geometry_parameters(v,k,l):
-        if existence:
-            return True
-        elif explain_construction:
-            return "Singer difference set"
-        else:
-            _, (q,d) = are_hyperplanes_in_projective_geometry_parameters(v,k,l,True)
-            G,D = singer_difference_set(q,d)
-
->>>>>>> 2505dbca
     elif len(factorization) == 1 and radical_difference_family(K, k, l, existence=True):
         if existence:
             return True
