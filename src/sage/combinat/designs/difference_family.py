--- conflicted
+++ resolved
@@ -1304,24 +1304,14 @@
     return True
 
 def _create_m_sequence(q, n, check=True):
-<<<<<<< HEAD
     r"""Create an m-sequence over GF(q) with period `q^n - 1`.
-=======
-    r"""Create an m-sequence over GF(q) with period `q^n-1`.
->>>>>>> c41e4d78
 
     Given a prime power `q`, the m-sequence is created as described by [Zie1959]_
     from a primitive function over the finite field `GF(q)`.
 
-<<<<<<< HEAD
     Given a primitive function `f=c_0+c_1x+...+c_nx^n` over `K = GF(q)` of degree `n`,
     the recurrence is given by: `a_i = -c_0^{-1}(c_1a_{i-1} + ... + c_na{i-n})`.
     The first `n` elements will be `0, 0, ..., 0, 1` and these will give a maximal length recurrence sequence
-=======
-    Given a primitive function `f=c_0+c_1x+...+c_nx^n` over `K=GF(q)` of degree `n`,
-    the recurrence is given by: `a_i = -c_0^{-1}(c_1a_{i-1}+...+c_na{i-n})`.
-    The first `n` elements will be `0,0,...,0,1` and these will give a maximal length recurrence sequence
->>>>>>> c41e4d78
     as shown in [Mit2008]_.
 
     INPUT:
@@ -1364,11 +1354,7 @@
 
     period = q**n - 1
     seq_len = period*2 if check else period
-<<<<<<< HEAD
     seq = [1] + [0]*(n-1)
-=======
-    seq = [1]+[0]*(n-1)
->>>>>>> c41e4d78
 
     while len(seq) < seq_len:
         nxt = 0
@@ -1575,11 +1561,7 @@
         False
     """
     m, n, k, d = params
-<<<<<<< HEAD
     if G.order() != m * n:
-=======
-    if G.order() != m*n:
->>>>>>> c41e4d78
         if verbose:
             print('Incorrect order of G:', G.order())
         return False
@@ -1597,11 +1579,7 @@
     for el1 in R:
         for el2 in R:
             if el1 != el2:
-<<<<<<< HEAD
                 idx = el1 - el2
-=======
-                idx = el1-el2
->>>>>>> c41e4d78
                 if idx not in diff_set:
                     diff_set[idx] = 0
                 diff_set[idx] += 1
@@ -1624,19 +1602,11 @@
     return True
 
 def is_supplementary_difference_set(Ks, v, lmbda):
-<<<<<<< HEAD
     r"""Check that the sets in ``Ks`` are `n-\{v; k_1, ..., k_n; \lambda \}` supplementary difference sets.
     
     From the definition in [Spe1975]_: let  `S_1, S_2, ..., S_n` be `n` subsets of an additive abelian group `G` of order `v`
     such that `|S_i| = k_i`. If, for each `g \in G`, `g \neq 0`, the total number of solutions of `a_i - a'_i = g`, with
     `a_i, a'_i \in S_i` is `\lambda`, then `S_1, S_2, ..., S_n` are `n-\{v; k_1, ..., k_n; \lambda\}` supplementary difference sets.
-=======
-    r"""Check that the sets in ``Ks`` are `n-\{v; k_1,...,k_n; \lambda \}` supplementary difference sets.
-
-    From the definition in [Spe1975]_: let  `S_1, S_2, ..., S_n` be `n` subsets of an additive abelian group `G` of order `v`
-    such that `|S_i|= k_i`. If, for each `g\in G`, `g \neq 0`, the total number of solutions of `a_i-a'_i = g`, with
-    `a_i,a'_i \in S_i` is `\lambda`, then `S_1, S_2, ..., S_n` are `n-\{v; k_1,...,k_n;\lambda\}` supplementary difference sets.
->>>>>>> c41e4d78
 
     INPUT:
 
@@ -1668,12 +1638,7 @@
     for K in Ks:
         for el1 in K:
             for el2 in K:
-<<<<<<< HEAD
                 diff = G[el1] - G[el2]
-=======
-                diff = G[el1]-G[el2]
-
->>>>>>> c41e4d78
                 if diff not in differences_counter:
                     differences_counter[diff] = 0
                 differences_counter[diff] += 1
@@ -1775,11 +1740,7 @@
     if m == -1:
         raise ValueError('There is no s for which m-1 is an odd prime power')
 
-<<<<<<< HEAD
     set1 = relative_difference_set_from_homomorphism(m - 1, 2, (m-2) // 2, check=False)
-=======
-    set1 = relative_difference_set_from_homomorphism(m-1, 2, (m-2)//2, check=False)
->>>>>>> c41e4d78
 
     from sage.rings.polynomial.polynomial_ring_constructor import PolynomialRing
     P = PolynomialRing(ZZ, 'x')
@@ -1793,11 +1754,7 @@
     for i in range(2 * m):
         T_2m += P.monomial(i)
 
-<<<<<<< HEAD
     modulo = P.monomial(2*m) - 1
-=======
-    modulo = P.monomial(2*m)-1
->>>>>>> c41e4d78
 
     diff = T_2m - (1+P.monomial(m))*hall
     diff = diff.mod(modulo)
@@ -1824,13 +1781,8 @@
             if diff % (q-1) == 0 and diff % (q**2-1) != 0:
                 phi_exps.append(s3[i])
 
-<<<<<<< HEAD
     exps1 = [(x+1)//2 for x in phi_exps if x % 2 == 1]
     exps2 = [x//2 for x in phi_exps if x % 2 == 0]
-=======
-    exps1 = [(x+1)//2 for x in phi_exps if x%2 == 1]
-    exps2 = [x//2 for x in phi_exps if x%2 == 0]
->>>>>>> c41e4d78
 
     theta1 = 0
     for exp in exps1:
@@ -1888,15 +1840,9 @@
 
     EXAMPLES::
 
-<<<<<<< HEAD
         sage: from sage.combinat.designs.difference_family import relative_difference_set_from_m_sequence, get_fixed_relative_difference_set
         sage: s1 = relative_difference_set_from_m_sequence(5, 2)
         sage: get_fixed_relative_difference_set(s1) #random
-=======
-        sage: from sage.combinat.designs.difference_family import relative_difference_set_from_m_sequence, _get_fixed_relative_difference_set
-        sage: s1 = relative_difference_set_from_m_sequence(5, 2)
-        sage: _get_fixed_relative_difference_set(s1) #random
->>>>>>> c41e4d78
         [2, 10, 19, 23, 0]
 
     If ``as_elements`` is true, the reuslt will contain elements of the group::
@@ -1946,13 +1892,8 @@
 
 def is_fixed_relative_difference_set(R, q):
     r"""Check if the relative difference set `R` is fixed by `q`.
-<<<<<<< HEAD
     
     A relative difference set  `R` is fixed by `q` if  `\{qd | d \in R\}= R` (see Section 3 of [Spe1975]_).
-=======
-
-    A relative difference set  `R` is fixed by `q` if  `\{qd | d\in R\}= R` (see Section 3 of [Spe1975]_).
->>>>>>> c41e4d78
 
     INPUT:
 
@@ -1964,13 +1905,8 @@
 
         sage: from sage.combinat.designs.difference_family import relative_difference_set_from_m_sequence, get_fixed_relative_difference_set, is_fixed_relative_difference_set
         sage: s1 = relative_difference_set_from_m_sequence(7, 2)
-<<<<<<< HEAD
         sage: s2 = get_fixed_relative_difference_set(s1, as_elements=True)
         sage: is_fixed_relative_difference_set(s2, len(s2))
-=======
-        sage: s2 = _get_fixed_relative_difference_set(s1, as_elements=True)
-        sage: _is_fixed_relative_difference_set(s2, len(s2))
->>>>>>> c41e4d78
         True
         sage: G = AdditiveAbelianGroup([15])
         sage: s3 = [G[1], G[2], G[3], G[4]]
@@ -1980,13 +1916,8 @@
     If the relative difference set does not contain elements of the group, the method returns false::
 
         sage: s1 = relative_difference_set_from_m_sequence(7, 2)
-<<<<<<< HEAD
         sage: s2 = get_fixed_relative_difference_set(s1, as_elements=False)
         sage: is_fixed_relative_difference_set(s2, len(s2))
-=======
-        sage: s2 = _get_fixed_relative_difference_set(s1, as_elements=False)
-        sage: _is_fixed_relative_difference_set(s2, len(s2))
->>>>>>> c41e4d78
         False
     """
     for el in R:
@@ -1999,7 +1930,6 @@
     r"""Construct `4-\{n; n_1, n_2, n_3, n_4; \lambda\}` supplementary difference sets where `S_1` is skew and `n_1 + n_2 + n_3 + n_4 = n+\lambda`.
 
     These sets are constructed from available data, as described in [Djo1994]_. The set `S_1 \subset G` is
-<<<<<<< HEAD
     always skew, i.e. `S_1 \cap (-S_1) = \emptyset` and `S_1 \cup (-S_1) = G \setminus \{0\}`.
 
     The data is taken from:
@@ -2011,13 +1941,6 @@
     * `n = 97`: [Djo2008a]_
     * `n = 109, 145, 247`: [Djo2008b]_
     
-=======
-    always skew, i.e. `S_1 \cap (-S_1) = \emptyset` and `S_1 \cup (-S_1) = G\setminus\{0\}`.
-
-    The data for `n = 103, 151` is taken from [Djo1994]_ and the data for `n = 67, 113, 127, 157, 163, 181, 241`
-    is taken from [Djo1992]_.
-
->>>>>>> c41e4d78
     INPUT:
 
     - ``n`` -- integer, the parameter of the supplementary difference set.
@@ -2075,7 +1998,6 @@
         This can be verified by checking the resulting sets, which are given explicitly in the paper.
     """
 
-<<<<<<< HEAD
     # If -1 is present in an index set, it means that {0} should be added to that set
     indices = {
         37: [[0, 3, 5, 7, 9, 10], [0, 5, 6, 7, 8],
@@ -2163,46 +2085,6 @@
               [0, 1, 4, 5, 6, 8, 14, 15, 18, 21, 23],
               [0, 2, 4, 5, 7, 9, 10, 11, 14, 15, 16, 17, 25],
               [0, 1, 3, 4, 6, 14, 15, 16, 17, 18, 20, 22, 23, 25]],
-=======
-
-    indices = {
-        67:  [[0,3,5,6,9,10,13,14,17,18,20],
-              [0,2,4,9,11,12,13,16,19,21],
-              [1,3,6,10,11,13,14,16,20,21],
-              [2,4,6,8,9,11,14,17,19]],
-        103: [[1,3,4,6,8,11,12,14,17,18,20,22,25,27,28,30,32],
-              [2,9,10,12,13,14,15,16,20,21,22,23,24,26,28,29,30],
-              [0,1,2,3,4,11,12,13,16,17,19,20,21,24,25,26,28,30,31],
-              [0,1,2,3,4,5,6,13,15,18,19,20,23,24,25,26,27,28,29,31]],
-        113: [[0,3,4,6,8,10,13,14],
-              [1,3,8,9,10,11,12,13],
-              [0,2,3,5,6,7,12],
-              [1,2,3,5,8,9,15]],
-        127: [[0,3,5,7,8,10,12,14,16],
-              [0,1,3,6,7,9,10,12,14,15],
-              [0,1,3,4,5,7,8,9,15,16],
-              [1,4,5,6,9,10,13,14,15,16]],
-        151: [[0,3,5,6,8,11,13,14,16,19,21,23,25,27,28],
-              [2,3,6,13,16,17,20,23,25,26,27,28,29],
-              [0,1,2,3,4,6,7,8,9,10,11,12,23,24,27,28],
-              [1,4,5,10,11,12,13,14,16,18,19,22,25,26,27,28]],
-        157:[[0,2,5,7,8,11],
-             [0,4,5,6,9,11],
-             [6,7,8,9,10,11],
-             [0,5,6,7,8,10,11]],
-        163: [[0,2,5,6,9,10,13,14,17],
-              [0,1,7,10,12,15,16,17],
-              [0,1,3,5,8,13,15,16,17],
-              [3,6,7,8,11,12,13,14,16,17]],
-        181: [[0,3,5,6,8,10,13,15,16,19],
-              [4,5,7,8,11,14,15,16,18,19],
-              [0,4,10,11,13,15,16,18,19],
-              [2,4,5,7,11,13,15,17,19]],
-        241: [[0,2,4,6,8,11,12,14],
-              [1,3,4,6,7,13,14,15],
-              [6,8,9,10,12,13,14,15],
-              [3,4,5,9,10,13,14]],
->>>>>>> c41e4d78
     }
 
     # If the element is a list, that is the coset.
