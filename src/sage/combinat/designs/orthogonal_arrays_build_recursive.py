--- conflicted
+++ resolved
@@ -33,71 +33,6 @@
 
 from orthogonal_arrays import orthogonal_array, wilson_construction, is_orthogonal_array
 
-<<<<<<< HEAD
-def simple_wilson_construction(k,r,m,u,explain_construction=False):
-    r"""
-    Return an `OA(k,rm + \sum u_i)` from Wilson construction.
-
-    INPUT:
-
-    - ``k,r,m`` -- integers
-
-    - ``u`` -- list of positive integers
-
-    - ``explain_construction`` (boolean) -- return a string describing
-      the construction.
-
-    .. TODO::
-
-        As soon as wilson construction accepts an empty master design we should
-        remove this intermediate functions.
-
-    .. SEEALSO::
-
-        :func:`~sage.combinat.designs.orthogonal_arrays.wilson_construction`
-
-    EXAMPLES::
-
-        sage: from sage.combinat.designs.orthogonal_arrays_build_recursive import simple_wilson_construction
-        sage: from sage.combinat.designs.designs_pyx import is_orthogonal_array
-
-        sage: OA = simple_wilson_construction(6,7,12,())
-        sage: is_orthogonal_array(OA,6,84)
-        True
-
-        sage: OA = simple_wilson_construction(4,5,7,(3,))
-        sage: is_orthogonal_array(OA,4,38)
-        True
-
-        sage: OA = simple_wilson_construction(5,7,7,(4,5))
-        sage: is_orthogonal_array(OA,5,58)
-        True
-
-        sage: print designs.orthogonal_arrays.explain_construction(9,115)
-        Wilson's construction n=13.8+11 with master design OA(9+1,13)
-    """
-    from sage.combinat.designs.orthogonal_arrays import OA_relabel
-    n = r*m + sum(u)
-    n_trunc = len(u)
-
-    if explain_construction:
-        from string import join
-        if u:
-            return (("Wilson's construction n={}.{}+{} with master design OA({}+{},{})")
-                    .format(r,m,join(map(str,u),"+"),k,len(u),r))
-        else:
-            return ("Product of orthogonal arrays n={}.{}").format(r,m)
-
-    OA = orthogonal_array(k+n_trunc,r,check=False)
-    matrix = [range(r)]*k
-    for uu in u:
-        matrix.append(range(uu)+[None]*(r-uu))
-    OA = OA_relabel(OA,k+n_trunc,r,matrix=matrix)
-
-    return wilson_construction(OA,k,r,m,n_trunc,u,False)
-
-=======
->>>>>>> 819000f6
 def construction_3_3(k,n,m,i,explain_construction=False):
     r"""
     Return an `OA(k,nm+i)`.
