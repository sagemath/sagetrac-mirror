--- conflicted
+++ resolved
@@ -30,10 +30,7 @@
 # python3
 from __future__ import division
 
-<<<<<<< HEAD
-=======
 from builtins import zip
->>>>>>> 41f2a0ff
 from six import itervalues
 
 import itertools
