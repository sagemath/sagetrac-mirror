--- conflicted
+++ resolved
@@ -147,14 +147,8 @@
 #
 #                  http://www.gnu.org/licenses/
 #*****************************************************************************
-<<<<<<< HEAD
-import copy
-from sage.interfaces.all import gap, maxima
-from sage.rings.all import QQ, ZZ, Integer
-=======
 from sage.interfaces.all import maxima
 from sage.rings.all import ZZ, QQ, Integer, infinity
->>>>>>> 5bf67122
 from sage.rings.arith import bernoulli, binomial
 from sage.rings.polynomial.polynomial_element import Polynomial
 from sage.libs.all import pari
