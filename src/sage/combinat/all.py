from combinat import *
from expnums import expnums

from sage.combinat.crystals.all import *
from rigged_configurations.all import *

from sage.combinat.dlx import DLXMatrix, AllExactCovers, OneExactCover

# block designs, etc
from sage.combinat.designs.all import *

# Free modules and friends
from free_module import CombinatorialFreeModule
from combinatorial_algebra import CombinatorialAlgebra
from debruijn_sequence import DeBruijnSequences

from schubert_polynomial import SchubertPolynomialRing, is_SchubertPolynomial
from symmetric_group_algebra import SymmetricGroupAlgebra, HeckeAlgebraSymmetricGroupT
from symmetric_group_representations import SymmetricGroupRepresentation, SymmetricGroupRepresentations
from yang_baxter_graph import YangBaxterGraph
#from hall_littlewood import HallLittlewood_qp, HallLittlewood_q, HallLittlewood_p

#Permutations
from permutation import Permutation, Permutations, Arrangements, PermutationOptions, CyclicPermutations, CyclicPermutationsOfPartition
from affine_permutation import AffinePermutationGroup
from derangements import Derangements

#RSK
from rsk import RSK, RSK_inverse, robinson_schensted_knuth, robinson_schensted_knuth_inverse,\
                RobinsonSchenstedKnuth, RobinsonSchenstedKnuth_inverse

#PerfectMatchings
from perfect_matching import PerfectMatching, PerfectMatchings

# Integer lists lex

from integer_list import IntegerListsLex

#Compositions
from composition import Composition, Compositions
from composition_signed import SignedCompositions

#Partitions
from partition import Partition, Partitions, PartitionsInBox,\
     OrderedPartitions, PartitionsGreatestLE, PartitionsGreatestEQ,\
     PartitionsGreatestLE, PartitionsGreatestEQ, number_of_partitions
#Functions being deprecated from partition
from partition import partitions_set, RestrictedPartitions, number_of_partitions_set,\
    ordered_partitions, number_of_ordered_partitions, partitions,\
     cyclic_permutations_of_partition, cyclic_permutations_of_partition_iterator,\
     partitions_greatest, partitions_greatest_eq, partitions_tuples,\
     number_of_partitions_tuples, partition_power

from sage.combinat.partition_tuple import PartitionTuple, PartitionTuples
from skew_partition import SkewPartition, SkewPartitions

#Partition algebra
from partition_algebra import SetPartitionsAk, SetPartitionsPk, SetPartitionsTk, SetPartitionsIk, SetPartitionsBk, SetPartitionsSk, SetPartitionsRk, SetPartitionsRk, SetPartitionsPRk

#Diagram algebra
from diagram_algebras import PartitionAlgebra, BrauerAlgebra, TemperleyLiebAlgebra, PlanarAlgebra, PropagatingIdeal

#Descent algebra
from descent_algebra import DescentAlgebra

#Vector Partitions
from vector_partition import VectorPartition, VectorPartitions

#Similarity class types
from similarity_class_type import PrimarySimilarityClassType, PrimarySimilarityClassTypes, SimilarityClassType, SimilarityClassTypes

#Cores
from core import Core, Cores

#Tableaux
from tableau import Tableau, SemistandardTableau, StandardTableau, \
        Tableaux, StandardTableaux, SemistandardTableaux
from skew_tableau import SkewTableau, SkewTableaux, StandardSkewTableaux, SemistandardSkewTableaux
from ribbon_shaped_tableau import RibbonShapedTableau, StandardRibbonShapedTableaux
from ribbon_tableau import RibbonTableaux, RibbonTableau, MultiSkewTableaux, MultiSkewTableau, SemistandardMultiSkewTableaux
from composition_tableau import CompositionTableau, CompositionTableaux
#deprecated
from ribbon import Ribbon, StandardRibbons


from sage.combinat.tableau_tuple import TableauTuple, StandardTableauTuple, TableauTuples, StandardTableauTuples
from k_tableau import WeakTableau, WeakTableaux, StrongTableau, StrongTableaux

#Words
from words.all import *

from subword import Subwords

from graph_path import GraphPaths

#Tuples
from tuple import Tuples, UnorderedTuples

#Alternating sign matrices
from alternating_sign_matrix import AlternatingSignMatrix, AlternatingSignMatrices, MonotoneTriangles, ContreTableaux, TruncatedStaircases

# Parking Functions
from non_decreasing_parking_function import NonDecreasingParkingFunctions, NonDecreasingParkingFunction
from parking_functions import ParkingFunctions, ParkingFunction

from ordered_tree import (OrderedTree, OrderedTrees,
                          LabelledOrderedTree, LabelledOrderedTrees)
from binary_tree import (BinaryTree, BinaryTrees,
                         LabelledBinaryTree, LabelledBinaryTrees)

from combination import Combinations
from cartesian_product import CartesianProduct

from set_partition import SetPartition, SetPartitions
from set_partition_ordered import OrderedSetPartition, OrderedSetPartitions
from subset import Subsets
#from subsets_pairwise import PairwiseCompatibleSubsets
from necklace import Necklaces
from lyndon_word import LyndonWord, LyndonWords, StandardBracketedLyndonWords
from dyck_word import DyckWords, DyckWord
from sloane_functions import sloane

from root_system.all import *
from sf.all import *
from ncsf_qsym.all import *
from ncsym.all import *
from matrices.all import *
# Posets
from posets.all import *
from backtrack import TransitiveIdeal, TransitiveIdealGraded, SearchForest

# Cluster Algebras and Quivers
from cluster_algebra_quiver.all import *

#import lrcalc

from integer_vector import IntegerVectors
from integer_vector_weighted import WeightedIntegerVectors
from integer_vectors_mod_permgroup import IntegerVectorsModPermutationGroup

from finite_class import FiniteCombinatorialClass

from q_analogues import gaussian_binomial, q_binomial

from species.all import *

from multichoose_nk import MultichooseNK

from kazhdan_lusztig import KazhdanLusztigPolynomial

from degree_sequences import DegreeSequences

from cyclic_sieving_phenomenon import CyclicSievingPolynomial, CyclicSievingCheck

from sidon_sets import sidon_sets

# Puzzles
from knutson_tao_puzzles import KnutsonTaoPuzzleSolver

# Gelfand-Tsetlin patterns
from gelfand_tsetlin_patterns import GelfandTsetlinPattern, GelfandTsetlinPatterns

<<<<<<< HEAD
#Schubert, Grothendieck, etc
from multivariate_polynomials.all import *
=======
# Finite State Machines (Automaton, Transducer)
sage.misc.lazy_import.lazy_import('sage.combinat.finite_state_machine',
                                  ['Automaton', 'Transducer',
                                   'FiniteStateMachine'])
# Binary Recurrence Sequences
from binary_recurrence_sequences import BinaryRecurrenceSequence
>>>>>>> 3472a854
<|MERGE_RESOLUTION|>--- conflicted
+++ resolved
@@ -160,14 +160,12 @@
 # Gelfand-Tsetlin patterns
 from gelfand_tsetlin_patterns import GelfandTsetlinPattern, GelfandTsetlinPatterns
 
-<<<<<<< HEAD
-#Schubert, Grothendieck, etc
-from multivariate_polynomials.all import *
-=======
 # Finite State Machines (Automaton, Transducer)
 sage.misc.lazy_import.lazy_import('sage.combinat.finite_state_machine',
                                   ['Automaton', 'Transducer',
                                    'FiniteStateMachine'])
 # Binary Recurrence Sequences
 from binary_recurrence_sequences import BinaryRecurrenceSequence
->>>>>>> 3472a854
+
+#Schubert, Grothendieck, etc
+from multivariate_polynomials.all import *