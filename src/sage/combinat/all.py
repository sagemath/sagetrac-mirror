"""
Combinatorics features that are imported by default in the interpreter namespace
"""
from __future__ import absolute_import

from sage.misc.lazy_import import lazy_import

from .combinat import bell_number, catalan_number, euler_number, fibonacci, \
        lucas_number1, lucas_number2, stirling_number1, stirling_number2, \
        CombinatorialObject, CombinatorialClass, FilteredCombinatorialClass, \
        UnionCombinatorialClass, MapCombinatorialClass, \
        InfiniteAbstractCombinatorialClass, \
        tuples, number_of_tuples, \
        unordered_tuples, number_of_unordered_tuples, \
        bell_polynomial, fibonacci_sequence, \
        fibonacci_xrange, bernoulli_polynomial

from .expnums import expnums

from sage.combinat.chas.all import *
from sage.combinat.crystals.all import *
from .rigged_configurations.all import *

from sage.combinat.dlx import DLXMatrix, AllExactCovers, OneExactCover

# block designs, etc
from sage.combinat.designs.all import *

# Free modules and friends
from .free_module import CombinatorialFreeModule
from .combinatorial_algebra import CombinatorialAlgebra
from .debruijn_sequence import DeBruijnSequences

from .schubert_polynomial import SchubertPolynomialRing
from .symmetric_group_algebra import SymmetricGroupAlgebra, HeckeAlgebraSymmetricGroupT
from .symmetric_group_representations import SymmetricGroupRepresentation, SymmetricGroupRepresentations
from .yang_baxter_graph import YangBaxterGraph
#from hall_littlewood import HallLittlewood_qp, HallLittlewood_q, HallLittlewood_p

#Permutations
from .permutation import Permutation, Permutations, Arrangements, CyclicPermutations, CyclicPermutationsOfPartition
from .affine_permutation import AffinePermutationGroup
lazy_import('sage.combinat.colored_permutations', ['ColoredPermutations',
                                                   'SignedPermutations'])
from .derangements import Derangements
lazy_import('sage.combinat.baxter_permutations', ['BaxterPermutations'])

#RSK
from .rsk import RSK, RSK_inverse, robinson_schensted_knuth, robinson_schensted_knuth_inverse

#HillmanGrassl
lazy_import("sage.combinat.hillman_grassl", ["WeakReversePlanePartition", "WeakReversePlanePartitions"])

#PerfectMatchings
from .perfect_matching import PerfectMatching, PerfectMatchings

# Integer lists
from .integer_lists import IntegerListsLex

#Compositions
from .composition import Composition, Compositions
from .composition_signed import SignedCompositions

#Partitions
from .partition import Partition, Partitions, PartitionsInBox,\
     OrderedPartitions, PartitionsGreatestLE, PartitionsGreatestEQ,\
     PartitionsGreatestLE, PartitionsGreatestEQ, number_of_partitions

lazy_import('sage.combinat.partition_tuple', ['PartitionTuple', 'PartitionTuples'])
lazy_import('sage.combinat.partition_kleshchev', ['KleshchevPartitions'])
lazy_import('sage.combinat.skew_partition', ['SkewPartition', 'SkewPartitions'])

#Partition algebra
from .partition_algebra import SetPartitionsAk, SetPartitionsPk, SetPartitionsTk, SetPartitionsIk, SetPartitionsBk, SetPartitionsSk, SetPartitionsRk, SetPartitionsRk, SetPartitionsPRk

#Diagram algebra
from .diagram_algebras import PartitionAlgebra, BrauerAlgebra, TemperleyLiebAlgebra, PlanarAlgebra, PropagatingIdeal

#Descent algebra
from .descent_algebra import DescentAlgebra

#Vector Partitions
from .vector_partition import VectorPartition, VectorPartitions

#Similarity class types
from .similarity_class_type import PrimarySimilarityClassType, PrimarySimilarityClassTypes, SimilarityClassType, SimilarityClassTypes

#Cores
from .core import Core, Cores

#Tableaux
lazy_import('sage.combinat.tableau',["Tableau", "SemistandardTableau", "StandardTableau", "RowStandardTableau", "IncreasingTableau",
                                     "Tableaux","SemistandardTableaux","StandardTableaux","RowStandardTableaux", "IncreasingTableaux"])
from .skew_tableau import SkewTableau, SkewTableaux, StandardSkewTableaux, SemistandardSkewTableaux
from .ribbon_shaped_tableau import RibbonShapedTableau, RibbonShapedTableaux, StandardRibbonShapedTableaux
from .ribbon_tableau import RibbonTableaux, RibbonTableau, MultiSkewTableaux, MultiSkewTableau, SemistandardMultiSkewTableaux
from .composition_tableau import CompositionTableau, CompositionTableaux

lazy_import('sage.combinat.tableau_tuple',['TableauTuple', 'StandardTableauTuple', 'RowStandardTableauTuple',
                                           'TableauTuples', 'StandardTableauTuples', 'RowStandardTableauTuples'])
from .k_tableau import WeakTableau, WeakTableaux, StrongTableau, StrongTableaux
lazy_import('sage.combinat.lr_tableau', ['LittlewoodRichardsonTableau',
                                         'LittlewoodRichardsonTableaux'])
lazy_import('sage.combinat.shifted_primed_tableau', ['ShiftedPrimedTableaux',
                                                     'ShiftedPrimedTableau'])

#Words
from .words.all import *

from .subword import Subwords

from .graph_path import GraphPaths

#Tuples
from .tuple import Tuples, UnorderedTuples

#Alternating sign matrices
from .alternating_sign_matrix import AlternatingSignMatrix, AlternatingSignMatrices, MonotoneTriangles, ContreTableaux, TruncatedStaircases

#Plane Partitions
from .plane_partition import PlanePartition, PlanePartitions

# Parking Functions
lazy_import('sage.combinat.non_decreasing_parking_function',
            ['NonDecreasingParkingFunctions', 'NonDecreasingParkingFunction'])
lazy_import('sage.combinat.parking_functions',
            ['ParkingFunctions', 'ParkingFunction'])

# Trees and Tamari interval posets
from .ordered_tree import (OrderedTree, OrderedTrees,
                          LabelledOrderedTree, LabelledOrderedTrees)
from .binary_tree import (BinaryTree, BinaryTrees,
                         LabelledBinaryTree, LabelledBinaryTrees)

lazy_import('sage.combinat.interval_posets', ['TamariIntervalPoset', 'TamariIntervalPosets'])
from .rooted_tree import (RootedTree, RootedTrees,
                         LabelledRootedTree, LabelledRootedTrees)

from .combination import Combinations
from .cartesian_product import CartesianProduct

from .set_partition import SetPartition, SetPartitions
from .set_partition_ordered import OrderedSetPartition, OrderedSetPartitions
lazy_import('sage.combinat.multiset_partition_into_sets_ordered', ['OrderedMultisetPartitionIntoSets',
                                                         'OrderedMultisetPartitionsIntoSets'])
from .subset import Subsets
#from subsets_pairwise import PairwiseCompatibleSubsets
from .necklace import Necklaces
from .lyndon_word import LyndonWord, LyndonWords, StandardBracketedLyndonWords
from .dyck_word import DyckWords, DyckWord
from .sloane_functions import sloane
from .superpartition import SuperPartition, SuperPartitions

from .root_system.all import *
from .sf.all import *
from .ncsf_qsym.all import *
from .ncsym.all import *
lazy_import('sage.combinat.fqsym', 'FreeQuasisymmetricFunctions')
from .matrices.all import *
# Posets
from .posets.all import *

# Cluster Algebras and Quivers
from .cluster_algebra_quiver.all import *

#import lrcalc

from . import ranker

from .integer_vector import IntegerVectors
from .integer_vector_weighted import WeightedIntegerVectors
from .integer_vectors_mod_permgroup import IntegerVectorsModPermutationGroup

from .finite_class import FiniteCombinatorialClass

from .q_analogues import gaussian_binomial, q_binomial

from .species.all import *

from .kazhdan_lusztig import KazhdanLusztigPolynomial

from .degree_sequences import DegreeSequences

from .cyclic_sieving_phenomenon import CyclicSievingPolynomial, CyclicSievingCheck

from .sidon_sets import sidon_sets

# Puzzles
from .knutson_tao_puzzles import KnutsonTaoPuzzleSolver

# Gelfand-Tsetlin patterns
from .gelfand_tsetlin_patterns import GelfandTsetlinPattern, GelfandTsetlinPatterns

# Finite State Machines (Automaton, Transducer)
lazy_import('sage.combinat.finite_state_machine',
            ['Automaton', 'Transducer', 'FiniteStateMachine'])
lazy_import('sage.combinat.finite_state_machine_generators',
            ['automata', 'transducers'])
# Binary Recurrence Sequences
from .binary_recurrence_sequences import BinaryRecurrenceSequence

# Six Vertex Model
lazy_import('sage.combinat.six_vertex_model', 'SixVertexModel')

# sine-Gordon Y-systems
lazy_import('sage.combinat.sine_gordon', 'SineGordonYsystem')

# Fully Packed Loop
lazy_import('sage.combinat.fully_packed_loop', ['FullyPackedLoop', 'FullyPackedLoops'])

# Subword complex and cluster complex
lazy_import('sage.combinat.subword_complex', 'SubwordComplex')
lazy_import("sage.combinat.cluster_complex", "ClusterComplex")

# Constellations
lazy_import('sage.combinat.constellation', ['Constellation', 'Constellations'])

# Growth diagrams
lazy_import('sage.combinat.growth', ['GrowthDiagram',
                                     'GrowthDiagramRSK', 'GrowthDiagramBurge',
                                     'GrowthDiagramBinWord', 'GrowthDiagramDomino',
                                     'GrowthDiagramYoungFibonacci', 'GrowthDiagramSylvester'])

# Path tableaux
<<<<<<< HEAD
lazy_import('sage.combinat.pathtableaux.pathtableau', ['PathTableau', 'PathTableaux'])
lazy_import('sage.combinat.pathtableaux.catalan', ['CatalanTableau', 'CatalanTableaux'])
=======
lazy_import('sage.combinat.path_tableaux.path_tableau', ['PathTableau', 'PathTableaux'])
lazy_import('sage.combinat.path_tableaux.catalan', ['CatalanTableau', 'CatalanTableaux'])
>>>>>>> 653f8a56
<|MERGE_RESOLUTION|>--- conflicted
+++ resolved
@@ -222,10 +222,5 @@
                                      'GrowthDiagramYoungFibonacci', 'GrowthDiagramSylvester'])
 
 # Path tableaux
-<<<<<<< HEAD
-lazy_import('sage.combinat.pathtableaux.pathtableau', ['PathTableau', 'PathTableaux'])
-lazy_import('sage.combinat.pathtableaux.catalan', ['CatalanTableau', 'CatalanTableaux'])
-=======
 lazy_import('sage.combinat.path_tableaux.path_tableau', ['PathTableau', 'PathTableaux'])
-lazy_import('sage.combinat.path_tableaux.catalan', ['CatalanTableau', 'CatalanTableaux'])
->>>>>>> 653f8a56
+lazy_import('sage.combinat.path_tableaux.catalan', ['CatalanTableau', 'CatalanTableaux'])