--- conflicted
+++ resolved
@@ -151,11 +151,7 @@
 from .subset import Subsets
 #from subsets_pairwise import PairwiseCompatibleSubsets
 from .necklace import Necklaces
-<<<<<<< HEAD
-from .dyck_word import DyckWords, DyckWord
-=======
 lazy_import('sage.combinat.dyck_word', ('DyckWords', 'DyckWord'))
->>>>>>> 3ce94e61
 from .sloane_functions import sloane
 lazy_import('sage.combinat.superpartition', ('SuperPartition',
                                              'SuperPartitions'))
