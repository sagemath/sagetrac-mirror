--- conflicted
+++ resolved
@@ -156,13 +156,8 @@
 from .subset import Subsets
 #from subsets_pairwise import PairwiseCompatibleSubsets
 from .necklace import Necklaces
-<<<<<<< HEAD
-from .lyndon_word import LyndonWord, LyndonWords, StandardBracketedLyndonWords
-from .dyck_word import DyckWords, DyckWord
-from .motzkin_word import MotzkinWords, MotzkinWord
-=======
 lazy_import('sage.combinat.dyck_word', ('DyckWords', 'DyckWord'))
->>>>>>> 467fbc70
+lazy_import('sage.combinat.motzkin_word', ('MotzkinWords', 'MotzkinWord'))
 from .sloane_functions import sloane
 lazy_import('sage.combinat.superpartition', ('SuperPartition',
                                              'SuperPartitions'))
