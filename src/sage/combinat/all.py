--- conflicted
+++ resolved
@@ -133,13 +133,10 @@
 from dyck_word import DyckWords, DyckWord
 from sloane_functions import sloane
 
-<<<<<<< HEAD
-from non_ambiguous_tree import NonAmbiguousTrees, NonAmbiguousTree
-=======
->>>>>>> af521d9e
 from parallelogram_polyomino import (
     ParallelogramPolyomino, ParallelogramPolyominoes
 )
+from non_ambiguous_tree import NonAmbiguousTrees, NonAmbiguousTree
 
 from root_system.all import *
 from sf.all import *
