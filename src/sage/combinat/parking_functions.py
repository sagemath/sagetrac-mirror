r"""
Parking Functions

INFORMALLY (reference [Beck]_):

Imagine a one-way cul-de-sac with `n` parking spots. We'll give the first
parking spot the number 1, the next one number 2, etc., down to the last one,
number `n`. Initially they're all free, but there are `n` cars approaching the
street, and they'd all like to park there.  To make life interesting, every car
has a parking preference, and we record the preferences in a sequence; For
example, if `n = 3`, the sequence `(2, 1, 1)` means that the first car would
like to park at spot number 2, the second car prefers parking spot number 1,
and the last car would also like to part at number 1. The street is very
narrow, so there is no way to back up. Now each car enters the street and
approaches its preferred parking spot; if it is free, it parks there, and if
not, it moves down the street to the first available spot. We call a sequence a
parking function (of length `n`) if all cars end up finding a parking spot. For
example, the sequence `(2, 1, 1)` is a parking sequence (of length 3), whereas
the sequence `(2, 3, 2)` is not.

FORMALLY:

A parking function of size `n` is a sequence `(a_1, \ldots, a_n)` of positive
integers such that if `b_1 \leq b_2 \leq \cdots \leq b_n` is the increasing
rearrangement of `a_1, \ldots, a_n`, then `b_i \leq i`.

A parking function of size `n` is a pair `(L, D)` of two sequences `L` and `D`
where `L` is a permutation and `D` is an area sequence of a Dyck path of size n
such that `D[i] \geq 0`, `D[i+1] \leq D[i]+1` and if `D[i+1] = D[i]+1` then
`L[i+1] > L[i]`.

The number of parking functions of size `n` is equal to the number of rooted
forest on `n` vertices and is equal to `(n+1)^{n-1}`.

REFERENCES:

.. [Beck] M. Beck, Stanford Math Circle - Parking Functions, October 2010,
    http://math.stanford.edu/circle/parkingBeck.pdf

.. [Hag08] The `q,t` -- Catalan Numbers and the Space of Diagonal Harmonics:
    With an Appendix on the Combinatorics of Macdonald Polynomials,
    James Haglund, University of Pennsylvania, Philadelphia --
    AMS, 2008, 167 pp.

.. [Shin] H. Shin, Forests and Parking Functions, slides from talk September 24,
    2008,
    http://www.emis.de/journals/SLC/wpapers/s61vortrag/shin.pdf

.. [GXZ] A. M. Garsia, G. Xin, M. Zabrocki, A three shuffle case of the
    compositional parking function conjecture, :arxiv:`1208.5796v1`

AUTHORS:

    - used non-decreasing_parking_functions code by Florent Hivert (2009 - 04)
    - Dorota Mazur (2012 - 09)
"""
#*****************************************************************************
#       Copyright (C) 2012 Dorota Mazur <dorota@yorku.ca>
#
#  Distributed under the terms of the GNU General Public License (GPL)
#  as published by the Free Software Foundation; either version 2 of
#  the License, or (at your option) any later version.
#                  http://www.gnu.org/licenses/
#*****************************************************************************

from sage.rings.integer import Integer
from sage.rings.all import QQ
from copy import copy
from sage.categories.infinite_enumerated_sets import InfiniteEnumeratedSets
from sage.combinat.combinat import (CombinatorialClass, CombinatorialObject,
                      InfiniteAbstractCombinatorialClass)
from sage.categories.enumerated_sets import EnumeratedSets
from sage.combinat.permutation import Permutation, Permutations
from sage.structure.parent import Parent
from sage.structure.element import Element
from sage.combinat.dyck_word import DyckWord
from sage.combinat.combinatorial_map import combinatorial_map

class ParkingFunction_class(CombinatorialObject, Element):

    def __init__(self, parent = None, lst = None):
        """
        TESTS::

            sage: ParkingFunction([1, 1, 2, 2, 5, 6])
            [1, 1, 2, 2, 5, 6]
        """
        if not is_a(lst):
            raise ValueError("%s is not a parking function." % lst)
        if parent is None:
            parent = ParkingFunction_n
        CombinatorialObject.__init__(self, lst)
        Element.__init__(self, parent)

    def __getitem__(self, n):
        """
        Returns the `n^{th}` item in the underlying list.

        .. NOTE::

        Note that this is different than the image of ``n`` under function.  It
        is "off by one" in that it agrees with sage indexing starting at 0.

        EXAMPLES::

            sage: PF = ParkingFunction([1, 1, 2, 2, 5, 6])
            sage: PF[0]
            1
            sage: PF[2]
            2
        """
        return self._list[n]

    def __call__(self, n):
        """
        Returns the image of ``n`` under the parking function.

        EXAMPLES::

            sage: PF = ParkingFunction([1, 1, 2, 2, 5, 6])
            sage: PF(3)
            2
            sage: PF(6)
            6
        """
        return self._list[n - 1]

    def __le__(self, other):
        """
        Check that ``self`` is less than or equal to ``other`` for the
        lexicographic order.

        EXAMPLES::

            sage: ParkingFunction([3,1,2,1]).__le__(ParkingFunction([2,1]))
            False
            sage: ParkingFunction([3,1,2,1]).__le__(ParkingFunction([2,1,1,1]))
            False
            sage: ParkingFunction([3,1,2,1]).__le__(ParkingFunction([4,2,3,1]))
            True
        """
        return (len(self) == len(other)
                and all(selfi <= otheri for (selfi, otheri)
                        in zip(self, other)))

    def __lt__(self, other):
        """
        Check that ``self`` is less than ``other`` for the lexicographic order.

        EXAMPLES::

            sage: ParkingFunction([3,1,2]).__lt__(ParkingFunction([3,1,2]))
            False
            sage: ParkingFunction([3,1,2]).__lt__(ParkingFunction([2,3,1]))
            False
            sage: ParkingFunction([2,1,2]).__lt__(ParkingFunction([3,1,2]))
            True
        """
        return self.__le__(other) and self != other

    def __ge__(self, other):
        """
        Check that ``self`` is greater than or equal to ``other`` for the
        lexicographic order.

        EXAMPLES::

            sage: ParkingFunction([3,1,2]).__ge__(ParkingFunction([3,1,2]))
            True
            sage: ParkingFunction([3,1,2]).__ge__(ParkingFunction([3,1,1]))
            True
            sage: ParkingFunction([3,1,2]).__ge__(ParkingFunction([2,3,1]))
            False
        """
        return (len(self) == len(other)
                and all(selfi >= otheri for (selfi, otheri)
                        in zip(self, other)))

    def __gt__(self, other):
        """
        Check that ``self`` is greater than ``other`` for the
        lexicographic order.

        EXAMPLES::

            sage: ParkingFunction([3,1,2]).__gt__(ParkingFunction([3,1,2]))
            False
            sage: ParkingFunction([3,1,2]).__gt__(ParkingFunction([3,1,1]))
            True
<<<<<<< HEAD
            sage: it = iter(ParkingFunctions()) # indirect doctest
            sage: [next(it) for i in range(8)]
            [[], [1], [1, 1], [1, 2], [2, 1], [1, 1, 1], [1, 1, 2], [1, 2, 1]]
         """
        return ParkingFunctions_n(n)
=======
            sage: ParkingFunction([3,1,2]).__gt__(ParkingFunction([2,1,3]))
            False
        """
        return self.__ge__(other) and self != other
>>>>>>> 5f172075

    def diagonal_reading_word(self):
        r"""
        Returns a diagonal word of the labelled Dyck path corresponding to
        parking function (see [Hag08]_ p. 75).

        INPUT:

        - ``self`` -- parking function word

        OUTPUT:

        - returns a word, read diagonally from NE to SW of the pretty print of
          the labelled Dyck path that corresponds to ``self`` and the same size
          as ``self``

        EXAMPLES::

            sage: PF = ParkingFunction([6, 1, 5, 2, 2, 1, 5])
            sage: PF.diagonal_reading_word()
            [5, 1, 7, 4, 6, 3, 2]

        ::

            sage: ParkingFunction([1, 1, 1]).diagonal_reading_word()
            [3, 2, 1]
            sage: ParkingFunction([1, 2, 3]).diagonal_reading_word()
            [3, 2, 1]
            sage: ParkingFunction([1, 1, 3, 4]).diagonal_reading_word()
            [2, 4, 3, 1]

        ::

            sage: ParkingFunction([1, 1, 1]).diagonal_word()
            [3, 2, 1]
            sage: ParkingFunction([1, 2, 3]).diagonal_word()
            [3, 2, 1]
            sage: ParkingFunction([1, 4, 3, 1]).diagonal_word()
            [4, 2, 3, 1]
        """
        L = self.to_labelling_permutation()
        D = self.to_area_sequence()
        m = max(D)
        return Permutation([L[-j-1] for i in range(m+1) for j in range(len(L))
            if D[-j-1] == m-i])

    diagonal_word = diagonal_reading_word

    def parking_permutation(self):  # indices are cars, entries are parking spaces
        r"""
        Returns the sequence of parking spots that are taken by cars 1 through
        `n` and corresponding to the parking function.  For example,
        ``parking_permutation(PF) = [6, 1, 5, 2, 3, 4, 7]`` means that spot 6
        is taken by car 1, spot 1 by car 2, spot 5 by car 3, spot 2 is taken by
        car 4, spot 3 is taken by car 5, spot 4 is taken by car 6 and spot 7 is
        taken by car 7.

        INPUT:

        - ``self`` -- parking function word

        OUTPUT:

        - the permutation of parking spots that corresponds to
          the parking function and which is the same size as parking
          function

        EXAMPLES::

            sage: PF = ParkingFunction([6, 1, 5, 2, 2, 1, 5])
            sage: PF.parking_permutation()
            [6, 1, 5, 2, 3, 4, 7]

        ::

            sage: ParkingFunction([3,1,1,4]).parking_permutation()
            [3, 1, 2, 4]
            sage: ParkingFunction([4,1,1,1]).parking_permutation()
            [4, 1, 2, 3]
            sage: ParkingFunction([2,1,4,1]).parking_permutation()
            [2, 1, 4, 3]
        """
        return self.cars_permutation().inverse()

    @combinatorial_map(name='to car permutation')
    def cars_permutation(self):  # indices are parking spaces, entries are car labels
        r"""
        Return the sequence of cars that take parking spots 1 through `n`
        and corresponding to the parking function.

        For example, ``cars_permutation(PF) = [2, 4, 5, 6, 3, 1, 7]``
        means that car 2 takes spots 1, car 4 takes spot 2, ..., car 1 takes spot 6 and
        car 7 takes spot 7.

        INPUT:

        - ``self`` -- parking function word

        OUTPUT:

        - the permutation of cars corresponding to the parking function
          and which is the same size as parking function

        EXAMPLES::

            sage: PF = ParkingFunction([6, 1, 5, 2, 2, 1, 5])
            sage: PF.cars_permutation()
            [2, 4, 5, 6, 3, 1, 7]

        ::

            sage: ParkingFunction([3,1,1,4]).cars_permutation()
            [2, 3, 1, 4]
            sage: ParkingFunction([4,1,1,1]).cars_permutation()
            [2, 3, 4, 1]
            sage: ParkingFunction([2,1,4,1]).cars_permutation()
            [2, 1, 4, 3]
        """
        out = {}
        for i in range(len(self)):
            j = 0
            while self[i] + j in out.keys():
                j = j + 1
            out[self[i] + j] = i
        return Permutation([out[i + 1] + 1 for i in range(len(self))])

    def jump_list(self):  # cars displacements
        r"""
        Return the displacements of cars that corresponds to the parking function.

        For example, ``jump_list(PF) = [0, 0, 0, 0, 1, 3, 2]``
        means that car 1 through 4 parked in their preferred spots,
        car 5 had to park one spot farther (jumped or was displaced by one spot),
        car 6 had to jump 3 spots, and car 7 had to jump two spots.

        INPUT:

        - ``self`` -- parking function word

        OUTPUT:

        - the displacements sequence of parked cars which corresponds
          to the parking function and which is the same size as parking function

        EXAMPLES::

            sage: PF = ParkingFunction([6, 1, 5, 2, 2, 1, 5])
            sage: PF.jump_list()
            [0, 0, 0, 0, 1, 3, 2]

        ::

            sage: ParkingFunction([3,1,1,4]).jump_list()
            [0, 0, 1, 0]
            sage: ParkingFunction([4,1,1,1]).jump_list()
            [0, 0, 1, 2]
            sage: ParkingFunction([2,1,4,1]).jump_list()
            [0, 0, 0, 2]
        """
        out = []
        pi = self.parking_permutation()
        for i in range(len(self)):
            out.append(pi[i] - self[i])
        return out

    def jump(self):  #sum of all jumps, sum of all dispalcements
        r"""
        Return the sum of the differences between the parked and preferred
        parking spots (see [Shin]_ p. 18).

        INPUT:

        - ``self`` -- a parking function word

        OUTPUT:

        - the sum of the differences between the parked and preferred parking
          spots

        EXAMPLES::

            sage: PF = ParkingFunction([6, 1, 5, 2, 2, 1, 5])
            sage: PF.jump()
            6

        ::

            sage: ParkingFunction([3,1,1,4]).jump()
            1
            sage: ParkingFunction([4,1,1,1]).jump()
            3
            sage: ParkingFunction([2,1,4,1]).jump()
            2
        """
        return sum(self.jump_list())

    def lucky_cars(self):     # the set of cars that can park in their preferred spots
        r"""
        Return the cars that can park in their preferred spots.  For example,
        ``lucky_cars(PF) = [1, 2, 7]`` means that cars 1, 2 and 7 parked in their
        preferred spots and all the other cars did not.

        INPUT:

        - ``self`` -- parking function word

        OUTPUT:

        - the cars that can park in their preferred spots

        EXAMPLES::

            sage: PF = ParkingFunction([6, 1, 5, 2, 2, 1, 5])
            sage: PF.lucky_cars()
            [1, 2, 3, 4]

        ::

            sage: ParkingFunction([3,1,1,4]).lucky_cars()
            [1, 2, 4]
            sage: ParkingFunction([4,1,1,1]).lucky_cars()
            [1, 2]
            sage: ParkingFunction([2,1,4,1]).lucky_cars()
            [1, 2, 3]
        """
        w = self.jump_list()
        return [i + 1 for i in range(len(w)) if w[i] == 0]

    def luck(self):     # the number of lucky cars
        r"""
        Return the number of cars that parked in their preferred parking spots
        (see [Shin]_ p. 33).

        INPUT:

        - ``self`` -- parking function word

        OUTPUT:

        - the number of cars that parked in their preferred parking spots

        EXAMPLES::

            sage: PF = ParkingFunction([6, 1, 5, 2, 2, 1, 5])
            sage: PF.luck()
            4

        ::

            sage: ParkingFunction([3,1,1,4]).luck()
            3
            sage: ParkingFunction([4,1,1,1]).luck()
            2
            sage: ParkingFunction([2,1,4,1]).luck()
            3
        """
        return len(self.lucky_cars())

    def primary_dinversion_pairs(self):
        r"""
        Return the primary descent inversion pairs of a labelled Dyck path corresponding
        to the parking function.

        INPUT:

        - ``self`` -- parking function word

        OUTPUT:

        - the pairs `(i, j)` such that `i < j`, and `i^{th}` area = `j^{th}` area,
          and `i^{th}` label < `j^{th}` label

        EXAMPLES::

            sage: PF = ParkingFunction([6, 1, 5, 2, 2, 1, 5])
            sage: PF.primary_dinversion_pairs()
            [(0, 4), (1, 5), (2, 5)]

        ::

            sage: ParkingFunction([3,1,1,4]).primary_dinversion_pairs()
            [(0, 3), (2, 3)]
            sage: ParkingFunction([4,1,1,1]).primary_dinversion_pairs()
            []
            sage: ParkingFunction([2,1,4,1]).primary_dinversion_pairs()
            [(0, 3)]
        """
        L = self.to_labelling_permutation()
        D = self.to_area_sequence()
        return [(i, j) for j in range(len(D)) for i in range(j)
                if D[i] == D[j] and L[i] < L[j]]

    def secondary_dinversion_pairs(self):
        r"""
        Return the secondary descent inversion pairs of a labelled Dyck path
        corresponding to the parking function.

        INPUT:

        - ``self`` -- parking function word

        OUTPUT:

        - the pairs `(i, j)` such that `i < j`, and `i^{th}` area = `j^{th}` area +1,
          and `i^{th}` label > `j^{th}` label

        EXAMPLES::

            sage: PF = ParkingFunction([6, 1, 5, 2, 2, 1, 5])
            sage: PF.secondary_dinversion_pairs()
            [(1, 4), (2, 4), (3, 6)]

        ::

            sage: ParkingFunction([3,1,1,4]).secondary_dinversion_pairs()
            [(1, 2)]
            sage: ParkingFunction([4,1,1,1]).secondary_dinversion_pairs()
            [(1, 3)]
            sage: ParkingFunction([2,1,4,1]).secondary_dinversion_pairs()
            [(1, 3)]
        """
        L = self.to_labelling_permutation()
        D = self.to_area_sequence()
        return [(i, j) for j in range(len(D)) for i in range(j)
                if D[i] == D[j] + 1 and L[i] > L[j]]

    def dinversion_pairs(self):
        r"""
        Return the descent inversion pairs of a labelled Dyck path
        corresponding to the parking function.

        INPUT:

        - ``self`` -- parking function word

        OUTPUT:

        - the primary and secondary diversion pairs

        EXAMPLES::

            sage: PF = ParkingFunction([6, 1, 5, 2, 2, 1, 5])
            sage: PF.dinversion_pairs()
            [(0, 4), (1, 5), (2, 5), (1, 4), (2, 4), (3, 6)]

        ::

            sage: ParkingFunction([3,1,1,4]).dinversion_pairs()
            [(0, 3), (2, 3), (1, 2)]
            sage: ParkingFunction([4,1,1,1]).dinversion_pairs()
            [(1, 3)]
            sage: ParkingFunction([2,1,4,1]).dinversion_pairs()
            [(0, 3), (1, 3)]
        """
        return self.primary_dinversion_pairs() + self.secondary_dinversion_pairs()

    def dinv(self):
        r"""
        Return the number of inversions of a labelled Dyck path corresponding
        to the parking function (see [Hag08]_ p. 74).

        Same as the cardinality of :meth:`dinversion_pairs`.

        INPUT:

        - ``self`` -- parking function word

        OUTPUT:

        - the number of dinversion pairs

        EXAMPLES::

            sage: PF = ParkingFunction([6, 1, 5, 2, 2, 1, 5])
            sage: PF.dinv()
            6

        ::

            sage: ParkingFunction([3,1,1,4]).dinv()
            3
            sage: ParkingFunction([4,1,1,1]).dinv()
            1
            sage: ParkingFunction([2,1,4,1]).dinv()
            2
        """
        return len(self.dinversion_pairs())

    def area(self):
        r"""
        Return the area of the labelled Dyck path corresponding to the
        parking function.

        INPUT:

        - ``self`` -- parking function word

        OUTPUT:

        - the sum of squares under and over the main diagonal the Dyck Path,
          corresponding to the parking function

        EXAMPLES::

            sage: PF = ParkingFunction([6, 1, 5, 2, 2, 1, 5])
            sage: PF.area()
            6

        ::

            sage: ParkingFunction([3,1,1,4]).area()
            1
            sage: ParkingFunction([4,1,1,1]).area()
            3
            sage: ParkingFunction([2,1,4,1]).area()
            2
        """
        return sum(self.to_area_sequence())

    @combinatorial_map(name='to ides composition')
    def ides_composition(self):
        r"""
        Return the
        :meth:`~sage.combinat.permutation.Permutation.descents_composition`
        of the inverse of the :meth:`diagonal_reading_word` of
        corresponding parking function.

        For example, ``ides_composition(PF) = [4, 2, 1]`` means that
        the descents of the inverse of the permutation
        :meth:`diagonal_reading_word` of the parking function with
        word ``PF`` are at the 4th and 6th positions.

        INPUT:

        - ``self`` -- parking function word

        OUTPUT:

        - the descents composition of the inverse of the
          :meth:`diagonal_reading_word` of the parking function

        EXAMPLES::

            sage: PF = ParkingFunction([6, 1, 5, 2, 2, 1, 5])
            sage: PF.ides_composition()
            [2, 1, 1, 2, 1]

        ::

            sage: ParkingFunction([3,1,1,4]).ides_composition()
            [2, 2]
            sage: ParkingFunction([4,1,1,1]).ides_composition()
            [2, 1, 1]
            sage: ParkingFunction([4,3,1,1]).ides_composition()
            [3, 1]
        """
        return self.diagonal_reading_word().inverse().descents_composition()

    def ides(self):
        r"""
        Return the :meth:`~sage.combinat.permutation.Permutation.descents` sequence
        of the inverse of the :meth:`diagonal_reading_word` of ``self``.

        For example, ``ides(PF) = [1, 2, 3, 5]`` means that descents are at the 2nd, 3rd,
        4th and 6th positions in the inverse of the
        :meth:`diagonal_reading_word` of the parking function (see [GXZ]_ p. 2).

        INPUT:

        - ``self`` -- parking function word

        OUTPUT:

        - the descents sequence of the inverse of the
          :meth:`diagonal_reading_word` of the parking function

        EXAMPLES::

            sage: PF = ParkingFunction([6, 1, 5, 2, 2, 1, 5])
            sage: PF.ides()
            [1, 2, 3, 5]

        ::

            sage: ParkingFunction([3,1,1,4]).ides()
            [1]
            sage: ParkingFunction([4,1,1,1]).ides()
            [1, 2]
            sage: ParkingFunction([4,3,1,1]).ides()
            [2]
        """
        return self.diagonal_reading_word().inverse().descents()

    def touch_points(self):
        r"""
        Return the sequence of touch points which corresponds to the labelled Dyck path
        after initial step.

        For example, ``touch_points(PF) = [4, 7]`` means that after
        the initial step, the path touches the main diagonal at points
        `(4, 4)` and `(7, 7)`.

        INPUT:

        - ``self`` -- parking function word

        OUTPUT:

        - the sequence of touch points after the initial step of the
          labelled Dyck path that corresponds to the parking function

        EXAMPLES::

            sage: PF = ParkingFunction([6, 1, 5, 2, 2, 1, 5])
            sage: PF.touch_points()
            [4, 7]

        ::

            sage: ParkingFunction([3,1,1,4]).touch_points()
            [2, 3, 4]
            sage: ParkingFunction([4,1,1,1]).touch_points()
            [3, 4]
            sage: ParkingFunction([2,1,4,1]).touch_points()
            [3, 4]
        """
        return self.to_dyck_word().touch_points()

    @combinatorial_map(name='to touch composition')
    def touch_composition(self):
        r"""
        Return the composition of the labelled Dyck path corresponding
        to the parking function.

        For example, ``touch_composition(PF) = [4, 3]`` means that the
        first touch is four diagonal units from the starting point,
        and the second is three units further (see [GXZ]_ p. 2).

        INPUT:

        - ``self`` -- parking function word

        OUTPUT:

        - the length between the corresponding touch points which
          of the labelled Dyck path that corresponds to the parking function

        EXAMPLES::

            sage: PF = ParkingFunction([6, 1, 5, 2, 2, 1, 5])
            sage: PF.touch_composition()
            [4, 3]

        ::

            sage: ParkingFunction([3,1,1,4]).touch_composition()
            [2, 1, 1]
            sage: ParkingFunction([4,1,1,1]).touch_composition()
            [3, 1]
            sage: ParkingFunction([2,1,4,1]).touch_composition()
            [3, 1]
        """
        return self.to_dyck_word().touch_composition()

    diagonal_composition = touch_composition

    @combinatorial_map(name='to labelling permutation')
    def to_labelling_permutation(self):
        r"""
        Return the labelling of the support Dyck path of the parking function.

        INPUT:

        - ``self`` -- parking function word

        OUTPUT:

        - the labelling of the Dyck path

        EXAMPLES::

            sage: PF = ParkingFunction([6, 1, 5, 2, 2, 1, 5])
            sage: PF.to_labelling_permutation()
            [2, 6, 4, 5, 3, 7, 1]

        ::

            sage: ParkingFunction([3,1,1,4]).to_labelling_permutation()
            [2, 3, 1, 4]
            sage: ParkingFunction([4,1,1,1]).to_labelling_permutation()
            [2, 3, 4, 1]
            sage: ParkingFunction([2,1,4,1]).to_labelling_permutation()
            [2, 4, 1, 3]
        """
        from sage.combinat.words.word import Word
        return Word(self).standard_permutation().inverse()

    def to_area_sequence(self):
        r"""
        Return the area sequence of the support Dyck path of the
        parking function.

        INPUT:

        - ``self`` -- parking function word

        OUTPUT:

        - the area sequence of the Dyck path

        EXAMPLES::

            sage: PF = ParkingFunction([6, 1, 5, 2, 2, 1, 5])
            sage: PF.to_area_sequence()
            [0, 1, 1, 2, 0, 1, 1]

        ::

            sage: ParkingFunction([3,1,1,4]).to_area_sequence()
            [0, 1, 0, 0]
            sage: ParkingFunction([4,1,1,1]).to_area_sequence()
            [0, 1, 2, 0]
            sage: ParkingFunction([2,1,4,1]).to_area_sequence()
            [0, 1, 1, 0]
        """
        w = sorted(self)
        return [i+1-w[i] for i in range(len(w))]

    def to_labelling_area_sequence_pair(self):
        r"""
        Return a pair consisting of a labelling and an area sequence
        of a Dyck path which corresponds to the given parking
        function.

        INPUT:

        - ``self`` -- the parking function word

        OUTPUT:

        - returns a pair ``(L, D)`` where ``L`` is a labelling and ``D`` is the
          area sequence of the underlying Dyck path

        EXAMPLES::

            sage: PF = ParkingFunction([6, 1, 5, 2, 2, 1, 5])
            sage: PF.to_labelling_area_sequence_pair()
            ([2, 6, 4, 5, 3, 7, 1], [0, 1, 1, 2, 0, 1, 1])

        ::

            sage: ParkingFunction([1, 1, 1]).to_labelling_area_sequence_pair()
            ([1, 2, 3], [0, 1, 2])
            sage: ParkingFunction([1, 2, 3]).to_labelling_area_sequence_pair()
            ([1, 2, 3], [0, 0, 0])
            sage: ParkingFunction([1, 1, 2]).to_labelling_area_sequence_pair()
            ([1, 2, 3], [0, 1, 1])
            sage: ParkingFunction([1, 1, 3, 1]).to_labelling_area_sequence_pair()
            ([1, 2, 4, 3], [0, 1, 2, 1])
        """
        return (self.to_labelling_permutation(), self.to_area_sequence())

    @combinatorial_map(name='to dyck word')
    def to_dyck_word(self):
        r"""
        Return the support Dyck word of the parking function.

        INPUT:

        - ``self`` -- parking function word

        OUTPUT:

        - the Dyck word of the corresponding parking function

        .. SEEALSO:: :meth:`DyckWord`

        EXAMPLES::

            sage: PF = ParkingFunction([6, 1, 5, 2, 2, 1, 5])
            sage: PF.to_dyck_word()
            [1, 1, 0, 1, 1, 0, 0, 0, 1, 1, 0, 1, 0, 0]

        ::

            sage: ParkingFunction([3,1,1,4]).to_dyck_word()
            [1, 1, 0, 0, 1, 0, 1, 0]
            sage: ParkingFunction([4,1,1,1]).to_dyck_word()
            [1, 1, 1, 0, 0, 0, 1, 0]
            sage: ParkingFunction([2,1,4,1]).to_dyck_word()
            [1, 1, 0, 1, 0, 0, 1, 0]
        """
        return DyckWord(area_sequence=self.to_area_sequence())

    def to_labelled_dyck_word(self):
        r"""
        Return the labelled Dyck word corresponding to the parking function.

        This is a representation of the parking function as a list
        where the entries of 1 in the Dyck word are replaced with the
        corresponding label.

        INPUT:

        - ``self`` -- parking function word

        OUTPUT:

        - the labelled Dyck word of the corresponding parking function
          which is twice the size of parking function word

        EXAMPLES::

            sage: PF = ParkingFunction([6, 1, 5, 2, 2, 1, 5])
            sage: PF.to_labelled_dyck_word()
            [2, 6, 0, 4, 5, 0, 0, 0, 3, 7, 0, 1, 0, 0]

        ::

            sage: ParkingFunction([3,1,1,4]).to_labelled_dyck_word()
            [2, 3, 0, 0, 1, 0, 4, 0]
            sage: ParkingFunction([4,1,1,1]).to_labelled_dyck_word()
            [2, 3, 4, 0, 0, 0, 1, 0]
            sage: ParkingFunction([2,1,4,1]).to_labelled_dyck_word()
            [2, 4, 0, 1, 0, 0, 3, 0]
        """
        dw = self.to_dyck_word()
        out = list(copy(self.to_labelling_permutation()))
        for i in range(2 * len(out)):
            if dw[i] == 0:
                out.insert(i, 0)
        return out

    def to_labelling_dyck_word_pair(self):
        r"""
        Return the pair ``(L, D)`` where ``L`` is a labelling and
        ``D`` is the Dyck word of the parking function.

        INPUT:

        - ``self`` -- parking function word

        OUTPUT:

        - the pair ``(L, D)``, where ``L`` is the labelling and ``D`` is
          the Dyck word of the parking function

        .. SEEALSO:: :meth:`DyckWord`

        EXAMPLES::

            sage: PF = ParkingFunction([6, 1, 5, 2, 2, 1, 5])
            sage: PF.to_labelling_dyck_word_pair()
            ([2, 6, 4, 5, 3, 7, 1], [1, 1, 0, 1, 1, 0, 0, 0, 1, 1, 0, 1, 0, 0])

        ::

            sage: ParkingFunction([3,1,1,4]).to_labelling_dyck_word_pair()
            ([2, 3, 1, 4], [1, 1, 0, 0, 1, 0, 1, 0])
            sage: ParkingFunction([4,1,1,1]).to_labelling_dyck_word_pair()
            ([2, 3, 4, 1], [1, 1, 1, 0, 0, 0, 1, 0])
            sage: ParkingFunction([2,1,4,1]).to_labelling_dyck_word_pair()
            ([2, 4, 1, 3], [1, 1, 0, 1, 0, 0, 1, 0])
        """
        return (self.to_labelling_permutation(), self.to_dyck_word())

    @combinatorial_map(name='to non-decreasing parking function')
    def to_NonDecreasingParkingFunction(self):
        r"""
        Return the non-decreasing parking function which underlies the
        parking function.

        INPUT:

        - ``self`` -- parking function word

        OUTPUT:

        - a sorted parking function

        .. SEEALSO:: :meth:`NonDecreasingParkingFunction`

        EXAMPLES::

            sage: PF = ParkingFunction([6, 1, 5, 2, 2, 1, 5])
            sage: PF.to_NonDecreasingParkingFunction()
            [1, 1, 2, 2, 5, 5, 6]

        ::

            sage: ParkingFunction([3,1,1,4]).to_NonDecreasingParkingFunction()
            [1, 1, 3, 4]
            sage: ParkingFunction([4,1,1,1]).to_NonDecreasingParkingFunction()
            [1, 1, 1, 4]
            sage: ParkingFunction([2,1,4,1]).to_NonDecreasingParkingFunction()
            [1, 1, 2, 4]
            sage: ParkingFunction([4,1,2,1]).to_NonDecreasingParkingFunction()
            [1, 1, 2, 4]
        """
        return ParkingFunction(sorted(self))

    def characteristic_quasisymmetric_function(self, q=None,
                                               R=QQ['q', 't'].fraction_field()):
        r"""
        Return the characteristic quasisymmetric function of ``self``.

        The characteristic function of the Parking Function is the sum
        over all permutation labellings of the Dyck path `q^{dinv(PF)}
        F_{ides(PF)}` where `ides(PF)` (:meth:`ides_composition`) is
        the descent composition of diagonal reading word of the
        parking function.

        INPUT:

        - ``q`` -- (default: ``q = R('q')``) a parameter for the
          generating function power

        - ``R`` -- (default: ``R = QQ['q','t'].fraction_field()``) the
          base ring to do the calculations over

        OUTPUT:

        - an element of the quasisymmetric functions over the ring ``R``

        EXAMPLES::

            sage: R = QQ['q','t'].fraction_field()
            sage: (q,t) = R.gens()
            sage: cqf = sum(t**PF.area()*PF.characteristic_quasisymmetric_function() for PF in ParkingFunctions(3)); cqf
            (q^3+q^2*t+q*t^2+t^3+q*t)*F[1, 1, 1] + (q^2+q*t+t^2+q+t)*F[1, 2] + (q^2+q*t+t^2+q+t)*F[2, 1] + F[3]
            sage: s = SymmetricFunctions(R).s()
            sage: s(cqf.to_symmetric_function())
            (q^3+q^2*t+q*t^2+t^3+q*t)*s[1, 1, 1] + (q^2+q*t+t^2+q+t)*s[2, 1] + s[3]
            sage: s(cqf.to_symmetric_function()).nabla(power = -1)
            s[1, 1, 1]

        ::

            sage: p = ParkingFunction([3, 1, 2])
            sage: p.characteristic_quasisymmetric_function()
            q*F[2, 1]
            sage: pf = ParkingFunction([1,2,7,2,1,2,3,2,1])
            sage: pf.characteristic_quasisymmetric_function()
            q^2*F[1, 1, 1, 2, 1, 3]
        """
        from sage.combinat.ncsf_qsym.qsym import QuasiSymmetricFunctions
        if q is None:
            q = R('q')
        else:
            if not q in R:
                raise ValueError("q=%s must be an element of the base ring %s" % (q, R))
        F = QuasiSymmetricFunctions(R).Fundamental()
        return q ** self.dinv() * F(self.ides_composition())

    def pretty_print(self, underpath=True):
        r"""
        Displays a parking function as a lattice path consisting of a
        Dyck path and a labelling with the labels displayed along the
        edges of the Dyck path.

        INPUT:

        - ``underpath`` -- if the length of the parking function is
          less than or equal to 9 then display the labels under the
          path if ``underpath`` is True otherwise display them to the
          right of the path (default: ``True``)

        EXAMPLES::

            sage: PF = ParkingFunction([6, 1, 5, 2, 2, 1, 5])
            sage: PF.pretty_print()
                       ___
                     _|1x
                    |7x  .
               _____|3 . .
              |5x x  . . .
             _|4x  . . . .
            |6x  . . . . .
            |2 . . . . . .

            sage: PF = ParkingFunction([6, 1, 5, 2, 2, 1, 5])
            sage: PF.pretty_print(underpath = false)
                       ___
                     _| x  1
                    | x  . 7
               _____|  . . 3
              | x x  . . . 5
             _| x  . . . . 4
            | x  . . . . . 6
            |  . . . . . . 2

        ::

            sage: ParkingFunction([3, 1, 1, 4]).pretty_print()
                   _
                 _|4
             ___|1 .
            |3x  . .
            |2 . . .

            sage: ParkingFunction([1,1,1]).pretty_print()
             _____
            |3x x
            |2x  .
            |1 . .

            sage: ParkingFunction([4,1,1,1]).pretty_print()
                   _
             _____|1
            |4x x  .
            |3x  . .
            |2 . . .

            sage: ParkingFunction([2,1,4,1]).pretty_print()
                   _
               ___|3
             _|1x  .
            |4x  . .
            |2 . . .

            sage: ParkingFunction([2,1,4,1]).pretty_print(underpath = false)
                   _
               ___|  3
             _| x  . 1
            | x  . . 4
            |  . . . 2

            sage: pf = ParkingFunction([1,2,3,7,3,2,1,2,3,2,1])
            sage: pf.pretty_print()
                         _________
                 _______| x x x x   4
                | x x x x x x x  .  9
                | x x x x x x  . .  5
               _| x x x x x  . . .  3
              | x x x x x  . . . . 10
              | x x x x  . . . . .  8
              | x x x  . . . . . .  6
             _| x x  . . . . . . .  2
            | x x  . . . . . . . . 11
            | x  . . . . . . . . .  7
            |  . . . . . . . . . .  1
        """
        L = self.to_labelling_permutation()
        dw = self.to_dyck_word()
        if len(L) <= 9:
            dw.pretty_print(labelling=L, underpath=underpath)
        else:
            dw.pretty_print(labelling=L, underpath=False)


def ParkingFunctions(n=None):
    r"""
    Returns the combinatorial class of Parking Functions.

    A *parking function* of size `n` is a sequence `(a_1, \ldots,a_n)`
    of positive integers such that if `b_1 \leq b_2 \leq \cdots \leq b_n` is
    the increasing rearrangement of `a_1, \ldots, a_n`, then `b_i \leq i`.

    A *parking function* of size `n` is a pair `(L, D)` of two sequences
    `L` and `D` where `L` is a permutation and `D` is an area sequence
    of a Dyck Path of size n such that `D[i] \geq 0`, `D[i+1] \leq D[i]+1`
    and if `D[i+1] = D[i]+1` then `L[i+1] > L[i]`.

    The number of parking functions of size `n` is equal to the number of
    rooted forest on `n` vertices and is equal to `(n+1)^{n-1}`.

    EXAMPLES:

    Here are all parking functions of size 3::

        sage: from sage.combinat.parking_functions import ParkingFunctions
        sage: ParkingFunctions(3).list()
        [[1, 1, 1], [1, 1, 2], [1, 2, 1], [2, 1, 1], [1, 1, 3], [1, 3, 1], [3, 1, 1],
         [1, 2, 2], [2, 1, 2], [2, 2, 1], [1, 2, 3], [1, 3, 2], [2, 1, 3], [2, 3, 1],
         [3, 1, 2], [3, 2, 1]]

    If no size is specified, then ParkingFunctions returns the combinatorial
    class of all parking functions.

    ::

        sage: PF = ParkingFunctions(); PF
        Parking functions
        sage: [] in PF
        True
        sage: [1] in PF
        True
        sage: [2] in PF
        False
        sage: [1,3,1] in PF
        True
        sage: [1,4,1] in PF
        False

    If the size `n` is specified, then ParkingFunctions returns
    the combinatorial class of all parking functions of size `n`.

    ::

        sage: PF = ParkingFunctions(0)
        sage: PF.list()
        [[]]
        sage: PF = ParkingFunctions(1)
        sage: PF.list()
        [[1]]
        sage: PF = ParkingFunctions(3)
        sage: PF.list()
        [[1, 1, 1], [1, 1, 2], [1, 2, 1], [2, 1, 1], [1, 1, 3],
         [1, 3, 1], [3, 1, 1], [1, 2, 2], [2, 1, 2], [2, 2, 1],
         [1, 2, 3], [1, 3, 2], [2, 1, 3], [2, 3, 1], [3, 1, 2], [3, 2, 1]]

    ::

        sage: PF3 = ParkingFunctions(3); PF3
        Parking functions of size 3
        sage: [] in PF3
        False
        sage: [1] in PF3
        False
        sage: [1,3,1] in PF3
        True
        sage: [1,4,1] in PF3
        False

    TESTS::

        sage: PF = ParkingFunctions(5)
        sage: len(PF.list()) == PF.cardinality()
        True
    """
    if n is None:
        return ParkingFunctions_all()
    else:
        if not isinstance(n, (Integer, int)) or n < 0:
            raise ValueError("%s is not a non-negative integer." % n)
        return ParkingFunctions_n(n)

def is_a(x, n=None):
    """
    Checks whether a list is a parking function. If a size `n` is specified,
    checks if a list is a parking function of size `n`.

    TESTS::

        sage: from sage.combinat.parking_functions import is_a
        sage: is_a([1,1,2])
        True
        sage: is_a([1,2,1])
        True
        sage: is_a([1,1,4])
        False
        sage: is_a([3,1,1], 3)
        True
    """
    if not isinstance(x, list):  # from Florent Hivert non_decreasing_parking_function
        return False
    A = sorted(x)
    from sage.combinat.non_decreasing_parking_function import is_a
    return is_a(A, n)

class ParkingFunctions_all(InfiniteAbstractCombinatorialClass, Parent):
    def __init__(self):
        """
        TESTS::

            sage: from sage.combinat.parking_functions import ParkingFunctions
            sage: DW = ParkingFunctions()
            sage: DW == loads(dumps(DW))
            True
        """
        Parent.__init__(self,
                        category=InfiniteEnumeratedSets(),
                        element_constructor=ParkingFunction_class)

    Element = ParkingFunction_class

    def __repr__(self):
        """
        TESTS::

            sage: repr(ParkingFunctions())
            'Parking functions'
        """
        return "Parking functions"

    def __contains__(self, x):
        """
        TESTS::

            sage: [] in ParkingFunctions()
            True
            sage: [1] in ParkingFunctions()
            True
            sage: [2] in ParkingFunctions()
            False
            sage: [1,3,1] in ParkingFunctions()
            True
            sage: [1,4,1] in ParkingFunctions()
            False
        """
        if isinstance(x, ParkingFunction_class):
            return True
        return is_a(x)

    def _infinite_cclass_slice(self, n):
        """
        Needed by InfiniteAbstractCombinatorialClass to buid __iter__.

        TESTS::

            sage: (ParkingFunctions())._infinite_cclass_slice(4) == ParkingFunctions(4)
            True
            sage: it = iter(ParkingFunctions()) # indirect doctest
            sage: [it.next() for i in range(8)]
            [[], [1], [1, 1], [1, 2], [2, 1], [1, 1, 1], [1, 1, 2], [1, 2, 1]]
         """
        return ParkingFunctions_n(n)

class ParkingFunctions_n(CombinatorialClass, Parent):
    r"""
    The combinatorial class of parking functions of size `n`.

    A *parking function* of size `n` is a sequence `(a_1, \ldots,a_n)`
    of positive integers such that if `b_1 \leq b_2 \leq \cdots \leq b_n` is
    the increasing rearrangement of `a_1, \ldots, a_n`, then `b_i \leq i`.

    A *parking function* of size `n` is a pair `(L, D)` of two sequences
    `L` and `D` where `L` is a permutation and `D` is an area sequence
    of a Dyck Path of size `n` such that `D[i] \geq 0`, `D[i+1] \leq D[i]+1`
    and if `D[i+1] = D[i]+1` then `L[i+1] > L[i]`.

    The number of parking functions of size `n` is equal to the number of
    rooted forest on `n` vertices and is equal to `(n+1)^{n-1}`.

    EXAMPLES::

        sage: PF = ParkingFunctions(3)
        sage: PF.list()
        [[1, 1, 1], [1, 1, 2], [1, 2, 1], [2, 1, 1], [1, 1, 3],
        [1, 3, 1], [3, 1, 1], [1, 2, 2], [2, 1, 2], [2, 2, 1],
        [1, 2, 3], [1, 3, 2], [2, 1, 3], [2, 3, 1], [3, 1, 2], [3, 2, 1]]

        sage: [ParkingFunctions(i).cardinality() for i in range(6)]
        [1, 1, 3, 16, 125, 1296]

        sage: from sage.combinat.parking_functions import ParkingFunctions_n
        sage: a = ParkingFunctions_n(4)([4,1,2,1])
        sage: a.rank()
        62

    .. warning::

       The precise order in which the parking function are generated or
       listed is not fixed, and may change in the future.
    """

    def __init__(self, n):
        """
        TESTS::

            sage: PF = ParkingFunctions(3)
            sage: PF == loads(dumps(PF))
            True
        """
        self.n = n
        Parent.__init__(self,
                        category=EnumeratedSets(),
                        element_constructor=ParkingFunction_class)

    Element = ParkingFunction_class

    def __call__(self, pf, labelling=None, area_sequence=None,
                 labelled_dyck_word=None):
        """
        EXAMPLES::

            sage: PF4 = ParkingFunctions(4)
            sage: a = PF4([1,4,3,1])
            sage: b = PF4[52]
            sage: type(a)
            <class 'sage.combinat.parking_functions.ParkingFunction_class'>
            sage: type(a) == type(b)
            True

            sage: ParkingFunctions(3)([1,1,1]) in ParkingFunctions(3)
            True
            sage: ParkingFunctions(3)([1,1,1]) in ParkingFunctions()
            True
        """
        if len(pf) == self.n:
            return ParkingFunction(pf, labelling=None, area_sequence=None,
                                   labelled_dyck_word=None)
        raise ValueError("%s must be of size %s" % (pf, self.n))

    def __repr__(self):
        """
        TESTS::

            sage: repr(ParkingFunctions(3))
            'Parking functions of size 3'
        """
        return "Parking functions of size %s"%(self.n)

    def __contains__(self, x):
        """
        TESTS::

            sage: PF3 = ParkingFunctions(3); PF3
            Parking functions of size 3
            sage: [] in PF3
            False
            sage: [1] in PF3
            False
            sage: [1,3,1] in PF3
            True
            sage: [1,1,1] in PF3
            True
            sage: [1,4,1] in PF3
            False
            sage: all([p in PF3 for p in PF3])
            True
        """
        if isinstance(x, ParkingFunction_class):
            return True
        return is_a(x, self.n)

    def cardinality(self):
        r"""
        Returns the number of parking functions of size ``n``.  The cardinality
        is equal to `(n+1)^{n-1}`.

        EXAMPLES::

            sage: [ParkingFunctions(i).cardinality() for i in range(6)]
            [1, 1, 3, 16, 125, 1296]
        """
        return Integer((self.n+1)**(self.n-1))

    def __iter__(self):
        """
        Returns an iterator for parking functions of size `n`.

        .. warning::

           The precise order in which the parking function are generated is not
           fixed, and may change in the future.

        EXAMPLES::

            sage: PF = ParkingFunctions(0)
            sage: [e for e in PF]      # indirect doctest
            [[]]
            sage: PF = ParkingFunctions(1)
            sage: [e for e in PF]      # indirect doctest
            [[1]]
            sage: PF = ParkingFunctions(2)
            sage: [e for e in PF]      # indirect doctest
            [[1, 1], [1, 2], [2, 1]]
            sage: PF = ParkingFunctions(3)
            sage: [e for e in PF]      # indirect doctest
            [[1, 1, 1], [1, 1, 2], [1, 2, 1], [2, 1, 1], [1, 1, 3],
            [1, 3, 1], [3, 1, 1], [1, 2, 2], [2, 1, 2], [2, 2, 1],
            [1, 2, 3], [1, 3, 2], [2, 1, 3], [2, 3, 1], [3, 1, 2], [3, 2, 1]]

        TESTS::

            sage: PF = ParkingFunctions(5)
            sage: [e for e in PF] == PF.list()
            True
            sage: PF = ParkingFunctions(6)
            sage: [e for e in PF] == PF.list()
            True
        """
        def iterator_rec(n):
            """
            TESTS::

                sage: PF = ParkingFunctions(2)
                sage: [e for e in PF]      # indirect doctest
                [[1, 1], [1, 2], [2, 1]]
            """
            if n == 0:
                yield []; return
            if n == 1:
                yield [1]; return
            for res1 in iterator_rec(n-1):
                for i in range(res1[-1], n+1):
                    res = copy(res1)
                    res.append(i)
                    yield res
            return
        for res in iterator_rec(self.n):
            for pi in Permutations(res):
                yield ParkingFunction(list(pi))
        return


def ParkingFunction(pf=None, labelling=None, area_sequence=None, labelled_dyck_word=None):
    r"""
    Returns the combinatorial class of Parking Functions.

    A *parking function* of size `n` is a sequence `(a_1, \ldots,a_n)`
    of positive integers such that if `b_1 \leq b_2 \leq \cdots \leq b_n` is
    the increasing rearrangement of `a_1, \ldots, a_n`, then `b_i \leq i`.

    A *parking function* of size `n` is a pair `(L, D)` of two sequences
    `L` and `D` where `L` is a permutation and `D` is an area sequence
    of a Dyck Path of size `n` such that `D[i] \geq 0`, `D[i+1] \leq D[i]+1`
    and if `D[i+1] = D[i]+1` then `L[i+1] > L[i]`.

    The number of parking functions of size `n` is equal to the number of
    rooted forests on `n` vertices and is equal to `(n+1)^{n-1}`.

    INPUT:

    - ``pf`` -- (default: None) a list whose increasing rearrangement satisfies `b_i \leq i`

    - ``labelling`` -- (default: None) a labelling of the Dyck path

    - ``area_sequence`` -- (default: None) an area sequence of a Dyck path

    - ``labelled_dyck_word`` -- (default: None) a Dyck word with 1's replaced by labelling

    OUTPUT:

    - A parking function

    EXAMPLES::

        sage: ParkingFunction([])
        []
        sage: ParkingFunction([1])
        [1]
        sage: ParkingFunction([2])
        Traceback (most recent call last):
        ...
        ValueError: [2] is not a parking function.
        sage: ParkingFunction([1,2])
        [1, 2]
        sage: ParkingFunction([1,1,2])
        [1, 1, 2]
        sage: ParkingFunction([1,4,1])
        Traceback (most recent call last):
        ...
        ValueError: [1, 4, 1] is not a parking function.
        sage: ParkingFunction(labelling=[3,1,2], area_sequence=[0,0,1])
        [2, 2, 1]
        sage: ParkingFunction([2,2,1]).to_labelled_dyck_word()
        [3, 0, 1, 2, 0, 0]
        sage: ParkingFunction(labelled_dyck_word = [3,0,1,2,0,0])
        [2, 2, 1]
        sage: ParkingFunction(labelling=[3,1,2], area_sequence=[0,1,1])
        Traceback (most recent call last):
        ...
        ValueError: [3, 1, 2] is not a valid labeling of area sequence [0, 1, 1]
    """
    PF = ParkingFunctions()
    if pf is not None:
        return ParkingFunction_class(PF, pf)
    elif labelling is not None:
        if (area_sequence is None):
            raise ValueError("must also provide area sequence along with labelling.")
        if (len(area_sequence)!=len(labelling)):
            raise ValueError("%s must be the same size as the labelling %s"%(area_sequence,labelling))
        if any(area_sequence[i]<area_sequence[i+1] and labelling[i]>labelling[i+1] for i in range(len(labelling)-1)):
            raise ValueError("%s is not a valid labeling of area sequence %s"%(labelling, area_sequence))
        return from_labelling_and_area_sequence( labelling, area_sequence )
    elif labelled_dyck_word is not None:
        return from_labelled_dyck_word(labelled_dyck_word)
    elif area_sequence is not None:
        DW = DyckWord(area_sequence)
        return ParkingFunction(labelling=range(1, DW.size()+1), area_sequence=DW)
    else:
        raise ValueError("did not manage to make this into a parking function")

#******************************************************************************
# CONSTRUCTIONS
#******************************************************************************


def from_labelling_and_area_sequence(L, D):
    r"""
    Return the parking function corresponding to the labelling area
    sequence pair.

    INPUT:

    - ``L`` -- a labelling permutation

    - ``D`` -- an area sequence for a Dyck word

    OUTPUT:

    - the parking function corresponding the labelling permutation ``L``
      and ``D`` an area sequence of the corresponding Dyck path

    EXAMPLES::

        sage: from sage.combinat.parking_functions import from_labelling_and_area_sequence
        sage: from_labelling_and_area_sequence([2, 6, 4, 5, 3, 7, 1], [0, 1, 1, 2, 0, 1, 1])
        [6, 1, 5, 2, 2, 1, 5]

    ::

        sage: from_labelling_and_area_sequence([1, 2, 3], [0, 1, 2])
        [1, 1, 1]
        sage: from_labelling_and_area_sequence([1, 2, 3], [0, 0, 0])
        [1, 2, 3]
        sage: from_labelling_and_area_sequence([1, 2, 3], [0, 1, 1])
        [1, 1, 2]
        sage: from_labelling_and_area_sequence([1, 2, 4, 3], [0, 1, 2, 1])
        [1, 1, 3, 1]
    """
    return ParkingFunction([L.index(i) + 1 - D[L.index(i)]
                                  for i in range(1, len(L) + 1)])


def from_labelled_dyck_word(LDW):
    r"""
    Return the parking function corresponding to the labelled Dyck word.

    INPUT:

    - ``LDW`` -- labelled Dyck word

    OUTPUT:

    - the parking function corresponding to the labelled Dyck
      word that is half the size of ``LDW``

    EXAMPLES::

        sage: from sage.combinat.parking_functions import from_labelled_dyck_word
        sage: LDW = [2, 6, 0, 4, 5, 0, 0, 0, 3, 7, 0, 1, 0, 0]
        sage: from_labelled_dyck_word(LDW)
        [6, 1, 5, 2, 2, 1, 5]

    ::

        sage: from_labelled_dyck_word([2, 3, 0, 0, 1, 0, 4, 0])
        [3, 1, 1, 4]
        sage: from_labelled_dyck_word([2, 3, 4, 0, 0, 0, 1, 0])
        [4, 1, 1, 1]
        sage: from_labelled_dyck_word([2, 4, 0, 1, 0, 0, 3, 0])
        [2, 1, 4, 1]
    """
    L = [ell for ell in LDW if ell != 0]
    D = DyckWord(map(lambda x: Integer(not x.is_zero()), LDW))
    return from_labelling_and_area_sequence(L, D.to_area_sequence())<|MERGE_RESOLUTION|>--- conflicted
+++ resolved
@@ -68,7 +68,7 @@
 from copy import copy
 from sage.categories.infinite_enumerated_sets import InfiniteEnumeratedSets
 from sage.combinat.combinat import (CombinatorialClass, CombinatorialObject,
-                      InfiniteAbstractCombinatorialClass)
+                                    InfiniteAbstractCombinatorialClass)
 from sage.categories.enumerated_sets import EnumeratedSets
 from sage.combinat.permutation import Permutation, Permutations
 from sage.structure.parent import Parent
@@ -76,9 +76,10 @@
 from sage.combinat.dyck_word import DyckWord
 from sage.combinat.combinatorial_map import combinatorial_map
 
+
 class ParkingFunction_class(CombinatorialObject, Element):
 
-    def __init__(self, parent = None, lst = None):
+    def __init__(self, parent=None, lst=None):
         """
         TESTS::
 
@@ -86,15 +87,15 @@
             [1, 1, 2, 2, 5, 6]
         """
         if not is_a(lst):
-            raise ValueError("%s is not a parking function." % lst)
+            raise ValueError("{} is not a parking function.".format(lst))
         if parent is None:
-            parent = ParkingFunction_n
+            parent = ParkingFunctions_n
         CombinatorialObject.__init__(self, lst)
         Element.__init__(self, parent)
 
     def __getitem__(self, n):
         """
-        Returns the `n^{th}` item in the underlying list.
+        Return the `n^{th}` item in the underlying list.
 
         .. NOTE::
 
@@ -113,7 +114,7 @@
 
     def __call__(self, n):
         """
-        Returns the image of ``n`` under the parking function.
+        Return the image of ``n`` under the parking function.
 
         EXAMPLES::
 
@@ -187,22 +188,14 @@
             False
             sage: ParkingFunction([3,1,2]).__gt__(ParkingFunction([3,1,1]))
             True
-<<<<<<< HEAD
-            sage: it = iter(ParkingFunctions()) # indirect doctest
-            sage: [next(it) for i in range(8)]
-            [[], [1], [1, 1], [1, 2], [2, 1], [1, 1, 1], [1, 1, 2], [1, 2, 1]]
-         """
-        return ParkingFunctions_n(n)
-=======
             sage: ParkingFunction([3,1,2]).__gt__(ParkingFunction([2,1,3]))
             False
         """
         return self.__ge__(other) and self != other
->>>>>>> 5f172075
 
     def diagonal_reading_word(self):
         r"""
-        Returns a diagonal word of the labelled Dyck path corresponding to
+        Return a diagonal word of the labelled Dyck path corresponding to
         parking function (see [Hag08]_ p. 75).
 
         INPUT:
@@ -249,7 +242,7 @@
 
     def parking_permutation(self):  # indices are cars, entries are parking spaces
         r"""
-        Returns the sequence of parking spots that are taken by cars 1 through
+        Return the sequence of parking spots that are taken by cars 1 through
         `n` and corresponding to the parking function.  For example,
         ``parking_permutation(PF) = [6, 1, 5, 2, 3, 4, 7]`` means that spot 6
         is taken by car 1, spot 1 by car 2, spot 5 by car 3, spot 2 is taken by
@@ -321,7 +314,7 @@
         for i in range(len(self)):
             j = 0
             while self[i] + j in out.keys():
-                j = j + 1
+                j += 1
             out[self[i] + j] = i
         return Permutation([out[i + 1] + 1 for i in range(len(self))])
 
@@ -1151,7 +1144,7 @@
 
 def ParkingFunctions(n=None):
     r"""
-    Returns the combinatorial class of Parking Functions.
+    Return the combinatorial class of Parking Functions.
 
     A *parking function* of size `n` is a sequence `(a_1, \ldots,a_n)`
     of positive integers such that if `b_1 \leq b_2 \leq \cdots \leq b_n` is
@@ -1317,6 +1310,7 @@
          """
         return ParkingFunctions_n(n)
 
+
 class ParkingFunctions_n(CombinatorialClass, Parent):
     r"""
     The combinatorial class of parking functions of size `n`.
@@ -1427,24 +1421,25 @@
 
     def cardinality(self):
         r"""
-        Returns the number of parking functions of size ``n``.  The cardinality
-        is equal to `(n+1)^{n-1}`.
+        Return the number of parking functions of size ``n``.
+
+        The cardinality is equal to `(n+1)^{n-1}`.
 
         EXAMPLES::
 
             sage: [ParkingFunctions(i).cardinality() for i in range(6)]
             [1, 1, 3, 16, 125, 1296]
         """
-        return Integer((self.n+1)**(self.n-1))
+        return Integer((self.n + 1) ** (self.n - 1))
 
     def __iter__(self):
         """
-        Returns an iterator for parking functions of size `n`.
+        Return an iterator for parking functions of size `n`.
 
         .. warning::
 
-           The precise order in which the parking function are generated is not
-           fixed, and may change in the future.
+            The precise order in which the parking function are
+            generated is not fixed, and may change in the future.
 
         EXAMPLES::
 
@@ -1484,8 +1479,8 @@
                 yield []; return
             if n == 1:
                 yield [1]; return
-            for res1 in iterator_rec(n-1):
-                for i in range(res1[-1], n+1):
+            for res1 in iterator_rec(n - 1):
+                for i in range(res1[-1], n + 1):
                     res = copy(res1)
                     res.append(i)
                     yield res
@@ -1496,9 +1491,10 @@
         return
 
 
-def ParkingFunction(pf=None, labelling=None, area_sequence=None, labelled_dyck_word=None):
+def ParkingFunction(pf=None, labelling=None, area_sequence=None,
+                    labelled_dyck_word=None):
     r"""
-    Returns the combinatorial class of Parking Functions.
+    Return the combinatorial class of Parking Functions.
 
     A *parking function* of size `n` is a sequence `(a_1, \ldots,a_n)`
     of positive integers such that if `b_1 \leq b_2 \leq \cdots \leq b_n` is
@@ -1562,9 +1558,9 @@
         if (area_sequence is None):
             raise ValueError("must also provide area sequence along with labelling.")
         if (len(area_sequence)!=len(labelling)):
-            raise ValueError("%s must be the same size as the labelling %s"%(area_sequence,labelling))
+            raise ValueError("%s must be the same size as the labelling %s" % (area_sequence, labelling))
         if any(area_sequence[i]<area_sequence[i+1] and labelling[i]>labelling[i+1] for i in range(len(labelling)-1)):
-            raise ValueError("%s is not a valid labeling of area sequence %s"%(labelling, area_sequence))
+            raise ValueError("%s is not a valid labeling of area sequence %s" % (labelling, area_sequence))
         return from_labelling_and_area_sequence( labelling, area_sequence )
     elif labelled_dyck_word is not None:
         return from_labelled_dyck_word(labelled_dyck_word)
