r"""
Quiver

A *quiver* is an oriented graph without loops, two-cycles, or multiple
edges. The edges are labelled by pairs `(i,-j)` (with `i` and `j` being
positive integers) such that the matrix `M = (m_{ab})` with
`m_{ab} = i, m_{ba} = -j` for an edge `(i,-j)` between vertices
`a` and `b` is skew-symmetrizable.

.. WARNING::

    This is not the standard definition of a quiver. Normally, in
    cluster algebra theory, a quiver is defined as an oriented graph
    without loops and two-cycles but with multiple edges allowed; the
    edges are unlabelled. This notion of quivers, however, can be seen
    as a particular case of our notion of quivers. Namely, if we have
    a quiver (in the regular sense of this word) with (precisely)
    `i` edges from `a` to `b`, then we represent it by a quiver
    (in our sense of this word) with an edge from `a` to `b` labelled
    by the pair `(i,-i)`.

For the compendium on the cluster algebra and quiver package see [MS2011]_

AUTHORS:

- Gregg Musiker
- Christian Stump

.. SEEALSO:: For mutation types of combinatorial quivers, see :meth:`~sage.combinat.cluster_algebra_quiver.quiver_mutation_type.QuiverMutationType`. Cluster seeds are closely related to :meth:`~sage.combinat.cluster_algebra_quiver.cluster_seed.ClusterSeed`.
"""
#*****************************************************************************
#       Copyright (C) 2011 Gregg Musiker <musiker@math.mit.edu>
#                          Christian Stump <christian.stump@univie.ac.at>
#
#  Distributed under the terms of the GNU General Public License (GPL)
#                  http://www.gnu.org/licenses/
#*****************************************************************************
from __future__ import print_function
from __future__ import absolute_import

from six.moves import range

from sage.structure.sage_object import SageObject
from copy import copy
from sage.rings.all import ZZ, CC, infinity
from sage.graphs.all import Graph, DiGraph
from sage.combinat.cluster_algebra_quiver.quiver_mutation_type import QuiverMutationType, QuiverMutationType_Irreducible, QuiverMutationType_Reducible, _edge_list_to_matrix
from sage.combinat.cluster_algebra_quiver.mutation_class import _principal_part, _matrix_to_digraph, _dg_canonical_form, _digraph_to_dig6, _dig6_to_matrix
from sage.combinat.cluster_algebra_quiver.mutation_class_new import _matrix_mutation_class_iter, _fast_copy
from sage.combinat.cluster_algebra_quiver.mutation_type import _connected_mutation_type, _mutation_type_from_data, is_mutation_finite

from sage.misc.decorators import rename_keyword

class ClusterQuiver(SageObject):
    """
    The *quiver* associated to an *exchange matrix*.

    INPUT:

    - ``data`` -- can be any of the following::

        * QuiverMutationType
        * str - a string representing a QuiverMutationType or a common quiver type (see Examples)
        * ClusterQuiver
        * Matrix - a skew-symmetrizable matrix
        * DiGraph - must be the input data for a quiver
        * List of edges - must be the edge list of a digraph for a quiver

    - ``frozen`` -- (default:``None``) sets the list of frozen variables
      if the input type is a :class:`DiGraph`, it is ignored otherwise

    - ``user_labels`` -- (default:``None``) sets the names of the labels for
      the vertices of the quiver if the input type is not a :class:`DiGraph`;
      otherwise it is ignored

    EXAMPLES:

    From a :class:`QuiverMutationType`::

        sage: Q = ClusterQuiver(['A',5]); Q
        Quiver on 5 vertices of type ['A', 5]

        sage: Q = ClusterQuiver(['B',2]); Q
        Quiver on 2 vertices of type ['B', 2]
        sage: Q2 = ClusterQuiver(['C',2]); Q2
        Quiver on 2 vertices of type ['B', 2]
        sage: MT = Q.mutation_type(); MT.standard_quiver() == Q
        True
        sage: MT = Q2.mutation_type(); MT.standard_quiver() == Q2
        False

        sage: Q = ClusterQuiver(['A',[2,5],1]); Q
        Quiver on 7 vertices of type ['A', [2, 5], 1]

        sage: Q = ClusterQuiver(['A', [5,0],1]); Q
        Quiver on 5 vertices of type ['D', 5]
        sage: Q.is_finite()
        True
        sage: Q.is_acyclic()
        False

        sage: Q = ClusterQuiver(['F', 4, [2,1]]); Q
        Quiver on 6 vertices of type ['F', 4, [1, 2]]
        sage: MT = Q.mutation_type(); MT.standard_quiver() == Q
        False
        sage: dg = Q.digraph(); Q.mutate([2,1,4,0,5,3])
        sage: dg2 = Q.digraph(); dg2.is_isomorphic(dg,edge_labels=True)
        False
        sage: dg2.is_isomorphic(MT.standard_quiver().digraph(),edge_labels=True)
        True

        sage: Q = ClusterQuiver(['G',2, (3,1)]); Q
        Quiver on 4 vertices of type ['G', 2, [1, 3]]
        sage: MT = Q.mutation_type(); MT.standard_quiver() == Q
        False

        sage: Q = ClusterQuiver(['GR',[3,6]]); Q
        Quiver on 4 vertices of type ['D', 4]
        sage: MT = Q.mutation_type(); MT.standard_quiver() == Q
        False

        sage: Q = ClusterQuiver(['GR',[3,7]]); Q
        Quiver on 6 vertices of type ['E', 6]

        sage: Q = ClusterQuiver(['TR',2]); Q
        Quiver on 3 vertices of type ['A', 3]
        sage: MT = Q.mutation_type(); MT.standard_quiver() == Q
        False
        sage: Q.mutate([1,0]); MT.standard_quiver() == Q
        True

        sage: Q = ClusterQuiver(['TR',3]); Q
        Quiver on 6 vertices of type ['D', 6]
        sage: MT = Q.mutation_type(); MT.standard_quiver() == Q
        False

    From a :class:`ClusterQuiver`::

        sage: Q = ClusterQuiver(['A',[2,5],1]); Q
        Quiver on 7 vertices of type ['A', [2, 5], 1]
        sage: T = ClusterQuiver( Q ); T
        Quiver on 7 vertices of type ['A', [2, 5], 1]

    From a Matrix::

        sage: Q = ClusterQuiver(['A',[2,5],1]); Q
        Quiver on 7 vertices of type ['A', [2, 5], 1]
        sage: T = ClusterQuiver( Q._M ); T
        Quiver on 7 vertices

        sage: Q = ClusterQuiver( matrix([[0,1,-1],[-1,0,1],[1,-1,0],[1,2,3]]) ); Q
        Quiver on 4 vertices with 1 frozen vertex

        sage: Q = ClusterQuiver( matrix([]) ); Q
        Quiver without vertices

    From a DiGraph::

        sage: Q = ClusterQuiver(['A',[2,5],1]); Q
        Quiver on 7 vertices of type ['A', [2, 5], 1]
        sage: T = ClusterQuiver( Q._digraph ); T
        Quiver on 7 vertices

        sage: Q = ClusterQuiver( DiGraph([[1,2],[2,3],[3,4],[4,1]]) ); Q
        Quiver on 4 vertices

        sage: Q = ClusterQuiver(DiGraph([['a', 'b'], ['b', 'c'], ['c', 'd'], ['d', 'e']]), \
                  frozen=['c']); Q
        Quiver on 5 vertices with 1 frozen vertex
        sage: Q.mutation_type()
        [ ['A', 2], ['A', 2] ]
        sage: Q
        Quiver on 5 vertices of type [ ['A', 2], ['A', 2] ] with 1 frozen vertex

    From a List of edges::

        sage: Q = ClusterQuiver(['A',[2,5],1]); Q
        Quiver on 7 vertices of type ['A', [2, 5], 1]
        sage: T = ClusterQuiver( Q._digraph.edges() ); T
        Quiver on 7 vertices

        sage: Q = ClusterQuiver([[1, 2], [2, 3], [3, 4], [4, 1]]); Q
        Quiver on 4 vertices

    TESTS::

        sage: Q = ClusterQuiver(DiGraph([[1,1]]))
        Traceback (most recent call last):
        ...
        ValueError: the input DiGraph contains a loop

        sage: Q = ClusterQuiver([[1,1]])
        Traceback (most recent call last):
        ...
        ValueError: the input DiGraph contains a loop

        sage: Q = ClusterQuiver(DiGraph([[1, 0],[0,1]]))
        Traceback (most recent call last):
        ...
        ValueError: the input DiGraph contains two-cycles

        sage: Q = ClusterQuiver('whatever')
        Traceback (most recent call last):
        ...
        ValueError: the input data was not recognized
    """
    def __init__(self, data, frozen=None, user_labels=None):
        """
        TESTS::

            sage: Q = ClusterQuiver(['A',4])
            sage: TestSuite(Q).run()
        """
        from sage.combinat.cluster_algebra_quiver.cluster_seed import ClusterSeed
        from sage.structure.element import is_Matrix

        if isinstance(user_labels, list):
            user_labels = [tuple(x) if isinstance(x, list) else x for x in user_labels]
        elif isinstance(user_labels, dict):
            values = [tuple(user_labels[x]) if isinstance(user_labels[x], list) else user_labels[x] for x in user_labels]
            user_labels = {key: val for key, val in zip(user_labels.keys(),
                                                        values)}

        # constructs a quiver from a mutation type
        if type( data ) in [QuiverMutationType_Irreducible,QuiverMutationType_Reducible]:
            if frozen is not None:
                print('The input specifies a mutation type, so the'
                      ' additional parameter frozen is ignored.'
                      ' Use set_frozen to freeze vertices.')


            mutation_type = data
            self.__init__( mutation_type.standard_quiver() )
            if user_labels:
                self.relabel(user_labels)
                if isinstance(user_labels, dict):
                    self._nlist = user_labels.keys()
                else:
                    self._nlist = user_labels

        # constructs a quiver from string representing a mutation type
        #   or a common quiver type (see Examples)
        # NOTE: for now, any string representing a *reducible type* is
        #   coerced into the standard quiver, but there is now more flexibility
        #   in how to input a connected (irreducible) quiver.
        elif (isinstance(data, (list,tuple))
              and (isinstance(data[0], str) or all(isinstance(comp, (list,tuple))
                   and isinstance(comp[0], str) for comp in data))):
            if frozen is not None:
                print('The input specifies a mutation type, so the additional'
                      ' parameter frozen is ignored. Use set_frozen to freeze vertices.')
            mutation_type = QuiverMutationType(data)

            # The command QuiverMutationType_Irreducible (which is not imported
            #   globally) already creates the desired digraph as long as we
            #   bypass the mutation type checking of QuiverMutationType and
            #   format the input appropriately.  Thus we handle several
            #   special cases this way.
            if len(data) == 2 and isinstance(data[0], str):
                if data[0] == 'TR' or data[0] == 'GR' or (data[0] == 'C' and data[1] == 2):
                    if data[1] in ZZ:
                        quiv = ClusterQuiver( QuiverMutationType_Irreducible( data[0], data[1] )._digraph )
                        quiv._mutation_type = mutation_type
                        self.__init__( quiv )
                    elif isinstance(data[1], list):
                        quiv = ClusterQuiver( QuiverMutationType_Irreducible( data[0], tuple(data[1]) )._digraph )
                        quiv._mutation_type = mutation_type
                        self.__init__( quiv )
                else:
                    self.__init__( mutation_type.standard_quiver() )
            elif len(data) == 3 and isinstance(data[0], str):
                if (data[0] == 'F' and data[1] == 4 and data[2] == [2,1])   or (data[0] == 'G' and data[1] == 2 and data[2] == [3,1]):
                    quiv = ClusterQuiver( QuiverMutationType_Irreducible( data[0], data[1], tuple(data[2]) )._digraph )
                    quiv._mutation_type = mutation_type
                    self.__init__( quiv )
                elif (data[0] == 'F' and data[1] == 4 and data[2] == (2,1) )   or (data[0] == 'G' and data[1] == 2 and data[2] == (3,1) ):
                    quiv = ClusterQuiver( QuiverMutationType_Irreducible( data[0], data[1], data[2] )._digraph )
                    quiv._mutation_type = mutation_type
                    self.__init__( quiv )
                elif data[0] == 'A' and isinstance(data[1], list) and data[2] == 1:
                    if len(data[1]) == 2 and min(data[1]) == 0:
                        quiv = ClusterQuiver( QuiverMutationType_Irreducible( data[0], tuple(data[1]), data[2] )._digraph )
                        quiv._mutation_type = mutation_type
                        self.__init__( quiv )
                    else:
                        self.__init__( mutation_type.standard_quiver() )

                elif data[0] == 'A' and isinstance(data[1], tuple) and data[2] == 1:
                    if len(data[1]) == 2 and min(data[1]) == 0:
                        quiv = ClusterQuiver( QuiverMutationType_Irreducible( data[0], data[1], data[2] )._digraph )
                        quiv._mutation_type = mutation_type
                        self.__init__( quiv )
                    else:
                        self.__init__( mutation_type.standard_quiver() )

                else:
                    self.__init__( mutation_type.standard_quiver() )
            else:
                self.__init__( mutation_type.standard_quiver() )

            if user_labels:
                if isinstance(user_labels, dict):
                    self._nlist = user_labels.keys()
                else:
                    self._nlist = user_labels

                self.relabel(self._nlist)

        # constructs a quiver from a cluster seed
        elif isinstance(data, ClusterSeed):
            self.__init__( data.quiver() )

        # constructs a quiver from a quiver
        elif isinstance(data, ClusterQuiver):
            if frozen is not None:
                print('The input data is a quiver, therefore the additional'
                      ' parameter frozen is ignored. Use set_frozen to freeze vertices.')

            self._M = copy(data._M)
            self._M.set_immutable()
            self._n = data._n
            self._m = data._m
            self._mlist = list(data._mlist)
            self._nlist = list(data._nlist)
            self._digraph = copy( data._digraph )
            self._vertex_dictionary = data._vertex_dictionary
            self._mutation_type = data._mutation_type
            self._description = data._description

        # constructs a quiver from a matrix
        elif is_Matrix(data):
            if not _principal_part(data).is_skew_symmetrizable( positive=True ):
                raise ValueError('The principal part of the matrix data must be skew-symmetrizable.')

            if frozen is not None:
                print('The input data is a matrix, therefore the additional parameter frozen is ignored. Frozen vertices read off accordingly if the matrix is not square.')

            self._M = copy(data).sparse_matrix()
            self._M.set_immutable()
            self._n = n = self._M.ncols()
            self._m = m = self._M.nrows() - self._n
            self._digraph = _matrix_to_digraph( self._M )
            self._vertex_dictionary = {}
            self._mutation_type = None

            if user_labels:
                if isinstance(user_labels, dict):
                    self._nlist = list(user_labels.keys())[0:n]
                    self._mlist = list(user_labels.keys())[n:n+m]
                elif isinstance(user_labels, list):
                    self._nlist = user_labels[0:n]
                    self._mlist = user_labels[n:n+m]
                self._digraph.relabel(self._nlist + self._mlist)
            else:
                self._mlist = list(range(n,n+m))
                self._nlist = list(range(n))
            if n+m == 0:
                self._description = 'Quiver without vertices'
            elif n+m == 1:
                self._description = 'Quiver on %d vertex' %(n+m)
            else:
                self._description = 'Quiver on %d vertices' %(n+m)

        # constructs a quiver from a digraph
        elif isinstance(data, DiGraph):
            if frozen is None:
                m = self._m = 0
                nlist = self._nlist = data.vertices()
                n = self._n = data.order() - m
                mlist = self._mlist = []

            elif isinstance(frozen,list):
                if not set(frozen).issubset(set(data.vertices())):
                    raise ValueError("the optional list of frozen elements"
                                     " must be vertices of the digraph")
                else:
                    mlist = self._mlist = list(frozen)
                    nlist = self._nlist = [x for x in data.vertices() if x not in mlist]
                    labelDict = {(nlist + mlist)[i]: range(len(nlist) + len(mlist))[i] for i in range(data.order())}
                    m = self._m = len(frozen)
                    n = self._n = data.order() - m

            else:
                  raise ValueError("the optional parameter 'frozen' must be"
                                   " a list of vertices of the digraph")

            dg = copy( data )
            dg_labelling = False
            edges = data.edges(labels=False)
            if any((a,a) in edges for a in data.vertices()):
                raise ValueError("the input DiGraph contains a loop")
            if any((b,a) in edges for (a,b) in edges):
                raise ValueError("the input DiGraph contains two-cycles")

            if not set(dg.vertices()) == set(range(n+m)):
                # frozen vertices must be preserved
                if m != 0:
                    dg_labelling = nlist + mlist
                    dg.relabel(labelDict)
                else:
                    dg_labelling = dg.vertices()
                    dg.relabel()
            if dg.has_multiple_edges():
                multi_edges = {}
                for v1,v2,label in dg.multiple_edges():
                    if label not in ZZ:
                        raise ValueError("the input DiGraph contains multiple"
                                         " edges labeled by non-integers")
                    elif (v1,v2) in multi_edges:
                        multi_edges[(v1,v2)] += label
                    else:
                        multi_edges[(v1,v2)] = label
                    dg.delete_edge(v1,v2)
                dg.add_edges( [ (v1,v2,multi_edges[(v1,v2)]) for v1,v2 in multi_edges ] )

            for edge in dg.edge_iterator():
                if edge[0] >= n and edge[1] >= n:
                    raise ValueError("the input digraph contains edges"
                                     " within the frozen vertices")
                if edge[2] is None:
                    dg.set_edge_label( edge[0], edge[1], (1,-1) )
                    edge = (edge[0],edge[1],(1,-1))
                elif edge[2] in ZZ:
                    dg.set_edge_label( edge[0], edge[1], (edge[2],-edge[2]) )
                    edge = (edge[0],edge[1],(edge[2],-edge[2]))
                elif isinstance(edge[2], list) and len(edge[2]) != 2:
                    raise ValueError("the input digraph contains an edge with"
                                     " the wrong type of list as a label")
                elif isinstance(edge[2], list) and len(edge[2]) == 2:
                    dg.set_edge_label( edge[0], edge[1], (edge[2][0], edge[2][1]))
                    edge = (edge[0],edge[1],(edge[2][0],edge[2][1]))
                elif ( edge[0] >= n or edge[1] >= n ) and not edge[2][0] == - edge[2][1]:
                    raise ValueError("the input digraph contains an edge to or"
                                     " from a frozen vertex which is not skew-symmetric")
                if edge[2][0] < 0:
                    raise ValueError("the input digraph contains an edge of the"
                                     " form (a,-b) with negative a")

            M = _edge_list_to_matrix( dg.edge_iterator(), list(range(n)),
                                      list(range(n, n + m)) )
            if not _principal_part(M).is_skew_symmetrizable(positive=True):
                raise ValueError("the input digraph must be skew-symmetrizable")

            self._digraph = dg
            self._vertex_dictionary = {}
            if dg_labelling is not False:
                self.relabel(dg_labelling)

            self._M = M
            self._M.set_immutable()
            if n + m == 0:
                self._description = 'Quiver without vertices'
            elif n + m == 1:
                self._description = 'Quiver on %d vertex' % (n+m)
            else:
                self._description = 'Quiver on %d vertices' % (n+m)
            self._mutation_type = None

        # if data is a list of edges, the appropriate digraph is constructed.

        elif isinstance(data, list) and all(isinstance(x, (list,tuple)) for x in data):
            dg = DiGraph(data)
            self.__init__(data=dg, frozen=frozen)

        # otherwise, an error is raised
        else:
            raise ValueError("the input data was not recognized")

        # stopgap for bugs arising from coefficients
        if self._m != 0:
            from sage.misc.stopgap import stopgap
            stopgap("Having frozen nodes is known to produce wrong answers", 22381)

    def __eq__(self, other):
        """
        Returns ``True`` if ``self`` and ``other`` represent the same quiver.

        EXAMPLES::

            sage: Q = ClusterQuiver(['A',5])
            sage: T = Q.mutate( 2, inplace=False )
            sage: Q.__eq__( T )
            False
            sage: T.mutate( 2 )
            sage: Q.__eq__( T )
            True
        """
        return isinstance(other, ClusterQuiver) and self._M == other._M

    def __hash__(self):
        """
        Return a hash of ``self``.

        EXAMPLES::

            sage: Q = ClusterQuiver(['A',5])
            sage: hash(Q)  # indirect doctest
            7654921743699262111  # 64-bit
            -1264862561          # 32-bit
        """
        return hash(self._M)

    def _repr_(self):
        """
        Returns the description of ``self``.

        EXAMPLES::

            sage: Q = ClusterQuiver(['A',5])
            sage: Q._repr_()
            "Quiver on 5 vertices of type ['A', 5]"
        """
        name = self._description
        if self._mutation_type:
            if isinstance(self._mutation_type, str):
                name += ' of ' + self._mutation_type
            else:
                name += ' of type ' + str(self._mutation_type)
        if self._m == 1:
            name += ' with %s frozen vertex'%self._m
        elif self._m > 1:
            name += ' with %s frozen vertices'%self._m
        return name

    def plot(self, circular=True, center=(0, 0), directed=True, mark=None,
             save_pos=False, greens=[]):
        """
        Return the plot of the underlying digraph of ``self``.

        INPUT:

        - ``circular`` -- (default: ``True``) if ``True``, the circular plot
          is chosen, otherwise >>spring<< is used.
        - ``center`` -- (default:(0,0)) sets the center of the circular plot,
          otherwise it is ignored.
        - ``directed`` -- (default: ``True``) if ``True``, the directed
          version is shown, otherwise the undirected.
        - ``mark`` -- (default: ``None``) if set to i, the vertex i is
          highlighted.
        - ``save_pos`` -- (default: ``False``) if ``True``, the positions
          of the vertices are saved.
        - ``greens`` -- (default: []) if set to a list, will display the green
          vertices as green

        EXAMPLES::

            sage: Q = ClusterQuiver(['A',5])
            sage: pl = Q.plot()
            sage: pl = Q.plot(circular=True)
        """
        from sage.plot.colors import rainbow
        from sage.graphs.graph_generators import GraphGenerators
        from sage.all import e, pi, I
        graphs = GraphGenerators()
        # returns positions for graph vertices on two concentric cycles with radius 1 and 2
        def _graphs_concentric_circles(n, m):
            g1 = graphs.CycleGraph(n).get_pos()
            g2 = graphs.CycleGraph(m).get_pos()
            for i in g2:
                z = CC(g2[i])*e**(-pi*I/(2*m))
                g2[i] = (z.real_part(),z.imag_part())
            for i in range(m):
                g1[n+i] = [2*g2[i][0], 2*g2[i][1]]
            return g1

        n, m = self._n, self._m
        # So that we don't remove elements of these lists later
        nlist = copy(self._nlist)
        mlist = copy(self._mlist)
        colors = rainbow(11)
        color_dict = { colors[0]:[], colors[1]:[], colors[6]:[], colors[5]:[] }

        # Set up our graph. If it's directed we have a digraph, else just a normal graph
        if directed:
            dg = DiGraph( self._digraph )
        else:
            dg = Graph( self._digraph )

        # For each edge in our graph we assign a color
        for edge in dg.edges():
            v1,v2,(a,b) = edge

            if v1 in nlist and v2 in nlist:
                if (a,b) == (1,-1):
                    color_dict[ colors[0] ].append((v1,v2))
                else:
                    color_dict[ colors[6] ].append((v1,v2))
            else:
                if (a,b) == (1,-1):
                    color_dict[ colors[1] ].append((v1,v2))
                else:
                    color_dict[ colors[5] ].append((v1,v2))
            if a == -b:
                if a == 1:
                    dg.set_edge_label(v1, v2, '')
                else:
                    dg.set_edge_label(v1, v2, a)

        # If a mark is given, then we set that mark apart from the rest
        # The mark is assumed to be a vertex
        if mark is not None:

            if mark in nlist:
                partition = (nlist.remove(mark), mlist, [mark])
            elif mark in mlist:
                partition = (nlist, mlist.remove(mark), [mark])
            else:
                raise ValueError("The given mark is not a vertex of self.")
        else:

            # Partition out the green vertices
            for i in greens:
                if i in nlist:
                    nlist.remove(i)
                else:
                    mlist.remove(i)
            partition = (nlist, mlist, greens)

        vertex_color_dict = {}
        vertex_color_dict[ colors[0] ] = partition[0]
        vertex_color_dict[ colors[6] ] = partition[1]
        vertex_color_dict[ colors[4] ] = partition[2]

        options = {
            'graph_border' : True,
            'edge_colors': color_dict,
            'vertex_colors': vertex_color_dict,
            'edge_labels' : True,
            'vertex_labels': True,
        }
        if circular:
            pp = _graphs_concentric_circles( n, m )
            options['pos'] = {}
            for v in pp:
                # If we're using vertex dictionary set that as key
                if v in self._vertex_dictionary:
                    vkey = self._vertex_dictionary[v]
                else:
                    vkey = v
                options['pos'][vkey] = (pp[v][0] + center[0], pp[v][1] + center[1])

        return dg.plot( **options )

    def show(self, fig_size=1, circular=False, directed=True, mark=None, save_pos=False, greens=[]):
        """
        Show the plot of the underlying digraph of ``self``.

        INPUT:

        - ``fig_size`` -- (default: 1) factor by which the size of the plot
          is multiplied.
        - ``circular`` -- (default: False) if True, the circular plot is
          chosen, otherwise >>spring<< is used.
        - ``directed`` -- (default: True) if True, the directed version is
          shown, otherwise the undirected.
        - ``mark`` -- (default: None) if set to i, the vertex i is highlighted.
        - ``save_pos`` -- (default:False) if True, the positions of the
          vertices are saved.
        - ``greens`` -- (default:[]) if set to a list, will display the green
          vertices as green

        TESTS::

            sage: Q = ClusterQuiver(['A',5])
            sage: Q.show() # long time
        """
        n, m = self._n, self._m
        plot = self.plot( circular=circular, directed=directed, mark=mark, save_pos=save_pos, greens=greens)
        if circular:
            plot.show( figsize=[fig_size*3*(n+m)/4+1,fig_size*3*(n+m)/4+1] )
        else:
            plot.show( figsize=[fig_size*n+1,fig_size*n+1] )

    def interact(self, fig_size=1, circular=True):
        """
        Only in notebook mode. Starts an interactive window for cluster seed mutations.

        INPUT:

        - ``fig_size`` -- (default: 1) factor by which the size of the plot is multiplied.
        - ``circular`` -- (default: False) if True, the circular plot is chosen, otherwise >>spring<< is used.

        TESTS::

            sage: Q = ClusterQuiver(['A',4])
            sage: Q.interact() # long time
            'The interactive mode only runs in the Sage notebook.'
        """
        from sage.plot.plot import EMBEDDED_MODE
        from sagenb.notebook.interact import interact, selector
        from sage.misc.all import html,latex

        if not EMBEDDED_MODE:
            return "The interactive mode only runs in the Sage notebook."
        else:
            seq = []
            sft = [True]
            sss = [True]
            ssm = [True]
            ssl = [True]
            @interact
            def player(k=selector(values=list(range(self._n)),nrows = 1,label='Mutate at: '), show_seq=("Mutation sequence:", True), show_matrix=("B-Matrix:", True), show_lastmutation=("Show last mutation:", True) ):
                ft,ss,sm,sl = sft.pop(), sss.pop(), ssm.pop(), ssl.pop()
                if ft:
                    self.show(fig_size=fig_size, circular=circular)
                elif show_seq is not ss or show_matrix is not sm or show_lastmutation is not sl:
                    if seq and show_lastmutation:
                        self.show(fig_size=fig_size, circular=circular, mark=seq[len(seq)-1])
                    else:
                        self.show(fig_size=fig_size, circular=circular )
                else:
                    self.mutate(k)
                    seq.append(k)
                    if not show_lastmutation:
                        self.show(fig_size=fig_size, circular=circular)
                    else:
                        self.show(fig_size=fig_size, circular=circular,mark=k)
                sft.append(False)
                sss.append(show_seq)
                ssm.append(show_matrix)
                ssl.append(show_lastmutation)
                if show_seq: html( "Mutation sequence: $" + str( [ seq[i] for i in range(len(seq)) ] ).strip('[]') + "$" )
                if show_matrix:
                    html( "B-Matrix:" )
                    m = self._M
                    #m = matrix(range(1,self._n+1),sparse=True).stack(m)
                    m = latex(m)
                    m = m.split('(')[1].split('\\right')[0]
                    html( "$ $" )
                    html( "$\\begin{align*} " + m + "\\end{align*}$" )
                    #html( "$" + m + "$" )
                    html( "$ $" )

    def save_image(self,filename,circular=False):
        """
        Saves the plot of the underlying digraph of ``self``.

        INPUT:

        - ``filename`` -- the filename the image is saved to.
        - ``circular`` -- (default: False) if True, the circular plot is chosen, otherwise >>spring<< is used.

        EXAMPLES::

            sage: Q = ClusterQuiver(['F',4,[1,2]])
            sage: Q.save_image(os.path.join(SAGE_TMP, 'sage.png'))
        """
        graph_plot = self.plot( circular=circular )
        graph_plot.save( filename=filename )

    def qmu_save(self,filename=None):
        """
        Saves a .qmu file of ``self`` that can then be opened in Bernhard Keller's Quiver Applet.

        INPUT:

        - ``filename`` -- the filename the image is saved to.

        If a filename is not specified, the default name is from_sage.qmu in the current sage directory.

        EXAMPLES::

            sage: Q = ClusterQuiver(['F',4,[1,2]])
            sage: Q.qmu_save(os.path.join(SAGE_TMP, 'sage.qmu'))

        Make sure we can save quivers with `m != n` frozen variables, see :trac:`14851`::

            sage: S=ClusterSeed(['A',3])
            sage: T1=S.principal_extension()
            sage: Q=T1.quiver()
            sage: Q.qmu_save(os.path.join(SAGE_TMP, 'sage.qmu'))
        """
        M = self.b_matrix()
        if self.m() > 0:
            from sage.matrix.constructor import Matrix
            from sage.matrix.constructor import block_matrix
            M1 = M.matrix_from_rows(list(range(self.n())))
            M2 = M.matrix_from_rows(list(range(self.n(),self.n()+self.m())))
            M3 = Matrix(self.m(),self.m())
            M = block_matrix([[M1,-M2.transpose()],[M2,M3]])
        dg = self.digraph()
        dg.plot(save_pos=True)
        PP = dg.get_pos()
        m = M.ncols()
        if filename is None:
            filename = 'from_sage.qmu'
        try:
            self._default_filename = filename
        except AttributeError:
            pass
        if filename[-4:] != '.qmu':
            filename = filename + '.qmu'
        myfile = open(filename, 'w')
        myfile.write('//Number of points'); myfile.write('\n')
        myfile.write(str(m)); myfile.write('\n')
        myfile.write('//Vertex radius'); myfile.write('\n')
        myfile.write(str(9)); myfile.write('\n')
        myfile.write('//Labels shown'); myfile.write('\n')
        myfile.write(str(1)); myfile.write('\n')
        myfile.write('//Matrix'); myfile.write('\n')
        myfile.write(str(m)); myfile.write(' '); myfile.write(str(m)); myfile.write('\n')
        for i in range(m):
            for j in range(m):
                myfile.write(str(M[i,j])); myfile.write(' ')
            myfile.write('\n')
        myfile.write('//Points'); myfile.write('\n')
        for i in range(m):
            myfile.write(str(9)); myfile.write(' '); myfile.write(str(100*PP[i][0])); myfile.write(' ');
            myfile.write(str(100*PP[i][1]));
            if i > self.n()-1:
                myfile.write(' '); myfile.write(str(1))
            myfile.write('\n')
        myfile.write('//Historycounter'); myfile.write('\n')
        myfile.write(str(-1)); myfile.write('\n')
        myfile.write('//History'); myfile.write('\n'); myfile.write('\n')
        myfile.write('//Cluster is null');
        myfile.close()

    def b_matrix(self):
        """
        Returns the b-matrix of ``self``.

        EXAMPLES::

            sage: ClusterQuiver(['A',4]).b_matrix()
            [ 0  1  0  0]
            [-1  0 -1  0]
            [ 0  1  0  1]
            [ 0  0 -1  0]

            sage: ClusterQuiver(['B',4]).b_matrix()
            [ 0  1  0  0]
            [-1  0 -1  0]
            [ 0  1  0  1]
            [ 0  0 -2  0]

            sage: ClusterQuiver(['D',4]).b_matrix()
            [ 0  1  0  0]
            [-1  0 -1 -1]
            [ 0  1  0  0]
            [ 0  1  0  0]

            sage: ClusterQuiver(QuiverMutationType([['A',2],['B',2]])).b_matrix()
            [ 0  1  0  0]
            [-1  0  0  0]
            [ 0  0  0  1]
            [ 0  0 -2  0]
        """
        return copy(self._M)

    def digraph(self):
        """
        Returns the underlying digraph of ``self``.

        EXAMPLES::

            sage: ClusterQuiver(['A',1]).digraph()
            Digraph on 1 vertex
            sage: ClusterQuiver(['A',1]).digraph().vertices()
            [0]
            sage: ClusterQuiver(['A',1]).digraph().edges()
            []

            sage: ClusterQuiver(['A',4]).digraph()
            Digraph on 4 vertices
            sage: ClusterQuiver(['A',4]).digraph().edges()
            [(0, 1, (1, -1)), (2, 1, (1, -1)), (2, 3, (1, -1))]

            sage: ClusterQuiver(['B',4]).digraph()
            Digraph on 4 vertices
            sage: ClusterQuiver(['A',4]).digraph().edges()
            [(0, 1, (1, -1)), (2, 1, (1, -1)), (2, 3, (1, -1))]

            sage: ClusterQuiver(QuiverMutationType([['A',2],['B',2]])).digraph()
            Digraph on 4 vertices

            sage: ClusterQuiver(QuiverMutationType([['A',2],['B',2]])).digraph().edges()
            [(0, 1, (1, -1)), (2, 3, (1, -2))]

            sage: ClusterQuiver(['C', 4], user_labels = ['x', 'y', 'z', 'w']).digraph().edges()
            [('x', 'y', (1, -1)), ('z', 'w', (2, -1)), ('z', 'y', (1, -1))]
        """
        return copy( self._digraph )

    def mutation_type(self):
        """
        Returns the mutation type of ``self``.

        Returns the mutation_type of each connected component of self if it can be determined,
        otherwise, the mutation type of this component is set to be unknown.

        The mutation types of the components are ordered by vertex labels.

        If you do many type recognitions, you should consider to save
        exceptional mutation types using
        :meth:`~sage.combinat.cluster_algebra_quiver.quiver_mutation_type.save_quiver_data`

        WARNING:

        - All finite types can be detected,
        - All affine types can be detected, EXCEPT affine type D (the algorithm is not yet implemented)
        - All exceptional types can be detected.

        EXAMPLES::

            sage: ClusterQuiver(['A',4]).mutation_type()
            ['A', 4]
            sage: ClusterQuiver(['A',(3,1),1]).mutation_type()
            ['A', [1, 3], 1]
            sage: ClusterQuiver(['C',2]).mutation_type()
            ['B', 2]
            sage: ClusterQuiver(['B',4,1]).mutation_type()
            ['BD', 4, 1]

        finite types::

            sage: Q = ClusterQuiver(['A',5])
            sage: Q._mutation_type = None
            sage: Q.mutation_type()
            ['A', 5]

            sage: Q = ClusterQuiver([(0,1),(1,2),(2,3),(3,4)])
            sage: Q.mutation_type()
            ['A', 5]

            sage: Q = ClusterQuiver(DiGraph([['a', 'b'], ['c', 'b'], ['c', 'd'], ['e', 'd']]),
            ....:                   frozen=['c'])
            sage: Q.mutation_type()
            [ ['A', 2], ['A', 2] ]

        affine types::

            sage: Q = ClusterQuiver(['E',8,[1,1]]); Q
            Quiver on 10 vertices of type ['E', 8, [1, 1]]
            sage: Q._mutation_type = None; Q
            Quiver on 10 vertices
            sage: Q.mutation_type() # long time
            ['E', 8, [1, 1]]

        the not yet working affine type D (unless user has saved small classical quiver data)::

            sage: Q = ClusterQuiver(['D',4,1])
            sage: Q._mutation_type = None
            sage: Q.mutation_type() # todo: not implemented
            ['D', 4, 1]

        the exceptional types::

            sage: Q = ClusterQuiver(['X',6])
            sage: Q._mutation_type = None
            sage: Q.mutation_type() # long time
            ['X', 6]

        examples from page 8 of [Ke2008]_::

            sage: dg = DiGraph(); dg.add_edges([(9,0),(9,4),(4,6),(6,7),(7,8),(8,3),(3,5),(5,6),(8,1),(2,3)])
            sage: ClusterQuiver( dg ).mutation_type() # long time
            ['E', 8, [1, 1]]

            sage: dg = DiGraph( { 0:[3], 1:[0,4], 2:[0,6], 3:[1,2,7], 4:[3,8], 5:[2], 6:[3,5], 7:[4,6], 8:[7] } )
            sage: ClusterQuiver( dg ).mutation_type() # long time
            ['E', 8, 1]

            sage: dg = DiGraph( { 0:[3,9], 1:[0,4], 2:[0,6], 3:[1,2,7], 4:[3,8], 5:[2], 6:[3,5], 7:[4,6], 8:[7], 9:[1] } )
            sage: ClusterQuiver( dg ).mutation_type() # long time
            ['E', 8, [1, 1]]

        infinite types::

            sage: Q = ClusterQuiver(['GR',[4,9]])
            sage: Q._mutation_type = None
            sage: Q.mutation_type()
            'undetermined infinite mutation type'

        reducible types::

            sage: Q = ClusterQuiver([['A', 3], ['B', 3]])
            sage: Q._mutation_type = None
            sage: Q.mutation_type()
            [ ['A', 3], ['B', 3] ]

            sage: Q = ClusterQuiver([['A', 3], ['T', [4,4,4]]])
            sage: Q._mutation_type = None
            sage: Q.mutation_type()
            [['A', 3], 'undetermined infinite mutation type']

            sage: Q = ClusterQuiver([['A', 3], ['B', 3], ['T', [4,4,4]]])
            sage: Q._mutation_type = None
            sage: Q.mutation_type()
            [['A', 3], ['B', 3], 'undetermined infinite mutation type']

            sage: Q = ClusterQuiver([[0,1,2],[1,2,2],[2,0,2],[3,4,1],[4,5,1]])
            sage: Q.mutation_type()
            ['undetermined finite mutation type', ['A', 3]]

        TESTS::

            sage: Q = ClusterQuiver(matrix([[0, 3], [-1, 0], [1, 0], [0, 1]]))
            sage: Q.mutation_type()
            ['G', 2]
            sage: Q = ClusterQuiver(matrix([[0, -1, -1, 1, 0], [1, 0, 1, 0, 1], [1, -1, 0, -1, 0], [-1, 0, 1, 0, 1], [0, -1, 0, -1, 0], [0, 1, 0, -1, -1], [0, 1, -1, 0, 0]]))
            sage: Q.mutation_type()
            'undetermined infinite mutation type'
        """
        # checking if the mutation type is known already
        if self._mutation_type is None:
            # checking mutation type only for the principal part
            if self._m > 0:
                dg = self._digraph.subgraph(self._nlist)

            else:
                dg = self._digraph

            # checking the type for each connected component
            mutation_type = []
            connected_components = sorted(dg.connected_components())
            for component in connected_components:
                # constructing the digraph for this component
                dg_component = dg.subgraph( component )
                dg_component.relabel()
                # turning dg_component into a canonical form
                iso, orbits = _dg_canonical_form( dg_component, dg_component.num_verts(), 0 )
                # turning dg_component into a canonical form
                dig6 = _digraph_to_dig6( dg_component, hashable=True )
                # and getting the corresponding matrix
                M = _dig6_to_matrix(dig6)

                # checking if this quiver is mutation infinite
                is_finite, path = is_mutation_finite(M)
                if is_finite is False:
                    mut_type_part = 'undetermined infinite mutation type'
                else:
                    # checking if this quiver is in the database
                    mut_type_part = _mutation_type_from_data( dg_component.order(), dig6, compute_if_necessary=False )
                    # checking if the algorithm can determine the mutation type
                    if mut_type_part == 'unknown':
                        mut_type_part = _connected_mutation_type(dg_component)
                    # checking if this quiver is of exceptional type by computing the exceptional mutation classes
                    if mut_type_part == 'unknown':
                        mut_type_part = _mutation_type_from_data(dg_component.order(), dig6, compute_if_necessary=True)
                    if mut_type_part == 'unknown':
                        mut_type_part = 'undetermined finite mutation type'
                mutation_type.append( mut_type_part )

            # the empty quiver case
            if len( mutation_type ) == 0:
                Warning('Quiver has no vertices')
                mutation_type = None
            # the connected quiver case
            elif len( mutation_type ) == 1:
                mutation_type = mutation_type[0]
            # the reducible quiver case
            elif len( mutation_type ) > 1:
                if any( isinstance(mut_type_part, str) for mut_type_part in mutation_type ):
                    pass
                else:
                    mutation_type = QuiverMutationType( mutation_type )
            self._mutation_type = mutation_type
        return self._mutation_type

    def n(self):
        """
        Returns the number of free vertices of ``self``.

        EXAMPLES::

            sage: ClusterQuiver(['A',4]).n()
            4
            sage: ClusterQuiver(['A',(3,1),1]).n()
            4
            sage: ClusterQuiver(['B',4]).n()
            4
            sage: ClusterQuiver(['B',4,1]).n()
            5
        """
        return self._n

    def m(self):
        """
        Returns the number of frozen vertices of ``self``.

        EXAMPLES::

            sage: Q = ClusterQuiver(['A',4])
            sage: Q.m()
            0

            sage: T = ClusterQuiver(Q.digraph().edges(), frozen=[3])
            sage: T.n()
            3
            sage: T.m()
            1
        """
        return self._m

    def free_vertices(self):
        """
        Return the list of free vertices of ``self``.

        EXAMPLES::

            sage: Q = ClusterQuiver(DiGraph([['a', 'b'], ['c', 'b'], ['c', 'd'], ['e', 'd']]),
            ....:                   frozen=['b', 'd'])
            sage: Q.free_vertices()
            ['a', 'c', 'e']
        """
        return self._nlist
 
    def frozen_vertices(self):
        """
        Return the list of frozen vertices of ``self``.

        EXAMPLES::

            sage: Q = ClusterQuiver(DiGraph([['a', 'b'], ['c', 'b'], ['c', 'd'], ['e', 'd']]),
            ....:                   frozen=['b', 'd'])
            sage: Q.frozen_vertices()
            ['b', 'd']
        """
        return self._mlist

    @rename_keyword(deprecation=21111, certify='certificate')
    def canonical_label( self, certificate=False ):
        """
        Returns the canonical labelling of ``self``, see
        :meth:`sage.graphs.generic_graph.GenericGraph.canonical_label`.

        INPUT:

        - ``certificate`` -- (default: False) if True, the dictionary from ``self.vertices()`` to the vertices of the returned quiver is returned as well.

        EXAMPLES::

            sage: Q = ClusterQuiver(['A',4]); Q.digraph().edges()
            [(0, 1, (1, -1)), (2, 1, (1, -1)), (2, 3, (1, -1))]

            sage: T = Q.canonical_label(); T.digraph().edges()
            [(0, 3, (1, -1)), (1, 2, (1, -1)), (1, 3, (1, -1))]

            sage: T,iso = Q.canonical_label(certificate=True); T.digraph().edges(); iso
            [(0, 3, (1, -1)), (1, 2, (1, -1)), (1, 3, (1, -1))]
            {0: 0, 1: 3, 2: 1, 3: 2}

            sage: Q = ClusterQuiver(QuiverMutationType([['B',2],['A',1]])); Q
            Quiver on 3 vertices of type [ ['B', 2], ['A', 1] ]

            sage: Q.canonical_label()
            Quiver on 3 vertices of type [ ['A', 1], ['B', 2] ]

            sage: Q.canonical_label(certificate=True)
            (Quiver on 3 vertices of type [ ['A', 1], ['B', 2] ], {0: 1, 1: 2, 2: 0})

        TESTS::

            sage: Q = ClusterQuiver(['A',4])
            sage: _,iso = Q.canonical_label(certify=True); iso
            doctest:...: DeprecationWarning: use the option 'certificate' instead of 'certify'
            See http://trac.sagemath.org/21111 for details.
            {0: 0, 1: 3, 2: 1, 3: 2}

            sage: Q = ClusterQuiver(['B',4]).principal_extension()
            sage: T, iso = Q.canonical_label(certificate=True)
            sage: T.b_matrix()
            [ 0  0  0  1]
            [ 0  0  1  1]
            [ 0 -2  0  0]
            [-1 -1  0  0]
            [ 0  0  0  1]
            [ 1  0  0  0]
            [ 0  1  0  0]
            [ 0  0  1  0]
            sage: iso
            {0: 0, 1: 3, 2: 1, 3: 2, 4: 5, 5: 4, 6: 6, 7: 7}
        """
        n = self._n
        m = self._m

        # computing the canonical form respecting the frozen variables
        dg = copy( self._digraph )
        iso, orbits = _dg_canonical_form( dg, n, m )
        Q = ClusterQuiver( dg, frozen=[iso[i] for i in self._mlist] )
        # getting the new ordering for the mutation type if necessary
        if self._mutation_type:
            if dg.is_connected():
                Q._mutation_type = self._mutation_type
            else:
                CC = sorted( self._digraph.connected_components() )
                CC_new = sorted( zip( [ sorted( [ iso[i] for i in L ] ) for L in CC ], list(range(len(CC))) ) )
                comp_iso = [ L[1] for L in CC_new ]
                Q._mutation_type = []
                for i in range( len( CC_new ) ):
                    Q._mutation_type.append( copy( self._mutation_type.irreducible_components()[ comp_iso[i] ] ) )
                Q._mutation_type = QuiverMutationType( Q._mutation_type )
        if certificate:
            return Q, iso
        else:
            return Q

    def is_acyclic(self):
        """
        Returns true if ``self`` is acyclic.

        EXAMPLES::

            sage: ClusterQuiver(['A',4]).is_acyclic()
            True

            sage: ClusterQuiver(['A',[2,1],1]).is_acyclic()
            True

            sage: ClusterQuiver([[0,1],[1,2],[2,0]]).is_acyclic()
            False
        """
        return self._digraph.is_directed_acyclic()

    def is_bipartite(self,return_bipartition=False):
        """
        Returns true if ``self`` is bipartite.

        EXAMPLES::

            sage: ClusterQuiver(['A',[3,3],1]).is_bipartite()
            True

            sage: ClusterQuiver(['A',[4,3],1]).is_bipartite()
            False
        """
        dg = copy( self._digraph )
        dg.delete_vertices(list(range(self._n, self._n + self._m)))
        innie = dg.in_degree()
        outie = dg.out_degree()
        is_bip = sum( [ innie[i]*outie[i] for i in range(len(innie)) ] ) == 0
        if not is_bip:
            return False
        else:
            if not return_bipartition:
                return True
            else:
                g = dg.to_undirected()
                return g.bipartite_sets()

    def exchangeable_part(self):
        """
        Returns the restriction to the principal part (i.e. exchangeable part) of ``self``, the subquiver obtained by deleting the frozen vertices of ``self``.

        EXAMPLES::

            sage: Q = ClusterQuiver(['A',4])
            sage: T = ClusterQuiver(Q.digraph().edges(), frozen=[3])
            sage: T.digraph().edges()
            [(0, 1, (1, -1)), (2, 1, (1, -1)), (2, 3, (1, -1))]

            sage: T.exchangeable_part().digraph().edges()
            [(0, 1, (1, -1)), (2, 1, (1, -1))]

            sage: Q2 = Q.principal_extension()
            sage: Q3 = Q2.principal_extension()
            sage: Q2.exchangeable_part() == Q3.exchangeable_part()
            True
        """
        dg = DiGraph( self._digraph )
        dg.delete_vertices(list(range(self._n, self._n + self._m)))
        Q = ClusterQuiver( dg )
        Q._mutation_type = self._mutation_type
        return Q

    def principal_extension(self, inplace=False):
        """
        Returns the principal extension of ``self``, adding n frozen vertices to any previously frozen vertices. I.e., the quiver obtained by adding an outgoing edge to every mutable vertex of ``self``.

        EXAMPLES::

            sage: Q = ClusterQuiver(['A',2]); Q
            Quiver on 2 vertices of type ['A', 2]
            sage: T = Q.principal_extension(); T
            Quiver on 4 vertices of type ['A', 2] with 2 frozen vertices
            sage: T2 = T.principal_extension(); T2
            Quiver on 6 vertices of type ['A', 2] with 4 frozen vertices
            sage: Q.digraph().edges()
            [(0, 1, (1, -1))]
            sage: T.digraph().edges()
            [(0, 1, (1, -1)), (2, 0, (1, -1)), (3, 1, (1, -1))]
            sage: T2.digraph().edges()
            [(0, 1, (1, -1)), (2, 0, (1, -1)), (3, 1, (1, -1)), (4, 0, (1, -1)), (5, 1, (1, -1))]
        """
        dg = DiGraph(self._digraph)
        dg.add_edges( [(self._n+self._m+i,i) for i in range(self._n)] )
        Q = ClusterQuiver( dg, frozen=list(range(self._n, self._n+self._m+self._n)) )
        Q._mutation_type = self._mutation_type
        if inplace:
            self.__init__(Q)
        else:
            return Q

    def first_sink(self):
        r"""
        Return the first vertex of ``self`` that is a sink

        EXAMPLES::

            sage: Q = ClusterQuiver(['A',5]);
            sage: Q.mutate([1,2,4,3,2]);
            sage: Q.first_sink()
            0
        """
        sinks = self.digraph().sinks()

        if sinks:
            return sinks[0]
        return None

    def sinks(self):
        r"""
        Return all vertices of ``self`` that are sinks

        EXAMPLES::

            sage: Q = ClusterQuiver(['A',5]);
            sage: Q.mutate([1,2,4,3,2]);
            sage: Q.sinks()
            [0, 2]

            sage: Q = ClusterQuiver(['A',5])
            sage: Q.mutate([2,1,3,4,2])
            sage: Q.sinks()
            [3]
        """
        return self.digraph().sinks()

    def first_source(self):
        r"""
        Return the first vertex of ``self`` that is a source

        EXAMPLES::

            sage: Q = ClusterQuiver(['A',5])
            sage: Q.mutate([2,1,3,4,2])
            sage: Q.first_source()
            1
        """
        sources = self.digraph().sources()

        if sources:
            return sources[0]
        return None

    def sources(self):
        r"""
        Returns all vertices of ``self`` that are sources

        EXAMPLES::

            sage: Q = ClusterQuiver(['A',5]);
            sage: Q.mutate([1,2,4,3,2]);
            sage: Q.sources()
            []

            sage: Q = ClusterQuiver(['A',5])
            sage: Q.mutate([2,1,3,4,2])
            sage: Q.sources()
            [1]
        """
        return self.digraph().sources()

    def mutate(self, data, inplace=True):
        """
        Mutates ``self`` at a sequence of vertices.

        INPUT:

        - ``data`` -- a vertex of ``self``, an iterator of vertices of ``self``,
          a function which takes in the ClusterQuiver and returns a vertex or an iterator of vertices,
          or a string of the parameter wanting to be called on ClusterQuiver that will return a vertex or 
          an iterator of vertices.

        - ``inplace`` -- (default: True) if False, the result is returned, otherwise ``self`` is modified.

        EXAMPLES::

            sage: Q = ClusterQuiver(['A',4]); Q.b_matrix()
            [ 0  1  0  0]
            [-1  0 -1  0]
            [ 0  1  0  1]
            [ 0  0 -1  0]

            sage: Q.mutate(0); Q.b_matrix()
            [ 0 -1  0  0]
            [ 1  0 -1  0]
            [ 0  1  0  1]
            [ 0  0 -1  0]

            sage: T = Q.mutate(0, inplace=False); T
            Quiver on 4 vertices of type ['A', 4]

            sage: Q.mutate(0)
            sage: Q == T
            True

            sage: Q.mutate([0,1,0])
            sage: Q.b_matrix()
            [ 0 -1  1  0]
            [ 1  0  0  0]
            [-1  0  0  1]
            [ 0  0 -1  0]

            sage: Q = ClusterQuiver(QuiverMutationType([['A',1],['A',3]]))
            sage: Q.b_matrix()
            [ 0  0  0  0]
            [ 0  0  1  0]
            [ 0 -1  0 -1]
            [ 0  0  1  0]

            sage: T = Q.mutate(0,inplace=False)
            sage: Q == T
            True

            sage: Q = ClusterQuiver(['A',3]); Q.b_matrix()
            [ 0  1  0]
            [-1  0 -1]
            [ 0  1  0]
            sage: Q.mutate('first_sink'); Q.b_matrix()
            [ 0 -1  0]
            [ 1  0  1]
            [ 0 -1  0]
            sage: Q.mutate('first_source'); Q.b_matrix()
            [ 0  1  0]
            [-1  0 -1]
            [ 0  1  0]

            sage: Q2 = ClusterQuiver(DiGraph([['a', 'b'], ['b', 'c'], ['c', 'd'], ['d', 'e']]),\
                       frozen=['c']); Q2.b_matrix()
            [ 0  1  0  0]
            [-1  0  0  0]
            [ 0  0  0  1]
            [ 0  0 -1  0]
            [ 0 -1  1  0]
            sage: Q2.mutate('a'); Q2.b_matrix() 
            [ 0 -1  0  0]
            [ 1  0  0  0]
            [ 0  0  0  1]
            [ 0  0 -1  0]
            [ 0 -1  1  0]

            sage: Q = ClusterQuiver(DiGraph([['a', 'b'], ['b', 'c']]));Q
            Quiver on 3 vertices
            sage: Q.mutate(['a','b'],inplace = False).digraph().edges()
            [('a', 'b', (1, -1)), ('c', 'b', (1, -1))]

        TESTS::

            sage: Q = ClusterQuiver(['A',4]); Q.mutate(0,1)
            Traceback (most recent call last):
            ...
            ValueError: The second parameter must be boolean.  To mutate at a sequence of length 2, input it as a list.

            sage: Q = ClusterQuiver(['A',4]); Q.mutate(0,0)
            Traceback (most recent call last):
            ...
            ValueError: The second parameter must be boolean.  To mutate at a sequence of length 2, input it as a list.
        """

        n = self._n
        m = self._m
        M = _fast_copy(self._M, n, m)
        V = nlist = self._nlist
        mlist = self._mlist

        # If we get a string which is not a cluster variable, execute as a function
        if isinstance(data, str):
            if data not in V:
                data = getattr(self, data)()

        # If we get a function, execute it
        if hasattr(data, '__call__'):
            # function should return either integer or sequence
            data = data(self)

        if data is None:
            raise ValueError('Not mutating: No vertices given.')

        if data in V:
            seq = [data]
        else:
            seq = data
        if isinstance(seq, tuple):
            seq = list( seq )
        if not isinstance(seq, list):
            raise ValueError('The quiver can only be mutated at a vertex or at a sequence of vertices')
        if not isinstance(inplace, bool):
            raise ValueError('The second parameter must be boolean.  To mutate at a sequence of length 2, input it as a list.')
<<<<<<< HEAD
        for v in seq:
            if v not in V:
                raise ValueError('The quiver cannot be mutated at the vertex %s'%v)
=======
        if any(v not in V for v in seq):
            v = next(v for v in seq if v not in V)
            raise ValueError('The quiver cannot be mutated at the vertex %s'%v)
>>>>>>> 9bf9f05f

        for v in seq:
            M.mutate(v)
        if inplace:
            self._M = M
            self._M.set_immutable()
            self._digraph = _matrix_to_digraph(M)
        else:
            Q = ClusterQuiver(M, frozen=self._mlist)
            Q._mutation_type = self._mutation_type
            return Q

    def mutation_sequence(self, sequence, show_sequence=False, fig_size=1.2 ):
        """
        Returns a list containing the sequence of quivers obtained from ``self`` by a sequence of mutations on vertices.

        INPUT:

        - ``sequence`` -- a list or tuple of vertices of ``self``.
        - ``show_sequence`` -- (default: False) if True, a png containing the mutation sequence is shown.
        - ``fig_size`` -- (default: 1.2) factor by which the size of the sequence is expanded.

        EXAMPLES::

            sage: Q = ClusterQuiver(['A',4])
            sage: seq = Q.mutation_sequence([0,1]); seq
            [Quiver on 4 vertices of type ['A', 4], Quiver on 4 vertices of type ['A', 4], Quiver on 4 vertices of type ['A', 4]]
            sage: [T.b_matrix() for T in seq]
            [
            [ 0  1  0  0]  [ 0 -1  0  0]  [ 0  1 -1  0]
            [-1  0 -1  0]  [ 1  0 -1  0]  [-1  0  1  0]
            [ 0  1  0  1]  [ 0  1  0  1]  [ 1 -1  0  1]
            [ 0  0 -1  0], [ 0  0 -1  0], [ 0  0 -1  0]
            ]
        """
        from sage.plot.plot import Graphics
        from sage.plot.text import text
        n = self._n
        m = self._m
        if m == 0:
            width_factor = 3
            fig_size = fig_size*2*n/3
        else:
            width_factor = 6
            fig_size = fig_size*4*n/3
        V = list(range(n))

        if isinstance(sequence, tuple):
            sequence = list( sequence )
        if not isinstance(sequence, list):
            raise ValueError('The quiver can only be mutated at a vertex or at a sequence of vertices')
        if any(v not in V for v in sequence):
            v = next(v for v in sequence if v not in V)
            raise ValueError('The quiver can only be mutated at the vertex %s'%v )

        quiver = copy( self )
        quiver_sequence = []
        quiver_sequence.append( copy( quiver ) )

        for v in sequence:
            quiver.mutate( v )
            quiver_sequence.append( copy( quiver ) )

        if show_sequence:
            def _plot_arrow( v, k, center=(0,0) ):
                return text("$\longleftrightarrow$",(center[0],center[1]), fontsize=25) + text("$\mu_"+str(v)+"$",(center[0],center[1]+0.15), fontsize=15) \
                    + text("$"+str(k)+"$",(center[0],center[1]-0.2), fontsize=15)
            plot_sequence = [ quiver_sequence[i].plot( circular=True, center=(i*width_factor,0) ) for i in range(len(quiver_sequence)) ]
            arrow_sequence = [ _plot_arrow( sequence[i],i+1,center=((i+0.5)*width_factor,0) ) for i in range(len(sequence)) ]
            sequence = []
            for i in range( len( plot_sequence ) ):
                if i < len( arrow_sequence ):
                    sequence.append( plot_sequence[i] + arrow_sequence[i] )
                else:
                    sequence.append( plot_sequence[i] )
            plot_obj = Graphics()
            for elem in sequence:
                plot_obj += elem
            plot_obj.show(axes=False, figsize=[fig_size*len(quiver_sequence),fig_size])
        return quiver_sequence

    def reorient(self, data):
        """
        Reorient ``self`` with respect to the given total order, or
        with respect to an iterator of edges in ``self`` to be
        reverted.

        .. WARNING::

            This operation might change the mutation type of ``self``.

        INPUT:

        - ``data`` -- an iterator defining a total order on
          ``self.vertices()``, or an iterator of edges in ``self`` to
          be reoriented.

        EXAMPLES::

            sage: Q = ClusterQuiver(['A',(2,3),1])
            sage: Q.mutation_type()
            ['A', [2, 3], 1]

            sage: Q.reorient([(0,1),(1,2),(2,3),(3,4)])
            sage: Q.mutation_type()
            ['D', 5]

            sage: Q.reorient([0,1,2,3,4])
            sage: Q.mutation_type()
            ['A', [1, 4], 1]

        TESTS::

            sage: Q = ClusterQuiver(['A',2])
            sage: Q.reorient([])
            Traceback (most recent call last):
            ...
            ValueError: empty input
            sage: Q.reorient([3,4])
            Traceback (most recent call last):
            ...
            ValueError: not a total order on the vertices of the quiver or
            a list of edges to be oriented
        """
        if not data:
            raise ValueError('empty input')
        first = data[0]

        if set(data) == set(range(self._n + self._m)):
            dg_new = DiGraph()
            for edge in self._digraph.edges():
                if data.index(edge[0]) < data.index(edge[1]):
                    dg_new.add_edge(edge[0], edge[1], edge[2])
                else:
                    dg_new.add_edge(edge[1], edge[0], edge[2])
            self._digraph = dg_new
            self._M = _edge_list_to_matrix(dg_new.edges(),
                                           self._nlist, self._mlist)
            self._M.set_immutable()
            self._mutation_type = None
        elif isinstance(first, (list, tuple)) and len(first) == 2:
            edges = self._digraph.edges(labels=False)
            for edge in data:
                if (edge[1], edge[0]) in edges:
                    label = self._digraph.edge_label(edge[1], edge[0])
                    self._digraph.delete_edge(edge[1], edge[0])
                    self._digraph.add_edge(edge[0], edge[1], label)
            self._M = _edge_list_to_matrix(self._digraph.edges(),
                                           self._nlist, self._mlist)
            self._M.set_immutable()
            self._mutation_type = None
        else:
            raise ValueError('not a total order on the vertices of the quiver or a list of edges to be oriented')

    def mutation_class_iter( self, depth=infinity, show_depth=False, return_paths=False, data_type="quiver", up_to_equivalence=True, sink_source=False ):
        """
        Returns an iterator for the mutation class of self together with certain constrains.

        INPUT:

        - ``depth`` -- (default: infinity) integer, only quivers with distance at most depth from self are returned.
        - ``show_depth`` -- (default: False) if True, the actual depth of the mutation is shown.
        - ``return_paths`` -- (default: False) if True, a shortest path of mutation sequences from self to the given quiver is returned as well.
        - ``data_type`` -- (default: "quiver") can be one of the following::

            * "quiver"
            * "matrix"
            * "digraph"
            * "path"

        - ``up_to_equivalence`` -- (default: True) if True, only one quiver for each graph-isomorphism class is recorded.
        - ``sink_source`` -- (default: False) if True, only mutations at sinks and sources are applied.

        EXAMPLES::

            sage: Q = ClusterQuiver(['A',3])
            sage: it = Q.mutation_class_iter()
            sage: for T in it: print(T)
            Quiver on 3 vertices of type ['A', 3]
            Quiver on 3 vertices of type ['A', 3]
            Quiver on 3 vertices of type ['A', 3]
            Quiver on 3 vertices of type ['A', 3]

            sage: it = Q.mutation_class_iter(depth=1)
            sage: for T in it: print(T)
            Quiver on 3 vertices of type ['A', 3]
            Quiver on 3 vertices of type ['A', 3]
            Quiver on 3 vertices of type ['A', 3]

            sage: it = Q.mutation_class_iter(show_depth=True)
            sage: for T in it: pass
            Depth: 0     found: 1          Time: ... s
            Depth: 1     found: 3          Time: ... s
            Depth: 2     found: 4          Time: ... s

            sage: it = Q.mutation_class_iter(return_paths=True)
            sage: for T in it: print(T)
            (Quiver on 3 vertices of type ['A', 3], [])
            (Quiver on 3 vertices of type ['A', 3], [1])
            (Quiver on 3 vertices of type ['A', 3], [0])
            (Quiver on 3 vertices of type ['A', 3], [0, 1])

            sage: it = Q.mutation_class_iter(up_to_equivalence=False)
            sage: for T in it: print(T)
            Quiver on 3 vertices of type ['A', 3]
            Quiver on 3 vertices of type ['A', 3]
            Quiver on 3 vertices of type ['A', 3]
            Quiver on 3 vertices of type ['A', 3]
            Quiver on 3 vertices of type ['A', 3]
            Quiver on 3 vertices of type ['A', 3]
            Quiver on 3 vertices of type ['A', 3]
            Quiver on 3 vertices of type ['A', 3]
            Quiver on 3 vertices of type ['A', 3]
            Quiver on 3 vertices of type ['A', 3]
            Quiver on 3 vertices of type ['A', 3]
            Quiver on 3 vertices of type ['A', 3]
            Quiver on 3 vertices of type ['A', 3]
            Quiver on 3 vertices of type ['A', 3]

            sage: it = Q.mutation_class_iter(return_paths=True,up_to_equivalence=False)
            sage: for T in it: print(T)
            (Quiver on 3 vertices of type ['A', 3], [])
            (Quiver on 3 vertices of type ['A', 3], [2])
            (Quiver on 3 vertices of type ['A', 3], [1])
            (Quiver on 3 vertices of type ['A', 3], [0])
            (Quiver on 3 vertices of type ['A', 3], [2, 1])
            (Quiver on 3 vertices of type ['A', 3], [0, 1])
            (Quiver on 3 vertices of type ['A', 3], [0, 1, 2])
            (Quiver on 3 vertices of type ['A', 3], [0, 1, 0])
            (Quiver on 3 vertices of type ['A', 3], [2, 1, 2])
            (Quiver on 3 vertices of type ['A', 3], [2, 1, 0])
            (Quiver on 3 vertices of type ['A', 3], [2, 1, 0, 2])
            (Quiver on 3 vertices of type ['A', 3], [2, 1, 0, 1])
            (Quiver on 3 vertices of type ['A', 3], [2, 1, 2, 1])
            (Quiver on 3 vertices of type ['A', 3], [2, 1, 2, 0])

            sage: Q = ClusterQuiver(['A',3])
            sage: it = Q.mutation_class_iter(data_type='path')
            sage: for T in it: print(T)
            []
            [1]
            [0]
            [0, 1]

            sage: Q = ClusterQuiver(['A',3])
            sage: it = Q.mutation_class_iter(return_paths=True,data_type='matrix')
            sage: next(it)
            (
            [ 0  0  1]
            [ 0  0  1]
            [-1 -1  0], []
            )

            sage: S = ClusterQuiver(DiGraph([['a', 'b'], ['b', 'c']]), frozen=['b'])
            sage: S.mutation_class()
            [Quiver on 3 vertices with 1 frozen vertex,
             Quiver on 3 vertices with 1 frozen vertex,
             Quiver on 3 vertices with 1 frozen vertex]
        """
        if data_type == 'path':
            return_paths = True
        MC_iter = _matrix_mutation_class_iter(self._M, 
                                       depth            = depth,
                                       show_depth       = show_depth,
                                       return_paths     = return_paths,
                                       up_to_equivalence= up_to_equivalence,
                                       sink_source      = sink_source)
        for data in MC_iter:
            if return_paths:
                M, path = data
            else:
                M = data

            if data_type == "quiver":
                next_element = ClusterQuiver(M)
                next_element._mutation_type = self._mutation_type
            elif data_type == "matrix":
                next_element = M
            elif data_type == "digraph":
                next_element = _matrix_to_digraph(M)
            elif data_type == "path":
                next_element = path
            else:
                raise ValueError("the parameter for data_type was "
                                 "not recognized")
            if return_paths and not data_type == 'path':
                yield (next_element, data[1])
            else:
                yield next_element

    def mutation_class(self, depth=infinity, show_depth=False, return_paths=False,
                       data_type="quiver", up_to_equivalence=True, sink_source=False):
        """
        Return the mutation class of ``self`` together with certain constrains.

        INPUT:

        - ``depth`` -- (default: ``infinity`) integer, only seeds with
          distance at most depth from ``self`` are returned
        - ``show_depth`` -- (default: ``False``) if ``True``, the actual depth
          of the mutation is shown
        - ``return_paths`` -- (default: ``False``) if ``True``, a shortest
          path of mutation sequences from self to the given quiver is
          returned as well
        - ``data_type`` -- (default: ``"quiver"``) can be one of
          the following:

          * ``"quiver"`` -- the quiver is returned
          * ``"path"`` -- shortest paths of mutation sequences from
            ``self`` are returned

        - ``sink_source`` -- (default: ``False``) if ``True``, only mutations
          at sinks and sources are applied

        EXAMPLES::

            sage: Q = ClusterQuiver(['A',3])
            sage: Ts = Q.mutation_class()
            sage: for T in Ts: print(T)
            Quiver on 3 vertices of type ['A', 3]
            Quiver on 3 vertices of type ['A', 3]
            Quiver on 3 vertices of type ['A', 3]
            Quiver on 3 vertices of type ['A', 3]

            sage: Ts = Q.mutation_class(depth=1)
            sage: for T in Ts: print(T)
            Quiver on 3 vertices of type ['A', 3]
            Quiver on 3 vertices of type ['A', 3]
            Quiver on 3 vertices of type ['A', 3]

            sage: Ts = Q.mutation_class(show_depth=True)
            Depth: 0     found: 1          Time: ... s
            Depth: 1     found: 3          Time: ... s
            Depth: 2     found: 4          Time: ... s

            sage: Ts = Q.mutation_class(return_paths=True)
            sage: for T in Ts: print(T)
            (Quiver on 3 vertices of type ['A', 3], [])
            (Quiver on 3 vertices of type ['A', 3], [1])
            (Quiver on 3 vertices of type ['A', 3], [0])
            (Quiver on 3 vertices of type ['A', 3], [0, 1])

            sage: Ts = Q.mutation_class(up_to_equivalence=False)
            sage: for T in Ts: print(T)
            Quiver on 3 vertices of type ['A', 3]
            Quiver on 3 vertices of type ['A', 3]
            Quiver on 3 vertices of type ['A', 3]
            Quiver on 3 vertices of type ['A', 3]
            Quiver on 3 vertices of type ['A', 3]
            Quiver on 3 vertices of type ['A', 3]
            Quiver on 3 vertices of type ['A', 3]
            Quiver on 3 vertices of type ['A', 3]
            Quiver on 3 vertices of type ['A', 3]
            Quiver on 3 vertices of type ['A', 3]
            Quiver on 3 vertices of type ['A', 3]
            Quiver on 3 vertices of type ['A', 3]
            Quiver on 3 vertices of type ['A', 3]
            Quiver on 3 vertices of type ['A', 3]

            sage: Ts = Q.mutation_class(return_paths=True,up_to_equivalence=False)
            sage: for T in Ts: print(T)
            (Quiver on 3 vertices of type ['A', 3], [])
            (Quiver on 3 vertices of type ['A', 3], [2])
            (Quiver on 3 vertices of type ['A', 3], [1])
            (Quiver on 3 vertices of type ['A', 3], [0])
            (Quiver on 3 vertices of type ['A', 3], [2, 1])
            (Quiver on 3 vertices of type ['A', 3], [0, 1])
            (Quiver on 3 vertices of type ['A', 3], [0, 1, 2])
            (Quiver on 3 vertices of type ['A', 3], [0, 1, 0])
            (Quiver on 3 vertices of type ['A', 3], [2, 1, 2])
            (Quiver on 3 vertices of type ['A', 3], [2, 1, 0])
            (Quiver on 3 vertices of type ['A', 3], [2, 1, 0, 2])
            (Quiver on 3 vertices of type ['A', 3], [2, 1, 0, 1])
            (Quiver on 3 vertices of type ['A', 3], [2, 1, 2, 1])
            (Quiver on 3 vertices of type ['A', 3], [2, 1, 2, 0])

            sage: Ts = Q.mutation_class(show_depth=True)
            Depth: 0     found: 1          Time: ... s
            Depth: 1     found: 3          Time: ... s
            Depth: 2     found: 4          Time: ... s

            sage: Ts = Q.mutation_class(show_depth=True, up_to_equivalence=False)
            Depth: 0     found: 1          Time: ... s
            Depth: 1     found: 4          Time: ... s
            Depth: 2     found: 6          Time: ... s
            Depth: 3     found: 10        Time: ... s
            Depth: 4     found: 14        Time: ... s

        TESTS::

            sage: all(len(ClusterQuiver(['A',n]).mutation_class())
            ....:     == ClusterQuiver(['A',n]).mutation_type().class_size()
            ....:     for n in [2..6])
            True

            sage: all(len(ClusterQuiver(['B',n]).mutation_class())
            ....:     == ClusterQuiver(['B',n]).mutation_type().class_size()
            ....:     for n in [2..6])
            True
        """
        if depth is infinity and not self.is_mutation_finite():
            raise ValueError('the mutation class can - for infinite mutation'
                             ' types - only be computed up to a given depth')
        return [Q for Q in self.mutation_class_iter(depth=depth, show_depth=show_depth,
                                                    return_paths=return_paths,
                                                    data_type=data_type,
                                                    up_to_equivalence=up_to_equivalence,
                                                    sink_source=sink_source)]

    def is_finite(self):
        """
        Return ``True`` if ``self`` is of finite type.

        EXAMPLES::

            sage: Q = ClusterQuiver(['A',3])
            sage: Q.is_finite()
            True
            sage: Q = ClusterQuiver(['A',[2,2],1])
            sage: Q.is_finite()
            False
            sage: Q = ClusterQuiver([['A',3],['B',3]])
            sage: Q.is_finite()
            True
            sage: Q = ClusterQuiver(['T',[4,4,4]])
            sage: Q.is_finite()
            False
            sage: Q = ClusterQuiver([['A',3],['T',[4,4,4]]])
            sage: Q.is_finite()
            False
            sage: Q = ClusterQuiver([['A',3],['T',[2,2,3]]])
            sage: Q.is_finite()
            True
            sage: Q = ClusterQuiver([['A',3],['D',5]])
            sage: Q.is_finite()
            True
            sage: Q = ClusterQuiver([['A',3],['D',5,1]])
            sage: Q.is_finite()
            False

            sage: Q = ClusterQuiver([[0,1,2],[1,2,2],[2,0,2]])
            sage: Q.is_finite()
            False

            sage: Q = ClusterQuiver([[0,1,2],[1,2,2],[2,0,2],[3,4,1],[4,5,1]])
            sage: Q.is_finite()
            False
        """
        mt = self.mutation_type()
        if type( mt ) in [QuiverMutationType_Irreducible, QuiverMutationType_Reducible] and mt.is_finite():
            return True
        else:
            return False

    def is_mutation_finite( self, nr_of_checks=None, return_path=False ):
        """
        Uses a non-deterministic method by random mutations in various directions. Can result in a wrong answer.

        INPUT:

        - ``nr_of_checks`` -- (default: None) number of mutations applied. Standard is 500*(number of vertices of self).
        - ``return_path`` -- (default: False) if True, in case of self not being mutation finite, a path from self to a quiver with an edge label (a,-b) and a*b > 4 is returned.

        ALGORITHM:

        A quiver is mutation infinite if and only if every edge label (a,-b) satisfy a*b > 4.
        Thus, we apply random mutations in random directions

        EXAMPLES::

            sage: Q = ClusterQuiver(['A',10])
            sage: Q._mutation_type = None
            sage: Q.is_mutation_finite()
            True

            sage: Q = ClusterQuiver([(0,1),(1,2),(2,3),(3,4),(4,5),(5,6),(6,7),(7,8),(2,9)])
            sage: Q.is_mutation_finite()
            False
        """
        if self._n <= 2:
            is_finite = True
            path = None
        elif not return_path and self._mutation_type == 'undetermined infinite mutation type':
            is_finite = False
        elif type( self._mutation_type ) in [QuiverMutationType_Irreducible, QuiverMutationType_Reducible] and self._mutation_type.is_mutation_finite():
            is_finite = True
            path = None
        elif not return_path and type( self._mutation_type ) in [QuiverMutationType_Irreducible, QuiverMutationType_Reducible] and not self._mutation_type.is_mutation_finite():
            is_finite = False
        else:
            # turning dg_component into a canonical form
            dig6 = _digraph_to_dig6(self.digraph())
            # and getting the corresponding matrix
            M = _dig6_to_matrix(dig6)

            is_finite, path = is_mutation_finite(M,nr_of_checks=nr_of_checks)
        if return_path:
            return is_finite, path
        else:
            return is_finite

    def number_of_edges(self):
        r"""
        Return the total number of edges on the quiver

        Note: This only works with non-valued quivers. If used on a
        non-valued quiver then the positive value is taken to be the number of edges added

        OUTPUT:

        An integer of the number of edges.

        EXAMPLES::

            sage: S = ClusterQuiver(['A',4]); S.number_of_edges()
            3

            sage: S = ClusterQuiver(['B',4]); S.number_of_edges()
            3
        """
        digraph_edges = self.digraph().edges()

        total_edges = 0
        for edge in digraph_edges:
            total_edges += edge[2][0]

        return total_edges

    def relabel(self, relabelling, inplace=True):
        r"""
        Return the quiver after doing a relabelling

        Will relabel the vertices of the quiver

        INPUT:

        - ``relabelling`` -- Dictionary of labels to move around
        - ``inplace`` -- (default:True) if True, will return a duplicate of the quiver

        EXAMPLES::

            sage: S = ClusterQuiver(['A',4]).relabel({1:'5',2:'go'})
        """
        if inplace:
            quiver = self
        else:
            quiver = ClusterQuiver(self)

        # Instantiation variables
        old_vertices = quiver.digraph().vertices()
        digraph_labels = {}
        dict_labels = {}

        # Organize labels noting that for:
        #    _digraph: { old_vertex: new_vertex}
        #    _vertex_dictionary: {num: new_vertex}
        if isinstance(relabelling, list):
            digraph_labels = {old_vertices[i]: relabelling[i] for i in range(len(relabelling))}
            dict_labels = {range(len(relabelling))[i]: relabelling[i] for i in range(len(relabelling))}
        elif isinstance(relabelling, dict):
            # need to make sure we map correctly
            for key in relabelling:
                val = relabelling[key]

                if key in old_vertices:
                    # If the key is in the old vertices, use that mapping
                    digraph_labels[key] = val
                    # And place it in the right order for our dictionary
                    loc = [i for i,x in enumerate(old_vertices) if x == key][0]
                    dict_labels[loc] = val
                elif isinstance(key, int) and len(old_vertices) > key:
                    # If the key is an integer, grab that particular vertex
                    digraph_labels[old_vertices[key]] = val
                    # And copy it over to our dictionary
                    dict_labels[key] = val

        quiver._digraph.relabel(digraph_labels)
        quiver._vertex_dictionary = dict_labels
        return quiver

    def d_vector_fan(self):
        r"""
        Return the d-vector fan associated with the quiver.

        It is the fan whose maximal cones are generated by the
        d-matrices of the clusters.

        This is a complete simplicial fan (and even smooth when the
        initial quiver is acyclic). It only makes sense for quivers of
        finite type.

        EXAMPLES::

            sage: Fd = ClusterQuiver([[1,2]]).d_vector_fan(); Fd
            Rational polyhedral fan in 2-d lattice N
            sage: Fd.ngenerating_cones()
            5

            sage: Fd = ClusterQuiver([[1,2],[2,3]]).d_vector_fan(); Fd
            Rational polyhedral fan in 3-d lattice N
            sage: Fd.ngenerating_cones()
            14
            sage: Fd.is_smooth()
            True

            sage: Fd = ClusterQuiver([[1,2],[2,3],[3,1]]).d_vector_fan(); Fd
            Rational polyhedral fan in 3-d lattice N
            sage: Fd.ngenerating_cones()
            14
            sage: Fd.is_smooth()
            False

        TESTS::

            sage: ClusterQuiver(['A',[2,2],1]).d_vector_fan()
            Traceback (most recent call last):
            ...
            ValueError: only makes sense for quivers of finite type
        """
        from .cluster_seed import ClusterSeed
        from sage.geometry.fan import Fan
        from sage.geometry.cone import Cone

        if not(self.is_finite()):
            raise ValueError('only makes sense for quivers of finite type')
        seed = ClusterSeed(self)
        return Fan([Cone(s.d_matrix().columns())
                    for s in seed.mutation_class()])

    def g_vector_fan(self):
        r"""
        Return the g-vector fan associated with the quiver.

        It is the fan whose maximal cones are generated by the
        g-matrices of the clusters.

        This is a complete simplicial fan. It is only supported for
        quivers of finite type.

        EXAMPLES::

            sage: Fg = ClusterQuiver([[1,2]]).g_vector_fan(); Fg
            Rational polyhedral fan in 2-d lattice N
            sage: Fg.ngenerating_cones()
            5

            sage: Fg = ClusterQuiver([[1,2],[2,3]]).g_vector_fan(); Fg
            Rational polyhedral fan in 3-d lattice N
            sage: Fg.ngenerating_cones()
            14
            sage: Fg.is_smooth()
            True

            sage: Fg = ClusterQuiver([[1,2],[2,3],[3,1]]).g_vector_fan(); Fg
            Rational polyhedral fan in 3-d lattice N
            sage: Fg.ngenerating_cones()
            14
            sage: Fg.is_smooth()
            True

        TESTS::

            sage: ClusterQuiver(['A',[2,2],1]).g_vector_fan()
            Traceback (most recent call last):
            ...
            ValueError: only supported for quivers of finite type
        """
        from .cluster_seed import ClusterSeed
        from sage.geometry.fan import Fan
        from sage.geometry.cone import Cone

        if not(self.is_finite()):
            raise ValueError('only supported for quivers of finite type')
        seed = ClusterSeed(self).principal_extension()
        return Fan([Cone(s.g_matrix().columns())
                    for s in seed.mutation_class()])<|MERGE_RESOLUTION|>--- conflicted
+++ resolved
@@ -1488,15 +1488,9 @@
             raise ValueError('The quiver can only be mutated at a vertex or at a sequence of vertices')
         if not isinstance(inplace, bool):
             raise ValueError('The second parameter must be boolean.  To mutate at a sequence of length 2, input it as a list.')
-<<<<<<< HEAD
         for v in seq:
             if v not in V:
                 raise ValueError('The quiver cannot be mutated at the vertex %s'%v)
-=======
-        if any(v not in V for v in seq):
-            v = next(v for v in seq if v not in V)
-            raise ValueError('The quiver cannot be mutated at the vertex %s'%v)
->>>>>>> 9bf9f05f
 
         for v in seq:
             M.mutate(v)
