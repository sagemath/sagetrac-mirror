--- conflicted
+++ resolved
@@ -4,13 +4,8 @@
 REFERENCES:
 
 .. [CanakciSchiffler] Canakci and Schiffler,
-<<<<<<< HEAD
    *Snake graph calculus and cluster algebras from surfaces*
-   :arxiv:`abs/1209.4617`
-=======
-    *Snake graph calculus and cluster algebras from surfaces*
-    :arxiv:`1209.4617`
->>>>>>> 52cb82fa
+   :arxiv:`1209.4617`
 
 .. [MSW_Positivity] Musiker - Schiffler - Williams,
    *Positivity for Cluster Algebras from Surfaces*,
@@ -39,9 +34,8 @@
 
 class SnakeGraph(ClonableArray):
     """
-<<<<<<< HEAD
     A snake graph is a connected sequence of square tiles.
-=======
+
     A snake graph is a connected sequence of square tiles. A square tile is considered
     as a graph with four vertices and four edges in the obvious way,
     and we use the following ascii art to visualize each tile::
@@ -51,7 +45,6 @@
         west  |  | east
                --
              south
->>>>>>> 52cb82fa
 
     To build a snake graph, start with one tile, then glue a new tile so that
     the new tile is glued to the north or the east of the previous tile.
@@ -96,20 +89,6 @@
              -- --
             |  |  |
              -- --
-<<<<<<< HEAD
-=======
-        """
-        from sage.combinat.composition import Compositions
-        from sympy import Sum
-        if not list(shape) in Compositions():
-            raise ValueError("The input must be a composition of positive integers")
-        SGs = SnakeGraphs(sum(shape))
-        return SGs(shape)
-
-    def __init__(self, parent, shape):
-        """
-        Initialize ``self``.
->>>>>>> 52cb82fa
 
         TESTS::
 
@@ -491,7 +470,6 @@
         """
         return self._d
 
-<<<<<<< HEAD
     def cardinality(self):
         """
         Return the cardinality of ``self``.
@@ -503,7 +481,7 @@
             16
         """
         return ZZ(2)**self._d
-=======
+
 class LabeledSnakeGraph(SnakeGraph):
     """
     A labeled snake graph is a snake graph in which each edge and each tile carries
@@ -858,5 +836,4 @@
             drawing.axes(False)
             drawing.set_aspect_ratio(1)
 
-        return drawing
->>>>>>> 52cb82fa
+        return drawing