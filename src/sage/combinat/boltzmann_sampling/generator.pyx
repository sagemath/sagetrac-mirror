--- conflicted
+++ resolved
@@ -107,17 +107,13 @@
     ATOM,
     UNION,
     PRODUCT,
-<<<<<<< HEAD
     SEQ,
-=======
     # Special instructions used by the random generators
->>>>>>> db4b2a98
     TUPLE,
     LIST,
     FUNCTION,
     WRAP_CHOICE,
     WRAPPED_CHOICE
-
 
 # ------------------------------------------------------- #
 # Grammar preprocessing
@@ -155,7 +151,7 @@
         )
         return (PRODUCT, total_weight, args)
     elif isinstance(expr, Seq):
-        rule = _map_all_names_to_ids_expr(name_to_id, weights, expr.rule)
+        rule = _map_all_names_to_ids_expr(name_to_id, weights, expr.arg)
         return (SEQ, 1./(1. - rule[1]), rule)
 
     
@@ -250,6 +246,13 @@
         return tuple(builders[i](terms[i]) for i in range(len(terms)))
     return build
 
+
+cdef inline SeqBuilder(builder):
+    def build(terms):
+        return list(builder(terms[i]) for i in range(len(terms)))
+    return build
+
+
 cdef make_default_builder(rule, labelled=False):
     """Generate the default builders for a rule.
 
@@ -261,13 +264,15 @@
             return identity
         else:
             return first
+    elif isinstance(rule, Product):
+        subbuilders = [make_default_builder(component, labelled) for component in rule.args]
+        return ProductBuilder(subbuilders)
+    elif isinstance(rule, Seq):
+        subbuilder = make_default_builder(rule.arg, labelled)
+        return SeqBuilder(subbuilder)
     elif isinstance(rule, Union):
         subbuilders = [make_default_builder(component, labelled) for component in rule.args]
         return UnionBuilder(*subbuilders)
-    elif isinstance(rule, Product):
-        subbuilders = [make_default_builder(component, labelled) for component in rule.args]
-        return ProductBuilder(subbuilders)
-
 
 # ------------------------------------------------------- #
 # Auxilliary builders with size and choice annotations
@@ -356,19 +361,13 @@
         elif type == SEQ:
             __, arg_weight, __ = args
             # k ~ Geom(arg_weight)
-            k = ceil(log(rstate.c_rand_double())/log(arg_weight)-1)
-            for i in range(k):
+            k = int(ceil(log(rstate.c_rand_double())/log(arg_weight)-1))
+            for __ in range(k):
                 todo.append(args)
     return size
 
-<<<<<<< HEAD
-# ---
-# Actual generation
-# ---
-=======
 # Free Boltzmann sampler (actual generation)
 # Does not handle the labelling of labelled structures
->>>>>>> db4b2a98
 
 cdef c_generate(first_rule, rules, builders, randstate rstate):
     cdef list generated = []
@@ -401,7 +400,7 @@
         elif type == SEQ:
             __, arg_weight, __ = args
             # k ~ Geom(arg_weight)
-            k = ceil(log(rstate.c_rand_double())/log(arg_weight)-1)
+            k = int(ceil(log(rstate.c_rand_double())/log(arg_weight)-1))
             todo.append((LIST, weight, k))
             for __ in range(k):
                 todo.append(args)
@@ -412,9 +411,12 @@
             generated.append(t)
         elif type == LIST:
             nargs = args
-            t = list(generated[-nargs:])
-            generated = generated[:-nargs]
-            generated.append(t)
+            if nargs == 0:
+                generated.append([])
+            else:
+                t = list(generated[-nargs:])
+                generated = generated[:-nargs]
+                generated.append(t)
         elif type == FUNCTION:
             func = builders[args]
             x = generated.pop()
@@ -572,81 +574,6 @@
     }
     return statistics, obj
 
-<<<<<<< HEAD
-# ---
-# Builders
-# ---
-
-cdef inline identity(x):
-    return x
-
-def UnionBuilder(*builders):
-    """Helper for computing the builder of a union out of the builders of its
-    components in Boltzmann samplers. For instance, in order to compute the
-    height of a binary tree on the fly:
-
-    EXAMPLES::
-
-        sage: # Grammar: B = Union(leaf, Product(z, B, B))
-
-        sage: def leaf_builder(_):
-        ....:     return 0
-
-        sage: def node_builder(tuple):
-        ....:     _, left, right = tuple
-        ....:     return 1 + max(left, right)
-
-        sage: builder = UnionBuilder(leaf_builder, node_builder)
-        sage: choice_number = 0
-        sage: builder((choice_number, "leaf"))
-        0
-
-        sage: choice_number = 1
-        sage: builder((choice_number, ('z', 37, 23)))
-        38
-    """
-    def build(obj):
-        index, content = obj
-        builder = builders[index]
-        return builder(content)
-    return build
-
-cdef inline ProductBuilder(builders):
-    """Default builder for product: return a tuple."""
-    def build(terms):
-        return tuple(builders[i](terms[i]) for i in range(len(terms)))
-    return build
-
-cdef inline SeqBuilder(builder):
-    def build(terms):
-        return list(builder(terms[i]) for i in range(len(terms)))
-    return build
-
-
-cdef make_default_builder(rule):
-    """Generate the default builders for a rule.
-
-    For use with Boltzmann samplers :mod:`sage.combinat.boltzmann_sampling`"""
-    if isinstance(rule, Ref):
-        return identity
-    elif isinstance(rule, Atom):
-        return identity
-    elif isinstance(rule, Product):
-        subbuilders = [make_default_builder(component) for component in rule.args]
-        return ProductBuilder(subbuilders)
-    elif isinstance(rule, Seq):
-        subbuilder = make_default_builder(rule.arg)
-        return SeqBuilder(subbuilder)
-    elif isinstance(rule, Union):
-        subbuilders = [make_default_builder(component) for component in rule.args]
-        return UnionBuilder(*subbuilders)
-
-# ---
-# High level interface
-# ---
-
-=======
->>>>>>> db4b2a98
 class Generator:
     """High level interface for Boltzmann samplers."""
 
