"""
Boltzmann sampling features that are imported by default in the interpreter
namespace
"""

from .generator import Generator, UnionBuilder
from .grammar import Atom, Grammar, Product, Ref, Rule, Union
<<<<<<< HEAD
from .oracle import OracleFromFunctions, SimpleOracle, find_singularity, oracle
=======
from .oracle import find_singularity, oracle
>>>>>>> 3813cc55
<|MERGE_RESOLUTION|>--- conflicted
+++ resolved
@@ -5,8 +5,4 @@
 
 from .generator import Generator, UnionBuilder
 from .grammar import Atom, Grammar, Product, Ref, Rule, Union
-<<<<<<< HEAD
-from .oracle import OracleFromFunctions, SimpleOracle, find_singularity, oracle
-=======
-from .oracle import find_singularity, oracle
->>>>>>> 3813cc55
+from .oracle import find_singularity, oracle