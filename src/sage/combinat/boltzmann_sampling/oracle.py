"""
Various oracle implementations for Boltzmann sampling.

Oracles are used to get (often approximate) values of generating functions.
Thanks to the symbolic method, functionnal equations can be derived from
grammar specifications. This module implements some mechanics to approximate
genrating functions based on these equations.

Currently two oracles are implemented:

- :class:`SimpleOracle` implements approximation by simple iteration of the
  equations.

- :class:`OracleFromFunctions` wraps an generating function given in the form
  of a python ore sage function as an oracle.

AUTHORS:
- Matthieu Dien (2019): initial version
- Martin Pépin (2019): initial version
"""

from sage.structure.sage_object import SageObject
from sage.all import SR, latex, oo, ceil, log, var, RR, vector

def oracle(sys, **kargs):
    if isinstance(sys, Grammar):
        return SimpleOracle(sys, **kargs)
    elif isinstance(sys, dict):
        return OracleFromFunctions(sys, **kargs)


class SimpleOracle(SageObject):
    """Simple oracle for critical Boltzmann sampling based on iteration.

    EXAMPLES::

        sage: leaf = Atom("leaf", size=0)
        sage: z = Atom("z")
        sage: g = Grammar(rules={"B": Union(leaf, Product(z, "B", "B"))})
        sage: oracle = SimpleOracle(g)
        sage: oracle.eval_rule("z", {"z":1/4}) # abs tol 0.01
        0.25
<<<<<<< HEAD
        sage: oracle.eval_rule("B", {"z":1/4}) # abs tol 0.01
=======

        sage: oracle("B")  # abs tol 0.0001
>>>>>>> 1c7b6b08
        2
    """

    def __init__(self, grammar, precision=1e-6):
        """Create an oracle and annotate a grammar with the computed weights.

        INPUT:

        - ``grammar`` -- a Grammar

        - ``precision`` -- number (default: 1e-6); TODO: explain
        """
        self.precision = precision

        self.combsys = grammar.combsys()
        
        # non terminal names of the grammar i.e. combinatorial classes
        self.non_terminals = set(self.combsys.keys())
        # terminal names of the grammar i.e. atoms
        self.terminals = {str(var) for expr in self.combsys.values()
                          for var in expr.variables()
                          if str(var) not in self.non_terminals}
        # all atoms are represented by the same variable 
        self.combsys.update({v : var(v) for v in self.terminals})

    def eval_combsys(self, z):
        values = {k : RR(0) for k in self.non_terminals}
        values.update(z)
        new_values = {k : RR(self.combsys[k].subs(**values)) for k in values.keys()}
        
        while vector((values[k] - new_values[k] for k in values.keys())).norm(oo) > self.precision :
            values = new_values
            new_values = {k : RR(self.combsys[k].subs(**values)) for k in values.keys()}
        return new_values

    def eval_rule(self, name, z):
        values = self.eval_combsys(z)
        return values[name]
    
    def _repr_(self):
        return "SimpleOracle for {}".format(latex(self.combsys))

def find_singularity(oracle, precision=1e-6, zstart=0., zmin=0., zmax=1., divergence=1e3):
    """Given an oracle for a combinatorial system try to find the singularity.
    The algorithm proceed by dichotomic search. The divergence parameter allows
    to decide of the divergence of system.

<<<<<<< HEAD
    EXAMPLES::
        sage: from sage.combinat.boltzmann_sampling.grammar import *
        sage: from sage.combinat.boltzmann_sampling.oracle import *

        sage: leaf = Atom("leaf", size=0)
        sage: z = Atom("z")
        sage: g = Grammar(rules={"B": Union(leaf, Product(z, "B", "B"))})
        sage: oracle = SimpleOracle(g)
        sage: find_singularity(oracle)["z"] # abs tol 1e-6
        0.25
    """
    
    y = None
    while zmax - zmin > precision:
        y = oracle.eval_combsys({v : zstart for v in oracle.terminals})
        if any((x < 0 or x > divergence for x in y.values())) :
            zmax = zstart
            zstart = (zmin + zstart) / 2
=======
        - ``e2`` -- number (default: 0.002); TODO: explain
        """
        self.zstart = zstart
        self.zmin = zmin
        self.zmax = zmax
        self.e1 = e1
        self.e2 = e2

        self.grammar = grammar
        self.z = SR.symbol()
        self.combsys = self._normalize_combsys(grammar._to_combsys())
        self.weights = None
        self._compute_weights()
        self._register_in_grammar()

    def _normalize_combsys(self, combsys):
        cs = dict(combsys)
        variables = [v for x in cs.values() for v in x.variables()]
        for v in variables:
            if str(v)[:5] == "_var_":
                cs[v] = self.z
            if str(v)[:5] == "_eps_":
                cs[v] = SR(1)

        cs[self.z] = self.z
        return cs

    def _eval_combsys(self, z):
        y = {k: 0 for k in self.combsys.keys()}
        y[self.z] = z
        yp = {k: v.subs(y) for k, v in self.combsys.items()}
        yp = {k: v.subs(yp) for k, v in self.combsys.items()}

        while _maximum_norm(_dict_diff(y, yp)) > self.e2:
            y = yp
            yp = {k: v.subs(y) for k, v in self.combsys.items()}
        return yp

    def _diverge(self, y):
        return any(x < 0 or x > 1 / self.e1 for x in y)

    def _find_singularity(self):
        zstart = self.zstart
        zmax = self.zmax
        zmin = self.zmin

        while zmax - zmin > self.e1:
            y = self._eval_combsys(zstart)
            if self._diverge(y):
                zmax = zstart
                zstart = (zmin + zstart) / 2
            else:
                zmin = zstart
                zstart = (zmax + zstart) / 2

        return self._eval_combsys(zstart)

    def _compute_weights(self):
        self.weights = self._find_singularity()

    def _repr_(self):
        return "SimpleOracle for {}".format(latex(self.grammar))

    def __call__(self, rule):
        """Evaluate a rule at the computed main singularity."""
        if SR(rule) in self.weights:
            return self.weights[SR(rule)]
        elif SR("_var_" + rule) in self.weights:
            return self.weights[SR("_var_" + rule)]
        elif SR("_eps_" + rule) in self.weights:
            return self.weights[SR("_eps_" + rule)]
>>>>>>> 1c7b6b08
        else:
            zmin = zstart
            zstart = (zmax + zstart) / 2

    return oracle.eval_combsys({v : zmin for v in oracle.terminals})



class OracleFromFunctions(SageObject):
    """Wrapper for generating functions when they are known.

    In the case where the generating functions of all symbols in the grammar
    are knwon, this class wraps them as an oracle.
    """

    def __init__(self, sys, precision=oo):
        """Wrap generating functions as an oracle.

        INPUT:

        - ``variables`` -- dictionary mapping strings (atom names) to numbers
          (their values)

        - ``gen_funs`` -- dictionary mapping strings (non-terminal names) to
          functions (their generating series). These functions should accept
          the variables from the first argument as named argument.

        EXAMPLES::

            sage: B(z) = (1 - sqrt(1 - 4 * z)) / (2 * z)
<<<<<<< HEAD
            sage: oracle = OracleFromFunctions({"z": z, "B": B})
            sage: oracle.eval_rule("z", {"z":1/4})
            1/4
            sage: oracle.eval_rule("B", {"z":1/4})
=======
            sage: oracle = OracleFromFunctions({"z": 1/4}, {"B": B})
            sage: oracle("z")  # abs tol 0.0000001
            0.25

            sage: oracle("B")  # abs tol 0.0000001
>>>>>>> 1c7b6b08
            2
        """
        self.sys = sys
        self.precision = precision
        
        # Scalar field
        self.SF = None
        if precision == oo:
            self.SF = SR
        else:
            self.SF = RR

    def eval_combsys(self, z):
        return {k : self.eval_rule(k, z) for k in self.sys.keys()}

    def eval_rule(self, name, z):
        return self.SF(self.sys[name].subs(**z))<|MERGE_RESOLUTION|>--- conflicted
+++ resolved
@@ -20,7 +20,8 @@
 """
 
 from sage.structure.sage_object import SageObject
-from sage.all import SR, latex, oo, ceil, log, var, RR, vector
+from sage.rings.infinity import Infinity as oo
+from sage.all import SR, latex, ceil, log, var, RR, vector
 
 def oracle(sys, **kargs):
     if isinstance(sys, Grammar):
@@ -40,12 +41,8 @@
         sage: oracle = SimpleOracle(g)
         sage: oracle.eval_rule("z", {"z":1/4}) # abs tol 0.01
         0.25
-<<<<<<< HEAD
+
         sage: oracle.eval_rule("B", {"z":1/4}) # abs tol 0.01
-=======
-
-        sage: oracle("B")  # abs tol 0.0001
->>>>>>> 1c7b6b08
         2
     """
 
@@ -93,10 +90,7 @@
     The algorithm proceed by dichotomic search. The divergence parameter allows
     to decide of the divergence of system.
 
-<<<<<<< HEAD
-    EXAMPLES::
-        sage: from sage.combinat.boltzmann_sampling.grammar import *
-        sage: from sage.combinat.boltzmann_sampling.oracle import *
+    EXAMPLE::
 
         sage: leaf = Atom("leaf", size=0)
         sage: z = Atom("z")
@@ -112,79 +106,6 @@
         if any((x < 0 or x > divergence for x in y.values())) :
             zmax = zstart
             zstart = (zmin + zstart) / 2
-=======
-        - ``e2`` -- number (default: 0.002); TODO: explain
-        """
-        self.zstart = zstart
-        self.zmin = zmin
-        self.zmax = zmax
-        self.e1 = e1
-        self.e2 = e2
-
-        self.grammar = grammar
-        self.z = SR.symbol()
-        self.combsys = self._normalize_combsys(grammar._to_combsys())
-        self.weights = None
-        self._compute_weights()
-        self._register_in_grammar()
-
-    def _normalize_combsys(self, combsys):
-        cs = dict(combsys)
-        variables = [v for x in cs.values() for v in x.variables()]
-        for v in variables:
-            if str(v)[:5] == "_var_":
-                cs[v] = self.z
-            if str(v)[:5] == "_eps_":
-                cs[v] = SR(1)
-
-        cs[self.z] = self.z
-        return cs
-
-    def _eval_combsys(self, z):
-        y = {k: 0 for k in self.combsys.keys()}
-        y[self.z] = z
-        yp = {k: v.subs(y) for k, v in self.combsys.items()}
-        yp = {k: v.subs(yp) for k, v in self.combsys.items()}
-
-        while _maximum_norm(_dict_diff(y, yp)) > self.e2:
-            y = yp
-            yp = {k: v.subs(y) for k, v in self.combsys.items()}
-        return yp
-
-    def _diverge(self, y):
-        return any(x < 0 or x > 1 / self.e1 for x in y)
-
-    def _find_singularity(self):
-        zstart = self.zstart
-        zmax = self.zmax
-        zmin = self.zmin
-
-        while zmax - zmin > self.e1:
-            y = self._eval_combsys(zstart)
-            if self._diverge(y):
-                zmax = zstart
-                zstart = (zmin + zstart) / 2
-            else:
-                zmin = zstart
-                zstart = (zmax + zstart) / 2
-
-        return self._eval_combsys(zstart)
-
-    def _compute_weights(self):
-        self.weights = self._find_singularity()
-
-    def _repr_(self):
-        return "SimpleOracle for {}".format(latex(self.grammar))
-
-    def __call__(self, rule):
-        """Evaluate a rule at the computed main singularity."""
-        if SR(rule) in self.weights:
-            return self.weights[SR(rule)]
-        elif SR("_var_" + rule) in self.weights:
-            return self.weights[SR("_var_" + rule)]
-        elif SR("_eps_" + rule) in self.weights:
-            return self.weights[SR("_eps_" + rule)]
->>>>>>> 1c7b6b08
         else:
             zmin = zstart
             zstart = (zmax + zstart) / 2
@@ -215,18 +136,11 @@
         EXAMPLES::
 
             sage: B(z) = (1 - sqrt(1 - 4 * z)) / (2 * z)
-<<<<<<< HEAD
             sage: oracle = OracleFromFunctions({"z": z, "B": B})
             sage: oracle.eval_rule("z", {"z":1/4})
             1/4
+
             sage: oracle.eval_rule("B", {"z":1/4})
-=======
-            sage: oracle = OracleFromFunctions({"z": 1/4}, {"B": B})
-            sage: oracle("z")  # abs tol 0.0000001
-            0.25
-
-            sage: oracle("B")  # abs tol 0.0000001
->>>>>>> 1c7b6b08
             2
         """
         self.sys = sys
