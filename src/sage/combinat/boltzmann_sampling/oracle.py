"""
Various oracle implementations for Boltzmann sampling.

Oracles are used to get (often approximate) values of generating functions.
Thanks to the symbolic method, functionnal equations can be derived from
grammar specifications. This module implements some mechanics to approximate
generating functions based on these equations.

Currently two oracles are implemented:

- :class:`SimpleOracle` implements approximation by simple iteration of the
  equations.

- :class:`OracleFromFunctions` wraps an generating function given in the form
  of a python ore sage function as an oracle.

The entry point of these algorithms is the function oracle which determines
the oracle to use given its inputs.

AUTHORS:
- Matthieu Dien (2019): initial version
- Martin Pépin (2019): initial version
"""

from sage.structure.sage_object import SageObject
from sage.rings.infinity import Infinity as oo
<<<<<<< HEAD
from sage.all import SR, latex, var, RR, vector

from .grammar import Grammar


def oracle(sys, **kargs):
    """TODO: document.

    EXAMPLES::

        sage: z = Atom("z")
        sage: eps = Atom("eps", size=0)
        sage: grammar = Grammar(rules={"B": Union(eps, Product(z, "B", "B"))})

        sage: # Build a sampler from a grammar
        sage: oracle(grammar)

        sage: # Build a sampler from a dictionary of function
        sage: oracle({"B": lambda z: (1 - sqrt(1 - 4 * z)) / (2 * z)})
    """
=======
from sage.all import SR, latex, ceil, log, var, RR, vector
from .grammar import Grammar

def oracle(sys, **kargs):
    """Build different oracle given different inputs

    EXAMPLES::
        

        sage: leaf = Atom("leaf", size=0)
        sage: z = Atom("z")
        sage: g = Grammar(rules={"B": Union(leaf, Product(z, "B", "B"))})
        sage: oracle(g)
        SimpleOracle({'B': B^2*z + 1, 'z': z})
    
        sage: var('z')
        z
        sage: oracle({'B': (1-sqrt(1-4*z))/(2*z), 'z': z})
        OracleFromFunctions({'B': -1/2*(sqrt(-4*z + 1) - 1)/z, 'z': z})
    """
    
>>>>>>> 3813cc55
    if isinstance(sys, Grammar):
        return SimpleOracle(sys, **kargs)
    elif isinstance(sys, dict):
        return OracleFromFunctions(sys, **kargs)


class SimpleOracle(SageObject):
    """Simple oracle for critical Boltzmann sampling based on iteration.

    EXAMPLES::
        sage: from sage.combinat.boltzmann_sampling.oracle import SimpleOracle
        sage: leaf = Atom("leaf", size=0)
        sage: z = Atom("z")
        sage: g = Grammar(rules={"B": Union(leaf, Product(z, "B", "B"))})
        sage: oracle = SimpleOracle(g)
        sage: oracle.eval_rule("z", {"z":1/4}) # abs tol 0.01
        0.25

        sage: oracle.eval_rule("B", {"z":1/4}) # abs tol 0.01
        2

        sage: oracle.eval_rule("B", {"z":1/17}) # abs tol 0.01
        1.06696562634075
    """

    def __init__(self, grammar, precision=1e-6):
        """Create an oracle and annotate a grammar with the computed weights.

        INPUT:

        - ``grammar`` -- a Grammar

        - ``precision`` -- number (default: 1e-6); TODO: explain
        """
        self.precision = precision

        self.combsys = grammar.combsys()

        # non terminal names of the grammar i.e. combinatorial classes
        self.non_terminals = set(self.combsys.keys())
        # terminal names of the grammar i.e. atoms
        self.terminals = {str(var) for expr in self.combsys.values()
                          for var in expr.variables()
                          if str(var) not in self.non_terminals}
        # all atoms are represented by the same variable
        self.combsys.update({v : var(v) for v in self.terminals})

    def eval_combsys(self, z):
<<<<<<< HEAD
        values = {k: RR(0) for k in self.non_terminals}
=======
        """Compute a numerical evaluation of the combinatorial system
        at a given point ``z`` with the oracle's precision 

        INPUT:

        - ``z`` -- a dictionary from string (name of the variables) to numerical value

        OUTPUT: a dictionary associating symbols of the grammar
        to value of their generating functions at the input point.

        EXAMPLES::
        sage: leaf = Atom("leaf", size=0)
        sage: z = Atom("z")
        sage: g = Grammar(rules={"B": Union(leaf, Product(z, "B", "B"))})
        sage: o = oracle(g)
        sage: o.eval_combsys({"z": 1/17}) # abs tol 1e-3
        {'B': 1.06696559462842, 'z': 0.0588235294117647}

        """

        values = {k : RR(0) for k in self.non_terminals}
>>>>>>> 3813cc55
        values.update(z)
        new_values = {k: RR(self.combsys[k].subs(**values)) for k in values.keys()}

        while vector((values[k] - new_values[k] for k in values.keys())).norm(oo) > self.precision:
            values = new_values
            new_values = {k: RR(self.combsys[k].subs(**values)) for k in values.keys()}
        return new_values

    def eval_rule(self, name, z):
        """Compute a numerical evaluation of the grammar rule ``name`` at a given point ``z``.

        INPUT:

        - ``name`` -- a string corresponding to a grammar non-terminal symbol

        - ``z`` -- a dictionary from string (name of the variables) to numerical value
        """

        values = self.eval_combsys(z)
        return values[name]

    def _repr_(self):
        return "SimpleOracle({})".format(self.combsys)


def find_singularity(oracle, precision=1e-6, zstart=0., zmin=0., zmax=1., divergence=1e3):
    """Given an oracle for a combinatorial system try to find the singularity.

    The algorithm proceed by dichotomic search. The divergence parameter allows
    to decide of the divergence of system.

    EXAMPLE::

        sage: from sage.combinat.boltzmann_sampling.oracle import SimpleOracle
        sage: leaf = Atom("leaf", size=0)
        sage: z = Atom("z")
        sage: g = Grammar(rules={"B": Union(leaf, Product(z, "B", "B"))})
        sage: oracle = SimpleOracle(g)
        sage: find_singularity(oracle)["z"] # abs tol 1e-6
        0.25
    """

    y = None
    while zmax - zmin > precision:
        y = oracle.eval_combsys({v: zstart for v in oracle.terminals})
        if any((x < 0 or x > divergence for x in y.values())):
            zmax = zstart
            zstart = (zmin + zstart) / 2
        else:
            zmin = zstart
            zstart = (zmax + zstart) / 2

    return oracle.eval_combsys({v: zmin for v in oracle.terminals})


class OracleFromFunctions(SageObject):
    """Wrapper for generating functions when they are known.

    In the case where the generating functions of all symbols in the grammar
    are knwon, this class wraps them as an oracle.
    """

    def __init__(self, sys, precision_ring=SR):
        """Wrap generating functions as an oracle.

        INPUT:

        - ``sys`` -- dictionary mapping strings (non-terminal names) to
          functions (their generating series).

        - ``precision_ring`` -- do the computation in the given ring (default: Symbolic Ring)

        EXAMPLES::

            sage: from sage.combinat.boltzmann_sampling.oracle import OracleFromFunctions
            sage: B(z) = (1 - sqrt(1 - 4 * z)) / (2 * z)
            sage: oracle = OracleFromFunctions({"z": z, "B": B})
            sage: oracle.eval_rule("z", {"z":1/4})
            1/4

            sage: oracle.eval_rule("B", {"z":1/4})
            2
        """
        self.sys = sys
<<<<<<< HEAD
        self.precision = precision

        # Scalar field
        self.SF = None
        if precision == oo:
            self.SF = SR
        else:
            self.SF = RR

    def eval_combsys(self, z):
        return {k: self.eval_rule(k, z) for k in self.sys.keys()}
=======
        self.precision_ring = precision_ring
        
    def eval_combsys(self, z):
        """Compute an evaluation of the combinatorial system
        at a given point ``z`` with the oracle's precision.

        INPUT:

        - ``z`` -- a dictionary from string (name of the variables) to numerical value

        OUTPUT: a dictionary associating symbols of the grammar
        to value of their generating functions at the input point.
        """
        return {k : self.eval_rule(k, z) for k in self.sys.keys()}
>>>>>>> 3813cc55

    def eval_rule(self, name, z):
        """Compute a evaluation of the grammar rule ``name``
        at a given point ``z`` with the oracle's precision.

        INPUT:

        - ``name`` -- a string corresponding to a grammar non-terminal symbol

        - ``z`` -- a dictionary from string (name of the variables) to numerical value
        """

        return self.precision_ring(self.sys[name].subs(**z))

    def _repr_(self):
        return "OracleFromFunctions({})".format(self.sys)<|MERGE_RESOLUTION|>--- conflicted
+++ resolved
@@ -24,50 +24,26 @@
 
 from sage.structure.sage_object import SageObject
 from sage.rings.infinity import Infinity as oo
-<<<<<<< HEAD
-from sage.all import SR, latex, var, RR, vector
-
-from .grammar import Grammar
-
-
-def oracle(sys, **kargs):
-    """TODO: document.
-
-    EXAMPLES::
-
-        sage: z = Atom("z")
-        sage: eps = Atom("eps", size=0)
-        sage: grammar = Grammar(rules={"B": Union(eps, Product(z, "B", "B"))})
-
-        sage: # Build a sampler from a grammar
-        sage: oracle(grammar)
-
-        sage: # Build a sampler from a dictionary of function
-        sage: oracle({"B": lambda z: (1 - sqrt(1 - 4 * z)) / (2 * z)})
-    """
-=======
 from sage.all import SR, latex, ceil, log, var, RR, vector
 from .grammar import Grammar
 
+
 def oracle(sys, **kargs):
     """Build different oracle given different inputs
 
     EXAMPLES::
-        
 
         sage: leaf = Atom("leaf", size=0)
         sage: z = Atom("z")
         sage: g = Grammar(rules={"B": Union(leaf, Product(z, "B", "B"))})
         sage: oracle(g)
         SimpleOracle({'B': B^2*z + 1, 'z': z})
-    
-        sage: var('z')
-        z
+
+        sage: z = var('z')
         sage: oracle({'B': (1-sqrt(1-4*z))/(2*z), 'z': z})
         OracleFromFunctions({'B': -1/2*(sqrt(-4*z + 1) - 1)/z, 'z': z})
     """
-    
->>>>>>> 3813cc55
+
     if isinstance(sys, Grammar):
         return SimpleOracle(sys, **kargs)
     elif isinstance(sys, dict):
@@ -116,31 +92,28 @@
         self.combsys.update({v : var(v) for v in self.terminals})
 
     def eval_combsys(self, z):
-<<<<<<< HEAD
-        values = {k: RR(0) for k in self.non_terminals}
-=======
         """Compute a numerical evaluation of the combinatorial system
-        at a given point ``z`` with the oracle's precision 
-
-        INPUT:
-
-        - ``z`` -- a dictionary from string (name of the variables) to numerical value
+        at a given point ``z`` with the oracle's precision
+
+        INPUT:
+
+        - ``z`` -- a dictionary mapping strings (names of the variables) to
+          numerical values
 
         OUTPUT: a dictionary associating symbols of the grammar
         to value of their generating functions at the input point.
 
-        EXAMPLES::
-        sage: leaf = Atom("leaf", size=0)
-        sage: z = Atom("z")
-        sage: g = Grammar(rules={"B": Union(leaf, Product(z, "B", "B"))})
-        sage: o = oracle(g)
-        sage: o.eval_combsys({"z": 1/17}) # abs tol 1e-3
-        {'B': 1.06696559462842, 'z': 0.0588235294117647}
-
-        """
-
-        values = {k : RR(0) for k in self.non_terminals}
->>>>>>> 3813cc55
+        EXAMPLES:
+
+            sage: leaf = Atom("leaf", size=0)
+            sage: z = Atom("z")
+            sage: g = Grammar(rules={"B": Union(leaf, Product(z, "B", "B"))})
+            sage: o = oracle(g)
+            sage: o.eval_combsys({"z": 1/17}) # abs tol 1e-3
+            {'B': 1.06696559462842, 'z': 0.0588235294117647}
+        """
+
+        values = {k: RR(0) for k in self.non_terminals}
         values.update(z)
         new_values = {k: RR(self.combsys[k].subs(**values)) for k in values.keys()}
 
@@ -225,34 +198,21 @@
             2
         """
         self.sys = sys
-<<<<<<< HEAD
-        self.precision = precision
-
-        # Scalar field
-        self.SF = None
-        if precision == oo:
-            self.SF = SR
-        else:
-            self.SF = RR
-
-    def eval_combsys(self, z):
-        return {k: self.eval_rule(k, z) for k in self.sys.keys()}
-=======
         self.precision_ring = precision_ring
-        
+
     def eval_combsys(self, z):
         """Compute an evaluation of the combinatorial system
         at a given point ``z`` with the oracle's precision.
 
         INPUT:
 
-        - ``z`` -- a dictionary from string (name of the variables) to numerical value
+        - ``z`` -- a dictionary mapping strings (name of the variables) to
+          numerical values
 
         OUTPUT: a dictionary associating symbols of the grammar
         to value of their generating functions at the input point.
         """
-        return {k : self.eval_rule(k, z) for k in self.sys.keys()}
->>>>>>> 3813cc55
+        return {k: self.eval_rule(k, z) for k in self.sys.keys()}
 
     def eval_rule(self, name, z):
         """Compute a evaluation of the grammar rule ``name``
