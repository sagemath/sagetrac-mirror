r"""
Fully packed loops

A class for fully packed loops [Propp2001]_.
We can create a fully packed loop using the corresponding alternating sign matrix::

    sage: A = AlternatingSignMatrix([[0, 0, 1], [0, 1, 0], [1, 0, 0]])
    sage: fpl = FullyPackedLoop(A)
    sage: fpl
        |         |
        |         |
        # -- #    #
             |    |
             |    |
     -- #    #    # --
        |    |
        |    |
        #    # -- #
        |         |
        |         |

The class also has a plot method::

    sage: fpl.plot()
    Graphics object consisting of 15 graphics primitives

which gives:

.. PLOT::
    :width: 200 px

    A = AlternatingSignMatrix([[0, 0, 1], [0, 1, 0], [1, 0, 0]])
    fpl = FullyPackedLoop(A)
    p = fpl.plot()
    sphinx_plot(p)

Note that we can also create a fully packed loop from a six vertex model configuration::

    sage: S = SixVertexModel(3, boundary_conditions='ice').from_alternating_sign_matrix(A)
    sage: S
        ^    ^    ^
        |    |    |
    --> # -> # -> # <--
        ^    ^    |
        |    |    V
    --> # -> # <- # <--
        ^    |    |
        |    V    V
    --> # <- # <- # <--
        |    |    |
        V    V    V
    sage: fpl = FullyPackedLoop(S)
    sage: fpl
        |         |
        |         |
        # -- #    #
             |    |
             |    |
     -- #    #    # --
        |    |
        |    |
        #    # -- #
        |         |
        |         |

Once we have a fully packed loop we can obtain the corresponding alternating sign matrix::

    sage: fpl.to_alternating_sign_matrix()
    [0 0 1]
    [0 1 0]
    [1 0 0]

REFERENCES:

.. [Propp2001] James Propp.
   *The Many Faces of Alternating Sign Matrices*
   Discrete Mathematics and Theoretical Computer Science 43 (2001): 58
"""
from sage.structure.sage_object import SageObject
from sage.combinat.six_vertex_model import SquareIceModel, SixVertexConfiguration
from sage.combinat.alternating_sign_matrix import AlternatingSignMatrix
from sage.plot.graphics import Graphics
from sage.plot.line import line


class FullyPackedLoop(SageObject):
    """
    A class for fully packed loops
    """

    def __init__(self, generator):
        """
        Initialise object: what are we going to use as generators? Perhaps multiple: ASM, and Six Vertex Model

        EXAMPLES:

        We can initiate a fully packed loop using an Alternating Sign Matrix::

            sage: A = AlternatingSignMatrix([[0, 0, 1], [0, 1, 0], [1, 0, 0]])
            sage: fpl = FullyPackedLoop(A)
            sage: fpl
                |         |
                |         |
                # -- #    #
                     |    |
                     |    |
             -- #    #    # --
                |    |
                |    |
                #    # -- #
                |         |
                |         |

        Otherwise we initiate a fully packed loop using a six vertex model::

            sage: S = SixVertexModel(3, boundary_conditions='ice').from_alternating_sign_matrix(A)
            sage: fpl = FullyPackedLoop(S)
            sage: fpl
                |         |
                |         |
                # -- #    #
                     |    |
                     |    |
             -- #    #    # --
                |    |
                |    |
                #    # -- #
                |         |
                |         |
            sage: fpl.six_vertex_model.to_alternating_sign_matrix()
            [0 0 1]
            [0 1 0]
            [1 0 0]

        Note that if anything else is used to generate the fully packed loop an error will occur::

            sage: fpl = FullyPackedLoop(5)
            Traceback (most recent call last):
            ...
            TypeError: The generator for a fully packed loop must either be an AlternatingSignMatrix or a SixVertexConfiguration

            sage: fpl = FullyPackedLoop((1, 2, 3))
            Traceback (most recent call last):
            ...
            TypeError: The generator for a fully packed loop must either be an AlternatingSignMatrix or a SixVertexConfiguration

        """
        if isinstance(generator, AlternatingSignMatrix):
            self.six_vertex_model = generator.to_six_vertex_model()
        elif isinstance(generator, SixVertexConfiguration):
            self.six_vertex_model = generator
        else:
            raise TypeError('The generator for a fully packed loop must either be an AlternatingSignMatrix or a SixVertexConfiguration')

    def _repr_(self):
        """
        Return a string representation of ``self``.

        EXAMPLES::

            sage: A = AlternatingSignMatrix([[1, 0, 0], [0, 1, 0], [0, 0, 1]])
            sage: fpl = FullyPackedLoop(A)
            sage: fpl
                |         |
                |         |
                #    # -- #
                |    |
                |    |
             -- #    #    # --
                     |    |
                     |    |
                # -- #    #
                |         |
                |         |

            sage: A = AlternatingSignMatrix([[0,1,0,0],[0,0,1,0],[1,-1,0,1],[0,1,0,0]])
            sage: S = SixVertexModel(4, boundary_conditions='ice').from_alternating_sign_matrix(A)
            sage: fpl = FullyPackedLoop(S)
            sage: fpl
                |         |
                |         |
                # -- # -- #    # --
                               |
                               |
             -- #    # -- # -- #
                |    |
                |    |
                #    #    # -- # --
                |    |    |
                |    |    |
             -- #    #    # -- #
                     |         |
                     |         |

        """
        # List are in the order of URDL
        # One set of rules for how to draw around even vertex, one set of rules for odd vertex
        n=len(self.six_vertex_model)-1
        ascii1 = [[r'     ', ' -', r'     ', '- '], # LR
                 [r'  |  ', '  ', r'     ', '- '], # LU
                 [r'     ', '  ', r'  |  ', '- '], # LD
                 [r'  |  ', '  ', r'  |  ', '  '], # UD
                 [r'  |  ', ' -', r'     ', '  '], # UR
                 [r'     ', ' -', r'  |  ', '  ']] # RD

        ascii2 = [[r'  |  ', '  ', r'  |  ', '  '], # LR
                 [r'     ', ' -', r'  |  ', '  '], # LU
                 [r'  |  ', ' -', r'     ', '  '], # LD
                 [r'     ', ' -', r'     ', '- '], # UD
                 [r'     ', '  ', r'  |  ', '- '], # UR
                 [r'  |  ', '  ', r'     ', '- ']] # RD
        ret = '  '
        # Do the top line
        for i,entry in enumerate(self.six_vertex_model[0]):
            if i % 2 == 0:
                ret += '  |  '
            else:
                ret += '     '
#            if entry == 1 or entry == 3 or entry == 4:
#                ret += '  ^  '
#            else:
#                ret += '  |  '

        # Do the meat of the ascii art
        for j,row in enumerate(self.six_vertex_model):
            ret += '\n  '
            # Do the top row
            for i,entry in enumerate(row):
                if (i+j) % 2 == 0:
                    ret += ascii1[entry][0]
                else:
                    ret += ascii2[entry][0]
            ret += '\n'

            # Do the left-most entry
            if (j) % 2 == 0:
                ret += '  '
            else:
                ret += ' -'

            # Do the middle row
            for i,entry in enumerate(row):
                if (i+j) % 2 == 0:
                    ret += ascii1[entry][3] + '#' + ascii1[entry][1]
                else:
                    ret += ascii2[entry][3] + '#' + ascii2[entry][1]

            # Do the right-most entry
            if (j+n) % 2 ==0:
                ret += '  '
            else:
                ret += '- '

            # Do the bottom row
            ret += '\n  '
            for i,entry in enumerate(row):
                if (i+j) % 2 ==0:
                    ret += ascii1[entry][2]
                else:
                    ret += ascii2[entry][2]

        # Do the bottom line
        ret += '\n  '
        for i,entry in enumerate(self.six_vertex_model[-1]):
            if (i+n+1) % 2 ==0:
                ret += '     '
            else:
                ret += '  |  '



#            if entry == 2 or entry == 3 or entry == 5:
#                ret += '  V  '
#            else:
#                ret += '  |  '

        return ret

    def to_alternating_sign_matrix(self):
        """

        Returns the alternating sign matrix corresponding to this class.

         EXAMPLES::

            sage: A = AlternatingSignMatrix([[0, 1, 0], [1, -1, 1], [0, 1, 0]])
            sage: S = SixVertexModel(3, boundary_conditions='ice').from_alternating_sign_matrix(A)
            sage: fpl = FullyPackedLoop(S)
            sage: fpl.to_alternating_sign_matrix()
            [ 0  1  0]
            [ 1 -1  1]
            [ 0  1  0]
            sage: A = AlternatingSignMatrix([[0,1,0,0],[0,0,1,0],[1,-1,0,1],[0,1,0,0]])
            sage: S = SixVertexModel(4, boundary_conditions='ice').from_alternating_sign_matrix(A)
            sage: fpl = FullyPackedLoop(S)
            sage: fpl.to_alternating_sign_matrix()
            [ 0  1  0  0]
            [ 0  0  1  0]
            [ 1 -1  0  1]
            [ 0  1  0  0]
        """
        return self.six_vertex_model.to_alternating_sign_matrix()


    def plot(self):
        """
        Return a graphical object of the Fully Packed Loop

        EXAMPLES:

        Here is the fully packed for :math:`\\begin{pmatrix}0&1&1\\\\1&-1&1\\\\0&1&0\end{pmatrix}`:

        .. PLOT::
            :width: 200 px

            A = AlternatingSignMatrix([[0, 1, 0], [1, -1, 1], [0, 1, 0]])
            fpl = FullyPackedLoop(A)
            p = fpl.plot()
            sphinx_plot(p)

        Here is how Sage represents this::

            sage: A = AlternatingSignMatrix([[0, 1, 0], [1, -1, 1], [0, 1, 0]])
            sage: fpl = FullyPackedLoop(A)
            sage: print fpl.plot().description()
            Line defined by 2 points:       [(-1.0, 1.0), (0.0, 1.0)]
            Line defined by 2 points:       [(0.0, 0.0), (0.0, -1.0)]
            Line defined by 2 points:       [(0.0, 0.0), (1.0, 0.0)]
            Line defined by 2 points:       [(0.0, 2.0), (0.0, 3.0)]
            Line defined by 2 points:       [(0.0, 2.0), (0.0, 3.0)]
            Line defined by 2 points:       [(0.0, 2.0), (1.0, 2.0)]
            Line defined by 2 points:       [(1.0, 1.0), (0.0, 1.0)]
            Line defined by 2 points:       [(1.0, 1.0), (2.0, 1.0)]
            Line defined by 2 points:       [(2.0, 0.0), (1.0, 0.0)]
            Line defined by 2 points:       [(2.0, 0.0), (2.0, -1.0)]
            Line defined by 2 points:       [(2.0, 2.0), (1.0, 2.0)]
            Line defined by 2 points:       [(2.0, 2.0), (2.0, 3.0)]
            Line defined by 2 points:       [(2.0, 2.0), (2.0, 3.0)]
            Line defined by 2 points:       [(3.0, 1.0), (2.0, 1.0)]
            Line defined by 2 points:       [(3.0, 1.0), (2.0, 1.0)]

        Here are the other 3 by 3 Alternating Sign Matrices and their corresponding fully packed loops:

        .. math::

            A = \\begin{pmatrix}
                1&0&0\\\\
                0&1&0\\\\
                0&0&1\\\\
                \end{pmatrix}

        gives:

        .. PLOT::
            :width: 200 px

            A = AlternatingSignMatrix([[1, 0, 0], [0, 1, 0], [0, 0, 1]])
            fpl = FullyPackedLoop(A)
            p = fpl.plot()
            sphinx_plot(p)

        .. math::

            A = \\begin{pmatrix}
                1&0&0\\\\
                0&0&1\\\\
                0&1&0\\\\
                \end{pmatrix}

        gives:

        .. PLOT::
            :width: 200 px

            A = AlternatingSignMatrix([[1, 0, 0], [0, 0, 1], [0, 1, 0]])
            fpl = FullyPackedLoop(A)
            p = fpl.plot()
            sphinx_plot(p)

        .. math::

            A = \\begin{pmatrix}
                0&1&0\\\\
                1&0&0\\\\
                0&0&1\\\\
                \end{pmatrix}

        gives:

        .. PLOT::
            :width: 200 px

            A = AlternatingSignMatrix([[0, 1, 0], [1, 0, 0], [0, 0, 1]])
            fpl = FullyPackedLoop(A)
            p = fpl.plot()
            sphinx_plot(p)

        .. math::

            A = \\begin{pmatrix}
                0&1&0\\\\
                0&0&1\\\\
                1&0&0\\\\
                \end{pmatrix}

        gives:

        .. PLOT::
            :width: 200 px

            A = AlternatingSignMatrix([[0, 1, 0], [0, 0, 1], [1, 0, 0]])
            fpl = FullyPackedLoop(A)
            p = fpl.plot()
            sphinx_plot(p)

        .. math::

            A = \\begin{pmatrix}
                0&0&1\\\\
                1&0&0\\\\
                0&1&0\\\\
                \end{pmatrix}

        gives:

        .. PLOT::
            :width: 200 px

            A = AlternatingSignMatrix([[0, 0, 1], [1, 0, 0], [0, 1, 0]])
            fpl = FullyPackedLoop(A)
            p = fpl.plot()
            sphinx_plot(p)

        .. math::

            A = \\begin{pmatrix}
                0&0&1\\\\
                0&1&0\\\\
                1&0&0\\\\
                \end{pmatrix}

        gives:

        .. PLOT::
            :width: 200 px

            A = AlternatingSignMatrix([[0, 0, 1], [0, 1, 0], [1, 0, 0]])
            fpl = FullyPackedLoop(A)
            p = fpl.plot()
            sphinx_plot(p)

        EXAMPLES::

                sage: A = AlternatingSignMatrix([[0, 1, 0, 0], [1, -1, 0, 1], [0, 1, 0, 0],[0, 0, 1, 0]])
                sage: fpl = FullyPackedLoop(A)
                sage: print fpl.plot().description()
                Line defined by 2 points:       [(-1.0, 0.0), (0.0, 0.0)]
                Line defined by 2 points:       [(-1.0, 2.0), (0.0, 2.0)]
                Line defined by 2 points:       [(0.0, 1.0), (0.0, 0.0)]
                Line defined by 2 points:       [(0.0, 1.0), (1.0, 1.0)]
                Line defined by 2 points:       [(0.0, 3.0), (0.0, 4.0)]
                Line defined by 2 points:       [(0.0, 3.0), (0.0, 4.0)]
                Line defined by 2 points:       [(0.0, 3.0), (1.0, 3.0)]
                Line defined by 2 points:       [(1.0, 0.0), (1.0, -1.0)]
                Line defined by 2 points:       [(1.0, 0.0), (2.0, 0.0)]
                Line defined by 2 points:       [(1.0, 2.0), (0.0, 2.0)]
                Line defined by 2 points:       [(1.0, 2.0), (2.0, 2.0)]
                Line defined by 2 points:       [(2.0, 1.0), (1.0, 1.0)]
                Line defined by 2 points:       [(2.0, 1.0), (2.0, 2.0)]
                Line defined by 2 points:       [(2.0, 3.0), (1.0, 3.0)]
                Line defined by 2 points:       [(2.0, 3.0), (2.0, 4.0)]
                Line defined by 2 points:       [(2.0, 3.0), (2.0, 4.0)]
                Line defined by 2 points:       [(3.0, 0.0), (2.0, 0.0)]
                Line defined by 2 points:       [(3.0, 0.0), (3.0, -1.0)]
                Line defined by 2 points:       [(3.0, 2.0), (3.0, 1.0)]
                Line defined by 2 points:       [(3.0, 2.0), (3.0, 3.0)]
                Line defined by 2 points:       [(4.0, 1.0), (3.0, 1.0)]
                Line defined by 2 points:       [(4.0, 1.0), (3.0, 1.0)]
                Line defined by 2 points:       [(4.0, 3.0), (3.0, 3.0)]
                Line defined by 2 points:       [(4.0, 3.0), (3.0, 3.0)]

        Here is the plot:

        .. PLOT::
            :width: 300 px

            A = AlternatingSignMatrix([[0, 1, 0, 0], [1, -1, 0, 1], [0, 1, 0, 0],[0, 0, 1, 0]])
            fpl = FullyPackedLoop(A)
            p = fpl.plot()
            sphinx_plot(p)

        """
        G = Graphics()
        n=len(self.six_vertex_model)-1
        for j,row in enumerate(reversed(self.six_vertex_model)):
            for i,entry in enumerate(row):
                if i == 0 and (i+j+n+1) % 2 ==0:
                    G+= line([(i-1,j),(i,j)])
                if i == n and (i+j+n+1) % 2 ==0:
                    G+= line([(i+1,j),(i,j)])
                if j == 0 and (i+j+n) % 2 ==0:
                    G+= line([(i,j),(i,j-1)])
                if j == n and (i+j+n) % 2 ==0:
                    G+= line([(i,j),(i,j+1)])
                if entry == 0: # LR
                    if (i+j+n) % 2==0:
                        G += line([(i,j), (i+1,j)])
                    else:
                        G += line([(i,j),(i,j+1)])
                elif entry == 1: # LU
                    if (i+j+n) % 2 ==0:
                        G += line([(i,j), (i,j+1)])
                    else:
                        G += line([(i+1,j), (i,j)])
                elif entry == 2: # LD
                    if (i+j+n) % 2 == 0:
                        pass
                    else:
                        G += line([(i,j+1), (i,j)])
                        G += line([(i+1,j), (i,j)])
                elif entry == 3: # UD
                    if (i+j+n) % 2 == 0:
                        G += line([(i,j), (i,j+1)])
                    else:
                        G += line([(i+1,j), (i,j)])
                elif entry == 4: # UR
                    if (i+j+n) % 2 ==0:
                        G += line([(i,j), (i,j+1)])
                        G += line([(i,j), (i+1,j)])
                    else:
                        pass
                elif entry == 5: # RD
                    if (i+j+n) % 2 ==0:
                        G += line([(i,j), (i+1,j)])
                    else:
                        G += line([(i,j+1), (i,j)])
        G.axes(False)
        return G

<<<<<<< HEAD
        def link_pattern(self):
            link_pattern=[]
            svm = self.six_vertex_model
            n=len(svm)

            # dictionary of vertices - endpoint
            vertices = {}
            for i in range(n):
                for j in range(n):
                    vertices[(i, j)] = 0

            end_points = {}

            for k in range(n):
                if k % 2 == 0:
                    # top row
                    vertices[(0, k)] = 1 + k/2
                    end_points[1 + k/2] = (0, k)

                    # bottom row
                    vertices[(n, n-k)] = n + 1 + k/2
                    end_points[n + 1 + k/2] = (n, n-k)

            # sides for even case
            if n % 2 == 0:
                for k in range(n):
                    if k % 2 == 0:
                        # left side
                        vertices[(n-k, 0)] = (3*n + 2 + k)/2
                        end_points[((3*n + 2 + k)/2)] = (n-k, 0)
                        # right side
                        vertices[(k, n)] = (n + 2 + k)/2
                        end_points[(n + 2 + k)/2] = (k, n)

            # side for odd case
            if n % 2 == 1:
                for k in range(n):
                    if k % 2 == 1:
                        # left side
                        vertices[(n-k, 0)] = (3*n + 2 + k)/2
                        end_points[(3*n + 2 + k)/2] = (n-k, 0)
                        # right side
                        vertices[(k, n)] = (n + 2 + k)/2
                        end_points[(n + 2 + k)/2] = (k, n)


=======
    def link_pattern(self):
        """ 
        Return a :class:`PerfectMatching` class (a non-crossing partition) corresponding to a fully packed loop.
        Note: by convention, we choose the top left vertex to be even. See [Propp2001]_.

        EXAMPLES:

        We can extract the underlying link pattern (a non-crossing partition) from a fully packed loop::
 
            sage: A = AlternatingSignMatrix([[0, 1, 0], [1, -1, 1], [0, 1, 0]])
            sage: fpl = FullyPackedLoop(A) 
            sage: fpl.link_pattern()
            [(1, 2), (3, 6), (4, 5)]
        """
        link_pattern = []
        svm = self.six_vertex_model
        n=len(svm)

        vertices = {}
        for i in range(n):
            for j in range(n):
                vertices[(i, j)] = 0

        end_points = [i for i in range(2*n)]

        # top row
        for k in range(n):
            if k % 2 == 0:
                vertices[(0, k)] = 1 + k/2
>>>>>>> 39694cb3




<|MERGE_RESOLUTION|>--- conflicted
+++ resolved
@@ -537,8 +537,20 @@
         G.axes(False)
         return G
 
-<<<<<<< HEAD
         def link_pattern(self):
+            """
+            Return a :class:`PerfectMatching` class (a non-crossing partition) corresponding to a fully packed loop.
+            Note: by convention, we choose the top left vertex to be even. See [Propp2001]_.
+
+            EXAMPLES:
+
+            We can extract the underlying link pattern (a non-crossing partition) from a fully packed loop::
+     
+                sage: A = AlternatingSignMatrix([[0, 1, 0], [1, -1, 1], [0, 1, 0]])
+                sage: fpl = FullyPackedLoop(A)
+                sage: fpl.link_pattern()
+                [(1, 2), (3, 6), (4, 5)]
+            """
             link_pattern=[]
             svm = self.six_vertex_model
             n=len(svm)
@@ -578,44 +590,7 @@
                     if k % 2 == 1:
                         # left side
                         vertices[(n-k, 0)] = (3*n + 2 + k)/2
-                        end_points[(3*n + 2 + k)/2] = (n-k, 0)
+                        end_points[(3*n + 2 + k)/a2] = (n-k, 0)
                         # right side
                         vertices[(k, n)] = (n + 2 + k)/2
-                        end_points[(n + 2 + k)/2] = (k, n)
-
-
-=======
-    def link_pattern(self):
-        """ 
-        Return a :class:`PerfectMatching` class (a non-crossing partition) corresponding to a fully packed loop.
-        Note: by convention, we choose the top left vertex to be even. See [Propp2001]_.
-
-        EXAMPLES:
-
-        We can extract the underlying link pattern (a non-crossing partition) from a fully packed loop::
- 
-            sage: A = AlternatingSignMatrix([[0, 1, 0], [1, -1, 1], [0, 1, 0]])
-            sage: fpl = FullyPackedLoop(A) 
-            sage: fpl.link_pattern()
-            [(1, 2), (3, 6), (4, 5)]
-        """
-        link_pattern = []
-        svm = self.six_vertex_model
-        n=len(svm)
-
-        vertices = {}
-        for i in range(n):
-            for j in range(n):
-                vertices[(i, j)] = 0
-
-        end_points = [i for i in range(2*n)]
-
-        # top row
-        for k in range(n):
-            if k % 2 == 0:
-                vertices[(0, k)] = 1 + k/2
->>>>>>> 39694cb3
-
-
-
-
+                        end_points[(n + 2 + k)/2] = (k, n)