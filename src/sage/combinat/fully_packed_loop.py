r"""
Fully packed loops
"""
from sage.structure.sage_object import SageObject
from sage.combinat.six_vertex_model import SquareIceModel, SixVertexConfiguration
from sage.combinat.alternating_sign_matrix import AlternatingSignMatrix

class FullyPackedLoop(SageObject):
    """
    A class for fully packed loops
    """

    def __init__(self, generator):
        """
        Initialise object: what are we going to use as generators? Perhaps multiple: ASM, and Six Vertex Model

        EXAMPLES:

        We can initiate a fully packed loop using an Alternating Sign Matrix::

            sage: A = AlternatingSignMatrix([[0, 1, 0], [1, -1, 1], [0, 1, 0]])
            sage: fpl = FullyPackedLoop(A)
            sage: fpl.six_vertex_model
            Stuff

        Otherwise we initiate a fully packed loop using a six vertex model::

            sage: S = SixVertexModel(3, boundary_conditions='ice').from_alternating_sign_matrix(A)
            sage: fpl = FullyPackedLoop(S)
            sage: fpl.six_vertex_model
                ^    ^    ^
                |    |    |
            --> # -> # <- # <--
                ^    |    ^
                |    V    |
            --> # <- # -> # <--
                |    ^    |
                V    |    V
            --> # -> # <- # <--
                |    |    |
                V    V    V
            sage: fpl.six_vertex_model.to_alternating_sign_matrix()
            [ 0  1  0]
            [ 1 -1  1]
            [ 0  1  0]
        """
        if isinstance(generator, AlternatingSignMatrix):
            generator = generator.to_six_vertex_model()
        self.six_vertex_model = generator

    def _repr_():
        """
        Return the ascii key
        """

    def to_alternating_sign_matrix(self):
        """
<<<<<<< HEAD
        Returns the alternating sign matrix corresponding to this class::

            sage: A = AlternatingSignMatrix([[0, 1, 0], [1, -1, 1], [0, 1, 0]])
            sage: S = SixVertexModel(3, boundary_conditions='ice').from_alternating_sign_matrix(A)
            sage: fpl = FullyPackedLoop(S)
            sage: fpl.to_alternating_sign_matrix()
            [ 0  1  0]
            [ 1 -1  1]
            [ 0  1  0]
=======
        Return the signed matrix of ``self``.

        The signed matrix corresponding to a fully packed loop is
        the signed matrix of the corresponding SixVertexModel configuration.

        EXAMPLES::

            sage: A = AlternatingSignMatrix([[0,1,0,0],[0,0,1,0],[1,-1,0,1],[0,1,0,0]])
            sage: fpl = FullyPackedLoop(A)
            sage: fpl.to_signed_matrix()
            [0  1 0 0] 
            [0  0 1 0]
            [1 -1 0 1]
            [0  1 0 0]
>>>>>>> 1551ff67
        """
        return self.six_vertex_model.to_alternating_sign_matrix()

    def plot():
        """
        Tweak the six vertex model stuff
        """<|MERGE_RESOLUTION|>--- conflicted
+++ resolved
@@ -55,8 +55,10 @@
 
     def to_alternating_sign_matrix(self):
         """
-<<<<<<< HEAD
-        Returns the alternating sign matrix corresponding to this class::
+
+        Returns the alternating sign matrix corresponding to this class.
+
+         EXAMPLES::
 
             sage: A = AlternatingSignMatrix([[0, 1, 0], [1, -1, 1], [0, 1, 0]])
             sage: S = SixVertexModel(3, boundary_conditions='ice').from_alternating_sign_matrix(A)
@@ -65,22 +67,14 @@
             [ 0  1  0]
             [ 1 -1  1]
             [ 0  1  0]
-=======
-        Return the signed matrix of ``self``.
-
-        The signed matrix corresponding to a fully packed loop is
-        the signed matrix of the corresponding SixVertexModel configuration.
-
-        EXAMPLES::
-
             sage: A = AlternatingSignMatrix([[0,1,0,0],[0,0,1,0],[1,-1,0,1],[0,1,0,0]])
-            sage: fpl = FullyPackedLoop(A)
-            sage: fpl.to_signed_matrix()
-            [0  1 0 0] 
-            [0  0 1 0]
-            [1 -1 0 1]
-            [0  1 0 0]
->>>>>>> 1551ff67
+            sage: S = SixVertexModel(4, boundary_conditions='ice').from_alternating_sign_matrix(A)
+            sage: fpl = FullyPackedLoop(S)
+            sage: fpl.to_alternating_sign_matrix()
+            [ 0  1  0  0]
+            [ 0  0  1  0]
+            [ 1 -1  0  1]
+            [ 0  1  0  0]
         """
         return self.six_vertex_model.to_alternating_sign_matrix()
 
