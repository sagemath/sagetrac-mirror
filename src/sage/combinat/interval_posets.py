r"""
Tamari Interval-posets

This module implements Tamari interval-posets: combinatorial objects which
represent intervals of the Tamari order. They have been introduced in
[PCh2013]_ and allow for many combinatorial operations on Tamari intervals.
In particular, they are linked to :class:`DyckWords` and :class:`BinaryTrees`.
An introduction into Tamari interval-posets is given in Chapter 7
of [Pons2013]_.

The Tamari lattice can be defined as a lattice structure on either of several
classes of Catalan objects, especially binary trees and Dyck paths
[TamBrack1962]_ [HuangTamari1972]_ [Sta-EC2]_. An interval can be seen as
a pair of comparable elements. The number of intervals has been given in
[ChapTamari08]_.

REFERENCES:

.. [PCh2013] Gregory Chatel and Viviane Pons.
   *Counting smaller trees in the Tamari order*.
   FPSAC. (2013). :arxiv:`1212.0751v1`.

.. [Pons2013] Viviane Pons,
   *Combinatoire algebrique liee aux ordres sur les permutations*.
   PhD Thesis. (2013). :arxiv:`1310.1805v1`.

.. [TamBrack1962] Dov Tamari.
   *The algebra of bracketings and their enumeration*.
   Nieuw Arch. Wisk. (1962).

.. [HuangTamari1972] Samuel Huang and Dov Tamari.
   *Problems of associativity: A simple proof for the lattice property
   of systems ordered by a semi-associative law*.
   J. Combinatorial Theory Ser. A. (1972).
   http://www.sciencedirect.com/science/article/pii/0097316572900039 .

.. [ChapTamari08] Frederic Chapoton.
   *Sur le nombre d'intervalles dans les treillis de Tamari*.
   Sem. Lothar. Combin. (2008).
   :arxiv:`math/0602368v1`.

AUTHORS:

- Viviane Pons 2014: initial implementation
- Frederic Chapoton 2014: review
- Darij Grinberg 2014: review
- Travis Scrimshaw 2014: review
"""
#*****************************************************************************
#       Copyright (C) 2013 Viviane Pons <viviane.pons@univie.ac.at>,
#
#  Distributed under the terms of the GNU General Public License (GPL)
#  as published by the Free Software Foundation; either version 2 of
#  the License, or (at your option) any later version.
#                  http://www.gnu.org/licenses/
#*****************************************************************************
from sage.categories.enumerated_sets import EnumeratedSets
from sage.categories.finite_enumerated_sets import FiniteEnumeratedSets
from sage.categories.posets import Posets
from sage.combinat.posets.posets import Poset, FinitePoset
from sage.categories.finite_posets import FinitePosets
from sage.combinat.binary_tree import BinaryTrees
from sage.combinat.binary_tree import LabelledBinaryTrees
from sage.combinat.dyck_word import DyckWords
from sage.combinat.permutation import Permutation
from sage.misc.inherit_comparison import InheritComparisonClasscallMetaclass
from sage.misc.cachefunc import cached_method
from sage.misc.latex import latex
from sage.misc.lazy_attribute import lazy_attribute
from sage.rings.integer import Integer
from sage.rings.all import NN
from sage.sets.non_negative_integers import NonNegativeIntegers
from sage.sets.disjoint_union_enumerated_sets import DisjointUnionEnumeratedSets
from sage.sets.family import Family
from sage.structure.element import Element
from sage.structure.global_options import GlobalOptions
from sage.structure.parent import Parent
from sage.structure.unique_representation import UniqueRepresentation

TamariIntervalPosetOptions = GlobalOptions(name="Tamari Interval-posets",
    doc=r"""
    Set and display the global options for Tamari interval-posets. If no
    parameters are set, then the function returns a copy of the options
    dictionary.

    The ``options`` to Tamari interval-posets can be accessed as the method
    :obj:`TamariIntervalPosets.global_options` of :class:`TamariIntervalPosets`
    and related parent classes.
    """,
    end_doc=r"""
    EXAMPLES::

        sage: ip = TamariIntervalPoset(4,[(2,4),(3,4),(2,1),(3,1)])
        sage: ip.latex_options()["color_decreasing"]
        'red'
        sage: TamariIntervalPosets.global_options(latex_color_decreasing='green')
        sage: ip.latex_options()["color_decreasing"]
        'green'
        sage: TamariIntervalPosets.global_options.reset()
        sage: ip.latex_options()["color_decreasing"]
        'red'
    """,
    latex_tikz_scale=dict(default=1,
                          description='the default value for the tikz scale when latexed',
                          checker=lambda x: True),  # More trouble than it's worth to check
    latex_line_width_scalar=dict(default=0.5,
                                 description='the default value for the line width as a'
                                             'multiple of the tikz scale when latexed',
                                 checker=lambda x: True),  # More trouble than it's worth to check
    latex_color_decreasing=dict(default="red",
                                description='the default color of decreasing relations when latexed',
                                checker=lambda x: True),  # More trouble than it's worth to check
    latex_color_increasing=dict(default="blue",
                                description='the default color of increasing relations when latexed',
                                checker=lambda x: True),  # More trouble than it's worth to check
    latex_hspace=dict(default=1,
                      description='the default difference between horizontal'
                                  ' coordinates of vertices when latexed',
                      checker=lambda x: True),  # More trouble than it's worth to check
    latex_vspace=dict(default=1,
                      description='the default difference between vertical'
                                  ' coordinates of vertices when latexed',
                      checker=lambda x: True)   # More trouble than it's worth to check
)


class TamariIntervalPoset(Element):
    r"""
    The class of Tamari interval-posets.

    An interval-poset is a labelled poset of size `n`, with labels
    `1, 2, \ldots, n`, satisfying the following conditions:

    - if `a < c` (as integers) and `a` precedes `c` in the poset, then,
      for all `b` such that `a < b < c`, `b` precedes `c`,

    - if `a < c` (as integers) and `c` precedes `a` in the poset, then,
      for all `b` such that `a < b < c`, `b` precedes `a`.

    We use the word "precedes" here to distinguish the poset order and
    the natural order on numbers. "Precedes" means "is smaller than
    with respect to the poset structure"; this does not imply a
    covering relation. 

    Interval-posets of size `n` are in bijection with intervals of
    the Tamari lattice of binary trees of size `n`. Specifically, if
    `P` is an interval-poset of size `n`, then the set of linear
    extensions of `P` (as permutations in `S_n`) is an interval in the
    right weak order (see
    :meth:`~sage.combinat.permutation.Permutation.permutohedron_lequal`),
    and is in fact the preimage of an interval in the Tamari lattice (of
    binary trees of size `n`) under the operation which sends a
    permutation to its right-to-left binary search tree
    (:meth:`~sage.combinat.permutation.Permutation.binary_search_tree`
    with the ``left_to_right`` variable set to ``False``)
    without its labelling.

    INPUT:

    - ``size`` -- an integer, the size of the interval-posets (number of
      vertices)

    - ``relations`` -- a list (or tuple) of pairs ``(a,b)`` (themselves
      lists or tuples), each representing a relation of the form
      '`a` precedes `b`' in the poset.

    - ``check`` -- (default: ``True``) whether to check the interval-poset
      condition or not.

    .. WARNING::

        The ``relations`` input can be a list or tuple, but not an
        iterator (nor should its entries be iterators).

    NOTATION:

    Here and in the following, the signs `<` and `>` always refer to
    the natural ordering on integers, whereas the word "precedes" refers
    to the order of the interval-poset. "Minimal" and "maximal" refer
    to the natural ordering on integers.

    The *increasing relations* of an interval-poset `P` mean the pairs
    `(a, b)` of elements of `P` such that `a < b` as integers and `a`
    precedes `b` in `P`. The *initial forest* of `P` is the poset
    obtained by imposing (only) the increasing relations on the ground
    set of `P`. It is a sub-interval poset of `P`, and is a forest with
    its roots on top. This forest is usually given the structure of a
    planar forest by ordering brother nodes by their labels; it then has
    the property that if its nodes are traversed in post-order
    (see :meth:~sage.combinat.abstract_tree.AbstractTree.post_order_traversal`,
    and traverse the trees of the forest from left to right as well),
    then the labels encountered are `1, 2, \ldots, n` in this order.

    The *decreasing relations* of an interval-poset `P` mean the pairs
    `(a, b)` of elements of `P` such that `b < a` as integers and `a`
    precedes `b` in `P`. The *final forest* of `P` is the poset
    obtained by imposing (only) the decreasing relations on the ground
    set of `P`. It is a sub-interval poset of `P`, and is a forest with
    its roots on top. This forest is usually given the structure of a
    planar forest by ordering brother nodes by their labels; it then has
    the property that if its nodes are traversed in pre-order
    (see :meth:`~sage.combinat.abstract_tree.AbstractTree.pre_order_traversal`,
    and traverse the trees of the forest from left to right as well),
    then the labels encountered are `1, 2, \ldots, n` in this order.

    EXAMPLES::

        sage: TamariIntervalPoset(0,[])
        The Tamari interval of size 0 induced by relations []
        sage: TamariIntervalPoset(3,[])
        The Tamari interval of size 3 induced by relations []
        sage: TamariIntervalPoset(3,[(1,2)])
        The Tamari interval of size 3 induced by relations [(1, 2)]
        sage: TamariIntervalPoset(3,[(1,2),(2,3)])
        The Tamari interval of size 3 induced by relations [(1, 2), (2, 3)]
        sage: TamariIntervalPoset(3,[(1,2),(2,3),(1,3)])
        The Tamari interval of size 3 induced by relations [(1, 2), (2, 3)]
        sage: TamariIntervalPoset(3,[(1,2),(3,2)])
        The Tamari interval of size 3 induced by relations [(1, 2), (3, 2)]
        sage: TamariIntervalPoset(3,[[1,2],[2,3]])
        The Tamari interval of size 3 induced by relations [(1, 2), (2, 3)]
        sage: TamariIntervalPoset(3,[[1,2],[2,3],[1,2],[1,3]])
        The Tamari interval of size 3 induced by relations [(1, 2), (2, 3)]

        sage: TamariIntervalPoset(3,[(3,4)])
        Traceback (most recent call last):
        ...
        ValueError: The relations do not correspond to the size of the poset.

        sage: TamariIntervalPoset(2,[(2,1),(1,2)])
        Traceback (most recent call last):
        ...
        ValueError: The graph is not directed acyclic

        sage: TamariIntervalPoset(3,[(1,3)])
        Traceback (most recent call last):
        ...
        ValueError: This does not satisfy the Tamari interval-poset condition.

    It is also possible to transform a poset directly into an interval-poset::

        sage: TIP = TamariIntervalPosets()
        sage: p = Poset( ([1,2,3], [(1,2)]))
        sage: TIP(p)
        The Tamari interval of size 3 induced by relations [(1, 2)]
        sage: TIP(Poset({1: []}))
        The Tamari interval of size 1 induced by relations []
        sage: TIP(Poset({}))
        The Tamari interval of size 0 induced by relations []
    """
    __metaclass__ = InheritComparisonClasscallMetaclass

    @staticmethod
    def __classcall_private__(cls, *args, **opts):
        r"""
        Ensure that interval-posets created by the enumerated sets and
        directly are the same and that they are instances of
        :class:`TamariIntervalPoset`.

        TESTS::

            sage: ip = TamariIntervalPoset(4,[(2,4),(3,4),(2,1),(3,1)])
            sage: ip.parent()
            Interval-posets
            sage: type(ip)
            <class 'sage.combinat.interval_posets.TamariIntervalPosets_all_with_category.element_class'>

            sage: ip2 = TamariIntervalPosets()(4,[(2,4),(3,4),(2,1),(3,1)])
            sage: ip2.parent() is ip.parent()
            True
            sage: type(ip) is type(ip2)
            True

            sage: ip3 = TamariIntervalPosets(4)([(2,4),(3,4),(2,1),(3,1)])
            sage: ip3.parent() is ip.parent()
            False
            sage: type(ip3) is type(ip)
            True
        """
        P = TamariIntervalPosets_all()
        return P.element_class(P, *args, **opts)

    def __init__(self, parent, size, relations, check=True):
        r"""
        TESTS::

            sage: TamariIntervalPoset(3,[(1,2),(3,2)]).parent()
            Interval-posets
        """
        self._size = size
        self._poset = Poset((range(1, size + 1), relations))
        if self._poset.cardinality() != size:
            # This can happen as the Poset constructor automatically adds
            # in elements from the relations.
            raise ValueError("The relations do not correspond to the size of the poset.")

        if check and not TamariIntervalPosets.check_poset(self._poset):
            raise ValueError("This does not satisfy the Tamari interval-poset condition.")

        Element.__init__(self, parent)

        self._cover_relations = tuple(self._poset.cover_relations())
        self._latex_options = dict()

    def set_latex_options(self, D):
        r"""
        Set the latex options for use in the ``_latex_`` function.  The
        default values are set in the ``__init__`` function.

        - ``tikz_scale`` -- (default: 1) scale for use with the tikz package

        - ``line_width`` -- (default: 1*``tikz_scale``) value representing the
          line width

        - ``color_decreasing`` -- (default: red) the color for decreasing
          relations

        - ``color_increasing`` -- (default: blue) the color for increasing
          relations

        - ``hspace`` -- (default: 1) the difference between horizontal
          coordinates of adjacent vertices

        - ``vspace`` -- (default: 1) the difference between vertical
          coordinates of adjacent vertices

        INPUT:

        - ``D`` -- a dictionary with a list of latex parameters to change

        EXAMPLES::

            sage: ip = TamariIntervalPoset(4,[(2,4),(3,4),(2,1),(3,1)])
            sage: ip.latex_options()["color_decreasing"]
            'red'
            sage: ip.set_latex_options({"color_decreasing":'green'})
            sage: ip.latex_options()["color_decreasing"]
            'green'
            sage: ip.set_latex_options({"color_increasing":'black'})
            sage: ip.latex_options()["color_increasing"]
            'black'

        To change the default options for all interval-posets, use the
        parent's global latex options::

            sage: ip = TamariIntervalPoset(4,[(2,4),(3,4),(2,1),(3,1)])
            sage: ip2 = TamariIntervalPoset(4,[(1,2),(2,3)])
            sage: ip.latex_options()["color_decreasing"]
            'red'
            sage: ip2.latex_options()["color_decreasing"]
            'red'
            sage: TamariIntervalPosets.global_options(latex_color_decreasing='green')
            sage: ip.latex_options()["color_decreasing"]
            'green'
            sage: ip2.latex_options()["color_decreasing"]
            'green'

        Next we set a local latex option and show the global does not
        override it::

            sage: ip.set_latex_options({"color_decreasing": 'black'})
            sage: ip.latex_options()["color_decreasing"]
            'black'
            sage: TamariIntervalPosets.global_options(latex_color_decreasing='blue')
            sage: ip.latex_options()["color_decreasing"]
            'black'
            sage: ip2.latex_options()["color_decreasing"]
            'blue'
            sage: TamariIntervalPosets.global_options.reset()
        """
        for opt in D:
            self._latex_options[opt] = D[opt]

    def latex_options(self):
        r"""
        Return the latex options for use in the ``_latex_`` function as a
        dictionary. The default values are set using the global options.

        - ``tikz_scale`` -- (default: 1) scale for use with the tikz package

        - ``line_width`` -- (default: 1) value representing the line width
          (additionally scaled by ``tikz_scale``)

        - ``color_decreasing`` -- (default: ``'red'``) the color for
          decreasing relations

        - ``color_increasing`` -- (default: ``'blue'``) the color for
          increasing relations

        - ``hspace`` -- (default: 1) the difference between horizontal
          coordinates of adjacent vertices

        - ``vspace`` -- (default: 1) the difference between vertical
          coordinates of adjacent vertices

        EXAMPLES::

            sage: ip = TamariIntervalPoset(4,[(2,4),(3,4),(2,1),(3,1)])
            sage: ip.latex_options()['color_decreasing']
            'red'
            sage: ip.latex_options()['hspace']
            1
        """
        d = self._latex_options.copy()
        if "tikz_scale" not in d:
            d["tikz_scale"] = self.parent().global_options["latex_tikz_scale"]
        if "line_width" not in d:
            d["line_width"] = self.parent().global_options["latex_line_width_scalar"] * d["tikz_scale"]
        if "color_decreasing" not in d:
            d["color_decreasing"] = self.parent().global_options["latex_color_decreasing"]
        if "color_increasing" not in d:
            d["color_increasing"] = self.parent().global_options["latex_color_increasing"]
        if "hspace" not in d:
            d["hspace"] = self.parent().global_options["latex_hspace"]
        if "vspace" not in d:
            d["vspace"] = self.parent().global_options["latex_vspace"]
        return d

    def _find_node_positions(self, hspace=1, vspace=1):
        """
        Compute a nice embedding.

        If `x` precedes `y`, then `y` will always be placed on top of `x`
        and/or to the right of `x`.
        Decreasing relations tend to be drawn vertically and increasing
        relations horizontally.
        The algorithm tries to avoid superposition but on big
        interval-posets, it might happen.

        OUTPUT:

        a dictionary {vertex: (x,y)}

        EXAMPLES::

            sage: ti = TamariIntervalPosets(4)[2]
            sage: ti._find_node_positions().values()
            [[0, 0], [0, -1], [0, -2], [1, -2]]
        """
        node_positions = {}

        to_draw = [(1, 0)]
        current_parent = [self.increasing_parent(1)]
        parenty = [0]
        x = 0
        y = 0
        for i in xrange(2, self.size() + 1):
            decreasing_parent = self.decreasing_parent(i)
            increasing_parent = self.increasing_parent(i)
            while to_draw and (decreasing_parent is None or
                               decreasing_parent < to_draw[-1][0]):
                n = to_draw.pop()
                node_positions[n[0]] = [x, n[1]]
            if i != current_parent[-1]:
                if (not self.le(i, i - 1) and decreasing_parent is not None):
                    x += hspace
                    if current_parent[-1] is not None:
                        y -= vspace
                else:
                    y -= vspace
                if increasing_parent != current_parent[-1]:
                    current_parent.append(increasing_parent)
                    parenty.append(y)
                nodey = y
            else:
                current_parent.pop()
                x += hspace
                nodey = parenty.pop()
                if not current_parent or increasing_parent != current_parent[-1]:
                    current_parent.append(increasing_parent)
                    parenty.append(nodey)
            to_draw.append((i, nodey))

        for n in to_draw:
            node_positions[n[0]] = [x, n[1]]
        return node_positions

    def plot(self, **kwds):
        """
        Return a picture.

        The picture represents the Hasse diagram, where the covers are
        colored in blue if they are increasing and in red if they are
        decreasing.

        This uses the same coordinates as the latex view.

        EXAMPLES::

            sage: ti = TamariIntervalPosets(4)[2]
            sage: ti.plot()
            Graphics object consisting of 6 graphics primitives
        """
        c0 = 'blue'   # self.latex_options()["color_increasing"]
        c1 = 'red'    # self.latex_options()["color_decreasing"]
        G = self.poset().hasse_diagram()
        G.set_pos(self._find_node_positions())
        for a, b, c in G.edges():
            if a < b:
                G.set_edge_label(a, b, 0)
            else:
                G.set_edge_label(a, b, 1)
        return G.plot(color_by_label={0: c0, 1: c1}, **kwds)

    def _latex_(self):
        r"""
        A latex representation of ``self`` using the tikzpicture package.

        This picture shows the union of the Hasse diagrams of the
        initial and final forests.

        If `x` precedes `y`, then `y` will always be placed on top of `x`
        and/or to the right of `x`.
        Decreasing relations tend to be drawn vertically and increasing
        relations horizontally.
        The algorithm tries to avoid superposition but on big
        interval-posets, it might happen.

        You can use ``self.set_latex_options()`` to change default latex
        options. Or you can use the parent's global options.

        EXAMPLES::

            sage: ip = TamariIntervalPoset(4,[(2,4),(3,4),(2,1),(3,1)])
            sage: print ip._latex_()
            \begin{tikzpicture}[scale=1]
            \node(T1) at (1,0) {1};
            \node(T2) at (0,-1) {2};
            \node(T3) at (1,-2) {3};
            \node(T4) at (2,-1) {4};
            \draw[line width = 0.5, color=red] (T3) -- (T1);
            \draw[line width = 0.5, color=red] (T2) -- (T1);
            \draw[line width = 0.5, color=blue] (T2) -- (T4);
            \draw[line width = 0.5, color=blue] (T3) -- (T4);
            \end{tikzpicture}
        """
        latex.add_package_to_preamble_if_available("tikz")
        latex_options = self.latex_options()
        start = "\\begin{tikzpicture}[scale=" + str(latex_options['tikz_scale']) + "]\n"
        end = "\\end{tikzpicture}"
        vspace = latex_options["vspace"]
        hspace = latex_options["hspace"]

        def draw_node(j, x, y):
            r"""
            Internal method to draw vertices
            """
            return "\\node(T" + str(j) + ") at (" + str(x) + "," + str(y) + ") {" + str(j) + "};\n"

        def draw_increasing(i, j):
            r"""
            Internal method to draw increasing relations
            """
            return "\\draw[line width = " + str(latex_options["line_width"]) + ", color=" + latex_options["color_increasing"] + "] (T" + str(i) + ") -- (T" + str(j) + ");\n"

        def draw_decreasing(i, j):
            r"""
            Internal method to draw decreasing relations
            """
            return "\\draw[line width = " + str(latex_options["line_width"]) + ", color=" + latex_options["color_decreasing"] + "] (T" + str(i) + ") -- (T" + str(j) + ");\n"

        if self.size() == 0:
            nodes = "\\node(T0) at (0,0){$\emptyset$};"
            relations = ""
        else:
            positions = self._find_node_positions(hspace, vspace)
            nodes = ""  # latex for node declarations
            relations = ""  # latex for drawing relations
            for i in range(1, self.size() + 1):
                nodes += draw_node(i, *positions[i])
            for i, j in self.decreasing_cover_relations():
                relations += draw_decreasing(i, j)
            for i, j in self.increasing_cover_relations():
                relations += draw_increasing(i, j)
            
        return start + nodes + relations + end

    def poset(self):
        r"""
        Return ``self`` as a labelled poset.

        An interval-poset is indeed constructed from a labelled poset which 
        is stored internally. This method allows to access the poset and 
        all the associated methods.

        EXAMPLES::

            sage: ip = TamariIntervalPoset(4,[(1,2),(3,2),(2,4),(3,4)])
            sage: pos = ip.poset(); pos
            Finite poset containing 4 elements
            sage: pos.maximal_chains()
            [[3, 2, 4], [1, 2, 4]]
            sage: pos.maximal_elements()
            [4]
            sage: pos.is_lattice()
            False
        """
        return self._poset

    def __hash__(self):
        """
        Return the hash of ``self``.

        EXAMPLES::

<<<<<<< HEAD
            sage: hash(TamariIntervalPosets(4)[0])
            3527539
        """
        return hash(self._cover_relations)
=======
            sage: len(set([hash(u) for u in TamariIntervalPosets(4)]))
            68
        """
        pair = (self.size(), tuple(tuple(e) for e in self._cover_relations))
        return hash(pair)
>>>>>>> d941d8d0

    @cached_method
    def increasing_cover_relations(self):
        r"""
        Return the cover relations of the initial forest of ``self``
        (the poset formed by keeping only the relations of the form
        `a` precedes `b` with `a < b`).

        The initial forest of ``self`` is a forest with its roots
        being on top. It is also called the increasing poset of ``self``.

        .. WARNING::

            This method computes the cover relations of the initial
            forest. This is not identical with the cover relations of
            ``self`` which happen to be increasing!

        .. SEEALSO::

            :meth:`initial_forest`

        EXAMPLES::

            sage: TamariIntervalPoset(4,[(1,2),(3,2),(2,4),(3,4)]).increasing_cover_relations()
            [(1, 2), (2, 4), (3, 4)]
            sage: TamariIntervalPoset(3,[(1,2),(1,3),(2,3)]).increasing_cover_relations()
            [(1, 2), (2, 3)]
        """
        relations = []
        size = self.size()
        for i in xrange(1, size):
            for j in xrange(i + 1, size + 1):
                if self.le(i, j):
                    relations.append((i, j))
                    break
        return relations

    def increasing_roots(self):
        r"""
        Return the root vertices of the initial forest of ``self``,
        i.e., the vertices `a` of ``self`` such that there is no
        `b > a` with `a` precedes `b`.

        OUTPUT:

        The list of all roots of the initial forest of ``self``, in
        decreasing order.

        EXAMPLES::

            sage: ip = TamariIntervalPoset(6,[(3,2),(4,3),(5,2),(6,5),(1,2),(3,5),(4,5)]); ip
            The Tamari interval of size 6 induced by relations [(1, 2), (3, 5), (4, 5), (6, 5), (5, 2), (4, 3), (3, 2)]
            sage: ip.increasing_roots()
            [6, 5, 2]
            sage: ip.initial_forest().increasing_roots()
            [6, 5, 2]
        """
        size = self.size()
        if size == 0:
            return []
        roots = [size]
        root = size
        for i in xrange(size - 1, 0, -1):
            if not self.le(i, root):
                roots.append(i)
                root = i
        return roots

    def increasing_children(self, v):
        r"""
        Return the children of ``v`` in the initial forest of ``self``.

        INPUT:

        - ``v`` -- an integer representing a vertex of ``self``
          (between 1 and ``size``)

        OUTPUT:

        The list of all children of ``v`` in the initial forest of
        ``self``, in decreasing order.

        EXAMPLES::

            sage: ip = TamariIntervalPoset(6,[(3,2),(4,3),(5,2),(6,5),(1,2),(3,5),(4,5)]); ip
            The Tamari interval of size 6 induced by relations [(1, 2), (3, 5), (4, 5), (6, 5), (5, 2), (4, 3), (3, 2)]
            sage: ip.increasing_children(2)
            [1]
            sage: ip.increasing_children(5)
            [4, 3]
            sage: ip.increasing_children(1)
            []
        """
        children = []
        root = None
        for i in xrange(v - 1, 0, -1):
            if not self.le(i, v):
                break
            if root is None or not self.le(i, root):
                children.append(i)
                root = i
        return children

    def increasing_parent(self, v):
        r"""
        Return the vertex parent of ``v`` in the initial forest of ``self``.

        This is the lowest (as integer!) vertex `b > v` such that `v`
        precedes `b`. If there is no such vertex (that is, `v` is an
        increasing root), then ``None`` is returned.

        INPUT:

        - ``v`` -- an integer representing a vertex of ``self``
          (between 1 and ``size``)

        EXAMPLES::

            sage: ip = TamariIntervalPoset(6,[(3,2),(4,3),(5,2),(6,5),(1,2),(3,5),(4,5)]); ip
            The Tamari interval of size 6 induced by relations [(1, 2), (3, 5), (4, 5), (6, 5), (5, 2), (4, 3), (3, 2)]
            sage: ip.increasing_parent(1)
            2
            sage: ip.increasing_parent(3)
            5
            sage: ip.increasing_parent(4)
            5
            sage: ip.increasing_parent(5) is None
            True
        """
        parent = None
        for i in xrange(self.size(), v, -1):
            if self.le(v, i):
                parent = i
        return parent

    @cached_method
    def decreasing_cover_relations(self):
        r"""
        Return the cover relations of the final forest of ``self``
        (the poset formed by keeping only the relations of the form
        `a` precedes `b` with `a > b`).

        The final forest of ``self`` is a forest with its roots
        being on top. It is also called the decreasing poset of ``self``.

        .. WARNING::

            This method computes the cover relations of the final
            forest. This is not identical with the cover relations of
            ``self`` which happen to be decreasing!

        .. SEEALSO::

            :meth:`final_forest`

        EXAMPLES::

            sage: TamariIntervalPoset(4,[(2,1),(3,2),(3,4),(4,2)]).decreasing_cover_relations()
            [(4, 2), (3, 2), (2, 1)]
            sage: TamariIntervalPoset(4,[(2,1),(4,3),(2,3)]).decreasing_cover_relations()
            [(4, 3), (2, 1)]
            sage: TamariIntervalPoset(3,[(2,1),(3,1),(3,2)]).decreasing_cover_relations()
            [(3, 2), (2, 1)]
        """
        relations = []
        for i in xrange(self.size(), 1, -1):
            for j in xrange(i - 1, 0, -1):
                if self.le(i, j):
                    relations.append((i, j))
                    break
        return relations

    def decreasing_roots(self):
        r"""
        Return the root vertices of the final forest of ``self``,
        i.e., the vertices `b` such that there is no `a < b` with `b`
        preceding `a`.

        OUTPUT:

        The list of all roots of the final forest of ``self``, in
        increasing order.

        EXAMPLES::

            sage: ip = TamariIntervalPoset(6,[(3,2),(4,3),(5,2),(6,5),(1,2),(3,5),(4,5)]); ip
            The Tamari interval of size 6 induced by relations [(1, 2), (3, 5), (4, 5), (6, 5), (5, 2), (4, 3), (3, 2)]
            sage: ip.decreasing_roots()
            [1, 2]
            sage: ip.final_forest().decreasing_roots()
            [1, 2]
        """
        if self.size() == 0:
            return []
        roots = [1]
        root = 1
        for i in xrange(2, self.size() + 1):
            if not self.le(i, root):
                roots.append(i)
                root = i
        return roots

    def decreasing_children(self, v):
        r"""
        Return the children of ``v`` in the final forest of ``self``.

        INPUT:

        - ``v`` -- an integer representing a vertex of ``self``
          (between 1 and ``size``)

        OUTPUT:

        The list of all children of ``v`` in the final forest of ``self``,
        in increasing order.

        EXAMPLES::

            sage: ip = TamariIntervalPoset(6,[(3,2),(4,3),(5,2),(6,5),(1,2),(3,5),(4,5)]); ip
            The Tamari interval of size 6 induced by relations [(1, 2), (3, 5), (4, 5), (6, 5), (5, 2), (4, 3), (3, 2)]
            sage: ip.decreasing_children(2)
            [3, 5]
            sage: ip.decreasing_children(3)
            [4]
            sage: ip.decreasing_children(1)
            []
        """
        children = []
        root = None
        for i in xrange(v + 1, self.size() + 1):
            if not self.le(i, v):
                break
            if root is None or not self.le(i, root):
                children.append(i)
                root = i
        return children

    def decreasing_parent(self, v):
        r"""
        Return the vertex parent of ``v`` in the final forest of ``self``.
        This is the highest (as integer!) vertex `a < v` such that ``v``
        precedes ``a``. If there is no such vertex (that is, `v` is a
        decreasing root), then ``None`` is returned.

        INPUT:

        - ``v`` -- an integer representing a vertex of ``self`` (between
          1 and ``size``)

        EXAMPLES::

            sage: ip = TamariIntervalPoset(6,[(3,2),(4,3),(5,2),(6,5),(1,2),(3,5),(4,5)]); ip
            The Tamari interval of size 6 induced by relations [(1, 2), (3, 5), (4, 5), (6, 5), (5, 2), (4, 3), (3, 2)]
            sage: ip.decreasing_parent(4)
            3
            sage: ip.decreasing_parent(3)
            2
            sage: ip.decreasing_parent(5)
            2
            sage: ip.decreasing_parent(2) is None
            True
        """
        parent = None
        for i in xrange(1, v):
            if self.le(v, i):
                parent = i
        return parent

    def le(self, e1, e2):
        r"""
        Return whether ``e1`` precedes or equals ``e2`` in ``self``.

        EXAMPLES::

            sage: ip = TamariIntervalPoset(4,[(1,2),(2,3)])
            sage: ip.le(1,2)
            True
            sage: ip.le(1,3)
            True
            sage: ip.le(2,3)
            True
            sage: ip.le(3,4)
            False
            sage: ip.le(1,1)
            True
        """
        return self._poset.le(e1, e2)

    def lt(self, e1, e2):
        r"""
        Return whether ``e1`` strictly precedes ``e2`` in ``self``.

        EXAMPLES::

            sage: ip = TamariIntervalPoset(4,[(1,2),(2,3)])
            sage: ip.lt(1,2)
            True
            sage: ip.lt(1,3)
            True
            sage: ip.lt(2,3)
            True
            sage: ip.lt(3,4)
            False
            sage: ip.lt(1,1)
            False
        """
        return self._poset.lt(e1, e2)

    def ge(self, e1, e2):
        r"""
        Return whether ``e2`` precedes or equals ``e1`` in ``self``.

        EXAMPLES::

            sage: ip = TamariIntervalPoset(4,[(1,2),(2,3)])
            sage: ip.ge(2,1)
            True
            sage: ip.ge(3,1)
            True
            sage: ip.ge(3,2)
            True
            sage: ip.ge(4,3)
            False
            sage: ip.ge(1,1)
            True
        """
        return self._poset.ge(e1, e2)

    def gt(self, e1, e2):
        r"""
        Return whether ``e2`` strictly precedes ``e1`` in ``self``.

        EXAMPLES::

            sage: ip = TamariIntervalPoset(4,[(1,2),(2,3)])
            sage: ip.gt(2,1)
            True
            sage: ip.gt(3,1)
            True
            sage: ip.gt(3,2)
            True
            sage: ip.gt(4,3)
            False
            sage: ip.gt(1,1)
            False
        """
        return self._poset.gt(e1, e2)

    def size(self):
        r"""
        Return the size (number of vertices) of the interval-poset.

        EXAMPLES::

            sage: TamariIntervalPoset(3,[(2,1),(3,1)]).size()
            3
        """
        return self._size

    def complement(self):
        r"""
        Return the complement of the interval-poset ``self``.

        If `P` is a Tamari interval-poset of size `n`, then the
        *complement* of `P` is defined as the interval-poset `Q` whose
        base set is `[n] = \{1, 2, \ldots, n\}` (just as for `P`), but
        whose order relation has `a` precede `b` if and only if
        `n + 1 - a` precedes `n + 1 - b` in `P`.

        In terms of the Tamari lattice, the *complement* is the symmetric
        of ``self``. It is formed from the left-right symmeterized of
        the binary trees of the interval (switching left and right
        subtrees, see
        :meth:`~sage.combinat.binary_tree.BinaryTree.left_right_symmetry`).
        In particular, initial intervals are sent to final intervals and
        vice-versa.

        EXAMPLES::

            sage: TamariIntervalPoset(3, [(2, 1), (3, 1)]).complement()
            The Tamari interval of size 3 induced by relations [(1, 3), (2, 3)]
            sage: TamariIntervalPoset(0, []).complement()
            The Tamari interval of size 0 induced by relations []
            sage: ip = TamariIntervalPoset(4, [(1, 2), (2, 4), (3, 4)])
            sage: ip.complement() == TamariIntervalPoset(4, [(2, 1), (3, 1), (4, 3)])
            True
            sage: ip.lower_binary_tree() == ip.complement().upper_binary_tree().left_right_symmetry()
            True
            sage: ip.upper_binary_tree() == ip.complement().lower_binary_tree().left_right_symmetry()
            True
            sage: ip.is_initial_interval()
            True
            sage: ip.complement().is_final_interval()
            True
        """
        N = self._size + 1
        new_covers = [[N - i[0], N - i[1]] for i in self._poset.cover_relations_iterator()]
        return TamariIntervalPoset(N - 1, new_covers)

    def insertion(self, i):
        """
        Return the Tamari insertion of an integer `i` into the
        interval-poset ``self``.

        If `P` is a Tamari interval-poset of size `n` and `i` is an
        integer with `1 \leq i \leq n+1`, then the Tamari insertion of
        `i` into `P` is defined as the Tamari interval-poset of size
        `n+1` which corresponds to the interval `[C_1, C_2]` on the
        Tamari lattice, where the binary trees `C_1` and `C_2` are
        defined as follows: We write the interval-poset `P` as
        `[B_1, B_2]` for two binary trees `B_1` and `B_2`. We label
        the vertices of each of these two trees with the integers
        `1, 2, \ldots, i-1, i+1, i+2, \ldots, n+1` in such a way that
        the trees are binary search trees (this labelling is unique).
        Then, we insert `i` into each of these trees (in the way as
        explained in
        :meth:`~sage.combinat.binary_tree.LabelledBinaryTree.binary_search_insert`).
        The shapes of the resulting two trees are denoted `C_1` and
        `C_2`.

        An alternative way to construct the insertion of `i` into
        `P` is by relabeling each vertex `u` of `P` satisfying
        `u \geq i` (as integers) as `u+1`, and then adding a vertex
        `i` which should precede `i-1` and `i+1`.

        .. TODO::

            To study this, it would be more natural to define
            interval-posets on arbitrary ordered sets rather than just
            on `\{1, 2, \ldots, n\}`.

        EXAMPLES::

            sage: ip = TamariIntervalPoset(4, [(2, 3), (4, 3)]); ip
            The Tamari interval of size 4 induced by relations [(2, 3), (4, 3)]
            sage: ip.insertion(1)
            The Tamari interval of size 5 induced by relations [(1, 2), (3, 4), (5, 4)]
            sage: ip.insertion(2)
            The Tamari interval of size 5 induced by relations [(2, 3), (3, 4), (5, 4), (2, 1)]
            sage: ip.insertion(3)
            The Tamari interval of size 5 induced by relations [(2, 4), (3, 4), (5, 4), (3, 2)]
            sage: ip.insertion(4)
            The Tamari interval of size 5 induced by relations [(2, 3), (4, 5), (5, 3), (4, 3)]
            sage: ip.insertion(5)
            The Tamari interval of size 5 induced by relations [(2, 3), (5, 4), (4, 3)]

            sage: ip = TamariIntervalPoset(0, [])
            sage: ip.insertion(1)
            The Tamari interval of size 1 induced by relations []

            sage: ip = TamariIntervalPoset(1, [])
            sage: ip.insertion(1)
            The Tamari interval of size 2 induced by relations [(1, 2)]
            sage: ip.insertion(2)
            The Tamari interval of size 2 induced by relations [(2, 1)]

        TESTS:

        Verifying that the two ways of computing insertion are
        equivalent::

            sage: def insert_alternative(T, i):
            ....:     # Just another way to compute the insertion of i into T.
            ....:     from sage.combinat.binary_tree import LabelledBinaryTree
            ....:     B1 = T.lower_binary_tree().canonical_labelling()
            ....:     B2 = T.upper_binary_tree().canonical_labelling()
            ....:     # We should relabel the trees to "make space" for a label i,
            ....:     # but we don't, because it doesn't make a difference: The
            ....:     # binary search insertion will go precisely the same, because
            ....:     # an integer equal to the label of the root gets sent onto
            ....:     # the left branch.
            ....:     C1 = B1.binary_search_insert(i)
            ....:     C2 = B2.binary_search_insert(i)
            ....:     return TamariIntervalPosets.from_binary_trees(C1, C2)
            sage: def test_equivalence(n):
            ....:     for T in TamariIntervalPosets(n):
            ....:         for i in range(1, n + 2):
            ....:             if not (insert_alternative(T, i) == T.insertion(i)):
            ....:                 print T, i
            ....:                 return False
            ....:     return True
            sage: test_equivalence(3)
            True
        """
        n = self._size
        if not 0 < i <= n + 1:
            raise ValueError("integer to be inserted not in the appropriate interval")
        def add1(u):
            if u >= i:
                return u + 1
            return u
        rels = [(add1(a), add1(b)) for (a, b) in self.decreasing_cover_relations()] \
               + [(add1(a), add1(b)) for (a, b) in self.increasing_cover_relations()] \
               + [(k, k - 1) for k in [i] if i > 1] \
               + [(k, k + 1) for k in [i] if i <= n]
        return TamariIntervalPoset(n + 1, rels)

    def _repr_(self):
        r"""
        TESTS::

            sage: TamariIntervalPoset(3,[(2,1),(3,1)])
            The Tamari interval of size 3 induced by relations [(3, 1), (2, 1)]
            sage: TamariIntervalPoset(3,[(3,1),(2,1)])
            The Tamari interval of size 3 induced by relations [(3, 1), (2, 1)]
            sage: TamariIntervalPoset(3,[(2,3),(2,1)])
            The Tamari interval of size 3 induced by relations [(2, 3), (2, 1)]
        """
        return "The Tamari interval of size {} induced by relations {}".format(self.size(),
                self.increasing_cover_relations() + self.decreasing_cover_relations())

    def __eq__(self, other):
        r"""
        TESTS::

            sage: TamariIntervalPoset(0,[]) == TamariIntervalPoset(0,[])
            True
            sage: TamariIntervalPoset(1,[]) == TamariIntervalPoset(0,[])
            False
            sage: TamariIntervalPoset(3,[(1,2),(3,2)]) == TamariIntervalPoset(3,[(3,2),(1,2)])
            True
            sage: TamariIntervalPoset(3,[(1,2),(3,2)]) == TamariIntervalPoset(3,[(1,2)])
            False
        """
        if (not isinstance(other, TamariIntervalPoset)):
            return False
        return self.size() == other.size() and self._cover_relations == other._cover_relations

    def __ne__(self, other):
        r"""
        TESTS::

            sage: TamariIntervalPoset(0,[]) != TamariIntervalPoset(0,[])
            False
            sage: TamariIntervalPoset(1,[]) != TamariIntervalPoset(0,[])
            True
            sage: TamariIntervalPoset(3,[(1,2),(3,2)]) != TamariIntervalPoset(3,[(3,2),(1,2)])
            False
            sage: TamariIntervalPoset(3,[(1,2),(3,2)]) != TamariIntervalPoset(3,[(1,2)])
            True
        """
        return not (self == other)

    def __le__(self, el2):
        r"""
        TESTS::

            sage: ip1 = TamariIntervalPoset(4,[(1,2),(2,3),(4,3)])
            sage: ip2 = TamariIntervalPoset(4,[(1,2),(2,3)])
            sage: ip1 <= ip2
            True
            sage: ip1 <= ip1
            True
            sage: ip2 <= ip1
            False
        """
        return self.parent().le(self, el2)

    def __lt__(self, el2):
        r"""
        TESTS::

            sage: ip1 = TamariIntervalPoset(4,[(1,2),(2,3),(4,3)])
            sage: ip2 = TamariIntervalPoset(4,[(1,2),(2,3)])
            sage: ip1 < ip2
            True
            sage: ip1 < ip1
            False
            sage: ip2 < ip1
            False
        """
        return self.parent().lt(self, el2)

    def __ge__(self, el2):
        r"""
        TESTS::

            sage: ip1 = TamariIntervalPoset(4,[(1,2),(2,3),(4,3)])
            sage: ip2 = TamariIntervalPoset(4,[(1,2),(2,3)])
            sage: ip1 >= ip2
            False
            sage: ip1 >= ip1
            True
            sage: ip2 >= ip1
            True
        """
        return self.parent().ge(self, el2)

    def __gt__(self, el2):
        r"""
        TESTS::

            sage: ip1 = TamariIntervalPoset(4,[(1,2),(2,3),(4,3)])
            sage: ip2 = TamariIntervalPoset(4,[(1,2),(2,3)])
            sage: ip1 > ip2
            False
            sage: ip1 > ip1
            False
            sage: ip2 > ip1
            True
        """
        return self.parent().gt(self, el2)

    def __iter__(self):
        r"""
        Iterate through the vertices of ``self``.

        EXAMPLES::

            sage: ip = TamariIntervalPoset(4,[(1,2),(3,2)])
            sage: [i for i in ip]
            [1, 2, 3, 4]
        """
        return iter(xrange(1,self.size()+1))

    def contains_interval(self, other):
        r"""
        Return whether the interval represented by ``other`` is contained
        in ``self`` as an interval of the Tamari lattice.

        In terms of interval-posets, it means that all relations of ``self``
        are relations of ``other``.

        INPUT:

        - ``other`` -- an interval-poset

        EXAMPLES::

            sage: ip1 = TamariIntervalPoset(4,[(1,2),(2,3),(4,3)])
            sage: ip2 = TamariIntervalPoset(4,[(2,3)])
            sage: ip2.contains_interval(ip1)
            True
            sage: ip3 = TamariIntervalPoset(4,[(2,1)])
            sage: ip2.contains_interval(ip3)
            False
            sage: ip4 = TamariIntervalPoset(3,[(2,3)])
            sage: ip2.contains_interval(ip4)
            False
        """
        if other.size() != self.size():
            return False
        for (i, j) in self._cover_relations:
            if not other.le(i, j):
                return False
        return True

    def lower_contains_interval(self, other):
        r"""
        Return whether the interval represented by ``other`` is contained
        in ``self`` as an interval of the Tamari lattice and if they share
        the same lower bound.

        As interval-posets, it means that ``other`` contains the relations
        of ``self`` plus some extra increasing relations.

        INPUT:

        - ``other`` -- an interval-poset

        EXAMPLES::

            sage: ip1 = TamariIntervalPoset(4,[(1,2),(2,3),(4,3)]);
            sage: ip2 = TamariIntervalPoset(4,[(4,3)])
            sage: ip2.lower_contains_interval(ip1)
            True
            sage: ip2.contains_interval(ip1) and ip2.lower_binary_tree() == ip1.lower_binary_tree()
            True
            sage: ip3 = TamariIntervalPoset(4,[(4,3),(2,1)])
            sage: ip2.contains_interval(ip3)
            True
            sage: ip2.lower_binary_tree() == ip3.lower_binary_tree()
            False
            sage: ip2.lower_contains_interval(ip3)
            False
        """
        if not self.contains_interval(other):
            return False
        for (i, j) in other.decreasing_cover_relations():
            if not self.le(i, j):
                return False
        return True

    def upper_contains_interval(self, other):
        r"""
        Return whether the interval represented by ``other`` is contained
        in ``self`` as an interval of the Tamari lattice and if they share
        the same upper bound.

        As interval-posets, it means that ``other`` contains the relations
        of ``self`` plus some extra decreasing relations.

        INPUT:

        - ``other`` -- an interval-poset

        EXAMPLES::

            sage: ip1 = TamariIntervalPoset(4,[(1,2),(2,3),(4,3)])
            sage: ip2 = TamariIntervalPoset(4,[(1,2),(2,3)])
            sage: ip2.upper_contains_interval(ip1)
            True
            sage: ip2.contains_interval(ip1) and ip2.upper_binary_tree() == ip1.upper_binary_tree()
            True
            sage: ip3 = TamariIntervalPoset(4,[(1,2),(2,3),(3,4)])
            sage: ip2.upper_contains_interval(ip3)
            False
            sage: ip2.contains_interval(ip3)
            True
            sage: ip2.upper_binary_tree() == ip3.upper_binary_tree()
            False
        """
        if not self.contains_interval(other):
            return False
        for (i, j) in other.increasing_cover_relations():
            if not self.le(i, j):
                return False
        return True

    def is_linear_extension(self, perm):
        r"""
        Return whether the permutation ``perm`` is a linear extension
        of ``self``.

        INPUT:

        - ``perm`` -- a permutation of the size of ``self``

        EXAMPLES::

            sage: ip = TamariIntervalPoset(4,[(1,2),(2,3),(4,3)])
            sage: ip.is_linear_extension([1,4,2,3])
            True
            sage: ip.is_linear_extension(Permutation([1,4,2,3]))
            True
            sage: ip.is_linear_extension(Permutation([1,4,3,2]))
            False
        """
        return self._poset.is_linear_extension(perm)

    def contains_binary_tree(self, binary_tree):
        r"""
        Return whether the interval represented by ``self`` contains
        the binary tree ``binary_tree``.

        INPUT:

        - ``binary_tree`` -- a binary tree

        EXAMPLES::

            sage: ip = TamariIntervalPoset(4,[(2,4),(3,4),(2,1),(3,1)])
            sage: ip.contains_binary_tree(BinaryTree([[None,[None,[]]],None]))
            True
            sage: ip.contains_binary_tree(BinaryTree([None,[[[],None],None]]))
            True
            sage: ip.contains_binary_tree(BinaryTree([[],[[],None]]))
            False
            sage: ip.contains_binary_tree(ip.lower_binary_tree())
            True
            sage: ip.contains_binary_tree(ip.upper_binary_tree())
            True
            sage: all([ip.contains_binary_tree(bt) for bt in ip.binary_trees()])
            True

        """
        return self.is_linear_extension(binary_tree.to_132_avoiding_permutation())

    def contains_dyck_word(self, dyck_word):
        r"""
        Return whether the interval represented by ``self`` contains
        the Dyck word ``dyck_word``.

        INPUT:

        - ``dyck_word`` -- a Dyck word

        EXAMPLES::

            sage: ip = TamariIntervalPoset(4,[(2,4),(3,4),(2,1),(3,1)])
            sage: ip.contains_dyck_word(DyckWord([1,1,1,0,0,0,1,0]))
            True
            sage: ip.contains_dyck_word(DyckWord([1,1,0,1,0,1,0,0]))
            True
            sage: ip.contains_dyck_word(DyckWord([1,0,1,1,0,1,0,0]))
            False
            sage: ip.contains_dyck_word(ip.lower_dyck_word())
            True
            sage: ip.contains_dyck_word(ip.upper_dyck_word())
            True
            sage: all([ip.contains_dyck_word(bt) for bt in ip.dyck_words()])
            True
        """
        return self.contains_binary_tree(dyck_word.to_binary_tree_tamari())

    def intersection(self, other):
        r"""
        Return the interval-poset formed by combining the relations from
        both ``self`` and ``other``. It corresponds to the intersection
        of the two corresponding intervals of the Tamari lattice.

        INPUT:

        - ``other`` -- an interval-poset of the same size as ``self``

        EXAMPLES::

            sage: ip1 = TamariIntervalPoset(4,[(1,2),(2,3)])
            sage: ip2 = TamariIntervalPoset(4,[(4,3)])
            sage: ip1.intersection(ip2)
            The Tamari interval of size 4 induced by relations [(1, 2), (2, 3), (4, 3)]
            sage: ip3 = TamariIntervalPoset(4,[(2,1)])
            sage: ip1.intersection(ip3)
            Traceback (most recent call last):
            ...
            ValueError: This intersection is empty, it does not correspond to an interval-poset.
            sage: ip4 = TamariIntervalPoset(3,[(2,3)])
            sage: ip2.intersection(ip4)
            Traceback (most recent call last):
            ...
            ValueError: Intersections are only possible on interval-posets of the same size.
        """
        if other.size() != self.size():
            raise ValueError("Intersections are only possible on interval-posets of the same size.")
        try:
            return TamariIntervalPoset(self.size(), self._cover_relations + other._cover_relations)
        except ValueError:
            raise ValueError("This intersection is empty, it does not correspond to an interval-poset.")

    def initial_forest(self):
        r"""
        Return the initial forest of ``self``, i.e., the interval-poset
        formed from only the increasing relations of ``self``.

        EXAMPLES::

            sage: TamariIntervalPoset(4,[(1,2),(3,2),(2,4),(3,4)]).initial_forest()
            The Tamari interval of size 4 induced by relations [(1, 2), (2, 4), (3, 4)]
            sage: ip = TamariIntervalPoset(4,[(1,2),(2,3)])
            sage: ip.initial_forest() == ip
            True
        """
        return TamariIntervalPoset(self.size(), self.increasing_cover_relations())

    def final_forest(self):
        r"""
        Return the final forest of ``self``, i.e., the interval-poset
        formed with only the decreasing relations of ``self``.

        EXAMPLES::

            sage: TamariIntervalPoset(4,[(2,1),(3,2),(3,4),(4,2)]).final_forest()
            The Tamari interval of size 4 induced by relations [(4, 2), (3, 2), (2, 1)]
            sage: ip = TamariIntervalPoset(3,[(2,1),(3,1)])
            sage: ip.final_forest() == ip
            True
        """
        return TamariIntervalPoset(self.size(), self.decreasing_cover_relations())

    def is_initial_interval(self):
        r"""
        Return if ``self`` corresponds to an initial interval of the Tamari
        lattice, i.e. if its lower end is the smallest element of the lattice.
        It consists of checking that ``self`` does not contain any decreasing
        relations.

        EXAMPLES::

            sage: ip = TamariIntervalPoset(4, [(1, 2), (2, 4), (3, 4)])
            sage: ip.is_initial_interval()
            True
            sage: ip.lower_dyck_word()
            [1, 0, 1, 0, 1, 0, 1, 0]
            sage: ip = TamariIntervalPoset(4, [(1, 2), (2, 4), (3, 4), (3, 2)])
            sage: ip.is_initial_interval()
            False
            sage: ip.lower_dyck_word()
            [1, 0, 1, 1, 0, 0, 1, 0]
            sage: all([ DyckWord([1,0,1,0,1,0]).tamari_interval(dw).is_initial_interval() for dw in DyckWords(3)])
            True
        """
        return self.decreasing_cover_relations() == []

    def is_final_interval(self):
        r"""
        Return if ``self`` corresponds to a final interval of the Tamari
        lattice, i.e. if its upper end is the largest element of the lattice.
        It consists of checking that ``self`` does not contain any increasing
        relations.

        EXAMPLES::

            sage: ip = TamariIntervalPoset(4, [(4, 3), (3, 1), (2, 1)])
            sage: ip.is_final_interval()
            True
            sage: ip.upper_dyck_word()
            [1, 1, 1, 1, 0, 0, 0, 0]
            sage: ip = TamariIntervalPoset(4, [(4, 3), (3, 1), (2, 1), (2, 3)])
            sage: ip.is_final_interval()
            False
            sage: ip.upper_dyck_word()
            [1, 1, 0, 1, 1, 0, 0, 0]
            sage: all([ dw.tamari_interval(DyckWord([1, 1, 1, 0, 0, 0])).is_final_interval() for dw in DyckWords(3)])
            True
        """
        return self.increasing_cover_relations() == []

    def lower_binary_tree(self):
        r"""
        Return the lowest binary tree in the interval of the Tamari
        lattice represented by ``self``.

        This is a binary tree. It is the shape of the unique binary
        search tree whose left-branch ordered forest (i.e., the result
        of applying
        :meth:`~sage.combinat.binary_tree.BinaryTree.to_ordered_tree_left_branch`
        and cutting off the root) is the final forest of ``self``.

        EXAMPLES::

            sage: ip = TamariIntervalPoset(6,[(3,2),(4,3),(5,2),(6,5),(1,2),(4,5)]); ip
            The Tamari interval of size 6 induced by relations [(1, 2), (4, 5), (6, 5), (5, 2), (4, 3), (3, 2)]
            sage: ip.lower_binary_tree()
            [[., .], [[., [., .]], [., .]]]
            sage: TamariIntervalPosets.final_forest(ip.lower_binary_tree()) == ip.final_forest()
            True
            sage: ip == TamariIntervalPosets.from_binary_trees(ip.lower_binary_tree(),ip.upper_binary_tree())
            True
        """
        return self.min_linear_extension().binary_search_tree_shape(left_to_right=False)

    def lower_dyck_word(self):
        r"""
        Return the lowest Dyck word in the interval of the Tamari lattice
        represented by ``self``.

        EXAMPLES::

            sage: ip = TamariIntervalPoset(6,[(3,2),(4,3),(5,2),(6,5),(1,2),(4,5)]); ip
            The Tamari interval of size 6 induced by relations [(1, 2), (4, 5), (6, 5), (5, 2), (4, 3), (3, 2)]
            sage: ip.lower_dyck_word()
            [1, 0, 1, 1, 1, 0, 0, 1, 1, 0, 0, 0]
            sage: TamariIntervalPosets.final_forest(ip.lower_dyck_word()) == ip.final_forest()
            True
            sage: ip == TamariIntervalPosets.from_dyck_words(ip.lower_dyck_word(),ip.upper_dyck_word())
            True
        """
        return self.lower_binary_tree().to_dyck_word_tamari()

    def upper_binary_tree(self):
        r"""
        Return the highest binary tree in the interval of the Tamari
        lattice represented by ``self``.

        This is a binary tree. It is the shape of the unique binary
        search tree whose right-branch ordered forest (i.e., the result
        of applying
        :meth:`~sage.combinat.binary_tree.BinaryTree.to_ordered_tree_right_branch`
        and cutting off the root) is the initial forest of ``self``.

        EXAMPLES::

            sage: ip = TamariIntervalPoset(6,[(3,2),(4,3),(5,2),(6,5),(1,2),(4,5)]); ip
            The Tamari interval of size 6 induced by relations [(1, 2), (4, 5), (6, 5), (5, 2), (4, 3), (3, 2)]
            sage: ip.upper_binary_tree()
            [[., .], [., [[., .], [., .]]]]
            sage: TamariIntervalPosets.initial_forest(ip.upper_binary_tree()) == ip.initial_forest()
            True
            sage: ip == TamariIntervalPosets.from_binary_trees(ip.lower_binary_tree(),ip.upper_binary_tree())
            True
        """
        return self.max_linear_extension().binary_search_tree_shape(left_to_right=False)

    def upper_dyck_word(self):
        r"""
        Return the highest Dyck word in the interval of the Tamari lattice
        represented by ``self``.

        EXAMPLES::

            sage: ip = TamariIntervalPoset(6,[(3,2),(4,3),(5,2),(6,5),(1,2),(4,5)]); ip
            The Tamari interval of size 6 induced by relations [(1, 2), (4, 5), (6, 5), (5, 2), (4, 3), (3, 2)]
            sage: ip.upper_dyck_word()
            [1, 0, 1, 1, 1, 0, 1, 1, 0, 0, 0, 0]
            sage: TamariIntervalPosets.initial_forest(ip.upper_dyck_word()) == ip.initial_forest()
            True
            sage: ip == TamariIntervalPosets.from_dyck_words(ip.lower_dyck_word(),ip.upper_dyck_word())
            True
        """
        return self.upper_binary_tree().to_dyck_word_tamari()

    def sub_poset(self, start, end):
        r"""
        Return the renormalized sub-poset of ``self`` consisting solely
        of integers from ``start`` (inclusive) to ``end`` (not inclusive).

        "Renormalized" means that these integers are relabelled
        `1,2,\ldots,k` in the obvious way (i.e., by subtracting
        ``start - 1``).

        INPUT:

        - ``start`` -- an integer, the starting vertex (inclusive)
        - ``end`` -- an integer, the ending vertex (not inclusive)

        EXAMPLES::

            sage: ip = TamariIntervalPoset(6,[(3,2),(4,3),(5,2),(6,5),(1,2),(3,5),(4,5)]); ip
            The Tamari interval of size 6 induced by relations [(1, 2), (3, 5), (4, 5), (6, 5), (5, 2), (4, 3), (3, 2)]
            sage: ip.sub_poset(1,3)
            The Tamari interval of size 2 induced by relations [(1, 2)]
            sage: ip.sub_poset(1,4)
            The Tamari interval of size 3 induced by relations [(1, 2), (3, 2)]
            sage: ip.sub_poset(1,5)
            The Tamari interval of size 4 induced by relations [(1, 2), (4, 3), (3, 2)]
            sage: ip.sub_poset(1,7) == ip
            True
            sage: ip.sub_poset(1,1)
            The Tamari interval of size 0 induced by relations []
        """
        if start < 1 or start > end or end > self.size() + 1:
            raise ValueError("Invalid starting or ending value, accepted: 1 <= start <= end <= size+1")
        if start == end:
            return TamariIntervalPoset(0, [])
        relations = [(i - start + 1, j - start + 1) for (i, j) in self.increasing_cover_relations() if i >= start and j < end]
        relations.extend([(j - start + 1, i - start + 1) for (j, i) in self.decreasing_cover_relations() if i >= start and j < end])
        return TamariIntervalPoset(end - start, relations)

    def min_linear_extension(self):
        r"""
        Return the minimal permutation for the right weak order which is
        a linear extension of ``self``.

        This is also the minimal permutation in the sylvester
        class of ``self.lower_binary_tree()`` and is a 312-avoiding
        permutation.

        The right weak order is also known as the right permutohedron
        order. See
        :meth:`~sage.combinat.permutation.Permutation.permutohedron_lequal`
        for its definition.

        EXAMPLES::

            sage: ip = TamariIntervalPoset(4,[(1,2),(2,3),(4,3)])
            sage: ip.min_linear_extension()
            [1, 2, 4, 3]
            sage: ip = TamariIntervalPoset(6,[(3,2),(4,3),(5,2),(6,5),(1,2),(4,5)])
            sage: ip.min_linear_extension()
            [1, 4, 3, 6, 5, 2]
            sage: ip = TamariIntervalPoset(0,[])
            sage: ip.min_linear_extension()
            []
            sage: ip = TamariIntervalPoset(5, [(1, 4), (2, 4), (3, 4), (5, 4)]); ip
            The Tamari interval of size 5 induced by relations [(1, 4), (2, 4), (3, 4), (5, 4)]
            sage: ip.min_linear_extension()
            [1, 2, 3, 5, 4]

        """
        # The min linear extension is build by postfix-reading the
        # final forest of ``self``.
        def add(perm, i):
            r"""
            Internal recursive method to compute the min linear extension.
            """
            for j in self.decreasing_children(i):
                add(perm, j)
            perm.append(i)
        perm = []
        for i in self.decreasing_roots():
            add(perm, i)
        return Permutation(perm)

    def max_linear_extension(self):
        r"""
        Return the maximal permutation for the right weak order which is
        a linear extension of ``self``.

        This is also the maximal permutation in the sylvester
        class of ``self.upper_binary_tree()`` and is a 132-avoiding
        permutation.

        The right weak order is also known as the right permutohedron
        order. See
        :meth:`~sage.combinat.permutation.Permutation.permutohedron_lequal`
        for its definition.

        EXAMPLES::

            sage: ip = TamariIntervalPoset(4,[(1,2),(2,3),(4,3)])
            sage: ip.max_linear_extension()
            [4, 1, 2, 3]
            sage: ip = TamariIntervalPoset(6,[(3,2),(4,3),(5,2),(6,5),(1,2),(4,5)]); ip
            The Tamari interval of size 6 induced by relations [(1, 2), (4, 5), (6, 5), (5, 2), (4, 3), (3, 2)]
            sage: ip.max_linear_extension()
            [6, 4, 5, 3, 1, 2]
            sage: ip = TamariIntervalPoset(0,[]); ip
            The Tamari interval of size 0 induced by relations []
            sage: ip.max_linear_extension()
            []
            sage: ip = TamariIntervalPoset(5, [(1, 4), (2, 4), (3, 4), (5, 4)]); ip
            The Tamari interval of size 5 induced by relations [(1, 4), (2, 4), (3, 4), (5, 4)]
            sage: ip.max_linear_extension()
            [5, 3, 2, 1, 4]
        """
        # The max linear extension is build by right-to-left
        # postfix-reading the initial forest of ``self``. The
        # right-to-leftness here is ensured by the fact that
        # :meth:`increasing_children` and :meth:`increasing_roots`
        # output their results in decreasing order.
        def add(perm, i):
            r"""
            Internal recursive method to compute the max linear extension.
            """
            for j in self.increasing_children(i):
                add(perm, j)
            perm.append(i)
        perm = []
        for i in self.increasing_roots():
            add(perm, i)
        return Permutation(perm)

    def linear_extensions(self):
        r"""
        Return an iterator on the permutations which are linear
        extensions of ``self``.

        They form an interval of the right weak order (also called the
        right permutohedron order -- see
        :meth:`~sage.combinat.permutation.Permutation.permutohedron_lequal`
        for a definition).

        EXAMPLES::

            sage: ip = TamariIntervalPoset(3,[(1,2),(3,2)])
            sage: list(ip.linear_extensions())
            [[3, 1, 2], [1, 3, 2]]
            sage: ip = TamariIntervalPoset(4,[(1,2),(2,3),(4,3)])
            sage: list(ip.linear_extensions())
            [[4, 1, 2, 3], [1, 4, 2, 3], [1, 2, 4, 3]]
        """
        for ext in self._poset.linear_extensions():
            yield Permutation(ext)

    def lower_contained_intervals(self):
        r"""
        If ``self`` represents the interval `[t_1, t_2]` of the Tamari
        lattice, return an iterator on all intervals `[t_1,t]` with
        `t \leq t_2` for the Tamari lattice.

        In terms of interval-posets, it corresponds to adding all possible
        relations of the form `n` precedes `m` with `n<m`.

        EXAMPLES::

            sage: ip = TamariIntervalPoset(4,[(2,4),(3,4),(2,1),(3,1)])
            sage: list(ip.lower_contained_intervals())
            [The Tamari interval of size 4 induced by relations [(2, 4), (3, 4), (3, 1), (2, 1)],
             The Tamari interval of size 4 induced by relations [(1, 4), (2, 4), (3, 4), (3, 1), (2, 1)],
             The Tamari interval of size 4 induced by relations [(2, 3), (3, 4), (3, 1), (2, 1)],
             The Tamari interval of size 4 induced by relations [(1, 4), (2, 3), (3, 4), (3, 1), (2, 1)]]
            sage: ip = TamariIntervalPoset(4,[])
            sage: len(list(ip.lower_contained_intervals()))
            14
        """
        size = self._size
        yield self
        r"""
        we try to add links recursively in this order :
        1 -> 2
        2 -> 3
        1 -> 3
        3 -> 4
        2 -> 4
        1 -> 4
        ...
        ("Link" means "relation of the poset".)

        One useful feature of interval-posets is that if you add a single
        new relation -- say, `x` precedes `y` -- to an existing
        interval-poset and take the transitive closure, and if the axioms
        of an interval-poset are still satisfied for `(a,c) = (x,y)` and
        for `(a,c) = (y,x)`, then the transitive closure is an
        interval-poset (i.e., roughly speaking, the other new relations
        forced by `x` preceding `y` under transitive closure cannot
        invalidate the axioms). This is helpful when extending
        interval-posets, and is the reason why this and other iterators
        don't yield invalid interval-posets.
        """
        def add_relations(poset, n, m):
            r"""
            Internal recursive method to generate all possible intervals.
            At every step during the iteration, we have n < m and every
            i satisfying n < i < m satisfies that i precedes m in the
            poset ``poset`` (except when m > size).
            """
            if n <= 0:
                #if n<=0, then we go to the next m
                n = m
                m += 1
            if m > size:
                #if m>size, it's finished
                return

            if poset.le(n, m):
                #there is already a link n->m, so we go to the next n
                for pos in add_relations(poset, n - 1, m):
                    yield pos
            elif poset.le(m, n):
                #there is an inverse link m->n, we know we won't be able
                #to create a link i->m with i<=n, so we go to the next m
                for pos in add_relations(poset, m, m + 1):
                    yield pos
            else:
                #there is no link n->m
                #first option : we don't create the link and go to the next m
                #(since the lack of a link n->m forbids any links i->m
                #with i<n)
                for pos in add_relations(poset, m, m + 1):
                    yield pos
                #second option : we create the link
                #(this is allowed because links i->m already exist for all
                #n<i<m, or else we wouldn't be here)
                poset = TamariIntervalPoset(poset.size(), poset._cover_relations + ((n, m),))
                yield poset
                #and then, we go to the next n
                for pos in add_relations(poset, n - 1, m):
                    yield pos

        for inter in add_relations(self, 1, 2):
            yield inter

    def interval_cardinality(self):
        r"""
        Return the cardinality of the interval, i.e., the number of elements
        (binary trees or Dyck words) in the interval represented by ``self``.

        Not to be confused with :meth:`size` which is the number of
        vertices.

        EXAMPLES::

            sage: TamariIntervalPoset(4,[(2,4),(3,4),(2,1),(3,1)]).interval_cardinality()
            4
            sage: TamariIntervalPoset(4,[]).interval_cardinality()
            14
            sage: TamariIntervalPoset(4,[(1,2),(2,3),(3,4)]).interval_cardinality()
            1
        """
        return len(list(self.lower_contained_intervals()))

    def binary_trees(self):
        r"""
        Return an iterator on all the binary trees in the interval
        represented by ``self``.

        EXAMPLES::

            sage: list(TamariIntervalPoset(4,[(2,4),(3,4),(2,1),(3,1)]).binary_trees())
            [[., [[., [., .]], .]],
             [[., [., [., .]]], .],
             [., [[[., .], .], .]],
             [[., [[., .], .]], .]]
            sage: set(TamariIntervalPoset(4,[]).binary_trees()) == set(BinaryTrees(4))
            True
        """
        for ip in self.lower_contained_intervals():
            yield ip.upper_binary_tree()

    def dyck_words(self):
        r"""
        Return an iterator on all the Dyck words in the interval
        represented by ``self``.

        EXAMPLES::

            sage: list(TamariIntervalPoset(4,[(2,4),(3,4),(2,1),(3,1)]).dyck_words())
            [[1, 1, 1, 0, 0, 1, 0, 0],
             [1, 1, 1, 0, 0, 0, 1, 0],
             [1, 1, 0, 1, 0, 1, 0, 0],
             [1, 1, 0, 1, 0, 0, 1, 0]]
            sage: set(TamariIntervalPoset(4,[]).dyck_words()) == set(DyckWords(4))
            True
        """
        for ip in self.lower_contained_intervals():
            yield ip.upper_dyck_word()

    def maximal_chain_tamari_intervals(self):
        r"""
        Return an iterator on the upper contained intervals of one
        longest chain of the Tamari interval represented by ``self``.

        If ``self`` represents the interval `[T_1,T_2]` of the Tamari
        lattice, this returns intervals `[T',T_2]` with `T'` following
        one longest chain between `T_1` and `T_2`.

        To obtain a longest chain, we use the Tamari inversions of ``self``.
        The elements of the chain are obtained by adding one by one the 
        relations `(b,a)` from each Tamari inversion `(a,b)` to ``self``,
        where the Tamari inversions are taken in lexicographic order.
        
        EXAMPLES::

            sage: ip = TamariIntervalPoset(4,[(2,4),(3,4),(2,1),(3,1)])
            sage: list(ip.maximal_chain_tamari_intervals())
            [The Tamari interval of size 4 induced by relations [(2, 4), (3, 4), (3, 1), (2, 1)],
             The Tamari interval of size 4 induced by relations [(2, 4), (3, 4), (4, 1), (3, 1), (2, 1)],
             The Tamari interval of size 4 induced by relations [(2, 4), (3, 4), (4, 1), (3, 2), (2, 1)]]
            sage: ip = TamariIntervalPoset(4,[])
            sage: list(ip.maximal_chain_tamari_intervals())
            [The Tamari interval of size 4 induced by relations [],
             The Tamari interval of size 4 induced by relations [(2, 1)],
             The Tamari interval of size 4 induced by relations [(3, 1), (2, 1)],
             The Tamari interval of size 4 induced by relations [(4, 1), (3, 1), (2, 1)],
             The Tamari interval of size 4 induced by relations [(4, 1), (3, 2), (2, 1)],
             The Tamari interval of size 4 induced by relations [(4, 2), (3, 2), (2, 1)],
             The Tamari interval of size 4 induced by relations [(4, 3), (3, 2), (2, 1)]]
        """
        yield self
        n = self.size()
        cover_relations = list(self._cover_relations)
        for inv in self.tamari_inversions_iter():
            cover_relations.append((inv[1],inv[0]))
            yield TamariIntervalPoset(n, cover_relations)

    def maximal_chain_binary_trees(self):
        r"""
        Return an iterator on the binary trees forming a longest chain of
        ``self`` (regarding ``self`` as an interval of the Tamari
        lattice).

        EXAMPLES::

            sage: ip = TamariIntervalPoset(4,[(2,4),(3,4),(2,1),(3,1)])
            sage: list(ip.maximal_chain_binary_trees())
            [[[., [[., .], .]], .], [., [[[., .], .], .]], [., [[., [., .]], .]]]
            sage: ip = TamariIntervalPoset(4,[])
            sage: list(ip.maximal_chain_binary_trees())
            [[[[[., .], .], .], .],
             [[[., [., .]], .], .],
             [[., [[., .], .]], .],
             [., [[[., .], .], .]],
             [., [[., [., .]], .]],
             [., [., [[., .], .]]],
             [., [., [., [., .]]]]]
        """
        for it in self.maximal_chain_tamari_intervals():
            yield it.lower_binary_tree()

    def maximal_chain_dyck_words(self):
        r"""
        Return an iterator on the Dyck words forming a longest chain of
        ``self`` (regarding ``self`` as an interval of the Tamari
        lattice).

        EXAMPLES::

            sage: ip = TamariIntervalPoset(4,[(2,4),(3,4),(2,1),(3,1)])
            sage: list(ip.maximal_chain_dyck_words())
            [[1, 1, 0, 1, 0, 0, 1, 0], [1, 1, 0, 1, 0, 1, 0, 0], [1, 1, 1, 0, 0, 1, 0, 0]]
            sage: ip = TamariIntervalPoset(4,[])
            sage: list(ip.maximal_chain_dyck_words())
            [[1, 0, 1, 0, 1, 0, 1, 0],
             [1, 1, 0, 0, 1, 0, 1, 0],
             [1, 1, 0, 1, 0, 0, 1, 0],
             [1, 1, 0, 1, 0, 1, 0, 0],
             [1, 1, 1, 0, 0, 1, 0, 0],
             [1, 1, 1, 0, 1, 0, 0, 0],
             [1, 1, 1, 1, 0, 0, 0, 0]]
        """
        for it in self.maximal_chain_tamari_intervals():
            yield it.lower_dyck_word()

    def tamari_inversions(self):
        r"""
        Return the Tamari inversions of ``self``. A Tamari inversion is 
        a pair of vertices `(a,b)` with `a < b` such that:

        - the decreasing parent of `b` is strictly smaller than `a` (or
          does not exist), and
        - the increasing parent of `a` is strictly bigger than `b` (or
          does not exist).

        "Smaller" and "bigger" refer to the numerical values of the
        elements, not to the poset order.

        This method returns the list of all Tamari inversions in
        lexicographic order.

        The number of Tamari inversions is the length of the 
        longest chain of the Tamari interval represented by ``self``. 

        Indeed, when an interval consists of just one binary tree, it has
        no inversion. One can also prove that if a Tamari interval
        `I' = [T_1', T_2']` is a proper subset of a Tamari interval
        `I = [T_1, T_2]`, then the inversion number of `I'` is strictly
        lower than the inversion number of `I`. And finally, by adding
        the relation `(b,a)` to the interval-poset where `(a,b)` is the
        first inversion of `I` in lexicographic order, one reduces the
        inversion number by exactly `1`.

        .. SEEALSO::

            :meth:`tamari_inversions_iter`.

        EXAMPLES::

            sage: ip = TamariIntervalPoset(3,[])
            sage: ip.tamari_inversions()
            [(1, 2), (1, 3), (2, 3)]
            sage: ip = TamariIntervalPoset(3,[(2,1)])
            sage: ip.tamari_inversions()
            [(1, 3), (2, 3)]
            sage: ip = TamariIntervalPoset(3,[(1,2)])
            sage: ip.tamari_inversions()
            [(2, 3)]  
            sage: ip = TamariIntervalPoset(3,[(1,2),(3,2)])
            sage: ip.tamari_inversions()
            []
            sage: ip = TamariIntervalPoset(4,[(2,4),(3,4),(2,1),(3,1)])
            sage: ip.tamari_inversions()
            [(1, 4), (2, 3)]
            sage: ip = TamariIntervalPoset(4,[])
            sage: ip.tamari_inversions()
            [(1, 2), (1, 3), (1, 4), (2, 3), (2, 4), (3, 4)]
            sage: all([len(TamariIntervalPosets.from_binary_trees(bt,bt).tamari_inversions())==0 for bt in BinaryTrees(3)])
            True
            sage: all([len(TamariIntervalPosets.from_binary_trees(bt,bt).tamari_inversions())==0 for bt in BinaryTrees(4)])
            True

        """
        return list(self.tamari_inversions_iter())

    def tamari_inversions_iter(self):
        r"""
        Iterate over the Tamari inversions of ``self``, in
        lexicographic order.

        See :meth:`tamari_inversions` for the definition of the terms
        involved.

        EXAMPLES::

            sage: T = TamariIntervalPoset(5, [[1,2],[3,4],[3,2],[5,2],[4,2]])
            sage: list(T.tamari_inversions_iter())
            [(4, 5)]

            sage: T = TamariIntervalPoset(8, [(2, 7), (3, 7), (4, 7), (5, 7), (6, 7), (8, 7), (6, 4), (5, 4), (4, 3), (3, 2)])
            sage: list(T.tamari_inversions_iter())
            [(1, 2), (1, 7), (5, 6)]

            sage: T = TamariIntervalPoset(1, [])
            sage: list(T.tamari_inversions_iter())
            []

            sage: T = TamariIntervalPoset(0, [])
            sage: list(T.tamari_inversions_iter())
            []
        """
        n1 = self.size() + 1
        for a in xrange(1, self.size()):   # a == n will never work
            ipa = self.increasing_parent(a)
            if ipa is None:
                max_b_1 = n1
            else:
                max_b_1 = ipa
            for b in xrange(a+1, max_b_1):
                dpb = self.decreasing_parent(b)
                if dpb is None or dpb < a:
                    yield (a,b)

    def number_of_tamari_inversions(self):
        r"""
        Return the number of Tamari inversions of ``self``. This is also
        the length the longest chain of the Tamari interval represented 
        by ``self``.  

        EXAMPLES::

            sage: ip = TamariIntervalPoset(4,[(2,4),(3,4),(2,1),(3,1)])
            sage: ip.number_of_tamari_inversions()
            2
            sage: ip = TamariIntervalPoset(4,[])
            sage: ip.number_of_tamari_inversions()
            6
            sage: ip = TamariIntervalPoset(3,[])
            sage: ip.number_of_tamari_inversions()
            3
        """
        return len(self.tamari_inversions())

    def is_new(self):
        """
        Return ``True`` if ``self`` is a new Tamari interval.

        Here 'new' means that the interval is not contained in any
        facet of the associahedron.

        They have been considered in section 9 of [ChapTamari08]_.

        EXAMPLES::

            sage: TIP4 = TamariIntervalPosets(4)
            sage: len([u for u in TIP4 if u.is_new()])
            12

            sage: TIP3 = TamariIntervalPosets(3)
            sage: len([u for u in TIP3 if u.is_new()])
            3
        """
        c_up = self.upper_binary_tree().single_edge_cut_shapes()
        c_down = self.lower_binary_tree().single_edge_cut_shapes()
        return not any(x in c_up for x in c_down)


# Abstract class to serve as a Factory ; no instances are created.
class TamariIntervalPosets(UniqueRepresentation, Parent):
    r"""
    Factory for interval-posets.

    INPUT:

    - ``size`` -- (optional) an integer

    OUTPUT:

    - the set of all interval-posets (of the given ``size`` if specified)

    EXAMPLES::

        sage: TamariIntervalPosets()
        Interval-posets

        sage: TamariIntervalPosets(2)
        Interval-posets of size 2

    .. NOTE::

        This is a factory class whose constructor returns instances of
        subclasses.
    """
    @staticmethod
    def __classcall_private__(cls, n=None):
        r"""
        TESTS::

            sage: from sage.combinat.interval_posets import TamariIntervalPosets_all, TamariIntervalPosets_size
            sage: isinstance(TamariIntervalPosets(2), TamariIntervalPosets_size)
            True
            sage: isinstance(TamariIntervalPosets(), TamariIntervalPosets_all)
            True
            sage: TamariIntervalPosets(2) is TamariIntervalPosets_size(2)
            True
            sage: TamariIntervalPosets() is TamariIntervalPosets_all()
            True
        """
        if n is None:
            return TamariIntervalPosets_all()

        if n not in NN:
            raise ValueError("n must be a non negative integer")
        return TamariIntervalPosets_size(Integer(n))

    @staticmethod
    def check_poset(poset):
        r"""
        Check if the given poset ``poset`` is a interval-poset, that is,
        if it satisfies the following properties:

        - Its labels are exactly `1, \ldots, n` where `n` is its size.
        - If `a < c` (as numbers) and `a` precedes `c`, then `b` precedes
          `c` for all `b` such that `a < b < c`.
        - If `a < c` (as numbers) and `c` precedes `a`, then `b` precedes
          `a` for all `b` such that `a < b < c`.

        INPUT:

        - ``poset`` -- a finite labeled poset

        EXAMPLES::

            sage: p = Poset(([1,2,3],[(1,2),(3,2)]))
            sage: TamariIntervalPosets.check_poset(p)
            True
            sage: p = Poset(([2,3],[(3,2)]))
            sage: TamariIntervalPosets.check_poset(p)
            False
            sage: p = Poset(([1,2,3],[(3,1)]))
            sage: TamariIntervalPosets.check_poset(p)
            False
            sage: p = Poset(([1,2,3],[(1,3)]))
            sage: TamariIntervalPosets.check_poset(p)
            False
        """
        if not set(poset._elements) == set(range(1, poset.cardinality() + 1)):
            return False

        for i in xrange(1, poset.cardinality() + 1):
            stop = False
            for j in xrange(i - 1, 0, -1):
                if not poset.le(j, i):
                    stop = True  # j does not precede i so no j'<j should
                elif stop:
                    return False
            stop = False
            for j in xrange(i + 1, poset.cardinality() + 1):
                if not poset.le(j, i):
                    stop = True  # j does not precede i so no j'>j should
                elif stop:
                    return False
        return True

    @staticmethod
    def final_forest(element):
        r"""
        Return the final forest of a binary tree, an interval-poset or a
        Dyck word.

        A final forest is an interval-poset corresponding to a final
        interval of the Tamari lattice, i.e., containing only decreasing
        relations.

        It can be constructed from a binary tree by its binary
        search tree labeling with the rule: `b` precedes
        `a` in the final forest iff `b` is in the right subtree of `a`
        in the binary search tree.

        INPUT:

        - ``element`` -- a binary tree, a Dyck word or an interval-poset

        EXAMPLES::

            sage: ip = TamariIntervalPoset(4,[(1,2),(2,3),(4,3)])
            sage: TamariIntervalPosets.final_forest(ip)
            The Tamari interval of size 4 induced by relations [(1, 2), (2, 3)]

        From binary trees::

            sage: bt = BinaryTree(); bt
            .
            sage: TamariIntervalPosets.final_forest(bt)
            The Tamari interval of size 0 induced by relations []
            sage: bt = BinaryTree([]); bt
            [., .]
            sage: TamariIntervalPosets.final_forest(bt)
            The Tamari interval of size 1 induced by relations []
            sage: bt = BinaryTree([[],None]); bt
            [[., .], .]
            sage: TamariIntervalPosets.final_forest(bt)
            The Tamari interval of size 2 induced by relations []
            sage: bt = BinaryTree([None,[]]); bt
            [., [., .]]
            sage: TamariIntervalPosets.final_forest(bt)
            The Tamari interval of size 2 induced by relations [(2, 1)]
            sage: bt = BinaryTree([[],[]]); bt
            [[., .], [., .]]
            sage: TamariIntervalPosets.final_forest(bt)
            The Tamari interval of size 3 induced by relations [(3, 2)]
            sage: bt = BinaryTree([[None,[[],None]],[]]); bt
            [[., [[., .], .]], [., .]]
            sage: TamariIntervalPosets.final_forest(bt)
            The Tamari interval of size 5 induced by relations [(5, 4), (3, 1), (2, 1)]

        From Dyck words::

            sage: dw = DyckWord([1,0])
            sage: TamariIntervalPosets.final_forest(dw)
            The Tamari interval of size 1 induced by relations []
            sage: dw = DyckWord([1,1,0,1,0,0,1,1,0,0])
            sage: TamariIntervalPosets.final_forest(dw)
            The Tamari interval of size 5 induced by relations [(5, 4), (3, 1), (2, 1)]
        """
        if isinstance(element, TamariIntervalPoset):
            return element.initial_forest()
        elif element in DyckWords():
            binary_tree = element.to_binary_tree_tamari()
        elif element in BinaryTrees() or element in LabelledBinaryTrees():
            binary_tree = element
        else:
            raise ValueError("Do not know how to construct the initial forest of {}".format(element))

        def get_relations(bt, start=1):
            r"""
            Recursive method to get the binary tree final forest relations
            with only one recursive reading of the tree.

            The vertices are being labelled with integers starting with
            ``start``.

            OUTPUT:

            - the indexes of the nodes on the left border of the tree
              (these become the roots of the forest)
            - the relations of the final forest (as a list of tuples)
            - the next available index for a node (size of tree +
              ``start``)
            """
            if not bt:
                return [], [], start  # leaf
            roots, relations, index = get_relations(bt[0], start=start)
            rroots, rrelations, rindex = get_relations(bt[1], start=index + 1)
            roots.append(index)
            relations.extend(rrelations)
            relations.extend([(j, index) for j in rroots])
            return roots, relations, rindex

        roots, relations, index = get_relations(binary_tree)
        return TamariIntervalPoset(index - 1, relations)

    @staticmethod
    def initial_forest(element):
        r"""
        Return the inital forest of a binary tree, an interval-poset or
        a Dyck word.

        An initial forest is an interval-poset corresponding to an initial
        interval of the Tamari lattice, i.e., containing only increasing
        relations.

        It can be constructed from a binary tree by its binary
        search tree labeling with the rule: `a` precedes `b` in the
        initial forest iff `a` is in the left subtree of `b` in the
        binary search tree.

        INPUT:

        - ``element`` -- a binary tree, a Dyck word or an interval-poset

        EXAMPLES::

            sage: ip = TamariIntervalPoset(4,[(1,2),(2,3),(4,3)])
            sage: TamariIntervalPosets.initial_forest(ip)
            The Tamari interval of size 4 induced by relations [(1, 2), (2, 3)]

        with binary trees::

            sage: bt = BinaryTree(); bt
            .
            sage: TamariIntervalPosets.initial_forest(bt)
            The Tamari interval of size 0 induced by relations []
            sage: bt = BinaryTree([]); bt
            [., .]
            sage: TamariIntervalPosets.initial_forest(bt)
            The Tamari interval of size 1 induced by relations []
            sage: bt = BinaryTree([[],None]); bt
            [[., .], .]
            sage: TamariIntervalPosets.initial_forest(bt)
            The Tamari interval of size 2 induced by relations [(1, 2)]
            sage: bt = BinaryTree([None,[]]); bt
            [., [., .]]
            sage: TamariIntervalPosets.initial_forest(bt)
            The Tamari interval of size 2 induced by relations []
            sage: bt = BinaryTree([[],[]]); bt
            [[., .], [., .]]
            sage: TamariIntervalPosets.initial_forest(bt)
            The Tamari interval of size 3 induced by relations [(1, 2)]
            sage: bt = BinaryTree([[None,[[],None]],[]]); bt
            [[., [[., .], .]], [., .]]
            sage: TamariIntervalPosets.initial_forest(bt)
            The Tamari interval of size 5 induced by relations [(1, 4), (2, 3), (3, 4)]

        from Dyck words::

            sage: dw = DyckWord([1,0])
            sage: TamariIntervalPosets.initial_forest(dw)
            The Tamari interval of size 1 induced by relations []
            sage: dw = DyckWord([1,1,0,1,0,0,1,1,0,0])
            sage: TamariIntervalPosets.initial_forest(dw)
            The Tamari interval of size 5 induced by relations [(1, 4), (2, 3), (3, 4)]
        """
        if isinstance(element, TamariIntervalPoset):
            return element.initial_forest()
        elif element in DyckWords():
            binary_tree = element.to_binary_tree_tamari()
        elif element in BinaryTrees() or element in LabelledBinaryTrees():
            binary_tree = element
        else:
            raise ValueError("Do not know how to construct the initial forest of {}".format(element))

        def get_relations(bt, start=1):
            r"""
            Recursive method to get the binary tree initial forest
            relations with only one recursive reading of the tree.

            The vertices are being labelled with integers starting with
            ``start``.

            OUTPUT:

            - the indexes of the nodes on the right border of the tree
              (these become the roots of the forest)
            - the relations of the initial forest (as a list of tuples)
            - the next available index for a node (size of tree +
              ``start``)
            """
            if not bt:
                return [], [], start  # leaf
            lroots, lrelations, index = get_relations(bt[0], start=start)
            roots, relations, rindex = get_relations(bt[1], start=index + 1)
            roots.append(index)
            relations.extend(lrelations)
            relations.extend([(j, index) for j in lroots])
            return roots, relations, rindex

        roots, relations, index = get_relations(binary_tree)
        return TamariIntervalPoset(index - 1, relations)

    @staticmethod
    def from_binary_trees(tree1, tree2):
        r"""
        Return the interval-poset corresponding to the interval
        [``tree1``, ``tree2``] of the Tamari lattice. Raise an exception if
        ``tree1`` is not `\leq` ``tree2`` in the Tamari lattice.

        INPUT:

        - ``tree1`` -- a binary tree
        - ``tree2`` -- a binary tree greater or equal than ``tree1`` for
          the Tamari lattice

        EXAMPLES::

            sage: tree1 = BinaryTree([[],None])
            sage: tree2 = BinaryTree([None,[]])
            sage: TamariIntervalPosets.from_binary_trees(tree1,tree2)
            The Tamari interval of size 2 induced by relations []
            sage: TamariIntervalPosets.from_binary_trees(tree1,tree1)
            The Tamari interval of size 2 induced by relations [(1, 2)]
            sage: TamariIntervalPosets.from_binary_trees(tree2,tree2)
            The Tamari interval of size 2 induced by relations [(2, 1)]

            sage: tree1 = BinaryTree([[],[[None,[]],[]]])
            sage: tree2 = BinaryTree([None,[None,[None,[[],[]]]]])
            sage: TamariIntervalPosets.from_binary_trees(tree1,tree2)
            The Tamari interval of size 6 induced by relations [(4, 5), (6, 5), (5, 2), (4, 3), (3, 2)]

            sage: tree3 = BinaryTree([None,[None,[[],[None,[]]]]])
            sage: TamariIntervalPosets.from_binary_trees(tree1,tree3)
            Traceback (most recent call last):
            ...
            ValueError: The two binary trees are not comparable on the Tamari lattice.
            sage: TamariIntervalPosets.from_binary_trees(tree1,BinaryTree())
            Traceback (most recent call last):
            ...
            ValueError: The two binary trees are not comparable on the Tamari lattice.
        """
        initial_forest = TamariIntervalPosets.initial_forest(tree2)
        final_forest = TamariIntervalPosets.final_forest(tree1)
        try:
            return initial_forest.intersection(final_forest)
        except Exception:
            raise ValueError("The two binary trees are not comparable on the Tamari lattice.")

    @staticmethod
    def from_dyck_words(dw1, dw2):
        r"""
        Return the interval-poset corresponding to the interval
        [``dw1``, ``dw2``] of the Tamari lattice. Raise an exception if the
        two Dyck words ``dw1`` and ``dw2`` do not satisfy
        ``dw1`` `\leq` ``dw2`` in the Tamari lattice.

        INPUT:

        - ``dw1`` -- a Dyck word
        - ``dw2`` -- a Dyck word greater or equal than ``dw1`` for
          the Tamari lattice

        EXAMPLES::

            sage: dw1 = DyckWord([1,0,1,0])
            sage: dw2 = DyckWord([1,1,0,0])
            sage: TamariIntervalPosets.from_dyck_words(dw1,dw2)
            The Tamari interval of size 2 induced by relations []
            sage: TamariIntervalPosets.from_dyck_words(dw1,dw1)
            The Tamari interval of size 2 induced by relations [(1, 2)]
            sage: TamariIntervalPosets.from_dyck_words(dw2,dw2)
            The Tamari interval of size 2 induced by relations [(2, 1)]

            sage: dw1 = DyckWord([1,0,1,1,1,0,0,1,1,0,0,0])
            sage: dw2 = DyckWord([1,1,1,1,0,1,1,0,0,0,0,0])
            sage: TamariIntervalPosets.from_dyck_words(dw1,dw2)
            The Tamari interval of size 6 induced by relations [(4, 5), (6, 5), (5, 2), (4, 3), (3, 2)]

            sage: dw3 = DyckWord([1,1,1,0,1,1,1,0,0,0,0,0])
            sage: TamariIntervalPosets.from_dyck_words(dw1,dw3)
            Traceback (most recent call last):
            ...
            ValueError: The two Dyck words are not comparable on the Tamari lattice.
            sage: TamariIntervalPosets.from_dyck_words(dw1,DyckWord([1,0]))
            Traceback (most recent call last):
            ...
            ValueError: The two Dyck words are not comparable on the Tamari lattice.
        """
        tree1 = dw1.to_binary_tree_tamari()
        tree2 = dw2.to_binary_tree_tamari()
        try:
            return TamariIntervalPosets.from_binary_trees(tree1, tree2)
        except Exception:
            raise ValueError("The two Dyck words are not comparable on the Tamari lattice.")

    def __call__(self, *args, **keywords):
        r"""
        Allows for a poset to be directly transformed into an interval-poset.

        It is some kind of coercion but cannot be made through the coercion
        system because posets do not have parents.

        EXAMPLES::

            sage: TIP = TamariIntervalPosets()
            sage: p = Poset( ([1,2,3], [(1,2)]))
            sage: TIP(p)
            The Tamari interval of size 3 induced by relations [(1, 2)]
            sage: TIP(TIP(p))
            The Tamari interval of size 3 induced by relations [(1, 2)]
            sage: TIP(3,[(1,2)])
            The Tamari interval of size 3 induced by relations [(1, 2)]
            sage: p = Poset(([1,2,3],[(1,3)]))
            sage: TIP(p)
            Traceback (most recent call last):
            ...
            ValueError: This does not satisfy the Tamari interval-poset condition.
        """
        if isinstance(args[0], TamariIntervalPoset):
            return args[0]
        if len(args) == 1 and isinstance(args[0], FinitePoset):
            return self.element_class(self, args[0].cardinality(), args[0].cover_relations())

        return super(TamariIntervalPosets, self).__call__(*args, **keywords)

    def le(self, el1, el2):
        r"""
        Poset stucture on the set of interval-posets through interval
        containment.

        Return whether the interval represented by ``el1`` is contained in
        the interval represented by ``el2``.

        INPUT:

        - ``el1`` -- an interval-poset
        - ``el2`` -- an interval-poset

        EXAMPLES::

            sage: ip1 = TamariIntervalPoset(4,[(1,2),(2,3),(4,3)])
            sage: ip2 = TamariIntervalPoset(4,[(1,2),(2,3)])
            sage: TamariIntervalPosets().le(ip1,ip2)
            True
            sage: TamariIntervalPosets().le(ip2,ip1)
            False
        """
        return el2.contains_interval(el1)

    global_options = TamariIntervalPosetOptions


#################################################################
# Enumerated set of all Tamari Interval-posets
#################################################################
class TamariIntervalPosets_all(DisjointUnionEnumeratedSets, TamariIntervalPosets):
    r"""
    The enumerated set of all Tamari interval-posets.
    """
    def __init__(self):
        r"""
        TESTS::

            sage: from sage.combinat.interval_posets import TamariIntervalPosets_all
            sage: S = TamariIntervalPosets_all()
            sage: S.cardinality()
            +Infinity

            sage: it = iter(S)
            sage: [next(it) for i in xrange(5)]
            [The Tamari interval of size 0 induced by relations [],
             The Tamari interval of size 1 induced by relations [],
             The Tamari interval of size 2 induced by relations [],
             The Tamari interval of size 2 induced by relations [(2, 1)],
             The Tamari interval of size 2 induced by relations [(1, 2)]]
            sage: next(it).parent()
            Interval-posets
            sage: S(0,[])
            The Tamari interval of size 0 induced by relations []

            sage: S is TamariIntervalPosets_all()
            True
            sage: TestSuite(S).run()
            """
        DisjointUnionEnumeratedSets.__init__(
            self, Family(NonNegativeIntegers(), TamariIntervalPosets_size),
            facade=True, keepkey=False, category=(Posets(), EnumeratedSets()))

    def _repr_(self):
        r"""
        TEST::

            sage: TamariIntervalPosets()
            Interval-posets
        """
        return "Interval-posets"

    def _element_constructor_(self, size, relations):
        r"""
        EXAMPLES::

            sage: TIP = TamariIntervalPosets()
            sage: TIP(3,[(1,2)])
            The Tamari interval of size 3 induced by relations [(1, 2)]
        """
        return self.element_class(self, size, relations)

    def __contains__(self, x):
        r"""
        TESTS::

            sage: S = TamariIntervalPosets()
            sage: 1 in S
            False
            sage: S(0,[]) in S
            True
        """
        return isinstance(x, self.element_class)

    Element = TamariIntervalPoset


#################################################################
# Enumerated set of Tamari interval-posets of a given size
#################################################################
class TamariIntervalPosets_size(TamariIntervalPosets):
    r"""
    The enumerated set of interval-posets of a given size.

    TESTS::

        sage: from sage.combinat.interval_posets import TamariIntervalPosets_size
        sage: for i in xrange(6): TestSuite(TamariIntervalPosets_size(i)).run()
    """
    def __init__(self, size):
        r"""
        TESTS::

            sage: S = TamariIntervalPosets(3)
            sage: TestSuite(S).run()

            sage: S is TamariIntervalPosets(3)
            True
        """
        # there is a natural order on interval-posets through inclusions
        # that is why we use the FinitePosets category
        super(TamariIntervalPosets_size, self).__init__(category=(FinitePosets(), FiniteEnumeratedSets()))

        self._size = size

    def _repr_(self):
        r"""
        TESTS::

            sage: TamariIntervalPosets(3)
            Interval-posets of size 3
        """
        return "Interval-posets of size {}".format(self._size)

    def __contains__(self, x):
        r"""
        TESTS::

            sage: S = TamariIntervalPosets(3)
            sage: 1 in S
            False
            sage: S([]) in S
            True
        """
        return isinstance(x, self.element_class) and x.size() == self._size

    def cardinality(self):
        r"""
        The cardinality of ``self``. That is, the number of
        interval-posets of size `n`.

        The formula was given in [ChapTamari08]_:

        .. MATH::

            \frac{2(4n+1)!}{(n+1)!(3n+2)!}
            = \frac{2}{n(n+1)} \binom{4n+1}{n-1}.

        EXAMPLES::

            sage: [TamariIntervalPosets(i).cardinality() for i in range(6)]
            [1, 1, 3, 13, 68, 399]
        """
        from sage.arith.all import binomial
        n = self._size
        if n == 0:
            return Integer(1)
        return (2 * binomial(4 * n + 1, n - 1)) // (n * (n + 1))
        # return Integer(2 * factorial(4*n+1)/(factorial(n+1)*factorial(3*n+2)))

    def __iter__(self):
        r"""
        Recursive generation: we iterate through all interval-posets of
        size ``size - 1`` and add all possible relations to the last
        vertex.

        This works thanks to the fact that the restriction of an
        interval-poset of size `n` to the subset `\{1, 2, \ldots, k\}` for
        a fixed `k \leq n` is an interval-poset.

        TESTS::

            sage: TIP1 = TamariIntervalPosets(1)
            sage: list(TIP1)
            [The Tamari interval of size 1 induced by relations []]
            sage: TIP2 = TamariIntervalPosets(2)
            sage: list(TIP2)
            [The Tamari interval of size 2 induced by relations [],
             The Tamari interval of size 2 induced by relations [(2, 1)],
             The Tamari interval of size 2 induced by relations [(1, 2)]]
            sage: TIP3 = TamariIntervalPosets(3)
            sage: list(TIP3)
            [The Tamari interval of size 3 induced by relations [],
             The Tamari interval of size 3 induced by relations [(3, 2)],
             The Tamari interval of size 3 induced by relations [(2, 3)],
             The Tamari interval of size 3 induced by relations [(1, 3), (2, 3)],
             The Tamari interval of size 3 induced by relations [(2, 1)],
             The Tamari interval of size 3 induced by relations [(3, 2), (2, 1)],
             The Tamari interval of size 3 induced by relations [(3, 1), (2, 1)],
             The Tamari interval of size 3 induced by relations [(2, 3), (2, 1)],
             The Tamari interval of size 3 induced by relations [(2, 3), (3, 1), (2, 1)],
             The Tamari interval of size 3 induced by relations [(1, 3), (2, 3), (2, 1)],
             The Tamari interval of size 3 induced by relations [(1, 2)],
             The Tamari interval of size 3 induced by relations [(1, 2), (3, 2)],
             The Tamari interval of size 3 induced by relations [(1, 2), (2, 3)]]
            sage: all([len(list(TamariIntervalPosets(i)))==TamariIntervalPosets(i).cardinality() for i in xrange(6)])
            True
        """
        n = self._size
        if n <=1:
            yield TamariIntervalPoset(n, [])
            return

        for tip in TamariIntervalPosets(n - 1):
            new_tip = TamariIntervalPoset(n, tip._cover_relations)
            yield new_tip  # we have added an extra vertex but no relations

            # adding a decreasing relation n>>m2 with m2<n and no
            # increasing relations
            for m2 in xrange(n - 1, 0, -1):
                if new_tip.le(n - 1, m2):
                    yield TamariIntervalPoset(n, new_tip._cover_relations + ((n, m2),))

            for m in xrange(n - 1, 0, -1):
                # adding an increasing relation m>>n
                if not new_tip.le(m, n):
                    new_tip = TamariIntervalPoset(n, new_tip._cover_relations + ((m, n),))
                    yield new_tip
                else:
                    continue

                # further adding a decreasing relation n>>m2 with m2<m
                for m2 in xrange(m - 1, 0, -1):
                    if new_tip.le(n - 1, m2):
                        yield TamariIntervalPoset(n, new_tip._cover_relations + ((n, m2),))

    @lazy_attribute
    def _parent_for(self):
        r"""
        The parent of the element generated by ``self``.

        TESTS::

            sage: TIP3 = TamariIntervalPosets(3)
            sage: TIP3._parent_for
            Interval-posets
        """
        return TamariIntervalPosets_all()

    # This is needed because this is a facade parent via DisjointUnionEnumeratedSets
    @lazy_attribute
    def element_class(self):
        r"""
        TESTS::

            sage: S = TamariIntervalPosets(3)
            sage: S.element_class
            <class 'sage.combinat.interval_posets.TamariIntervalPosets_all_with_category.element_class'>
            sage: S.first().__class__ == TamariIntervalPosets().first().__class__
            True
        """
        return self._parent_for.element_class

    def _element_constructor_(self, relations):
        r"""
        EXAMPLES::

            sage: TIP3 = TamariIntervalPosets(3)
            sage: TIP3([(1,2)])
            The Tamari interval of size 3 induced by relations [(1, 2)]
            sage: TIP3([(3,4)])
            Traceback (most recent call last):
            ...
            ValueError: The relations do not correspond to the size of the poset.
        """
        return self.element_class(self, self._size, relations)
<|MERGE_RESOLUTION|>--- conflicted
+++ resolved
@@ -603,18 +603,11 @@
 
         EXAMPLES::
 
-<<<<<<< HEAD
-            sage: hash(TamariIntervalPosets(4)[0])
-            3527539
-        """
-        return hash(self._cover_relations)
-=======
             sage: len(set([hash(u) for u in TamariIntervalPosets(4)]))
             68
         """
         pair = (self.size(), tuple(tuple(e) for e in self._cover_relations))
         return hash(pair)
->>>>>>> d941d8d0
 
     @cached_method
     def increasing_cover_relations(self):
