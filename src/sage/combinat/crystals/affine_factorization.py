--- conflicted
+++ resolved
@@ -97,12 +97,8 @@
 
     .. [MS14] Jennifer Morse and Anne Schilling.
        *Crystal approach to affine Schubert calculus*.
-<<<<<<< HEAD
-       :arxiv:`1408.0320`.
-=======
        Int. Math. Res. Not. (2015).
        :doi:`10.1093/imrn/rnv194`, :arxiv:`1408.0320`.
->>>>>>> a3afb479
     """
     @staticmethod
     def __classcall_private__(cls, w, n, x = None, k = None):
@@ -337,11 +333,7 @@
             """
             Return the tableau representation of ``self``.
 
-<<<<<<< HEAD
-            Uses the recording tableau of a minor varition of
-=======
             Uses the recording tableau of a minor variation of
->>>>>>> a3afb479
             Edelman-Greene insertion. See Theorem 4.11 in [MS14]_.
 
             EXAMPLES::
@@ -504,8 +496,6 @@
             sage: phi = B._tableaux_isomorphism
             sage: phi.is_isomorphism()
             True
-<<<<<<< HEAD
-=======
 
         TESTS::
 
@@ -518,7 +508,6 @@
             True
             sage: set(phi(b) for b in B) == set(phi.codomain())
             True
->>>>>>> a3afb479
         """
         return True
 
