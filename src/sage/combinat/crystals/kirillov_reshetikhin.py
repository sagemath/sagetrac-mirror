r"""
Kirillov-Reshetikhin Crystals
"""

#*****************************************************************************
#       Copyright (C) 2009   Anne Schilling <anne at math.ucdavis.edu>
#
#  Distributed under the terms of the GNU General Public License (GPL)
#
#    This code is distributed in the hope that it will be useful,
#    but WITHOUT ANY WARRANTY; without even the implied warranty of
#    MERCHANTABILITY or FITNESS FOR A PARTICULAR PURPOSE.  See the GNU
#    General Public License for more details.
#
#  The full text of the GPL is available at:
#
#                  http://www.gnu.org/licenses/
#****************************************************************************
# Acknowledgment: most of the design and implementation of this
# library is heavily inspired from MuPAD-Combinat.
#****************************************************************************

from sage.misc.cachefunc import cached_method, CachedFunction
from sage.misc.abstract_method import abstract_method
from sage.misc.functional import is_even, is_odd
from sage.functions.other import floor, ceil
from sage.combinat.combinat import CombinatorialObject
from sage.structure.parent import Parent
from sage.categories.crystals import CrystalMorphism
from sage.categories.regular_crystals import RegularCrystals
from sage.categories.finite_crystals import FiniteCrystals
from sage.categories.homset import Hom
from sage.categories.map import Map
from sage.rings.integer import Integer
from sage.rings.all import QQ
from sage.combinat.crystals.affine import AffineCrystalFromClassical, \
  AffineCrystalFromClassicalElement, AffineCrystalFromClassicalAndPromotion, \
  AffineCrystalFromClassicalAndPromotionElement
from sage.combinat.crystals.highest_weight_crystals import HighestWeightCrystal
from sage.combinat.crystals.littelmann_path import CrystalOfProjectedLevelZeroLSPaths
from sage.combinat.crystals.direct_sum import DirectSumOfCrystals
from sage.combinat.root_system.cartan_type import CartanType
from sage.combinat.root_system.root_system import RootSystem
from sage.combinat.crystals.tensor_product import CrystalOfTableaux, TensorProductOfCrystals
from sage.combinat.tableau import Tableau
from sage.combinat.partition import Partition, Partitions
from sage.combinat.integer_vector import IntegerVectors

def KirillovReshetikhinCrystalFromLSPaths(cartan_type, r, s=1):
    r"""
    Single column Kirillov-Reshetikhin crystals.

    This yields the single column Kirillov-Reshetikhin crystals
    from the projected level zero LS paths, see
    :class:`~sage.combinat.crystals.littelmann_path.CrystalOfLSPaths`.
    This works for all types (even exceptional types).
    The weight of the canonical element in this crystal is `\Lambda_r`.
    For other implementation see
    :func:`~sage.combinat.crystals.kirillov_reshetikhin.KirillovReshetikhinCrystal`.

    EXAMPLES::

        sage: K = crystals.kirillov_reshetikhin.LSPaths(['A',2,1],2) # indirect doctest
        sage: KR = crystals.KirillovReshetikhin(['A',2,1],2,1)
        sage: G = K.digraph()
        sage: GR = KR.digraph()
        sage: G.is_isomorphic(GR, edge_labels = True)
        True

        sage: K = crystals.kirillov_reshetikhin.LSPaths(['C',3,1],2)
        sage: KR = crystals.KirillovReshetikhin(['C',3,1],2,1)
        sage: G = K.digraph()
        sage: GR = KR.digraph()
        sage: G.is_isomorphic(GR, edge_labels = True)
        True

        sage: K = crystals.kirillov_reshetikhin.LSPaths(['E',6,1],1)
        sage: KR = crystals.KirillovReshetikhin(['E',6,1],1,1)
        sage: G = K.digraph()
        sage: GR = KR.digraph()
        sage: G.is_isomorphic(GR, edge_labels = True)
        True
        sage: K.cardinality()
        27

        sage: K = crystals.kirillov_reshetikhin.LSPaths(['G',2,1],1)
        sage: K.cardinality()
        7

        sage: K = crystals.kirillov_reshetikhin.LSPaths(['B',3,1],2)
        sage: KR = crystals.KirillovReshetikhin(['B',3,1],2,1)
        sage: KR.cardinality()
        22
        sage: K.cardinality()
        22
        sage: G = K.digraph()
        sage: GR = KR.digraph()
        sage: G.is_isomorphic(GR, edge_labels = True)
        True

    TESTS::

        sage: K = crystals.kirillov_reshetikhin.LSPaths(['G',2,1],2)
        sage: K.cardinality()
        15

    For `s > 1` these crystals yield `s`-fold tensor products of
    Kirillov-Reshetikhin crystals::

        sage: K = crystals.kirillov_reshetikhin.LSPaths(['A',1,1],1,3)
        sage: B = crystals.KirillovReshetikhin(['A',1,1],1,1)
        sage: T = crystals.TensorProduct(B,B,B)
        sage: G = K.digraph()
        sage: GT = T.digraph()
        sage: G.is_isomorphic(GT, edge_labels = True)
        True

        sage: K = crystals.kirillov_reshetikhin.LSPaths(['B',2,1],1,2)
        sage: B = crystals.KirillovReshetikhin(['B',2,1],1,1)
        sage: T = crystals.TensorProduct(B,B)
        sage: G = K.digraph()
        sage: GT = T.digraph()
        sage: G.is_isomorphic(GT, edge_labels = True)
        True

        sage: K = crystals.kirillov_reshetikhin.LSPaths(['B',2,1],2,3)
        sage: B = crystals.KirillovReshetikhin(['B',2,1],2,1)
        sage: T = crystals.TensorProduct(B,B,B)
        sage: GT = T.digraph()
        sage: G = K.digraph()
        sage: G.is_isomorphic(GT, edge_labels = True)
        True
    """
    R = RootSystem(cartan_type)
    La = R.weight_space().basis()
    weight = s*La[r]
    return CrystalOfProjectedLevelZeroLSPaths(weight)

def KirillovReshetikhinCrystal(cartan_type, r, s, model='KN'):
    r"""
    Return the Kirillov-Reshetikhin crystal `B^{r,s}` of the given type
    in the given model.

    For more information about general crystals see
    :mod:`sage.combinat.crystals.crystals`.

    There are a variety of models for Kirillov-Reshetikhin crystals. There is
    one using the classical crystal with :func:`Kashiwara-Nakashima tableaux
    <sage.combinat.crystals.kirillov_reshetikhin.KashiwaraNakashimaTableaux>`.
    There is one using :class:`rigged configurations <RiggedConfiguraitons>`.
    Another tableaux model comes from the bijection between rigged configurations
    and tensor products of tableaux called :class:`Kirillov-Reshetikhin tableaux
    <sage.combinat.rigged_configurations.kr_tableaux.KirillovReshetikhinTableaux>`
    Lastly there is a model of Kirillov-Reshetikhin crystals for `s = 1` from
    crystals of :func:`LS paths
    <sage.combinat.crystals.kirillov_reshetikhin.KirillovReshetikhinCrystalFromLSPaths>`.

    INPUT:

    - ``cartan_type`` -- an affine Cartan type

    - ``r`` -- a label of finite Dynkin diagram

    - ``s`` -- a positive integer

    - ``model`` -- (default: ``'KN'``) can be one of the following:

      * ``'KN'`` or ``'KashiwaraNakashimaTableaux'`` - use the
        Kashiwara-Nakashima tableaux model
      * ``'KR'`` or ``'KirillovReshetkihinTableaux'`` - use the
        Kirillov-Reshetkihin tableaux model
      * ``'RC'`` or ``'RiggedConfiguration'`` - use the rigged
        configuration model
      * ``'LSPaths'`` - use the LS path model

    EXAMPLES::

        sage: K = crystals.KirillovReshetikhin(['A',3,1], 2, 1)
        sage: K.index_set()
        (0, 1, 2, 3)
        sage: K.list()
        [[[1], [2]], [[1], [3]], [[2], [3]], [[1], [4]], [[2], [4]], [[3], [4]]]
        sage: b=K(rows=[[1],[2]])
        sage: b.weight()
        -Lambda[0] + Lambda[2]

        sage: K = crystals.KirillovReshetikhin(['A',3,1], 2,2)
        sage: K.automorphism(K.module_generators[0])
        [[2, 2], [3, 3]]
        sage: K.module_generators[0].e(0)
        [[1, 2], [2, 4]]
        sage: K.module_generators[0].f(2)
        [[1, 1], [2, 3]]
        sage: K.module_generators[0].f(1)
        sage: K.module_generators[0].phi(0)
        0
        sage: K.module_generators[0].phi(1)
        0
        sage: K.module_generators[0].phi(2)
        2
        sage: K.module_generators[0].epsilon(0)
        2
        sage: K.module_generators[0].epsilon(1)
        0
        sage: K.module_generators[0].epsilon(2)
        0
        sage: b = K(rows=[[1,2],[2,3]])
        sage: b
        [[1, 2], [2, 3]]
        sage: b.f(2)
        [[1, 2], [3, 3]]

        sage: K = crystals.KirillovReshetikhin(['D',4,1], 2, 1)
        sage: K.cartan_type()
        ['D', 4, 1]
        sage: type(K.module_generators[0])
        <class 'sage.combinat.crystals.kirillov_reshetikhin.KR_type_vertical_with_category.element_class'>

    The following gives some tests with regards to Lemma 3.11 in [LOS12]_.

    TESTS::

        sage: K = crystals.KirillovReshetikhin(['A',4,2],2,1)
        sage: Lambda = K.weight_lattice_realization().fundamental_weights()
        sage: [b for b in K if b.Epsilon() == Lambda[0]]
        [[]]

        sage: K = crystals.KirillovReshetikhin(['D',4,2],1,2)
        sage: Lambda = K.weight_lattice_realization().fundamental_weights()
        sage: [b for b in K if b.Epsilon() == 2*Lambda[0]]
        [[]]
        sage: [b for b in K if b.Epsilon() == 2*Lambda[3]]
        [[[3, -3]]]
        sage: K = crystals.KirillovReshetikhin(['D',4,2],1,1)
        sage: [b for b in K if b.Epsilon() == Lambda[3]]
        [[[0]]]

        sage: K = crystals.KirillovReshetikhin(['B',3,1],2,1)
        sage: Lambda = K.weight_lattice_realization().fundamental_weights()
        sage: [b for b in K if b.Epsilon() == Lambda[0]]
        [[]]
        sage: [b for b in K if b.Epsilon() == Lambda[1]]
        [[[2], [-2]]]
        sage: K = crystals.KirillovReshetikhin(['B',3,1],2,2)
        sage: [b for b in K if b.Epsilon() == 2*Lambda[0]]
        [[]]
        sage: [b for b in K if b.Epsilon() == 2*Lambda[1]]
        [[[1, 2], [-2, -1]]]
        sage: K = crystals.KirillovReshetikhin(['B',3,1],2,3)
        sage: [b for b in K if b.Epsilon() == 3*Lambda[1]] # long time
        [[[1, 2, 2], [-2, -2, -1]]]

        sage: K = crystals.KirillovReshetikhin(['D',4,1],2,2)
        sage: Lambda = K.weight_lattice_realization().fundamental_weights()
        sage: [b for b in K if b.Epsilon() == 2*Lambda[0]] # long time
        [[]]
        sage: [b for b in K if b.Epsilon() == 2*Lambda[4]] # long time
        [[[3, -4], [4, -3]]]

        sage: K = crystals.KirillovReshetikhin(['B',3,1],3,1)
        sage: Lambda = K.weight_lattice_realization().fundamental_weights()
        sage: [b for b in K if b.Epsilon() == Lambda[0]]
        [[+++, []]]
        sage: [b for b in K if b.Epsilon() == Lambda[1]]
        [[-++, []]]
        sage: K = crystals.KirillovReshetikhin(['B',3,1],3,3)
        sage: [b for b in K if b.Epsilon() == 2*Lambda[0]] # long time
        [[+++, [[1]]]]
        sage: [b for b in K if b.Epsilon() == 2*Lambda[1]] # long time
        [[-++, [[-1]]]]

        sage: K = crystals.KirillovReshetikhin(['B',4,1],4,1)
        sage: Lambda = K.weight_lattice_realization().fundamental_weights()
        sage: [b for b in K if b.Epsilon() == Lambda[0]]
        [[++++, []]]
        sage: [b for b in K if b.Epsilon() == Lambda[1]]
        [[-+++, []]]

        sage: K = crystals.KirillovReshetikhin(['C',3,1],1,1)
        sage: Lambda = K.weight_lattice_realization().fundamental_weights()
        sage: [b for b in K if b.Epsilon() == Lambda[0]]
        [[[1]]]
        sage: [b for b in K if b.Epsilon() == Lambda[3]]
        [[[-3]]]
        sage: K = crystals.KirillovReshetikhin(['C',3,1],1,3)
        sage: [b for b in K if b.Epsilon() == 2*Lambda[3]] # long time
        [[[3, -3, -3]]]
        sage: [b for b in K if b.Epsilon() == 2*Lambda[0]] # long time
        [[[1]]]

    We check the various models agree::

        sage: KN = crystals.KirillovReshetikhin(['D',4,1], 2, 1)
        sage: KR = crystals.KirillovReshetikhin(['D',4,1], 2, 1, model='KR')
        sage: RC = crystals.KirillovReshetikhin(['D',4,1], 2, 1, model='RC')
        sage: LS = crystals.KirillovReshetikhin(['D',4,1], 2, 1, model='LSPaths')
        sage: G = KN.digraph()
        sage: G.is_isomorphic(KR.digraph(), edge_labels=True)
        True
        sage: G.is_isomorphic(RC.digraph(), edge_labels=True)
        True
        sage: G.is_isomorphic(LS.digraph(), edge_labels=True)
        True

        sage: KN = crystals.KirillovReshetikhin(['D',4,1], 2, 1)
        sage: KN2 = crystals.KirillovReshetikhin(['D',4,1], 2, 1, model='KN')
        sage: KN3 = crystals.KirillovReshetikhin(['D',4,1], 2, 1, model='KashiwaraNakashimaTableaux')
        sage: KN is KN2 and KN is KN3
        True

    REFERENCES:

    .. [Shimozono02] M. Shimozono
       *Affine type A crystal structure on tensor products of rectangles,
       Demazure characters, and nilpotent varieties*,
       J. Algebraic Combin. **15** (2002). no. 2. 151-187.
       :arxiv:`math.QA/9804039`.

    .. [Schilling08] A. Schilling. "Combinatorial structure of
       Kirillov-Reshetikhin crystals of type `D_n(1)`, `B_n(1)`, `A_{2n-1}(2)`".
       J. Algebra. **319** (2008). 2938-2962. :arxiv:`0704.2046`.

    .. [JS2010] B. Jones, A. Schilling.
       "Affine structures and a tableau model for `E_6` crystals",
       J. Algebra. **324** (2010). 2512-2542.
       :doi:`10.1016/j.bbr.2011.03.031`, :arxiv:`0909.2442`.

    .. [FOS09] G. Fourier, M. Okado, A. Schilling.
       *Kirillov-Reshetikhin crystals for nonexceptional types*.
       Advances in Mathematics. **222** (2009). Issue 3. 1080-1116.
       :arxiv:`0810.5067`.

    .. [LOS12] C. Lecouvey, M. Okado, M. Shimozono.
       "Affine crystals, one-dimensional sums and parabolic Lusztig
       `q`-analogues". Mathematische Zeitschrift. **271** (2012). Issue 3-4.
       819-865. :doi:`10.1007/s00209-011-0892-9`, :arxiv:`1002.3715`.
    """
    if model in ['KN', 'KashiwaraNakashimaTableaux']:
        return KashiwaraNakashimaTableaux(cartan_type, r, s)
    if model in ['KR', 'KirillovReshetikhinTableaux']:
        from sage.combinat.rigged_configurations.kr_tableaux import KirillovReshetikhinTableaux
        return KirillovReshetikhinTableaux(cartan_type, r, s)
    if model in ['RC', 'RiggedConfigurations']:
        from sage.combinat.rigged_configurations.rigged_configurations import RiggedConfigurations
        return RiggedConfigurations(cartan_type, [[r,s]])
    if model == 'LSPaths':
        from sage.combinat.crystals.kirillov_reshetikhin import KirillovReshetikhinCrystalFromLSPaths
        return KirillovReshetikhinCrystalFromLSPaths(cartan_type, r, s)

    raise ValueError("invalid model")

def KashiwaraNakashimaTableaux(cartan_type, r, s):
    """
    Return the Kashiwara-Nakashima model for the Kirillov-Reshetikhin crystal
    `B^{r,s}` in the given type.

    The Kashiwara-Nakashima (KN) model constructs the KR crystal from the
    KN tableaux model for the corresponding classical crystals. This model
    is named for the underlying KN tableaux.

    Many Kirillov-Reshetikhin crystals are constructed from a
    classical crystal together with an automorphism `p` on the level of
    crystals which corresponds to a Dynkin diagram automorphism mapping
    node 0 to some other node `i`. The action of `f_0` and `e_0` is then
    constructed using `f_0 = p^{-1} \circ f_i \circ p`.

    For example, for type `A_n^{(1)}` the Kirillov-Reshetikhin crystal `B^{r,s}`
    is obtained from the classical crystal `B(s \omega_r)` using the
    promotion operator. For other types, see [Shimozono02]_, [Schilling08]_,
    and [JS2010]_.

    Other Kirillov-Reshetikhin crystals are constructed using similarity methods.
    See Section 4 of [FOS09]_.

    For more information on Kirillov-Reshetikhin crystals, see
    :func:`~sage.combinat.crystals.kirillov_reshetikhin.KirillovReshetikhinCrystal`.

    EXAMPLES::

        sage: K = crystals.KirillovReshetikhin(['A',3,1], 2, 1)
        sage: K2 = crystals.kirillov_reshetikhin.KashiwaraNakashimaTableaux(['A',3,1], 2, 1)
        sage: K is K2
        True
    """
    ct = CartanType(cartan_type)
    assert ct.is_affine()
    if ct.is_untwisted_affine():
        if ct.type() == 'A':
            return KR_type_A(ct, r, s)
        elif ct.type() == 'D':
            if r<ct.rank()-2:
                return KR_type_vertical(ct, r, s)
            elif r in {ct.rank()-2,ct.rank()-1}:
                return KR_type_spin(ct, r, s)
            else:
                raise ValueError("wrong range of parameters")
        elif ct.type() == 'B':
            if r<ct.rank()-1:
                return KR_type_vertical(ct, r, s)
            elif r == ct.rank()-1:
                return KR_type_Bn(ct, r, s)
            else:
                raise ValueError("wrong range of parameters")
        elif ct.type() == 'C':
            if r<ct.rank()-1:
                return KR_type_C(ct, r, s)
            elif r == ct.rank()-1:
                return KR_type_Cn(ct, r, s)
            else:
                raise ValueError("wrong range of parameters")
        elif ct == CartanType(['E',6,1]) and r in [1,6,2]:
            return KR_type_E6(ct, r, s)
        else:
            raise NotImplementedError
    else:
        if ct.dual().type() == 'B':
            return KR_type_vertical(ct, r, s)
        elif ct.type() == 'BC':
            return KR_type_box(ct, r, s)
        elif ct.dual().type() == 'BC':
            return KR_type_A2(ct, r, s)
        elif ct.dual().type() == 'C':
            if r<ct.rank()-1:
                return KR_type_box(ct, r, s)
            elif r == ct.rank()-1:
                return KR_type_Dn_twisted(ct, r, s)
            else:
                raise ValueError("wrong range of parameters")
        else:
            raise NotImplementedError

class KirillovReshetikhinGenericCrystal(AffineCrystalFromClassical):
    r"""
    Generic class for Kirillov-Reshetikhin crystal `B^{r,s}` of the given type.

    Input is a Dynkin node ``r``, a positive integer ``s``, and a Cartan type
    ``cartan_type``.
    """

    def __init__(self, cartan_type, r, s, dual = None):
        r"""
        Initializes a generic Kirillov-Reshetikhin crystal.

        TESTS::

            sage: K = crystals.KirillovReshetikhin(CartanType(['A',2,1]), 1, 1)
            sage: K
            Kirillov-Reshetikhin crystal of type ['A', 2, 1] with (r,s)=(1,1)
            sage: K.r()
            1
            sage: K.s()
            1
        """
        # We need this here for the classical_decomposition() call
        Parent.__init__(self, category = (RegularCrystals(), FiniteCrystals()))
        if dual is None:
            self._cartan_type = cartan_type
        else:
            self._cartan_type = CartanType(cartan_type).dual()
        self._r = r
        self._s = s
        self._dual = dual
        AffineCrystalFromClassical.__init__(self, cartan_type, self.classical_decomposition())

    def _repr_(self):
        """
        EXAMPLES::

            sage: crystals.KirillovReshetikhin(CartanType(['A',2,1]), 1, 1) # indirect doctest
            Kirillov-Reshetikhin crystal of type ['A', 2, 1] with (r,s)=(1,1)
        """
        return "Kirillov-Reshetikhin crystal of type %s with (r,s)=(%d,%d)" % (self.cartan_type(), self.r(), self.s())

    def _element_constructor_(self, *args, **options):
        """
        Construct an element of ``self`` from the input.

        EXAMPLES::

            sage: K = crystals.KirillovReshetikhin(['A', 4, 1], 2, 1)
            sage: K(columns=[[2,1]]) # indirect doctest
            [[1], [2]]
        """
        from sage.combinat.rigged_configurations.kr_tableaux import KirillovReshetikhinTableauxElement
        if isinstance(args[0], KirillovReshetikhinTableauxElement):
            elt = args[0]
            # Check to make sure it can be converted
            if elt.cartan_type() != self.cartan_type() \
              or elt.parent().r() != self._r or elt.parent().s() != self._s:
                raise ValueError("The Kirillov-Reshetikhin tableau must have the same Cartan type and shape")

            to_hw = elt.to_classical_highest_weight()
            rows = []
            letters = elt.parent().letters
            for val in to_hw[0].classical_weight():
                # val in classical weight is a pair (i, mult)
                rows.append([letters(val[0]+1)]*int(val[1]))
            hw_elt = self(rows=rows)
            f_str = reversed(to_hw[1])
            return hw_elt.f_string(f_str)
        return AffineCrystalFromClassical._element_constructor_(self, *args, **options)

    @abstract_method
    def classical_decomposition(self):
        """
        Return the classical decomposition of ``self``.

        EXAMPLES::

            sage: K = crystals.KirillovReshetikhin(['A',3,1], 2,2)
            sage: K.classical_decomposition()
            The crystal of tableaux of type ['A', 3] and shape(s) [[2, 2]]
        """

    def module_generator(self):
        r"""
        Returns the unique module generator of classical weight `s \Lambda_r` of a Kirillov-Reshetikhin crystal `B^{r,s}`

        EXAMPLES::

            sage: K = crystals.KirillovReshetikhin(['C',2,1],1,2)
            sage: K.module_generator()
            [[1, 1]]
            sage: K = crystals.KirillovReshetikhin(['E',6,1],1,1)
            sage: K.module_generator()
            [(1,)]

            sage: K = crystals.KirillovReshetikhin(['D',4,1],2,1)
            sage: K.module_generator()
            [[1], [2]]
        """
        R = self.weight_lattice_realization()
        Lambda = R.fundamental_weights()
        r = self.r()
        s = self.s()
        weight = s*Lambda[r] - s*Lambda[0] * Lambda[r].level() / Lambda[0].level()
        return [ b for b in self.module_generators if b.weight() == weight][0]

    def r(self):
        """
        Returns r of the underlying Kirillov-Reshetikhin crystal `B^{r,s}`

        EXAMPLES::

            sage: K = crystals.KirillovReshetikhin(['D',4,1], 2, 1)
            sage: K.r()
            2
        """
        return self._r

    def s(self):
        """
        Returns s of the underlying Kirillov-Reshetikhin crystal `B^{r,s}`

        EXAMPLES::

            sage: K = crystals.KirillovReshetikhin(['D',4,1], 2, 1)
            sage: K.s()
            1
        """
        return self._s

    def is_perfect(self):
        r"""
        Returns True or False depending on whether ``self`` is a perfect crystal or not, respectively.

        If ``self`` is the Kirillov-Reshetikhin crystal `B^{r,s}`, then it was proven in [FOS2010]_
        that it is perfect if and only if `s/c_r` is an integer (where `c_r` is a constant related to the
        type of the crystal).

        REFERENCES:

            .. [FOS2010] G. Fourier, M. Okado, A. Schilling.
               Perfectness of Kirillov-Reshetikhin crystals for nonexceptional types
               Contemp. Math. 506 (2010) 127-143 ( arXiv:0811.1604 [math.RT] )

        EXAMPLES::

            sage: K = crystals.KirillovReshetikhin(['A',2,1], 1, 1)
            sage: K.is_perfect()
            True

            sage: K = crystals.KirillovReshetikhin(['C',2,1], 1, 1)
            sage: K.is_perfect()
            False

            sage: K = crystals.KirillovReshetikhin(['C',2,1], 1, 2)
            sage: K.is_perfect()
            True
        """
        x = self.s()/self.cartan_type().c()[self.r()]
        return x - ceil(x) == 0

    def level(self):
        r"""
        Returns the level of ``self`` assuming that it is a perfect crystal.

        If ``self`` is the Kirillov-Reshetikhin crystal `B^{r,s}`, then it was proven in [FOS2010]_
        that its level is `s/c_r` which is an integer if ``self`` is perfect
        (here `c_r` is a constant related to the type of the crystal).

        EXAMPLES::

            sage: K = crystals.KirillovReshetikhin(['A',2,1], 1, 1)
            sage: K.level()
            1
            sage: K = crystals.KirillovReshetikhin(['C',2,1], 1, 2)
            sage: K.level()
            1
            sage: K = crystals.KirillovReshetikhin(['D',4,1], 1, 3)
            sage: K.level()
            3

            sage: K = crystals.KirillovReshetikhin(['C',2,1], 1, 1)
            sage: K.level()
            Traceback (most recent call last):
            ...
            AssertionError: This crystal is not perfect!
        """
        assert self.is_perfect(), "This crystal is not perfect!"
        return self.s()/self.cartan_type().c()[self.r()]

    @cached_method
    def R_matrix(self, K):
        r"""
        INPUT:

        - ``self`` -- a crystal `L`
        - ``K`` -- a Kirillov-Reshetikhin crystal of the same type as `L`

        Returns the *combinatorial `R`-matrix* from `L \otimes K \to K
        \otimes L`, where the combinatorial `R`-matrix is the affine
        crystal isomorphism which maps `u_{L} \otimes u_K` to `u_K
        \otimes u_{L}`, where `u_K` is the unique element in `K =
        B^{r,s}` of weight `s\Lambda_r - s c \Lambda_0` (see
        module_generator).

        EXAMPLES::

            sage: K = crystals.KirillovReshetikhin(['A',2,1],1,1)
            sage: L = crystals.KirillovReshetikhin(['A',2,1],1,2)
            sage: f = K.R_matrix(L)
            sage: [[b,f(b)] for b in crystals.TensorProduct(K,L)]
            [[[[[1]], [[1, 1]]], [[[1, 1]], [[1]]]],
            [[[[1]], [[1, 2]]], [[[1, 1]], [[2]]]],
            [[[[1]], [[2, 2]]], [[[1, 2]], [[2]]]],
            [[[[1]], [[1, 3]]], [[[1, 1]], [[3]]]],
            [[[[1]], [[2, 3]]], [[[1, 2]], [[3]]]],
            [[[[1]], [[3, 3]]], [[[1, 3]], [[3]]]],
            [[[[2]], [[1, 1]]], [[[1, 2]], [[1]]]],
            [[[[2]], [[1, 2]]], [[[2, 2]], [[1]]]],
            [[[[2]], [[2, 2]]], [[[2, 2]], [[2]]]],
            [[[[2]], [[1, 3]]], [[[2, 3]], [[1]]]],
            [[[[2]], [[2, 3]]], [[[2, 2]], [[3]]]],
            [[[[2]], [[3, 3]]], [[[2, 3]], [[3]]]],
            [[[[3]], [[1, 1]]], [[[1, 3]], [[1]]]],
            [[[[3]], [[1, 2]]], [[[1, 3]], [[2]]]],
            [[[[3]], [[2, 2]]], [[[2, 3]], [[2]]]],
            [[[[3]], [[1, 3]]], [[[3, 3]], [[1]]]],
            [[[[3]], [[2, 3]]], [[[3, 3]], [[2]]]],
            [[[[3]], [[3, 3]]], [[[3, 3]], [[3]]]]]

            sage: K = crystals.KirillovReshetikhin(['D',4,1],1,1)
            sage: L = crystals.KirillovReshetikhin(['D',4,1],2,1)
            sage: f = K.R_matrix(L)
            sage: T = crystals.TensorProduct(K,L)
            sage: b = T( K(rows=[[1]]), L(rows=[]) )
            sage: f(b)
            [[[2], [-2]], [[1]]]

        Alternatively, one can compute the combinatorial `R`-matrix using the isomorphism method
        of digraphs::

            sage: K1 = crystals.KirillovReshetikhin(['A',2,1],1,1)
            sage: K2 = crystals.KirillovReshetikhin(['A',2,1],2,1)
            sage: T1 = crystals.TensorProduct(K1,K2)
            sage: T2 = crystals.TensorProduct(K2,K1)
            sage: T1.digraph().is_isomorphic(T2.digraph(), edge_labels = True, certify = True) #todo: not implemented (see #10904 and #10549)
            (True, {[[[1]], [[2], [3]]]: [[[1], [3]], [[2]]], [[[3]], [[2], [3]]]: [[[2], [3]], [[3]]],
            [[[3]], [[1], [3]]]: [[[1], [3]], [[3]]], [[[1]], [[1], [3]]]: [[[1], [3]], [[1]]], [[[1]],
            [[1], [2]]]: [[[1], [2]], [[1]]], [[[2]], [[1], [2]]]: [[[1], [2]], [[2]]], [[[3]],
            [[1], [2]]]: [[[2], [3]], [[1]]], [[[2]], [[1], [3]]]: [[[1], [2]], [[3]]], [[[2]], [[2], [3]]]: [[[2], [3]], [[2]]]})
        """
        T1 = TensorProductOfCrystals(self, K)
        T2 = TensorProductOfCrystals(K, self)
        gen1 = T1( self.module_generator(), K.module_generator() )
        gen2 = T2( K.module_generator(), self.module_generator() )
        g = { gen1 : gen2 }
        return T1.crystal_morphism(g, check=False)

    @cached_method
    def kirillov_reshetikhin_tableaux(self):
        """
        Return the corresponding set of
        :class:`~sage.combinat.rigged_configurations.kr_tableaux.KirillovReshetikhinTableaux`.

        EXAMPLES::

            sage: KRC = crystals.KirillovReshetikhin(['D', 4, 1], 2, 2)
            sage: KRC.kirillov_reshetikhin_tableaux()
            Kirillov-Reshetikhin tableaux of type ['D', 4, 1] and shape (2, 2)
        """
        from sage.combinat.rigged_configurations.kr_tableaux import KirillovReshetikhinTableaux
        return KirillovReshetikhinTableaux(self.cartan_type(), self._r, self._s)

    def affinization(self):
        """
        Return the corresponding affinization crystal of ``self``.

        EXAMPLES::

            sage: K = crystals.KirillovReshetikhin(['A',2,1], 1, 1)
            sage: K.affinization()
            Affinization of Kirillov-Reshetikhin crystal of type ['A', 2, 1] with (r,s)=(1,1)
        """
        from sage.combinat.crystals.affinization import AffinizationCrystal
        return AffinizationCrystal(self)

    def q_dimension(self, q=None, prec=None, use_product=False):
        """
        Return the `q`-dimension of ``self``.

        The `q`-dimension of a KR crystal is defined as the `q`-dimension of
        the underlying classical crystal.

        EXAMPLES::

            sage: KRC = crystals.KirillovReshetikhin(['A',2,1], 2,2)
            sage: KRC.q_dimension()
            q^4 + q^3 + 2*q^2 + q + 1
            sage: KRC = crystals.KirillovReshetikhin(['D',4,1], 2,1)
            sage: KRC.q_dimension()
            q^10 + q^9 + 3*q^8 + 3*q^7 + 4*q^6 + 4*q^5 + 4*q^4 + 3*q^3 + 3*q^2 + q + 2
        """
        return self.classical_decomposition().q_dimension(q, prec, use_product)

class KirillovReshetikhinGenericCrystalElement(AffineCrystalFromClassicalElement):
    """
    Abstract class for all Kirillov-Reshetikhin crystal elements.
    """
    def _repr_diagram(self):
        """
        Return a string representation of ``self`` as a diagram.

        EXAMPLES::

            sage: C = crystals.KirillovReshetikhin(['D',4,1], 2,1)
            sage: print C(2,1)._repr_diagram()
              1
              2
        """
        return self.lift()._repr_diagram()

    def pp(self):
        """
        Pretty print ``self``.

        EXAMPLES::

            sage: C = crystals.KirillovReshetikhin(['D',4,1], 2,1)
            sage: C(2,1).pp()
              1
              2
            sage: C = crystals.KirillovReshetikhin(['B',3,1], 3,3)
            sage: C.module_generators[0].pp()
            + (X)   1
            +
            +
        """
        print(self._repr_diagram())

    @cached_method
    def to_kirillov_reshetikhin_tableau(self):
        r"""
        Construct the corresponding
        :class:`~sage.combinat.rigged_configurations.kr_tableaux.KirillovReshetikhinTableauxElement`
        from ``self``.

        We construct the Kirillov-Reshetikhin tableau element as follows:

        1. Let `\lambda` be the shape of ``self``.
        2. Determine a path `e_{i_1} e_{i_2} \cdots e_{i_k}` to the highest
           weight.
        3. Apply `f_{i_k} \cdots f_{i_2} f_{i_1}` to a highest weight KR
           tableau from filling the shape `\lambda`.

        EXAMPLES::

            sage: KRC = crystals.KirillovReshetikhin(['A', 4, 1], 2, 1)
            sage: KRC(columns=[[2,1]]).to_kirillov_reshetikhin_tableau()
            [[1], [2]]
            sage: KRC = crystals.KirillovReshetikhin(['D', 4, 1], 2, 1)
            sage: KRC(rows=[]).to_kirillov_reshetikhin_tableau()
            [[1], [-1]]
        """
        return self.parent().kirillov_reshetikhin_tableaux()(self)

    @cached_method
    def to_tableau(self):
        r"""
        Return the :class:`Tableau` corresponding to ``self``.

        EXAMPLES::

            sage: C = crystals.KirillovReshetikhin(['D',4,1], 2,1)
            sage: t = C(2,1).to_tableau(); t
            [[1], [2]]
            sage: type(t)
            <class 'sage.combinat.tableau.Tableaux_all_with_category.element_class'>
        """
        return self.lift().to_tableau()

    def lusztig_involution(self):
        """
        Return the classical Lusztig involution on ``self``.

        EXAMPLES::

            sage: C = crystals.KirillovReshetikhin(['D',4,1], 2,1)
            sage: t = C(2,1).to_tableau(); t
            [[1], [2]]
            sage: type(t)
            <class 'sage.combinat.tableau.Tableaux_all_with_category.element_class'>
        """
        return self.lift().to_tableau()

    def lusztig_involution(self):
        """
        Return the classical Lusztig involution on ``self``.

        EXAMPLES::

            sage: KRC = crystals.KirillovReshetikhin(['D',4,1], 2,2)
            sage: elt = KRC(-1,2); elt
            [[2], [-1]]
            sage: elt.lusztig_involution()
            [[1], [-2]]
        """
        li = self.lift().lusztig_involution()
        return self.parent().retract(li)

KirillovReshetikhinGenericCrystal.Element = KirillovReshetikhinGenericCrystalElement

class KirillovReshetikhinCrystalFromPromotion(KirillovReshetikhinGenericCrystal,
                                              AffineCrystalFromClassicalAndPromotion):
    r"""
    This generic class assumes that the Kirillov-Reshetikhin crystal is constructed
    from a classical crystal 'classical_decomposition' and an automorphism 'promotion' and its inverse
    which corresponds to a Dynkin diagram automorphism 'dynkin_diagram_automorphism'.

    Each instance using this class needs to implement the methods:

    - classical_decomposition
    - promotion
    - promotion_inverse
    - dynkin_diagram_automorphism
    """
    def __init__(self, cartan_type, r, s):
        r"""
        TESTS::

            sage: K = crystals.KirillovReshetikhin(['B',2,1], 1, 1)
            sage: K
            Kirillov-Reshetikhin crystal of type ['B', 2, 1] with (r,s)=(1,1)
            sage: TestSuite(K).run()
        """
        KirillovReshetikhinGenericCrystal.__init__(self, cartan_type, r, s)
        AffineCrystalFromClassicalAndPromotion.__init__(self, cartan_type, self.classical_decomposition(),
                                                        self.promotion(), self.promotion_inverse(),
                                                        self.dynkin_diagram_automorphism(0))

class KirillovReshetikhinCrystalFromPromotionElement(AffineCrystalFromClassicalAndPromotionElement,
                                                     KirillovReshetikhinGenericCrystalElement):
    """
    Element for a Kirillov-Reshetikhin crystal from promotion.
    """
    pass

KirillovReshetikhinCrystalFromPromotion.Element = KirillovReshetikhinCrystalFromPromotionElement

class KR_type_A(KirillovReshetikhinCrystalFromPromotion):
    r"""
    Class of Kirillov-Reshetikhin crystals of type `A_n^{(1)}`.

    EXAMPLES::

        sage: K = crystals.KirillovReshetikhin(['A',3,1], 2,2)
        sage: b = K(rows=[[1,2],[2,4]])
        sage: b.f(0)
        [[1, 1], [2, 2]]
    """

    def classical_decomposition(self):
        """
        Specifies the classical crystal underlying the KR crystal of type A.

        EXAMPLES::

            sage: K = crystals.KirillovReshetikhin(['A',3,1], 2,2)
            sage: K.classical_decomposition()
            The crystal of tableaux of type ['A', 3] and shape(s) [[2, 2]]
        """
        return CrystalOfTableaux(self.cartan_type().classical(), shape = [self.s() for i in range(1,self.r()+1)])

    @cached_method
    def promotion(self):
        r"""
        Specifies the promotion operator used to construct the affine
        type `A` crystal.

        For type `A` this corresponds to the Dynkin diagram automorphism
        which `i \mapsto i+1 \mod n+1`, where `n` is the rank.

        EXAMPLES::

            sage: K = crystals.KirillovReshetikhin(['A',3,1], 2,2)
            sage: b = K.classical_decomposition()(rows=[[1,2],[3,4]])
            sage: K.promotion()(b)
            [[1, 3], [2, 4]]
        """
        T = self.classical_crystal
        return DiagramAutomorphism(T,
                 lambda x: T(x.to_tableau().promotion(self._cartan_type[1])),
                 cache=False)

    @cached_method
    def promotion_inverse(self):
        r"""
        Specifies the inverse promotion operator used to construct the
        affine type `A` crystal.

        For type `A` this corresponds to the Dynkin diagram automorphism
        which `i \mapsto i-1 \mod n+1`, where `n` is the rank.

        EXAMPLES::

            sage: K = crystals.KirillovReshetikhin(['A',3,1], 2,2)
            sage: b = K.classical_decomposition()(rows=[[1,3],[2,4]])
            sage: K.promotion_inverse()(b)
            [[1, 2], [3, 4]]
            sage: b = K.classical_decomposition()(rows=[[1,2],[3,3]])
            sage: K.promotion_inverse()(K.promotion()(b))
            [[1, 2], [3, 3]]
        """
        T = self.classical_crystal
        return DiagramAutomorphismInverse(T,
                 lambda x: T(x.to_tableau().promotion_inverse(self._cartan_type[1])),
                 cache=False)

    def dynkin_diagram_automorphism(self, i):
        r"""
        Specifies the Dynkin diagram automorphism underlying the promotion
        action on the crystal elements. The automorphism needs to map node
        0 to some other Dynkin node.

        For type `A` we use the Dynkin diagram automorphism which
        `i \mapsto i+1 \mod n+1`, where `n` is the rank.

        EXAMPLES::

            sage: K = crystals.KirillovReshetikhin(['A',3,1], 2,2)
            sage: K.dynkin_diagram_automorphism(0)
            1
            sage: K.dynkin_diagram_automorphism(3)
            0
        """
        aut = range(1,self.cartan_type().rank())+[0]
        return aut[i]

class KR_type_vertical(KirillovReshetikhinCrystalFromPromotion):
    r"""
    Class of Kirillov-Reshetikhin crystals `B^{r,s}` of type `D_n^{(1)}` for `r\le n-2`,
    `B_n^{(1)}` for `r<n`, and `A_{2n-1}^{(2)}` for `r\le n`.

    EXAMPLES::

        sage: K = crystals.KirillovReshetikhin(['D',4,1], 2,2)
        sage: b = K(rows=[])
        sage: b.f(0)
        [[1], [2]]
        sage: b.f(0).f(0)
        [[1, 1], [2, 2]]
        sage: b.e(0)
        [[-2], [-1]]
        sage: b.e(0).e(0)
        [[-2, -2], [-1, -1]]

        sage: K = crystals.KirillovReshetikhin(['D',5,1], 3,1)
        sage: b = K(rows=[[1]])
        sage: b.e(0)
        [[3], [-3], [-2]]

        sage: K = crystals.KirillovReshetikhin(['B',3,1], 1,1)
        sage: [[b,b.f(0)] for b in K]
        [[[[1]], None], [[[2]], None], [[[3]], None], [[[0]], None], [[[-3]], None], [[[-2]], [[1]]], [[[-1]], [[2]]]]

        sage: K = crystals.KirillovReshetikhin(['A',5,2], 1,1)
        sage: [[b,b.f(0)] for b in K]
        [[[[1]], None], [[[2]], None], [[[3]], None], [[[-3]], None], [[[-2]], [[1]]], [[[-1]], [[2]]]]
    """

    def classical_decomposition(self):
        r"""
        Specifies the classical crystal underlying the Kirillov-Reshetikhin crystal of type `D_n^{(1)}`,
        `B_n^{(1)}`, and `A_{2n-1}^{(2)}`.

        It is given by `B^{r,s} \cong \bigoplus_\Lambda B(\Lambda)` where `\Lambda` are weights obtained from
        a rectangle of width `s` and height `r` by removing verticle dominoes. Here we identify the fundamental
        weight `\Lambda_i` with a column of height `i`.

        EXAMPLES::

            sage: K = crystals.KirillovReshetikhin(['D',4,1], 2,2)
            sage: K.classical_decomposition()
            The crystal of tableaux of type ['D', 4] and shape(s) [[], [1, 1], [2, 2]]
        """
        return CrystalOfTableaux(self.cartan_type().classical(),
                                 shapes = vertical_dominoes_removed(self.r(),self.s()))

    @cached_method
    def promotion(self):
        """
        Specifies the promotion operator used to construct the affine
        type `D_n^{(1)}` etc. crystal.

        This corresponds to the Dynkin diagram automorphism which
        interchanges nodes 0 and 1, and leaves all other nodes unchanged.
        On the level of crystals it is constructed using `\pm` diagrams.

        EXAMPLES::

            sage: K = crystals.KirillovReshetikhin(['D',4,1], 2,2)
            sage: promotion = K.promotion()
            sage: b = K.classical_decomposition()(rows=[])
            sage: promotion(b)
            [[1, 2], [-2, -1]]
            sage: b = K.classical_decomposition()(rows=[[1,3],[2,-1]])
            sage: promotion(b)
            [[1, 3], [2, -1]]
            sage: b = K.classical_decomposition()(rows=[[1],[-3]])
            sage: promotion(b)
            [[2, -3], [-2, -1]]
        """
        T = self.classical_decomposition()
        ind = list(T.index_set())
        ind.remove(1)
        return DiagramAutomorphism(T, self.promotion_on_highest_weight_vectors(), ind)

    def promotion_inverse(self):
        """
        Return inverse of promotion.

        In this case promotion is an involution, so promotion
        inverse equals promotion.

        EXAMPLES::

            sage: K = crystals.KirillovReshetikhin(['D',4,1], 2,2)
            sage: promotion = K.promotion()
            sage: promotion_inverse = K.promotion_inverse()
            sage: all( promotion_inverse(promotion(b.lift())) == b.lift() for b in K )
            True
        """
        return self.promotion()

    def dynkin_diagram_automorphism(self, i):
        """
        Specifies the Dynkin diagram automorphism underlying the promotion
        action on the crystal elements. The automorphism needs to map
        node 0 to some other Dynkin node.

        Here we use the Dynkin diagram automorphism which interchanges
        nodes 0 and 1 and leaves all other nodes unchanged.

        EXAMPLES::

            sage: K = crystals.KirillovReshetikhin(['D',4,1],1,1)
            sage: K.dynkin_diagram_automorphism(0)
            1
            sage: K.dynkin_diagram_automorphism(1)
            0
            sage: K.dynkin_diagram_automorphism(4)
            4
        """
        aut = [1,0]+range(2,self.cartan_type().rank())
        return aut[i]

    @cached_method
    def promotion_on_highest_weight_vectors(self):
        """
        Calculates promotion on `{2,3,...,n}` highest weight vectors.

        EXAMPLES::

            sage: K = crystals.KirillovReshetikhin(['D',4,1], 2,2)
            sage: T = K.classical_decomposition()
            sage: hw = [ b for b in T if all(b.epsilon(i)==0 for i in [2,3,4]) ]
            sage: [K.promotion_on_highest_weight_vectors()(b) for b in hw]
            [[[1, 2], [-2, -1]], [[2, 2], [-2, -1]], [[1, 2], [3, -1]], [[2], [-2]],
            [[1, 2], [2, -2]], [[2, 2], [-1, -1]], [[2, 2], [3, -1]], [[2, 2], [3, 3]],
            [], [[1], [2]], [[1, 1], [2, 2]], [[2], [-1]], [[1, 2], [2, -1]], [[2], [3]],
            [[1, 2], [2, 3]]]
        """
        return lambda b: self.from_pm_diagram_to_highest_weight_vector(self.from_highest_weight_vector_to_pm_diagram(b).sigma())

    def from_highest_weight_vector_to_pm_diagram(self, b):
        """
        This gives the bijection between an element ``b`` in the classical
        decomposition of the KR crystal that is `{2, 3, \ldots, n}`-highest
        weight and `\pm` diagrams.

        EXAMPLES::

            sage: K = crystals.KirillovReshetikhin(['D',4,1], 2,2)
            sage: T = K.classical_decomposition()
            sage: b = T(rows=[[2],[-2]])
            sage: pm = K.from_highest_weight_vector_to_pm_diagram(b); pm
            [[1, 1], [0, 0], [0]]
            sage: pm.pp()
            +
            -
            sage: b = T(rows=[])
            sage: pm=K.from_highest_weight_vector_to_pm_diagram(b); pm
            [[0, 2], [0, 0], [0]]
            sage: pm.pp()

            sage: hw = [ b for b in T if all(b.epsilon(i)==0 for i in [2,3,4]) ]
            sage: all(K.from_pm_diagram_to_highest_weight_vector(K.from_highest_weight_vector_to_pm_diagram(b)) == b for b in hw)
            True
        """
        n = self.cartan_type().rank()-1
        inner = Partition([Integer(b.weight()[i]) for i in range(1,n+1)])
        inter = Partition([len([i for i in r if i>0]) for r in b.to_tableau()])
        outer = b.to_tableau().shape()
        return PMDiagram([self.r(), self.s(), outer, inter, inner], from_shapes=True)

    def from_pm_diagram_to_highest_weight_vector(self, pm):
        """
        This gives the bijection between a `\pm` diagram and an element
        ``b`` in the classical decomposition of the KR crystal that
        is `{2, 3, \ldots, n}`-highest weight.

        EXAMPLES::

            sage: K = crystals.KirillovReshetikhin(['D',4,1], 2,2)
            sage: pm = sage.combinat.crystals.kirillov_reshetikhin.PMDiagram([[1, 1], [0, 0], [0]])
            sage: K.from_pm_diagram_to_highest_weight_vector(pm)
            [[2], [-2]]
        """
        u = [b for b in self.classical_decomposition().module_generators if b.to_tableau().shape() == pm.outer_shape()][0]
        ct = self.cartan_type()
        rank = ct.rank()-1
        ct_type = ct.classical().type()
        assert ct_type in ['B', 'C', 'D']
        list = []
        for h in pm.heights_of_addable_plus():
            list += range(1,h+1)
        for h in pm.heights_of_minus():
            if ct_type == 'D':
                list += range(1,rank+1)+[rank-2-k for k in range(rank-1-h)]
            elif ct_type == 'B':
                list += range(1,rank+1)+[rank-k for k in range(rank+1-h)]
            else:
                list += range(1,rank+1)+[rank-1-k for k in range(rank-h)]
        for i in reversed(list):
            u = u.f(i)
        return u

class KR_type_E6(KirillovReshetikhinCrystalFromPromotion):
    r"""
    Class of Kirillov-Reshetikhin crystals of type `E_6^{(1)}` for `r=1,2,6`.

    EXAMPLES::

        sage: K = crystals.KirillovReshetikhin(['E',6,1],2,1)
        sage: K.module_generator().e(0)
        []
        sage: K.module_generator().e(0).f(0)
        [[(2, -1), (1,)]]
        sage: K = crystals.KirillovReshetikhin(['E',6,1], 1,1)
        sage: b = K.module_generator()
        sage: b
        [(1,)]
        sage: b.e(0)
        [(-2, 1)]
        sage: b = [t for t in K if t.epsilon(1) == 1 and t.phi(3) == 1 and t.phi(2) == 0 and t.epsilon(2) == 0][0]
        sage: b
        [(-1, 3)]
        sage: b.e(0)
        [(-1, -2, 3)]

    The elements of the Kirillov-Reshetikhin crystals can be constructed from
    a classical crystal element using
    :meth:`~sage.combinat.crystals.affine.AffineCrystalFromClassical.retract()`.

    EXAMPLES::

        sage: K = crystals.KirillovReshetikhin(['E',6,1],2,1)
        sage: La = K.cartan_type().classical().root_system().weight_lattice().fundamental_weights()
        sage: H = crystals.HighestWeight(La[2])
        sage: t = H.module_generator()
        sage: t
        [[(2, -1), (1,)]]
        sage: type(K.retract(t))
        <class 'sage.combinat.crystals.kirillov_reshetikhin.KR_type_E6_with_category.element_class'>
        sage: K.retract(t).e(0)
        []

    TESTS::

        sage: K = crystals.KirillovReshetikhin(['E',6,1], 2,1)
        sage: La = K.weight_lattice_realization().fundamental_weights()
        sage: all(b.weight() == sum( (K.affine_weight(b.lift())[i] * La[i] for i in K.index_set()), 0*La[0]) for b in K)  # long time (26s on sage.math, 2011)
        True
    """

    def classical_decomposition(self):
        """
        Specifies the classical crystal underlying the KR crystal
        of type `E_6^{(1)}`.

        EXAMPLES::

            sage: K = crystals.KirillovReshetikhin(['E',6,1], 2,2)
            sage: K.classical_decomposition()
            Direct sum of the crystals Family
             (Finite dimensional highest weight crystal of type ['E', 6] and highest weight 0,
              Finite dimensional highest weight crystal of type ['E', 6] and highest weight Lambda[2],
              Finite dimensional highest weight crystal of type ['E', 6] and highest weight 2*Lambda[2])
            sage: K = crystals.KirillovReshetikhin(['E',6,1], 1,2)
            sage: K.classical_decomposition()
            Direct sum of the crystals Family
             (Finite dimensional highest weight crystal of type ['E', 6] and highest weight 2*Lambda[1],)
        """
        La = self.cartan_type().classical().root_system().weight_lattice().fundamental_weights()
        if self.r() in [1,6]:
            dw = [self.s()*La[self.r()]]
        elif self.r() == 2:
            dw = sum( ([k*La[2]] for k in range(self.s()+1)), [])
        else:
            raise ValueError
        return DirectSumOfCrystals([HighestWeightCrystal(dominant_weight) for dominant_weight in dw], keepkey = False)

    def dynkin_diagram_automorphism(self, i):
        r"""
        Specifies the Dynkin diagram automorphism underlying the promotion action on the crystal
        elements. The automorphism needs to map node 0 to some other Dynkin node.

        Here we use the Dynkin diagram automorphism of order 3 which maps node 0 to node 1.

        EXAMPLES::

            sage: K = crystals.KirillovReshetikhin(['E',6,1],2,1)
            sage: [K.dynkin_diagram_automorphism(i) for i in K.index_set()]
            [1, 6, 3, 5, 4, 2, 0]
        """
        aut = [1,6,3,5,4,2,0]
        return aut[i]

    def affine_weight(self, b):
        r"""
        Returns the affine level zero weight corresponding to the element b of the classical
        crystal underlying self. For the coefficients to calculate the level, see Kac pg. 48.

        EXAMPLES::

            sage: K = crystals.KirillovReshetikhin(['E',6,1],2,1)
            sage: [K.affine_weight(x.lift()) for x in K if all(x.epsilon(i) == 0 for i in [2,3,4,5])]
            [(0, 0, 0, 0, 0, 0, 0),
            (-2, 0, 1, 0, 0, 0, 0),
            (-1, -1, 0, 0, 0, 1, 0),
            (0, 0, 0, 0, 0, 0, 0),
            (0, 0, 0, 0, 0, 1, -2),
            (0, -1, 1, 0, 0, 0, -1),
            (-1, 0, 0, 1, 0, 0, -1),
            (-1, -1, 0, 0, 1, 0, -1),
            (0, 0, 0, 0, 0, 0, 0),
            (0, -2, 0, 1, 0, 0, 0)]
        """
        simple_roots = self.cartan_type().classical().root_system().ambient_space().simple_roots()
        index_set = b.parent().index_set()
        weight = [ Integer(b.weight().scalar( simple_roots[i] )) for i in index_set ]
        E6_coeffs = [ 1, 2, 2, 3, 2, 1 ]
        return tuple( [-sum([ weight[i-1] * E6_coeffs[i-1] for i in index_set ])] + weight )


    @cached_method
    def hw_auxiliary(self):
        r"""
        Returns the `{2,3,4,5}` highest weight elements of self.

        EXAMPLES::

            sage: K = crystals.KirillovReshetikhin(['E',6,1],2,1)
            sage: K.hw_auxiliary()
            [[], [[(2, -1), (1,)]],
             [[(5, -3), (-1, 3)]],
             [[(6, -2), (-6, 2)]],
             [[(5, -2, -6), (-6, 2)]],
             [[(-1,), (-6, 2)]],
             [[(3, -1, -6), (1,)]],
             [[(4, -3, -6), (-1, 3)]],
             [[(1, -3), (-1, 3)]],
             [[(-1,), (-1, 3)]]]
        """
        return [x for x in self.classical_decomposition() if all(x.epsilon(i) == 0 for i in [2,3,4,5])]

    @cached_method
    def highest_weight_dict(self):
        r"""
        Returns a dictionary between `{1,2,3,4,5}` highest weight elements, and a tuple of affine weights and its classical component.

        EXAMPLES::

            sage: K = crystals.KirillovReshetikhin(['E',6,1],2,1)
            sage: K.highest_weight_dict()
            {[[(5, -2, -6), (-6, 2)]]: ((0, 0, 0, 0, 0, 1, -2), 1),
             [[(3, -1, -6), (1,)]]: ((-1, 0, 0, 1, 0, 0, -1), 1),
             [[(6, -2), (-6, 2)]]: ((0, 0, 0, 0, 0, 0, 0), 1),
             [[(2, -1), (1,)]]: ((-2, 0, 1, 0, 0, 0, 0), 1),
             []: ((0, 0, 0, 0, 0, 0, 0), 0)}
        """
        hw = [x for x in self.hw_auxiliary() if x.epsilon(1) == 0]
        dic = dict( ( x, tuple( [self.affine_weight(x), len(x)] ) ) for x in hw )
        assert len(hw) == len(dic)
        return dic

    @cached_method
    def highest_weight_dict_inv(self):
        r"""
        Return a dictionary between a tuple of affine weights and a classical
        component, and `{2,3,4,5,6}` highest weight elements.

        EXAMPLES::

            sage: K = crystals.KirillovReshetikhin(['E',6,1],2,1)
            sage: K.highest_weight_dict_inv()
            {((0, 0, 0, 0, 0, 0, 0), 0): [],
             ((-1, -1, 0, 0, 0, 1, 0), 1): [[(5, -3), (-1, 3)]],
             ((0, 0, 0, 0, 0, 0, 0), 1): [[(1, -3), (-1, 3)]],
             ((0, -2, 0, 1, 0, 0, 0), 1): [[(-1,), (-1, 3)]],
             ((-2, 0, 1, 0, 0, 0, 0), 1): [[(2, -1), (1,)]]}
        """
        hw = [x for x in self.hw_auxiliary() if x.epsilon(6) == 0]
        dic = dict( ( tuple( [self.affine_weight(x), len(x)] ), x ) for x in hw )
        assert len(hw) == len(dic)
        return dic

    def automorphism_on_affine_weight(self, weight):
        r"""
        Acts with the Dynkin diagram automorphism on affine weights
        as outputted by the ``affine_weight`` method.

        EXAMPLES::

            sage: K = crystals.KirillovReshetikhin(['E',6,1],2,1)
            sage: [[x[0], K.automorphism_on_affine_weight(x[0])] for x in K.highest_weight_dict().values()]
            [[(0, 0, 0, 0, 0, 1, -2), (-2, 0, 1, 0, 0, 0, 0)],
             [(-1, 0, 0, 1, 0, 0, -1), (-1, -1, 0, 0, 0, 1, 0)],
             [(0, 0, 0, 0, 0, 0, 0), (0, 0, 0, 0, 0, 0, 0)],
             [(-2, 0, 1, 0, 0, 0, 0), (0, -2, 0, 1, 0, 0, 0)],
             [(0, 0, 0, 0, 0, 0, 0), (0, 0, 0, 0, 0, 0, 0)]]
        """
        f = self.dynkin_diagram_automorphism
        return tuple( [weight[f(f(i))] for i in self.index_set()] )

    @cached_method
    def promotion_on_highest_weight_vectors(self):
        r"""
        Gives a dictionary of the promotion map on `{1,2,3,4,5}` highest
        weight elements to `{2,3,4,5,6}` elements in ``self``.

        EXAMPLES::

            sage: K = crystals.KirillovReshetikhin(['E',6,1],2,1)
            sage: dic = K.promotion_on_highest_weight_vectors()
            sage: dic
            {[[(5, -2, -6), (-6, 2)]]: [[(2, -1), (1,)]],
             [[(3, -1, -6), (1,)]]: [[(5, -3), (-1, 3)]],
             [[(6, -2), (-6, 2)]]: [],
             [[(2, -1), (1,)]]: [[(-1,), (-1, 3)]],
             []: [[(1, -3), (-1, 3)]]}
        """
        dic = self.highest_weight_dict()
        dic_inv = self.highest_weight_dict_inv()
        dic_weight = {}
        for (weight, i) in dic.values():
            dic_weight[weight] = dic_weight.get(weight, []) + [i]
        map_index = lambda i_list: max(i_list[1]) + min(i_list[1]) - i_list[0]
        map_element = lambda x : tuple([ self.automorphism_on_affine_weight(dic[x][0]),
                                         map_index((dic[x][1], dic_weight[dic[x][0]])) ])
        return dict( (x, dic_inv[map_element(x)]) for x in dic.keys() )

    @cached_method
    def promotion_on_highest_weight_vectors_function(self):
        """
        Return a lambda function on ``x`` defined by
        ``self.promotion_on_highest_weight_vectors()[x]``.

        EXAMPLES::

            sage: K = crystals.KirillovReshetikhin(['E',6,1], 2,1)
            sage: f = K.promotion_on_highest_weight_vectors_function()
            sage: f(K.module_generator().lift())
            [[(-1,), (-1, 3)]]
        """
        return lambda x : self.promotion_on_highest_weight_vectors()[x]

    @cached_method
    def promotion(self):
        r"""
        Specifies the promotion operator used to construct the
        affine type `E_6^{(1)}` crystal.

        EXAMPLES::

            sage: K = crystals.KirillovReshetikhin(['E',6,1], 2,1)
            sage: promotion = K.promotion()
            sage: all(promotion(promotion(promotion(b))) == b for b in K.classical_decomposition())
            True
            sage: K = crystals.KirillovReshetikhin(['E',6,1],1,1)
            sage: promotion = K.promotion()
            sage: all(promotion(promotion(promotion(b))) == b for b in K.classical_decomposition())
            True
        """
        T = self.classical_decomposition()
        ind = [1,2,3,4,5]
        return DiagramAutomorphism(T, self.promotion_on_highest_weight_vectors(), ind,
                         automorphism=self.dynkin_diagram_automorphism)

    @cached_method
    def promotion_inverse(self):
        r"""
        Return the inverse promotion. Since promotion is of order 3,
        the inverse promotion is the same as promotion applied twice.

        EXAMPLES::

            sage: K = crystals.KirillovReshetikhin(['E',6,1], 2,1)
            sage: p = K.promotion()
            sage: p_inv = K.promotion_inverse()
            sage: all(p_inv(p(b)) == b for b in K.classical_decomposition())
            True
        """
        p = self.promotion()
        #return lambda x : p(p(x))
        return p * p

class KR_type_C(KirillovReshetikhinGenericCrystal):
    r"""
    Class of Kirillov-Reshetikhin crystals `B^{r,s}` of type `C_n^{(1)}` for `r<n`.

    EXAMPLES::

        sage: K = crystals.KirillovReshetikhin(['C',2,1], 1,2)
        sage: K
        Kirillov-Reshetikhin crystal of type ['C', 2, 1] with (r,s)=(1,2)
        sage: b = K(rows=[])
        sage: b.f(0)
        [[1, 1]]
        sage: b.e(0)
        [[-1, -1]]
    """

    def classical_decomposition(self):
        r"""
        Specifies the classical crystal underlying the Kirillov-Reshetikhin crystal of type `C_n^{(1)}`.

        It is given by `B^{r,s} \cong \bigoplus_\Lambda B(\Lambda)` where `\Lambda` are weights obtained from
        a rectangle of width `s` and height `r` by removing horizontal dominoes. Here we identify the fundamental
        weight `\Lambda_i` with a column of height `i`.

        EXAMPLES::

            sage: K = crystals.KirillovReshetikhin(['C',3,1], 2,2)
            sage: K.classical_decomposition()
            The crystal of tableaux of type ['C', 3] and shape(s) [[], [2], [2, 2]]
        """
        return CrystalOfTableaux(self.cartan_type().classical(),
                                 shapes = horizontal_dominoes_removed(self.r(),self.s()))

    def ambient_crystal(self):
        r"""
        Returns the ambient crystal `B^{r,s}` of type `A_{2n+1}^{(2)}` associated to the Kirillov-Reshetikhin
        crystal of type `C_n^{(1)}`. This ambient crystal is used to construct the zero arrows.

        EXAMPLES::

            sage: K = crystals.KirillovReshetikhin(['C',3,1], 2,3)
            sage: K.ambient_crystal()
            Kirillov-Reshetikhin crystal of type ['B', 4, 1]^* with (r,s)=(2,3)
        """
        return KashiwaraNakashimaTableaux(['A',2*self.cartan_type().classical().rank()+1,2], self.r(), self.s())

    @cached_method
    def ambient_dict_pm_diagrams(self):
        r"""
        Gives a dictionary of all self-dual `\pm` diagrams for the ambient crystal.
        Their key is their inner shape.

        EXAMPLES::

            sage: K = crystals.KirillovReshetikhin(['C',2,1], 1,2)
            sage: K.ambient_dict_pm_diagrams()
            {[]: [[1, 1], [0]], [2]: [[0, 0], [2]]}
            sage: K = crystals.KirillovReshetikhin(['C',3,1], 2,2)
            sage: K.ambient_dict_pm_diagrams()
            {[2, 2]: [[0, 0], [0, 0], [2]], []: [[1, 1], [0, 0], [0]], [2]: [[0, 0], [1, 1], [0]]}
            sage: K = crystals.KirillovReshetikhin(['C',3,1], 2,3)
            sage: K.ambient_dict_pm_diagrams()
            {[3, 3]: [[0, 0], [0, 0], [3]], [3, 1]: [[0, 0], [1, 1], [1]], [1, 1]: [[1, 1], [0, 0], [1]]}
        """
        list = []
        s = self.s()
        r = self.r()
        m = int(s/2)
        for i in range(m+1):
            for la in IntegerVectors(m-i, min_length=r, max_length=r):
                list.append(PMDiagram([[j,j] for j in la]+[[s-2*m+2*i]]))
        return dict( (x.inner_shape(), x) for x in list )

    @cached_method
    def ambient_highest_weight_dict(self):
        r"""
        Gives a dictionary of all `{2,...,n+1}`-highest weight vectors in the ambient crystal.
        Their key is the inner shape of their corresponding `\pm` diagram, or equivalently, their
        `{2,...,n+1}` weight.

        EXAMPLES::

            sage: K = crystals.KirillovReshetikhin(['C',3,1], 2,2)
            sage: K.ambient_highest_weight_dict()
            {[]: [[2], [-2]], [2, 2]: [[2, 2], [3, 3]], [2]: [[1, 2], [2, -1]]}
        """
        A = self.ambient_dict_pm_diagrams()
        ambient = self.ambient_crystal()
        return dict( (key, ambient.retract(ambient.from_pm_diagram_to_highest_weight_vector(A[key]))) for key in A )

    @cached_method
    def highest_weight_dict(self):
        r"""
        Gives a dictionary of the classical highest weight vectors of self.
        Their key is their shape.

        EXAMPLES::

            sage: K = crystals.KirillovReshetikhin(['C',3,1], 2,2)
            sage: K.highest_weight_dict()
            {[2, 2]: [[1, 1], [2, 2]], []: [], [2]: [[1, 1]]}
        """
        return dict( (x.lift().to_tableau().shape(),x) for x in self.module_generators )

    @cached_method
    def to_ambient_crystal(self):
        r"""
        Provides a map from the Kirillov-Reshetikhin crystal of type `C_n^{(1)}` to the
        ambient crystal of type `A_{2n+1}^{(2)}`.

        EXAMPLES::

            sage: K = crystals.KirillovReshetikhin(['C',3,1], 2,2)
            sage: b=K(rows=[[1,1]])
            sage: K.to_ambient_crystal()(b)
            [[1, 2], [2, -1]]
            sage: b=K(rows=[])
            sage: K.to_ambient_crystal()(b)
            [[2], [-2]]
            sage: K.to_ambient_crystal()(b).parent()
            Kirillov-Reshetikhin crystal of type ['B', 4, 1]^* with (r,s)=(2,2)
        """
        keys = self.highest_weight_dict().keys()
        pdict = dict( (self.highest_weight_dict()[key], self.ambient_highest_weight_dict()[key]) for key in keys )
        classical = self.cartan_type().classical()
        return self.crystal_morphism( pdict, index_set=classical.index_set(),
                                      automorphism=lambda i: i+1,
                                      cartan_type=classical, check=False )

    @cached_method
    def from_ambient_crystal(self):
        r"""
        Provides a map from the ambient crystal of type `A_{2n+1}^{(2)}` to
        the Kirillov-Reshetikhin crystal of type `C_n^{(1)}`.

        Note that this map is only well-defined on type `C_n^{(1)}` elements
        that are in the image under :meth:`to_ambient_crystal`.

        EXAMPLES::

            sage: K = crystals.KirillovReshetikhin(['C',3,1], 2,2)
            sage: b=K.ambient_crystal()(rows=[[2,2],[3,3]])
            sage: K.from_ambient_crystal()(b)
            [[1, 1], [2, 2]]
        """
        keys = self.highest_weight_dict().keys()
        pdict_inv = dict( (self.ambient_highest_weight_dict()[key], self.highest_weight_dict()[key])
                          for key in keys )
        ind = [j+1 for j in self.cartan_type().classical().index_set()]
        return AmbientRetractMap( self, self.ambient_crystal(), pdict_inv, index_set=ind,
                                  automorphism=lambda i : i-1 )

class KR_type_CElement(KirillovReshetikhinGenericCrystalElement):
    r"""
    Class for the elements in the Kirillov-Reshetikhin crystals `B^{r,s}` of type `C_n^{(1)}` for `r<n`.

    EXAMPLES::

        sage: K=crystals.KirillovReshetikhin(['C',3,1],1,2)
        sage: type(K.module_generators[0])
        <class 'sage.combinat.crystals.kirillov_reshetikhin.KR_type_C_with_category.element_class'>
    """

    def e0(self):
        r"""
        Gives `e_0` on self by mapping self to the ambient crystal, calculating `e_1 e_0` there and
        pulling the element back.

        EXAMPLES::

            sage: K=crystals.KirillovReshetikhin(['C',3,1],1,2)
            sage: b = K(rows=[])
            sage: b.e(0) # indirect doctest
            [[-1, -1]]
        """
        b = self.parent().to_ambient_crystal()(self).e(1)
        if b is None:
            return None
        b = b.e(0)
        return self.parent().from_ambient_crystal()(b)

    def f0(self):
        r"""
        Gives `f_0` on self by mapping self to the ambient crystal, calculating `f_1 f_0` there and
        pulling the element back.

        EXAMPLES::

            sage: K=crystals.KirillovReshetikhin(['C',3,1],1,2)
            sage: b = K(rows=[])
            sage: b.f(0) # indirect doctest
            [[1, 1]]
        """
        b = self.parent().to_ambient_crystal()(self).f(1)
        if b is None:
            return None
        b = b.f(0)
        return self.parent().from_ambient_crystal()(b)

    def epsilon0(self):
        r"""
        Calculates `\epsilon_0` of self by mapping the element to the ambient crystal
        and calculating `\epsilon_1` there.

        EXAMPLES::

            sage: K = crystals.KirillovReshetikhin(['C',2,1], 1,2)
            sage: b=K(rows=[[1,1]])
            sage: b.epsilon(0) # indirect doctest
            2
        """
        b = self.parent().to_ambient_crystal()(self)
        return b.epsilon(1)

    def phi0(self):
        r"""
        Calculates `\phi_0` of self by mapping the element to the ambient crystal
        and calculating `\phi_1` there.

        EXAMPLES::

            sage: K = crystals.KirillovReshetikhin(['C',2,1], 1,2)
            sage: b=K(rows=[[-1,-1]])
            sage: b.phi(0) # indirect doctest
            2
        """
        b = self.parent().to_ambient_crystal()(self)
        return b.phi(1)

KR_type_C.Element = KR_type_CElement


class KR_type_A2(KirillovReshetikhinGenericCrystal):
    r"""
    Class of Kirillov-Reshetikhin crystals `B^{r,s}` of type `A_{2n}^{(2)}` for `1\le r \le n`
    in the realization with classical subalgebra `B_n`. The Cartan type in this case is inputted as
    the dual of `A_{2n}^{(2)}`.

    This is an alternative implementation to :class:`KR_type_box` which uses
    the classical decomposition into type `C_n` crystals.

    EXAMPLES::

        sage: C = CartanType(['A',4,2]).dual()
        sage: K = sage.combinat.crystals.kirillov_reshetikhin.KR_type_A2(C, 1, 1)
        sage: K
        Kirillov-Reshetikhin crystal of type ['BC', 2, 2]^* with (r,s)=(1,1)
        sage: b = K(rows=[[-1]])
        sage: b.f(0)
        [[1]]
        sage: b.e(0)

    We can now check whether the two KR crystals of type `A_4^{(2)}` (namely the KR crystal and its dual
    construction) are isomorphic up to relabelling of the edges::

        sage: C = CartanType(['A',4,2])
        sage: K = crystals.KirillovReshetikhin(C,1,1)
        sage: Kdual = crystals.KirillovReshetikhin(C.dual(),1,1)
        sage: G = K.digraph()
        sage: Gdual = Kdual.digraph()
        sage: f = {0:2, 1:1, 2:0}
        sage: Gnew = DiGraph(); Gnew.add_vertices(Gdual.vertices()); Gnew.add_edges([(u,v,f[i]) for (u,v,i) in Gdual.edges()])
        sage: G.is_isomorphic(Gnew, edge_labels = True)
        True
    """

    def classical_decomposition(self):
        r"""
        Specifies the classical crystal underlying the Kirillov-Reshetikhin crystal of type `A_{2n}^{(2)}`
        with `B_n` as classical subdiagram.

        It is given by `B^{r,s} \cong \bigoplus_\Lambda B(\Lambda)` where `B(\Lambda)` is a highest weight crystal of type
        `B_n` of highest weight `\Lambda`. The sum is over all weights `\Lambda` obtained from
        a rectangle of width `s` and height `r` by removing horizontal dominoes. Here we identify the fundamental
        weight `\Lambda_i` with a column of height `i`.

        EXAMPLES::

            sage: C = CartanType(['A',4,2]).dual()
            sage: K = sage.combinat.crystals.kirillov_reshetikhin.KR_type_A2(C, 2, 2)
            sage: K.classical_decomposition()
            The crystal of tableaux of type ['B', 2] and shape(s) [[], [2], [2, 2]]
        """
        return CrystalOfTableaux(['B', self.cartan_type().rank()-1],
                                 shapes = horizontal_dominoes_removed(self.r(),self.s()))

    def ambient_crystal(self):
        r"""
        Returns the ambient crystal `B^{r,s}` of type `B_{n+1}^{(1)}` associated to the Kirillov-Reshetikhin
        crystal of type `A_{2n}^{(2)}` dual. This ambient crystal is used to construct the zero arrows.

        EXAMPLES::

            sage: C = CartanType(['A',4,2]).dual()
            sage: K = sage.combinat.crystals.kirillov_reshetikhin.KR_type_A2(C, 2, 3)
            sage: K.ambient_crystal()
            Kirillov-Reshetikhin crystal of type ['B', 3, 1] with (r,s)=(2,3)
        """
        return KR_type_vertical(['B', self.cartan_type().rank(), 1], self.r(), self.s())

    @cached_method
    def ambient_dict_pm_diagrams(self):
        r"""
        Gives a dictionary of all self-dual `\pm` diagrams for the ambient crystal.
        Their key is their inner shape.

        EXAMPLES::

            sage: C = CartanType(['A',4,2]).dual()
            sage: K = sage.combinat.crystals.kirillov_reshetikhin.KR_type_A2(C, 1, 1)
            sage: K.ambient_dict_pm_diagrams()
            {[1]: [[0, 0], [1]]}
            sage: K = sage.combinat.crystals.kirillov_reshetikhin.KR_type_A2(C, 1, 2)
            sage: K.ambient_dict_pm_diagrams()
            {[]: [[1, 1], [0]], [2]: [[0, 0], [2]]}
            sage: K = sage.combinat.crystals.kirillov_reshetikhin.KR_type_A2(C, 2, 2)
            sage: K.ambient_dict_pm_diagrams()
            {[2, 2]: [[0, 0], [0, 0], [2]], []: [[1, 1], [0, 0], [0]], [2]: [[0, 0], [1, 1], [0]]}
        """
        list = []
        s = self.s()
        r = self.r()
        m = int(s/2)
        for i in range(m+1):
            for la in IntegerVectors(m-i, min_length=r, max_length=r):
                list.append(PMDiagram([[j,j] for j in la]+[[s-2*m+2*i]]))
        return dict( (x.inner_shape(), x) for x in list )

    @cached_method
    def ambient_highest_weight_dict(self):
        r"""
        Gives a dictionary of all `{2,...,n+1}`-highest weight vectors in the ambient crystal.
        Their key is the inner shape of their corresponding `\pm` diagram, or equivalently, their
        `{2,...,n+1}` weight.

        EXAMPLES::

            sage: C = CartanType(['A',4,2]).dual()
            sage: K = sage.combinat.crystals.kirillov_reshetikhin.KR_type_A2(C, 1, 2)
            sage: K.ambient_highest_weight_dict()
            {[]: [[1, -1]], [2]: [[2, 2]]}
        """
        A = self.ambient_dict_pm_diagrams()
        ambient = self.ambient_crystal()
        return dict( (key, ambient.retract(ambient.from_pm_diagram_to_highest_weight_vector(A[key]))) for key in A )

    @cached_method
    def highest_weight_dict(self):
        r"""
        Gives a dictionary of the classical highest weight vectors of self.
        Their key is their shape.

        EXAMPLES::

            sage: C = CartanType(['A',4,2]).dual()
            sage: K = sage.combinat.crystals.kirillov_reshetikhin.KR_type_A2(C, 1, 2)
            sage: K.highest_weight_dict()
            {[]: [], [2]: [[1, 1]]}
        """
        return dict( (x.lift().to_tableau().shape(),x) for x in self.module_generators )

    @cached_method
    def to_ambient_crystal(self):
        r"""
        Provides a map from the Kirillov-Reshetikhin crystal of type `A_{2n}^{(2)}` to the
        ambient crystal of type `B_{n+1}^{(1)}`.

        EXAMPLES::

            sage: C = CartanType(['A',4,2]).dual()
            sage: K = sage.combinat.crystals.kirillov_reshetikhin.KR_type_A2(C, 1, 2)
            sage: b=K(rows=[[1,1]])
            sage: K.to_ambient_crystal()(b)
            [[2, 2]]
            sage: K = sage.combinat.crystals.kirillov_reshetikhin.KR_type_A2(C, 2, 2)
            sage: b=K(rows=[[1,1]])
            sage: K.to_ambient_crystal()(b)
            [[1, 2], [2, -1]]
            sage: K.to_ambient_crystal()(b).parent()
            Kirillov-Reshetikhin crystal of type ['B', 3, 1] with (r,s)=(2,2)
        """
        keys = self.highest_weight_dict().keys()
        pdict = dict( (self.highest_weight_dict()[key], self.ambient_highest_weight_dict()[key]) for key in keys )
        classical = self.cartan_type().classical()
        return self.crystal_morphism( pdict, index_set=classical.index_set(),
                                      automorphism=lambda i: i+1,
                                      cartan_type=classical, check=False )

    @cached_method
    def from_ambient_crystal(self):
        r"""
        Provides a map from the ambient crystal of type `B_{n+1}^{(1)}` to
        the Kirillov-Reshetikhin crystal of type `A_{2n}^{(2)}`.

        Note that this map is only well-defined on type `A_{2n}^{(2)}`
        elements that are in the image under :meth:`to_ambient_crystal`.

        EXAMPLES::

            sage: C = CartanType(['A',4,2]).dual()
            sage: K = sage.combinat.crystals.kirillov_reshetikhin.KR_type_A2(C, 1, 2)
            sage: b = K.ambient_crystal()(rows=[[2,2]])
            sage: K.from_ambient_crystal()(b)
            [[1, 1]]
        """
        keys = self.highest_weight_dict().keys()
        pdict_inv = dict( (self.ambient_highest_weight_dict()[key], self.highest_weight_dict()[key])
                          for key in keys )
        ind = [j+1 for j in self.cartan_type().classical().index_set()]
        return AmbientRetractMap( self, self.ambient_crystal(), pdict_inv, index_set=ind,
                                  automorphism=lambda i : i-1 )

class KR_type_A2Element(KirillovReshetikhinGenericCrystalElement):
    r"""
    Class for the elements in the Kirillov-Reshetikhin crystals `B^{r,s}` of type `A_{2n}^{(2)}` for `r<n`
    with underlying classcial algebra `B_n`.

    EXAMPLES::

        sage: C = CartanType(['A',4,2]).dual()
        sage: K = sage.combinat.crystals.kirillov_reshetikhin.KR_type_A2(C, 1, 2)
        sage: type(K.module_generators[0])
        <class 'sage.combinat.crystals.kirillov_reshetikhin.KR_type_A2_with_category.element_class'>
    """

    def e0(self):
        r"""
        Gives `e_0` on self by mapping self to the ambient crystal, calculating `e_1 e_0` there and
        pulling the element back.

        EXAMPLES::

            sage: C = CartanType(['A',4,2]).dual()
            sage: K = sage.combinat.crystals.kirillov_reshetikhin.KR_type_A2(C, 1, 1)
            sage: b = K(rows=[[1]])
            sage: b.e(0) # indirect doctest
            [[-1]]
        """
        b = self.parent().to_ambient_crystal()(self).e(1)
        if b is None:
            return None
        b = b.e(0)
        return self.parent().from_ambient_crystal()(b)

    def f0(self):
        r"""
        Gives `f_0` on self by mapping self to the ambient crystal, calculating `f_1 f_0` there and
        pulling the element back.

        EXAMPLES::

            sage: C = CartanType(['A',4,2]).dual()
            sage: K = sage.combinat.crystals.kirillov_reshetikhin.KR_type_A2(C, 1, 1)
            sage: b = K(rows=[[-1]])
            sage: b.f(0) # indirect doctest
            [[1]]
        """
        b = self.parent().to_ambient_crystal()(self).f(1)
        if b is None:
            return None
        b = b.f(0)
        return self.parent().from_ambient_crystal()(b)

    def epsilon0(self):
        r"""
        Calculates `\epsilon_0` of self by mapping the element to the ambient crystal
        and calculating `\epsilon_1` there.

        EXAMPLES::

            sage: C = CartanType(['A',4,2]).dual()
            sage: K = sage.combinat.crystals.kirillov_reshetikhin.KR_type_A2(C, 1, 1)
            sage: b=K(rows=[[1]])
            sage: b.epsilon(0) # indirect doctest
            1
        """
        b = self.parent().to_ambient_crystal()(self)
        return b.epsilon(1)

    def phi0(self):
        r"""
        Calculates `\phi_0` of self by mapping the element to the ambient crystal
        and calculating `\phi_1` there.

        EXAMPLES::

            sage: C = CartanType(['A',4,2]).dual()
            sage: K = sage.combinat.crystals.kirillov_reshetikhin.KR_type_A2(C, 1, 1)
            sage: b=K(rows=[[-1]])
            sage: b.phi(0) # indirect doctest
            1
        """
        b = self.parent().to_ambient_crystal()(self)
        return b.phi(1)

KR_type_A2.Element = KR_type_A2Element


class KR_type_box(KirillovReshetikhinGenericCrystal, AffineCrystalFromClassical):
    r"""
    Class of Kirillov-Reshetikhin crystals `B^{r,s}` of type `A_{2n}^{(2)}` for `r\le n`
    and type `D_{n+1}^{(2)}` for `r<n`.

    EXAMPLES::

        sage: K = crystals.KirillovReshetikhin(['A',4,2], 1,1)
        sage: K
        Kirillov-Reshetikhin crystal of type ['BC', 2, 2] with (r,s)=(1,1)
        sage: b = K(rows=[])
        sage: b.f(0)
        [[1]]
        sage: b.e(0)
        [[-1]]
    """
    def __init__(self, cartan_type, r, s):
        r"""
        Initializes a Kirillov-Reshetikhin crystal ``self``.

        TESTS::

            sage: K = sage.combinat.crystals.kirillov_reshetikhin.KR_type_box(['A',4,2], 1, 1)
            sage: K
            Kirillov-Reshetikhin crystal of type ['BC', 2, 2] with (r,s)=(1,1)
            sage: K = sage.combinat.crystals.kirillov_reshetikhin.KR_type_box(['D',4,2], 1, 1)
            sage: K
            Kirillov-Reshetikhin crystal of type ['C', 3, 1]^* with (r,s)=(1,1)
            sage: TestSuite(K).run()
        """
        KirillovReshetikhinGenericCrystal.__init__(self, cartan_type, r ,s)
        AffineCrystalFromClassical.__init__(self, cartan_type, self.classical_decomposition())

    def classical_decomposition(self):
        r"""
        Specifies the classical crystal underlying the Kirillov-Reshetikhin crystal of type `A_{2n}^{(2)}`
        and `D_{n+1}^{(2)}`.

        It is given by `B^{r,s} \cong \bigoplus_\Lambda B(\Lambda)` where `\Lambda` are weights obtained from
        a rectangle of width `s` and height `r` by removing boxes. Here we identify the fundamental
        weight `\Lambda_i` with a column of height `i`.

        EXAMPLES::

            sage: K = crystals.KirillovReshetikhin(['A',4,2], 2,2)
            sage: K.classical_decomposition()
            The crystal of tableaux of type ['C', 2] and shape(s) [[], [1], [2], [1, 1], [2, 1], [2, 2]]
            sage: K = crystals.KirillovReshetikhin(['D',4,2], 2,3)
            sage: K.classical_decomposition()
            The crystal of tableaux of type ['B', 3] and shape(s) [[], [1], [2], [1, 1], [3], [2, 1], [3, 1], [2, 2], [3, 2], [3, 3]]
        """
        return CrystalOfTableaux(self.cartan_type().classical(),
                                 shapes = partitions_in_box(self.r(),self.s()))

    def ambient_crystal(self):
        r"""
        Returns the ambient crystal `B^{r,2s}` of type `C_n^{(1)}` associated to the Kirillov-Reshetikhin crystal.
        This ambient crystal is used to construct the zero arrows.

        EXAMPLES::

            sage: K = crystals.KirillovReshetikhin(['A',4,2], 2,2)
            sage: K.ambient_crystal()
            Kirillov-Reshetikhin crystal of type ['C', 2, 1] with (r,s)=(2,4)
        """
        # calling KR_type_C instead of KirillovReshetikhin(['C',n,1],r,s) has the advantage that
        # that this also works for r=n for A_{2n}^{(2)}.
        return KR_type_C(['C', self.cartan_type().classical().rank(),1], self.r(), 2*self.s())

    @cached_method
    def highest_weight_dict(self):
        r"""
        Gives a dictionary of the classical highest weight vectors of self.
        Their key is 2 times their shape.

        EXAMPLES::

            sage: K = crystals.KirillovReshetikhin(['A',6,2], 2,2)
            sage: K.highest_weight_dict()
            {[4, 2]: [[1, 1], [2]], [2, 2]: [[1], [2]], []: [], [4]: [[1, 1]], [4, 4]: [[1, 1], [2, 2]], [2]: [[1]]}
        """
        return dict( (Partition([2*i for i in x.lift().to_tableau().shape()]),x) for x in self.module_generators )

    @cached_method
    def ambient_highest_weight_dict(self):
        r"""
        Gives a dictionary of the classical highest weight vectors of the ambient crystal of self.
        Their key is their shape.

        EXAMPLES::

            sage: K = crystals.KirillovReshetikhin(['A',6,2], 2,2)
            sage: K.ambient_highest_weight_dict()
            {[4, 2]: [[1, 1, 1, 1], [2, 2]], [2, 2]: [[1, 1], [2, 2]], []: [], [4]: [[1, 1, 1, 1]], [4, 4]: [[1, 1, 1, 1], [2, 2, 2, 2]],
            [2]: [[1, 1]]}
        """
        return dict( (x.lift().to_tableau().shape(),x) for x in self.ambient_crystal().module_generators )

    def similarity_factor(self):
        r"""
        Sets the similarity factor used to map to the ambient crystal.

        EXAMPLES::

            sage: K = crystals.KirillovReshetikhin(['A',6,2], 2,2)
            sage: K.similarity_factor()
            {1: 2, 2: 2, 3: 2}
            sage: K = crystals.KirillovReshetikhin(['D',5,2], 1,1)
            sage: K.similarity_factor()
            {1: 2, 2: 2, 3: 2, 4: 1}
        """
        C = self.cartan_type().classical()
        p = dict( (i,2) for i in C.index_set() )
        if C.type() == 'B':
            p[C.rank()] = 1
        return p

    @cached_method
    def to_ambient_crystal(self):
        r"""
        Provides a map from self to the ambient crystal of type `C_n^{(1)}`.

        EXAMPLES::

            sage: K = crystals.KirillovReshetikhin(['D',4,2], 1,1)
            sage: [K.to_ambient_crystal()(b) for b in K]
            [[], [[1, 1]], [[2, 2]], [[3, 3]], [[3, -3]], [[-3, -3]], [[-2, -2]], [[-1, -1]]]
            sage: K = crystals.KirillovReshetikhin(['A',4,2], 1,1)
            sage: [K.to_ambient_crystal()(b) for b in K]
            [[], [[1, 1]], [[2, 2]], [[-2, -2]], [[-1, -1]]]
        """
        keys = self.highest_weight_dict().keys()
        pdict = dict( (self.highest_weight_dict()[key], self.ambient_highest_weight_dict()[key])
                      for key in keys )
        classical = self.cartan_type().classical()
        return self.crystal_morphism( pdict, codomain=self.ambient_crystal(),
                                      index_set=classical.index_set(),
                                      scaling_factors=self.similarity_factor(),
                                      cartan_type=classical, check=False )

    @cached_method
    def from_ambient_crystal(self):
        r"""
        Provides a map from the ambient crystal of type `C_n^{(1)}` to the
        Kirillov-Reshetikhin crystal ``self``.

        Note that this map is only well-defined on elements that are in the
        image under :meth:`to_ambient_crystal`.

        EXAMPLES::

            sage: K = crystals.KirillovReshetikhin(['D',4,2], 1,1)
            sage: b = K.ambient_crystal()(rows=[[3,-3]])
            sage: K.from_ambient_crystal()(b)
            [[0]]
            sage: K = crystals.KirillovReshetikhin(['A',4,2], 1,1)
            sage: b = K.ambient_crystal()(rows=[])
            sage: K.from_ambient_crystal()(b)
            []
        """
        keys = self.highest_weight_dict().keys()
        pdict_inv = dict( (self.ambient_highest_weight_dict()[key], self.highest_weight_dict()[key]) for key in keys )
        return AmbientRetractMap( self, self.ambient_crystal(), pdict_inv,
                                  index_set=self.cartan_type().classical().index_set(),
                                  similarity_factor_domain=self.similarity_factor() )


class KR_type_boxElement(KirillovReshetikhinGenericCrystalElement):
    r"""
    Class for the elements in the Kirillov-Reshetikhin crystals `B^{r,s}` of type `A_{2n}^{(2)}` for `r\le n`
    and type `D_{n+1}^{(2)}` for `r<n`.

    EXAMPLES::

        sage: K=crystals.KirillovReshetikhin(['A',4,2],1,2)
        sage: type(K.module_generators[0])
        <class 'sage.combinat.crystals.kirillov_reshetikhin.KR_type_box_with_category.element_class'>
    """

    def e0(self):
        r"""
        Gives `e_0` on self by mapping self to the ambient crystal, calculating `e_0` there and
        pulling the element back.

        EXAMPLES::

            sage: K=crystals.KirillovReshetikhin(['A',4,2],1,1)
            sage: b = K(rows=[])
            sage: b.e(0) # indirect doctest
            [[-1]]
        """
        b = self.parent().to_ambient_crystal()(self).e(0)
        if b is None:
            return None
        return self.parent().from_ambient_crystal()(b)

    def f0(self):
        r"""
        Gives `f_0` on self by mapping self to the ambient crystal, calculating `f_0` there and
        pulling the element back.

        EXAMPLES::

            sage: K=crystals.KirillovReshetikhin(['A',4,2],1,1)
            sage: b = K(rows=[])
            sage: b.f(0) # indirect doctest
            [[1]]
        """
        b = self.parent().to_ambient_crystal()(self).f(0)
        if b is None:
            return None
        return self.parent().from_ambient_crystal()(b)

    def epsilon0(self):
        r"""
        Calculates `\epsilon_0` of self by mapping the element to the ambient crystal
        and calculating `\epsilon_0` there.

        EXAMPLES::

            sage: K = crystals.KirillovReshetikhin(['A',4,2], 1,1)
            sage: b=K(rows=[[1]])
            sage: b.epsilon(0) # indirect doctest
            2
        """
        b = self.parent().to_ambient_crystal()(self)
        return b.epsilon(0)

    def phi0(self):
        r"""
        Calculates `\phi_0` of self by mapping the element to the ambient crystal
        and calculating `\phi_0` there.

        EXAMPLES::

            sage: K = crystals.KirillovReshetikhin(['D',3,2], 1,1)
            sage: b=K(rows=[[-1]])
            sage: b.phi(0) # indirect doctest
            2
        """
        b = self.parent().to_ambient_crystal()(self)
        return b.phi(0)

KR_type_box.Element = KR_type_boxElement


class KR_type_Bn(KirillovReshetikhinGenericCrystal):
    r"""
    Class of Kirillov-Reshetikhin crystals `B^{n,s}` of type `B_{n}^{(1)}`.

    EXAMPLES::

        sage: K = crystals.KirillovReshetikhin(['B',3,1],3,2)
        sage: K
        Kirillov-Reshetikhin crystal of type ['B', 3, 1] with (r,s)=(3,2)
        sage: b = K(rows=[[1],[2],[3]])
        sage: b.f(0)
        sage: b.e(0)
        [[3]]

        sage: K = crystals.KirillovReshetikhin(['B',3,1],3,2)
        sage: [b.weight() for b in K if b.is_highest_weight([1,2,3])]
        [-Lambda[0] + Lambda[1], -2*Lambda[0] + 2*Lambda[3]]
        sage: [b.weight() for b in K if b.is_highest_weight([0,2,3])]
        [Lambda[0] - Lambda[1], -2*Lambda[1] + 2*Lambda[3]]
    """
    def _element_constructor_(self, *args, **options):
        """
        Construct an element of ``self``.

        TESTS::

            sage: KRC = crystals.KirillovReshetikhin(['B',3,1], 3, 3)
            sage: KRT = crystals.KirillovReshetikhin(['B',3,1], 3, 3, model='KR')
            sage: elt = KRC.module_generators[1].f_string([3,2,3,1,3,3]); elt
            [++-, [[2], [0], [-3]]]
            sage: ret = KRT(elt); ret
            [[1, 1, 2], [2, 2, -3], [-3, -3, -1]]
            sage: test = KRC(ret); test
            [++-, [[2], [0], [-3]]]
            sage: test == elt
            True
        """
        from sage.combinat.rigged_configurations.kr_tableaux import KirillovReshetikhinTableauxElement
        if isinstance(args[0], KirillovReshetikhinTableauxElement):
            elt = args[0]
            # Check to make sure it can be converted
            if elt.cartan_type() != self.cartan_type() \
              or elt.parent().r() != self._r or elt.parent().s() != self._s:
                raise ValueError("The Kirillov-Reshetikhin tableau must have the same Cartan type and shape")

            to_hw = elt.to_classical_highest_weight()
            wt = to_hw[0].classical_weight() / 2
            f_str = reversed(to_hw[1])
            for x in self.module_generators:
                if x.classical_weight() == wt:
                    return x.f_string(f_str)
            raise ValueError("No matching highest weight element found")
        return KirillovReshetikhinGenericCrystal._element_constructor_(self, *args, **options)

    def classical_decomposition(self):
        r"""
        Specifies the classical crystal underlying the Kirillov-Reshetikhin crystal `B^{n,s}` of type `B_n^{(1)}`.

        It is the same as for `r<n`, given by `B^{n,s} \cong \bigoplus_\Lambda B(\Lambda)` where `\Lambda` are
        weights obtained from a rectangle of width `s/2` and height `n` by removing horizontal dominoes.
        Here we identify the fundamental weight `\Lambda_i` with a column of height `i` for `i<n` and
        a column of width `1/2` for `i=n`.

        EXAMPLES::

            sage: K = crystals.KirillovReshetikhin(['B',3,1], 3, 2)
            sage: K.classical_decomposition()
            The crystal of tableaux of type ['B', 3] and shape(s) [[1], [1, 1, 1]]
            sage: K = crystals.KirillovReshetikhin(['B',3,1], 3, 3)
            sage: K.classical_decomposition()
            The crystal of tableaux of type ['B', 3] and shape(s) [[3/2, 1/2, 1/2], [3/2, 3/2, 3/2]]
        """
        s = self.s()
        r = self.r()
        shapes = vertical_dominoes_removed(r,floor(s/2))
        if is_odd(s):
            shapes = [ [i+QQ(1)/QQ(2) for i in sh]+[QQ(1)/QQ(2)]*(r-len(sh)) for sh in shapes ]
        return CrystalOfTableaux(self.cartan_type().classical(), shapes = shapes)

    def ambient_crystal(self):
        r"""
        Returns the ambient crystal `B^{n,s}` of type `A_{2n-1}^{(2)}` associated to the Kirillov-Reshetikhin crystal;
        see Lemma 4.2 of reference [4].
        This ambient crystal is used to construct the zero arrows.

        EXAMPLES::

            sage: K = crystals.KirillovReshetikhin(['B',3,1],3,2)
            sage: K.ambient_crystal()
            Kirillov-Reshetikhin crystal of type ['B', 3, 1]^* with (r,s)=(3,2)
        """
        return KashiwaraNakashimaTableaux(['A', 2*self.cartan_type().classical().rank()-1,2], self.r(), self.s())

    @cached_method
    def highest_weight_dict(self):
        r"""
        Gives a dictionary of the classical highest weight vectors of self.
        Their key is 2 times their shape.

        EXAMPLES::

            sage: K = crystals.KirillovReshetikhin(['B',3,1],3,2)
            sage: K.highest_weight_dict()
            {(2,): [[1]], (2, 2, 2): [[1], [2], [3]]}
            sage: K = crystals.KirillovReshetikhin(['B',3,1],3,3)
            sage: K.highest_weight_dict()
            {(3, 3, 3): [+++, [[1], [2], [3]]], (3, 1, 1): [+++, [[1]]]}
        """
        return dict( (tuple([2*i[1] for i in x.classical_weight()]),x) for x in self.module_generators )

    @cached_method
    def ambient_highest_weight_dict(self):
        r"""
        Gives a dictionary of the classical highest weight vectors of the ambient crystal of self.
        Their key is their shape.

        EXAMPLES::

            sage: K = crystals.KirillovReshetikhin(['B',3,1],3,2)
            sage: K.ambient_highest_weight_dict()
            {(2,): [[1, 1]], (2, 1, 1): [[1, 1], [2], [3]], (2, 2, 2): [[1, 1], [2, 2], [3, 3]]}

            sage: K = crystals.KirillovReshetikhin(['B',3,1],3,3)
            sage: K.ambient_highest_weight_dict()
            {(3, 3, 3): [[1, 1, 1], [2, 2, 2], [3, 3, 3]], (3, 1, 1): [[1, 1, 1], [2], [3]],
            (3, 2, 2): [[1, 1, 1], [2, 2], [3, 3]], (3,): [[1, 1, 1]]}
        """
        return dict( (tuple([i[1] for i in x.classical_weight()]),x) for x in self.ambient_crystal().module_generators )

    def similarity_factor(self):
        r"""
        Sets the similarity factor used to map to the ambient crystal.

        EXAMPLES::

            sage: K = crystals.KirillovReshetikhin(['B',3,1],3,2)
            sage: K.similarity_factor()
            {1: 2, 2: 2, 3: 1}
        """
        C = self.cartan_type().classical()
        p = dict( (i,2) for i in C.index_set() )
        p[C.rank()] = 1
        return p

    @cached_method
    def to_ambient_crystal(self):
        r"""
        Provides a map from self to the ambient crystal of type `A_{2n-1}^{(2)}`.

        EXAMPLES::

            sage: K = crystals.KirillovReshetikhin(['B',3,1],3,1)
            sage: [K.to_ambient_crystal()(b) for b in K]
            [[[1], [2], [3]], [[1], [2], [-3]], [[1], [3], [-2]], [[2], [3], [-1]], [[1], [-3], [-2]],
            [[2], [-3], [-1]], [[3], [-2], [-1]], [[-3], [-2], [-1]]]
        """
        keys = self.highest_weight_dict().keys()
        pdict = dict( (self.highest_weight_dict()[key], self.ambient_highest_weight_dict()[key])
                      for key in keys )
        classical = self.cartan_type().classical()
        return self.crystal_morphism( pdict, codomain=self.ambient_crystal(),
                                      index_set=classical.index_set(),
                                      scaling_factors=self.similarity_factor(),
                                      cartan_type=classical, check=False )

    @cached_method
    def from_ambient_crystal(self):
        r"""
        Provides a map from the ambient crystal of type `A_{2n-1}^{(2)}` to
        the Kirillov-Reshetikhin crystal ``self``.

        Note that this map is only well-defined on elements that are in the
        image under :meth:`to_ambient_crystal`.

        EXAMPLES::

            sage: K = crystals.KirillovReshetikhin(['B',3,1],3,1)
            sage: [b == K.from_ambient_crystal()(K.to_ambient_crystal()(b)) for b in K]
            [True, True, True, True, True, True, True, True]
            sage: b = K.ambient_crystal()(rows=[[1],[2],[-3]])
            sage: K.from_ambient_crystal()(b)
            [++-, []]
        """
        keys = self.highest_weight_dict().keys()
        pdict_inv = dict( (self.ambient_highest_weight_dict()[key], self.highest_weight_dict()[key]) for key in keys )
        return AmbientRetractMap( self, self.ambient_crystal(), pdict_inv,
                                  index_set=self.cartan_type().classical().index_set(),
                                  similarity_factor_domain=self.similarity_factor() )


class KR_type_BnElement(KirillovReshetikhinGenericCrystalElement):
    r"""
    Class for the elements in the Kirillov-Reshetikhin crystals `B^{n,s}` of type `B_n^{(1)}`.

    EXAMPLES::

        sage: K=crystals.KirillovReshetikhin(['B',3,1],3,2)
        sage: type(K.module_generators[0])
        <class 'sage.combinat.crystals.kirillov_reshetikhin.KR_type_Bn_with_category.element_class'>
    """
    def e0(self):
        r"""
        Gives `e_0` on self by mapping self to the ambient crystal, calculating `e_0` there and
        pulling the element back.

        EXAMPLES::

            sage: K=crystals.KirillovReshetikhin(['B',3,1],3,1)
            sage: b = K.module_generators[0]
            sage: b.e(0) # indirect doctest
            [--+, []]
        """
        b = self.parent().to_ambient_crystal()(self).e_string([0,0])
        if b is None:
            return None
        return self.parent().from_ambient_crystal()(b)

    def f0(self):
        r"""
        Gives `f_0` on self by mapping self to the ambient crystal, calculating `f_0` there and
        pulling the element back.

        EXAMPLES::

            sage: K=crystals.KirillovReshetikhin(['B',3,1],3,1)
            sage: b = K.module_generators[0]
            sage: b.f(0) # indirect doctest

        """
        b = self.parent().to_ambient_crystal()(self).f_string([0,0])
        if b is None:
            return None
        return self.parent().from_ambient_crystal()(b)

    def epsilon0(self):
        r"""
        Calculates `\epsilon_0` of self by mapping the element to the ambient crystal
        and calculating `\epsilon_0` there.

        EXAMPLES::

            sage: K=crystals.KirillovReshetikhin(['B',3,1],3,1)
            sage: b = K.module_generators[0]
            sage: b.epsilon(0) # indirect doctest
            1
        """
        b = self.parent().to_ambient_crystal()(self)
        return b.epsilon(0) // 2

    def phi0(self):
        r"""
        Calculates `\phi_0` of self by mapping the element to the ambient crystal
        and calculating `\phi_0` there.

        EXAMPLES::

            sage: K=crystals.KirillovReshetikhin(['B',3,1],3,1)
            sage: b = K.module_generators[0]
            sage: b.phi(0) # indirect doctest
            0
        """
        b = self.parent().to_ambient_crystal()(self)
        return b.phi(0) // 2

KR_type_Bn.Element = KR_type_BnElement


class KR_type_Cn(KirillovReshetikhinGenericCrystal):
    r"""
    Class of Kirillov-Reshetikhin crystals `B^{n,s}` of type `C_n^{(1)}`.

    EXAMPLES::

        sage: K = crystals.KirillovReshetikhin(['C',3,1],3,1)
        sage: [[b,b.f(0)] for b in K]
        [[[[1], [2], [3]], None], [[[1], [2], [-3]], None], [[[1], [3], [-3]], None],
        [[[2], [3], [-3]], None], [[[1], [3], [-2]], None], [[[2], [3], [-2]], None],
        [[[2], [3], [-1]], [[1], [2], [3]]], [[[1], [-3], [-2]], None], [[[2], [-3], [-2]], None],
        [[[2], [-3], [-1]], [[1], [2], [-3]]], [[[3], [-3], [-2]], None], [[[3], [-3], [-1]],
        [[1], [3], [-3]]], [[[3], [-2], [-1]], [[1], [3], [-2]]], [[[-3], [-2], [-1]], [[1], [-3], [-2]]]]
    """

    def classical_decomposition(self):
        r"""
        Specifies the classical crystal underlying the Kirillov-Reshetikhin crystal `B^{n,s}`
        of type `C_n^{(1)}`. It is given by `B^{n,s} \cong B(s \Lambda_n)`.

        EXAMPLES::

            sage: K = crystals.KirillovReshetikhin(['C',3,1],3,2)
            sage: K.classical_decomposition()
            The crystal of tableaux of type ['C', 3] and shape(s) [[2, 2, 2]]
        """
        return CrystalOfTableaux(self.cartan_type().classical(), shape = [self.s()]*self.r() )

    def from_highest_weight_vector_to_pm_diagram(self, b):
        """
        This gives the bijection between an element b in the classical decomposition
        of the KR crystal that is `{2,3,..,n}`-highest weight and `\pm` diagrams.

        EXAMPLES::

            sage: K = crystals.KirillovReshetikhin(['C',3,1],3,2)
            sage: T = K.classical_decomposition()
            sage: b = T(rows=[[2, 2], [3, 3], [-3, -1]])
            sage: pm = K.from_highest_weight_vector_to_pm_diagram(b); pm
            [[0, 0], [1, 0], [0, 1], [0]]
            sage: pm.pp()
            .  .
            .  +
            -  -

            sage: hw = [ b for b in T if all(b.epsilon(i)==0 for i in [2,3]) ]
            sage: all(K.from_pm_diagram_to_highest_weight_vector(K.from_highest_weight_vector_to_pm_diagram(b)) == b for b in hw)
            True
        """
        n = self.cartan_type().rank()-1
        inner = Partition([Integer(b.weight()[i]) for i in range(1,n+1)])
        inter = Partition([len([i for i in r if i>0]) for r in b.to_tableau()])
        outer = b.to_tableau().shape()
        return PMDiagram([self.r(), self.s(), outer, inter, inner], from_shapes=True)

    def from_pm_diagram_to_highest_weight_vector(self, pm):
        """
        This gives the bijection between a `\pm` diagram and an element b in the classical
        decomposition of the KR crystal that is {2,3,..,n}-highest weight.

        EXAMPLES::

            sage: K = crystals.KirillovReshetikhin(['C',3,1],3,2)
            sage: pm = sage.combinat.crystals.kirillov_reshetikhin.PMDiagram([[0, 0], [1, 0], [0, 1], [0]])
            sage: K.from_pm_diagram_to_highest_weight_vector(pm)
            [[2, 2], [3, 3], [-3, -1]]
        """
        u = [b for b in self.classical_decomposition().module_generators if b.to_tableau().shape() == pm.outer_shape()][0]
        ct = self.cartan_type()
        rank = ct.rank()-1
        ct_type = ct.classical().type()
        assert ct_type in ['C']
        list = []
        for h in pm.heights_of_addable_plus():
            list += range(1,h+1)
        for h in pm.heights_of_minus():
            list += range(1,rank+1)+[rank-1-k for k in range(rank-h)]
        for i in reversed(list):
            u = u.f(i)
        return u

class KR_type_CnElement(KirillovReshetikhinGenericCrystalElement):
    r"""
    Class for the elements in the Kirillov-Reshetikhin crystals `B^{n,s}` of type `C_n^{(1)}`.

    EXAMPLES::

        sage: K=crystals.KirillovReshetikhin(['C',3,1],3,2)
        sage: type(K.module_generators[0])
        <class 'sage.combinat.crystals.kirillov_reshetikhin.KR_type_Cn_with_category.element_class'>
    """

    def e0(self):
        r"""
        Gives `e_0` on self by going to the `\pm`-diagram corresponding to the `{2,...,n}`-highest weight
        vector in the component of `self`, then applying [Definition 6.1, 4], and pulling back from
        `\pm`-diagrams.

        EXAMPLES::

            sage: K=crystals.KirillovReshetikhin(['C',3,1],3,2)
            sage: b = K.module_generators[0]
            sage: b.e(0) # indirect doctest
            [[1, 2], [2, 3], [3, -1]]
            sage: b = K(rows=[[1,2],[2,3],[3,-1]])
            sage: b.e(0)
            [[2, 2], [3, 3], [-1, -1]]
            sage: b=K(rows=[[1, -3], [3, -2], [-3, -1]])
            sage: b.e(0)
            [[3, -3], [-3, -2], [-1, -1]]
        """
        n = self.parent().cartan_type().n
        [b,l] = self.lift().to_highest_weight(index_set=range(2,n+1))
        pm = self.parent().from_highest_weight_vector_to_pm_diagram(b)
        [l1,l2] = pm.pm_diagram[n-1]
        if l1 == 0:
            return None
        pm.pm_diagram[n-1] = [l1-1,l2+1]
        pm = PMDiagram(pm.pm_diagram)
        b = self.parent().from_pm_diagram_to_highest_weight_vector(pm)
        b = b.f_string(reversed(l))
        return self.parent().retract(b)

    def f0(self):
        r"""
        Gives `e_0` on self by going to the `\pm`-diagram corresponding to the `{2,...,n}`-highest weight
        vector in the component of `self`, then applying [Definition 6.1, 4], and pulling back from
        `\pm`-diagrams.

        EXAMPLES::

            sage: K=crystals.KirillovReshetikhin(['C',3,1],3,1)
            sage: b = K.module_generators[0]
            sage: b.f(0) # indirect doctest
        """
        n = self.parent().cartan_type().n
        [b,l] = self.lift().to_highest_weight(index_set=range(2,n+1))
        pm = self.parent().from_highest_weight_vector_to_pm_diagram(b)
        [l1,l2] = pm.pm_diagram[n-1]
        if l2 == 0:
            return None
        pm.pm_diagram[n-1] = [l1+1,l2-1]
        pm = PMDiagram(pm.pm_diagram)
        b = self.parent().from_pm_diagram_to_highest_weight_vector(pm)
        b = b.f_string(reversed(l))
        return self.parent().retract(b)

    def epsilon0(self):
        r"""
        Calculates `\epsilon_0` of self using Lemma 6.1 of [4].

        EXAMPLES::

            sage: K=crystals.KirillovReshetikhin(['C',3,1],3,1)
            sage: b = K.module_generators[0]
            sage: b.epsilon(0) # indirect doctest
            1
        """
        n = self.parent().cartan_type().n
        b = self.lift().to_highest_weight(index_set=range(2,n+1))[0]
        pm = self.parent().from_highest_weight_vector_to_pm_diagram(b)
        [l1,l2] = pm.pm_diagram[n-1]
        return l1

    def phi0(self):
        r"""
        Calculates `\phi_0` of self.

        EXAMPLES::

            sage: K=crystals.KirillovReshetikhin(['C',3,1],3,1)
            sage: b = K.module_generators[0]
            sage: b.phi(0) # indirect doctest
            0
        """
        n = self.parent().cartan_type().n
        b = self.lift().to_highest_weight(index_set=range(2,n+1))[0]
        pm = self.parent().from_highest_weight_vector_to_pm_diagram(b)
        [l1,l2] = pm.pm_diagram[n-1]
        return l2

KR_type_Cn.Element = KR_type_CnElement


class KR_type_Dn_twisted(KirillovReshetikhinGenericCrystal):
    r"""
    Class of Kirillov-Reshetikhin crystals `B^{n,s}` of type `D_{n+1}^{(2)}`.

    EXAMPLES::

        sage: K = crystals.KirillovReshetikhin(['D',4,2],3,1)
        sage: [[b,b.f(0)] for b in K]
        [[[+++, []], None], [[++-, []], None], [[+-+, []], None], [[-++, []],
        [+++, []]], [[+--, []], None], [[-+-, []], [++-, []]], [[--+, []], [+-+, []]],
        [[---, []], [+--, []]]]
    """

    def _element_constructor_(self, *args, **options):
        """
        Construct an element of ``self``.

        TESTS::

            sage: KRC = crystals.KirillovReshetikhin(['D',4,1], 3, 3)
            sage: KRT = crystals.KirillovReshetikhin(['D',4,1], 3, 3, model='KR')
            sage: elt = KRC.module_generators[0].f_string([3,2,3,1,2,3]); elt
            [++-+, [[2], [3], [4], [-2]]]
            sage: ret = KRT(elt); ret
            [[1, 1, 2], [2, 3, 3], [4, 4, 4], [-3, -2, -1]]
            sage: test = KRC(ret); test
            [++-+, [[2], [3], [4], [-2]]]
            sage: test == elt
            True
        """
        from sage.combinat.rigged_configurations.kr_tableaux import KirillovReshetikhinTableauxElement
        if isinstance(args[0], KirillovReshetikhinTableauxElement):
            elt = args[0]
            # Check to make sure it can be converted
            if elt.cartan_type() != self.cartan_type() \
              or elt.parent().r() != self._r or elt.parent().s() != self._s:
                raise ValueError("the Kirillov-Reshetikhin tableau must have the same Cartan type and shape")

            to_hw = elt.to_classical_highest_weight()
            wt = to_hw[0].classical_weight() / 2
            f_str = reversed(to_hw[1])
            for x in self.module_generators:
                if x.classical_weight() == wt:
                    return x.f_string(f_str)
            raise ValueError("no matching highest weight element found")
        return KirillovReshetikhinGenericCrystal._element_constructor_(self, *args, **options)

    def classical_decomposition(self):
        r"""
        Specifies the classical crystal underlying the Kirillov-Reshetikhin crystal `B^{n,s}`
        of type `D_{n+1}^{(2)}`. It is given by `B^{n,s} \cong B(s \Lambda_n)`.

        EXAMPLES::

            sage: K = crystals.KirillovReshetikhin(['D',4,2],3,1)
            sage: K.classical_decomposition()
            The crystal of tableaux of type ['B', 3] and shape(s) [[1/2, 1/2, 1/2]]
            sage: K = crystals.KirillovReshetikhin(['D',4,2],3,2)
            sage: K.classical_decomposition()
            The crystal of tableaux of type ['B', 3] and shape(s) [[1, 1, 1]]
        """
        s = self.s()
        if is_even(s):
            s = int(s/2)
        else:
            s = s/2
        return CrystalOfTableaux(self.cartan_type().classical(), shape = [s]*self.r() )

    def from_highest_weight_vector_to_pm_diagram(self, b):
        """
        This gives the bijection between an element b in the classical decomposition
        of the KR crystal that is `{2,3,..,n}`-highest weight and `\pm` diagrams.

        EXAMPLES::

            sage: K = crystals.KirillovReshetikhin(['D',4,2],3,1)
            sage: T = K.classical_decomposition()
            sage: hw = [ b for b in T if all(b.epsilon(i)==0 for i in [2,3]) ]
            sage: [K.from_highest_weight_vector_to_pm_diagram(b) for b in hw]
            [[[0, 0], [0, 0], [1, 0], [0]], [[0, 0], [0, 0], [0, 1], [0]]]

            sage: K = crystals.KirillovReshetikhin(['D',4,2],3,2)
            sage: T = K.classical_decomposition()
            sage: hw = [ b for b in T if all(b.epsilon(i)==0 for i in [2,3]) ]
            sage: [K.from_highest_weight_vector_to_pm_diagram(b) for b in hw]
            [[[0, 0], [0, 0], [2, 0], [0]], [[0, 0], [0, 0], [0, 0], [2]], [[0, 0], [2, 0], [0, 0], [0]],
            [[0, 0], [0, 0], [0, 2], [0]]]

        Note that, since the classical decomposition of this crystal is of type `B_n`, there can
        be (at most one) entry `0` in the `{2,3,...,n}`-highest weight elements at height `n`.
        In the following implementation this is realized as an empty column of height `n` since
        this uniquely specifies the existence of the `0`:

        EXAMPLES::

            sage: b = hw[1]
            sage: pm = K.from_highest_weight_vector_to_pm_diagram(b)
            sage: pm.pp()
            .  .
            .  .
            .  .

        TESTS::

            sage: all(K.from_pm_diagram_to_highest_weight_vector(K.from_highest_weight_vector_to_pm_diagram(b)) == b for b in hw)
            True
            sage: K = crystals.KirillovReshetikhin(['D',4,2],3,2)
            sage: T = K.classical_decomposition()
            sage: hw = [ b for b in T if all(b.epsilon(i)==0 for i in [2,3]) ]
            sage: all(K.from_pm_diagram_to_highest_weight_vector(K.from_highest_weight_vector_to_pm_diagram(b)) == b for b in hw)
            True
            sage: K = crystals.KirillovReshetikhin(['D',4,2],3,3)
            sage: T = K.classical_decomposition()
            sage: hw = [ b for b in T if all(b.epsilon(i)==0 for i in [2,3]) ]
            sage: all(K.from_pm_diagram_to_highest_weight_vector(K.from_highest_weight_vector_to_pm_diagram(b)) == b for b in hw)
            True

        """
        n = self.cartan_type().rank()-1
        s = self.s()
        if is_odd(s):
            t = b[0]
            b = b[1]
        else:
            t = b.parent()(rows=[])
        inner = [Integer(2*b.weight()[i]+2*t.weight()[i]) for i in range(1,n+1)]
        inter1 = Partition([len([i for i in r if i>0]) for r in b.to_tableau()])
        inter = Partition([len([i for i in r if i>=0]) for r in b.to_tableau()])
        if inter != inter1:
            inner[n-1] += 2
        inner = Partition(inner)
        inter = [2*i for i in inter]+[0]*(n-len(inter))
        w = t.weight()
        if w[0]==0 and w[n-1]==0:
            v = [0]*n
        else:
            v = [1]*n
            if w[0]<0 and w[n-1]>0:
                v[n-1]=0
            elif w[0]>0 and w[n-1]<0:
                v[n-1]=0
                v[n-2]=-1
        inter = Partition([inter[i] + v[i] for i in range(n)])
        outer = Partition([s]*n)
        return PMDiagram([n, s, outer, inter, inner], from_shapes=True)

    def from_pm_diagram_to_highest_weight_vector(self, pm):
        """
        This gives the bijection between a `\pm` diagram and an element b in the classical
        decomposition of the KR crystal that is {2,3,..,n}-highest weight.

        EXAMPLES::

            sage: K = crystals.KirillovReshetikhin(['D',4,2],3,2)
            sage: pm = sage.combinat.crystals.kirillov_reshetikhin.PMDiagram([[0, 0], [0, 0], [0, 0], [2]])
            sage: K.from_pm_diagram_to_highest_weight_vector(pm)
            [[2], [3], [0]]
        """
        u = self.classical_decomposition().module_generators[0]
        ct = self.cartan_type()
        rank = ct.rank()-1
        assert ct.classical().type() in ['B']
        list = []
        plus = pm.heights_of_addable_plus()
        minus = pm.heights_of_minus()
        l = len([i for i in plus if i==rank-1])
        a = (len(plus) + l) // 2
        list += sum(([i]*a for i in range(1,rank+1)),[])
        a = (len(minus)-l) // 2
        list += (range(1,rank+1)+[rank])*a
        for i in reversed(list):
            u = u.f(i)
        return u

class KR_type_Dn_twistedElement(KirillovReshetikhinGenericCrystalElement):
    r"""
    Class for the elements in the Kirillov-Reshetikhin crystals `B^{n,s}` of type `D_{n+1}^{(2)}`.

    EXAMPLES::

        sage: K=crystals.KirillovReshetikhin(['D',4,2],3,2)
        sage: type(K.module_generators[0])
        <class 'sage.combinat.crystals.kirillov_reshetikhin.KR_type_Dn_twisted_with_category.element_class'>
    """

    def e0(self):
        r"""
        Gives `e_0` on self by going to the `\pm`-diagram corresponding to the `{2,...,n}`-highest weight
        vector in the component of `self`, then applying [Definition 6.2, 4], and pulling back from
        `\pm`-diagrams.

        EXAMPLES::

            sage: K=crystals.KirillovReshetikhin(['D',4,2],3,3)
            sage: b = K.module_generators[0]
            sage: b.e(0) # indirect doctest
            [+++, [[2], [3], [0]]]
        """
        n = self.parent().cartan_type().rank()-1
        s = self.parent().s()
        [b,l] = self.lift().to_highest_weight(index_set=range(2,n+1))
        pm = self.parent().from_highest_weight_vector_to_pm_diagram(b)
        [l1,l2] = pm.pm_diagram[n-1]
        l3 = pm.pm_diagram[n-2][0]
        if l1+l2+l3==s and l1==0:
            return None
        if l1+l2+l3<s:
            pm.pm_diagram[n-1][1] = l2+2
            pm.pm_diagram[n][0] -= 2
        elif l1>1:
            pm.pm_diagram[n-1][0] = l1-2
            pm.pm_diagram[n][0] += 2
        elif l1 ==1:
            pm.pm_diagram[n-1][0] = 0
            pm.pm_diagram[n-1][1] = l2+1
        pm = PMDiagram(pm.pm_diagram)
        b = self.parent().from_pm_diagram_to_highest_weight_vector(pm)
        b = b.f_string(reversed(l))
        return self.parent().retract(b)

    def f0(self):
        r"""
        Gives `e_0` on self by going to the `\pm`-diagram corresponding to the `{2,...,n}`-highest weight
        vector in the component of `self`, then applying [Definition 6.2, 4], and pulling back from
        `\pm`-diagrams.

        EXAMPLES::

            sage: K=crystals.KirillovReshetikhin(['D',4,2],3,2)
            sage: b = K.module_generators[0]
            sage: b.f(0) # indirect doctest
        """
        n = self.parent().cartan_type().rank()-1
        s = self.parent().s()
        [b,l] = self.lift().to_highest_weight(index_set=range(2,n+1))
        pm = self.parent().from_highest_weight_vector_to_pm_diagram(b)
        [l1,l2] = pm.pm_diagram[n-1]
        l3 = pm.pm_diagram[n-2][0]
        if l1+l2+l3==s and l2==0:
            return None
        if l1+l2+l3<s:
            pm.pm_diagram[n-1][0] = l1+2
            pm.pm_diagram[n][0] -= 2
        elif l2>1:
            pm.pm_diagram[n-1][1] = l2-2
            pm.pm_diagram[n][0] += 2
        elif l2 ==1:
            pm.pm_diagram[n-1][1] = 0
            pm.pm_diagram[n-1][0] = l1+1
        pm = PMDiagram(pm.pm_diagram)
        b = self.parent().from_pm_diagram_to_highest_weight_vector(pm)
        b = b.f_string(reversed(l))
        return self.parent().retract(b)

    def epsilon0(self):
        r"""
        Calculates `\epsilon_0` of self using Lemma 6.2 of [4].

        EXAMPLES::

            sage: K=crystals.KirillovReshetikhin(['D',4,2],3,1)
            sage: b = K.module_generators[0]
            sage: b.epsilon(0) # indirect doctest
            1
        """
        n = self.parent().cartan_type().rank()-1
        [b,l] = self.lift().to_highest_weight(index_set=range(2,n+1))
        pm = self.parent().from_highest_weight_vector_to_pm_diagram(b)
        l1 = pm.pm_diagram[n-1][0]
        l4 = pm.pm_diagram[n][0]
        return l1+l4

    def phi0(self):
        r"""
        Calculates `\phi_0` of self.

        EXAMPLES::

            sage: K=crystals.KirillovReshetikhin(['D',4,2],3,1)
            sage: b = K.module_generators[0]
            sage: b.phi(0) # indirect doctest
            0
        """
        n = self.parent().cartan_type().rank()-1
        [b,l] = self.lift().to_highest_weight(index_set=range(2,n+1))
        pm = self.parent().from_highest_weight_vector_to_pm_diagram(b)
        l2 = pm.pm_diagram[n-1][1]
        l4 = pm.pm_diagram[n][0]
        return l2+l4

KR_type_Dn_twisted.Element = KR_type_Dn_twistedElement

class KR_type_spin(KirillovReshetikhinCrystalFromPromotion):
    r"""
    Class of Kirillov-Reshetikhin crystals `B^{n,s}` of type `D_n^{(1)}`.

    EXAMPLES::

        sage: K = crystals.KirillovReshetikhin(['D',4,1],4,1); K
        Kirillov-Reshetikhin crystal of type ['D', 4, 1] with (r,s)=(4,1)
        sage: [[b,b.f(0)] for b in K]
        [[[++++, []], None], [[++--, []], None], [[+-+-, []], None], [[-++-, []], None],
        [[+--+, []], None], [[-+-+, []], None], [[--++, []], [++++, []]], [[----, []], [++--, []]]]

        sage: K = crystals.KirillovReshetikhin(['D',4,1],4,2); K
        Kirillov-Reshetikhin crystal of type ['D', 4, 1] with (r,s)=(4,2)
        sage: [[b,b.f(0)] for b in K]
        [[[[1], [2], [3], [4]], None], [[[1], [2], [-4], [4]], None], [[[1], [3], [-4], [4]], None],
        [[[2], [3], [-4], [4]], None], [[[1], [4], [-4], [4]], None], [[[2], [4], [-4], [4]], None],
        [[[3], [4], [-4], [4]], [[1], [2], [3], [4]]], [[[-4], [4], [-4], [4]], [[1], [2], [-4], [4]]],
        [[[-4], [4], [-4], [-3]], [[1], [2], [-4], [-3]]], [[[-4], [4], [-4], [-2]], [[1], [3], [-4], [-3]]],
        [[[-4], [4], [-4], [-1]], [[2], [3], [-4], [-3]]], [[[-4], [4], [-3], [-2]], [[1], [4], [-4], [-3]]],
        [[[-4], [4], [-3], [-1]], [[2], [4], [-4], [-3]]], [[[-4], [4], [-2], [-1]], [[-4], [4], [-4], [4]]],
        [[[-4], [-3], [-2], [-1]], [[-4], [4], [-4], [-3]]], [[[1], [2], [-4], [-3]], None], [[[1], [3], [-4], [-3]], None],
        [[[2], [3], [-4], [-3]], None], [[[1], [3], [-4], [-2]], None], [[[2], [3], [-4], [-2]], None],
        [[[2], [3], [-4], [-1]], None], [[[1], [4], [-4], [-3]], None], [[[2], [4], [-4], [-3]], None],
        [[[3], [4], [-4], [-3]], None], [[[3], [4], [-4], [-2]], [[1], [3], [-4], [4]]],
        [[[3], [4], [-4], [-1]], [[2], [3], [-4], [4]]], [[[1], [4], [-4], [-2]], None], [[[2], [4], [-4], [-2]], None],
        [[[2], [4], [-4], [-1]], None], [[[1], [4], [-3], [-2]], None], [[[2], [4], [-3], [-2]], None],
        [[[2], [4], [-3], [-1]], None], [[[3], [4], [-3], [-2]], [[1], [4], [-4], [4]]],
        [[[3], [4], [-3], [-1]], [[2], [4], [-4], [4]]], [[[3], [4], [-2], [-1]], [[3], [4], [-4], [4]]]]

    TESTS::

        sage: K = crystals.KirillovReshetikhin(['D',4,1],3,1)
        sage: all(b.e(0).f(0) == b for b in K if b.epsilon(0)>0)
        True

        sage: K = crystals.KirillovReshetikhin(['D',5,1],5,2)
        sage: all(b.f(0).e(0) == b for b in K if b.phi(0)>0)
        True
    """
    def _element_constructor_(self, *args, **options):
        """
        Construct an element of ``self`` from the input.

        EXAMPLES::

            sage: KRT = crystals.KirillovReshetikhin(['D',4,1], 4, 3, model='KR')
            sage: KRC = crystals.KirillovReshetikhin(['D',4,1], 4, 3)
            sage: elt = KRT(-3,-4,2,1,-3,-4,2,1,-2,-4,3,1); elt
            [[1, 1, 1], [2, 2, 3], [-4, -4, -4], [-3, -3, -2]]
            sage: KRC(elt) # indirect doctest
            [++--, [[1], [3], [-4], [-3]]]

        TESTS:

        Spinor test::

            sage: KRC = crystals.KirillovReshetikhin(['D',4,1], 4, 3)
            sage: KRT = crystals.KirillovReshetikhin(['D',4,1], 4, 3, model='KR')
            sage: elt = KRC.module_generator().f_string([4,2,4,3,4,1]); elt
            [++--, [[2], [4], [-4], [-3]]]
            sage: ret = KRT(elt); ret
            [[1, 1, 2], [2, 2, 4], [-4, -4, -3], [-3, -3, -1]]
            sage: test = KRC(ret); test
            [++--, [[2], [4], [-4], [-3]]]
            sage: test == elt
            True
        """
        from sage.combinat.rigged_configurations.kr_tableaux import KirillovReshetikhinTableauxElement
        if isinstance(args[0], KirillovReshetikhinTableauxElement):
            elt = args[0]
            # Check to make sure it can be converted
            if elt.cartan_type() != self.cartan_type() \
              or elt.parent().r() != self._r or elt.parent().s() != self._s:
                raise ValueError("The Kirillov-Reshetikhin tableau must have the same Cartan type and shape")

            to_hw = elt.to_classical_highest_weight()
            f_str = reversed(to_hw[1])
            return self.module_generator().f_string(f_str)
        return KirillovReshetikhinCrystalFromPromotion._element_constructor_(self, *args, **options)

    def classical_decomposition(self):
        r"""
        Returns the classical crystal underlying the Kirillov-Reshetikhin crystal `B^{r,s}`
        of type `D_n^{(1)}` for `r=n-1,n`. It is given by `B^{n,s} \cong B(s \Lambda_r)`.

        EXAMPLES::

            sage: K = crystals.KirillovReshetikhin(['D',4,1],4,1)
            sage: K.classical_decomposition()
            The crystal of tableaux of type ['D', 4] and shape(s) [[1/2, 1/2, 1/2, 1/2]]
            sage: K = crystals.KirillovReshetikhin(['D',4,1],3,1)
            sage: K.classical_decomposition()
            The crystal of tableaux of type ['D', 4] and shape(s) [[1/2, 1/2, 1/2, -1/2]]
            sage: K = crystals.KirillovReshetikhin(['D',4,1],3,2)
            sage: K.classical_decomposition()
            The crystal of tableaux of type ['D', 4] and shape(s) [[1, 1, 1, -1]]
        """
        C = self.cartan_type().classical()
        s = self.s()
        if self.r() == C.n:
            c = [s/2]*C.n
        else:
            c = [s/2]*(C.n-1)+[-s/2]
        return CrystalOfTableaux(C, shape = c)

    def dynkin_diagram_automorphism(self, i):
        """
        Specifies the Dynkin diagram automorphism underlying the promotion action on the crystal
        elements. The automorphism needs to map node 0 to some other Dynkin node.

        Here we use the Dynkin diagram automorphism which interchanges nodes 0 and 1 and leaves
        all other nodes unchanged.

        EXAMPLES::

            sage: K = crystals.KirillovReshetikhin(['D',4,1],4,1)
            sage: K.dynkin_diagram_automorphism(0)
            1
            sage: K.dynkin_diagram_automorphism(1)
            0
            sage: K.dynkin_diagram_automorphism(4)
            4
        """
        aut = [1,0]+range(2,self.cartan_type().rank())
        return aut[i]

    @cached_method
    def promotion_on_highest_weight_vectors(self):
        r"""
        Returns the promotion operator on `\{2,3,\ldots,n\}`-highest weight vectors.

        A `\{2,3,\ldots,n\}`-highest weight vector in `B(s\Lambda_n)` of weight
        `w=(w_1,\ldots,w_n)` is mapped to a `\{2,3,\ldots,n\}`-highest weight vector in `B(s\Lambda_{n-1})`
        of weight `(-w_1,w_2,\ldots,w_n)` and vice versa.

        See also :meth:`promotion_on_highest_weight_vectors_inverse` and :meth:`promotion`.

        EXAMPLES::

            sage: KR = crystals.KirillovReshetikhin(['D',4,1],4,2)
            sage: prom = KR.promotion_on_highest_weight_vectors()
            sage: T = KR.classical_decomposition()
            sage: HW = [t for t in T if t.is_highest_weight([2,3,4])]
            sage: for t in HW:
            ....:     print t, prom[t]
            [4, 3, 2, 1] [-1, 4, 3, 2]
            [4, -4, 3, 2] [-4, 4, 3, 2]
            [-1, -4, 3, 2] [-4, 3, 2, 1]

            sage: KR = crystals.KirillovReshetikhin(['D',4,1],4,1)
            sage: prom = KR.promotion_on_highest_weight_vectors()
            sage: T = KR.classical_decomposition()
            sage: HW = [t for t in T if t.is_highest_weight([2,3,4])]
            sage: for t in HW:
            ....:     print t, prom[t]
            [++++, []] [-+++, []]
            [-++-, []] [+++-, []]
        """
        T = self.classical_decomposition()
        ind = list(T.index_set())
        ind.remove(1)
        C = T.cartan_type()
        n = C.n
        sh = [ i for i in T.shapes[0] ]
        sh[n-1] = -sh[n-1]
        T_dual = CrystalOfTableaux(C, shape = sh)
        hw = [ t for t in T if t.is_highest_weight(index_set = ind) ]
        hw_dual = [ t for t in T_dual if t.is_highest_weight(index_set = ind) ]
        dic_weight = {tuple(t.weight().to_vector()) : t for t in hw}
        dic_weight_dual = {tuple(t.weight().to_vector()) : t for t in hw_dual}
        def neg(x):
            y = [i for i in x]
            y[0] = -y[0]
            return tuple(y)
        return dict( (dic_weight[w], dic_weight_dual[neg(w)]) for w in dic_weight.keys() )

    @cached_method
    def promotion_on_highest_weight_vectors_inverse(self):
        r"""
        Returns the inverse promotion operator on `\{2,3,\ldots,n\}`-highest weight vectors.

        See also :meth:`promotion_on_highest_weight_vectors` and :meth:`promotion_inverse`.

        EXAMPLES::

            sage: KR = crystals.KirillovReshetikhin(['D',4,1],3,2)
            sage: prom = KR.promotion_on_highest_weight_vectors()
            sage: prom_inv = KR.promotion_on_highest_weight_vectors_inverse()
            sage: T = KR.classical_decomposition()
            sage: HW = [t for t in T if t.is_highest_weight([2,3,4])]
            sage: all(prom_inv[prom[t]] == t for t in HW)
            True
        """
        D = self.promotion_on_highest_weight_vectors()
        return dict( (D[t],t) for t in D.keys() )

    @cached_method
    def promotion(self):
        r"""
        Return the promotion operator on `B^{r,s}` of type
        `D_n^{(1)}` for `r=n-1,n`.

        EXAMPLES::

            sage: K = crystals.KirillovReshetikhin(['D',4,1],3,1)
            sage: T = K.classical_decomposition()
            sage: promotion = K.promotion()
            sage: for t in T:
            ....:     print t, promotion(t)
            [+++-, []] [-++-, []]
            [++-+, []] [-+-+, []]
            [+-++, []] [--++, []]
            [-+++, []] [++++, []]
            [+---, []] [----, []]
            [-+--, []] [++--, []]
            [--+-, []] [+-+-, []]
            [---+, []] [+--+, []]
        """
        T = self.classical_decomposition()
        ind = list(T.index_set())
        ind.remove(1)
        C = T.cartan_type()
        n = C.n
        def aut(i):
            if i==n:
                return n-1
            elif i==n-1:
                return n
            return i
        return DiagramAutomorphism(T, self.promotion_on_highest_weight_vectors(), ind)

    @cached_method
    def promotion_inverse(self):
        r"""
        Returns the inverse promotion operator on `B^{r,s}` of type `D_n^{(1)}` for `r=n-1,n`.

        EXAMPLES::

            sage: K = crystals.KirillovReshetikhin(['D',4,1],3,1)
            sage: T = K.classical_decomposition()
            sage: promotion = K.promotion()
            sage: promotion_inverse = K.promotion_inverse()
            sage: all(promotion_inverse(promotion(t)) == t for t in T)
            True
        """
        D = self.promotion_on_highest_weight_vectors_inverse()
        T = D.keys()[0].parent()
        ind = list(T.index_set())
        ind.remove(1)
        C = T.cartan_type()
        n = C.n
        def aut(i):
            if i==n:
                return n-1
            elif i==n-1:
                return n
            return i
        return DiagramAutomorphism(T, self.promotion_on_highest_weight_vectors_inverse(), ind)

#####################################################################

class PMDiagram(CombinatorialObject):
    """
    Class of `\pm` diagrams. These diagrams are in one-to-one bijection with
    `X_{n-1}` highest weight vectors in an `X_n` highest weight crystal
    `X=B,C,D`. See Section 4.1 of [Schilling08]_.

    The input is a list `pm = [[a_0,b_0], [a_1,b_1], ...,
    [a_{n-1},b_{n-1}], [b_n]]` of pairs and a last 1-tuple (or list of
    length 1). The pair `[a_i,b_i]` specifies the number of `a_i` `+` and
    `b_i` `-` in the `i`-th row of the `\pm` diagram if `n-i` is odd and the
    number of `a_i` `\pm` pairs above row `i` and `b_i` columns of height `i`
    not containing any `+` or `-` if `n-i` is even.

    Setting the option ``from_shapes = True`` one can also input a `\pm`
    diagram in terms of its outer, intermediate, and inner shape by
    specifying a list ``[n, s, outer, intermediate, inner]``
    where ``s`` is the width of the `\pm` diagram, and ``outer``,
    ``intermediate``, and ``inner`` are the outer, intermediate, and inner
    shapes, respectively.

    EXAMPLES::

        sage: from sage.combinat.crystals.kirillov_reshetikhin import PMDiagram
        sage: pm = PMDiagram([[0,1],[1,2],[1]])
        sage: pm.pm_diagram
        [[0, 1], [1, 2], [1]]
        sage: pm._list
        [1, 1, 2, 0, 1]
        sage: pm.n
        2
        sage: pm.width
        5
        sage: pm.pp()
        .  .  .  .
        .  +  -  -
        sage: PMDiagram([2,5,[4,4],[4,2],[4,1]], from_shapes=True)
        [[0, 1], [1, 2], [1]]

    TESTS::

        sage: from sage.combinat.crystals.kirillov_reshetikhin import PMDiagram
        sage: pm = PMDiagram([[1,2],[1,1],[1,1],[1,1],[1]])
        sage: PMDiagram([pm.n, pm.width, pm.outer_shape(), pm.intermediate_shape(), pm.inner_shape()], from_shapes=True) == pm
        True
        sage: pm = PMDiagram([[1,2],[1,2],[1,1],[1,1],[1,1],[1]])
        sage: PMDiagram([pm.n, pm.width, pm.outer_shape(), pm.intermediate_shape(), pm.inner_shape()], from_shapes=True) == pm
        True
    """
    def __init__(self, pm_diagram, from_shapes = None):
        r"""
        Initialize ``self``.

        TESTS::

            sage: from sage.combinat.crystals.kirillov_reshetikhin import PMDiagram
            sage: pm = PMDiagram([[0,1],[1,2],[1]]); pm
            [[0, 1], [1, 2], [1]]
            sage: PMDiagram([2,5,[4,4],[4,2],[4,1]], from_shapes=True)
            [[0, 1], [1, 2], [1]]
            sage: TestSuite(pm).run()
        """
        if from_shapes:
            n = pm_diagram[0]
            s = pm_diagram[1]
            outer = [s]+list(pm_diagram[2])+[0 for i in range(n)]
            intermediate = [s]+list(pm_diagram[3])+[0 for i in range(n)]
            inner = [s]+list(pm_diagram[4])+[0 for i in range(n)]
            pm = [[inner[n]]]
            for i in range(int((n+1)/2)):
                pm.append([intermediate[n-2*i]-inner[n-2*i], inner[n-2*i-1]-intermediate[n-2*i]])
                pm.append([outer[n-2*i]-inner[n-2*i-1], inner[n-2*i-2]-outer[n-2*i]])
            if is_odd(n):
                pm.pop(n+1)
            pm_diagram = list(reversed(pm))
        self.pm_diagram = pm_diagram
        self.n = len(pm_diagram)-1
        self._list = [i for a in reversed(pm_diagram) for i in a]
        self.width = sum(i for i in self._list)

    def _repr_(self):
        """
        Turning on pretty printing allows to display the `\pm` diagram as a
        tableau with the `+` and `-` displayed.

        EXAMPLES::

            sage: sage.combinat.crystals.kirillov_reshetikhin.PMDiagram([[1,0],[0,1],[2,0],[0,0],[0]])
            [[1, 0], [0, 1], [2, 0], [0, 0], [0]]
        """
        return repr(self.pm_diagram)

    def __repr__(self, pretty_printing=None):
        """
        Return a string representation of ``self``.

        This is implemented only for the deprecation warning of the
        ``pretty_printing`` optional argument.

        TESTS::

            sage: pm = sage.combinat.crystals.kirillov_reshetikhin.PMDiagram([[1,0],[0,1],[2,0],[0,0],[0]])
            sage: pm.__repr__(pretty_printing=True)
<<<<<<< HEAD
            doctest:1: DeprecationWarning: pretty_printing is deprecated. Use instead pp()
=======
            doctest:...: DeprecationWarning: pretty_printing is deprecated. Use instead pp()
>>>>>>> 03906a99
            See http://trac.sagemath.org/15913 for details.
            .  .  .  +
            .  .  -  -
            +  +
            -  -
        """
        if pretty_printing is not None:
            from sage.misc.superseded import deprecation
            deprecation(15913, 'pretty_printing is deprecated. Use instead pp()')
            if pretty_printing is True:
                return self.pp()
        return super(PMDiagram, self).__repr__()

    def _repr_diagram(self):
        """
        Return a string representation of ``self`` as a diagram.

        EXAMPLES::

            sage: from sage.combinat.crystals.kirillov_reshetikhin import PMDiagram
            sage: pm = PMDiagram([[1,0],[0,1],[2,0],[0,0],[0]])
            sage: print pm._repr_diagram()
            .  .  .  +
            .  .  -  -
            +  +
            -  -
            sage: pm = PMDiagram([[0,2], [0,0], [0]])
            sage: print pm._repr_diagram()
        """
        t = []
        ish = self.inner_shape() + [0]*self.n
        msh = self.intermediate_shape() + [0]*self.n
        osh = self.outer_shape() + [0]*self.n
        for i in range(self.n):
            t.append(['.']*ish[i]+['+']*(msh[i]-ish[i])+['-']*(osh[i]-msh[i]))
        t=[i for i in t if i!= []]
        return Tableau(t)._repr_diagram()

    def pp(self):
        """
        Pretty print ``self``.

        EXAMPLES::

            sage: from sage.combinat.crystals.kirillov_reshetikhin import PMDiagram
            sage: pm = PMDiagram([[1,0],[0,1],[2,0],[0,0],[0]])
            sage: pm.pp()
            .  .  .  +
            .  .  -  -
            +  +
            -  -
            sage: pm = PMDiagram([[0,2], [0,0], [0]])
            sage: pm.pp()
        """
        print(self._repr_diagram())

    def inner_shape(self):
        """
        Return the inner shape of the pm diagram

        EXAMPLES::

            sage: from sage.combinat.crystals.kirillov_reshetikhin import PMDiagram
            sage: pm = PMDiagram([[0,1],[1,2],[1]])
            sage: pm.inner_shape()
            [4, 1]
            sage: pm = PMDiagram([[1,2],[1,1],[1,1],[1,1],[1]])
            sage: pm.inner_shape()
            [7, 5, 3, 1]
            sage: pm = PMDiagram([[1,2],[1,2],[1,1],[1,1],[1,1],[1]])
            sage: pm.inner_shape()
            [10, 7, 5, 3, 1]
        """
        t = []
        ll = self._list
        for i in range(self.n):
            t.append(sum(ll[0:2*i+1]))
        return Partition(list(reversed(t)))

    def outer_shape(self):
        """
        Return the outer shape of the `\pm` diagram

        EXAMPLES::

            sage: from sage.combinat.crystals.kirillov_reshetikhin import PMDiagram
            sage: pm = PMDiagram([[0,1],[1,2],[1]])
            sage: pm.outer_shape()
            [4, 4]
            sage: pm = PMDiagram([[1,2],[1,1],[1,1],[1,1],[1]])
            sage: pm.outer_shape()
            [8, 8, 4, 4]
            sage: pm = PMDiagram([[1,2],[1,2],[1,1],[1,1],[1,1],[1]])
            sage: pm.outer_shape()
            [13, 8, 8, 4, 4]
        """
        t = []
        ll = self._list
        for i in range(self.n // 2):
            t.append(sum(ll[0:4*i+4]))
            t.append(sum(ll[0:4*i+4]))
        if is_even(self.n+1):
            t.append(sum(ll[0:2*self.n+2]))
        return Partition(list(reversed(t)))

    def intermediate_shape(self):
        """
        Return the intermediate shape of the pm diagram (inner shape plus positions of plusses)

        EXAMPLES::

            sage: from sage.combinat.crystals.kirillov_reshetikhin import PMDiagram
            sage: pm = PMDiagram([[0,1],[1,2],[1]])
            sage: pm.intermediate_shape()
            [4, 2]
            sage: pm = PMDiagram([[1,2],[1,1],[1,1],[1,1],[1]])
            sage: pm.intermediate_shape()
            [8, 6, 4, 2]
            sage: pm = PMDiagram([[1,2],[1,2],[1,1],[1,1],[1,1],[1]])
            sage: pm.intermediate_shape()
            [11, 8, 6, 4, 2]
            sage: pm = PMDiagram([[1,0],[0,1],[2,0],[0,0],[0]])
            sage: pm.intermediate_shape()
            [4, 2, 2]
            sage: pm = PMDiagram([[1, 0], [0, 0], [0, 0], [0, 0], [0]])
            sage: pm.intermediate_shape()
            [1]
        """
        p = self.inner_shape()
        p = p + [0 for i in range(self.n)]
        ll = list(reversed(self._list))
        p = [ p[i]+ll[2*i+1] for i in range(self.n) ]
        return Partition(p)

    def heights_of_minus(self):
        """
        Return a list with the heights of all minus in the `\pm` diagram.

        EXAMPLES::

            sage: from sage.combinat.crystals.kirillov_reshetikhin import PMDiagram
            sage: pm = PMDiagram([[1,2],[1,2],[1,1],[1,1],[1,1],[1]])
            sage: pm.heights_of_minus()
            [5, 5, 3, 3, 1, 1]
            sage: pm = PMDiagram([[1,2],[1,1],[1,1],[1,1],[1]])
            sage: pm.heights_of_minus()
            [4, 4, 2, 2]
        """
        n = self.n
        heights = []
        for i in range(int((n+1)/2)):
            heights += [n-2*i]*((self.outer_shape()+[0]*n)[n-2*i-1]-(self.intermediate_shape()+[0]*n)[n-2*i-1])
        return heights

    def heights_of_addable_plus(self):
        """
        Return a list with the heights of all addable plus in the `\pm` diagram.

        EXAMPLES::

            sage: from sage.combinat.crystals.kirillov_reshetikhin import PMDiagram
            sage: pm = PMDiagram([[1,2],[1,2],[1,1],[1,1],[1,1],[1]])
            sage: pm.heights_of_addable_plus()
            [1, 1, 2, 3, 4, 5]
            sage: pm = PMDiagram([[1,2],[1,1],[1,1],[1,1],[1]])
            sage: pm.heights_of_addable_plus()
            [1, 2, 3, 4]
        """
        heights = []
        for i in range(1,self.n+1):
            heights += [i]*self.sigma().pm_diagram[i][0]
        return heights

    def sigma(self):
        """
        Return sigma on pm diagrams as needed for the analogue of the Dynkin diagram automorphism
        that interchanges nodes `0` and `1` for type `D_n(1)`, `B_n(1)`, `A_{2n-1}(2)` for
        Kirillov-Reshetikhin crystals.

        EXAMPLES::

            sage: pm = sage.combinat.crystals.kirillov_reshetikhin.PMDiagram([[0,1],[1,2],[1]])
            sage: pm.sigma()
            [[1, 0], [2, 1], [1]]
        """
        pm = self.pm_diagram
        return PMDiagram([list(reversed(a)) for a in pm])


#####################################################################################

def partitions_in_box(r, s):
    """
    Returns all partitions in a box of width s and height r.

    EXAMPLES::

        sage: sage.combinat.crystals.kirillov_reshetikhin.partitions_in_box(3,2)
        [[], [1], [2], [1, 1], [2, 1], [1, 1, 1], [2, 2], [2, 1, 1],
        [2, 2, 1], [2, 2, 2]]
    """
    return [x for n in range(r*s+1) for x in Partitions(n,max_part=s,max_length=r)]

def vertical_dominoes_removed(r, s):
    """
    Returns all partitions obtained from a rectangle of width s and height r by removing
    vertical dominoes.

    EXAMPLES::

        sage: sage.combinat.crystals.kirillov_reshetikhin.vertical_dominoes_removed(2,2)
        [[], [1, 1], [2, 2]]
        sage: sage.combinat.crystals.kirillov_reshetikhin.vertical_dominoes_removed(3,2)
        [[2], [2, 1, 1], [2, 2, 2]]
        sage: sage.combinat.crystals.kirillov_reshetikhin.vertical_dominoes_removed(4,2)
        [[], [1, 1], [1, 1, 1, 1], [2, 2], [2, 2, 1, 1], [2, 2, 2, 2]]
    """
    return [x.conjugate() for x in horizontal_dominoes_removed(s,r)]

def horizontal_dominoes_removed(r, s):
    """
    Returns all partitions obtained from a rectangle of width s and height r by removing
    horizontal dominoes.

    EXAMPLES::

        sage: sage.combinat.crystals.kirillov_reshetikhin.horizontal_dominoes_removed(2,2)
        [[], [2], [2, 2]]
        sage: sage.combinat.crystals.kirillov_reshetikhin.horizontal_dominoes_removed(3,2)
        [[], [2], [2, 2], [2, 2, 2]]
    """
    list = [ [y for y in x] + [0 for i in range(r-x.length())] for x in partitions_in_box(r, int(s/2)) ]
    two = lambda x : 2*(x-int(s/2)) + s
    return [Partition([two(y) for y in x]) for x in list]

#####################################################################
## Morphisms

class AmbientRetractMap(Map):
    r"""
    The retraction map from the ambient crystal.
    """
    def __init__(self, base, ambient, pdict_inv, index_set,
                 similarity_factor_domain=None, automorphism=None):
        """
        Initialize ``self``.

        EXAMPLES::

            sage: K = crystals.KirillovReshetikhin(['B',3,1], 3,1)
            sage: phi = K.from_ambient_crystal()
            sage: TestSuite(phi).run(skip=['_test_category', '_test_pickling'])
        """
        from sage.categories.sets_with_partial_maps import SetsWithPartialMaps
        from sage.categories.homset import Hom
        Map.__init__(self, Hom(ambient, base, SetsWithPartialMaps()))

        if similarity_factor_domain is None:
            similarity_factor_domain = dict( (i,1) for i in index_set )
        if automorphism is None:
            automorphism = lambda i: i

        self._pdict_inv = pdict_inv
        self._automorphism = automorphism
        self._similarity_factor_domain = similarity_factor_domain
        self._index_set = index_set

    def _repr_type(self):
        """
        Return a string describing ``self``.

        EXAMPLES::

            sage: K = crystals.KirillovReshetikhin(['B',3,1], 3,1)
            sage: phi = K.from_ambient_crystal()
            sage: phi._repr_type()
            'Ambient retract'
        """
        return "Ambient retract"

    def _call_(self, x):
        """
        A fast map from the virtual image to the base crystal.

        EXAMPLES::

            sage: K = crystals.KirillovReshetikhin(['B',3,1], 3,1)
            sage: phi = K.from_ambient_crystal()
            sage: b = K.ambient_crystal()(rows=[[1],[2],[-3]])
            sage: phi(b)
            [++-, []]
        """
        automorphism = self._automorphism
        sfd = self._similarity_factor_domain
        for i in self._index_set:
            c = x.e_string([i for k in range(sfd[i])])
            if c is not None:
                d = self(c).f(automorphism(i))
                assert d is not None
                #now we know that x is hw
                return d
        return self._pdict_inv[x]

class DiagramAutomorphism(CrystalMorphism):
    """
    The diagram automorphism.

    For example, in type `A_n^{(1)}` this is the promotion operator and in
    type `D_n^{(1)}`, this corresponds to the automorphism induced from
    interchanging the `0` and `1` nodes in the Dynkin diagram.

    INPUT:

    - ``C`` -- a crystal
    - ``on_hw`` -- a function for the images of the ``index_set``-highest
      weight elements
    - ``index_set`` -- (default: the empty set) the index set
    - ``automorphism`` -- (default: the identity) the twisting automorphism
    - ``cache`` -- (default: True) cache the result
    """
    def __init__(self, C, on_hw, index_set=None, automorphism=None, cache=True):
        """
        Construct the promotion operator.

        TESTS::

            sage: K = crystals.KirillovReshetikhin(['A',3,1], 2,2)
            sage: p = K.promotion()
            sage: TestSuite(p).run(skip=['_test_category', '_test_pickling'])
        """
        if automorphism is None:
            automorphism = lambda i: i
        if index_set is None:
            index_set = ()
        self._twist = automorphism
        if isinstance(on_hw, dict):
            self._on_hw = on_hw.__getitem__
        else:
            self._on_hw = on_hw
        parent = Hom(C, C)

        self._cache = {}
        self._cache_result = bool(cache)
        if isinstance(cache, dict):
            self._cache = cache
        ct = C.cartan_type()
        CrystalMorphism.__init__(self, parent, ct, tuple(index_set))

    def _call_(self, x):
        """
        Return the image of ``x`` under ``self``.

        EXAMPLES::

            sage: K = crystals.KirillovReshetikhin(['A',3,1], 2,2)
            sage: p = K.promotion()
            sage: elt = K(3,1,3,1)
            sage: p(elt.lift())
            [[2, 2], [4, 4]]
        """
        # We do our own caching so we can take advantage of known images above us
        if x in self._cache:
            return self._cache[x]

        ind = self._index_set
        cur = x
        path = []
        while cur not in self._cache:
            n = None
            for i in ind:
                n = cur.e(i)
                if n is not None:
                    path.append(self._twist(i))
                    cur = n
                    break

            if n is None: # We're at a I-highest weight element
                break

        if cur in self._cache:
            cur = self._cache[cur]
        else:
            cur = self._on_hw(cur)

        y = cur.f_string(reversed(path))
        assert y is not None
        self._cache[x] = y
        return y

    def _repr_type(self):
        """
        Return a string describing ``self``.

        EXAMPLES::

            sage: K = crystals.KirillovReshetikhin(['A',3,1], 2,2)
            sage: K.promotion()._repr_type()
            'Diagram automorphism'
        """
        return "Diagram automorphism"

class DiagramAutomorphismInverse(DiagramAutomorphism):
    r"""
    The inverse promotion operator.
    """
    def _repr_type(self):
        """
        Return a string describing ``self``.

        EXAMPLES::

            sage: K = crystals.KirillovReshetikhin(['A',3,1], 2,2)
            sage: K.promotion_inverse()._repr_type()
            'Inverse diagram automorphism'
        """
        return "Inverse diagram automorphism"
<|MERGE_RESOLUTION|>--- conflicted
+++ resolved
@@ -816,20 +816,6 @@
 
         EXAMPLES::
 
-            sage: C = crystals.KirillovReshetikhin(['D',4,1], 2,1)
-            sage: t = C(2,1).to_tableau(); t
-            [[1], [2]]
-            sage: type(t)
-            <class 'sage.combinat.tableau.Tableaux_all_with_category.element_class'>
-        """
-        return self.lift().to_tableau()
-
-    def lusztig_involution(self):
-        """
-        Return the classical Lusztig involution on ``self``.
-
-        EXAMPLES::
-
             sage: KRC = crystals.KirillovReshetikhin(['D',4,1], 2,2)
             sage: elt = KRC(-1,2); elt
             [[2], [-1]]
@@ -3297,11 +3283,7 @@
 
             sage: pm = sage.combinat.crystals.kirillov_reshetikhin.PMDiagram([[1,0],[0,1],[2,0],[0,0],[0]])
             sage: pm.__repr__(pretty_printing=True)
-<<<<<<< HEAD
-            doctest:1: DeprecationWarning: pretty_printing is deprecated. Use instead pp()
-=======
             doctest:...: DeprecationWarning: pretty_printing is deprecated. Use instead pp()
->>>>>>> 03906a99
             See http://trac.sagemath.org/15913 for details.
             .  .  .  +
             .  .  -  -
