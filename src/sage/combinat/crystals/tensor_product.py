--- conflicted
+++ resolved
@@ -1350,274 +1350,6 @@
         m = len(self) - 1
         return [m - val for val in reversed(l)]
 
-<<<<<<< HEAD
-    def energy_function(self, algorithm=None):
-        r"""
-        Return the energy function of ``self``.
-
-        ALGORITHM:
-
-        .. RUBRIC:: definition
-
-        Let `T` be a tensor product of Kirillov-Reshetikhin
-        crystals. Let `R_i` and `H_i` be the combinatorial
-        `R`-matrix and local energy functions, respectively, acting
-        on the `i` and `i+1` factors. Let `D_B` be the energy
-        function of a single Kirillov-Reshetikhin crystal. The
-        *energy function* is given by
-
-        .. MATH::
-
-            D = \sum_{j > i} H_i R_{i+1} R_{i+2} \cdots R_{j-1}
-            + \sum_j D_B R_1 R_2 \cdots R_{j-1},
-
-        where `D_B` acts on the rightmost factor.
-
-        .. RUBRIC:: grading
-
-        If  ``self`` is an element of `T`, a tensor product of
-        perfect crystals of the same level, then use the affine
-        grading to determine the energy. Specifically, let `g`
-        denote the affine grading of ``self`` and `d` the affine
-        grading of the maximal vector in `T`. Then the energy
-        of ``self`` is given by `d - g`.
-
-        For more details, see Theorem 7.5 in [SchillingTingley2011]_.
-
-        INPUT:
-
-        - ``algorithm`` -- (default: ``None``) use one of the
-          following algorithms to determine the energy function:
-
-          * ``'definition'`` - use the definition of the energy
-            function;
-          * ``'grading'`` - use the affine grading;
-
-          if not specified, then this uses ``'grading'`` if all
-          factors are perfect of the same level and otherwise
-          this uses ``'definition'``
-
-        OUTPUT: an integer
-
-        REFERENCES:
-
-        .. [SchillingTingley2011] \A. Schilling, P. Tingley.
-           *Demazure crystals, Kirillov-Reshetikhin crystals, and
-           the energy function*.
-           Electronic Journal of Combinatorics. **19(2)**. 2012.
-           :arXiv:`1104.2359`
-
-        EXAMPLES::
-
-            sage: K = crystals.KirillovReshetikhin(['A',2,1], 1, 1)
-            sage: T = crystals.TensorProduct(K,K,K)
-            sage: hw = sorted([x for x in T if x.is_highest_weight([1,2])])
-            sage: for b in hw:
-            ....:     print("{} {}".format(b, b.energy_function()))
-            [[[1]], [[1]], [[1]]] 0
-            [[[1]], [[2]], [[1]]] 2
-            [[[2]], [[1]], [[1]]] 1
-            [[[3]], [[2]], [[1]]] 3
-
-            sage: K = crystals.KirillovReshetikhin(['C',2,1], 1, 2)
-            sage: T = crystals.TensorProduct(K,K)
-            sage: hw = [x for x in T if x.is_highest_weight([1,2])]
-            sage: for b in hw:
-            ....:     print("{} {}".format(b, b.energy_function()))
-            [[], []] 4
-            [[], [[1, 1]]] 1
-            [[[1, 1]], []] 3
-            [[[1, 1]], [[1, 1]]] 0
-            [[[1, 2]], [[1, 1]]] 1
-            [[[2, 2]], [[1, 1]]] 2
-            [[[-1, -1]], [[1, 1]]] 2
-            [[[1, -1]], [[1, 1]]] 2
-            [[[2, -1]], [[1, 1]]] 2
-
-            sage: K = crystals.KirillovReshetikhin(['C',2,1], 1, 1)
-            sage: T = crystals.TensorProduct(K)
-            sage: t = T.module_generators[0]
-            sage: t.energy_function('grading')
-            Traceback (most recent call last):
-            ...
-            NotImplementedError: all crystals in the tensor product need to be perfect of the same level
-
-        TESTS::
-
-            sage: K = crystals.KirillovReshetikhin(['C',2,1], 1, 2)
-            sage: K2 = crystals.KirillovReshetikhin(['C',2,1], 2, 2)
-            sage: T = tensor([K, K2])
-            sage: hw = [x for x in T if x.is_highest_weight([1,2])]
-            sage: all(b.energy_function() == b.energy_function(algorithm='definition')
-            ....:     for b in hw)
-            True
-        """
-        C = self.parent().crystals[0]
-        ell = ceil(C.s()/C.cartan_type().c()[C.r()])
-        is_perfect = all(ell == K.s()/K.cartan_type().c()[K.r()]
-                         for K in self.parent().crystals)
-        if algorithm is None:
-            if is_perfect:
-                algorithm = 'grading'
-            else:
-                algorithm = 'definition'
-
-        if algorithm == 'grading':
-            if not is_perfect:
-                raise NotImplementedError("all crystals in the tensor product need to be perfect of the same level")
-            t = self.parent()(*[K.module_generator() for K in self.parent().crystals])
-            d = t.affine_grading()
-            return d - self.affine_grading()
-
-        if algorithm == 'definition':
-            # Setup
-            energy = ZZ.zero()
-            R_mats = [[K.R_matrix(Kp) for Kp in self.parent().crystals[i+1:]]
-                      for i,K in enumerate(self.parent().crystals)]
-            H_funcs = [[K.local_energy_function(Kp) for Kp in self.parent().crystals[i+1:]]
-                       for i,K in enumerate(self.parent().crystals)]
-
-            for i,b in enumerate(self):
-                for j,R in enumerate(R_mats[i]):
-                    H = H_funcs[i][j]
-                    bp = self[i+j+1]
-                    T = R.domain()
-                    t = T(b, bp)
-                    energy += H(t)
-                    b = R(t)[1]
-                energy += b.energy_function()  # D contribution
-            return energy
-        else:
-            raise ValueError("invalid algorithm")
-
-    def affine_grading(self):
-        r"""
-        Returns the affine grading of `self`.
-
-        The affine grading is only defined when ``self`` is an element of a
-        tensor product of affine Kirillov-Reshetikhin crystals. It is
-        calculated by finding a path from ``self`` to a ground state path
-        using the helper method :meth:`e_string_to_ground_state` and counting
-        the number of affine Kashiwara operators `e_0` applied on the way.
-
-        INPUT:
-
-        - ``self`` -- an element of a tensor product of Kirillov-Reshetikhin
-          crystals
-
-        OUTPUT: an integer
-
-        EXAMPLES::
-
-            sage: K = crystals.KirillovReshetikhin(['A',2,1],1,1)
-            sage: T = crystals.TensorProduct(K,K)
-            sage: t = T.module_generators[0]
-            sage: t.affine_grading()
-            1
-
-            sage: K = crystals.KirillovReshetikhin(['A',2,1],1,1)
-            sage: T = crystals.TensorProduct(K,K,K)
-            sage: hw = [b for b in T if all(b.epsilon(i)==0 for i in [1,2])]
-            sage: for b in hw:
-            ....:     print("{} {}".format(b, b.affine_grading()))
-            [[[1]], [[1]], [[1]]] 3
-            [[[1]], [[2]], [[1]]] 1
-            [[[2]], [[1]], [[1]]] 2
-            [[[3]], [[2]], [[1]]] 0
-
-            sage: K = crystals.KirillovReshetikhin(['C',2,1],1,1)
-            sage: T = crystals.TensorProduct(K,K,K)
-            sage: hw = [b for b in T if all(b.epsilon(i)==0 for i in [1,2])]
-            sage: for b in hw:
-            ....:     print("{} {}".format(b, b.affine_grading()))
-            [[[1]], [[1]], [[1]]] 2
-            [[[1]], [[2]], [[1]]] 1
-            [[[1]], [[-1]], [[1]]] 0
-            [[[2]], [[1]], [[1]]] 1
-            [[[-2]], [[2]], [[1]]] 0
-            [[[-1]], [[1]], [[1]]] 1
-        """
-        return self.e_string_to_ground_state().count(0)
-
-    @cached_method
-    def e_string_to_ground_state(self):
-        r"""
-        Returns a string of integers in the index set `(i_1,\ldots,i_k)` such
-        that `e_{i_k} \cdots e_{i_1}` of ``self`` is the ground state.
-
-        This method is only defined when ``self`` is an element of a tensor
-        product of affine Kirillov-Reshetikhin crystals. It calculates a path
-        from ``self`` to a ground state path using Demazure arrows as defined
-        in Lemma 7.3 in [SchillingTingley2011]_.
-
-        INPUT:
-
-        - ``self`` -- an element of a tensor product of Kirillov-Reshetikhin
-          crystals
-
-        OUTPUT: a tuple of integers `(i_1,\ldots,i_k)`
-
-        EXAMPLES::
-
-            sage: K = crystals.KirillovReshetikhin(['A',2,1],1,1)
-            sage: T = crystals.TensorProduct(K,K)
-            sage: t = T.module_generators[0]
-            sage: t.e_string_to_ground_state()
-            (0, 2)
-
-            sage: K = crystals.KirillovReshetikhin(['C',2,1],1,1)
-            sage: T = crystals.TensorProduct(K,K)
-            sage: t = T.module_generators[0]; t
-            [[[1]], [[1]]]
-            sage: t.e_string_to_ground_state()
-            (0,)
-            sage: x=t.e(0)
-            sage: x.e_string_to_ground_state()
-            ()
-            sage: y=t.f_string([1,2,1,1,0]); y
-            [[[2]], [[1]]]
-            sage: y.e_string_to_ground_state()
-            ()
-
-        TESTS:
-
-        Check that :trac:`22882` is fixed::
-
-            sage: K = crystals.KirillovReshetikhin(CartanType(['A',6,2]).dual(), 1,1)
-            sage: T = tensor([K,K,K])
-            sage: hw = [x for x in T if x.is_highest_weight([1,2,3])]
-            sage: gs = T(K(0), K(0), K(0))
-            sage: all(elt.e_string(elt.e_string_to_ground_state()) == gs
-            ....:     for elt in hw)
-            True
-            sage: all(elt.energy_function() == elt.energy_function('definition')
-            ....:     for elt in hw)
-            True
-        """
-        from sage.combinat.rigged_configurations.kr_tableaux import KirillovReshetikhinTableaux
-        if self.parent().crystals[0].__module__ != 'sage.combinat.crystals.kirillov_reshetikhin' and \
-                not isinstance(self.parent().crystals[0], KirillovReshetikhinTableaux):
-            raise ValueError("all crystals in the tensor product need to be Kirillov-Reshetikhin crystals")
-        ell = max(ceil(K.s()/K.cartan_type().c()[K.r()]) for K in self.parent().crystals)
-        if self.cartan_type().dual().type() == 'BC':
-            I = self.cartan_type().index_set()
-            for i in I[:-1]:
-                if self.epsilon(i) > 0:
-                    return (i,) + (self.e(i)).e_string_to_ground_state()
-            if self.epsilon(I[-1]) > ell:
-                return (I[-1],) + (self.e(I[-1])).e_string_to_ground_state()
-            return ()
-
-        I = self.cartan_type().classical().index_set()
-        for i in I:
-            if self.epsilon(i) > 0:
-                return (i,) + self.e(i).e_string_to_ground_state()
-        if self.epsilon(0) > ell:
-            return (0,) + self.e(0).e_string_to_ground_state()
-        return ()
-
-=======
->>>>>>> 9018543b
 CrystalOfWords.Element = TensorProductOfCrystalsElement
 
 class FullTensorProductOfRegularCrystals(FullTensorProductOfCrystals):
@@ -2203,4 +1935,4 @@
 # deprecations from trac:18555
 from sage.misc.superseded import deprecated_function_alias
 TensorProductOfCrystals.global_options=deprecated_function_alias(18555, TensorProductOfCrystals.options)
-TensorProductOfCrystalsOptions=deprecated_function_alias(18555, TensorProductOfCrystals.options)+TensorProductOfCrystalsOptions=deprecated_function_alias(18555, TensorProductOfCrystals.options)
