"""
Free modules
"""
#*****************************************************************************
#       Copyright (C) 2007      Mike Hansen <mhansen@gmail.com>,
#                     2007-2009 Nicolas M. Thiery <nthiery at users.sf.net>
#                     2010      Christian Stump <christian.stump@univie.ac.at>
#
#  Distributed under the terms of the GNU General Public License (GPL)
#                  http://www.gnu.org/licenses/
#*****************************************************************************
from sage.structure.unique_representation import UniqueRepresentation
from sage.structure.element import Element
from sage.structure.parent import Parent
from sage.structure.sage_object import have_same_parent
from sage.modules.free_module_element import vector
from sage.misc.misc import repr_lincomb
from sage.modules.module import Module
from sage.rings.all import Integer
import sage.structure.element
from sage.combinat.family import Family
from sage.sets.finite_enumerated_set import FiniteEnumeratedSet
from sage.combinat.cartesian_product import CartesianProduct
from sage.sets.disjoint_union_enumerated_sets import DisjointUnionEnumeratedSets
from sage.misc.cachefunc import cached_method
from sage.misc.all import lazy_attribute
from sage.categories.poor_man_map import PoorManMap
from sage.categories.all import ModulesWithBasis
from sage.combinat.dict_addition import dict_addition, dict_linear_combination
from sage.sets.family import Family
from sage.misc.ascii_art import AsciiArt, empty_ascii_art
from sage.misc.indexed_generators import IndexedGenerators

# TODO: move the content of this class to CombinatorialFreeModule.Element and ModulesWithBasis.Element
class CombinatorialFreeModuleElement(Element):
    def __init__(self, M, x):
        """
        Create a combinatorial module element. This should never be
        called directly, but only through the parent combinatorial
        free module's :meth:`__call__` method.

        TESTS::

            sage: F = CombinatorialFreeModule(QQ, ['a','b','c'])
            sage: B = F.basis()
            sage: f = B['a'] + 3*B['c']; f
            B['a'] + 3*B['c']
            sage: f == loads(dumps(f))
            True
        """
        Element.__init__(self, M)
        self._monomial_coefficients = x

    def __iter__(self):
        """
        EXAMPLES::

            sage: F = CombinatorialFreeModule(QQ, ['a','b','c'])
            sage: B = F.basis()
            sage: f = B['a'] + 3*B['c']
            sage: [i for i in sorted(f)]
            [('a', 1), ('c', 3)]

        ::

            sage: s = SymmetricFunctions(QQ).schur()
            sage: a = s([2,1]) + s([3])
            sage: [i for i in sorted(a)]
            [([2, 1], 1), ([3], 1)]
        """
        return self._monomial_coefficients.iteritems()

    def __contains__(self, x):
        """
        Returns whether or not a combinatorial object x indexing a basis
        element is in the support of self.

        EXAMPLES::

            sage: F = CombinatorialFreeModule(QQ, ['a','b','c'])
            sage: B = F.basis()
            sage: f = B['a'] + 3*B['c']
            sage: 'a' in f
            True
            sage: 'b' in f
            False

        ::

            sage: s = SymmetricFunctions(QQ).schur()
            sage: a = s([2,1]) + s([3])
            sage: Partition([2,1]) in a
            True
            sage: Partition([1,1,1]) in a
            False
        """
        return x in self._monomial_coefficients and self._monomial_coefficients[x] != 0

    @cached_method
    def __hash__(self):
        """
        Return the hash value for ``self``.

        The result is cached.

        EXAMPLES::

            sage: F = CombinatorialFreeModule(QQ, ['a','b','c'])
            sage: B = F.basis()
            sage: f = B['a'] + 3*B['c']
            sage: hash(f)
            6429418278783588506           # 64-bit
            726440090                     # 32-bit

            sage: F = RootSystem(['A',2]).ambient_space()
            sage: f = F.simple_root(0)
            sage: hash(f)
            6920829894162680369           # 64-bit
            -528971215                    # 32-bit

        This uses the recipe that was proposed for frozendicts in `PEP
        0416 <http://legacy.python.org/dev/peps/pep-0416/>`_ (and adds
        the hash of the parent). This recipe relies on the hash
        function for frozensets which uses tricks to mix the hash
        values of the items in case they are similar.

        .. TODO::

            It would be desirable to make the hash value depend on the
            hash value of the parent. See :trac:`15959`.
        """
        return hash(frozenset(self._monomial_coefficients.items()))

    def monomial_coefficients(self):
        """
        Return the internal dictionary which has the combinatorial objects
        indexing the basis as keys and their corresponding coefficients as
        values.

        EXAMPLES::

            sage: F = CombinatorialFreeModule(QQ, ['a','b','c'])
            sage: B = F.basis()
            sage: f = B['a'] + 3*B['c']
            sage: d = f.monomial_coefficients()
            sage: d['a']
            1
            sage: d['c']
            3

        To run through the monomials of an element, it is better to
        use the idiom::

            sage: for (t,c) in f:
            ...       print t,c
            a 1
            c 3

        ::

            sage: s = SymmetricFunctions(QQ).schur()
            sage: a = s([2,1])+2*s([3,2])
            sage: d = a.monomial_coefficients()
            sage: type(d)
            <type 'dict'>
            sage: d[ Partition([2,1]) ]
            1
            sage: d[ Partition([3,2]) ]
            2
        """
        return self._monomial_coefficients

    def _sorted_items_for_printing(self):
        """
        Returns the items (i.e terms) of ``self``, sorted for printing

        EXAMPLES::

            sage: F = CombinatorialFreeModule(QQ, ['a','b','c'])
            sage: B = F.basis()
            sage: f = B['a'] + 2*B['c'] + 3 * B['b']
            sage: f._sorted_items_for_printing()
            [('a', 1), ('b', 3), ('c', 2)]
            sage: F.print_options(generator_cmp = lambda x,y: -cmp(x,y))
            sage: f._sorted_items_for_printing()
            [('c', 2), ('b', 3), ('a', 1)]
            sage: F.print_options(generator_cmp=cmp) #reset to original state

        .. seealso:: :meth:`_repr_`, :meth:`_latex_`, :meth:`print_options`
        """
        print_options = self.parent().print_options()
        v = self._monomial_coefficients.items()
        try:
            v.sort(cmp = print_options['generator_cmp'],
                   key = lambda monomial_coeff: monomial_coeff[0])
        except Exception: # Sorting the output is a plus, but if we can't, no big deal
            pass
        return v

    def _repr_(self):
        """
        EXAMPLES::

            sage: F = CombinatorialFreeModule(QQ, ['a', 'b', 'c'], prefix='F')
            sage: e = F.basis()
            sage: e['a'] + 2*e['b'] # indirect doctest
            F['a'] + 2*F['b']
            sage: F = CombinatorialFreeModule(QQ, ['a', 'b', 'c'], prefix='')
            sage: e = F.basis()
            sage: e['a'] + 2*e['b'] # indirect doctest
            ['a'] + 2*['b']
            sage: F = CombinatorialFreeModule(QQ, ['a', 'b', 'c'], prefix='', scalar_mult=' ', bracket=False)
            sage: e = F.basis()
            sage: e['a'] + 2*e['b'] # indirect doctest
            'a' + 2 'b'

        Controling the order of terms by providing a comparison
        function on elements of the support::

            sage: F = CombinatorialFreeModule(QQ, ['a', 'b', 'c'],
            ...                               generator_cmp = lambda x,y: cmp(y,x))
            sage: e = F.basis()
            sage: e['a'] + 3*e['b'] + 2*e['c']
            2*B['c'] + 3*B['b'] + B['a']

            sage: F = CombinatorialFreeModule(QQ, ['ac', 'ba', 'cb'],
            ...                               generator_cmp = lambda x,y: cmp(x[1],y[1]))
            sage: e = F.basis()
            sage: e['ac'] + 3*e['ba'] + 2*e['cb']
            3*B['ba'] + 2*B['cb'] + B['ac']
        """
        return repr_lincomb(self._sorted_items_for_printing(),
                            scalar_mult=self.parent()._print_options['scalar_mult'],
                            repr_monomial = self.parent()._repr_term,
                            strip_one = True)

    def _ascii_art_(self):
        """
        TESTS::

            sage: M = QuasiSymmetricFunctions(QQ).M()
            sage: ascii_art(M[1,3]**2)
            4*M      + 2*M       + 2*M      + 2*M       + 2*M       + M
                 ***      ******        ***         ***         ***     ******
               ***        *             *        ****         ***      **
               *          *           ***        *           **
               *                      *
        """
        from sage.misc.misc import coeff_repr
        terms = self._sorted_items_for_printing()
        scalar_mult = self.parent()._print_options['scalar_mult']
        repr_monomial = self.parent()._ascii_art_term
        strip_one = True

        if repr_monomial is None:
            repr_monomial = str

        s = empty_ascii_art # ""
        first = True
        i = 0

        if scalar_mult is None:
            scalar_mult = "*"

        all_atomic = True
        for (monomial,c) in terms:
            b = repr_monomial(monomial) # PCR
            if c != 0:
                break_points = []
                coeff = coeff_repr(c, False)
                if coeff != "0":
                    if coeff == "1":
                        coeff = ""
                    elif coeff == "-1":
                        coeff = "-"
                    elif b._l > 0:
                        if len(coeff) > 0 and monomial == 1 and strip_one:
                            b = empty_ascii_art # ""
                        else:
                            b = AsciiArt([scalar_mult]) + b
                    if not first:
                        if len(coeff) > 0 and coeff[0] == "-":
                            coeff = " - %s"%coeff[1:]
                        else:
                            coeff = " + %s"%coeff
                        break_points = [2]
                    else:
                        coeff = "%s"%coeff
                s += AsciiArt([coeff], break_points) + b
                first = False
        if first:
            return "0"
        elif s == empty_ascii_art:
            return AsciiArt(["1"])
        else:
            return s

    def _latex_(self):
        """
        EXAMPLES::

            sage: F = CombinatorialFreeModule(QQ, ['a','b','c'])
            sage: B = F.basis()
            sage: f = B['a'] + 3*B['c']
            sage: latex(f)
            B_{a} + 3B_{c}

        ::

            sage: QS3 = SymmetricGroupAlgebra(QQ,3)
            sage: a = 2 + QS3([2,1,3])
            sage: latex(a) #indirect doctest
            2[1, 2, 3] + [2, 1, 3]

       ::

            sage: F = CombinatorialFreeModule(QQ, ['a','b'], prefix='beta', latex_prefix='\\beta')
            sage: x = F.an_element()
            sage: x
            2*beta['a'] + 2*beta['b']
            sage: latex(x)
            2\beta_{a} + 2\beta_{b}

        Controling the order of terms by providing a comparison
        function on elements of the support::

            sage: F = CombinatorialFreeModule(QQ, ['a', 'b', 'c'],
            ...                               generator_cmp = lambda x,y: cmp(y,x))
            sage: e = F.basis()
            sage: latex(e['a'] + 3*e['b'] + 2*e['c'])
            2B_{c} + 3B_{b} + B_{a}

            sage: F = CombinatorialFreeModule(QQ, ['ac', 'ba', 'cb'],
            ...                               generator_cmp = lambda x,y: cmp(x[1],y[1]))
            sage: e = F.basis()
            sage: latex(e['ac'] + 3*e['ba'] + 2*e['cb'])
            3B_{ba} + 2B_{cb} + B_{ac}
        """
        return repr_lincomb(self._sorted_items_for_printing(),
                            scalar_mult       = self.parent()._print_options['scalar_mult'],
                            latex_scalar_mult = self.parent()._print_options['latex_scalar_mult'],
                            repr_monomial = self.parent()._latex_term,
                            is_latex=True, strip_one = True)

    def __eq__(self, other):
        """
        EXAMPLES::

            sage: F1 = CombinatorialFreeModule(QQ, [1, 2, 3])
            sage: F2 = CombinatorialFreeModule(QQ, [1, 2, 3], prefix = "g")
            sage: F1.zero() == F1.zero()
            True
            sage: F1.zero() == F1.an_element()
            False
            sage: F1.an_element() == F1.an_element()
            True
            sage: F1.an_element() == None
            False

        .. TODO::

            Currently, if ``self`` and ``other`` do not have the same parent,
            seemingly equal elements do not evaluate equal, since conversions
            between different modules have not been established.

        ::

            sage: F1.zero() == 0
            True
            sage: F1(0)
            0

        ::

            sage: F1.zero() == F2.zero()
            False
            sage: F1(F2.zero())
            Traceback (most recent call last):
            ...
            TypeError: do not know how to make x (= 0) an element of self (=Free module generated by {1, 2, 3} over Rational Field)
            sage: F = AlgebrasWithBasis(QQ).example()
            sage: F.one() == 1
            True
            sage: 1 == F.one()
            True
            sage: 2 * F.one() == int(2)
            True
            sage: int(2) == 2 * F.one()
            True

            sage: S = SymmetricFunctions(QQ); s = S.s(); p = S.p()
            sage: p[2] == s[2] - s[1, 1]
            True
            sage: p[2] == s[2]
            False

        This feature is disputable, in particular since it can make
        equality testing costly. It may be removed at some point.

        Equality testing can be a bit tricky when the order of terms
        can vary because their indices are incomparable with
        ``cmp``. The following test did fail before :trac:`12489` ::

            sage: F = CombinatorialFreeModule(QQ, Subsets([1,2,3]))
            sage: x = F.an_element()
            sage: (x+F.zero()).terms()  # random
            [2*B[{1}], 3*B[{2}], B[{}]]
            sage: x.terms()             # random
            [2*B[{1}], B[{}], 3*B[{2}]]
            sage: x+F.zero() == x
            True

        TESTS::

            sage: TestSuite(F1).run()
            sage: TestSuite(F).run()
        """
        if have_same_parent(self, other):
            return self._monomial_coefficients == other._monomial_coefficients
        from sage.structure.element import get_coercion_model
        import operator
        try:
            return get_coercion_model().bin_op(self, other, operator.eq)
        except TypeError:
            return False

    def __ne__(left, right):
        """
        EXAMPLES::

            sage: F1 = CombinatorialFreeModule(QQ, ['a','b','c'])
            sage: F1.an_element() != F1.an_element()
            False
            sage: F1.an_element() != F1.zero()
            True
        """
        return not left == right

    def __cmp__(left, right):
        """
        The ordering is the one on the underlying sorted list of
        (monomial,coefficients) pairs.

        EXAMPLES::

            sage: s = SymmetricFunctions(QQ).schur()
            sage: a = s([2,1])
            sage: b = s([1,1,1])
            sage: cmp(a,b) #indirect doctest
            1
        """
        if have_same_parent(left, right) and left._monomial_coefficients == right._monomial_coefficients:
            return 0
        nonzero = lambda mc: mc[1] != 0
        v = sorted(filter(nonzero, left._monomial_coefficients.items()))
        w = filter(nonzero, right._monomial_coefficients.items())
        w.sort()
        return cmp(v, w)

    def _add_(self, other):
        """
        EXAMPLES::

            sage: F = CombinatorialFreeModule(QQ, ['a','b','c'])
            sage: B = F.basis()
            sage: B['a'] + 3*B['c']
            B['a'] + 3*B['c']

        ::

            sage: s = SymmetricFunctions(QQ).schur()
            sage: s([2,1]) + s([5,4]) # indirect doctest
            s[2, 1] + s[5, 4]
            sage: a = s([2,1]) + 0
            sage: len(a.monomial_coefficients())
            1
        """

        assert hasattr( other, 'parent' ) and other.parent() == self.parent()

        F = self.parent()
        return F._from_dict( dict_addition( [ self._monomial_coefficients, other._monomial_coefficients ] ), remove_zeros=False )

    def _neg_(self):
        """
        EXAMPLES::

            sage: F = CombinatorialFreeModule(QQ, ['a','b','c'])
            sage: B = F.basis()
            sage: f = B['a'] + 3*B['c']
            sage: -f
            -B['a'] - 3*B['c']

        ::

            sage: s = SymmetricFunctions(QQ).schur()
            sage: -s([2,1]) # indirect doctest
            -s[2, 1]
        """
        F = self.parent()
        return F._from_dict( dict_linear_combination( [ ( self._monomial_coefficients, -1 ) ] ), remove_zeros=False )

    def _sub_(self, other):
        """
        EXAMPLES::

            sage: F = CombinatorialFreeModule(QQ, ['a','b','c'])
            sage: B = F.basis()
            sage: B['a'] - 3*B['c']
            B['a'] - 3*B['c']

        ::

            sage: s = SymmetricFunctions(QQ).schur()
            sage: s([2,1]) - s([5,4]) # indirect doctest
            s[2, 1] - s[5, 4]
        """
        assert hasattr( other, 'parent' ) and other.parent() == self.parent()
        F = self.parent()
        return F._from_dict( dict_linear_combination( [ ( self._monomial_coefficients, 1 ), (other._monomial_coefficients, -1 ) ] ), remove_zeros=False )

    def _coefficient_fast(self, m, default=None):
        """
        Returns the coefficient of m in self, where m is key in
        self._monomial_coefficients.

        EXAMPLES::

            sage: p = Partition([2,1])
            sage: q = Partition([1,1,1])
            sage: s = SymmetricFunctions(QQ).schur()
            sage: a = s(p)
            sage: a._coefficient_fast([2,1])
            Traceback (most recent call last):
            ...
            TypeError: unhashable type: 'list'

        ::

            sage: a._coefficient_fast(p)
            1
            sage: a._coefficient_fast(p, 2)
            1
            sage: a._coefficient_fast(q)
            0
            sage: a._coefficient_fast(q, 2)
            2
            sage: a[p]
            1
            sage: a[q]
            0
        """
        if default is None:
            default = self.base_ring()(0)
        return self._monomial_coefficients.get(m, default)

    __getitem__ = _coefficient_fast

    def coefficient(self, m):
        """
        EXAMPLES::

            sage: s = CombinatorialFreeModule(QQ, Partitions())
            sage: z = s([4]) - 2*s([2,1]) + s([1,1,1]) + s([1])
            sage: z.coefficient([4])
            1
            sage: z.coefficient([2,1])
            -2
            sage: z.coefficient(Partition([2,1]))
            -2
            sage: z.coefficient([1,2])
            Traceback (most recent call last):
            ...
            AssertionError: [1, 2] should be an element of Partitions
            sage: z.coefficient(Composition([2,1]))
            Traceback (most recent call last):
            ...
            AssertionError: [2, 1] should be an element of Partitions

        Test that coefficient also works for those parents that do not yet have an element_class::

            sage: G = DihedralGroup(3)
            sage: F = CombinatorialFreeModule(QQ, G)
            sage: hasattr(G, "element_class")
            False
            sage: g = G.an_element()
            sage: (2*F.monomial(g)).coefficient(g)
            2
        """
        # NT: coefficient_fast should be the default, just with appropriate assertions
        # that can be turned on or off
        C = self.parent()._indices
        assert m in C, "%s should be an element of %s"%(m, C)
        if hasattr(C, "element_class") and not isinstance(m, C.element_class):
            m = C(m)
        return self._coefficient_fast(m)


    def is_zero(self):
        """
        Returns True if and only self == 0.

        EXAMPLES::

            sage: F = CombinatorialFreeModule(QQ, ['a','b','c'])
            sage: B = F.basis()
            sage: f = B['a'] - 3*B['c']
            sage: f.is_zero()
            False
            sage: F.zero().is_zero()
            True

        ::

            sage: s = SymmetricFunctions(QQ).schur()
            sage: s([2,1]).is_zero()
            False
            sage: s(0).is_zero()
            True
            sage: (s([2,1]) - s([2,1])).is_zero()
            True
        """
        BR = self.parent().base_ring()
        zero = BR( 0 )
        return all( v == zero for v in self._monomial_coefficients.values() )

    def __len__(self):
        """
        Returns the number of basis elements of self with nonzero
        coefficients.

        EXAMPLES::

            sage: F = CombinatorialFreeModule(QQ, ['a','b','c'])
            sage: B = F.basis()
            sage: f = B['a'] - 3*B['c']
            sage: len(f)
            2

        ::

            sage: s = SymmetricFunctions(QQ).schur()
            sage: z = s([4]) + s([2,1]) + s([1,1,1]) + s([1])
            sage: len(z)
            4
        """
        return self.length()

    def length(self):
        """
        Returns the number of basis elements of self with nonzero
        coefficients.

        EXAMPLES::

            sage: F = CombinatorialFreeModule(QQ, ['a','b','c'])
            sage: B = F.basis()
            sage: f = B['a'] - 3*B['c']
            sage: f.length()
            2

        ::

            sage: s = SymmetricFunctions(QQ).schur()
            sage: z = s([4]) + s([2,1]) + s([1,1,1]) + s([1])
            sage: z.length()
            4
        """
        BR = self.parent().base_ring()
        zero = BR( 0 )
        return len( [ key for key, coeff in self._monomial_coefficients.iteritems() if coeff != zero ] )

    def support(self):
        """
        Returns a list of the combinatorial objects indexing the basis
        elements of self which non-zero coefficients.

        EXAMPLES::

            sage: F = CombinatorialFreeModule(QQ, ['a','b','c'])
            sage: B = F.basis()
            sage: f = B['a'] - 3*B['c']
            sage: f.support()
            ['a', 'c']

        ::

            sage: s = SymmetricFunctions(QQ).schur()
            sage: z = s([4]) + s([2,1]) + s([1,1,1]) + s([1])
            sage: z.support()
            [[1], [1, 1, 1], [2, 1], [4]]
        """
        BR = self.parent().base_ring()
        zero = BR( 0 )

        supp = sorted([ key for key, coeff in self._monomial_coefficients.iteritems() if coeff != zero ])

        return supp

    def monomials(self):
        """
        EXAMPLES::

            sage: F = CombinatorialFreeModule(QQ, ['a','b','c'])
            sage: B = F.basis()
            sage: f = B['a'] + 2*B['c']
            sage: f.monomials()
            [B['a'], B['c']]

            sage: (F.zero()).monomials()
            []
        """
        P = self.parent()
        BR = P.base_ring()
        zero = BR( 0 )
        one = BR( 1 )

        supp = sorted([ key for key, coeff in self._monomial_coefficients.iteritems() if coeff != zero ])

        return [ P._from_dict( { key : one }, remove_zeros=False ) for key in supp ]

    def terms(self):
        """
        Returns a list of the terms of ``self``

        .. seealso:: :meth:`monomials`

        EXAMPLES::

            sage: F = CombinatorialFreeModule(QQ, ['a','b','c'])
            sage: B = F.basis()
            sage: f = B['a'] + 2*B['c']
            sage: f.terms()
            [B['a'], 2*B['c']]
        """
        BR = self.parent().base_ring()
        zero = BR( 0 )
        v = sorted([ ( key, value ) for key, value in self._monomial_coefficients.iteritems() if value != zero ])
        from_dict = self.parent()._from_dict
        return [ from_dict( { key : value } ) for key,value in v ]

    def coefficients(self):
        """
        Returns a list of the coefficients appearing on the basis elements in
        self.

        EXAMPLES::

            sage: F = CombinatorialFreeModule(QQ, ['a','b','c'])
            sage: B = F.basis()
            sage: f = B['a'] - 3*B['c']
            sage: f.coefficients()
            [1, -3]

        ::

            sage: s = SymmetricFunctions(QQ).schur()
            sage: z = s([4]) + s([2,1]) + s([1,1,1]) + s([1])
            sage: z.coefficients()
            [1, 1, 1, 1]
        """
        BR = self.parent().base_ring()
        zero = BR( 0 )
        v = sorted([ ( key, value ) for key, value in self._monomial_coefficients.iteritems() if value != zero ])
        return [ value for key,value in v ]

    def _vector_(self, new_base_ring=None):
        """
        Returns ``self`` as a dense vector

        INPUT:

        - ``new_base_ring`` -- a ring (default: None)

        OUTPUT: a dense :func:`FreeModule` vector

        .. WARNING:: This will crash/run forever if ``self`` is infinite dimensional!

        .. SEEALSO::

            - :func:`vector`
            - :meth:`CombinatorialFreeModule.get_order`
            - :meth:`CombinatorialFreeModule.from_vector`
            - :meth:`CombinatorialFreeModule._dense_free_module`

        EXAMPLES::

            sage: F = CombinatorialFreeModule(QQ, ['a','b','c'])
            sage: B = F.basis()
            sage: f = B['a'] - 3*B['c']
            sage: f._vector_()
            (1, 0, -3)

        One can use equivalently::

            sage: f.to_vector()
            (1, 0, -3)
            sage: vector(f)
            (1, 0, -3)

        More examples::

            sage: QS3 = SymmetricGroupAlgebra(QQ, 3)
            sage: a = 2*QS3([1,2,3])+4*QS3([3,2,1])
            sage: a._vector_()
            (2, 0, 0, 0, 0, 4)
            sage: a.to_vector()
            (2, 0, 0, 0, 0, 4)
            sage: vector(a)
            (2, 0, 0, 0, 0, 4)
            sage: a == QS3.from_vector(a.to_vector())
            True

        If ''new_base_ring'' is specified, then a vector over
        ''new_base_ring'' is returned::

            sage: a._vector_(RDF)
            (2.0, 0.0, 0.0, 0.0, 0.0, 4.0)

        .. NOTE::

            #13406: the current implementation has been optimized, at
            #the price of breaking the encapsulation for FreeModule
            elements creation, with the following use case as metric,
            on a 2008' Macbook Pro::

                sage: F = CombinatorialFreeModule(QQ, range(10))
                sage: f = F.an_element()
                sage: %timeit f._vector_()   # not tested
                625 loops, best of 3: 17.5 micros per loop

             Other use cases may call for different or further
             optimizations.
        """
        parent = self.parent()
        dense_free_module = parent._dense_free_module(new_base_ring)
        d = self._monomial_coefficients
        return dense_free_module._element_class(dense_free_module,
                                                [d.get(m, 0) for m in parent.get_order()],
                                                coerce=True, copy=False)

    to_vector = _vector_

    def _acted_upon_(self, scalar, self_on_left = False):
        """
        Returns the action of a scalar on self

        EXAMPLES::

            sage: F = CombinatorialFreeModule(QQ, ['a','b','c'])
            sage: B = F.basis()
            sage: B['a']*(1/2)  # indirect doctest
            1/2*B['a']
            sage: B['a']/2
            1/2*B['a']
            sage: B['a']*2      # indirect doctest
            2*B['a']
            sage: B['a']*int(2) # indirect doctest
            2*B['a']

            sage: 1/2*B['a']
            1/2*B['a']
            sage: 2*B['a']      # indirect doctest
            2*B['a']
            sage: int(2)*B['a'] # indirect doctest
            2*B['a']

        TESTS::

            sage: F.get_action(QQ, operator.mul, True)
            Right action by Rational Field on Free module generated by {'a', 'b', 'c'} over Rational Field
            sage: F.get_action(QQ, operator.mul, False)
            Left action by Rational Field on Free module generated by {'a', 'b', 'c'} over Rational Field
            sage: F.get_action(ZZ, operator.mul, True)
            Right action by Integer Ring on Free module generated by {'a', 'b', 'c'} over Rational Field
            sage: F.get_action(F, operator.mul, True)
            sage: F.get_action(F, operator.mul, False)

        This also works when a coercion of the coefficient is needed, for
        example with polynomials or fraction fields #8832::

            sage: P.<q> = QQ['q']
            sage: V = CombinatorialFreeModule(P, Permutations())
            sage: el = V(Permutation([3,1,2]))
            sage: (3/2)*el
            3/2*B[[3, 1, 2]]

            sage: P.<q> = QQ['q']
            sage: F = FractionField(P)
            sage: V = CombinatorialFreeModule(F, Words())
            sage: w = Words()('abc')
            sage: (1+q)*V(w)
            (q+1)*B[word: abc]
            sage: ((1+q)/q)*V(w)
            ((q+1)/q)*B[word: abc]

        TODO:
         - add non commutative tests
        """
        # With the current design, the coercion model does not have
        # enough information to detect apriori that this method only
        # accepts scalars; so it tries on some elements(), and we need
        # to make sure to report an error.
        if hasattr( scalar, 'parent' ) and scalar.parent() != self.base_ring():
            # Temporary needed by coercion (see Polynomial/FractionField tests).
            if self.base_ring().has_coerce_map_from(scalar.parent()):
                scalar = self.base_ring()( scalar )
            else:
                return None

        F = self.parent()
        D = self._monomial_coefficients
        if self_on_left:
            D = dict_linear_combination( [ ( D, scalar ) ], factor_on_left = False )
        else:
            D = dict_linear_combination( [ ( D, scalar ) ] )

        return F._from_dict( D, remove_zeros=False )

    # For backward compatibility
    _lmul_ = _acted_upon_
    _rmul_ = _acted_upon_

    def __div__(self, x, self_on_left=False ):
        """
        Division by coefficients

        EXAMPLES::

            sage: F = CombinatorialFreeModule(QQ, [1,2,3])
            sage: x = F._from_dict({1:2, 2:3})
            sage: x/2
            B[1] + 3/2*B[2]

        ::

            sage: F = CombinatorialFreeModule(QQ, [1,2,3])
            sage: B = F.basis()
            sage: f = 2*B[2] + 4*B[3]
            sage: f/2
            B[2] + 2*B[3]
        """
        if self.base_ring().is_field():
            F = self.parent()
            x = self.base_ring()( x )
            x_inv = x**-1
            D = self._monomial_coefficients
            if self_on_left:
                D = dict_linear_combination( [ ( D, x_inv ) ], factor_on_left=False )
            else:
                D = dict_linear_combination( [ ( D, x_inv ) ] )

            return F._from_dict( D, remove_zeros=False )
        else:
            return self.map_coefficients(lambda c: _divide_if_possible(c, x))

def _divide_if_possible(x, y):
    """
    EXAMPLES::

        sage: from sage.combinat.free_module import _divide_if_possible
        sage: _divide_if_possible(4, 2)
        2
        sage: _.parent()
        Integer Ring

    ::

        sage: _divide_if_possible(4, 3)
        Traceback (most recent call last):
        ...
        ValueError: 4 is not divisible by 3
    """
    q, r = x.quo_rem(y)
    if r != 0:
        raise ValueError("%s is not divisible by %s"%(x, y))
    else:
        return q

class CombinatorialFreeModule(UniqueRepresentation, Module, IndexedGenerators):
    r"""
    Class for free modules with a named basis

    INPUT:

    - ``R`` - base ring

    - ``basis_keys`` - list, tuple, family, set, etc. defining the
      indexing set for the basis of this module

    - ``element_class`` - the class of which elements of this module
      should be instances (optional, default None, in which case the
      elements are instances of
      :class:`CombinatorialFreeModuleElement`)

    - ``category`` - the category in which this module lies (optional,
      default None, in which case use the "category of modules with
      basis" over the base ring ``R``)

    Options controlling the printing of elements:

    - ``prefix`` - string, prefix used for printing elements of this
      module (optional, default 'B').  With the default, a monomial
      indexed by 'a' would be printed as ``B['a']``.

    - ``latex_prefix`` - string or None, prefix used in the LaTeX
      representation of elements (optional, default None). If this is
      anything except the empty string, it prints the index as a
      subscript.  If this is None, it uses the setting for ``prefix``,
      so if ``prefix`` is set to "B", then a monomial indexed by 'a'
      would be printed as ``B_{a}``.  If this is the empty string, then
      don't print monomials as subscripts: the monomial indexed by 'a'
      would be printed as ``a``, or as ``[a]`` if ``latex_bracket`` is
      True.

    - ``bracket`` - None, bool, string, or list or tuple of
      strings (optional, default None): if None, use the value of the
      attribute ``self._repr_option_bracket``, which has default value
      True.  (``self._repr_option_bracket`` is available for backwards
      compatibility.  Users should set ``bracket`` instead.  If
      ``bracket`` is set to anything except None, it overrides
      the value of ``self._repr_option_bracket``.)  If False, do not
      include brackets when printing elements: a monomial indexed by
      'a' would be printed as ``B'a'``, and a monomial indexed by
      (1,2,3) would be printed as ``B(1,2,3)``.  If True, use "[" and
      "]" as brackets.  If it is one of "[", "(", or "{", use it and
      its partner as brackets.  If it is any other string, use it as
      both brackets.  If it is a list or tuple of strings, use the
      first entry as the left bracket and the second entry as the
      right bracket.

    - ``latex_bracket`` - bool, string, or list or tuple of strings
      (optional, default False): if False, do not include brackets in
      the LaTeX representation of elements.  This option is only
      relevant if ``latex_prefix`` is the empty string; otherwise,
      brackets are not used regardless.  If True, use "\\left[" and
      "\\right]" as brackets.  If this is one of "[", "(", "\\{", "|",
      or "||", use it and its partner, prepended with "\\left" and
      "\\right", as brackets.  If this is any other string, use it as
      both brackets.  If this is a list or tuple of strings, use the
      first entry as the left bracket and the second entry as the
      right bracket.

    - ``scalar_mult`` - string to use for scalar multiplication in
      the print representation (optional, default "*")

    - ``latex_scalar_mult`` - string or None (optional, default None),
      string to use for scalar multiplication in the latex
      representation.  If None, use the empty string if ``scalar_mult``
      is set to "*", otherwise use the value of ``scalar_mult``.

    - ``tensor_symbol`` - string or None (optional, default None),
      string to use for tensor product in the print representation. If
      None, use the ``sage.categories.tensor.symbol``.

    - ``generator_cmp`` - a comparison function (optional, default cmp),
      to use for sorting elements in the output of elements

    .. note:: These print options may also be accessed and modified using the
       :meth:`print_options` method, after the module has been defined.

    EXAMPLES:

    We construct a free module whose basis is indexed by the letters a, b, c::

        sage: F = CombinatorialFreeModule(QQ, ['a','b','c'])
        sage: F
        Free module generated by {'a', 'b', 'c'} over Rational Field

    Its basis is a family, indexed by a, b, c::

        sage: e = F.basis()
        sage: e
        Finite family {'a': B['a'], 'c': B['c'], 'b': B['b']}

    ::

        sage: [x for x in e]
        [B['a'], B['b'], B['c']]
        sage: [k for k in e.keys()]
        ['a', 'b', 'c']

    Let us construct some elements, and compute with them::

        sage: e['a']
        B['a']
        sage: 2*e['a']
        2*B['a']
        sage: e['a'] + 3*e['b']
        B['a'] + 3*B['b']

    Some uses of
    :meth:`sage.categories.commutative_additive_semigroups.CommutativeAdditiveSemigroups.ParentMethods.summation`
    and :meth:`.sum`::

        sage: F = CombinatorialFreeModule(QQ, [1,2,3,4])
        sage: F.summation(F.monomial(1), F.monomial(3))
        B[1] + B[3]

        sage: F = CombinatorialFreeModule(QQ, [1,2,3,4])
        sage: F.sum(F.monomial(i) for i in [1,2,3])
        B[1] + B[2] + B[3]

    Note that free modules with a given basis and parameters are unique::

        sage: F1 = CombinatorialFreeModule(QQ, (1,2,3,4))
        sage: F1 is F
        True

    The identity of the constructed free module depends on the order of the
    basis and on the other parameters, like the prefix. Note that :class:`CombinatorialFreeModule` is
    a :class:`~sage.structure.unique_representation.UniqueRepresentation`. Hence,
    two combinatorial free modules evaluate equal if and only if they are
    identical::

        sage: F1 = CombinatorialFreeModule(QQ, (1,2,3,4))
        sage: F1 is F
        True
        sage: F1 = CombinatorialFreeModule(QQ, [4,3,2,1])
        sage: F1 == F
        False
        sage: F2 = CombinatorialFreeModule(QQ, [1,2,3,4], prefix='F')
        sage: F2 == F
        False

    Because of this, if you create a free module with certain parameters and
    then modify its prefix or other print options, this affects all modules
    which were defined using the same parameters.
    ::

        sage: F2.print_options(prefix='x')
        sage: F2.prefix()
        'x'
        sage: F3 = CombinatorialFreeModule(QQ, [1,2,3,4], prefix='F')
        sage: F3 is F2   # F3 was defined just like F2
        True
        sage: F3.prefix()
        'x'
        sage: F4 = CombinatorialFreeModule(QQ, [1,2,3,4], prefix='F', bracket=True)
        sage: F4 == F2   # F4 was NOT defined just like F2
        False
        sage: F4.prefix()
        'F'

        sage: F2.print_options(prefix='F') #reset for following doctests

    The default category is the category of modules with basis over
    the base ring::

        sage: CombinatorialFreeModule(GF(3), ((1,2), (3,4))).category()
        Category of vector spaces with basis over Finite Field of size 3

    See :mod:`sage.categories.examples.algebras_with_basis` and
    :mod:`sage.categories.examples.hopf_algebras_with_basis` for
    illustrations of the use of the ``category`` keyword, and see
    :class:`sage.combinat.root_system.weight_space.WeightSpace` for an
    example of the use of ``element_class``.

    Customizing print and LaTeX representations of elements::

        sage: F = CombinatorialFreeModule(QQ, ['a','b'], prefix='x')
        sage: original_print_options = F.print_options()
        sage: sorted(original_print_options.items())
        [('bracket', None), ('generator_cmp', <built-in function cmp>),
         ('latex_bracket', False), ('latex_prefix', None),
         ('latex_scalar_mult', None), ('prefix', 'x'),
         ('scalar_mult', '*'), ('tensor_symbol', None)]

        sage: e = F.basis()
        sage: e['a'] - 3 * e['b']
        x['a'] - 3*x['b']

        sage: F.print_options(prefix='x', scalar_mult=' ', bracket='{')
        sage: e['a'] - 3 * e['b']
        x{'a'} - 3 x{'b'}
        sage: latex(e['a'] - 3 * e['b'])
        x_{a} - 3 x_{b}

        sage: F.print_options(latex_prefix='y')
        sage: latex(e['a'] - 3 * e['b'])
        y_{a} - 3  y_{b}

        sage: F.print_options(generator_cmp = lambda x,y: -cmp(x,y))
        sage: e['a'] - 3 * e['b']
        -3 x{'b'} + x{'a'}
        sage: F.print_options(**original_print_options) # reset print options

        sage: F = CombinatorialFreeModule(QQ, [(1,2), (3,4)])
        sage: e = F.basis()
        sage: e[(1,2)] - 3 * e[(3,4)]
        B[(1, 2)] - 3*B[(3, 4)]

        sage: F.print_options(bracket=['_{', '}'])
        sage: e[(1,2)] - 3 * e[(3,4)]
        B_{(1, 2)} - 3*B_{(3, 4)}

        sage: F.print_options(prefix='', bracket=False)
        sage: e[(1,2)] - 3 * e[(3,4)]
        (1, 2) - 3*(3, 4)

    TESTS:

    Before :trac:`14054`, combinatorial free modules violated the unique
    parent condition. That caused a problem. The tensor product construction
    involves maps, but maps check that their domain and the parent of a
    to-be-mapped element are identical (not just equal). However, the tensor
    product was cached by a :class:`~sage.misc.cachefunc.cached_method`, which
    involves comparison by equality (not identity). Hence, the last line of
    the following example used to fail with an assertion error::

        sage: F = CombinatorialFreeModule(ZZ, [1,2,3], prefix="F")
        sage: G = CombinatorialFreeModule(ZZ, [1,2,3,4], prefix="G")
        sage: f =   F.monomial(1) + 2 * F.monomial(2)
        sage: g = 2*G.monomial(3) +     G.monomial(4)
        sage: tensor([f, g])
        2*F[1] # G[3] + F[1] # G[4] + 4*F[2] # G[3] + 2*F[2] # G[4]
        sage: F = CombinatorialFreeModule(ZZ, [1,2,3], prefix='x')
        sage: G = CombinatorialFreeModule(ZZ, [1,2,3,4], prefix='y')
        sage: f =   F.monomial(1) + 2 * F.monomial(2)
        sage: g = 2*G.monomial(3) +     G.monomial(4)
        sage: tensor([f, g])
        2*x[1] # y[3] + x[1] # y[4] + 4*x[2] # y[3] + 2*x[2] # y[4]
    """

    @staticmethod
    def __classcall_private__(cls, base_ring, basis_keys, category = None, prefix="B", **keywords):
        """
        TESTS::

            sage: F = CombinatorialFreeModule(QQ, ['a','b','c'])
            sage: G = CombinatorialFreeModule(QQ, ('a','b','c'))
            sage: F is G
            True

            sage: F = CombinatorialFreeModule(QQ, ['a','b','c'], latex_bracket=['LEFT', 'RIGHT'])
            sage: F.print_options()['latex_bracket']
            ('LEFT', 'RIGHT')

            sage: F is G
            False

        We check that the category is properly straightened::

            sage: F  = CombinatorialFreeModule(QQ, ['a','b'])
            sage: F1 = CombinatorialFreeModule(QQ, ['a','b'], category = ModulesWithBasis(QQ))
            sage: F2 = CombinatorialFreeModule(QQ, ['a','b'], category = [ModulesWithBasis(QQ)])
            sage: F3 = CombinatorialFreeModule(QQ, ['a','b'], category = (ModulesWithBasis(QQ),))
            sage: F4 = CombinatorialFreeModule(QQ, ['a','b'], category = (ModulesWithBasis(QQ),CommutativeAdditiveSemigroups()))
            sage: F5 = CombinatorialFreeModule(QQ, ['a','b'], category = (ModulesWithBasis(QQ),Category.join((LeftModules(QQ), RightModules(QQ)))))
            sage: F1 is F, F2 is F, F3 is F, F4 is F, F5 is F
            (True, True, True, True, True)

            sage: G  = CombinatorialFreeModule(QQ, ['a','b'], category = AlgebrasWithBasis(QQ))
            sage: F is G
            False
        """
        if isinstance(basis_keys, (list, tuple)):
            basis_keys = FiniteEnumeratedSet(basis_keys)
        category = ModulesWithBasis(base_ring).or_subcategory(category)
        # bracket or latex_bracket might be lists, so convert
        # them to tuples so that they're hashable.
        bracket = keywords.get('bracket', None)
        if isinstance(bracket, list):
            keywords['bracket'] = tuple(bracket)
        latex_bracket = keywords.get('latex_bracket', None)
        if isinstance(latex_bracket, list):
            keywords['latex_bracket'] = tuple(latex_bracket)
        return super(CombinatorialFreeModule, cls).__classcall__(cls, base_ring, basis_keys, category = category, prefix=prefix, **keywords)

    Element = CombinatorialFreeModuleElement

    def __init__(self, R, basis_keys, element_class = None, category = None, prefix="B", **kwds):
        r"""
        TESTS::

            sage: F = CombinatorialFreeModule(QQ, ['a','b','c'])

            sage: F.category()
            Category of vector spaces with basis over Rational Field

        One may specify the category this module belongs to::

            sage: F = CombinatorialFreeModule(QQ, ['a','b','c'], category=AlgebrasWithBasis(QQ))
            sage: F.category()
            Category of algebras with basis over Rational Field

            sage: F = CombinatorialFreeModule(QQ, ['a','b','c'], category = FiniteDimensionalModulesWithBasis(QQ))
            sage: F.basis()
            Finite family {'a': B['a'], 'c': B['c'], 'b': B['b']}
            sage: F.category()
            Category of finite dimensional vector spaces with basis over Rational Field
            sage: TestSuite(F).run()

        TESTS:

        Regression test for :trac:10127`: ``self._indices`` needs to be
        set early enough, in case the initialization of the categories
        use ``self.basis().keys()``. This occured on several occasions
        in non trivial constructions. In the following example,
        :class:`AlgebrasWithBasis` constructs ``Homset(self,self)`` to
        extend by bilinearity method ``product_on_basis``, which in
        turn triggers ``self._repr_()``::

            sage: class MyAlgebra(CombinatorialFreeModule):
            ...       def _repr_(self):
            ...           return "MyAlgebra on %s"%(self.basis().keys())
            ...       def product_on_basis(self,i,j):
            ...           pass
            sage: MyAlgebra(ZZ, ZZ, category = AlgebrasWithBasis(QQ))
            MyAlgebra on Integer Ring

        A simpler example would be welcome!

        We check that unknown options are caught::

            sage: CombinatorialFreeModule(ZZ, [1,2,3], keyy=2)
            Traceback (most recent call last):
            ...
            ValueError: keyy is not a valid print option.
        """
        #Make sure R is a ring with unit element
        from sage.categories.all import Rings
        if R not in Rings():
            raise TypeError("Argument R must be a ring.")

        if category is None:
            category = ModulesWithBasis(R)

        if element_class is not None:
            self.Element = element_class

        # The following is needed by e.g. root systems that don't call
        # the classcall and passes lists as basis_keys
        if isinstance(basis_keys, (list, tuple)):
            basis_keys = FiniteEnumeratedSet(basis_keys)
<<<<<<< HEAD

        # ignore the optional 'key' since it only affects CachedRepresentation
        kwds.pop('key', None)
        # This needs to be first as per #10127
        if 'monomial_cmp' in kwds:
            kwds['generator_cmp'] = kwds['monomial_cmp']
            del kwds['monomial_cmp']
        IndexedGenerators.__init__(self, basis_keys, prefix, **kwds)
=======
        self._basis_keys = basis_keys # Needs to be done early: #10127
>>>>>>> 82c8ee09

        Parent.__init__(self, base = R, category = category,
                        # Could we get rid of this?
                        element_constructor = self._element_constructor_)

        self._order = None

    # For backwards compatibility
    _repr_term = IndexedGenerators._repr_generator
    _latex_term = IndexedGenerators._latex_generator

    def _ascii_art_term(self, m):
        r"""
        Return an ascii art representing the generator indexed by ``m``.

        TESTS::

            sage: R = NonCommutativeSymmetricFunctions(QQ).R()
            sage: ascii_art(R.one())
            1
        """
        from sage.misc.ascii_art import AsciiArt
        try:
            if m == self.one_basis():
                return AsciiArt(["1"])
        except StandardError:
            pass
        return IndexedGenerators._ascii_art_generator(self, m)

    # mostly for backward compatibility
    @lazy_attribute
    def _element_class(self):
        """
        TESTS::

            sage: F = CombinatorialFreeModule(QQ, ['a','b','c'])
            sage: F._element_class
            <class 'sage.combinat.free_module.CombinatorialFreeModule_with_category.element_class'>
        """
        return self.element_class

    def _an_element_(self):
        """
        EXAMPLES::

            sage: CombinatorialFreeModule(QQ, ("a", "b", "c")).an_element()
            2*B['a'] + 2*B['b'] + 3*B['c']
            sage: CombinatorialFreeModule(QQ, ("a", "b", "c"))._an_element_()
            2*B['a'] + 2*B['b'] + 3*B['c']
            sage: CombinatorialFreeModule(QQ, ()).an_element()
            0
            sage: CombinatorialFreeModule(QQ, ZZ).an_element()
            3*B[-1] + B[0] + 3*B[1]
            sage: CombinatorialFreeModule(QQ, RR).an_element()
            B[1.00000000000000]
        """
        # Try a couple heuristics to build a not completely trivial
        # element, while handling cases where R.an_element is not
        # implemented, or R has no iterator, or R has few elements.
        x = self.zero()
        I = self.basis().keys()
        R = self.base_ring()
        try:
            x = x + self.monomial(I.an_element())
        except Exception:
            pass
        try:
            g = iter(self.basis().keys())
            for c in range(1,4):
                x = x + self.term(g.next(), R(c))
        except Exception:
            pass
        return x

    # What semantic do we want for containment?
    # Accepting anything that can be coerced is not reasonnable, especially
    # if we allow coercion from the enumerated set.
    # Accepting anything that can be converted is an option, but that would
    # be expensive. So far, x in self if x.parent() == self

    def __contains__(self, x):
        """
        TESTS::

            sage: F = CombinatorialFreeModule(QQ,["a", "b"])
            sage: G = CombinatorialFreeModule(ZZ,["a", "b"])
            sage: F.monomial("a") in F
            True
            sage: G.monomial("a") in F
            False
            sage: "a" in F
            False
            sage: 5/3 in F
            False
        """
        return sage.structure.element.parent(x) == self # is self?

    def _element_constructor_(self, x):
        """
        Coerce x into self.

        EXAMPLES::

            sage: F = CombinatorialFreeModule(QQ,["a", "b"])
            sage: F(F.monomial("a"))   # indirect doctest
            B['a']

        Do not rely on the following feature which may be removed in the future::

            sage: QS3 = SymmetricGroupAlgebra(QQ,3)
            sage: QS3([2,3,1])     # indirect doctest
            [2, 3, 1]

        instead, use::

            sage: P = QS3.basis().keys()
            sage: QS3.monomial(P([2,3,1]))   # indirect doctest
            [2, 3, 1]

        or:
            sage: B = QS3.basis()
            sage: B[P([2,3,1])]
            [2, 3, 1]

        TODO: The symmetric group algebra (and in general,
        combinatorial free modules on word-like object could instead
        provide an appropriate short-hand syntax QS3[2,3,1]).

        Rationale: this conversion is ambiguous in situations like::

            sage: F = CombinatorialFreeModule(QQ,[0,1])

        Is ``0`` the zero of the base ring, or the index of a basis
        element?  I.e. should the result be ``0`` or ``B[0]``?

            sage: F = CombinatorialFreeModule(QQ,[0,1])
            sage: F(0) # this feature may eventually disappear
            0
            sage: F(1)
            Traceback (most recent call last):
            ...
            TypeError: do not know how to make x (= 1) an element of Free module generated by ... over Rational Field

        It is preferable not to rely either on the above, and instead, use::

            sage: F.zero()
            0

        Note that, on the other hand, conversions from the ground ring
        are systematically defined (and mathematically meaningful) for
        algebras.

        Conversions between distinct free modules are not allowed any
        more::

            sage: F = CombinatorialFreeModule(ZZ, ["a", "b"]);      F.rename("F")
            sage: G = CombinatorialFreeModule(QQ, ["a", "b"]);      G.rename("G")
            sage: H = CombinatorialFreeModule(ZZ, ["a", "b", "c"]); H.rename("H")
            sage: G(F.monomial("a"))
            Traceback (most recent call last):
            ...
            TypeError: do not know how to make x (= B['a']) an element of self (=G)
            sage: H(F.monomial("a"))
            Traceback (most recent call last):
            ...
            TypeError: do not know how to make x (= B['a']) an element of self (=H)

        Here is a real life example illustrating that this yielded
        mathematically wrong results::

            sage: S = SymmetricFunctions(QQ)
            sage: s = S.s(); p = S.p()
            sage: ss = tensor([s,s]); pp = tensor([p,p])
            sage: a = tensor((s[2],s[2]))

        The following originally used to yield ``p[[2]] # p[[2]]``, and if
        there was no natural coercion between ``s`` and ``p``, this would
        raise a ``NotImplementedError``. Since :trac:`15305`, this takes the
        coercion between ``s`` and ``p`` and lifts it to the tensor product. ::

            sage: pp(a)
            1/4*p[1, 1] # p[1, 1] + 1/4*p[1, 1] # p[2] + 1/4*p[2] # p[1, 1] + 1/4*p[2] # p[2]

        Extensions of the ground ring should probably be reintroduced
        at some point, but via coercions, and with stronger sanity
        checks (ensuring that the codomain is really obtained by
        extending the scalar of the domain; checking that they share
        the same class is not sufficient).

        TESTS:

        Conversion from the ground ring is implemented for algebras::

            sage: QS3 = SymmetricGroupAlgebra(QQ,3)
            sage: QS3(2)
            2*[1, 2, 3]
        """
        R = self.base_ring()
        eclass = self.element_class

        #Coerce ints to Integers
        if isinstance(x, int):
            x = Integer(x)

#         if hasattr(self, '_coerce_start'):
#             try:
#                 return self._coerce_start(x)
#             except TypeError:
#                 pass

        # x is an element of the same type of combinatorial free module
        # (disabled: this yields mathematically wrong results)
        #if hasattr(x, 'parent') and x.parent().__class__ is self.__class__:
        #    P = x.parent()
        #    #same base ring
        #    if P is self:
        #        return x
        #    #different base ring -- coerce the coefficients from into R
        #    else:
        #        return eclass(self, dict([ (e1,R(e2)) for e1,e2 in x._monomial_coefficients.items()]))
        #x is an element of the ground ring (will be disabled at some point: not so useful)
        if x in R:
            if x == 0:
                return self.zero()
            else:
                raise TypeError("do not know how to make x (= %s) an element of %s"%(x, self))
        #x is an element of the basis enumerated set;
        # This is a very ugly way of testing this
        elif ((hasattr(self._indices, 'element_class') and
               isinstance(self._indices.element_class, type) and
               isinstance(x, self._indices.element_class))
              or (sage.structure.element.parent(x) == self._indices)):
            return self.monomial(x)
        elif x in self._indices:
            return self.monomial(self._indices(x))
        else:
            if hasattr(self, '_coerce_end'):
                try:
                    return self._coerce_end(x)
                except TypeError:
                    pass
            raise TypeError("do not know how to make x (= %s) an element of self (=%s)"%(x,self))

    def _an_element_impl(self):
        """
        Returns an element of self, namely the zero element.

        EXAMPLES::

            sage: F = CombinatorialFreeModule(QQ, ['a', 'b', 'c'])
            sage: F._an_element_impl()
            0
            sage: _.parent() is F
            True
        """
        return self.element_class(self, {})

    def dimension(self):
        """
        Returns the dimension of the combinatorial algebra (which is given
        by the number of elements in the basis).

        EXAMPLES::

            sage: F = CombinatorialFreeModule(QQ, ['a', 'b', 'c'])
            sage: F.dimension()
            3
            sage: F.basis().cardinality()
            3
            sage: F.basis().keys().cardinality()
            3

        ::

            sage: s = SymmetricFunctions(QQ).schur()
            sage: s.dimension()
            +Infinity
        """
        return self._indices.cardinality()

    def gens(self):
        """
        Return a tuple consisting of the basis elements of ``self``.

        EXAMPLES::

            sage: F = CombinatorialFreeModule(ZZ, ['a', 'b', 'c'])
            sage: F.gens()
            (B['a'], B['b'], B['c'])
        """
        return tuple(self.basis().values())

    def set_order(self, order):
        """
        Sets the order of the elements of the basis.

        If :meth:`set_order` has not been called, then the ordering is
        the one used in the generation of the elements of self's
        associated enumerated set.

        EXAMPLES::

            sage: QS2 = SymmetricGroupAlgebra(QQ,2)
            sage: b = list(QS2.basis().keys())
            sage: b.reverse()
            sage: QS2.set_order(b)
            sage: QS2.get_order()
            [[2, 1], [1, 2]]
        """
        self._order = order

    @cached_method
    def get_order(self):
        """
        Returns the order of the elements in the basis.

        EXAMPLES::

            sage: QS2 = SymmetricGroupAlgebra(QQ,2)
            sage: QS2.get_order()                    # note: order changed on 2009-03-13
            [[2, 1], [1, 2]]
        """
        if self._order is None:
            self._order = list(self.basis().keys())
        return self._order

    @cached_method
    def _dense_free_module(self, base_ring=None):
        """
        Returns a dense free module of the same dimension

        INPUT:

        - ``base_ring`` -- a ring or ``None``

        If ``base_ring`` is None, then the base ring of ``self`` is used.

        This method is mostly used by
        :meth:`CombinatorialFreeModule.Element._vector_`

        .. SEEALSO:: :meth:`from_vector`

        EXAMPLES::

            sage: C = CombinatorialFreeModule(QQ['x'], ['a','b','c']); C
            Free module generated by {'a', 'b', 'c'} over Univariate Polynomial Ring in x over Rational Field
            sage: C._dense_free_module()
            Ambient free module of rank 3 over the principal ideal domain Univariate Polynomial Ring in x over Rational Field
            sage: C._dense_free_module(QQ['x,y'])
            Ambient free module of rank 3 over the integral domain Multivariate Polynomial Ring in x, y over Rational Field
        """
        if base_ring is None:
            base_ring = self.base_ring()
        from sage.modules.free_module import FreeModule
        return FreeModule(base_ring, self.dimension())

    def from_vector(self, vector):
        """
        Build an element of ``self`` from a (sparse) vector

        .. SEEALSO:: :meth:`get_order`, :meth:`CombinatorialFreeModule.Element._vector_`

        EXAMPLES::

            sage: QS3 = SymmetricGroupAlgebra(QQ, 3)
            sage: b = QS3.from_vector(vector((2, 0, 0, 0, 0, 4))); b
            2*[1, 2, 3] + 4*[3, 2, 1]
            sage: a = 2*QS3([1,2,3])+4*QS3([3,2,1])
            sage: a == b
            True
        """
        cc = self.get_order()
        return self._from_dict(dict( (cc[index], coeff) for (index,coeff) in vector.iteritems()))

    def __cmp__(self, other):
        """
        EXAMPLES::

            sage: XQ = SchubertPolynomialRing(QQ)
            sage: XZ = SchubertPolynomialRing(ZZ)
            sage: XQ == XZ #indirect doctest
            False
            sage: XQ == XQ
            True
        """
        if not isinstance(other, self.__class__):
            return -1
        c = cmp(self.base_ring(), other.base_ring())
        if c: return c
        return 0

    def _apply_module_morphism( self, x, on_basis, codomain=False ):
        """
        Returns the image of ``x`` under the module morphism defined by
        extending :func:`on_basis` by linearity.

        INPUT:


        - ``x`` : a element of self

        - ``on_basis`` - a function that takes in a combinatorial
          object indexing a basis element and returns an element of the
          codomain

        - ``codomain`` (optional) - the codomain of the morphism, otherwise it is computed
          using :func:`on_basis`

        If ``codomain`` is not specified, then the function tries to compute the codomain
        of the module morphism by finding the image of one of the elements in the
        support, hence :func:`on_basis` should return an element whose parent is the
        codomain.

        EXAMPLES::

            sage: s = SymmetricFunctions(QQ).schur()
            sage: a = s([3]) + s([2,1]) + s([1,1,1])
            sage: b = 2*a
            sage: f = lambda part: Integer( len(part) )
            sage: s._apply_module_morphism(a, f) #1+2+3
            6
            sage: s._apply_module_morphism(b, f) #2*(1+2+3)
            12
            sage: s._apply_module_morphism(s(0), f)
            0
            sage: s._apply_module_morphism(s(1), f)
            0
            sage: s._apply_module_morphism(s(1), lambda part: len(part), ZZ)
            0
            sage: s._apply_module_morphism(s(1), lambda part: len(part))
            Traceback (most recent call last):
            ...
            ValueError: Codomain could not be determined
        """

        if x == self.zero():
            if not codomain:
                B = Family(self.basis())
                try:
                    z = B.first()
                except StopIteration:
                    raise ValueError('Codomain could not be determined')
                codomain = on_basis(z).parent()
            return codomain.zero()
        else:
            if not codomain:
                keys = x.support()
                key = keys[0]
                if hasattr(on_basis( key ), 'parent'):
                    codomain = on_basis( key ).parent()
                else:
                    raise ValueError('Codomain could not be determined')

            if hasattr( codomain, 'linear_combination' ):
                return codomain.linear_combination( ( on_basis( key ), coeff ) for key, coeff in x._monomial_coefficients.iteritems() )
            else:
                return_sum = codomain.zero()
                for key, coeff in x._monomial_coefficients.iteritems():
                    return_sum += coeff * on_basis( key )
                return return_sum

    def _apply_module_endomorphism(self, x, on_basis):
        """
        This takes in a function from the basis elements to the elements of
        self and applies it linearly to a. Note that
        _apply_module_endomorphism does not require multiplication on
        self to be defined.

        EXAMPLES::

            sage: s = SymmetricFunctions(QQ).schur()
            sage: f = lambda part: 2*s(part.conjugate())
            sage: s._apply_module_endomorphism( s([2,1]) + s([1,1,1]), f)
            2*s[2, 1] + 2*s[3]
        """
        return self.linear_combination( ( on_basis( key ), coeff ) for key, coeff in x._monomial_coefficients.iteritems() )

    def sum(self, iter_of_elements):
        """
        overrides method inherited from commutative additive monoid as it is much faster on dicts directly

        INPUT:

        - ``iter_of_elements``: iterator of elements of ``self``

        Returns the sum of all elements in ``iter_of_elements``

        EXAMPLES::

            sage: F = CombinatorialFreeModule(QQ,[1,2])
            sage: f = F.an_element(); f
            2*B[1] + 2*B[2]
            sage: F.sum( f for _ in range(5) )
            10*B[1] + 10*B[2]
        """

        D = dict_addition( element._monomial_coefficients for element in iter_of_elements )
        return self._from_dict( D, remove_zeros=False )

    def linear_combination( self, iter_of_elements_coeff, factor_on_left=True ):
        """
        INPUT:

        - ``iter_of_elements_coeff`` -- iterator of pairs ``(element, coeff)``
          with ``element`` in ``self`` and ``coeff`` in ``self.base_ring()``

        - ``factor_on_left`` (optional) -- if ``True``, the coefficients are
          multiplied from the left if ``False``, the coefficients are
          multiplied from the right

        Returns the linear combination `\lambda_1 v_1 + ... + \lambda_k v_k`
        (resp.  the linear combination `v_1 \lambda_1 + ... + v_k \lambda_k`)
        where ``iter_of_elements_coeff`` iterates through the sequence
        `(\lambda_1, v_1) ... (\lambda_k, v_k)`.

        EXAMPLES::

            sage: F = CombinatorialFreeModule(QQ,[1,2])
            sage: f = F.an_element(); f
            2*B[1] + 2*B[2]
            sage: F.linear_combination( (f,i) for i in range(5) )
            20*B[1] + 20*B[2]
        """
        return self._from_dict( dict_linear_combination( ( ( element._monomial_coefficients, coeff ) for element, coeff in iter_of_elements_coeff ), factor_on_left=factor_on_left ), remove_zeros=False )

    def term(self, index, coeff=None):
        """
        Constructs a term in ``self``

        INPUT:

        - ``index`` -- the index of a basis element
        - ``coeff`` -- an element of the coefficient ring (default: one)

        EXAMPLES::

            sage: F = CombinatorialFreeModule(QQ, ['a', 'b', 'c'])
            sage: F.term('a',3)
            3*B['a']
            sage: F.term('a')
            B['a']

        Design: should this do coercion on the coefficient ring?
        """
        if coeff is None:
            coeff = self.base_ring().one()
        return self._from_dict( {index: coeff} )

    def _monomial(self, index):
        """
        TESTS::

            sage: F = CombinatorialFreeModule(QQ, ['a', 'b', 'c'])
            sage: F._monomial('a')
            B['a']
        """
        return self._from_dict( {index: self.base_ring().one()}, remove_zeros = False )

    # This is generic, and should be lifted into modules_with_basis
    @lazy_attribute
    def monomial(self):
        """
        INPUT:

         - ''i''

        Returns the basis element indexed by i

        EXAMPLES::

            sage: F = CombinatorialFreeModule(QQ, ['a', 'b', 'c'])
            sage: F.monomial('a')
            B['a']

        F.monomial is in fact (almost) a map::

            sage: F.monomial
            Term map from {'a', 'b', 'c'} to Free module generated by {'a', 'b', 'c'} over Rational Field
        """
        # Should use a real Map, as soon as combinatorial_classes are enumerated sets, and therefore parents
        return PoorManMap(self._monomial, domain=self._indices, codomain=self, name="Term map")

    def _sum_of_monomials(self, indices):
        """
        TESTS::

            sage: F = CombinatorialFreeModule(QQ, ['a', 'b', 'c'])
            sage: F._sum_of_monomials(['a', 'b'])
            B['a'] + B['b']
        """
        # TODO: optimize by calling directly _from_dict if we
        # know that all indices are distinct as sum_of_terms;
        # otherwise, maybe call dict_addition directly
        return self.sum(self.monomial(index) for index in indices)

    @lazy_attribute
    def sum_of_monomials(self):
        """
        INPUT:

         - ''indices'' -- an list (or iterable) of indices of basis elements

        Returns the sum of the corresponding basis elements

        EXAMPLES::

            sage: F = CombinatorialFreeModule(QQ, ['a', 'b', 'c'])
            sage: F.sum_of_monomials(['a', 'b'])
            B['a'] + B['b']

            sage: F.sum_of_monomials(['a', 'b', 'a'])
            2*B['a'] + B['b']

        F.sum_of_monomials is in fact (almost) a map::

            sage: F.sum_of_monomials
            A map to Free module generated by {'a', 'b', 'c'} over Rational Field
        """
        # domain = sets of self.combinatorial_class(),
        return PoorManMap(self._sum_of_monomials, codomain = self)

    def sum_of_terms(self, terms, distinct=False):
        """
        Constructs a sum of terms of ``self``

        INPUT:

        - ``terms`` -- a list (or iterable) of pairs (index, coeff)
        - ``distinct`` -- whether the indices are guaranteed to be distinct (default: ``False``)

        EXAMPLES::

            sage: F = CombinatorialFreeModule(QQ, ['a', 'b', 'c'])
            sage: F.sum_of_terms([('a',2), ('c',3)])
            2*B['a'] + 3*B['c']

        If ``distinct`` is True, then the construction is optimized::

            sage: F.sum_of_terms([('a',2), ('c',3)], distinct = True)
            2*B['a'] + 3*B['c']

        .. warning::

            Use ``distinct=True`` only if you are sure that the
            indices are indeed distinct::

                sage: F.sum_of_terms([('a',2), ('a',3)], distinct = True)
                3*B['a']

        Extreme case::

            sage: F.sum_of_terms([])
            0
        """
        if distinct:
            return self._from_dict(dict(terms))
        return self.sum(self.term(index, coeff) for (index, coeff) in terms)

    def monomial_or_zero_if_none(self, i):
        """
        EXAMPLES::

            sage: F = CombinatorialFreeModule(QQ, ['a', 'b', 'c'])
            sage: F.monomial_or_zero_if_none('a')
            B['a']
            sage: F.monomial_or_zero_if_none(None)
            0
        """
        if i == None:
            return self.zero()
        return self.monomial(i)

    @cached_method
    def zero(self):
        """
        EXAMPLES::

            sage: F = CombinatorialFreeModule(QQ, ['a', 'b', 'c'])
            sage: F.zero()
            0
        """
        return self._from_dict({}, remove_zeros=False)

    def _from_dict( self, d, coerce=False, remove_zeros=True ):
        """
        Construct an element of ``self`` from an `{index: coefficient}` dictionary

        INPUT:

        - ``d`` -- a dictionary ``{index: coeff}`` where each ``index`` is the
          index of a basis element and each ``coeff`` belongs to the
          coefficient ring ``self.base_ring()``

        - ``coerce`` -- a boolean (default: ``False``), whether to coerce the
          ``coeff``s to the coefficient ring

        - ``remove_zeros`` -- a boolean (default: ``True``), if some
          ``coeff``s may be zero and should therefore be removed

        EXAMPLES::

            sage: e = SymmetricFunctions(QQ).elementary()
            sage: s = SymmetricFunctions(QQ).schur()
            sage: a = e([2,1]) + e([1,1,1]); a
            e[1, 1, 1] + e[2, 1]
            sage: s._from_dict(a.monomial_coefficients())
            s[1, 1, 1] + s[2, 1]

        If the optional argument ``coerce`` is ``True``, then the
        coefficients are coerced into the base ring of ``self``::

            sage: part = Partition([2,1])
            sage: d = {part:1}
            sage: a = s._from_dict(d,coerce=True); a
            s[2, 1]
            sage: a.coefficient(part).parent()
            Rational Field

        With ``remove_zeros=True``, zero coefficients are removed::

            sage: s._from_dict({part:0})
            0

        .. warning::

            With ``remove_zeros=True``, it is assumed that no
            coefficient of the dictionary is zero. Otherwise, this may
            lead to illegal results::

                sage: list(s._from_dict({part:0}, remove_zeros=False))
                [([2, 1], 0)]
        """
        assert isinstance(d, dict)
        if coerce:
            R = self.base_ring()
            d = dict( (key, R(coeff)) for key,coeff in d.iteritems())
        if remove_zeros:
            d = dict( (key, coeff) for key, coeff in d.iteritems() if coeff)
        return self.element_class( self, d )


class CombinatorialFreeModule_Tensor(CombinatorialFreeModule):
        """
        Tensor Product of Free Modules

        EXAMPLES:

        We construct two free modules, assign them short names, and construct their tensor product::

            sage: F = CombinatorialFreeModule(ZZ, [1,2]); F.__custom_name = "F"
            sage: G = CombinatorialFreeModule(ZZ, [3,4]); G.__custom_name = "G"
            sage: T = tensor([F, G]); T
            F # G

            sage: T.category()
            Category of tensor products of modules with basis over Integer Ring

            sage: T.construction() # todo: not implemented
            [tensor, ]

        T is a free module, with same base ring as F and G::

            sage: T.base_ring()
            Integer Ring

        The basis of T is indexed by tuples of basis indices of F and G::

            sage: T.basis().keys()
            Image of Cartesian product of {1, 2}, {3, 4} by <type 'tuple'>
            sage: T.basis().keys().list()
            [(1, 3), (1, 4), (2, 3), (2, 4)]

        FIXME: Should elements of a CartesianProduct be tuples (making them hashable)?

        Here are the basis elements themselves::

            sage: T.basis().cardinality()
            4
            sage: list(T.basis())
            [B[1] # B[3], B[1] # B[4], B[2] # B[3], B[2] # B[4]]

        The tensor product is associative and flattens sub tensor products::

            sage: H = CombinatorialFreeModule(ZZ, [5,6]); H.rename("H")
            sage: tensor([F, tensor([G, H])])
            F # G # H
            sage: tensor([tensor([F, G]), H])
            F # G # H
            sage: tensor([F, G, H])
            F # G # H

        We now compute the tensor product of elements of free modules::

            sage: f =   F.monomial(1) + 2 * F.monomial(2)
            sage: g = 2*G.monomial(3) +     G.monomial(4)
            sage: h =   H.monomial(5) +     H.monomial(6)
            sage: tensor([f, g])
            2*B[1] # B[3] + B[1] # B[4] + 4*B[2] # B[3] + 2*B[2] # B[4]

        Again, the tensor product is associative on elements::

            sage: tensor([f, tensor([g, h])]) == tensor([f, g, h])
            True
            sage: tensor([tensor([f, g]), h]) == tensor([f, g, h])
            True

        Note further that the tensor product spaces need not preexist::

            sage: t = tensor([f, g, h])
            sage: t.parent()
            F # G # H


        TESTS::

            sage: tensor([tensor([F, G]), H]) == tensor([F, G, H])
            True
            sage: tensor([F, tensor([G, H])]) == tensor([F, G, H])
            True
        """
        @staticmethod
        def __classcall_private__(cls, modules, **options):
            """
            TESTS::

                sage: F = CombinatorialFreeModule(ZZ, [1,2])
                sage: G = CombinatorialFreeModule(ZZ, [3,4])
                sage: H = CombinatorialFreeModule(ZZ, [4])
                sage: tensor([tensor([F, G]), H]) == tensor([F, G, H])
                True
                sage: tensor([F, tensor([G, H])]) == tensor([F, G, H])
                True
            """
            assert(len(modules) > 0)
            R = modules[0].base_ring()
            assert(all(module in ModulesWithBasis(R)) for module in modules)
            # should check the base ring
            # flatten the list of modules so that tensor(A, tensor(B,C)) gets rewritten into tensor(A, B, C)
            modules = sum([module._sets if isinstance(module, CombinatorialFreeModule_Tensor) else (module,) for module in modules], ())
            return super(CombinatorialFreeModule.Tensor, cls).__classcall__(cls, modules, **options)


        def __init__(self, modules, **options):
            """
            TESTS::

                sage: F = CombinatorialFreeModule(ZZ, [1,2]); F
                F
            """
            from sage.categories.tensor import tensor
            self._sets = modules
            CombinatorialFreeModule.__init__(self, modules[0].base_ring(), CartesianProduct(*[module.basis().keys() for module in modules]).map(tuple), **options)
            # the following is not the best option, but it's better than nothing.
            self._print_options['tensor_symbol'] = options.get('tensor_symbol', tensor.symbol)

        def _repr_(self):
            """
            This is customizable by setting
            ``self.print_options('tensor_symbol'=...)``.

            TESTS::

                sage: F = CombinatorialFreeModule(ZZ, [1,2,3])
                sage: G = CombinatorialFreeModule(ZZ, [1,2,3,8])
                sage: F.rename("F")
                sage: G.rename("G")
                sage: T = tensor([F, G])
                sage: T # indirect doctest
                F # G
                sage: T.print_options(tensor_symbol= ' @ ')  # note the spaces
                sage: T # indirect doctest
                F @ G

            To avoid a side\--effect on another doctest, we revert the change::

                sage: T.print_options(tensor_symbol= ' # ')
            """
            from sage.categories.tensor import tensor
            if hasattr(self, "_print_options"):
                symb = self._print_options['tensor_symbol']
                if symb is None:
                    symb = tensor.symbol
            else:
                symb = tensor.symbol
            return symb.join(["%s"%module for module in self._sets])
            # TODO: make this overridable by setting _name

        def _ascii_art_(self, term):
            """
            TESTS::

                sage: R = NonCommutativeSymmetricFunctions(QQ).R()
                sage: Partitions.global_options(diagram_str="#", convention="french")
                sage: ascii_art(tensor((R[1,2], R[3,1,2])))
                R   # R
                 #     ###
                 ##      #
                         ##
            """
            from sage.categories.tensor import tensor
            if hasattr(self, "_print_options"):
                symb = self._print_options['tensor_symbol']
                if symb is None:
                    symb = tensor.symbol
            else:
                symb = tensor.symbol
            it = iter(zip(self._sets, term))
            module, t = it.next()
            rpr = module._ascii_art_term(t)
            for (module,t) in it:
                rpr += AsciiArt([symb], [len(symb)])
                rpr += module._ascii_art_term(t)
            return rpr

        _ascii_art_term = _ascii_art_

        def _latex_(self):
            """
            TESTS::

                sage: F = CombinatorialFreeModule(ZZ, [1,2,3])
                sage: G = CombinatorialFreeModule(ZZ, [1,2,3,8])
                sage: F.rename("F")
                sage: G.rename("G")
                sage: latex(tensor([F, F, G])) # indirect doctest
                \text{\texttt{F}} \otimes \text{\texttt{F}} \otimes \text{\texttt{G}}
                sage: F._latex_ = lambda : "F"
                sage: G._latex_ = lambda : "G"
                sage: latex(tensor([F, F, G])) # indirect doctest
                F \otimes F \otimes G
            """
            from sage.misc.latex import latex
            symb = " \\otimes "
            return symb.join(["%s"%latex(module) for module in self._sets])

        def _repr_term(self, term):
            """
            TESTS::

                sage: F = CombinatorialFreeModule(ZZ, [1,2,3], prefix="F")
                sage: G = CombinatorialFreeModule(ZZ, [1,2,3,4], prefix="G")
                sage: f =   F.monomial(1) + 2 * F.monomial(2)
                sage: g = 2*G.monomial(3) +     G.monomial(4)
                sage: tensor([f, g]) # indirect doctest
                2*F[1] # G[3] + F[1] # G[4] + 4*F[2] # G[3] + 2*F[2] # G[4]
            """
            from sage.categories.tensor import tensor
            if hasattr(self, "_print_options"):
                symb = self._print_options['tensor_symbol']
                if symb is None:
                    symb = tensor.symbol
            else:
                symb = tensor.symbol
            return symb.join(module._repr_term(t) for (module, t) in zip(self._sets, term))

        def _latex_term(self, term):
            """
            TESTS::

                sage: F = CombinatorialFreeModule(ZZ, [1,2,3], prefix='x')
                sage: G = CombinatorialFreeModule(ZZ, [1,2,3,4], prefix='y')
                sage: f =   F.monomial(1) + 2 * F.monomial(2)
                sage: g = 2*G.monomial(3) +     G.monomial(4)
                sage: latex(tensor([f, g])) # indirect doctest
                2x_{1} \otimes y_{3} + x_{1} \otimes y_{4} + 4x_{2} \otimes y_{3} + 2x_{2} \otimes y_{4}
            """
            symb = " \\otimes "
            return symb.join(module._latex_term(t) for (module, t) in zip(self._sets, term))

        @cached_method
        def tensor_constructor(self, modules):
            r"""
            INPUT:

             - ``modules`` -- a tuple `(F_1,\dots,F_n)` of
               free modules whose tensor product is self

            Returns the canonical multilinear morphism from
            `F_1 \times \dots \times F_n` to `F_1 \otimes \dots \otimes F_n`

            EXAMPLES::

                sage: F = CombinatorialFreeModule(ZZ, [1,2]); F.__custom_name = "F"
                sage: G = CombinatorialFreeModule(ZZ, [3,4]); G.__custom_name = "G"
                sage: H = CombinatorialFreeModule(ZZ, [5,6]); H.rename("H")

                sage: f =   F.monomial(1) + 2 * F.monomial(2)
                sage: g = 2*G.monomial(3) +     G.monomial(4)
                sage: h =   H.monomial(5) +     H.monomial(6)
                sage: FG  = tensor([F, G   ])
                sage: phi_fg = FG.tensor_constructor((F, G))
                sage: phi_fg(f,g)
                2*B[1] # B[3] + B[1] # B[4] + 4*B[2] # B[3] + 2*B[2] # B[4]

                sage: FGH = tensor([F, G, H])
                sage: phi_fgh = FGH.tensor_constructor((F, G, H))
                sage: phi_fgh(f, g, h)
                2*B[1] # B[3] # B[5] + 2*B[1] # B[3] # B[6] + B[1] # B[4] # B[5] + B[1] # B[4] # B[6] + 4*B[2] # B[3] # B[5] + 4*B[2] # B[3] # B[6] + 2*B[2] # B[4] # B[5] + 2*B[2] # B[4] # B[6]

                sage: phi_fg_h = FGH.tensor_constructor((FG, H))
                sage: phi_fg_h(phi_fg(f, g), h)
                2*B[1] # B[3] # B[5] + 2*B[1] # B[3] # B[6] + B[1] # B[4] # B[5] + B[1] # B[4] # B[6] + 4*B[2] # B[3] # B[5] + 4*B[2] # B[3] # B[6] + 2*B[2] # B[4] # B[5] + 2*B[2] # B[4] # B[6]
            """
            assert(module in ModulesWithBasis(self.base_ring()) for module in modules)
            assert(sage.categories.tensor.tensor(modules) == self)
            # a list l such that l[i] is True if modules[i] is readily a tensor product
            is_tensor = [isinstance(module, CombinatorialFreeModule_Tensor) for module in modules]
            # the tensor_constructor, on basis elements
            result = self.monomial * CartesianProductWithFlattening(is_tensor) #.
            # TODO: make this into an element of Hom( A x B, C ) when those will exist
            for i in range(0, len(modules)):
                result = modules[i]._module_morphism(result, position = i, codomain = self)
            return result

        def _tensor_of_elements(self, elements):
            """
            Returns the tensor product of the specified elements.
            The result should be in self.

            EXAMPLES::

                sage: F = CombinatorialFreeModule(ZZ, [1,2]); F.__custom_name = "F"
                sage: G = CombinatorialFreeModule(ZZ, [3,4]); G.__custom_name = "G"
                sage: H = CombinatorialFreeModule(ZZ, [5,6]); H.rename("H")

                sage: f =   F.monomial(1) + 2 * F.monomial(2)
                sage: g = 2*G.monomial(3) +     G.monomial(4)
                sage: h =   H.monomial(5) +     H.monomial(6)

                sage: GH  = tensor([G, H])
                sage: gh = GH._tensor_of_elements([g, h]); gh
                2*B[3] # B[5] + 2*B[3] # B[6] + B[4] # B[5] + B[4] # B[6]

                sage: FGH = tensor([F, G, H])
                sage: FGH._tensor_of_elements([f, g, h])
                2*B[1] # B[3] # B[5] + 2*B[1] # B[3] # B[6] + B[1] # B[4] # B[5] + B[1] # B[4] # B[6] + 4*B[2] # B[3] # B[5] + 4*B[2] # B[3] # B[6] + 2*B[2] # B[4] # B[5] + 2*B[2] # B[4] # B[6]

                sage: FGH._tensor_of_elements([f, gh])
                2*B[1] # B[3] # B[5] + 2*B[1] # B[3] # B[6] + B[1] # B[4] # B[5] + B[1] # B[4] # B[6] + 4*B[2] # B[3] # B[5] + 4*B[2] # B[3] # B[6] + 2*B[2] # B[4] # B[5] + 2*B[2] # B[4] # B[6]
            """
            return self.tensor_constructor(tuple(element.parent() for element in elements))(*elements)

        def _coerce_map_from_(self, R):
            """
            Return ``True`` if there is a coercion from ``R`` into ``self`` and
            ``False`` otherwise.  The things that coerce into ``self`` are:

            - Anything with a coercion into ``self.base_ring()``.

            - A tensor algebra whose factors have a coercion into the
              corresponding factors of ``self``.

            TESTS::

                sage: C = CombinatorialFreeModule(ZZ, ZZ)
                sage: C2 = CombinatorialFreeModule(ZZ, NN)
                sage: M = C.module_morphism(lambda x: C2.monomial(abs(x)), codomain=C2)
                sage: M.register_as_coercion()
                sage: C2(C.basis()[3])
                B[3]
                sage: C2(C.basis()[3] + C.basis()[-3])
                2*B[3]
                sage: S = C.tensor(C)
                sage: S2 = C2.tensor(C2)
                sage: S2.has_coerce_map_from(S)
                True
                sage: S.has_coerce_map_from(S2)
                False
                sage: S.an_element()
                3*B[0] # B[-1] + 2*B[0] # B[0] + 2*B[0] # B[1]
                sage: S2(S.an_element())
                2*B[0] # B[0] + 5*B[0] # B[1]

            ::

                sage: C = CombinatorialFreeModule(ZZ, Set([1,2]))
                sage: D = CombinatorialFreeModule(ZZ, Set([2,4]))
                sage: f = C.module_morphism(on_basis=lambda x: D.monomial(2*x), codomain=D)
                sage: f.register_as_coercion()
                sage: T = tensor((C,C))
                sage: p = D.an_element()
                sage: T(tensor((p,p)))
                Traceback (most recent call last):
                ...
                NotImplementedError
                sage: T = tensor((D,D))
                sage: p = C.an_element()
                sage: T(tensor((p,p)))
                4*B[2] # B[2] + 4*B[2] # B[4] + 4*B[4] # B[2] + 4*B[4] # B[4]
            """
            if R in ModulesWithBasis(self.base_ring()).TensorProducts() \
                    and isinstance(R, CombinatorialFreeModule_Tensor) \
                    and len(R._sets) == len(self._sets) \
                    and all(self._sets[i].has_coerce_map_from(M)
                            for i,M in enumerate(R._sets)):
                modules = R._sets
                vector_map = [self._sets[i]._internal_coerce_map_from(M)
                              for i,M in enumerate(modules)]
                return R.module_morphism(lambda x: self._tensor_of_elements(
                        [vector_map[i](M.monomial(x[i]))
                         for i,M in enumerate(modules)]),
                                         codomain=self)

            return super(CombinatorialFreeModule_Tensor, self)._coerce_map_from_(R)

class CartesianProductWithFlattening(object):
    """
    A class for cartesian product constructor, with partial flattening
    """
    def __init__(self, flatten):
        """
        INPUT:

         - ``flatten`` -- a tuple of booleans

        This constructs a callable which accepts ``len(flatten)``
        arguments, and builds a tuple out them. When ``flatten[i]``,
        the i-th argument itself should be a tuple which is flattened
        in the result.

            sage: from sage.combinat.free_module import CartesianProductWithFlattening
            sage: CartesianProductWithFlattening([True, False, True, True])
            <sage.combinat.free_module.CartesianProductWithFlattening object at ...>

        """
        self._flatten = flatten

    def __call__(self, *indices):
        """
        EXAMPLES::

            sage: from sage.combinat.free_module import CartesianProductWithFlattening
            sage: cp = CartesianProductWithFlattening([True, False, True, True])
            sage: cp((1,2), (3,4), (5,6), (7,8))
            (1, 2, (3, 4), 5, 6, 7, 8)
            sage: cp((1,2,3), 4, (5,6), (7,8))
            (1, 2, 3, 4, 5, 6, 7, 8)

        """
        return sum( (i if flatten else (i,) for (i,flatten) in zip(indices, self._flatten) ), ())


# TODO: find a way to avoid this hack to allow for cross references
CombinatorialFreeModule.Tensor = CombinatorialFreeModule_Tensor


class CombinatorialFreeModule_CartesianProduct(CombinatorialFreeModule):
    """
    An implementation of cartesian products of modules with basis

    EXAMPLES:

    We construct two free modules, assign them short names, and construct their cartesian product::

        sage: F = CombinatorialFreeModule(ZZ, [4,5]); F.__custom_name = "F"
        sage: G = CombinatorialFreeModule(ZZ, [4,6]); G.__custom_name = "G"
        sage: H = CombinatorialFreeModule(ZZ, [4,7]); H.__custom_name = "H"
        sage: S = cartesian_product([F, G])
        sage: S
        F (+) G
        sage: S.basis()
        Lazy family (Term map from Disjoint union of Family ({4, 5}, {4, 6}) to F (+) G(i))_{i in Disjoint union of Family ({4, 5}, {4, 6})}

    Note that the indices of the basis elements of F and G intersect non
    trivially. This is handled by forcing the union to be disjoint::

        sage: list(S.basis())
        [B[(0, 4)], B[(0, 5)], B[(1, 4)], B[(1, 6)]]

    We now compute the cartesian product of elements of free modules::

        sage: f =   F.monomial(4) + 2 * F.monomial(5)
        sage: g = 2*G.monomial(4) +     G.monomial(6)
        sage: h =   H.monomial(4) +     H.monomial(7)
        sage: cartesian_product([f,g])
        B[(0, 4)] + 2*B[(0, 5)] + 2*B[(1, 4)] + B[(1, 6)]
        sage: cartesian_product([f,g,h])
        B[(0, 4)] + 2*B[(0, 5)] + 2*B[(1, 4)] + B[(1, 6)] + B[(2, 4)] + B[(2, 7)]
        sage: cartesian_product([f,g,h]).parent()
        F (+) G (+) H

    TODO: choose an appropriate semantic for cartesian products of cartesian products (associativity?)::

        sage: S = cartesian_product([cartesian_product([F, G]), H]) # todo: not implemented
        F (+) G (+) H
    """

    def __init__(self, modules, **options):
        r"""
        TESTS::

            sage: F = CombinatorialFreeModule(ZZ, [2,4,5])
            sage: G = CombinatorialFreeModule(ZZ, [2,4,7])
            sage: cartesian_product([F, G])
            Free module generated by {2, 4, 5} over Integer Ring (+) Free module generated by {2, 4, 7} over Integer Ring
        """
        assert(len(modules) > 0) # TODO: generalize to a family or tuple
        R = modules[0].base_ring()
        assert(all(module in ModulesWithBasis(R)) for module in modules)
        # should check the base ring
        self._sets = modules
        CombinatorialFreeModule.__init__(self, R,
            DisjointUnionEnumeratedSets(
                [module.basis().keys() for module in modules], keepkey=True),
            **options)

    def _sets_keys(self):
        """
        In waiting for self._sets.keys()

        TESTS::

            sage: F = CombinatorialFreeModule(ZZ, [2,4,5])
            sage: G = CombinatorialFreeModule(ZZ, [2,4,7])
            sage: CP = cartesian_product([F, G])
            sage: CP._sets_keys()
            [0, 1]
        """
        return range(len(self._sets))

    def _repr_(self):
        """
        TESTS::

        sage: F = CombinatorialFreeModule(ZZ, [2,4,5])
        sage: CP = cartesian_product([F, F]); CP  # indirect doctest
        Free module generated by {2, 4, 5} over Integer Ring (+) Free module generated by {2, 4, 5} over Integer Ring
        sage: F.__custom_name = "F"; CP
        F (+) F
        """
        from sage.categories.cartesian_product import cartesian_product
        return cartesian_product.symbol.join(["%s"%module for module in self._sets])
        # TODO: make this overridable by setting _name

    @cached_method
    def cartesian_embedding(self, i):
        """
<<<<<<< HEAD
        Return the natural embedding morphism of the i-th summand of self into self
=======
        Return the natural embedding morphism of the ``i``-th
        cartesian factor (summand) of ``self`` into ``self``.
>>>>>>> 82c8ee09

        INPUTS:

         - ``i`` -- an integer

        EXAMPLES::

            sage: F = CombinatorialFreeModule(ZZ, [4,5]); F.__custom_name = "F"
            sage: G = CombinatorialFreeModule(ZZ, [4,6]); G.__custom_name = "G"
            sage: S = cartesian_product([F, G])
            sage: phi = S.summand_embedding(0)
            sage: phi(F.monomial(4) + 2 * F.monomial(5))
            B[(0, 4)] + 2*B[(0, 5)]
            sage: phi(F.monomial(4) + 2 * F.monomial(6)).parent() == S
            True
            sage: phi(G.monomial(4)) # not implemented Should raise an error!  problem: G(F.monomial(4)) does not complain!!!!
        """
        assert i in self._sets_keys()
        return self._sets[i]._module_morphism(lambda t: self.monomial((i,t)), codomain = self)

    summand_embedding = cartesian_embedding

    @cached_method
    def cartesian_projection(self, i):
        """
        Return the natural projection onto the `i`-th cartesian factor
        (summand) of ``self``.

        INPUTS:

         - ``i`` -- an integer

        EXAMPLE::

            sage: F = CombinatorialFreeModule(ZZ, [4,5]); F.__custom_name = "F"
            sage: G = CombinatorialFreeModule(ZZ, [4,6]); G.__custom_name = "G"
            sage: S = cartesian_product([F, G])
            sage: x = S.monomial((0,4)) + 2 * S.monomial((0,5)) + 3 * S.monomial((1,6))
            sage: S.cartesian_projection(0)(x)
            B[4] + 2*B[5]
            sage: S.cartesian_projection(1)(x)
            3*B[6]
            sage: S.cartesian_projection(0)(x).parent() == F
            True
            sage: S.cartesian_projection(1)(x).parent() == G
            True
        """
        assert i in self._sets_keys()
        module = self._sets[i]
        return self._module_morphism(lambda j_t: module.monomial(j_t[1]) if i == j_t[0] else module.zero(), codomain = module)

    summand_projection = cartesian_projection

    def _cartesian_product_of_elements(self, elements):
        """
        Return the cartesian product of the elements.

        INPUT:

        - ``elements`` -- a tuple with one element of each cartesian
          factor of ``self``

        EXAMPLES::

            sage: F = CombinatorialFreeModule(ZZ, [4,5]); F.__custom_name = "F"
            sage: G = CombinatorialFreeModule(ZZ, [4,6]); G.__custom_name = "G"
            sage: S = cartesian_product([F, G])
            sage: f =   F.monomial(4) + 2 * F.monomial(5)
            sage: g = 2*G.monomial(4) +     G.monomial(6)
            sage: S._cartesian_product_of_elements([f, g])
            B[(0, 4)] + 2*B[(0, 5)] + 2*B[(1, 4)] + B[(1, 6)]
            sage: S._cartesian_product_of_elements([f, g]).parent() == S
            True

        """
        return self.sum(self.summand_embedding(i)(elements[i]) for i in self._sets_keys())

    class Element(CombinatorialFreeModule.Element): # TODO: get rid of this inheritance
        pass

CombinatorialFreeModule.CartesianProduct = CombinatorialFreeModule_CartesianProduct<|MERGE_RESOLUTION|>--- conflicted
+++ resolved
@@ -1148,7 +1148,7 @@
     the base ring::
 
         sage: CombinatorialFreeModule(GF(3), ((1,2), (3,4))).category()
-        Category of vector spaces with basis over Finite Field of size 3
+        Category of modules with basis over Finite Field of size 3
 
     See :mod:`sage.categories.examples.algebras_with_basis` and
     :mod:`sage.categories.examples.hopf_algebras_with_basis` for
@@ -1276,7 +1276,7 @@
             sage: F = CombinatorialFreeModule(QQ, ['a','b','c'])
 
             sage: F.category()
-            Category of vector spaces with basis over Rational Field
+            Category of modules with basis over Rational Field
 
         One may specify the category this module belongs to::
 
@@ -1288,7 +1288,7 @@
             sage: F.basis()
             Finite family {'a': B['a'], 'c': B['c'], 'b': B['b']}
             sage: F.category()
-            Category of finite dimensional vector spaces with basis over Rational Field
+            Category of finite dimensional modules with basis over Rational Field
             sage: TestSuite(F).run()
 
         TESTS:
@@ -1333,7 +1333,6 @@
         # the classcall and passes lists as basis_keys
         if isinstance(basis_keys, (list, tuple)):
             basis_keys = FiniteEnumeratedSet(basis_keys)
-<<<<<<< HEAD
 
         # ignore the optional 'key' since it only affects CachedRepresentation
         kwds.pop('key', None)
@@ -1342,9 +1341,6 @@
             kwds['generator_cmp'] = kwds['monomial_cmp']
             del kwds['monomial_cmp']
         IndexedGenerators.__init__(self, basis_keys, prefix, **kwds)
-=======
-        self._basis_keys = basis_keys # Needs to be done early: #10127
->>>>>>> 82c8ee09
 
         Parent.__init__(self, base = R, category = category,
                         # Could we get rid of this?
@@ -2580,14 +2576,9 @@
         # TODO: make this overridable by setting _name
 
     @cached_method
-    def cartesian_embedding(self, i):
-        """
-<<<<<<< HEAD
+    def summand_embedding(self, i):
+        """
         Return the natural embedding morphism of the i-th summand of self into self
-=======
-        Return the natural embedding morphism of the ``i``-th
-        cartesian factor (summand) of ``self`` into ``self``.
->>>>>>> 82c8ee09
 
         INPUTS:
 
@@ -2608,13 +2599,10 @@
         assert i in self._sets_keys()
         return self._sets[i]._module_morphism(lambda t: self.monomial((i,t)), codomain = self)
 
-    summand_embedding = cartesian_embedding
-
     @cached_method
-    def cartesian_projection(self, i):
-        """
-        Return the natural projection onto the `i`-th cartesian factor
-        (summand) of ``self``.
+    def summand_projection(self, i):
+        """
+        Returns the natural projection onto the i-th summand of self
 
         INPUTS:
 
@@ -2626,24 +2614,22 @@
             sage: G = CombinatorialFreeModule(ZZ, [4,6]); G.__custom_name = "G"
             sage: S = cartesian_product([F, G])
             sage: x = S.monomial((0,4)) + 2 * S.monomial((0,5)) + 3 * S.monomial((1,6))
-            sage: S.cartesian_projection(0)(x)
+            sage: S.summand_projection(0)(x)
             B[4] + 2*B[5]
-            sage: S.cartesian_projection(1)(x)
+            sage: S.summand_projection(1)(x)
             3*B[6]
-            sage: S.cartesian_projection(0)(x).parent() == F
-            True
-            sage: S.cartesian_projection(1)(x).parent() == G
+            sage: S.summand_projection(0)(x).parent() == F
+            True
+            sage: S.summand_projection(1)(x).parent() == G
             True
         """
         assert i in self._sets_keys()
         module = self._sets[i]
         return self._module_morphism(lambda j_t: module.monomial(j_t[1]) if i == j_t[0] else module.zero(), codomain = module)
 
-    summand_projection = cartesian_projection
-
     def _cartesian_product_of_elements(self, elements):
         """
-        Return the cartesian product of the elements.
+        Returns the cartesian product of the elements
 
         INPUT:
 
