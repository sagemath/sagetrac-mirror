"""
Free modules
"""
#*****************************************************************************
#       Copyright (C) 2007      Mike Hansen <mhansen@gmail.com>,
#                     2007-2009 Nicolas M. Thiery <nthiery at users.sf.net>
#                     2010      Christian Stump <christian.stump@univie.ac.at>
#
#  Distributed under the terms of the GNU General Public License (GPL)
#                  http://www.gnu.org/licenses/
#*****************************************************************************
from sage.structure.unique_representation import UniqueRepresentation
from sage.structure.element import Element, have_same_parent
from sage.structure.parent import Parent
from sage.structure.indexed_generators import IndexedGenerators
<<<<<<< HEAD
from sage.misc.misc import repr_lincomb
=======
>>>>>>> 7c2288e5
from sage.modules.module import Module
from sage.misc.misc import repr_lincomb
from sage.misc.cachefunc import cached_method
from sage.misc.all import lazy_attribute
from sage.rings.all import Integer
import sage.structure.element
from sage.sets.finite_enumerated_set import FiniteEnumeratedSet
<<<<<<< HEAD
from sage.combinat.cartesian_product import CartesianProduct_iters
from sage.sets.disjoint_union_enumerated_sets import DisjointUnionEnumeratedSets
from sage.misc.cachefunc import cached_method
from sage.misc.lazy_attribute import lazy_attribute
from sage.categories.all import Category, Sets, ModulesWithBasis
from sage.combinat.dict_addition import dict_addition, dict_linear_combination
=======
from sage.sets.disjoint_union_enumerated_sets import DisjointUnionEnumeratedSets
from sage.sets.family import Family
from sage.categories.poor_man_map import PoorManMap
from sage.categories.realizations import Category_realization_of_parent
from sage.categories.modules_with_basis import ModulesWithBasis
from sage.categories.category import Category, JoinCategory
from sage.categories.tensor import tensor, TensorProductsCategory
from sage.combinat.cartesian_product import CartesianProduct
from sage.categories.all import Sets
from sage.combinat.dict_addition import dict_addition, dict_linear_combination
from sage.sets.family import Family, FiniteFamily
>>>>>>> 7c2288e5
from sage.typeset.ascii_art import AsciiArt, empty_ascii_art

# TODO: move the content of this class to CombinatorialFreeModule.Element and ModulesWithBasis.Element

class CombinatorialFreeModuleElement(Element):
    def __init__(self, M, x):
        """
        Create a combinatorial module element. This should never be
        called directly, but only through the parent combinatorial
        free module's :meth:`__call__` method.

        TESTS::

            sage: F = CombinatorialFreeModule(QQ, ['a','b','c'])
            sage: B = F.basis()
            sage: f = B['a'] + 3*B['c']; f
            B['a'] + 3*B['c']
            sage: f == loads(dumps(f))
            True
        """
        Element.__init__(self, M)
        self._monomial_coefficients = x

    def __iter__(self):
        """
        EXAMPLES::

            sage: F = CombinatorialFreeModule(QQ, ['a','b','c'])
            sage: B = F.basis()
            sage: f = B['a'] + 3*B['c']
            sage: [i for i in sorted(f)]
            [('a', 1), ('c', 3)]

        ::

            sage: s = SymmetricFunctions(QQ).schur()
            sage: a = s([2,1]) + s([3])
            sage: [i for i in sorted(a)]
            [([2, 1], 1), ([3], 1)]
        """
        return self._monomial_coefficients.iteritems()

    def __contains__(self, x):
        """
        Returns whether or not a combinatorial object x indexing a basis
        element is in the support of self.

        EXAMPLES::

            sage: F = CombinatorialFreeModule(QQ, ['a','b','c'])
            sage: B = F.basis()
            sage: f = B['a'] + 3*B['c']
            sage: 'a' in f
            True
            sage: 'b' in f
            False

        ::

            sage: s = SymmetricFunctions(QQ).schur()
            sage: a = s([2,1]) + s([3])
            sage: Partition([2,1]) in a
            True
            sage: Partition([1,1,1]) in a
            False
        """
        return x in self._monomial_coefficients and self._monomial_coefficients[x] != 0

    @cached_method
    def __hash__(self):
        """
        Return the hash value for ``self``.

        The result is cached.

        EXAMPLES::

            sage: F = CombinatorialFreeModule(QQ, ['a','b','c'])
            sage: B = F.basis()
            sage: f = B['a'] + 3*B['c']
            sage: hash(f)
            6429418278783588506           # 64-bit
            726440090                     # 32-bit

            sage: F = RootSystem(['A',2]).ambient_space()
            sage: f = F.simple_root(0)
            sage: hash(f)
            6920829894162680369           # 64-bit
            -528971215                    # 32-bit

        This uses the recipe that was proposed for frozendicts in `PEP
        0416 <http://legacy.python.org/dev/peps/pep-0416/>`_ (and adds
        the hash of the parent). This recipe relies on the hash
        function for frozensets which uses tricks to mix the hash
        values of the items in case they are similar.

        .. TODO::

            It would be desirable to make the hash value depend on the
            hash value of the parent. See :trac:`15959`.
        """
        return hash(frozenset(self._monomial_coefficients.items()))

    def monomial_coefficients(self, copy=True):
        """
        Return the internal dictionary which has the combinatorial objects
        indexing the basis as keys and their corresponding coefficients as
        values.

        INPUT:

        - ``copy`` -- (default: ``True``) if ``self`` is internally
          represented by a dictionary ``d``, then make a copy of ``d``;
          if ``False``, then this can cause undesired behavior by
          mutating ``d``

        EXAMPLES::

            sage: F = CombinatorialFreeModule(QQ, ['a','b','c'])
            sage: B = F.basis()
            sage: f = B['a'] + 3*B['c']
            sage: d = f.monomial_coefficients()
            sage: d['a']
            1
            sage: d['c']
            3

        To run through the monomials of an element, it is better to
        use the idiom::

            sage: for (t,c) in f:
            ...       print t,c
            a 1
            c 3

        ::

            sage: s = SymmetricFunctions(QQ).schur()
            sage: a = s([2,1])+2*s([3,2])
            sage: d = a.monomial_coefficients()
            sage: type(d)
            <type 'dict'>
            sage: d[ Partition([2,1]) ]
            1
            sage: d[ Partition([3,2]) ]
            2
        """
        if copy:
            return dict(self._monomial_coefficients)
        return self._monomial_coefficients

    def _sorted_items_for_printing(self):
        """
        Returns the items (i.e terms) of ``self``, sorted for printing

        EXAMPLES::

            sage: F = CombinatorialFreeModule(QQ, ['a','b','c'])
            sage: B = F.basis()
            sage: f = B['a'] + 2*B['c'] + 3 * B['b']
            sage: f._sorted_items_for_printing()
            [('a', 1), ('b', 3), ('c', 2)]
            sage: F.print_options(generator_cmp = lambda x,y: -cmp(x,y))
            sage: f._sorted_items_for_printing()
            [('c', 2), ('b', 3), ('a', 1)]
            sage: F.print_options(generator_cmp=cmp) #reset to original state

        .. seealso:: :meth:`_repr_`, :meth:`_latex_`, :meth:`print_options`
        """
        print_options = self.parent().print_options()
        v = self._monomial_coefficients.items()
        try:
            v.sort(cmp = print_options['generator_cmp'],
                   key = lambda monomial_coeff: monomial_coeff[0])
        except Exception: # Sorting the output is a plus, but if we can't, no big deal
            pass
        return v

    def _repr_(self):
        """
        EXAMPLES::

            sage: F = CombinatorialFreeModule(QQ, ['a', 'b', 'c'], prefix='F')
            sage: e = F.basis()
            sage: e['a'] + 2*e['b'] # indirect doctest
            F['a'] + 2*F['b']
            sage: F = CombinatorialFreeModule(QQ, ['a', 'b', 'c'], prefix='')
            sage: e = F.basis()
            sage: e['a'] + 2*e['b'] # indirect doctest
            ['a'] + 2*['b']
            sage: F = CombinatorialFreeModule(QQ, ['a', 'b', 'c'], prefix='', scalar_mult=' ', bracket=False)
            sage: e = F.basis()
            sage: e['a'] + 2*e['b'] # indirect doctest
            'a' + 2 'b'

        Controling the order of terms by providing a comparison
        function on elements of the support::

            sage: F = CombinatorialFreeModule(QQ, ['a', 'b', 'c'],
            ...                               generator_cmp = lambda x,y: cmp(y,x))
            sage: e = F.basis()
            sage: e['a'] + 3*e['b'] + 2*e['c']
            2*B['c'] + 3*B['b'] + B['a']

            sage: F = CombinatorialFreeModule(QQ, ['ac', 'ba', 'cb'],
            ...                               generator_cmp = lambda x,y: cmp(x[1],y[1]))
            sage: e = F.basis()
            sage: e['ac'] + 3*e['ba'] + 2*e['cb']
            3*B['ba'] + 2*B['cb'] + B['ac']
        """
        return repr_lincomb(self._sorted_items_for_printing(),
                            scalar_mult=self.parent()._print_options['scalar_mult'],
                            repr_monomial = self.parent()._repr_term,
                            strip_one = True)

    def _ascii_art_(self):
        """
        TESTS::

            sage: M = QuasiSymmetricFunctions(QQ).M()
            sage: ascii_art(M[1,3]**2)  # indirect doctest
            4*M      + 2*M       + 2*M      + 2*M       + 2*M       + M
                 ***      ******        ***         ***         ***     ******
               ***        *             *        ****         ***      **
               *          *           ***        *           **
               *                      *
        """
        from sage.misc.misc import coeff_repr
        terms = self._sorted_items_for_printing()
        scalar_mult = self.parent()._print_options['scalar_mult']
        repr_monomial = self.parent()._ascii_art_term
        strip_one = True

        if repr_monomial is None:
            repr_monomial = str

        s = empty_ascii_art # ""
        first = True

        if scalar_mult is None:
            scalar_mult = "*"

        for (monomial,c) in terms:
            b = repr_monomial(monomial) # PCR
            if c != 0:
                break_points = []
                coeff = coeff_repr(c, False)
                if coeff != "0":
                    if coeff == "1":
                        coeff = ""
                    elif coeff == "-1":
                        coeff = "-"
                    elif b._l > 0:
                        if len(coeff) > 0 and monomial == 1 and strip_one:
                            b = empty_ascii_art # ""
                        else:
                            b = AsciiArt([scalar_mult]) + b
                    if not first:
                        if len(coeff) > 0 and coeff[0] == "-":
                            coeff = " - %s"%coeff[1:]
                        else:
                            coeff = " + %s"%coeff
                        break_points = [2]
                    else:
                        coeff = "%s"%coeff
                s += AsciiArt([coeff], break_points) + b
                first = False
        if first:
            return "0"
        elif s == empty_ascii_art:
            return AsciiArt(["1"])
        else:
            return s

    def _latex_(self):
        """
        EXAMPLES::

            sage: F = CombinatorialFreeModule(QQ, ['a','b','c'])
            sage: B = F.basis()
            sage: f = B['a'] + 3*B['c']
            sage: latex(f)
            B_{a} + 3B_{c}

        ::

            sage: QS3 = SymmetricGroupAlgebra(QQ,3)
            sage: a = 2 + QS3([2,1,3])
            sage: latex(a) #indirect doctest
            2[1, 2, 3] + [2, 1, 3]

       ::

            sage: F = CombinatorialFreeModule(QQ, ['a','b'], prefix='beta', latex_prefix='\\beta')
            sage: x = F.an_element()
            sage: x
            2*beta['a'] + 2*beta['b']
            sage: latex(x)
            2\beta_{a} + 2\beta_{b}

        Controling the order of terms by providing a comparison
        function on elements of the support::

            sage: F = CombinatorialFreeModule(QQ, ['a', 'b', 'c'],
            ...                               generator_cmp = lambda x,y: cmp(y,x))
            sage: e = F.basis()
            sage: latex(e['a'] + 3*e['b'] + 2*e['c'])
            2B_{c} + 3B_{b} + B_{a}

            sage: F = CombinatorialFreeModule(QQ, ['ac', 'ba', 'cb'],
            ...                               generator_cmp = lambda x,y: cmp(x[1],y[1]))
            sage: e = F.basis()
            sage: latex(e['ac'] + 3*e['ba'] + 2*e['cb'])
            3B_{ba} + 2B_{cb} + B_{ac}
        """
        return repr_lincomb(self._sorted_items_for_printing(),
                            scalar_mult       = self.parent()._print_options['scalar_mult'],
                            latex_scalar_mult = self.parent()._print_options['latex_scalar_mult'],
                            repr_monomial = self.parent()._latex_term,
                            is_latex=True, strip_one = True)

    def __eq__(self, other):
        """
        EXAMPLES::

            sage: F1 = CombinatorialFreeModule(QQ, [1, 2, 3])
            sage: F2 = CombinatorialFreeModule(QQ, [1, 2, 3], prefix = "g")
            sage: F1.zero() == F1.zero()
            True
            sage: F1.zero() == F1.an_element()
            False
            sage: F1.an_element() == F1.an_element()
            True
            sage: F1.an_element() is None
            False

        .. TODO::

            Currently, if ``self`` and ``other`` do not have the same parent,
            seemingly equal elements do not evaluate equal, since conversions
            between different modules have not been established.

        ::

            sage: F1.zero() == 0
            True
            sage: F1(0)
            0

        ::

            sage: F1.zero() == F2.zero()
            False
            sage: F1(F2.zero())
            Traceback (most recent call last):
            ...
            TypeError: do not know how to make x (= 0) an element of self (=Free module generated by {1, 2, 3} over Rational Field)
            sage: F = AlgebrasWithBasis(QQ).example()
            sage: F.one() == 1
            True
            sage: 1 == F.one()
            True
            sage: 2 * F.one() == int(2)
            True
            sage: int(2) == 2 * F.one()
            True

            sage: S = SymmetricFunctions(QQ); s = S.s(); p = S.p()
            sage: p[2] == s[2] - s[1, 1]
            True
            sage: p[2] == s[2]
            False

        This feature is disputable, in particular since it can make
        equality testing costly. It may be removed at some point.

        Equality testing can be a bit tricky when the order of terms
        can vary because their indices are incomparable with
        ``cmp``. The following test did fail before :trac:`12489` ::

            sage: F = CombinatorialFreeModule(QQ, Subsets([1,2,3]))
            sage: x = F.an_element()
            sage: (x+F.zero()).terms()  # random
            [2*B[{1}], 3*B[{2}], B[{}]]
            sage: x.terms()             # random
            [2*B[{1}], B[{}], 3*B[{2}]]
            sage: x+F.zero() == x
            True

        TESTS::

            sage: TestSuite(F1).run()
            sage: TestSuite(F).run()
        """
        if have_same_parent(self, other):
            return self._monomial_coefficients == other._monomial_coefficients
        from sage.structure.element import get_coercion_model
        import operator
        try:
            return get_coercion_model().bin_op(self, other, operator.eq)
        except TypeError:
            return False

    def __ne__(left, right):
        """
        EXAMPLES::

            sage: F1 = CombinatorialFreeModule(QQ, ['a','b','c'])
            sage: F1.an_element() != F1.an_element()
            False
            sage: F1.an_element() != F1.zero()
            True
        """
        return not left == right

    def __cmp__(left, right):
        """
        The ordering is the one on the underlying sorted list of
        (monomial,coefficients) pairs.

        EXAMPLES::

            sage: s = SymmetricFunctions(QQ).schur()
            sage: a = s([2,1])
            sage: b = s([1,1,1])
            sage: cmp(a,b) #indirect doctest
            1
        """
        if have_same_parent(left, right) and left._monomial_coefficients == right._monomial_coefficients:
            return 0
        v = sorted(mc for mc in left._monomial_coefficients.items() if mc[1] != 0)
        w = sorted(mc for mc in right._monomial_coefficients.items() if mc[1] != 0)
        return cmp(v, w)

    def _add_(self, other):
        """
        EXAMPLES::

            sage: F = CombinatorialFreeModule(QQ, ['a','b','c'])
            sage: B = F.basis()
            sage: B['a'] + 3*B['c']
            B['a'] + 3*B['c']

        ::

            sage: s = SymmetricFunctions(QQ).schur()
            sage: s([2,1]) + s([5,4]) # indirect doctest
            s[2, 1] + s[5, 4]
            sage: a = s([2,1]) + 0
            sage: len(a.monomial_coefficients())
            1
        """
        assert have_same_parent(self, other)

        F = self.parent()
        return F._from_dict( dict_addition( [ self._monomial_coefficients, other._monomial_coefficients ] ), remove_zeros=False )

    def _neg_(self):
        """
        EXAMPLES::

            sage: F = CombinatorialFreeModule(QQ, ['a','b','c'])
            sage: B = F.basis()
            sage: f = B['a'] + 3*B['c']
            sage: -f
            -B['a'] - 3*B['c']

        ::

            sage: s = SymmetricFunctions(QQ).schur()
            sage: -s([2,1]) # indirect doctest
            -s[2, 1]
        """
        F = self.parent()
        return F._from_dict( dict_linear_combination( [ ( self._monomial_coefficients, -1 ) ] ), remove_zeros=False )

    def _sub_(self, other):
        """
        EXAMPLES::

            sage: F = CombinatorialFreeModule(QQ, ['a','b','c'])
            sage: B = F.basis()
            sage: B['a'] - 3*B['c']
            B['a'] - 3*B['c']

        ::

            sage: s = SymmetricFunctions(QQ).schur()
            sage: s([2,1]) - s([5,4]) # indirect doctest
            s[2, 1] - s[5, 4]
        """
        assert have_same_parent(self, other)
        F = self.parent()
        return F._from_dict( dict_linear_combination( [ ( self._monomial_coefficients, 1 ), (other._monomial_coefficients, -1 ) ] ), remove_zeros=False )

    def _coefficient_fast(self, m):
        """
        Return the coefficient of ``m`` in ``self``, where ``m`` is key in
        ``self._monomial_coefficients``.

        EXAMPLES::

            sage: p = Partition([2,1])
            sage: q = Partition([1,1,1])
            sage: s = SymmetricFunctions(QQ).schur()
            sage: a = s(p)
            sage: a._coefficient_fast([2,1])
            Traceback (most recent call last):
            ...
            TypeError: unhashable type: 'list'

        ::

            sage: a._coefficient_fast(p)
            1
            sage: a._coefficient_fast(q)
            0
            sage: a[p]
            1
            sage: a[q]
            0
        """
        return self._monomial_coefficients.get(m, self.base_ring().zero())

    __getitem__ = _coefficient_fast

    def _vector_(self, new_base_ring=None):
        """
        Returns ``self`` as a dense vector

        INPUT:

        - ``new_base_ring`` -- a ring (default: ``None``)

        OUTPUT: a dense :func:`FreeModule` vector

        .. WARNING:: This will crash/run forever if ``self`` is infinite dimensional!

        .. SEEALSO::

            - :func:`vector`
            - :meth:`CombinatorialFreeModule.get_order`
            - :meth:`CombinatorialFreeModule.from_vector`
            - :meth:`CombinatorialFreeModule._dense_free_module`

        EXAMPLES::

            sage: F = CombinatorialFreeModule(QQ, ['a','b','c'])
            sage: B = F.basis()
            sage: f = B['a'] - 3*B['c']
            sage: f._vector_()
            (1, 0, -3)

        One can use equivalently::

            sage: f.to_vector()
            (1, 0, -3)
            sage: vector(f)
            (1, 0, -3)

        More examples::

            sage: QS3 = SymmetricGroupAlgebra(QQ, 3)
            sage: a = 2*QS3([1,2,3])+4*QS3([3,2,1])
            sage: a._vector_()
            (2, 0, 0, 0, 0, 4)
            sage: a.to_vector()
            (2, 0, 0, 0, 0, 4)
            sage: vector(a)
            (2, 0, 0, 0, 0, 4)
            sage: a == QS3.from_vector(a.to_vector())
            True

        If ``new_base_ring`` is specified, then a vector over
        ``new_base_ring`` is returned::

            sage: a._vector_(RDF)
            (2.0, 0.0, 0.0, 0.0, 0.0, 4.0)

        .. NOTE::

            :trac:`13406`: the current implementation has been optimized, at
            the price of breaking the encapsulation for FreeModule
            elements creation, with the following use case as metric,
            on a 2008' Macbook Pro::

                sage: F = CombinatorialFreeModule(QQ, range(10))
                sage: f = F.an_element()
                sage: %timeit f._vector_()   # not tested
                625 loops, best of 3: 17.5 micros per loop

             Other use cases may call for different or further
             optimizations.
        """
        parent = self.parent()
        dense_free_module = parent._dense_free_module(new_base_ring)
        d = self._monomial_coefficients
        return dense_free_module.element_class(dense_free_module,
                                               [d.get(m, 0) for m in parent.get_order()],
                                               coerce=True, copy=False)

    to_vector = _vector_

    def _acted_upon_(self, scalar, self_on_left=False):
        """
        Return the action of ``scalar`` (an element of the base ring) on
        ``self``.

        EXAMPLES::

            sage: F = CombinatorialFreeModule(QQ, ['a','b','c'])
            sage: B = F.basis()
            sage: B['a']*(1/2)  # indirect doctest
            1/2*B['a']
            sage: B['a']/2
            1/2*B['a']
            sage: B['a']*2      # indirect doctest
            2*B['a']
            sage: B['a']*int(2) # indirect doctest
            2*B['a']

            sage: 1/2*B['a']
            1/2*B['a']
            sage: 2*B['a']      # indirect doctest
            2*B['a']
            sage: int(2)*B['a'] # indirect doctest
            2*B['a']

        TESTS::

            sage: F.get_action(QQ, operator.mul, True)
            Right action by Rational Field on Free module generated by {'a', 'b', 'c'} over Rational Field
            sage: F.get_action(QQ, operator.mul, False)
            Left action by Rational Field on Free module generated by {'a', 'b', 'c'} over Rational Field
            sage: F.get_action(ZZ, operator.mul, True)
            Right action by Integer Ring on Free module generated by {'a', 'b', 'c'} over Rational Field
            sage: F.get_action(F, operator.mul, True)
            sage: F.get_action(F, operator.mul, False)

        This also works when a coercion of the coefficient is needed, for
        example with polynomials or fraction fields (:trac:`8832`)::

            sage: P.<q> = QQ['q']
            sage: V = CombinatorialFreeModule(P, Permutations())
            sage: el = V(Permutation([3,1,2]))
            sage: (3/2)*el
            3/2*B[[3, 1, 2]]

            sage: P.<q> = QQ['q']
            sage: F = FractionField(P)
            sage: V = CombinatorialFreeModule(F, Words())
            sage: w = Words()('abc')
            sage: (1+q)*V(w)
            (q+1)*B[word: abc]
            sage: ((1+q)/q)*V(w)
            ((q+1)/q)*B[word: abc]

        TODO:
         - add non commutative tests
        """
        # With the current design, the coercion model does not have
        # enough information to detect a priori that this method only
        # accepts scalars; so it tries on some elements(), and we need
        # to make sure to report an error.
        if isinstance(scalar, Element) and scalar.parent() is not self.base_ring():
            # Temporary needed by coercion (see Polynomial/FractionField tests).
            if self.base_ring().has_coerce_map_from(scalar.parent()):
                scalar = self.base_ring()( scalar )
            else:
                return None

        F = self.parent()
        D = self._monomial_coefficients
        if self_on_left:
            D = dict_linear_combination( [ ( D, scalar ) ], factor_on_left = False )
        else:
            D = dict_linear_combination( [ ( D, scalar ) ] )

        return F._from_dict( D, remove_zeros=False )

    # For backward compatibility
    _lmul_ = _acted_upon_
    _rmul_ = _acted_upon_

    def __truediv__(self, x):
        """
        Division by coefficients.

        EXAMPLES::

            sage: F = CombinatorialFreeModule(QQ, [1,2,3])
            sage: x = F._from_dict({1:2, 2:3})
            sage: x/2
            B[1] + 3/2*B[2]

        ::

            sage: F = CombinatorialFreeModule(QQ, [1,2,3])
            sage: B = F.basis()
            sage: f = 2*B[2] + 4*B[3]
            sage: f/2
            B[2] + 2*B[3]
        """
        if not self.base_ring().is_field():
            return self.map_coefficients(lambda c: _divide_if_possible(c, x))

        F = self.parent()
        x = self.base_ring()( x )
        x_inv = x**-1
        D = self._monomial_coefficients
        D = dict_linear_combination( [ ( D, x_inv ) ] )

        return F._from_dict( D, remove_zeros=False )

    __div__ = __truediv__


def _divide_if_possible(x, y):
    """
    EXAMPLES::

        sage: from sage.combinat.free_module import _divide_if_possible
        sage: _divide_if_possible(4, 2)
        2
        sage: _.parent()
        Integer Ring

    ::

        sage: _divide_if_possible(4, 3)
        Traceback (most recent call last):
        ...
        ValueError: 4 is not divisible by 3
    """
    q, r = x.quo_rem(y)
    if r != 0:
        raise ValueError("%s is not divisible by %s"%(x, y))
    else:
        return q

class CombinatorialFreeModule(UniqueRepresentation, Module, IndexedGenerators):
    r"""
    Class for free modules with a named basis

    INPUT:

    - ``R`` - base ring

    - ``basis_keys`` - list, tuple, family, set, etc. defining the
      indexing set for the basis of this module

    - ``element_class`` - the class of which elements of this module
      should be instances (optional, default None, in which case the
      elements are instances of
      :class:`CombinatorialFreeModuleElement`)

    - ``category`` - the category in which this module lies (optional,
      default None, in which case use the "category of modules with
      basis" over the base ring ``R``); this should be a subcategory
      of :class:`ModulesWithBasis`

    For the options controlling the printing of elements, see
    :class:`~sage.structure.indexed_generators.IndexedGenerators`.

    .. NOTE::

        These print options may also be accessed and modified using the
        :meth:`print_options` method, after the module has been defined.

    EXAMPLES:

    We construct a free module whose basis is indexed by the letters a, b, c::

        sage: F = CombinatorialFreeModule(QQ, ['a','b','c'])
        sage: F
        Free module generated by {'a', 'b', 'c'} over Rational Field

    Its basis is a family, indexed by a, b, c::

        sage: e = F.basis()
        sage: e
        Finite family {'a': B['a'], 'c': B['c'], 'b': B['b']}

    ::

        sage: [x for x in e]
        [B['a'], B['b'], B['c']]
        sage: [k for k in e.keys()]
        ['a', 'b', 'c']

    Let us construct some elements, and compute with them::

        sage: e['a']
        B['a']
        sage: 2*e['a']
        2*B['a']
        sage: e['a'] + 3*e['b']
        B['a'] + 3*B['b']

    Some uses of
    :meth:`sage.categories.commutative_additive_semigroups.CommutativeAdditiveSemigroups.ParentMethods.summation`
    and :meth:`.sum`::

        sage: F = CombinatorialFreeModule(QQ, [1,2,3,4])
        sage: F.summation(F.monomial(1), F.monomial(3))
        B[1] + B[3]

        sage: F = CombinatorialFreeModule(QQ, [1,2,3,4])
        sage: F.sum(F.monomial(i) for i in [1,2,3])
        B[1] + B[2] + B[3]

    Note that free modules with a given basis and parameters are unique::

        sage: F1 = CombinatorialFreeModule(QQ, (1,2,3,4))
        sage: F1 is F
        True

    The identity of the constructed free module depends on the order of the
    basis and on the other parameters, like the prefix. Note that :class:`CombinatorialFreeModule` is
    a :class:`~sage.structure.unique_representation.UniqueRepresentation`. Hence,
    two combinatorial free modules evaluate equal if and only if they are
    identical::

        sage: F1 = CombinatorialFreeModule(QQ, (1,2,3,4))
        sage: F1 is F
        True
        sage: F1 = CombinatorialFreeModule(QQ, [4,3,2,1])
        sage: F1 == F
        False
        sage: F2 = CombinatorialFreeModule(QQ, [1,2,3,4], prefix='F')
        sage: F2 == F
        False

    Because of this, if you create a free module with certain parameters and
    then modify its prefix or other print options, this affects all modules
    which were defined using the same parameters.
    ::

        sage: F2.print_options(prefix='x')
        sage: F2.prefix()
        'x'
        sage: F3 = CombinatorialFreeModule(QQ, [1,2,3,4], prefix='F')
        sage: F3 is F2   # F3 was defined just like F2
        True
        sage: F3.prefix()
        'x'
        sage: F4 = CombinatorialFreeModule(QQ, [1,2,3,4], prefix='F', bracket=True)
        sage: F4 == F2   # F4 was NOT defined just like F2
        False
        sage: F4.prefix()
        'F'

        sage: F2.print_options(prefix='F') #reset for following doctests

    The constructed module is in the category of modules with basis
    over the base ring::

        sage: CombinatorialFreeModule(QQ, Partitions()).category()
        Category of vector spaces with basis over Rational Field

    If furthermore the index set is finite (i.e. in the category
    ``Sets().Finite()``), then the module is declared as being finite
    dimensional::

        sage: CombinatorialFreeModule(QQ, [1,2,3,4]).category()
        Category of finite dimensional vector spaces with basis over Rational Field
        sage: CombinatorialFreeModule(QQ, Partitions(3),
        ....:                         category=Algebras(QQ).WithBasis()).category()
        Category of finite dimensional algebras with basis over Rational Field

    See :mod:`sage.categories.examples.algebras_with_basis` and
    :mod:`sage.categories.examples.hopf_algebras_with_basis` for
    illustrations of the use of the ``category`` keyword, and see
    :class:`sage.combinat.root_system.weight_space.WeightSpace` for an
    example of the use of ``element_class``.

    Customizing print and LaTeX representations of elements::

        sage: F = CombinatorialFreeModule(QQ, ['a','b'], prefix='x')
        sage: original_print_options = F.print_options()
        sage: sorted(original_print_options.items())
        [('bracket', None), ('generator_cmp', <built-in function cmp>),
         ('latex_bracket', False), ('latex_prefix', None),
         ('latex_scalar_mult', None), ('prefix', 'x'),
         ('scalar_mult', '*'), ('string_quotes', True),
         ('tensor_symbol', None)]

        sage: e = F.basis()
        sage: e['a'] - 3 * e['b']
        x['a'] - 3*x['b']

        sage: F.print_options(prefix='x', scalar_mult=' ', bracket='{')
        sage: e['a'] - 3 * e['b']
        x{'a'} - 3 x{'b'}
        sage: latex(e['a'] - 3 * e['b'])
        x_{a} - 3 x_{b}

        sage: F.print_options(latex_prefix='y')
        sage: latex(e['a'] - 3 * e['b'])
        y_{a} - 3  y_{b}

        sage: F.print_options(generator_cmp = lambda x,y: -cmp(x,y))
        sage: e['a'] - 3 * e['b']
        -3 x{'b'} + x{'a'}
        sage: F.print_options(**original_print_options) # reset print options

        sage: F = CombinatorialFreeModule(QQ, [(1,2), (3,4)])
        sage: e = F.basis()
        sage: e[(1,2)] - 3 * e[(3,4)]
        B[(1, 2)] - 3*B[(3, 4)]

        sage: F.print_options(bracket=['_{', '}'])
        sage: e[(1,2)] - 3 * e[(3,4)]
        B_{(1, 2)} - 3*B_{(3, 4)}

        sage: F.print_options(prefix='', bracket=False)
        sage: e[(1,2)] - 3 * e[(3,4)]
        (1, 2) - 3*(3, 4)

    TESTS:

    Before :trac:`14054`, combinatorial free modules violated the unique
    parent condition. That caused a problem. The tensor product construction
    involves maps, but maps check that their domain and the parent of a
    to-be-mapped element are identical (not just equal). However, the tensor
    product was cached by a :class:`~sage.misc.cachefunc.cached_method`, which
    involves comparison by equality (not identity). Hence, the last line of
    the following example used to fail with an assertion error::

        sage: F = CombinatorialFreeModule(ZZ, [1,2,3], prefix="F")
        sage: G = CombinatorialFreeModule(ZZ, [1,2,3,4], prefix="G")
        sage: f =   F.monomial(1) + 2 * F.monomial(2)
        sage: g = 2*G.monomial(3) +     G.monomial(4)
        sage: tensor([f, g])
        2*F[1] # G[3] + F[1] # G[4] + 4*F[2] # G[3] + 2*F[2] # G[4]
        sage: F = CombinatorialFreeModule(ZZ, [1,2,3], prefix='x')
        sage: G = CombinatorialFreeModule(ZZ, [1,2,3,4], prefix='y')
        sage: f =   F.monomial(1) + 2 * F.monomial(2)
        sage: g = 2*G.monomial(3) +     G.monomial(4)
        sage: tensor([f, g])
        2*x[1] # y[3] + x[1] # y[4] + 4*x[2] # y[3] + 2*x[2] # y[4]
    """

    @staticmethod
    def __classcall_private__(cls, base_ring, basis_keys, category = None, prefix="B", **keywords):
        """
        TESTS::

            sage: F = CombinatorialFreeModule(QQ, ['a','b','c'])
            sage: G = CombinatorialFreeModule(QQ, ('a','b','c'))
            sage: F is G
            True

            sage: F = CombinatorialFreeModule(QQ, ['a','b','c'], latex_bracket=['LEFT', 'RIGHT'])
            sage: F.print_options()['latex_bracket']
            ('LEFT', 'RIGHT')

            sage: F is G
            False

        We check that the category is properly straightened::

            sage: F  = CombinatorialFreeModule(QQ, ['a','b'])
            sage: F1 = CombinatorialFreeModule(QQ, ['a','b'], category = ModulesWithBasis(QQ))
            sage: F2 = CombinatorialFreeModule(QQ, ['a','b'], category = [ModulesWithBasis(QQ)])
            sage: F3 = CombinatorialFreeModule(QQ, ['a','b'], category = (ModulesWithBasis(QQ),))
            sage: F4 = CombinatorialFreeModule(QQ, ['a','b'], category = (ModulesWithBasis(QQ),CommutativeAdditiveSemigroups()))
            sage: F5 = CombinatorialFreeModule(QQ, ['a','b'], category = (ModulesWithBasis(QQ),Category.join((LeftModules(QQ), RightModules(QQ)))))
            sage: F1 is F, F2 is F, F3 is F, F4 is F, F5 is F
            (True, True, True, True, True)

            sage: G  = CombinatorialFreeModule(QQ, ['a','b'], category = AlgebrasWithBasis(QQ))
            sage: F is G
            False
        """
        if isinstance(basis_keys, (list, tuple)):
            basis_keys = FiniteEnumeratedSet(basis_keys)
        category = ModulesWithBasis(base_ring).or_subcategory(category)
        # bracket or latex_bracket might be lists, so convert
        # them to tuples so that they're hashable.
        bracket = keywords.get('bracket', None)
        if isinstance(bracket, list):
            keywords['bracket'] = tuple(bracket)
        latex_bracket = keywords.get('latex_bracket', None)
        if isinstance(latex_bracket, list):
            keywords['latex_bracket'] = tuple(latex_bracket)
        return super(CombinatorialFreeModule, cls).__classcall__(cls, base_ring, basis_keys, category = category, prefix=prefix, **keywords)

    Element = CombinatorialFreeModuleElement

    def __init__(self, R, basis_keys, element_class = None, category = None, prefix="B", **kwds):
        r"""
        TESTS::

            sage: F = CombinatorialFreeModule(QQ, ['a','b','c'])

            sage: F.category()
            Category of finite dimensional vector spaces with basis over Rational Field

        One may specify the category this module belongs to::

            sage: F = CombinatorialFreeModule(QQ, ['a','b','c'], category=AlgebrasWithBasis(QQ))
            sage: F.category()
            Category of finite dimensional algebras with basis over Rational Field

            sage: F = CombinatorialFreeModule(GF(3), ['a','b','c'],
            ....:                             category=(Modules(GF(3)).WithBasis(), Semigroups()))
            sage: F.category()
            Join of Category of finite semigroups
                 and Category of finite dimensional modules with basis over Finite Field of size 3
                 and Category of vector spaces with basis over Finite Field of size 3

            sage: F = CombinatorialFreeModule(QQ, ['a','b','c'], category = FiniteDimensionalModulesWithBasis(QQ))
            sage: F.basis()
            Finite family {'a': B['a'], 'c': B['c'], 'b': B['b']}
            sage: F.category()
            Category of finite dimensional vector spaces with basis over Rational Field

            sage: TestSuite(F).run()

        TESTS:

        Regression test for :trac:`10127`: ``self._indices`` needs to be
        set early enough, in case the initialization of the categories
        use ``self.basis().keys()``. This occured on several occasions
        in non trivial constructions. In the following example,
        :class:`AlgebrasWithBasis` constructs ``Homset(self,self)`` to
        extend by bilinearity method ``product_on_basis``, which in
        turn triggers ``self._repr_()``::

            sage: class MyAlgebra(CombinatorialFreeModule):
            ...       def _repr_(self):
            ...           return "MyAlgebra on %s"%(self.basis().keys())
            ...       def product_on_basis(self,i,j):
            ...           pass
            sage: MyAlgebra(ZZ, ZZ, category = AlgebrasWithBasis(QQ))
            MyAlgebra on Integer Ring

        A simpler example would be welcome!

        We check that unknown options are caught::

            sage: CombinatorialFreeModule(ZZ, [1,2,3], keyy=2)
            Traceback (most recent call last):
            ...
            ValueError: keyy is not a valid print option.
        """
        #Make sure R is a ring with unit element
        from sage.categories.all import Rings
        if R not in Rings():
            raise TypeError("Argument R must be a ring.")

        if element_class is not None:
            self.Element = element_class

        # The following is to ensure that basis keys is indeed a parent.
        # tuple/list are converted to FiniteEnumeratedSet and set/frozenset to
        # Set
        # (e.g. root systems passes lists)
        basis_keys = Sets()(basis_keys, enumerated_set=True)

        # ignore the optional 'key' since it only affects CachedRepresentation
        kwds.pop('key', None)
        # This needs to be first as per #10127
        if 'monomial_cmp' in kwds:
            kwds['generator_cmp'] = kwds['monomial_cmp']
            del kwds['monomial_cmp']
        IndexedGenerators.__init__(self, basis_keys, prefix, **kwds)

        if category is None:
            category = ModulesWithBasis(R)
        elif isinstance(category, tuple):
            category = Category.join(category)
        if basis_keys in Sets().Finite():
            category = category.FiniteDimensional()

        Parent.__init__(self, base = R, category = category,
                        # Could we get rid of this?
                        element_constructor = self._element_constructor_)

        self._order = None

    # For backwards compatibility
    _repr_term = IndexedGenerators._repr_generator
    _latex_term = IndexedGenerators._latex_generator

    def _ascii_art_term(self, m):
        r"""
        Return an ascii art representation of the term indexed by ``m``.

        TESTS::

            sage: R = NonCommutativeSymmetricFunctions(QQ).R()
            sage: ascii_art(R.one())  # indirect doctest
            1
        """
        from sage.typeset.ascii_art import AsciiArt
        try:
            if m == self.one_basis():
                return AsciiArt(["1"])
        except Exception:
            pass
        return IndexedGenerators._ascii_art_generator(self, m)

    # mostly for backward compatibility
    @lazy_attribute
    def _element_class(self):
        """
        TESTS::

            sage: F = CombinatorialFreeModule(QQ, ['a','b','c'])
            sage: F._element_class
            <class 'sage.combinat.free_module.CombinatorialFreeModule_with_category.element_class'>
        """
        return self.element_class

    def _an_element_(self):
        """
        EXAMPLES::

            sage: CombinatorialFreeModule(QQ, ("a", "b", "c")).an_element()
            2*B['a'] + 2*B['b'] + 3*B['c']
            sage: CombinatorialFreeModule(QQ, ("a", "b", "c"))._an_element_()
            2*B['a'] + 2*B['b'] + 3*B['c']
            sage: CombinatorialFreeModule(QQ, ()).an_element()
            0
            sage: CombinatorialFreeModule(QQ, ZZ).an_element()
            3*B[-1] + B[0] + 3*B[1]
            sage: CombinatorialFreeModule(QQ, RR).an_element()
            B[1.00000000000000]
        """
        # Try a couple heuristics to build a not completely trivial
        # element, while handling cases where R.an_element is not
        # implemented, or R has no iterator, or R has few elements.
        x = self.zero()
        I = self.basis().keys()
        R = self.base_ring()
        try:
            x = x + self.monomial(I.an_element())
        except Exception:
            pass
        try:
            g = iter(self.basis().keys())
            for c in range(1,4):
                x = x + self.term(next(g), R(c))
        except Exception:
            pass
        return x

    # What semantic do we want for containment?
    # Accepting anything that can be coerced is not reasonnable, especially
    # if we allow coercion from the enumerated set.
    # Accepting anything that can be converted is an option, but that would
    # be expensive. So far, x in self if x.parent() == self

    def __contains__(self, x):
        """
        TESTS::

            sage: F = CombinatorialFreeModule(QQ,["a", "b"])
            sage: G = CombinatorialFreeModule(ZZ,["a", "b"])
            sage: F.monomial("a") in F
            True
            sage: G.monomial("a") in F
            False
            sage: "a" in F
            False
            sage: 5/3 in F
            False
        """
        return sage.structure.element.parent(x) == self # is self?

    def _element_constructor_(self, x):
        """
        Convert ``x`` into ``self``.

        EXAMPLES::

            sage: F = CombinatorialFreeModule(QQ,["a", "b"])
            sage: F(F.monomial("a"))   # indirect doctest
            B['a']

        Do not rely on the following feature which may be removed in the future::

            sage: QS3 = SymmetricGroupAlgebra(QQ,3)
            sage: QS3([2,3,1])     # indirect doctest
            [2, 3, 1]

        instead, use::

            sage: P = QS3.basis().keys()
            sage: QS3.monomial(P([2,3,1]))   # indirect doctest
            [2, 3, 1]

        or:
            sage: B = QS3.basis()
            sage: B[P([2,3,1])]
            [2, 3, 1]

        TODO: The symmetric group algebra (and in general,
        combinatorial free modules on word-like object could instead
        provide an appropriate short-hand syntax QS3[2,3,1]).

        Rationale: this conversion is ambiguous in situations like::

            sage: F = CombinatorialFreeModule(QQ,[0,1])

        Is ``0`` the zero of the base ring, or the index of a basis
        element?  I.e. should the result be ``0`` or ``B[0]``?

            sage: F = CombinatorialFreeModule(QQ,[0,1])
            sage: F(0) # this feature may eventually disappear
            0
            sage: F(1)
            Traceback (most recent call last):
            ...
            TypeError: do not know how to make x (= 1) an element of Free module generated by ... over Rational Field

        It is preferable not to rely either on the above, and instead, use::

            sage: F.zero()
            0

        Note that, on the other hand, conversions from the ground ring
        are systematically defined (and mathematically meaningful) for
        algebras.

        Conversions between distinct free modules are not allowed any
        more::

            sage: F = CombinatorialFreeModule(ZZ, ["a", "b"]);      F.rename("F")
            sage: G = CombinatorialFreeModule(QQ, ["a", "b"]);      G.rename("G")
            sage: H = CombinatorialFreeModule(ZZ, ["a", "b", "c"]); H.rename("H")
            sage: G(F.monomial("a"))
            Traceback (most recent call last):
            ...
            TypeError: do not know how to make x (= B['a']) an element of self (=G)
            sage: H(F.monomial("a"))
            Traceback (most recent call last):
            ...
            TypeError: do not know how to make x (= B['a']) an element of self (=H)

        Here is a real life example illustrating that this yielded
        mathematically wrong results::

            sage: S = SymmetricFunctions(QQ)
            sage: s = S.s(); p = S.p()
            sage: ss = tensor([s,s]); pp = tensor([p,p])
            sage: a = tensor((s[2],s[2]))

        The following originally used to yield ``p[[2]] # p[[2]]``, and if
        there was no natural coercion between ``s`` and ``p``, this would
        raise a ``NotImplementedError``. Since :trac:`15305`, this takes the
        coercion between ``s`` and ``p`` and lifts it to the tensor product. ::

            sage: pp(a)
            1/4*p[1, 1] # p[1, 1] + 1/4*p[1, 1] # p[2] + 1/4*p[2] # p[1, 1] + 1/4*p[2] # p[2]

        Extensions of the ground ring should probably be reintroduced
        at some point, but via coercions, and with stronger sanity
        checks (ensuring that the codomain is really obtained by
        extending the scalar of the domain; checking that they share
        the same class is not sufficient).

        TESTS:

        Conversion from the ground ring is implemented for algebras::

            sage: QS3 = SymmetricGroupAlgebra(QQ,3)
            sage: QS3(2)
            2*[1, 2, 3]
        """
        R = self.base_ring()

        #Coerce ints to Integers
        if isinstance(x, int):
            x = Integer(x)

        if x in R:
            if x == 0:
                return self.zero()
            else:
                raise TypeError("do not know how to make x (= %s) an element of %s"%(x, self))
        #x is an element of the basis enumerated set;
        # This is a very ugly way of testing this
        elif ((hasattr(self._indices, 'element_class') and
               isinstance(self._indices.element_class, type) and
               isinstance(x, self._indices.element_class))
              or (sage.structure.element.parent(x) == self._indices)):
            return self.monomial(x)
        elif x in self._indices:
            return self.monomial(self._indices(x))
        else:
            if hasattr(self, '_coerce_end'):
                try:
                    return self._coerce_end(x)
                except TypeError:
                    pass
            raise TypeError("do not know how to make x (= %s) an element of self (=%s)"%(x,self))

    def _an_element_impl(self):
        """
        Return an element of ``self``, namely the zero element.

        EXAMPLES::

            sage: F = CombinatorialFreeModule(QQ, ['a', 'b', 'c'])
            sage: F._an_element_impl()
            0
            sage: _.parent() is F
            True
        """
        return self.element_class(self, {})

    def dimension(self):
        """
        Return the dimension of the free module (which is given
        by the number of elements in the basis).

        EXAMPLES::

            sage: F = CombinatorialFreeModule(QQ, ['a', 'b', 'c'])
            sage: F.dimension()
            3
            sage: F.basis().cardinality()
            3
            sage: F.basis().keys().cardinality()
            3

        ::

            sage: s = SymmetricFunctions(QQ).schur()
            sage: s.dimension()
            +Infinity
        """
        return self._indices.cardinality()

    def gens(self):
        """
        Return a tuple consisting of the basis elements of ``self``.

        EXAMPLES::

            sage: F = CombinatorialFreeModule(ZZ, ['a', 'b', 'c'])
            sage: F.gens()
            (B['a'], B['b'], B['c'])
        """
        return tuple(self.basis().values())

    def set_order(self, order):
        """
        Set the order of the elements of the basis.

        If :meth:`set_order` has not been called, then the ordering is
        the one used in the generation of the elements of self's
        associated enumerated set.

        .. WARNING::

            Many cached methods depend on this order, in
            particular for constructing subspaces and quotients.
            Changing the order after some computations have been
            cached does not invalidate the cache, and is likely to
            introduce inconsistencies.

        EXAMPLES::

            sage: QS2 = SymmetricGroupAlgebra(QQ,2)
            sage: b = list(QS2.basis().keys())
            sage: b.reverse()
            sage: QS2.set_order(b)
            sage: QS2.get_order()
            [[2, 1], [1, 2]]
        """
        self._order = order
        from sage.combinat.ranker import rank_from_list
        self._rank_basis = rank_from_list(self._order)

    @cached_method
    def get_order(self):
        """
        Return the order of the elements in the basis.

        EXAMPLES::

            sage: QS2 = SymmetricGroupAlgebra(QQ,2)
            sage: QS2.get_order()                    # note: order changed on 2009-03-13
            [[2, 1], [1, 2]]
        """
        if self._order is None:
            self.set_order(self.basis().keys().list())
        return self._order

    def get_order_cmp(self):
        """
        Return a comparison function on the basis indices that is
        compatible with the current term order.

        EXAMPLES::

            sage: A = FiniteDimensionalAlgebrasWithBasis(QQ).example()
            sage: Acmp = A.get_order_cmp()
            sage: sorted(A.basis().keys(), Acmp)
            ['x', 'y', 'a', 'b']
            sage: A.set_order(list(reversed(A.basis().keys())))
            sage: Acmp = A.get_order_cmp()
            sage: sorted(A.basis().keys(), Acmp)
            ['b', 'a', 'y', 'x']
        """
        self.get_order()
        return self._order_cmp

    def _order_cmp(self, x, y):
        """
        Compare `x` and `y` w.r.t. the term order.

        INPUT:

        - ``x``, ``y`` -- indices of the basis of ``self``

        OUTPUT:

        `-1`, `0`, or `1` depending on whether `x<y`, `x==y`, or `x>y`
        w.r.t. the term order.

        EXAMPLES::

            sage: A = CombinatorialFreeModule(QQ, ['x','y','a','b'])
            sage: A.set_order(['x', 'y', 'a', 'b'])
            sage: A._order_cmp('x', 'y')
            -1
            sage: A._order_cmp('y', 'y')
            0
            sage: A._order_cmp('a', 'y')
            1
        """
        return cmp( self._rank_basis(x), self._rank_basis(y) )


    @cached_method
    def _dense_free_module(self, base_ring=None):
        """
        Returns a dense free module of the same dimension

        INPUT:

        - ``base_ring`` -- a ring or ``None``

        If ``base_ring`` is ``None``, then the base ring of ``self`` is used.

        This method is mostly used by
        :meth:`CombinatorialFreeModule.Element._vector_`

        .. SEEALSO:: :meth:`from_vector`

        EXAMPLES::

            sage: C = CombinatorialFreeModule(QQ['x'], ['a','b','c']); C
            Free module generated by {'a', 'b', 'c'} over Univariate Polynomial Ring in x over Rational Field
            sage: C._dense_free_module()
            Ambient free module of rank 3 over the principal ideal domain Univariate Polynomial Ring in x over Rational Field
            sage: C._dense_free_module(QQ['x,y'])
            Ambient free module of rank 3 over the integral domain Multivariate Polynomial Ring in x, y over Rational Field
        """
        if base_ring is None:
            base_ring = self.base_ring()
        from sage.modules.free_module import FreeModule
        return FreeModule(base_ring, self.dimension())

    def from_vector(self, vector):
        """
        Build an element of ``self`` from a (sparse) vector.

        .. SEEALSO:: :meth:`get_order`, :meth:`CombinatorialFreeModule.Element._vector_`

        EXAMPLES::

            sage: QS3 = SymmetricGroupAlgebra(QQ, 3)
            sage: b = QS3.from_vector(vector((2, 0, 0, 0, 0, 4))); b
            2*[1, 2, 3] + 4*[3, 2, 1]
            sage: a = 2*QS3([1,2,3])+4*QS3([3,2,1])
            sage: a == b
            True
        """
        cc = self.get_order()
        return self._from_dict(dict( (cc[index], coeff) for (index,coeff) in vector.iteritems()))

    def __cmp__(self, other):
        """
        EXAMPLES::

            sage: XQ = SchubertPolynomialRing(QQ)
            sage: XZ = SchubertPolynomialRing(ZZ)
            sage: XQ == XZ #indirect doctest
            False
            sage: XQ == XQ
            True
        """
        if not isinstance(other, self.__class__):
            return -1
        c = cmp(self.base_ring(), other.base_ring())
        if c: return c
        return 0

    def sum(self, iter_of_elements):
        """
        Return the sum of all elements in ``iter_of_elements``.

        Overrides method inherited from commutative additive monoid as it
        is much faster on dicts directly.

        INPUT:

        - ``iter_of_elements`` -- iterator of elements of ``self``

        EXAMPLES::

            sage: F = CombinatorialFreeModule(QQ,[1,2])
            sage: f = F.an_element(); f
            2*B[1] + 2*B[2]
            sage: F.sum( f for _ in range(5) )
            10*B[1] + 10*B[2]
        """
        D = dict_addition( element._monomial_coefficients for element in iter_of_elements )
        return self._from_dict( D, remove_zeros=False )

    def linear_combination(self, iter_of_elements_coeff, factor_on_left=True):
        """
        Return the linear combination `\lambda_1 v_1 + \cdots +
        \lambda_k v_k` (resp.  the linear combination `v_1 \lambda_1 +
        \cdots + v_k \lambda_k`) where ``iter_of_elements_coeff`` iterates
        through the sequence `((\lambda_1, v_1), ..., (\lambda_k, v_k))`.

        INPUT:

        - ``iter_of_elements_coeff`` -- iterator of pairs ``(element, coeff)``
          with ``element`` in ``self`` and ``coeff`` in ``self.base_ring()``

        - ``factor_on_left`` -- (optional) if ``True``, the coefficients are
          multiplied from the left if ``False``, the coefficients are
          multiplied from the right

        EXAMPLES::

            sage: F = CombinatorialFreeModule(QQ,[1,2])
            sage: f = F.an_element(); f
            2*B[1] + 2*B[2]
            sage: F.linear_combination( (f,i) for i in range(5) )
            20*B[1] + 20*B[2]
        """
        return self._from_dict( dict_linear_combination( ( ( element._monomial_coefficients, coeff ) for element, coeff in iter_of_elements_coeff ), factor_on_left=factor_on_left ), remove_zeros=False )

    def term(self, index, coeff=None):
        """
        Construct a term in ``self``.

        INPUT:

        - ``index`` -- the index of a basis element
        - ``coeff`` -- an element of the coefficient ring (default: one)

        EXAMPLES::

            sage: F = CombinatorialFreeModule(QQ, ['a', 'b', 'c'])
            sage: F.term('a',3)
            3*B['a']
            sage: F.term('a')
            B['a']

        Design: should this do coercion on the coefficient ring?
        """
        if coeff is None:
            coeff = self.base_ring().one()
        return self._from_dict( {index: coeff} )

    def _monomial(self, index):
        """
        TESTS::

            sage: F = CombinatorialFreeModule(QQ, ['a', 'b', 'c'])
            sage: F._monomial('a')
            B['a']
        """
        return self._from_dict( {index: self.base_ring().one()}, remove_zeros = False )

    @lazy_attribute
    def monomial(self):
        """
        Return the basis element indexed by ``i``.

        INPUT:

        - ``i`` -- an element of the index set

        EXAMPLES::

            sage: F = CombinatorialFreeModule(QQ, ['a', 'b', 'c'])
            sage: F.monomial('a')
            B['a']

        ``F.monomial`` is in fact (almost) a map::

            sage: F.monomial
            Term map from {'a', 'b', 'c'} to Free module generated by {'a', 'b', 'c'} over Rational Field
        """
        # Should use a real Map, as soon as combinatorial_classes are enumerated sets, and therefore parents
        from sage.categories.poor_man_map import PoorManMap
        return PoorManMap(self._monomial, domain=self._indices, codomain=self, name="Term map")

    def sum_of_terms(self, terms, distinct=False):
        """
        Construct a sum of terms of ``self``.

        INPUT:

        - ``terms`` -- a list (or iterable) of pairs ``(index, coeff)``
        - ``distinct`` -- (default: ``False``) whether the indices are
          guaranteed to be distinct

        EXAMPLES::

            sage: F = CombinatorialFreeModule(QQ, ['a', 'b', 'c'])
            sage: F.sum_of_terms([('a',2), ('c',3)])
            2*B['a'] + 3*B['c']

        If ``distinct`` is True, then the construction is optimized::

            sage: F.sum_of_terms([('a',2), ('c',3)], distinct = True)
            2*B['a'] + 3*B['c']

        .. WARNING::

            Use ``distinct=True`` only if you are sure that the
            indices are indeed distinct::

                sage: F.sum_of_terms([('a',2), ('a',3)], distinct = True)
                3*B['a']

        Extreme case::

            sage: F.sum_of_terms([])
            0
        """
        if distinct:
            return self._from_dict(dict(terms))
        return self.sum(self.term(index, coeff) for (index, coeff) in terms)

    @cached_method
    def zero(self):
        """
        EXAMPLES::

            sage: F = CombinatorialFreeModule(QQ, ['a', 'b', 'c'])
            sage: F.zero()
            0
        """
        return self._from_dict({}, remove_zeros=False)

    def _from_dict(self, d, coerce=False, remove_zeros=True):
        r"""
        Construct an element of ``self`` from an ``{index: coefficient}``
        dictionary.

        INPUT:

        - ``d`` -- a dictionary ``{index: coeff}`` where each ``index`` is
          the index of a basis element and each ``coeff`` belongs to the
          coefficient ring ``self.base_ring()``

        - ``coerce`` -- a boolean (default: ``False``), whether to coerce
          the coefficients ``coeff`` to the coefficient ring

        - ``remove_zeros`` -- a boolean (default: ``True``), if some
          coefficients ``coeff`` may be zero and should therefore be removed

        EXAMPLES::

            sage: e = SymmetricFunctions(QQ).elementary()
            sage: s = SymmetricFunctions(QQ).schur()
            sage: a = e([2,1]) + e([1,1,1]); a
            e[1, 1, 1] + e[2, 1]
            sage: s._from_dict(a.monomial_coefficients())
            s[1, 1, 1] + s[2, 1]

        If the optional argument ``coerce`` is ``True``, then the
        coefficients are coerced into the base ring of ``self``::

            sage: part = Partition([2,1])
            sage: d = {part:1}
            sage: a = s._from_dict(d,coerce=True); a
            s[2, 1]
            sage: a.coefficient(part).parent()
            Rational Field

        With ``remove_zeros=True``, zero coefficients are removed::

            sage: s._from_dict({part:0})
            0

        .. WARNING::

            With ``remove_zeros=True``, it is assumed that no
            coefficient of the dictionary is zero. Otherwise, this may
            lead to illegal results::

                sage: list(s._from_dict({part:0}, remove_zeros=False))
                [([2, 1], 0)]
        """
        assert isinstance(d, dict)
        if coerce:
            R = self.base_ring()
            d = {key: R(coeff) for key,coeff in d.iteritems()}
        if remove_zeros:
            d = {key: coeff for key, coeff in d.iteritems() if coeff}
        return self.element_class( self, d )

    @cached_method
    def tensor_unit(self, category = None, **keywords):
        if not category:
            category = self.category()
        return TensorUnit(category=category.TensorProducts(), **keywords)

class CombinatorialFreeModule_Tensor(CombinatorialFreeModule):
        """
        Tensor Product of Free Modules

        This class should not be constructed directly.
        Please use `tensor`.

        EXAMPLES:

        We construct two free modules, assign them short names, and construct their tensor product::

            sage: F = CombinatorialFreeModule(ZZ, [1,2]); F.__custom_name = "F"
            sage: G = CombinatorialFreeModule(ZZ, [3,4]); G.__custom_name = "G"
            sage: T = tensor([F, G]); T
            F # G

            sage: T.category()
            Category of tensor products of modules with basis over Integer Ring
            sage: T.construction() # todo: not implemented
            [tensor, ]

        T is a free module, with same base ring as F and G::

            sage: T.base_ring()
            Integer Ring

        The basis of T is indexed by tuples of basis indices of F and G::

            sage: T.basis().keys()
            Image of Cartesian product of {1, 2}, {3, 4} by <type 'tuple'>
            sage: T.basis().keys().list()
            [(1, 3), (1, 4), (2, 3), (2, 4)]

        FIXME: Should elements of a CartesianProduct be tuples (making them hashable)? M.S. votes: Yes!

        Here are the basis elements themselves::

            sage: T.basis().cardinality()
            4
            sage: list(T.basis())
            [B[1] # B[3], B[1] # B[4], B[2] # B[3], B[2] # B[4]]

        The tensor product is associative and flattens sub tensor products::

            sage: H = CombinatorialFreeModule(ZZ, [5,6]); H.rename("H")
            sage: tensor([F, tensor([G, H])])
            F # G # H
            sage: tensor([tensor([F, G]), H])
            F # G # H
            sage: tensor([F, G, H])
            F # G # H

        We now compute the tensor product of elements of free modules::

            sage: f =   F.monomial(1) + 2 * F.monomial(2)
            sage: g = 2*G.monomial(3) +     G.monomial(4)
            sage: h =   H.monomial(5) +     H.monomial(6)
            sage: tensor([f, g])
            2*B[1] # B[3] + B[1] # B[4] + 4*B[2] # B[3] + 2*B[2] # B[4]

        Again, the tensor product is associative on elements::

            sage: tensor([f, tensor([g, h])]) == tensor([f, g, h])
            True
            sage: tensor([tensor([f, g]), h]) == tensor([f, g, h])
            True

        Note further that the tensor product spaces need not preexist::

            sage: t = tensor([f, g, h])
            sage: t.parent()
            F # G # H


        TESTS::

            sage: tensor([tensor([F, G]), H]) == tensor([F, G, H])
            True
            sage: tensor([F, tensor([G, H])]) == tensor([F, G, H])
            True

        Implementation notes:

        Tensor products are implemented for free modules with distinguished basis over a commutative ring `R`.
        They are implemented as modules with basis with index set given by tuples
        of the index sets of the tensor factors. They are automatically flattened so that there is no
        nesting of tensor products.

        Although the one-fold tensor product::

            sage: M = CombinatorialFreeModule(ZZ, [1,2])
            sage: T1M = tensor([M])
            sage: T1M == M
            False

        of a module is isomorphic to the module, they are different to the code: the category of the one-fold
        tensor is a subclass of ModulesWithBasis(R).TensorProducts() since it was created by the tensor construction,
        whereas the original module has category subclassing ModulesWithBasis(R).

        Mathematically there is a zero-fold tensor product which is the unit object in the tensor category.
        It is the base ring `R` viewed as a free module over itself. It is implemented as a special free
        module of rank 1::

            sage: MR = M.tensor_unit()
            sage: T1M == tensor([M, MR])
            True

        """
        @staticmethod
        def __classcall_private__(cls, modules, category, **options):
            """
            TESTS::

                sage: F = CombinatorialFreeModule(ZZ, [1,2])
                sage: G = CombinatorialFreeModule(ZZ, [3,4])
                sage: H = CombinatorialFreeModule(ZZ, [4])
                sage: tensor([tensor([F, G]), H]) == tensor([F, G, H])
                True
                sage: tensor([F, tensor([G, H])]) == tensor([F, G, H])
                True
                sage: U = F.tensor_unit()
                sage: tensor([U, G, U, F]) == tensor([G,F])
                True
                sage: U == tensor([U,U])
                True

            """
            # category should be a subcategory of a tensor category
            # this code finds the first tensor category in a join and returns its base category
            base_category = None
            if isinstance(category, Category_realization_of_parent):
                category = category.base()
            if isinstance(category, JoinCategory):
                for supercategory in category.super_categories():
                    if isinstance(supercategory, TensorProductsCategory):
                        base_category = supercategory.base_category()
                        break
            elif isinstance(category, TensorProductsCategory):
                base_category = category.base_category()
            if base_category is None:
                raise TypeError, "Category (%s) should be a subcategory of tensor products of modules"%category
            R = base_category.base_ring()
            if len(modules) > 0:
                tensor_unit = modules[0].tensor_unit(category=base_category)
                # TODO: need more accurate check for tensor units; this won't match if category disagrees
                modules = [module for module in modules if module != tensor_unit]
                if len(modules) == 0:
                    return tensor_unit
                # flatten the tensor product
                modules = sum([module._sets if isinstance(module, CombinatorialFreeModule_Tensor) else (module,) for module in modules],())
            return super(CombinatorialFreeModule_Tensor, cls).__classcall__(cls, modules, category, **options)

        def __init__(self, modules, category, **options):
            """
            TESTS::

                sage: F = CombinatorialFreeModule(ZZ, [1,2]); F
                F
                sage: tensor([F,F])
                F # F

            """
            from sage.categories.tensor import tensor
            # save the flattened tensor factors
            self._sets = modules
<<<<<<< HEAD
            CombinatorialFreeModule.__init__(self, modules[0].base_ring(), CartesianProduct_iters(*[module.basis().keys() for module in modules]).map(tuple), **options)
=======
            base_category = None
            if isinstance(category, JoinCategory):
                for supercategory in category.super_categories():
                    if isinstance(supercategory, TensorProductsCategory):
                        if base_category is None:
                            base_category = supercategory.base_category()
                        else:
                            base_category = Category.join((base_category, supercategory.base_category()))
            elif isinstance(category, TensorProductsCategory):
                base_category = category.base_category()
            if base_category is None:
                raise TypeError, "Category (%s) should be a subcategory of tensor products of modules"%category
            R = base_category.base_ring()
            category = Category.join((category,ModulesWithBasis(R)))
            CombinatorialFreeModule.__init__(self, R, CartesianProduct(*[module.basis().keys() for module in modules]).map(tuple), category=category, **options)

>>>>>>> 7c2288e5
            # the following is not the best option, but it's better than nothing.
            self._print_options['tensor_symbol'] = options.get('tensor_symbol', tensor.symbol)

        def _repr_(self):
            """
            This is customizable by setting
            ``self.print_options('tensor_symbol'=...)``.

            TESTS::

                sage: F = CombinatorialFreeModule(ZZ, [1,2,3])
                sage: G = CombinatorialFreeModule(ZZ, [1,2,3,8])
                sage: F.rename("F")
                sage: tensor([F])
                F
                sage: G.rename("G")
                sage: T = tensor([F, G])
                sage: T # indirect doctest
                F # G
                sage: T.print_options(tensor_symbol= ' @ ')  # note the spaces
                sage: T # indirect doctest
                F @ G

            To avoid a side\--effect on another doctest, we revert the change::

                sage: T.print_options(tensor_symbol= ' # ')
            """
            from sage.categories.tensor import tensor
            if hasattr(self, "_print_options"):
                symb = self._print_options['tensor_symbol']
                if symb is None:
                    symb = tensor.symbol
            else:
                symb = tensor.symbol
            return symb.join(["%s"%module for module in self._sets])
            # TODO: make this overridable by setting _name

        def _ascii_art_(self, term):
            """
            TESTS::

                sage: R = NonCommutativeSymmetricFunctions(QQ).R()
                sage: Partitions.global_options(diagram_str="#", convention="french")
                sage: ascii_art(tensor((R[1,2], R[3,1,2])))
                R   # R
                 #     ###
                 ##      #
                         ##
            """
            from sage.categories.tensor import tensor
            if hasattr(self, "_print_options"):
                symb = self._print_options['tensor_symbol']
                if symb is None:
                    symb = tensor.symbol
            else:
                symb = tensor.symbol
            it = iter(zip(self._sets, term))
            module, t = next(it)
            rpr = module._ascii_art_term(t)
            for (module,t) in it:
                rpr += AsciiArt([symb], [len(symb)])
                rpr += module._ascii_art_term(t)
            return rpr

        _ascii_art_term = _ascii_art_

        def _latex_(self):
            """
            TESTS::

                sage: F = CombinatorialFreeModule(ZZ, [1,2,3])
                sage: G = CombinatorialFreeModule(ZZ, [1,2,3,8])
                sage: F.rename("F")
                sage: G.rename("G")
                sage: latex(tensor([F, F, G])) # indirect doctest
                \text{\texttt{F}} \otimes \text{\texttt{F}} \otimes \text{\texttt{G}}
                sage: F._latex_ = lambda : "F"
                sage: G._latex_ = lambda : "G"
                sage: latex(tensor([F, F, G])) # indirect doctest
                F \otimes F \otimes G
            """
            from sage.misc.latex import latex
            symb = " \\otimes "
            return symb.join(["%s"%latex(module) for module in self._sets])

        def _repr_term(self, term):
            """
            TESTS::

                sage: F = CombinatorialFreeModule(ZZ, [1,2,3], prefix="F")
                sage: G = CombinatorialFreeModule(ZZ, [1,2,3,4], prefix="G")
                sage: f =   F.monomial(1) + 2 * F.monomial(2)
                sage: g = 2*G.monomial(3) +     G.monomial(4)
                sage: tensor([f, g]) # indirect doctest
                2*F[1] # G[3] + F[1] # G[4] + 4*F[2] # G[3] + 2*F[2] # G[4]
            """
            from sage.categories.tensor import tensor
            symb = self._print_options['tensor_symbol']
            if symb is None:
                symb = tensor.symbol
            return symb.join(module._repr_term(t) for (module, t) in zip(self._sets, term))

        def _latex_term(self, term):
            """
            TESTS::

                sage: F = CombinatorialFreeModule(ZZ, [1,2,3], prefix='x')
                sage: G = CombinatorialFreeModule(ZZ, [1,2,3,4], prefix='y')
                sage: f =   F.monomial(1) + 2 * F.monomial(2)
                sage: g = 2*G.monomial(3) +     G.monomial(4)
                sage: latex(tensor([f, g])) # indirect doctest
                2x_{1} \otimes y_{3} + x_{1} \otimes y_{4} + 4x_{2} \otimes y_{3} + 2x_{2} \otimes y_{4}
            """
            symb = " \\otimes "
            return symb.join(module._latex_term(t) for (module, t) in zip(self._sets, term))

        @cached_method
        def tensor_constructor(self, modules, **keywords):
            r"""
            INPUT:

             - ``modules`` -- a tuple `(F_1,\dots,F_n)` of
               free modules whose tensor product is self

            Returns the canonical multilinear morphism from
            `F_1 \times \dots \times F_n` to `F_1 \otimes \dots \otimes F_n`

            EXAMPLES::

                sage: F = CombinatorialFreeModule(ZZ, [1,2]); F.__custom_name = "F"
                sage: G = CombinatorialFreeModule(ZZ, [3,4]); G.__custom_name = "G"
                sage: H = CombinatorialFreeModule(ZZ, [5,6]); H.rename("H")

                sage: f =   F.monomial(1) + 2 * F.monomial(2)
                sage: g = 2*G.monomial(3) +     G.monomial(4)
                sage: h =   H.monomial(5) +     H.monomial(6)
                sage: FG  = tensor([F, G   ])
                sage: phi_fg = FG.tensor_constructor((F, G))
                sage: phi_fg(f,g)
                2*B[1] # B[3] + B[1] # B[4] + 4*B[2] # B[3] + 2*B[2] # B[4]

                sage: FGH = tensor([F, G, H])
                sage: phi_fgh = FGH.tensor_constructor((F, G, H))
                sage: phi_fgh(f, g, h)
                2*B[1] # B[3] # B[5] + 2*B[1] # B[3] # B[6] + B[1] # B[4] # B[5] + B[1] # B[4] # B[6] + 4*B[2] # B[3] # B[5] + 4*B[2] # B[3] # B[6] + 2*B[2] # B[4] # B[5] + 2*B[2] # B[4] # B[6]

                sage: phi_fg_h = FGH.tensor_constructor((FG, H))
                sage: phi_fg_h(phi_fg(f, g), h)
                2*B[1] # B[3] # B[5] + 2*B[1] # B[3] # B[6] + B[1] # B[4] # B[5] + B[1] # B[4] # B[6] + 4*B[2] # B[3] # B[5] + 4*B[2] # B[3] # B[6] + 2*B[2] # B[4] # B[5] + 2*B[2] # B[4] # B[6]
            """
            # a list l such that l[i] is True if modules[i] is readily a tensor product
            is_tensor = [isinstance(module, CombinatorialFreeModule_Tensor) for module in modules]
            # the tensor_constructor, on basis elements
            result = self.monomial * CartesianProductWithFlattening(is_tensor) #.
            # TODO: make this into an element of Hom( A x B, C ) when those will exist
            for i in range(0, len(modules)):
                result = modules[i]._module_morphism(result, position = i, codomain = self)
            return result

        def _tensor_of_elements(self, elements, **keywords):
            """
            Returns the tensor product of the specified elements.
            The result should be in self.

            EXAMPLES::

                sage: F = CombinatorialFreeModule(ZZ, [1,2]); F.__custom_name = "F"
                sage: G = CombinatorialFreeModule(ZZ, [3,4]); G.__custom_name = "G"
                sage: H = CombinatorialFreeModule(ZZ, [5,6]); H.rename("H")

                sage: f =   F.monomial(1) + 2 * F.monomial(2)
                sage: g = 2*G.monomial(3) +     G.monomial(4)
                sage: h =   H.monomial(5) +     H.monomial(6)

                sage: GH  = tensor([G, H])
                sage: gh = GH._tensor_of_elements([g, h]); gh
                2*B[3] # B[5] + 2*B[3] # B[6] + B[4] # B[5] + B[4] # B[6]

                sage: FGH = tensor([F, G, H])
                sage: FGH._tensor_of_elements([f, g, h])
                2*B[1] # B[3] # B[5] + 2*B[1] # B[3] # B[6] + B[1] # B[4] # B[5] + B[1] # B[4] # B[6] + 4*B[2] # B[3] # B[5] + 4*B[2] # B[3] # B[6] + 2*B[2] # B[4] # B[5] + 2*B[2] # B[4] # B[6]

                sage: FGH._tensor_of_elements([f, gh])
                2*B[1] # B[3] # B[5] + 2*B[1] # B[3] # B[6] + B[1] # B[4] # B[5] + B[1] # B[4] # B[6] + 4*B[2] # B[3] # B[5] + 4*B[2] # B[3] # B[6] + 2*B[2] # B[4] # B[5] + 2*B[2] # B[4] # B[6]

                sage: tensor([F])._tensor_of_elements([f])
                B[1] + 2*B[2]

            """
            return self.tensor_constructor(tuple(element.parent() for element in elements), **keywords)(*elements)

        def _a_basis_key(self):
            r"""
            A basis key.

            EXAMPLES::

                sage: F = CombinatorialFreeModule(ZZ,[1,2])
                sage: G = CombinatorialFreeModule(ZZ,[3,4,5])
                sage: FG = tensor([F,G])
                sage: FG._a_basis_key()
                (1, 3)
            """
            return tuple([x.an_element() for x in self.basis().keys().cc.iters])

        def a_monomial(self):
            r"""
            A monomial of ``self``.

            EXAMPLES::

                sage: F = CombinatorialFreeModule(ZZ,[1,2])
                sage: G = CombinatorialFreeModule(ZZ,[3,4,5])
                sage: FG = tensor([F,G])
                sage: FG.a_monomial()
                B[1] # B[3]
            """
            return self.monomial(self._a_basis_key())

        def an_element(self):
            r"""
            An element of ``self``.

            EXAMPLES::

                sage: F = CombinatorialFreeModule(ZZ,[1,2])
                sage: G = CombinatorialFreeModule(ZZ,[3])
                sage: FG = tensor([F,G])
                sage: FG.an_element()
                4*B[1] # B[3] + 4*B[2] # B[3]

            """
            return self(tensor([module.an_element() for module in self._sets]))

        def _coerce_map_from_(self, R):
            """
            Return ``True`` if there is a coercion from ``R`` into ``self`` and
            ``False`` otherwise.  The things that coerce into ``self`` are:

            - Anything with a coercion into ``self.base_ring()``.

            - A tensor algebra whose factors have a coercion into the
              corresponding factors of ``self``.

            TESTS::

                sage: C = CombinatorialFreeModule(ZZ, ZZ)
                sage: C2 = CombinatorialFreeModule(ZZ, NN)
                sage: M = C.module_morphism(lambda x: C2.monomial(abs(x)), codomain=C2)
                sage: M.register_as_coercion()
                sage: C2(C.basis()[3])
                B[3]
                sage: C2(C.basis()[3] + C.basis()[-3])
                2*B[3]
                sage: S = C.tensor(C)
                sage: S2 = C2.tensor(C2)
                sage: S2.has_coerce_map_from(S)
                True
                sage: S.has_coerce_map_from(S2)
                False
                sage: S.an_element()
                9*B[-1] # B[-1] + 3*B[-1] # B[0] + 9*B[-1] # B[1] + 3*B[0] # B[-1] + B[0] # B[0] + 3*B[0] # B[1] + 9*B[1] # B[-1] + 3*B[1] # B[0] + 9*B[1] # B[1]
                sage: S2(S.an_element())
                B[0] # B[0] + 6*B[0] # B[1] + 6*B[1] # B[0] + 36*B[1] # B[1]

            ::

                sage: C = CombinatorialFreeModule(ZZ, Set([1,2]))
                sage: D = CombinatorialFreeModule(ZZ, Set([2,4]))
                sage: f = C.module_morphism(on_basis=lambda x: D.monomial(2*x), codomain=D)
                sage: f.register_as_coercion()
                sage: T = tensor((C,C))
                sage: p = D.an_element()
                sage: T(tensor((p,p)))
                Traceback (most recent call last):
                ...
                NotImplementedError
                sage: T = tensor((D,D))
                sage: p = C.an_element()
                sage: T(tensor((p,p)))
                4*B[2] # B[2] + 4*B[2] # B[4] + 4*B[4] # B[2] + 4*B[4] # B[4]
            """
            if R in ModulesWithBasis(self.base_ring()).TensorProducts() \
                    and isinstance(R, CombinatorialFreeModule_Tensor) \
                    and len(R._sets) == len(self._sets) \
                    and all(self._sets[i].has_coerce_map_from(M)
                            for i,M in enumerate(R._sets)):
                modules = R._sets
                vector_map = [self._sets[i]._internal_coerce_map_from(M)
                              for i,M in enumerate(modules)]
                return R.module_morphism(lambda x: self._tensor_of_elements(
                        [vector_map[i](M.monomial(x[i]))
                         for i,M in enumerate(modules)]),
                                         codomain=self)

            return super(CombinatorialFreeModule_Tensor, self)._coerce_map_from_(R)

        def _tensor_of_maps(self, maps, **keywords):
            r"""
            Tensor product of maps.

            EXAMPLES::

                sage: from sage.categories.morphism import SetMorphism
                sage: Sym = SymmetricFunctions(QQ)
                sage: s = Sym.s()
                sage: id_s = s._identity_map()
                sage: antipode_map = SetMorphism(Hom(s,s),lambda x: s.antipode(x))
                sage: iS = tensor([id_s, antipode_map])
                sage: ss = tensor([s,s])
                sage: coproduct_map = s.module_morphism(on_basis=s.coproduct_on_basis, codomain=ss)
                sage: product_map = ss.module_morphism(on_basis=lambda x: s[x[0]]*s[x[1]], codomain=s)
                sage: U = s.tensor_unit()
                sage: counit_map = SetMorphism(Hom(s,U),lambda x: s.counit(x)*U.one())
                sage: unit_map = U.module_morphism(on_basis=lambda x: s.one(), codomain=s)
                sage: b = s.an_element(); b
                2*s[] + 2*s[1] + 3*s[2]
                sage: (unit_map * counit_map)(b)
                2*s[]
                sage: (product_map*iS*coproduct_map)(b)
                2*s[]

            """
            tensor_unit = self.tensor_unit()
            # delete any map from the tensor unit to itself
            maps = [map for map in maps if map.domain() != tensor_unit or map.codomain() != tensor_unit]
            if len(maps) == 0:
                return tensor_unit._identity_map()
            category = self.category()
            base_category = None
            if isinstance(category, JoinCategory):
                for supercategory in category.super_categories():
                    if isinstance(supercategory,TensorProductsCategory):
                        if base_category is None:
                            base_category = supercategory.base_category()
                        else:
                            base_category = Category.join((base_category, supercategory.base_category()))
            elif isinstance(category, TensorProductsCategory):
                base_category = category.base_category()
            if base_category is None:
                raise TypeError, "Should be a tensor category of modules"
            R = base_category.base_ring()
            module_tensor_category = ModulesWithBasis(R).TensorProducts()
            codomains = [map.codomain() for map in maps]
            # flag which codomains are tensors
            codomain_is_tensor = tuple(codomain in module_tensor_category for codomain in codomains)
            # find the sizes of the tensors. Size zero means the tensor factor consists of scalars
            codomain_n_tensor = tuple(0 if codomains[i] == tensor_unit else len(codomains[i]._sets) if codomain_is_tensor[i] else 1 for i in range(len(maps)))

            domains = [map.domain() for map in maps]
            domain_is_tensor = tuple(domain in module_tensor_category for domain in domains)
            domain_n_tensor = tuple(0 if domains[i] == tensor_unit else len(domains[i]._sets) if domain_is_tensor[i] else 1 for i in range(len(maps)))
            # the function that splits one tuple into tuples that plug into the maps
            key_splitter = CartesianProductWithUnflattening(domain_is_tensor, domain_n_tensor)
            # make a tuple whose items are (i,f) where i is the index into the tuple and f is the scalar-valued map
            scalar_part = tuple([(i,maps[i]) for i in range(len(maps)) if codomain_n_tensor[i] == 0])
            # make a tuple whose items are (i, b, f) where i is the index, b is boolean
            # where False means that f will be a constant vector and True means that f will be a vector-valued function
            vector_part = tuple((i, domain_n_tensor[i], maps[i] if domain_n_tensor[i] != 0 else maps[i](maps[i].domain().one())) \
              for i in range(len(maps)) if codomain_n_tensor[i] != 0)

            R = self.base_ring()
            def on_basis(long_key):
                keys = key_splitter(long_key)
                monomials = [domains[i].monomial(keys[i]) if domain_n_tensor[i] != 0 else () for i in range(len(maps))]
                return R.prod([f(monomials[i]) for (i,f) in scalar_part]) * tensor([f(monomials[i]) if d!=0 else f for (i,d,f) in vector_part])
            return self.module_morphism(on_basis=on_basis, codomain=tensor(codomains, category=base_category.TensorProducts()))

class CartesianProductWithFlattening(object):
    """
    A class for Cartesian product constructor, with partial flattening
    """
    def __init__(self, flatten):
        """
        INPUT:

         - ``flatten`` -- a tuple of booleans

        This constructs a callable which accepts ``len(flatten)``
        arguments, and builds a tuple out them. When ``flatten[i]``,
        the i-th argument itself should be a tuple which is flattened
        in the result.

            sage: from sage.combinat.free_module import CartesianProductWithFlattening
            sage: CartesianProductWithFlattening([True, False, True, True])
            <sage.combinat.free_module.CartesianProductWithFlattening object at ...>

        """
        self._flatten = flatten

    def __call__(self, *indices):
        """
        EXAMPLES::

            sage: from sage.combinat.free_module import CartesianProductWithFlattening
            sage: cp = CartesianProductWithFlattening([True, False, True, True])
            sage: cp((1,2), (3,4), (5,6), (7,8))
            (1, 2, (3, 4), 5, 6, 7, 8)
            sage: cp((1,2,3), 4, (5,6), (7,8))
            (1, 2, 3, 4, 5, 6, 7, 8)

        """
        return sum( (i if flatten else (i,) for (i,flatten) in zip(indices, self._flatten) ), ())

class CartesianProductWithUnflattening(object):
    """
    A class for cartesian product constructor.
    """
    def __init__(self, unflatten, sizes):
        r"""
        This class computes the inverse of flattening,
        splitting a tuple of length equal to `sum(sizes)`
        into a tuple of tuples or single elements,
        such that the length of the `i`-th tuple is `sizes[i]`.

        INPUT:

         - ``unflatten`` -- a tuple of booleans
         - ``sizes`` -- a tuple of positive integers

        """
        assert len(unflatten) == len(sizes)
        # unflatten[i] must be true except when size[i] == 1.
        assert all(unflatten_this or size == 1 for (unflatten_this, size) in zip(unflatten,sizes))
        def partial_sums(sz):
            if len(sz) == 1:
                return sz
            else:
                ps = partial_sums(sz[:-1])
                return ps + tuple([ps[-1]+sz[-1]])
        if len(sizes) == 0:
            self._bounds = tuple([])
        else:
            upper_bounds = partial_sums(sizes)
            lower_bounds = tuple([0])+upper_bounds[:-1]
            self._bounds = tuple(zip(unflatten, lower_bounds, upper_bounds))

    def __call__(self, tup):
        """
        EXAMPLES::

            sage: from sage.combinat.free_module import CartesianProductWithUnflattening
            sage: un = CartesianProductWithUnflattening((True, False, True, True), (3,1,2,2))
            sage: un((1,2,3,4,5,6,7,8))
            ((1, 2, 3), 4, (5, 6), (7, 8))
            sage: un = CartesianProductWithUnflattening((True, False, True, True, True), (3,1,0,1,3))
            sage: un((1,2,3,4,5,6,7,8))
            ((1, 2, 3), 4, (), (5,), (6, 7, 8))

        """
        return tuple([tup[low:high] if unflatten else tup[low] for (unflatten,low,high) in self._bounds])

# TODO: find a way to avoid this hack to allow for cross references
CombinatorialFreeModule.Tensor = CombinatorialFreeModule_Tensor

class CombinatorialFreeModule_TensorGrouped(CombinatorialFreeModule_Tensor):
    r"""
    Concrete class for tensor products that remembers grouping.

    INPUT:

    - modules -- the modules to be tensored
    - keywords -- optional keyword parameters

    Implementation: This class remembers the tensor factors used in its creation.
    The actual object is the flattened tensor product provided by
    :class:`CombinatorialFreeModule_Tensor`.

    The methods :meth:`.indices_to_index` and :meth:`.index_to_indices` provide bijections between
    the grouped tuples that naturally index the grouped tensor product, and the flattened indices used in the
    implementation.

    """

    def __init__(self, modules, category, **keywords):
        # save the tensor factors
        self._factors = modules
        self._is_tensor = tuple(isinstance(module, CombinatorialFreeModule_Tensor) for module in modules)
        self._n_factors = tuple(len(module.factors()) if isinstance(module, CombinatorialFreeModule_TensorGrouped) else len(module._sets) if isinstance(module, CombinatorialFreeModule_Tensor) else 1 for module in modules)
        self._unflattening_function = CartesianProductWithUnflattening(self._is_tensor, self._n_factors)
        self._flattening_function = CartesianProductWithFlattening(self._is_tensor)
        flattened_modules = sum([module._sets if isinstance(module, CombinatorialFreeModule_Tensor) else (module,) for module in modules],())
        CombinatorialFreeModule_Tensor.__init__(self, flattened_modules, category, **keywords)

    def _repr_(self):
        """
        TESTS::

            sage: W=WeylGroup("A2",prefix="s")
            sage: A=W.algebra(ZZ); A.rename("A")
            sage: A2=tensor([A,A]); A2
            A # A
            sage: tensor([A2,A2])
            (A # A) # (A # A)
            sage: tensor([A, tensor([A,A])])
            A # (A # A)
            sage: tensor([A2,A2], category=ModulesWithBasis(ZZ))
            A # A # A # A

        """
        from sage.categories.tensor import tensor
        if hasattr(self, "_print_options"):
            symb = self._print_options['tensor_symbol']
            if symb is None:
                symb = tensor.symbol
        else:
            symb = tensor.symbol
        return symb.join(["(%s)"%self.factor(i) if self._n_factors[i] > 1 else "%s"%self.factor(i) for i in range(len(self.factors()))])

    def factors(self):
        r"""
        The list of tensor factors of `self`.

        EXAMPLES::

            sage: W = WeylGroup("A2",prefix="s")
            sage: A = W.algebra(ZZ); A.rename("A")
            sage: A2 = tensor([A,A]) # calls this class 
            sage: A4 = tensor([A2,A2])
            sage: A4.factors()
            (A # A, A # A)

        """
        return self._factors

    def factor(self, i):
        r"""
        The `i`-th factor of ``self``.

        EXAMPLES::

            sage: W = WeylGroup("A2",prefix="s")
            sage: A = W.algebra(ZZ); A.rename("A")
            sage: A2 = tensor([A,A])
            sage: A4 = tensor([A2,A2])
            sage: A4.factor(1)
            A # A
        """
        return self._factors[i]

    def indices_to_index(self):
        r"""
        The bijection from the tuple of indices of bases of `self.factors()` to the
        index set of `self.basis()`.

        EXAMPLES::

            sage: W = WeylGroup("A2",prefix="s")
            sage: r = W.from_reduced_word
            sage: A = W.algebra(ZZ); A.rename("A")
            sage: A2 = tensor([A,A])
            sage: A4 = tensor([A2,A2])
            sage: a = (r([1]),r([2]))
            sage: b = (r([2,1]),r([1,2]))
            sage: A4.indices_to_index()(a,b)
            (s1, s2, s2*s1, s1*s2)

        """
        return self._flattening_function

    def index_to_indices(self):
        r"""
        The bijection from the index set of `self.basis()` to the tuples of indices
        of bases of `self.factors()`.

        EXAMPLES::

            sage: W = WeylGroup("A2",prefix="s")
            sage: r = W.from_reduced_word
            sage: A = W.algebra(ZZ); A.rename("A")
            sage: A2 = tensor([A,A])
            sage: A4 = tensor([A2,A2])
            sage: A4.index_to_indices()((r([1]),r([2]),r([2,1]),r([1,2])))
            ((s1, s2), (s2*s1, s1*s2))
        """
        return self._unflattening_function

    def monomial_grouped(self, tup):
        r"""
        The monomial indexed by a grouped tuple.

        EXAMPLES::

            sage: W = WeylGroup("A2",prefix="s")
            sage: r = W.from_reduced_word
            sage: A = W.algebra(ZZ); A.rename("A")
            sage: A2 = tensor([A,A])
            sage: A4 = tensor([A2,A2])
            sage: m = A4.monomial_grouped(((r([1]),r([2])),(r([1,2]),r([2,1])))); m
            B[s1] # B[s2] # B[s1*s2] # B[s2*s1]

        """
        return self.monomial(self.indices_to_index()(*tup))

    def tensor_module_morphism(self, on_basis, codomain, category=None, **keywords):
        r"""
        Returns a module morphism whose domain is a tensor product.

        This is analogous to :meth:`.module_morphism` except that only the ``on_basis`` option is
        implemented and the inputs for the ``on_basis`` function are grouped tuples instead of the
        flattened tuples secretly used in the implementation of tensor products.

        EXAMPLES::

            sage: W = WeylGroup(['A',2],prefix="s")
            sage: r = W.from_reduced_word
            sage: A = W.algebra(ZZ); A.rename("A")
            sage: A2 = tensor([A,A])
            sage: A3 = tensor([A2,A])
            sage: R = lambda (a,b): (b,a)
            sage: RI = A3.tensor_module_morphism(on_basis = lambda (ab, c): A3.monomial_grouped((R(ab),c)), codomain=A3)
            sage: pair = (r([1,2]), r([2]))
            sage: RI(A3.monomial_grouped((pair,r([1]))))
            B[s2] # B[s1*s2] # B[s1]

        """
        return self.module_morphism(on_basis = lambda x: on_basis(self.index_to_indices()(x)), category=category, codomain=codomain, **keywords)

    @cached_method
    def _flat_tensor(self):
        r"""
        The flattened tensor product of ``self``.

        EXAMPLES::

            sage: W = WeylGroup("A2",prefix="s")
            sage: r = W.from_reduced_word
            sage: A = W.algebra(ZZ); A.rename("A")
            sage: A2 = tensor([A,A])
            sage: A4 = tensor([A2,A2])
            sage: AAAA = A4._flat_tensor(); AAAA
            A # A # A # A
            sage: isinstance(AAAA, CombinatorialFreeModule.TensorGrouped)
            False

        """
        return tensor(self.factors(), category=ModulesWithBasis(self.base_ring()).TensorProducts())

    def from_direct_product(self, tup):
        r"""
        Given a tuple of elements of the factors of ``self``, return the corresponding element of ``self``.

        EXAMPLES::

            sage: W = WeylGroup("A2",prefix="s")
            sage: r = W.from_reduced_word
            sage: A = W.algebra(ZZ); A.rename("A")
            sage: A2 = tensor([A,A])
            sage: A4 = tensor([A2,A2])
            sage: a = A2.monomial((r([1]),r([2])))
            sage: b = A2.monomial((r([2,1]),r([1,2])))
            sage: A4.from_direct_product((a,b))
            B[s1] # B[s2] # B[s2*s1] # B[s1*s2]
        """
        if len(tup) != len(self.factors()):
            raise ValueError, "Number of components of tuple is incorrect"
        try:
            return self(tensor([the_factor(element) for the_factor, element in zip(self.factors(), tup)], category=ModulesWithBasis(self.base_ring())))
        except:
            raise ValueError, "Cannot coerce tuple (%s) into tensor product %s"%(tup, self)

    def an_element(self):
        r"""
        An element of ``self``.

        EXAMPLES::

            sage: W = WeylGroup("A1",prefix="s")
            sage: r = W.from_reduced_word
            sage: A = W.algebra(ZZ); A.rename("A")
            sage: A2 = tensor([A,A])
            sage: A4 = tensor([A2,A2])
            sage: A4.an_element()
            81*B[s1] # B[s1] # B[s1] # B[s1] + 27*B[s1] # B[s1] # B[s1] # B[1] + 27*B[s1] # B[s1] # B[1] # B[s1] + 9*B[s1] # B[s1] # B[1] # B[1] + 27*B[s1] # B[1] # B[s1] # B[s1] + 9*B[s1] # B[1] # B[s1] # B[1] + 9*B[s1] # B[1] # B[1] # B[s1] + 3*B[s1] # B[1] # B[1] # B[1] + 27*B[1] # B[s1] # B[s1] # B[s1] + 9*B[1] # B[s1] # B[s1] # B[1] + 9*B[1] # B[s1] # B[1] # B[s1] + 3*B[1] # B[s1] # B[1] # B[1] + 9*B[1] # B[1] # B[s1] # B[s1] + 3*B[1] # B[1] # B[s1] # B[1] + 3*B[1] # B[1] # B[1] # B[s1] + B[1] # B[1] # B[1] # B[1]

        """
        return self.from_direct_product(tuple([the_factor.an_element() for the_factor in self.factors()]))

CombinatorialFreeModule.TensorGrouped = CombinatorialFreeModule_TensorGrouped

class CombinatorialFreeModule_CartesianProduct(CombinatorialFreeModule):
    """
    An implementation of Cartesian products of modules with basis

    EXAMPLES:

    We construct two free modules, assign them short names, and construct their Cartesian product::

        sage: F = CombinatorialFreeModule(ZZ, [4,5]); F.__custom_name = "F"
        sage: G = CombinatorialFreeModule(ZZ, [4,6]); G.__custom_name = "G"
        sage: H = CombinatorialFreeModule(ZZ, [4,7]); H.__custom_name = "H"
        sage: S = cartesian_product([F, G])
        sage: S
        F (+) G
        sage: S.basis()
        Lazy family (Term map from Disjoint union of Family ({4, 5}, {4, 6}) to F (+) G(i))_{i in Disjoint union of Family ({4, 5}, {4, 6})}

    Note that the indices of the basis elements of F and G intersect non
    trivially. This is handled by forcing the union to be disjoint::

        sage: list(S.basis())
        [B[(0, 4)], B[(0, 5)], B[(1, 4)], B[(1, 6)]]

    We now compute the Cartesian product of elements of free modules::

        sage: f =   F.monomial(4) + 2 * F.monomial(5)
        sage: g = 2*G.monomial(4) +     G.monomial(6)
        sage: h =   H.monomial(4) +     H.monomial(7)
        sage: cartesian_product([f,g])
        B[(0, 4)] + 2*B[(0, 5)] + 2*B[(1, 4)] + B[(1, 6)]
        sage: cartesian_product([f,g,h])
        B[(0, 4)] + 2*B[(0, 5)] + 2*B[(1, 4)] + B[(1, 6)] + B[(2, 4)] + B[(2, 7)]
        sage: cartesian_product([f,g,h]).parent()
        F (+) G (+) H

    TODO: choose an appropriate semantic for Cartesian products of Cartesian products (associativity?)::

        sage: S = cartesian_product([cartesian_product([F, G]), H]) # todo: not implemented
        F (+) G (+) H
    """

    def __init__(self, modules, **options):
        r"""
        TESTS::

            sage: F = CombinatorialFreeModule(ZZ, [2,4,5])
            sage: G = CombinatorialFreeModule(ZZ, [2,4,7])
            sage: C = cartesian_product([F, G]) ; C
            Free module generated by {2, 4, 5} over Integer Ring (+) Free module generated by {2, 4, 7} over Integer Ring
            sage: TestSuite(C).run()
        """
        assert(len(modules) > 0) # TODO: generalize to a family or tuple
        R = modules[0].base_ring()
        assert(all(module in ModulesWithBasis(R)) for module in modules)
        # should check the base ring
        self._sets = modules
        CombinatorialFreeModule.__init__(self, R,
            DisjointUnionEnumeratedSets(
                [module.basis().keys() for module in modules], keepkey=True),
            **options)

    def _sets_keys(self):
        """
        In waiting for self._sets.keys()

        TESTS::

            sage: F = CombinatorialFreeModule(ZZ, [2,4,5])
            sage: G = CombinatorialFreeModule(ZZ, [2,4,7])
            sage: CP = cartesian_product([F, G])
            sage: CP._sets_keys()
            [0, 1]
        """
        return range(len(self._sets))

    def _repr_(self):
        """
        TESTS::

            sage: F = CombinatorialFreeModule(ZZ, [2,4,5])
            sage: CP = cartesian_product([F, F]); CP  # indirect doctest
            Free module generated by {2, 4, 5} over Integer Ring (+) Free module generated by {2, 4, 5} over Integer Ring
            sage: F.__custom_name = "F"; CP
            F (+) F
        """
        from sage.categories.cartesian_product import cartesian_product
        return cartesian_product.symbol.join(["%s"%module for module in self._sets])
        # TODO: make this overridable by setting _name

    @cached_method
    def cartesian_embedding(self, i):
        """
        Return the natural embedding morphism of the ``i``-th
        Cartesian factor (summand) of ``self`` into ``self``.

        INPUT:

         - ``i`` -- an integer

        EXAMPLES::

            sage: F = CombinatorialFreeModule(ZZ, [4,5]); F.__custom_name = "F"
            sage: G = CombinatorialFreeModule(ZZ, [4,6]); G.__custom_name = "G"
            sage: S = cartesian_product([F, G])
            sage: phi = S.cartesian_embedding(0)
            sage: phi(F.monomial(4) + 2 * F.monomial(5))
            B[(0, 4)] + 2*B[(0, 5)]
            sage: phi(F.monomial(4) + 2 * F.monomial(6)).parent() == S
            True

        TESTS::

            sage: phi(G.monomial(4))
            Traceback (most recent call last):
            ...
            AssertionError
        """
        assert i in self._sets_keys()
        return self._sets[i]._module_morphism(lambda t: self.monomial((i, t)),
                                              codomain = self)

    summand_embedding = cartesian_embedding

    @cached_method
    def cartesian_projection(self, i):
        """
        Return the natural projection onto the `i`-th Cartesian factor
        (summand) of ``self``.

        INPUT:

         - ``i`` -- an integer

        EXAMPLE::

            sage: F = CombinatorialFreeModule(ZZ, [4,5]); F.__custom_name = "F"
            sage: G = CombinatorialFreeModule(ZZ, [4,6]); G.__custom_name = "G"
            sage: S = cartesian_product([F, G])
            sage: x = S.monomial((0,4)) + 2 * S.monomial((0,5)) + 3 * S.monomial((1,6))
            sage: S.cartesian_projection(0)(x)
            B[4] + 2*B[5]
            sage: S.cartesian_projection(1)(x)
            3*B[6]
            sage: S.cartesian_projection(0)(x).parent() == F
            True
            sage: S.cartesian_projection(1)(x).parent() == G
            True
        """
        assert i in self._sets_keys()
        module = self._sets[i]
        return self._module_morphism(lambda j_t: module.monomial(j_t[1]) if i == j_t[0] else module.zero(), codomain = module)

    summand_projection = cartesian_projection

    def _cartesian_product_of_elements(self, elements):
        """
        Return the Cartesian product of the elements.

        INPUT:

        - ``elements`` -- a tuple with one element of each Cartesian
          factor of ``self``

        EXAMPLES::

            sage: F = CombinatorialFreeModule(ZZ, [4,5]); F.__custom_name = "F"
            sage: G = CombinatorialFreeModule(ZZ, [4,6]); G.__custom_name = "G"
            sage: S = cartesian_product([F, G])
            sage: f =   F.monomial(4) + 2 * F.monomial(5)
            sage: g = 2*G.monomial(4) +     G.monomial(6)
            sage: S._cartesian_product_of_elements([f, g])
            B[(0, 4)] + 2*B[(0, 5)] + 2*B[(1, 4)] + B[(1, 6)]
            sage: S._cartesian_product_of_elements([f, g]).parent() == S
            True

        """
        return self.sum(self.summand_embedding(i)(elements[i]) for i in self._sets_keys())

    def cartesian_factors(self):
        """
        Return the factors of the Cartesian product.

        EXAMPLES::

            sage: F = CombinatorialFreeModule(ZZ, [4,5]); F.__custom_name = "F"
            sage: G = CombinatorialFreeModule(ZZ, [4,6]); G.__custom_name = "G"
            sage: S = cartesian_product([F, G])
            sage: S.cartesian_factors()
            (F, G)

        """
        return self._sets

    class Element(CombinatorialFreeModule.Element): # TODO: get rid of this inheritance
        pass

CombinatorialFreeModule.CartesianProduct = CombinatorialFreeModule_CartesianProduct
<<<<<<< HEAD
=======

class TensorUnitElement(CombinatorialFreeModuleElement):
    def coefficient(self, m):
        r"""
        Return the coefficient of `m` in ``self``.

        EXAMPLES::

            sage: M=CombinatorialFreeModule(ZZ,[1,2])
            sage: U=M.tensor_unit()
            sage: u=U.an_element(); u
            2*B[()]
            sage: u.coefficient(())
            2

        """
        #assert m == tuple([])
        return self[m]

    def the_coefficient(self):
        r"""
        Return the sole coefficient of ``self``.

        Note that ``self`` is a free module with only one basis element whose index is the 0-tuple.
        """
        return self[()]

class TensorUnit(CombinatorialFreeModule.Tensor):
    r"""
    The unit in the tensor category of ModulesWithBasis over a base ring, realized by
    a zerofold `class`:CombinatorialFreeModule_Tensor`.

    This is just the base ring itself, constructed as a free module of rank 1.
    Optionally, by specifying a category, it can be viewed as an algebra, coalgebra, hopf algebra, etc.
    All the structure maps are trivial.

    This class is implemented by a direct call to CombinatorialFreeModule_Tensor.

    """

    def __init__(self, category=None, **keywords):
        """
        INPUTS:

        - category -- tensor category of result
        - keywords -- optional keyword arguments

        EXAMPLES::

            sage: M = CombinatorialFreeModule(ZZ,[1,2])
            sage: M.tensor_unit() # indirect doctest
            The unit object in Category of tensor products of modules with basis over Integer Ring

        """
        self._one_key = tuple([])
        CombinatorialFreeModule_Tensor.__init__(self, tuple([]), category, **keywords)
        assert self._one_key == self.basis().keys().an_element()

    def _repr_(self):
        """
        EXAMPLES::

            sage: M = CombinatorialFreeModule(ZZ,[1,2])
            sage: M.tensor_unit()
            The unit object in Category of tensor products of modules with basis over Integer Ring

        Should this also describe the implementation class?
        """
        return "The unit object in %s"%self.category()

    def _repr_term(self, term):
        return CombinatorialFreeModule._repr_term(self, term)

    def one_basis(self):
        """
        Returns the one of the group, which index the one of this algebra,
        as per :meth:`AlgebrasWithBasis.ParentMethods.one_basis`.

        EXAMPLES::

            sage: M = CombinatorialFreeModule(ZZ,[1])
            sage: A = M.tensor_unit(category=AlgebrasWithBasis(ZZ))
            sage: A.one_basis()
            ()
            sage: A.one()
            B[()]

        """
        return self._one_key

    def one(self):
        """
        Returns the unit element in ``self`` viewed as an algebra.

            sage: M = CombinatorialFreeModule(ZZ,[1])
            sage: A = M.tensor_unit(category=AlgebrasWithBasis(ZZ))
            sage: A.one()
            B[()]

        """
        return self.monomial(self._one_key)

    def an_element(self):
        r"""
        An element of ``self``.

        EXAMPLES::

            sage: M = CombinatorialFreeModule(ZZ,[1])
            sage: A = M.tensor_unit()
            sage: A.an_element()
            2*B[()]

        """
        return 2 * self.one()

    def product_on_basis(self, g1, g2):
        r"""
        Product, on basis elements, as per :meth:`AlgebrasWithBasis.ParentMethods.product_on_basis`.

        EXAMPLES::

            sage: M = CombinatorialFreeModule(ZZ,[1])
            sage: A = M.tensor_unit(category=AlgebrasWithBasis(ZZ))
            sage: A.one_basis()
            ()
            sage: a = A.one_basis()
            sage: A.product_on_basis(a, a)
            B[()]
            sage: ma = A.monomial(a); ma
            B[()]
            sage: ma*ma
            B[()]

        """
        return self.one()

    def algebra_generators(self):
        r"""
        The generators of this algebra, as per :meth:`Algebras.ParentMethods.algebra_generators`.

        EXAMPLES::

            sage: M = CombinatorialFreeModule(ZZ,[1])
            sage: A = M.tensor_unit(category=AlgebrasWithBasis(ZZ))
            sage: A.algebra_generators()
            Finite family {(): B[()]}

        """
        return Family(tuple([self._one_key]), self.monomial)

    def coproduct_on_basis(self, g):
        r"""
        Coproduct, on basis elements, as per :meth:`HopfAlgebrasWithBasis.ParentMethods.coproduct_on_basis`.

        Since we are taking the coproduct of the base ring and compressing tensor products, the
        codomain is automatically isomorphed to a single copy of the base ring and the
        coproduct is the identity map.

        EXAMPLES::

            sage: M = CombinatorialFreeModule(ZZ,[1])
            sage: A = M.tensor_unit(category=HopfAlgebrasWithBasis(ZZ))
            sage: A.coproduct_on_basis(A.one_basis()) == A.one()
            True

        """
        return self.one()

    def counit_on_basis(self, g):
        r"""
        Counit, on basis elements, as per :meth:`HopfAlgebrasWithBasis.ParentMethods.counit_on_basis`.

        EXAMPLES::

            sage: M = CombinatorialFreeModule(ZZ,[1])
            sage: A = M.tensor_unit(category=HopfAlgebrasWithBasis(ZZ))
            sage: A.counit_on_basis(A.one_basis()) == A.base_ring().one()
            True

        """
        return self.base_ring().one()

    def antipode_on_basis(self, g):
        r"""
        Antipode, on basis elements, as per :meth:`HopfAlgebrasWithBasis.ParentMethods.antipode_on_basis`.

        EXAMPLES::

            sage: M = CombinatorialFreeModule(ZZ,[1])
            sage: A = M.tensor_unit(category=HopfAlgebrasWithBasis(ZZ))
            sage: A.antipode_on_basis(A.one_basis()) == A.one()
            True

        """
        return self.one()

    Element = TensorUnitElement
>>>>>>> 7c2288e5
<|MERGE_RESOLUTION|>--- conflicted
+++ resolved
@@ -13,37 +13,23 @@
 from sage.structure.element import Element, have_same_parent
 from sage.structure.parent import Parent
 from sage.structure.indexed_generators import IndexedGenerators
-<<<<<<< HEAD
-from sage.misc.misc import repr_lincomb
-=======
->>>>>>> 7c2288e5
-from sage.modules.module import Module
 from sage.misc.misc import repr_lincomb
 from sage.misc.cachefunc import cached_method
-from sage.misc.all import lazy_attribute
+from sage.misc.lazy_attribute import lazy_attribute
+from sage.modules.module import Module
 from sage.rings.all import Integer
 import sage.structure.element
 from sage.sets.finite_enumerated_set import FiniteEnumeratedSet
-<<<<<<< HEAD
+from sage.categories.category import Category, JoinCategory
+from sage.categories.all import Sets
+from sage.sets.disjoint_union_enumerated_sets import DisjointUnionEnumeratedSets
+from sage.sets.family import Family, FiniteFamily
+from sage.combinat.dict_addition import dict_addition, dict_linear_combination
+from sage.categories.modules_with_basis import ModulesWithBasis
+from sage.categories.tensor import tensor, TensorProductsCategory
+from sage.categories.poor_man_map import PoorManMap
 from sage.combinat.cartesian_product import CartesianProduct_iters
-from sage.sets.disjoint_union_enumerated_sets import DisjointUnionEnumeratedSets
-from sage.misc.cachefunc import cached_method
-from sage.misc.lazy_attribute import lazy_attribute
-from sage.categories.all import Category, Sets, ModulesWithBasis
-from sage.combinat.dict_addition import dict_addition, dict_linear_combination
-=======
-from sage.sets.disjoint_union_enumerated_sets import DisjointUnionEnumeratedSets
-from sage.sets.family import Family
-from sage.categories.poor_man_map import PoorManMap
 from sage.categories.realizations import Category_realization_of_parent
-from sage.categories.modules_with_basis import ModulesWithBasis
-from sage.categories.category import Category, JoinCategory
-from sage.categories.tensor import tensor, TensorProductsCategory
-from sage.combinat.cartesian_product import CartesianProduct
-from sage.categories.all import Sets
-from sage.combinat.dict_addition import dict_addition, dict_linear_combination
-from sage.sets.family import Family, FiniteFamily
->>>>>>> 7c2288e5
 from sage.typeset.ascii_art import AsciiArt, empty_ascii_art
 
 # TODO: move the content of this class to CombinatorialFreeModule.Element and ModulesWithBasis.Element
@@ -1931,9 +1917,6 @@
             from sage.categories.tensor import tensor
             # save the flattened tensor factors
             self._sets = modules
-<<<<<<< HEAD
-            CombinatorialFreeModule.__init__(self, modules[0].base_ring(), CartesianProduct_iters(*[module.basis().keys() for module in modules]).map(tuple), **options)
-=======
             base_category = None
             if isinstance(category, JoinCategory):
                 for supercategory in category.super_categories():
@@ -1948,9 +1931,7 @@
                 raise TypeError, "Category (%s) should be a subcategory of tensor products of modules"%category
             R = base_category.base_ring()
             category = Category.join((category,ModulesWithBasis(R)))
-            CombinatorialFreeModule.__init__(self, R, CartesianProduct(*[module.basis().keys() for module in modules]).map(tuple), category=category, **options)
-
->>>>>>> 7c2288e5
+            CombinatorialFreeModule.__init__(self, R, CartesianProduct_iters(*[module.basis().keys() for module in modules]).map(tuple), category=category, **options)
             # the following is not the best option, but it's better than nothing.
             self._print_options['tensor_symbol'] = options.get('tensor_symbol', tensor.symbol)
 
@@ -2828,8 +2809,6 @@
         pass
 
 CombinatorialFreeModule.CartesianProduct = CombinatorialFreeModule_CartesianProduct
-<<<<<<< HEAD
-=======
 
 class TensorUnitElement(CombinatorialFreeModuleElement):
     def coefficient(self, m):
@@ -3027,5 +3006,4 @@
         """
         return self.one()
 
-    Element = TensorUnitElement
->>>>>>> 7c2288e5
+    Element = TensorUnitElement