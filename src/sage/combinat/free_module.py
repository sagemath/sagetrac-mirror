--- conflicted
+++ resolved
@@ -2888,11 +2888,7 @@
                 keys = key_splitter(long_key)
                 monomials = [domains[i].monomial(keys[i]) if domain_n_tensor[i] != 0 else () for i in range(len(maps))]
                 return R.prod([f(monomials[i]) for (i,f) in scalar_part]) * tensor([f(monomials[i]) if d!=0 else f for (i,d,f) in vector_part])
-<<<<<<< HEAD
             return self.module_morphism(on_basis=on_basis, codomain=tensor(codomains, category=base_category.TensorProducts()))
-=======
-            return self.module_morphism(on_basis=on_basis, codomain=tensor(codomains), category=tensor_category)
->>>>>>> b2783b40
 
 class CartesianProductWithFlattening(object):
     """
@@ -3154,10 +3150,6 @@
             sage: A4 = tensor([A2,A2])
             sage: A4.an_element()
             16*B[s1] # B[s1] # B[s1] # B[s1] + 16*B[s1] # B[s1] # B[s1] # B[1] + 16*B[s1] # B[s1] # B[1] # B[s1] + 16*B[s1] # B[s1] # B[1] # B[1] + 16*B[s1] # B[1] # B[s1] # B[s1] + 16*B[s1] # B[1] # B[s1] # B[1] + 16*B[s1] # B[1] # B[1] # B[s1] + 16*B[s1] # B[1] # B[1] # B[1] + 16*B[1] # B[s1] # B[s1] # B[s1] + 16*B[1] # B[s1] # B[s1] # B[1] + 16*B[1] # B[s1] # B[1] # B[s1] + 16*B[1] # B[s1] # B[1] # B[1] + 16*B[1] # B[1] # B[s1] # B[s1] + 16*B[1] # B[1] # B[s1] # B[1] + 16*B[1] # B[1] # B[1] # B[s1] + 16*B[1] # B[1] # B[1] # B[1]
-<<<<<<< HEAD
-
-=======
->>>>>>> b2783b40
         """
         return self.from_direct_product(tuple([the_factor.an_element() for the_factor in self.factors()]))
 
