"""
Free modules
"""
#*****************************************************************************
#       Copyright (C) 2007      Mike Hansen <mhansen@gmail.com>,
#                     2007-2009 Nicolas M. Thiery <nthiery at users.sf.net>
#                     2010      Christian Stump <christian.stump@univie.ac.at>
#
#  Distributed under the terms of the GNU General Public License (GPL)
#                  http://www.gnu.org/licenses/
#*****************************************************************************
from sage.structure.unique_representation import UniqueRepresentation
from sage.structure.element import Element, have_same_parent
from sage.structure.parent import Parent
from sage.structure.element import have_same_parent
from sage.structure.indexed_generators import IndexedGenerators
from sage.modules.free_module_element import vector
from sage.misc.misc import repr_lincomb
from sage.modules.module import Module
from sage.rings.all import Integer
import sage.structure.element
from sage.combinat.family import Family
from sage.sets.finite_enumerated_set import FiniteEnumeratedSet
from sage.combinat.cartesian_product import CartesianProduct
from sage.sets.disjoint_union_enumerated_sets import DisjointUnionEnumeratedSets
from sage.misc.cachefunc import cached_method
from sage.misc.all import lazy_attribute
from sage.categories.poor_man_map import PoorManMap
<<<<<<< HEAD
from sage.categories.all import Category, Sets, ModulesWithBasis
=======
from sage.categories.realizations import Category_realization_of_parent
from sage.categories.modules_with_basis import ModulesWithBasis
>>>>>>> 4f3f1b8b
from sage.combinat.dict_addition import dict_addition, dict_linear_combination
from sage.sets.family import Family
from sage.misc.ascii_art import AsciiArt, empty_ascii_art
from sage.categories.tensor import tensor, TensorProductsCategory
from sage.misc.misc import repr_lincomb
from sage.categories.category import JoinCategory
# TODO: move the content of this class to CombinatorialFreeModule.Element and ModulesWithBasis.Element

class CombinatorialFreeModuleElement(Element):
    def __init__(self, M, x):
        """
        Create a combinatorial module element. This should never be
        called directly, but only through the parent combinatorial
        free module's :meth:`__call__` method.

        TESTS::

            sage: F = CombinatorialFreeModule(QQ, ['a','b','c'])
            sage: B = F.basis()
            sage: f = B['a'] + 3*B['c']; f
            B['a'] + 3*B['c']
            sage: f == loads(dumps(f))
            True
        """
        Element.__init__(self, M)
        self._monomial_coefficients = x

    def __iter__(self):
        """
        EXAMPLES::

            sage: F = CombinatorialFreeModule(QQ, ['a','b','c'])
            sage: B = F.basis()
            sage: f = B['a'] + 3*B['c']
            sage: [i for i in sorted(f)]
            [('a', 1), ('c', 3)]

        ::

            sage: s = SymmetricFunctions(QQ).schur()
            sage: a = s([2,1]) + s([3])
            sage: [i for i in sorted(a)]
            [([2, 1], 1), ([3], 1)]
        """
        return self._monomial_coefficients.iteritems()

    def __contains__(self, x):
        """
        Returns whether or not a combinatorial object x indexing a basis
        element is in the support of self.

        EXAMPLES::

            sage: F = CombinatorialFreeModule(QQ, ['a','b','c'])
            sage: B = F.basis()
            sage: f = B['a'] + 3*B['c']
            sage: 'a' in f
            True
            sage: 'b' in f
            False

        ::

            sage: s = SymmetricFunctions(QQ).schur()
            sage: a = s([2,1]) + s([3])
            sage: Partition([2,1]) in a
            True
            sage: Partition([1,1,1]) in a
            False
        """
        return x in self._monomial_coefficients and self._monomial_coefficients[x] != 0

    @cached_method
    def __hash__(self):
        """
        Return the hash value for ``self``.

        The result is cached.

        EXAMPLES::

            sage: F = CombinatorialFreeModule(QQ, ['a','b','c'])
            sage: B = F.basis()
            sage: f = B['a'] + 3*B['c']
            sage: hash(f)
            6429418278783588506           # 64-bit
            726440090                     # 32-bit

            sage: F = RootSystem(['A',2]).ambient_space()
            sage: f = F.simple_root(0)
            sage: hash(f)
            6920829894162680369           # 64-bit
            -528971215                    # 32-bit

        This uses the recipe that was proposed for frozendicts in `PEP
        0416 <http://legacy.python.org/dev/peps/pep-0416/>`_ (and adds
        the hash of the parent). This recipe relies on the hash
        function for frozensets which uses tricks to mix the hash
        values of the items in case they are similar.

        .. TODO::

            It would be desirable to make the hash value depend on the
            hash value of the parent. See :trac:`15959`.
        """
        return hash(frozenset(self._monomial_coefficients.items()))

    def monomial_coefficients(self):
        """
        Return the internal dictionary which has the combinatorial objects
        indexing the basis as keys and their corresponding coefficients as
        values.

        EXAMPLES::

            sage: F = CombinatorialFreeModule(QQ, ['a','b','c'])
            sage: B = F.basis()
            sage: f = B['a'] + 3*B['c']
            sage: d = f.monomial_coefficients()
            sage: d['a']
            1
            sage: d['c']
            3

        To run through the monomials of an element, it is better to
        use the idiom::

            sage: for (t,c) in f:
            ...       print t,c
            a 1
            c 3

        ::

            sage: s = SymmetricFunctions(QQ).schur()
            sage: a = s([2,1])+2*s([3,2])
            sage: d = a.monomial_coefficients()
            sage: type(d)
            <type 'dict'>
            sage: d[ Partition([2,1]) ]
            1
            sage: d[ Partition([3,2]) ]
            2
        """
        return self._monomial_coefficients

    def _sorted_items_for_printing(self):
        """
        Returns the items (i.e terms) of ``self``, sorted for printing

        EXAMPLES::

            sage: F = CombinatorialFreeModule(QQ, ['a','b','c'])
            sage: B = F.basis()
            sage: f = B['a'] + 2*B['c'] + 3 * B['b']
            sage: f._sorted_items_for_printing()
            [('a', 1), ('b', 3), ('c', 2)]
            sage: F.print_options(generator_cmp = lambda x,y: -cmp(x,y))
            sage: f._sorted_items_for_printing()
            [('c', 2), ('b', 3), ('a', 1)]
            sage: F.print_options(generator_cmp=cmp) #reset to original state

        .. seealso:: :meth:`_repr_`, :meth:`_latex_`, :meth:`print_options`
        """
        print_options = self.parent().print_options()
        v = self._monomial_coefficients.items()
        try:
            v.sort(cmp = print_options['generator_cmp'],
                   key = lambda monomial_coeff: monomial_coeff[0])
        except Exception: # Sorting the output is a plus, but if we can't, no big deal
            pass
        return v

    def _repr_(self):
        """
        EXAMPLES::

            sage: F = CombinatorialFreeModule(QQ, ['a', 'b', 'c'], prefix='F')
            sage: e = F.basis()
            sage: e['a'] + 2*e['b'] # indirect doctest
            F['a'] + 2*F['b']
            sage: F = CombinatorialFreeModule(QQ, ['a', 'b', 'c'], prefix='')
            sage: e = F.basis()
            sage: e['a'] + 2*e['b'] # indirect doctest
            ['a'] + 2*['b']
            sage: F = CombinatorialFreeModule(QQ, ['a', 'b', 'c'], prefix='', scalar_mult=' ', bracket=False)
            sage: e = F.basis()
            sage: e['a'] + 2*e['b'] # indirect doctest
            'a' + 2 'b'

        Controling the order of terms by providing a comparison
        function on elements of the support::

            sage: F = CombinatorialFreeModule(QQ, ['a', 'b', 'c'],
            ...                               generator_cmp = lambda x,y: cmp(y,x))
            sage: e = F.basis()
            sage: e['a'] + 3*e['b'] + 2*e['c']
            2*B['c'] + 3*B['b'] + B['a']

            sage: F = CombinatorialFreeModule(QQ, ['ac', 'ba', 'cb'],
            ...                               generator_cmp = lambda x,y: cmp(x[1],y[1]))
            sage: e = F.basis()
            sage: e['ac'] + 3*e['ba'] + 2*e['cb']
            3*B['ba'] + 2*B['cb'] + B['ac']
        """
        return repr_lincomb(self._sorted_items_for_printing(),
                            scalar_mult=self.parent()._print_options['scalar_mult'],
                            repr_monomial = self.parent()._repr_term,
                            strip_one = True)

    def _ascii_art_(self):
        """
        TESTS::

            sage: M = QuasiSymmetricFunctions(QQ).M()
            sage: ascii_art(M[1,3]**2)  # indirect doctest
            4*M      + 2*M       + 2*M      + 2*M       + 2*M       + M
                 ***      ******        ***         ***         ***     ******
               ***        *             *        ****         ***      **
               *          *           ***        *           **
               *                      *
        """
        from sage.misc.misc import coeff_repr
        terms = self._sorted_items_for_printing()
        scalar_mult = self.parent()._print_options['scalar_mult']
        repr_monomial = self.parent()._ascii_art_term
        strip_one = True

        if repr_monomial is None:
            repr_monomial = str

        s = empty_ascii_art # ""
        first = True
        i = 0

        if scalar_mult is None:
            scalar_mult = "*"

        all_atomic = True
        for (monomial,c) in terms:
            b = repr_monomial(monomial) # PCR
            if c != 0:
                break_points = []
                coeff = coeff_repr(c, False)
                if coeff != "0":
                    if coeff == "1":
                        coeff = ""
                    elif coeff == "-1":
                        coeff = "-"
                    elif b._l > 0:
                        if len(coeff) > 0 and monomial == 1 and strip_one:
                            b = empty_ascii_art # ""
                        else:
                            b = AsciiArt([scalar_mult]) + b
                    if not first:
                        if len(coeff) > 0 and coeff[0] == "-":
                            coeff = " - %s"%coeff[1:]
                        else:
                            coeff = " + %s"%coeff
                        break_points = [2]
                    else:
                        coeff = "%s"%coeff
                s += AsciiArt([coeff], break_points) + b
                first = False
        if first:
            return "0"
        elif s == empty_ascii_art:
            return AsciiArt(["1"])
        else:
            return s

    def _latex_(self):
        """
        EXAMPLES::

            sage: F = CombinatorialFreeModule(QQ, ['a','b','c'])
            sage: B = F.basis()
            sage: f = B['a'] + 3*B['c']
            sage: latex(f)
            B_{a} + 3B_{c}

        ::

            sage: QS3 = SymmetricGroupAlgebra(QQ,3)
            sage: a = 2 + QS3([2,1,3])
            sage: latex(a) #indirect doctest
            2[1, 2, 3] + [2, 1, 3]

       ::

            sage: F = CombinatorialFreeModule(QQ, ['a','b'], prefix='beta', latex_prefix='\\beta')
            sage: x = F.an_element()
            sage: x
            2*beta['a'] + 2*beta['b']
            sage: latex(x)
            2\beta_{a} + 2\beta_{b}

        Controling the order of terms by providing a comparison
        function on elements of the support::

            sage: F = CombinatorialFreeModule(QQ, ['a', 'b', 'c'],
            ...                               generator_cmp = lambda x,y: cmp(y,x))
            sage: e = F.basis()
            sage: latex(e['a'] + 3*e['b'] + 2*e['c'])
            2B_{c} + 3B_{b} + B_{a}

            sage: F = CombinatorialFreeModule(QQ, ['ac', 'ba', 'cb'],
            ...                               generator_cmp = lambda x,y: cmp(x[1],y[1]))
            sage: e = F.basis()
            sage: latex(e['ac'] + 3*e['ba'] + 2*e['cb'])
            3B_{ba} + 2B_{cb} + B_{ac}
        """
        return repr_lincomb(self._sorted_items_for_printing(),
                            scalar_mult       = self.parent()._print_options['scalar_mult'],
                            latex_scalar_mult = self.parent()._print_options['latex_scalar_mult'],
                            repr_monomial = self.parent()._latex_term,
                            is_latex=True, strip_one = True)

    def __eq__(self, other):
        """
        EXAMPLES::

            sage: F1 = CombinatorialFreeModule(QQ, [1, 2, 3])
            sage: F2 = CombinatorialFreeModule(QQ, [1, 2, 3], prefix = "g")
            sage: F1.zero() == F1.zero()
            True
            sage: F1.zero() == F1.an_element()
            False
            sage: F1.an_element() == F1.an_element()
            True
            sage: F1.an_element() is None
            False

        .. TODO::

            Currently, if ``self`` and ``other`` do not have the same parent,
            seemingly equal elements do not evaluate equal, since conversions
            between different modules have not been established.

        ::

            sage: F1.zero() == 0
            True
            sage: F1(0)
            0

        ::

            sage: F1.zero() == F2.zero()
            False
            sage: F1(F2.zero())
            Traceback (most recent call last):
            ...
            TypeError: do not know how to make x (= 0) an element of self (=Free module generated by {1, 2, 3} over Rational Field)
            sage: F = AlgebrasWithBasis(QQ).example()
            sage: F.one() == 1
            True
            sage: 1 == F.one()
            True
            sage: 2 * F.one() == int(2)
            True
            sage: int(2) == 2 * F.one()
            True

            sage: S = SymmetricFunctions(QQ); s = S.s(); p = S.p()
            sage: p[2] == s[2] - s[1, 1]
            True
            sage: p[2] == s[2]
            False

        This feature is disputable, in particular since it can make
        equality testing costly. It may be removed at some point.

        Equality testing can be a bit tricky when the order of terms
        can vary because their indices are incomparable with
        ``cmp``. The following test did fail before :trac:`12489` ::

            sage: F = CombinatorialFreeModule(QQ, Subsets([1,2,3]))
            sage: x = F.an_element()
            sage: (x+F.zero()).terms()  # random
            [2*B[{1}], 3*B[{2}], B[{}]]
            sage: x.terms()             # random
            [2*B[{1}], B[{}], 3*B[{2}]]
            sage: x+F.zero() == x
            True

        TESTS::

            sage: TestSuite(F1).run()
            sage: TestSuite(F).run()
        """
        if have_same_parent(self, other):
            return self._monomial_coefficients == other._monomial_coefficients
        from sage.structure.element import get_coercion_model
        import operator
        try:
            return get_coercion_model().bin_op(self, other, operator.eq)
        except TypeError:
            return False

    def __ne__(left, right):
        """
        EXAMPLES::

            sage: F1 = CombinatorialFreeModule(QQ, ['a','b','c'])
            sage: F1.an_element() != F1.an_element()
            False
            sage: F1.an_element() != F1.zero()
            True
        """
        return not left == right

    def __cmp__(left, right):
        """
        The ordering is the one on the underlying sorted list of
        (monomial,coefficients) pairs.

        EXAMPLES::

            sage: s = SymmetricFunctions(QQ).schur()
            sage: a = s([2,1])
            sage: b = s([1,1,1])
            sage: cmp(a,b) #indirect doctest
            1
        """
        if have_same_parent(left, right) and left._monomial_coefficients == right._monomial_coefficients:
            return 0
        v = sorted(mc for mc in left._monomial_coefficients.items() if mc[1] != 0)
        w = sorted(mc for mc in right._monomial_coefficients.items() if mc[1] != 0)
        return cmp(v, w)

    def _add_(self, other):
        """
        EXAMPLES::

            sage: F = CombinatorialFreeModule(QQ, ['a','b','c'])
            sage: B = F.basis()
            sage: B['a'] + 3*B['c']
            B['a'] + 3*B['c']

        ::

            sage: s = SymmetricFunctions(QQ).schur()
            sage: s([2,1]) + s([5,4]) # indirect doctest
            s[2, 1] + s[5, 4]
            sage: a = s([2,1]) + 0
            sage: len(a.monomial_coefficients())
            1
        """
        assert have_same_parent(self, other)

        F = self.parent()
        return F._from_dict( dict_addition( [ self._monomial_coefficients, other._monomial_coefficients ] ), remove_zeros=False )

    def _neg_(self):
        """
        EXAMPLES::

            sage: F = CombinatorialFreeModule(QQ, ['a','b','c'])
            sage: B = F.basis()
            sage: f = B['a'] + 3*B['c']
            sage: -f
            -B['a'] - 3*B['c']

        ::

            sage: s = SymmetricFunctions(QQ).schur()
            sage: -s([2,1]) # indirect doctest
            -s[2, 1]
        """
        F = self.parent()
        return F._from_dict( dict_linear_combination( [ ( self._monomial_coefficients, -1 ) ] ), remove_zeros=False )

    def _sub_(self, other):
        """
        EXAMPLES::

            sage: F = CombinatorialFreeModule(QQ, ['a','b','c'])
            sage: B = F.basis()
            sage: B['a'] - 3*B['c']
            B['a'] - 3*B['c']

        ::

            sage: s = SymmetricFunctions(QQ).schur()
            sage: s([2,1]) - s([5,4]) # indirect doctest
            s[2, 1] - s[5, 4]
        """
        assert have_same_parent(self, other)
        F = self.parent()
        return F._from_dict( dict_linear_combination( [ ( self._monomial_coefficients, 1 ), (other._monomial_coefficients, -1 ) ] ), remove_zeros=False )

    def _coefficient_fast(self, m, default=None):
        """
        Returns the coefficient of m in self, where m is key in
        self._monomial_coefficients.

        EXAMPLES::

            sage: p = Partition([2,1])
            sage: q = Partition([1,1,1])
            sage: s = SymmetricFunctions(QQ).schur()
            sage: a = s(p)
            sage: a._coefficient_fast([2,1])
            Traceback (most recent call last):
            ...
            TypeError: unhashable type: 'list'

        ::

            sage: a._coefficient_fast(p)
            1
            sage: a._coefficient_fast(p, 2)
            1
            sage: a._coefficient_fast(q)
            0
            sage: a._coefficient_fast(q, 2)
            2
            sage: a[p]
            1
            sage: a[q]
            0
        """
        if default is None:
            default = self.base_ring()(0)
        return self._monomial_coefficients.get(m, default)

    __getitem__ = _coefficient_fast

    def coefficient(self, m):
        """
        EXAMPLES::

            sage: s = CombinatorialFreeModule(QQ, Partitions())
            sage: z = s([4]) - 2*s([2,1]) + s([1,1,1]) + s([1])
            sage: z.coefficient([4])
            1
            sage: z.coefficient([2,1])
            -2
            sage: z.coefficient(Partition([2,1]))
            -2
            sage: z.coefficient([1,2])
            Traceback (most recent call last):
            ...
            AssertionError: [1, 2] should be an element of Partitions
            sage: z.coefficient(Composition([2,1]))
            Traceback (most recent call last):
            ...
            AssertionError: [2, 1] should be an element of Partitions

        Test that coefficient also works for those parents that do not yet have an element_class::

            sage: G = DihedralGroup(3)
            sage: F = CombinatorialFreeModule(QQ, G)
            sage: hasattr(G, "element_class")
            False
            sage: g = G.an_element()
            sage: (2*F.monomial(g)).coefficient(g)
            2
        """
        # NT: coefficient_fast should be the default, just with appropriate assertions
        # that can be turned on or off
        C = self.parent()._indices
        assert m in C, "%s should be an element of %s"%(m, C)
        if hasattr(C, "element_class") and not isinstance(m, C.element_class):
            m = C(m)
        return self._coefficient_fast(m)


    def is_zero(self):
        """
        Returns True if and only self == 0.

        EXAMPLES::

            sage: F = CombinatorialFreeModule(QQ, ['a','b','c'])
            sage: B = F.basis()
            sage: f = B['a'] - 3*B['c']
            sage: f.is_zero()
            False
            sage: F.zero().is_zero()
            True

        ::

            sage: s = SymmetricFunctions(QQ).schur()
            sage: s([2,1]).is_zero()
            False
            sage: s(0).is_zero()
            True
            sage: (s([2,1]) - s([2,1])).is_zero()
            True
        """
        BR = self.parent().base_ring()
        zero = BR( 0 )
        return all( v == zero for v in self._monomial_coefficients.values() )

    def __len__(self):
        """
        Returns the number of basis elements of self with nonzero
        coefficients.

        EXAMPLES::

            sage: F = CombinatorialFreeModule(QQ, ['a','b','c'])
            sage: B = F.basis()
            sage: f = B['a'] - 3*B['c']
            sage: len(f)
            2

        ::

            sage: s = SymmetricFunctions(QQ).schur()
            sage: z = s([4]) + s([2,1]) + s([1,1,1]) + s([1])
            sage: len(z)
            4
        """
        return self.length()

    def length(self):
        """
        Returns the number of basis elements of self with nonzero
        coefficients.

        EXAMPLES::

            sage: F = CombinatorialFreeModule(QQ, ['a','b','c'])
            sage: B = F.basis()
            sage: f = B['a'] - 3*B['c']
            sage: f.length()
            2

        ::

            sage: s = SymmetricFunctions(QQ).schur()
            sage: z = s([4]) + s([2,1]) + s([1,1,1]) + s([1])
            sage: z.length()
            4
        """
        BR = self.parent().base_ring()
        zero = BR( 0 )
        return len( [ key for key, coeff in self._monomial_coefficients.iteritems() if coeff != zero ] )

    def support(self):
        """
        Returns a list of the combinatorial objects indexing the basis
        elements of self which non-zero coefficients.

        EXAMPLES::

            sage: F = CombinatorialFreeModule(QQ, ['a','b','c'])
            sage: B = F.basis()
            sage: f = B['a'] - 3*B['c']
            sage: f.support()
            ['a', 'c']

        ::

            sage: s = SymmetricFunctions(QQ).schur()
            sage: z = s([4]) + s([2,1]) + s([1,1,1]) + s([1])
            sage: z.support()
            [[1], [1, 1, 1], [2, 1], [4]]
        """
        BR = self.parent().base_ring()
        zero = BR( 0 )

        supp = sorted([ key for key, coeff in self._monomial_coefficients.iteritems() if coeff != zero ])

        return supp

    def monomials(self):
        """
        EXAMPLES::

            sage: F = CombinatorialFreeModule(QQ, ['a','b','c'])
            sage: B = F.basis()
            sage: f = B['a'] + 2*B['c']
            sage: f.monomials()
            [B['a'], B['c']]

            sage: (F.zero()).monomials()
            []
        """
        P = self.parent()
        BR = P.base_ring()
        zero = BR( 0 )
        one = BR( 1 )

        supp = sorted([ key for key, coeff in self._monomial_coefficients.iteritems() if coeff != zero ])

        return [ P._from_dict( { key : one }, remove_zeros=False ) for key in supp ]

    def terms(self):
        """
        Returns a list of the terms of ``self``

        .. seealso:: :meth:`monomials`

        EXAMPLES::

            sage: F = CombinatorialFreeModule(QQ, ['a','b','c'])
            sage: B = F.basis()
            sage: f = B['a'] + 2*B['c']
            sage: f.terms()
            [B['a'], 2*B['c']]
        """
        BR = self.parent().base_ring()
        zero = BR( 0 )
        v = sorted([ ( key, value ) for key, value in self._monomial_coefficients.iteritems() if value != zero ])
        from_dict = self.parent()._from_dict
        return [ from_dict( { key : value } ) for key,value in v ]

    def coefficients(self):
        """
        Returns a list of the coefficients appearing on the basis elements in
        self.

        EXAMPLES::

            sage: F = CombinatorialFreeModule(QQ, ['a','b','c'])
            sage: B = F.basis()
            sage: f = B['a'] - 3*B['c']
            sage: f.coefficients()
            [1, -3]

        ::

            sage: s = SymmetricFunctions(QQ).schur()
            sage: z = s([4]) + s([2,1]) + s([1,1,1]) + s([1])
            sage: z.coefficients()
            [1, 1, 1, 1]
        """
        BR = self.parent().base_ring()
        zero = BR( 0 )
        v = sorted([ ( key, value ) for key, value in self._monomial_coefficients.iteritems() if value != zero ])
        return [ value for key,value in v ]

    def _vector_(self, new_base_ring=None):
        """
        Returns ``self`` as a dense vector

        INPUT:

        - ``new_base_ring`` -- a ring (default: None)

        OUTPUT: a dense :func:`FreeModule` vector

        .. WARNING:: This will crash/run forever if ``self`` is infinite dimensional!

        .. SEEALSO::

            - :func:`vector`
            - :meth:`CombinatorialFreeModule.get_order`
            - :meth:`CombinatorialFreeModule.from_vector`
            - :meth:`CombinatorialFreeModule._dense_free_module`

        EXAMPLES::

            sage: F = CombinatorialFreeModule(QQ, ['a','b','c'])
            sage: B = F.basis()
            sage: f = B['a'] - 3*B['c']
            sage: f._vector_()
            (1, 0, -3)

        One can use equivalently::

            sage: f.to_vector()
            (1, 0, -3)
            sage: vector(f)
            (1, 0, -3)

        More examples::

            sage: QS3 = SymmetricGroupAlgebra(QQ, 3)
            sage: a = 2*QS3([1,2,3])+4*QS3([3,2,1])
            sage: a._vector_()
            (2, 0, 0, 0, 0, 4)
            sage: a.to_vector()
            (2, 0, 0, 0, 0, 4)
            sage: vector(a)
            (2, 0, 0, 0, 0, 4)
            sage: a == QS3.from_vector(a.to_vector())
            True

        If ''new_base_ring'' is specified, then a vector over
        ''new_base_ring'' is returned::

            sage: a._vector_(RDF)
            (2.0, 0.0, 0.0, 0.0, 0.0, 4.0)

        .. NOTE::

            #13406: the current implementation has been optimized, at
            #the price of breaking the encapsulation for FreeModule
            elements creation, with the following use case as metric,
            on a 2008' Macbook Pro::

                sage: F = CombinatorialFreeModule(QQ, range(10))
                sage: f = F.an_element()
                sage: %timeit f._vector_()   # not tested
                625 loops, best of 3: 17.5 micros per loop

             Other use cases may call for different or further
             optimizations.
        """
        parent = self.parent()
        dense_free_module = parent._dense_free_module(new_base_ring)
        d = self._monomial_coefficients
        return dense_free_module.element_class(dense_free_module,
                                               [d.get(m, 0) for m in parent.get_order()],
                                               coerce=True, copy=False)

    to_vector = _vector_

    def _acted_upon_(self, scalar, self_on_left = False):
        """
        Returns the action of a scalar on self

        EXAMPLES::

            sage: F = CombinatorialFreeModule(QQ, ['a','b','c'])
            sage: B = F.basis()
            sage: B['a']*(1/2)  # indirect doctest
            1/2*B['a']
            sage: B['a']/2
            1/2*B['a']
            sage: B['a']*2      # indirect doctest
            2*B['a']
            sage: B['a']*int(2) # indirect doctest
            2*B['a']

            sage: 1/2*B['a']
            1/2*B['a']
            sage: 2*B['a']      # indirect doctest
            2*B['a']
            sage: int(2)*B['a'] # indirect doctest
            2*B['a']

        TESTS::

            sage: F.get_action(QQ, operator.mul, True)
            Right action by Rational Field on Free module generated by {'a', 'b', 'c'} over Rational Field
            sage: F.get_action(QQ, operator.mul, False)
            Left action by Rational Field on Free module generated by {'a', 'b', 'c'} over Rational Field
            sage: F.get_action(ZZ, operator.mul, True)
            Right action by Integer Ring on Free module generated by {'a', 'b', 'c'} over Rational Field
            sage: F.get_action(F, operator.mul, True)
            sage: F.get_action(F, operator.mul, False)

        This also works when a coercion of the coefficient is needed, for
        example with polynomials or fraction fields #8832::

            sage: P.<q> = QQ['q']
            sage: V = CombinatorialFreeModule(P, Permutations())
            sage: el = V(Permutation([3,1,2]))
            sage: (3/2)*el
            3/2*B[[3, 1, 2]]

            sage: P.<q> = QQ['q']
            sage: F = FractionField(P)
            sage: V = CombinatorialFreeModule(F, Words())
            sage: w = Words()('abc')
            sage: (1+q)*V(w)
            (q+1)*B[word: abc]
            sage: ((1+q)/q)*V(w)
            ((q+1)/q)*B[word: abc]

        TODO:
         - add non commutative tests
        """
        # With the current design, the coercion model does not have
        # enough information to detect a priori that this method only
        # accepts scalars; so it tries on some elements(), and we need
        # to make sure to report an error.
        if isinstance(scalar, Element) and scalar.parent() is not self.base_ring():
            # Temporary needed by coercion (see Polynomial/FractionField tests).
            if self.base_ring().has_coerce_map_from(scalar.parent()):
                scalar = self.base_ring()( scalar )
            else:
                return None

        F = self.parent()
        D = self._monomial_coefficients
        if self_on_left:
            D = dict_linear_combination( [ ( D, scalar ) ], factor_on_left = False )
        else:
            D = dict_linear_combination( [ ( D, scalar ) ] )

        return F._from_dict( D, remove_zeros=False )

    # For backward compatibility
    _lmul_ = _acted_upon_
    _rmul_ = _acted_upon_

    def __div__(self, x, self_on_left=False ):
        """
        Division by coefficients

        EXAMPLES::

            sage: F = CombinatorialFreeModule(QQ, [1,2,3])
            sage: x = F._from_dict({1:2, 2:3})
            sage: x/2
            B[1] + 3/2*B[2]

        ::

            sage: F = CombinatorialFreeModule(QQ, [1,2,3])
            sage: B = F.basis()
            sage: f = 2*B[2] + 4*B[3]
            sage: f/2
            B[2] + 2*B[3]
        """
        if self.base_ring().is_field():
            F = self.parent()
            x = self.base_ring()( x )
            x_inv = x**-1
            D = self._monomial_coefficients
            if self_on_left:
                D = dict_linear_combination( [ ( D, x_inv ) ], factor_on_left=False )
            else:
                D = dict_linear_combination( [ ( D, x_inv ) ] )

            return F._from_dict( D, remove_zeros=False )
        else:
            return self.map_coefficients(lambda c: _divide_if_possible(c, x))

def _divide_if_possible(x, y):
    """
    EXAMPLES::

        sage: from sage.combinat.free_module import _divide_if_possible
        sage: _divide_if_possible(4, 2)
        2
        sage: _.parent()
        Integer Ring

    ::

        sage: _divide_if_possible(4, 3)
        Traceback (most recent call last):
        ...
        ValueError: 4 is not divisible by 3
    """
    q, r = x.quo_rem(y)
    if r != 0:
        raise ValueError("%s is not divisible by %s"%(x, y))
    else:
        return q

class CombinatorialFreeModule(UniqueRepresentation, Module, IndexedGenerators):
    r"""
    Class for free modules with a named basis

    INPUT:

    - ``R`` - base ring

    - ``basis_keys`` - list, tuple, family, set, etc. defining the
      indexing set for the basis of this module

    - ``element_class`` - the class of which elements of this module
      should be instances (optional, default None, in which case the
      elements are instances of
      :class:`CombinatorialFreeModuleElement`)

    - ``category`` - the category in which this module lies (optional,
      default None, in which case use the "category of modules with
      basis" over the base ring ``R``); this should be a subcategory
      of :class:`ModulesWithBasis`

    For the options controlling the printing of elements, see
    :class:`~sage.structure.indexed_generators.IndexedGenerators`.

    .. NOTE::

        These print options may also be accessed and modified using the
        :meth:`print_options` method, after the module has been defined.

    EXAMPLES:

    We construct a free module whose basis is indexed by the letters a, b, c::

        sage: F = CombinatorialFreeModule(QQ, ['a','b','c'])
        sage: F
        Free module generated by {'a', 'b', 'c'} over Rational Field

    Its basis is a family, indexed by a, b, c::

        sage: e = F.basis()
        sage: e
        Finite family {'a': B['a'], 'c': B['c'], 'b': B['b']}

    ::

        sage: [x for x in e]
        [B['a'], B['b'], B['c']]
        sage: [k for k in e.keys()]
        ['a', 'b', 'c']

    Let us construct some elements, and compute with them::

        sage: e['a']
        B['a']
        sage: 2*e['a']
        2*B['a']
        sage: e['a'] + 3*e['b']
        B['a'] + 3*B['b']

    Some uses of
    :meth:`sage.categories.commutative_additive_semigroups.CommutativeAdditiveSemigroups.ParentMethods.summation`
    and :meth:`.sum`::

        sage: F = CombinatorialFreeModule(QQ, [1,2,3,4])
        sage: F.summation(F.monomial(1), F.monomial(3))
        B[1] + B[3]

        sage: F = CombinatorialFreeModule(QQ, [1,2,3,4])
        sage: F.sum(F.monomial(i) for i in [1,2,3])
        B[1] + B[2] + B[3]

    Note that free modules with a given basis and parameters are unique::

        sage: F1 = CombinatorialFreeModule(QQ, (1,2,3,4))
        sage: F1 is F
        True

    The identity of the constructed free module depends on the order of the
    basis and on the other parameters, like the prefix. Note that :class:`CombinatorialFreeModule` is
    a :class:`~sage.structure.unique_representation.UniqueRepresentation`. Hence,
    two combinatorial free modules evaluate equal if and only if they are
    identical::

        sage: F1 = CombinatorialFreeModule(QQ, (1,2,3,4))
        sage: F1 is F
        True
        sage: F1 = CombinatorialFreeModule(QQ, [4,3,2,1])
        sage: F1 == F
        False
        sage: F2 = CombinatorialFreeModule(QQ, [1,2,3,4], prefix='F')
        sage: F2 == F
        False

    Because of this, if you create a free module with certain parameters and
    then modify its prefix or other print options, this affects all modules
    which were defined using the same parameters.
    ::

        sage: F2.print_options(prefix='x')
        sage: F2.prefix()
        'x'
        sage: F3 = CombinatorialFreeModule(QQ, [1,2,3,4], prefix='F')
        sage: F3 is F2   # F3 was defined just like F2
        True
        sage: F3.prefix()
        'x'
        sage: F4 = CombinatorialFreeModule(QQ, [1,2,3,4], prefix='F', bracket=True)
        sage: F4 == F2   # F4 was NOT defined just like F2
        False
        sage: F4.prefix()
        'F'

        sage: F2.print_options(prefix='F') #reset for following doctests

    The constructed module is in the category of modules with basis
    over the base ring::

        sage: CombinatorialFreeModule(QQ, Partitions()).category()
        Category of vector spaces with basis over Rational Field

    If furthermore the index set is finite (i.e. in the category
    ``Sets().Finite()``), then the module is declared as being finite
    dimensional::

        sage: CombinatorialFreeModule(QQ, [1,2,3,4]).category()
        Category of finite dimensional vector spaces with basis over Rational Field
        sage: CombinatorialFreeModule(QQ, Partitions(3),
        ....:                         category=Algebras(QQ).WithBasis()).category()
        Category of finite dimensional algebras with basis over Rational Field

    See :mod:`sage.categories.examples.algebras_with_basis` and
    :mod:`sage.categories.examples.hopf_algebras_with_basis` for
    illustrations of the use of the ``category`` keyword, and see
    :class:`sage.combinat.root_system.weight_space.WeightSpace` for an
    example of the use of ``element_class``.

    Customizing print and LaTeX representations of elements::

        sage: F = CombinatorialFreeModule(QQ, ['a','b'], prefix='x')
        sage: original_print_options = F.print_options()
        sage: sorted(original_print_options.items())
        [('bracket', None), ('generator_cmp', <built-in function cmp>),
         ('latex_bracket', False), ('latex_prefix', None),
         ('latex_scalar_mult', None), ('prefix', 'x'),
         ('scalar_mult', '*'), ('tensor_symbol', None)]

        sage: e = F.basis()
        sage: e['a'] - 3 * e['b']
        x['a'] - 3*x['b']

        sage: F.print_options(prefix='x', scalar_mult=' ', bracket='{')
        sage: e['a'] - 3 * e['b']
        x{'a'} - 3 x{'b'}
        sage: latex(e['a'] - 3 * e['b'])
        x_{a} - 3 x_{b}

        sage: F.print_options(latex_prefix='y')
        sage: latex(e['a'] - 3 * e['b'])
        y_{a} - 3  y_{b}

        sage: F.print_options(generator_cmp = lambda x,y: -cmp(x,y))
        sage: e['a'] - 3 * e['b']
        -3 x{'b'} + x{'a'}
        sage: F.print_options(**original_print_options) # reset print options

        sage: F = CombinatorialFreeModule(QQ, [(1,2), (3,4)])
        sage: e = F.basis()
        sage: e[(1,2)] - 3 * e[(3,4)]
        B[(1, 2)] - 3*B[(3, 4)]

        sage: F.print_options(bracket=['_{', '}'])
        sage: e[(1,2)] - 3 * e[(3,4)]
        B_{(1, 2)} - 3*B_{(3, 4)}

        sage: F.print_options(prefix='', bracket=False)
        sage: e[(1,2)] - 3 * e[(3,4)]
        (1, 2) - 3*(3, 4)

    TESTS:

    Before :trac:`14054`, combinatorial free modules violated the unique
    parent condition. That caused a problem. The tensor product construction
    involves maps, but maps check that their domain and the parent of a
    to-be-mapped element are identical (not just equal). However, the tensor
    product was cached by a :class:`~sage.misc.cachefunc.cached_method`, which
    involves comparison by equality (not identity). Hence, the last line of
    the following example used to fail with an assertion error::

        sage: F = CombinatorialFreeModule(ZZ, [1,2,3], prefix="F")
        sage: G = CombinatorialFreeModule(ZZ, [1,2,3,4], prefix="G")
        sage: f =   F.monomial(1) + 2 * F.monomial(2)
        sage: g = 2*G.monomial(3) +     G.monomial(4)
        sage: tensor([f, g])
        2*F[1] # G[3] + F[1] # G[4] + 4*F[2] # G[3] + 2*F[2] # G[4]
        sage: F = CombinatorialFreeModule(ZZ, [1,2,3], prefix='x')
        sage: G = CombinatorialFreeModule(ZZ, [1,2,3,4], prefix='y')
        sage: f =   F.monomial(1) + 2 * F.monomial(2)
        sage: g = 2*G.monomial(3) +     G.monomial(4)
        sage: tensor([f, g])
        2*x[1] # y[3] + x[1] # y[4] + 4*x[2] # y[3] + 2*x[2] # y[4]
    """

    @staticmethod
    def __classcall_private__(cls, base_ring, basis_keys, category = None, prefix="B", **keywords):
        """
        TESTS::

            sage: F = CombinatorialFreeModule(QQ, ['a','b','c'])
            sage: G = CombinatorialFreeModule(QQ, ('a','b','c'))
            sage: F is G
            True

            sage: F = CombinatorialFreeModule(QQ, ['a','b','c'], latex_bracket=['LEFT', 'RIGHT'])
            sage: F.print_options()['latex_bracket']
            ('LEFT', 'RIGHT')

            sage: F is G
            False

        We check that the category is properly straightened::

            sage: F  = CombinatorialFreeModule(QQ, ['a','b'])
            sage: F1 = CombinatorialFreeModule(QQ, ['a','b'], category = ModulesWithBasis(QQ))
            sage: F2 = CombinatorialFreeModule(QQ, ['a','b'], category = [ModulesWithBasis(QQ)])
            sage: F3 = CombinatorialFreeModule(QQ, ['a','b'], category = (ModulesWithBasis(QQ),))
            sage: F4 = CombinatorialFreeModule(QQ, ['a','b'], category = (ModulesWithBasis(QQ),CommutativeAdditiveSemigroups()))
            sage: F5 = CombinatorialFreeModule(QQ, ['a','b'], category = (ModulesWithBasis(QQ),Category.join((LeftModules(QQ), RightModules(QQ)))))
            sage: F1 is F, F2 is F, F3 is F, F4 is F, F5 is F
            (True, True, True, True, True)

            sage: G  = CombinatorialFreeModule(QQ, ['a','b'], category = AlgebrasWithBasis(QQ))
            sage: F is G
            False
        """
        if isinstance(basis_keys, (list, tuple)):
            basis_keys = FiniteEnumeratedSet(basis_keys)
        category = ModulesWithBasis(base_ring).or_subcategory(category)
        # bracket or latex_bracket might be lists, so convert
        # them to tuples so that they're hashable.
        bracket = keywords.get('bracket', None)
        if isinstance(bracket, list):
            keywords['bracket'] = tuple(bracket)
        latex_bracket = keywords.get('latex_bracket', None)
        if isinstance(latex_bracket, list):
            keywords['latex_bracket'] = tuple(latex_bracket)
        return super(CombinatorialFreeModule, cls).__classcall__(cls, base_ring, basis_keys, category = category, prefix=prefix, **keywords)

    Element = CombinatorialFreeModuleElement

    def __init__(self, R, basis_keys, element_class = None, category = None, prefix="B", **kwds):
        r"""
        TESTS::

            sage: F = CombinatorialFreeModule(QQ, ['a','b','c'])

            sage: F.category()
            Category of finite dimensional vector spaces with basis over Rational Field

        One may specify the category this module belongs to::

            sage: F = CombinatorialFreeModule(QQ, ['a','b','c'], category=AlgebrasWithBasis(QQ))
            sage: F.category()
            Category of finite dimensional algebras with basis over Rational Field

            sage: F = CombinatorialFreeModule(GF(3), ['a','b','c'],
            ....:                             category=(Modules(GF(3)).WithBasis(), Semigroups()))
            sage: F.category()
            Join of Category of finite semigroups
                 and Category of finite dimensional modules with basis over Finite Field of size 3
                 and Category of vector spaces with basis over Finite Field of size 3

            sage: F = CombinatorialFreeModule(QQ, ['a','b','c'], category = FiniteDimensionalModulesWithBasis(QQ))
            sage: F.basis()
            Finite family {'a': B['a'], 'c': B['c'], 'b': B['b']}
            sage: F.category()
            Category of finite dimensional vector spaces with basis over Rational Field

            sage: TestSuite(F).run()

        TESTS:

        Regression test for :trac:10127`: ``self._indices`` needs to be
        set early enough, in case the initialization of the categories
        use ``self.basis().keys()``. This occured on several occasions
        in non trivial constructions. In the following example,
        :class:`AlgebrasWithBasis` constructs ``Homset(self,self)`` to
        extend by bilinearity method ``product_on_basis``, which in
        turn triggers ``self._repr_()``::

            sage: class MyAlgebra(CombinatorialFreeModule):
            ...       def _repr_(self):
            ...           return "MyAlgebra on %s"%(self.basis().keys())
            ...       def product_on_basis(self,i,j):
            ...           pass
            sage: MyAlgebra(ZZ, ZZ, category = AlgebrasWithBasis(QQ))
            MyAlgebra on Integer Ring

        A simpler example would be welcome!

        We check that unknown options are caught::

            sage: CombinatorialFreeModule(ZZ, [1,2,3], keyy=2)
            Traceback (most recent call last):
            ...
            ValueError: keyy is not a valid print option.
        """
        #Make sure R is a ring with unit element
        from sage.categories.all import Rings
        if R not in Rings():
            raise TypeError("Argument R must be a ring.")

        if element_class is not None:
            self.Element = element_class

        # The following is needed by e.g. root systems that don't call
        # the classcall and passes lists as basis_keys
        if isinstance(basis_keys, (list, tuple)):
            basis_keys = FiniteEnumeratedSet(basis_keys)

        # ignore the optional 'key' since it only affects CachedRepresentation
        kwds.pop('key', None)
        # This needs to be first as per #10127
        if 'monomial_cmp' in kwds:
            kwds['generator_cmp'] = kwds['monomial_cmp']
            del kwds['monomial_cmp']
        IndexedGenerators.__init__(self, basis_keys, prefix, **kwds)

        if category is None:
            category = ModulesWithBasis(R)
        elif isinstance(category, tuple):
            category = Category.join(category)
        if basis_keys in Sets().Finite():
            category = category.FiniteDimensional()

        Parent.__init__(self, base = R, category = category,
                        # Could we get rid of this?
                        element_constructor = self._element_constructor_)

        self._order = None

    # For backwards compatibility
    _repr_term = IndexedGenerators._repr_generator
    _latex_term = IndexedGenerators._latex_generator

    def _ascii_art_term(self, m):
        r"""
        Return an ascii art representation of the term indexed by ``m``.

        TESTS::

            sage: R = NonCommutativeSymmetricFunctions(QQ).R()
            sage: ascii_art(R.one())  # indirect doctest
            1
        """
        from sage.misc.ascii_art import AsciiArt
        try:
            if m == self.one_basis():
                return AsciiArt(["1"])
        except StandardError:
            pass
        return IndexedGenerators._ascii_art_generator(self, m)

    # mostly for backward compatibility
    @lazy_attribute
    def _element_class(self):
        """
        TESTS::

            sage: F = CombinatorialFreeModule(QQ, ['a','b','c'])
            sage: F._element_class
            <class 'sage.combinat.free_module.CombinatorialFreeModule_with_category.element_class'>
        """
        return self.element_class

    def _an_element_(self):
        """
        EXAMPLES::

            sage: CombinatorialFreeModule(QQ, ("a", "b", "c")).an_element()
            2*B['a'] + 2*B['b'] + 3*B['c']
            sage: CombinatorialFreeModule(QQ, ("a", "b", "c"))._an_element_()
            2*B['a'] + 2*B['b'] + 3*B['c']
            sage: CombinatorialFreeModule(QQ, ()).an_element()
            0
            sage: CombinatorialFreeModule(QQ, ZZ).an_element()
            3*B[-1] + B[0] + 3*B[1]
            sage: CombinatorialFreeModule(QQ, RR).an_element()
            B[1.00000000000000]
        """
        # Try a couple heuristics to build a not completely trivial
        # element, while handling cases where R.an_element is not
        # implemented, or R has no iterator, or R has few elements.
        x = self.zero()
        I = self.basis().keys()
        R = self.base_ring()
        try:
            x = x + self.monomial(I.an_element())
        except Exception:
            pass
        try:
            g = iter(self.basis().keys())
            for c in range(1,4):
                x = x + self.term(next(g), R(c))
        except Exception:
            pass
        return x

    # What semantic do we want for containment?
    # Accepting anything that can be coerced is not reasonnable, especially
    # if we allow coercion from the enumerated set.
    # Accepting anything that can be converted is an option, but that would
    # be expensive. So far, x in self if x.parent() == self

    def __contains__(self, x):
        """
        TESTS::

            sage: F = CombinatorialFreeModule(QQ,["a", "b"])
            sage: G = CombinatorialFreeModule(ZZ,["a", "b"])
            sage: F.monomial("a") in F
            True
            sage: G.monomial("a") in F
            False
            sage: "a" in F
            False
            sage: 5/3 in F
            False
        """
        return sage.structure.element.parent(x) == self # is self?

    def _element_constructor_(self, x):
        """
        Coerce x into self.

        EXAMPLES::

            sage: F = CombinatorialFreeModule(QQ,["a", "b"])
            sage: F(F.monomial("a"))   # indirect doctest
            B['a']

        Do not rely on the following feature which may be removed in the future::

            sage: QS3 = SymmetricGroupAlgebra(QQ,3)
            sage: QS3([2,3,1])     # indirect doctest
            [2, 3, 1]

        instead, use::

            sage: P = QS3.basis().keys()
            sage: QS3.monomial(P([2,3,1]))   # indirect doctest
            [2, 3, 1]

        or:
            sage: B = QS3.basis()
            sage: B[P([2,3,1])]
            [2, 3, 1]

        TODO: The symmetric group algebra (and in general,
        combinatorial free modules on word-like object could instead
        provide an appropriate short-hand syntax QS3[2,3,1]).

        Rationale: this conversion is ambiguous in situations like::

            sage: F = CombinatorialFreeModule(QQ,[0,1])

        Is ``0`` the zero of the base ring, or the index of a basis
        element?  I.e. should the result be ``0`` or ``B[0]``?

            sage: F = CombinatorialFreeModule(QQ,[0,1])
            sage: F(0) # this feature may eventually disappear
            0
            sage: F(1)
            Traceback (most recent call last):
            ...
            TypeError: do not know how to make x (= 1) an element of Free module generated by ... over Rational Field

        It is preferable not to rely either on the above, and instead, use::

            sage: F.zero()
            0

        Note that, on the other hand, conversions from the ground ring
        are systematically defined (and mathematically meaningful) for
        algebras.

        Conversions between distinct free modules are not allowed any
        more::

            sage: F = CombinatorialFreeModule(ZZ, ["a", "b"]);      F.rename("F")
            sage: G = CombinatorialFreeModule(QQ, ["a", "b"]);      G.rename("G")
            sage: H = CombinatorialFreeModule(ZZ, ["a", "b", "c"]); H.rename("H")
            sage: G(F.monomial("a"))
            Traceback (most recent call last):
            ...
            TypeError: do not know how to make x (= B['a']) an element of self (=G)
            sage: H(F.monomial("a"))
            Traceback (most recent call last):
            ...
            TypeError: do not know how to make x (= B['a']) an element of self (=H)

        Here is a real life example illustrating that this yielded
        mathematically wrong results::

            sage: S = SymmetricFunctions(QQ)
            sage: s = S.s(); p = S.p()
            sage: ss = tensor([s,s]); pp = tensor([p,p])
            sage: a = tensor((s[2],s[2]))

        The following originally used to yield ``p[[2]] # p[[2]]``, and if
        there was no natural coercion between ``s`` and ``p``, this would
        raise a ``NotImplementedError``. Since :trac:`15305`, this takes the
        coercion between ``s`` and ``p`` and lifts it to the tensor product. ::

            sage: pp(a)
            1/4*p[1, 1] # p[1, 1] + 1/4*p[1, 1] # p[2] + 1/4*p[2] # p[1, 1] + 1/4*p[2] # p[2]

        Extensions of the ground ring should probably be reintroduced
        at some point, but via coercions, and with stronger sanity
        checks (ensuring that the codomain is really obtained by
        extending the scalar of the domain; checking that they share
        the same class is not sufficient).

        TESTS:

        Conversion from the ground ring is implemented for algebras::

            sage: QS3 = SymmetricGroupAlgebra(QQ,3)
            sage: QS3(2)
            2*[1, 2, 3]
        """
        R = self.base_ring()
        eclass = self.element_class

        #Coerce ints to Integers
        if isinstance(x, int):
            x = Integer(x)

        if x in R:
            if x == 0:
                return self.zero()
            else:
                raise TypeError("do not know how to make x (= %s) an element of %s"%(x, self))
        #x is an element of the basis enumerated set;
        # This is a very ugly way of testing this
        elif ((hasattr(self._indices, 'element_class') and
               isinstance(self._indices.element_class, type) and
               isinstance(x, self._indices.element_class))
              or (sage.structure.element.parent(x) == self._indices)):
            return self.monomial(x)
        elif x in self._indices:
            return self.monomial(self._indices(x))
        else:
            if hasattr(self, '_coerce_end'):
                try:
                    return self._coerce_end(x)
                except TypeError:
                    pass
            raise TypeError("do not know how to make x (= %s) an element of self (=%s)"%(x,self))

    def _an_element_impl(self):
        """
        Returns an element of self, namely the zero element.

        EXAMPLES::

            sage: F = CombinatorialFreeModule(QQ, ['a', 'b', 'c'])
            sage: F._an_element_impl()
            0
            sage: _.parent() is F
            True
        """
        return self.element_class(self, {})

    def dimension(self):
        """
        Returns the dimension of the combinatorial algebra (which is given
        by the number of elements in the basis).

        EXAMPLES::

            sage: F = CombinatorialFreeModule(QQ, ['a', 'b', 'c'])
            sage: F.dimension()
            3
            sage: F.basis().cardinality()
            3
            sage: F.basis().keys().cardinality()
            3

        ::

            sage: s = SymmetricFunctions(QQ).schur()
            sage: s.dimension()
            +Infinity
        """
        return self._indices.cardinality()

    def gens(self):
        """
        Return a tuple consisting of the basis elements of ``self``.

        EXAMPLES::

            sage: F = CombinatorialFreeModule(ZZ, ['a', 'b', 'c'])
            sage: F.gens()
            (B['a'], B['b'], B['c'])
        """
        return tuple(self.basis().values())

    def set_order(self, order):
        """
        Sets the order of the elements of the basis.

        If :meth:`set_order` has not been called, then the ordering is
        the one used in the generation of the elements of self's
        associated enumerated set.

        .. WARNING:: Many cached methods depend on this order, in
           particular for constructing subspaces and quotients.
           Changing the order after some computations have been
           cached does not invalidate the cache, and is likely to
           introduce inconsistencies.

        EXAMPLES::

            sage: QS2 = SymmetricGroupAlgebra(QQ,2)
            sage: b = list(QS2.basis().keys())
            sage: b.reverse()
            sage: QS2.set_order(b)
            sage: QS2.get_order()
            [[2, 1], [1, 2]]
        """
        self._order = order
        from sage.combinat.ranker import rank_from_list
        self._rank_basis = rank_from_list(self._order)

    @cached_method
    def get_order(self):
        """
        Returns the order of the elements in the basis.

        EXAMPLES::

            sage: QS2 = SymmetricGroupAlgebra(QQ,2)
            sage: QS2.get_order()                    # note: order changed on 2009-03-13
            [[2, 1], [1, 2]]
        """
        if self._order is None:
            self.set_order(self.basis().keys().list())
        return self._order

    def get_order_cmp(self):
        """
        Return a comparison function on the basis indices that is
        compatible with the current term order.

        EXAMPLES::

            sage: A = FiniteDimensionalAlgebrasWithBasis(QQ).example()
            sage: Acmp = A.get_order_cmp()
            sage: sorted(A.basis().keys(), Acmp)
            ['x', 'y', 'a', 'b']
            sage: A.set_order(list(reversed(A.basis().keys())))
            sage: Acmp = A.get_order_cmp()
            sage: sorted(A.basis().keys(), Acmp)
            ['b', 'a', 'y', 'x']
        """
        self.get_order()
        return self._order_cmp

    def _order_cmp(self, x, y):
        """
        Compare `x` and `y` w.r.t. the term order.

        INPUT:

        - ``x``, ``y`` -- indices of the basis of ``self``

        OUTPUT:

        `-1`, `0`, or `1` depending on whether `x<y`, `x==y`, or `x>y`
        w.r.t. the term order.

        EXAMPLES::

            sage: A = CombinatorialFreeModule(QQ, ['x','y','a','b'])
            sage: A.set_order(['x', 'y', 'a', 'b'])
            sage: A._order_cmp('x', 'y')
            -1
            sage: A._order_cmp('y', 'y')
            0
            sage: A._order_cmp('a', 'y')
            1
        """
        return cmp( self._rank_basis(x), self._rank_basis(y) )


    @cached_method
    def _dense_free_module(self, base_ring=None):
        """
        Returns a dense free module of the same dimension

        INPUT:

        - ``base_ring`` -- a ring or ``None``

        If ``base_ring`` is None, then the base ring of ``self`` is used.

        This method is mostly used by
        :meth:`CombinatorialFreeModule.Element._vector_`

        .. SEEALSO:: :meth:`from_vector`

        EXAMPLES::

            sage: C = CombinatorialFreeModule(QQ['x'], ['a','b','c']); C
            Free module generated by {'a', 'b', 'c'} over Univariate Polynomial Ring in x over Rational Field
            sage: C._dense_free_module()
            Ambient free module of rank 3 over the principal ideal domain Univariate Polynomial Ring in x over Rational Field
            sage: C._dense_free_module(QQ['x,y'])
            Ambient free module of rank 3 over the integral domain Multivariate Polynomial Ring in x, y over Rational Field
        """
        if base_ring is None:
            base_ring = self.base_ring()
        from sage.modules.free_module import FreeModule
        return FreeModule(base_ring, self.dimension())

    def from_vector(self, vector):
        """
        Build an element of ``self`` from a (sparse) vector

        .. SEEALSO:: :meth:`get_order`, :meth:`CombinatorialFreeModule.Element._vector_`

        EXAMPLES::

            sage: QS3 = SymmetricGroupAlgebra(QQ, 3)
            sage: b = QS3.from_vector(vector((2, 0, 0, 0, 0, 4))); b
            2*[1, 2, 3] + 4*[3, 2, 1]
            sage: a = 2*QS3([1,2,3])+4*QS3([3,2,1])
            sage: a == b
            True
        """
        cc = self.get_order()
        return self._from_dict(dict( (cc[index], coeff) for (index,coeff) in vector.iteritems()))

    def __cmp__(self, other):
        """
        EXAMPLES::

            sage: XQ = SchubertPolynomialRing(QQ)
            sage: XZ = SchubertPolynomialRing(ZZ)
            sage: XQ == XZ #indirect doctest
            False
            sage: XQ == XQ
            True
        """
        if not isinstance(other, self.__class__):
            return -1
        c = cmp(self.base_ring(), other.base_ring())
        if c: return c
        return 0

    def _apply_module_morphism( self, x, on_basis, codomain=False ):
        """
        Returns the image of ``x`` under the module morphism defined by
        extending :func:`on_basis` by linearity.

        INPUT:


        - ``x`` : a element of self

        - ``on_basis`` - a function that takes in a combinatorial
          object indexing a basis element and returns an element of the
          codomain

        - ``codomain`` (optional) - the codomain of the morphism, otherwise it is computed
          using :func:`on_basis`

        If ``codomain`` is not specified, then the function tries to compute the codomain
        of the module morphism by finding the image of one of the elements in the
        support, hence :func:`on_basis` should return an element whose parent is the
        codomain.

        EXAMPLES::

            sage: s = SymmetricFunctions(QQ).schur()
            sage: a = s([3]) + s([2,1]) + s([1,1,1])
            sage: b = 2*a
            sage: f = lambda part: Integer( len(part) )
            sage: s._apply_module_morphism(a, f) #1+2+3
            6
            sage: s._apply_module_morphism(b, f) #2*(1+2+3)
            12
            sage: s._apply_module_morphism(s(0), f)
            0
            sage: s._apply_module_morphism(s(1), f)
            0
            sage: s._apply_module_morphism(s(1), lambda part: len(part), ZZ)
            0
            sage: s._apply_module_morphism(s(1), lambda part: len(part))
            Traceback (most recent call last):
            ...
            ValueError: Codomain could not be determined
        """

        if x == self.zero():
            if not codomain:
                B = Family(self.basis())
                try:
                    z = B.first()
                except StopIteration:
                    raise ValueError('Codomain could not be determined')
                codomain = on_basis(z).parent()
            return codomain.zero()
        else:
            if not codomain:
                keys = x.support()
                key = keys[0]
                try:
                    codomain = on_basis(key).parent()
                except Exception:
                    raise ValueError('Codomain could not be determined')

            if hasattr( codomain, 'linear_combination' ):
                return codomain.linear_combination( ( on_basis( key ), coeff ) for key, coeff in x._monomial_coefficients.iteritems() )
            else:
                return_sum = codomain.zero()
                for key, coeff in x._monomial_coefficients.iteritems():
                    return_sum += coeff * on_basis( key )
                return return_sum

    def _apply_module_endomorphism(self, x, on_basis):
        """
        This takes in a function from the basis elements to the elements of
        self and applies it linearly to a. Note that
        _apply_module_endomorphism does not require multiplication on
        self to be defined.

        EXAMPLES::

            sage: s = SymmetricFunctions(QQ).schur()
            sage: f = lambda part: 2*s(part.conjugate())
            sage: s._apply_module_endomorphism( s([2,1]) + s([1,1,1]), f)
            2*s[2, 1] + 2*s[3]
        """
        return self.linear_combination( ( on_basis( key ), coeff ) for key, coeff in x._monomial_coefficients.iteritems() )

    def sum(self, iter_of_elements):
        """
        overrides method inherited from commutative additive monoid as it is much faster on dicts directly

        INPUT:

        - ``iter_of_elements``: iterator of elements of ``self``

        Returns the sum of all elements in ``iter_of_elements``

        EXAMPLES::

            sage: F = CombinatorialFreeModule(QQ,[1,2])
            sage: f = F.an_element(); f
            2*B[1] + 2*B[2]
            sage: F.sum( f for _ in range(5) )
            10*B[1] + 10*B[2]
        """

        D = dict_addition( element._monomial_coefficients for element in iter_of_elements )
        return self._from_dict( D, remove_zeros=False )

    def linear_combination( self, iter_of_elements_coeff, factor_on_left=True ):
        """
        INPUT:

        - ``iter_of_elements_coeff`` -- iterator of pairs ``(element, coeff)``
          with ``element`` in ``self`` and ``coeff`` in ``self.base_ring()``

        - ``factor_on_left`` (optional) -- if ``True``, the coefficients are
          multiplied from the left if ``False``, the coefficients are
          multiplied from the right

        Returns the linear combination `\lambda_1 v_1 + ... + \lambda_k v_k`
        (resp.  the linear combination `v_1 \lambda_1 + ... + v_k \lambda_k`)
        where ``iter_of_elements_coeff`` iterates through the sequence
        `(\lambda_1, v_1) ... (\lambda_k, v_k)`.

        EXAMPLES::

            sage: F = CombinatorialFreeModule(QQ,[1,2])
            sage: f = F.an_element(); f
            2*B[1] + 2*B[2]
            sage: F.linear_combination( (f,i) for i in range(5) )
            20*B[1] + 20*B[2]
        """
        return self._from_dict( dict_linear_combination( ( ( element._monomial_coefficients, coeff ) for element, coeff in iter_of_elements_coeff ), factor_on_left=factor_on_left ), remove_zeros=False )

    def term(self, index, coeff=None):
        """
        Constructs a term in ``self``

        INPUT:

        - ``index`` -- the index of a basis element
        - ``coeff`` -- an element of the coefficient ring (default: one)

        EXAMPLES::

            sage: F = CombinatorialFreeModule(QQ, ['a', 'b', 'c'])
            sage: F.term('a',3)
            3*B['a']
            sage: F.term('a')
            B['a']

        Design: should this do coercion on the coefficient ring?
        """
        if coeff is None:
            coeff = self.base_ring().one()
        return self._from_dict( {index: coeff} )

    def _monomial(self, index):
        """
        TESTS::

            sage: F = CombinatorialFreeModule(QQ, ['a', 'b', 'c'])
            sage: F._monomial('a')
            B['a']
        """
        return self._from_dict( {index: self.base_ring().one()}, remove_zeros = False )

    # This is generic, and should be lifted into modules_with_basis
    @lazy_attribute
    def monomial(self):
        """
        INPUT:

         - ''i''

        Returns the basis element indexed by i

        EXAMPLES::

            sage: F = CombinatorialFreeModule(QQ, ['a', 'b', 'c'])
            sage: F.monomial('a')
            B['a']

        F.monomial is in fact (almost) a map::

            sage: F.monomial
            Term map from {'a', 'b', 'c'} to Free module generated by {'a', 'b', 'c'} over Rational Field
        """
        # Should use a real Map, as soon as combinatorial_classes are enumerated sets, and therefore parents
        return PoorManMap(self._monomial, domain=self._indices, codomain=self, name="Term map")

    def _sum_of_monomials(self, indices):
        """
        TESTS::

            sage: F = CombinatorialFreeModule(QQ, ['a', 'b', 'c'])
            sage: F._sum_of_monomials(['a', 'b'])
            B['a'] + B['b']
        """
        # TODO: optimize by calling directly _from_dict if we
        # know that all indices are distinct as sum_of_terms;
        # otherwise, maybe call dict_addition directly
        return self.sum(self.monomial(index) for index in indices)

    @lazy_attribute
    def sum_of_monomials(self):
        """
        INPUT:

         - ''indices'' -- an list (or iterable) of indices of basis elements

        Returns the sum of the corresponding basis elements

        EXAMPLES::

            sage: F = CombinatorialFreeModule(QQ, ['a', 'b', 'c'])
            sage: F.sum_of_monomials(['a', 'b'])
            B['a'] + B['b']

            sage: F.sum_of_monomials(['a', 'b', 'a'])
            2*B['a'] + B['b']

        F.sum_of_monomials is in fact (almost) a map::

            sage: F.sum_of_monomials
            A map to Free module generated by {'a', 'b', 'c'} over Rational Field
        """
        # domain = sets of self.combinatorial_class(),
        return PoorManMap(self._sum_of_monomials, codomain = self)

    def sum_of_terms(self, terms, distinct=False):
        """
        Constructs a sum of terms of ``self``

        INPUT:

        - ``terms`` -- a list (or iterable) of pairs (index, coeff)
        - ``distinct`` -- whether the indices are guaranteed to be distinct (default: ``False``)

        EXAMPLES::

            sage: F = CombinatorialFreeModule(QQ, ['a', 'b', 'c'])
            sage: F.sum_of_terms([('a',2), ('c',3)])
            2*B['a'] + 3*B['c']

        If ``distinct`` is True, then the construction is optimized::

            sage: F.sum_of_terms([('a',2), ('c',3)], distinct = True)
            2*B['a'] + 3*B['c']

        .. warning::

            Use ``distinct=True`` only if you are sure that the
            indices are indeed distinct::

                sage: F.sum_of_terms([('a',2), ('a',3)], distinct = True)
                3*B['a']

        Extreme case::

            sage: F.sum_of_terms([])
            0
        """
        if distinct:
            return self._from_dict(dict(terms))
        return self.sum(self.term(index, coeff) for (index, coeff) in terms)

    def monomial_or_zero_if_none(self, i):
        """
        EXAMPLES::

            sage: F = CombinatorialFreeModule(QQ, ['a', 'b', 'c'])
            sage: F.monomial_or_zero_if_none('a')
            B['a']
            sage: F.monomial_or_zero_if_none(None)
            0
        """
        if i is None:
            return self.zero()
        return self.monomial(i)

    @cached_method
    def zero(self):
        """
        EXAMPLES::

            sage: F = CombinatorialFreeModule(QQ, ['a', 'b', 'c'])
            sage: F.zero()
            0
        """
        return self._from_dict({}, remove_zeros=False)

    def _from_dict( self, d, coerce=False, remove_zeros=True ):
        """
        Construct an element of ``self`` from an `{index: coefficient}` dictionary

        INPUT:

        - ``d`` -- a dictionary ``{index: coeff}`` where each ``index`` is the
          index of a basis element and each ``coeff`` belongs to the
          coefficient ring ``self.base_ring()``

        - ``coerce`` -- a boolean (default: ``False``), whether to coerce the
          ``coeff``s to the coefficient ring

        - ``remove_zeros`` -- a boolean (default: ``True``), if some
          ``coeff``s may be zero and should therefore be removed

        EXAMPLES::

            sage: e = SymmetricFunctions(QQ).elementary()
            sage: s = SymmetricFunctions(QQ).schur()
            sage: a = e([2,1]) + e([1,1,1]); a
            e[1, 1, 1] + e[2, 1]
            sage: s._from_dict(a.monomial_coefficients())
            s[1, 1, 1] + s[2, 1]

        If the optional argument ``coerce`` is ``True``, then the
        coefficients are coerced into the base ring of ``self``::

            sage: part = Partition([2,1])
            sage: d = {part:1}
            sage: a = s._from_dict(d,coerce=True); a
            s[2, 1]
            sage: a.coefficient(part).parent()
            Rational Field

        With ``remove_zeros=True``, zero coefficients are removed::

            sage: s._from_dict({part:0})
            0

        .. warning::

            With ``remove_zeros=True``, it is assumed that no
            coefficient of the dictionary is zero. Otherwise, this may
            lead to illegal results::

                sage: list(s._from_dict({part:0}, remove_zeros=False))
                [([2, 1], 0)]
        """
        assert isinstance(d, dict)
        if coerce:
            R = self.base_ring()
            d = dict( (key, R(coeff)) for key,coeff in d.iteritems())
        if remove_zeros:
            d = dict( (key, coeff) for key, coeff in d.iteritems() if coeff)
        return self.element_class( self, d )

<<<<<<< HEAD
=======
    @cached_method
    def tensor_unit(self, category = None, **keywords):
        if not category:
            category = self.category()
        return TensorUnit(category=category, **keywords)

>>>>>>> 4f3f1b8b
class CombinatorialFreeModule_Tensor(CombinatorialFreeModule):
        """
        Tensor Product of Free Modules

        This class should not be constructed directly.
        Please use `tensor`.

        EXAMPLES:

        We construct two free modules, assign them short names, and construct their tensor product::

            sage: F = CombinatorialFreeModule(ZZ, [1,2]); F.__custom_name = "F"
            sage: G = CombinatorialFreeModule(ZZ, [3,4]); G.__custom_name = "G"
            sage: T = tensor([F, G]); T
            F # G

            sage: T.category()
            Category of tensor products of modules with basis over Integer Ring

            sage: T.construction() # todo: not implemented
            [tensor, ]

        T is a free module, with same base ring as F and G::

            sage: T.base_ring()
            Integer Ring

        The basis of T is indexed by tuples of basis indices of F and G::

            sage: T.basis().keys()
            Image of Cartesian product of {1, 2}, {3, 4} by <type 'tuple'>
            sage: T.basis().keys().list()
            [(1, 3), (1, 4), (2, 3), (2, 4)]

        FIXME: Should elements of a CartesianProduct be tuples (making them hashable)? M.S. votes: Yes!

        Here are the basis elements themselves::

            sage: T.basis().cardinality()
            4
            sage: list(T.basis())
            [B[1] # B[3], B[1] # B[4], B[2] # B[3], B[2] # B[4]]

        The tensor product is associative and flattens sub tensor products::

            sage: H = CombinatorialFreeModule(ZZ, [5,6]); H.rename("H")
            sage: tensor([F, tensor([G, H])])
            F # G # H
            sage: tensor([tensor([F, G]), H])
            F # G # H
            sage: tensor([F, G, H])
            F # G # H

        We now compute the tensor product of elements of free modules::

            sage: f =   F.monomial(1) + 2 * F.monomial(2)
            sage: g = 2*G.monomial(3) +     G.monomial(4)
            sage: h =   H.monomial(5) +     H.monomial(6)
            sage: tensor([f, g])
            2*B[1] # B[3] + B[1] # B[4] + 4*B[2] # B[3] + 2*B[2] # B[4]

        Again, the tensor product is associative on elements::

            sage: tensor([f, tensor([g, h])]) == tensor([f, g, h])
            True
            sage: tensor([tensor([f, g]), h]) == tensor([f, g, h])
            True

        Note further that the tensor product spaces need not preexist::

            sage: t = tensor([f, g, h])
            sage: t.parent()
            F # G # H


        TESTS::

            sage: tensor([tensor([F, G]), H]) == tensor([F, G, H])
            True
            sage: tensor([F, tensor([G, H])]) == tensor([F, G, H])
            True

        Implementation notes:

        Tensor products are implemented for free modules with distinguished basis over a commutative ring `R`.
        They are implemented as modules with basis with index set given by tuples
        of the index sets of the tensor factors. They are automatically flattened so that there is no
        nesting of tensor products.

        Although the one-fold tensor product::

            sage: M = CombinatorialFreeModule(ZZ, [1,2])
            sage: T1M = tensor([M])
            sage: T1M == M
            False

        of a module is isomorphic to the module, they are different to the code: the category of the one-fold
        tensor is a subclass of ModulesWithBasis(R).TensorProducts() since it was created by the tensor construction,
        whereas the original module has category subclassing ModulesWithBasis(R).

        Mathematically there is a zero-fold tensor product which is the unit object in the tensor category.
        It is the base ring `R` viewed as a free module over itself. It is implemented as a special free
        module of rank 1::

            sage: MR = M.tensor_unit()
            sage: T1M == tensor([M, MR])
            True

        """
        @staticmethod
        def __classcall_private__(cls, modules, category, **options):
            """
            TESTS::

                sage: F = CombinatorialFreeModule(ZZ, [1,2])
                sage: G = CombinatorialFreeModule(ZZ, [3,4])
                sage: H = CombinatorialFreeModule(ZZ, [4])
                sage: tensor([tensor([F, G]), H]) == tensor([F, G, H])
                True
                sage: tensor([F, tensor([G, H])]) == tensor([F, G, H])
                True
                sage: U = F.tensor_unit()
                sage: tensor([U, G, U, F]) == tensor([G,F])
                True
                sage: U == tensor([U,U])
                True

            """
            # category should be a subcategory of a tensor category
            # this code finds the first tensor category in a join and returns its base category
            base_category = None
            if isinstance(category, Category_realization_of_parent):
                category = category.base()
            if isinstance(category, JoinCategory):
                for supercategory in category.super_categories():
                    if isinstance(supercategory, TensorProductsCategory):
                        base_category = supercategory.base_category()
                        break
            elif isinstance(category, TensorProductsCategory):
                base_category = category.base_category()
            if base_category is None:
                raise TypeError, "Category (%s) should be a subcategory of tensor products of modules"%category
            R = base_category.base_ring()
            if len(modules) > 0:
                tensor_unit = modules[0].tensor_unit(category=base_category)
                # TODO: need more accurate check for tensor units; this won't match if category disagrees
                modules = [module for module in modules if module != tensor_unit]
                if len(modules) == 0:
                    return tensor_unit
                # flatten the tensor product
                modules = sum([module._sets if isinstance(module, CombinatorialFreeModule_Tensor) else module.factors() if isinstance(module, CombinatorialFreeModule_TensorGrouped) else (module,) for module in modules],())
            return super(CombinatorialFreeModule.Tensor, cls).__classcall__(cls, modules, category, **options)

        def __init__(self, modules, category, **options):
            """
            TESTS::

                sage: F = CombinatorialFreeModule(ZZ, [1,2]); F
                F
                sage: tensor([F,F])
                F # F

            """
            from sage.categories.tensor import tensor
            # save the flattened tensor factors
            self._sets = modules
            if isinstance(category, JoinCategory):
                for supercategory in category.super_categories():
                    if isinstance(supercategory, TensorProductsCategory):
                        base_category = supercategory.base_category()
                        break
            elif isinstance(category, TensorProductsCategory):
                base_category = category.base_category()
            else:
                raise TypeError, "Category should be a subcategory of tensor products of modules"
            CombinatorialFreeModule.__init__(self, base_category.base_ring(), CartesianProduct(*[module.basis().keys() for module in modules]).map(tuple), category=category, **options)

            # the following is not the best option, but it's better than nothing.
            self._print_options['tensor_symbol'] = options.get('tensor_symbol', tensor.symbol)

        def _repr_(self):
            """
            This is customizable by setting
            ``self.print_options('tensor_symbol'=...)``.

            TESTS::

                sage: F = CombinatorialFreeModule(ZZ, [1,2,3])
                sage: G = CombinatorialFreeModule(ZZ, [1,2,3,8])
                sage: F.rename("F")
                sage: tensor([F])
                F
                sage: G.rename("G")
                sage: T = tensor([F, G])
                sage: T # indirect doctest
                F # G
                sage: T.print_options(tensor_symbol= ' @ ')  # note the spaces
                sage: T # indirect doctest
                F @ G

            To avoid a side\--effect on another doctest, we revert the change::

                sage: T.print_options(tensor_symbol= ' # ')
            """
            from sage.categories.tensor import tensor
            if hasattr(self, "_print_options"):
                symb = self._print_options['tensor_symbol']
                if symb is None:
                    symb = tensor.symbol
            else:
                symb = tensor.symbol
            return symb.join(["%s"%module for module in self._sets])
            # TODO: make this overridable by setting _name

        def _ascii_art_(self, term):
            """
            TESTS::

                sage: R = NonCommutativeSymmetricFunctions(QQ).R()
                sage: Partitions.global_options(diagram_str="#", convention="french")
                sage: ascii_art(tensor((R[1,2], R[3,1,2])))
                R   # R
                 #     ###
                 ##      #
                         ##
            """
            from sage.categories.tensor import tensor
            if hasattr(self, "_print_options"):
                symb = self._print_options['tensor_symbol']
                if symb is None:
                    symb = tensor.symbol
            else:
                symb = tensor.symbol
            it = iter(zip(self._sets, term))
            module, t = next(it)
            rpr = module._ascii_art_term(t)
            for (module,t) in it:
                rpr += AsciiArt([symb], [len(symb)])
                rpr += module._ascii_art_term(t)
            return rpr

        _ascii_art_term = _ascii_art_

        def _latex_(self):
            """
            TESTS::

                sage: F = CombinatorialFreeModule(ZZ, [1,2,3])
                sage: G = CombinatorialFreeModule(ZZ, [1,2,3,8])
                sage: F.rename("F")
                sage: G.rename("G")
                sage: latex(tensor([F, F, G])) # indirect doctest
                \text{\texttt{F}} \otimes \text{\texttt{F}} \otimes \text{\texttt{G}}
                sage: F._latex_ = lambda : "F"
                sage: G._latex_ = lambda : "G"
                sage: latex(tensor([F, F, G])) # indirect doctest
                F \otimes F \otimes G
            """
            from sage.misc.latex import latex
            symb = " \\otimes "
            return symb.join(["%s"%latex(module) for module in self._sets])

        def _repr_term(self, term):
            """
            TESTS::

                sage: F = CombinatorialFreeModule(ZZ, [1,2,3], prefix="F")
                sage: G = CombinatorialFreeModule(ZZ, [1,2,3,4], prefix="G")
                sage: f =   F.monomial(1) + 2 * F.monomial(2)
                sage: g = 2*G.monomial(3) +     G.monomial(4)
                sage: tensor([f, g]) # indirect doctest
                2*F[1] # G[3] + F[1] # G[4] + 4*F[2] # G[3] + 2*F[2] # G[4]
            """
            from sage.categories.tensor import tensor
            symb = self._print_options['tensor_symbol']
            if symb is None:
                symb = tensor.symbol
            return symb.join(module._repr_term(t) for (module, t) in zip(self._sets, term))

        def _latex_term(self, term):
            """
            TESTS::

                sage: F = CombinatorialFreeModule(ZZ, [1,2,3], prefix='x')
                sage: G = CombinatorialFreeModule(ZZ, [1,2,3,4], prefix='y')
                sage: f =   F.monomial(1) + 2 * F.monomial(2)
                sage: g = 2*G.monomial(3) +     G.monomial(4)
                sage: latex(tensor([f, g])) # indirect doctest
                2x_{1} \otimes y_{3} + x_{1} \otimes y_{4} + 4x_{2} \otimes y_{3} + 2x_{2} \otimes y_{4}
            """
            symb = " \\otimes "
            return symb.join(module._latex_term(t) for (module, t) in zip(self._sets, term))

        @cached_method
        def tensor_constructor(self, modules, **keywords):
            r"""
            INPUT:

             - ``modules`` -- a tuple `(F_1,\dots,F_n)` of
               free modules whose tensor product is self

            Returns the canonical multilinear morphism from
            `F_1 \times \dots \times F_n` to `F_1 \otimes \dots \otimes F_n`

            EXAMPLES::

                sage: F = CombinatorialFreeModule(ZZ, [1,2]); F.__custom_name = "F"
                sage: G = CombinatorialFreeModule(ZZ, [3,4]); G.__custom_name = "G"
                sage: H = CombinatorialFreeModule(ZZ, [5,6]); H.rename("H")

                sage: f =   F.monomial(1) + 2 * F.monomial(2)
                sage: g = 2*G.monomial(3) +     G.monomial(4)
                sage: h =   H.monomial(5) +     H.monomial(6)
                sage: FG  = tensor([F, G   ])
                sage: phi_fg = FG.tensor_constructor((F, G))
                sage: phi_fg(f,g)
                2*B[1] # B[3] + B[1] # B[4] + 4*B[2] # B[3] + 2*B[2] # B[4]

                sage: FGH = tensor([F, G, H])
                sage: phi_fgh = FGH.tensor_constructor((F, G, H))
                sage: phi_fgh(f, g, h)
                2*B[1] # B[3] # B[5] + 2*B[1] # B[3] # B[6] + B[1] # B[4] # B[5] + B[1] # B[4] # B[6] + 4*B[2] # B[3] # B[5] + 4*B[2] # B[3] # B[6] + 2*B[2] # B[4] # B[5] + 2*B[2] # B[4] # B[6]

                sage: phi_fg_h = FGH.tensor_constructor((FG, H))
                sage: phi_fg_h(phi_fg(f, g), h)
                2*B[1] # B[3] # B[5] + 2*B[1] # B[3] # B[6] + B[1] # B[4] # B[5] + B[1] # B[4] # B[6] + 4*B[2] # B[3] # B[5] + 4*B[2] # B[3] # B[6] + 2*B[2] # B[4] # B[5] + 2*B[2] # B[4] # B[6]
            """
            # a list l such that l[i] is True if modules[i] is readily a tensor product
            is_tensor = [isinstance(module, CombinatorialFreeModule_Tensor) for module in modules]
            # the tensor_constructor, on basis elements
            result = self.monomial * CartesianProductWithFlattening(is_tensor) #.
            # TODO: make this into an element of Hom( A x B, C ) when those will exist
            for i in range(0, len(modules)):
                result = modules[i]._module_morphism(result, position = i, codomain = self)
            return result

        def _tensor_of_elements(self, elements, **keywords):
            """
            Returns the tensor product of the specified elements.
            The result should be in self.

            EXAMPLES::

                sage: F = CombinatorialFreeModule(ZZ, [1,2]); F.__custom_name = "F"
                sage: G = CombinatorialFreeModule(ZZ, [3,4]); G.__custom_name = "G"
                sage: H = CombinatorialFreeModule(ZZ, [5,6]); H.rename("H")

                sage: f =   F.monomial(1) + 2 * F.monomial(2)
                sage: g = 2*G.monomial(3) +     G.monomial(4)
                sage: h =   H.monomial(5) +     H.monomial(6)

                sage: GH  = tensor([G, H])
                sage: gh = GH._tensor_of_elements([g, h]); gh
                2*B[3] # B[5] + 2*B[3] # B[6] + B[4] # B[5] + B[4] # B[6]

                sage: FGH = tensor([F, G, H])
                sage: FGH._tensor_of_elements([f, g, h])
                2*B[1] # B[3] # B[5] + 2*B[1] # B[3] # B[6] + B[1] # B[4] # B[5] + B[1] # B[4] # B[6] + 4*B[2] # B[3] # B[5] + 4*B[2] # B[3] # B[6] + 2*B[2] # B[4] # B[5] + 2*B[2] # B[4] # B[6]

                sage: FGH._tensor_of_elements([f, gh])
                2*B[1] # B[3] # B[5] + 2*B[1] # B[3] # B[6] + B[1] # B[4] # B[5] + B[1] # B[4] # B[6] + 4*B[2] # B[3] # B[5] + 4*B[2] # B[3] # B[6] + 2*B[2] # B[4] # B[5] + 2*B[2] # B[4] # B[6]

                sage: tensor([F])._tensor_of_elements([f])
                B[1] + 2*B[2]

            """
            return self.tensor_constructor(tuple(element.parent() for element in elements), **keywords)(*elements)

        def an_element(self):
            r"""
            An element of ``self``.

            EXAMPLES::

                sage: F = CombinatorialFreeModule(ZZ,[1,2])
                sage: G = CombinatorialFreeModule(ZZ,[3])
                sage: FG = tensor([F,G])
                sage: FG.an_element()
                4*B[1] # B[3] + 4*B[2] # B[3]

            """
            return self(tensor([module.an_element() for module in self._sets]))

        def _coerce_map_from_(self, R):
            """
            Return ``True`` if there is a coercion from ``R`` into ``self`` and
            ``False`` otherwise.  The things that coerce into ``self`` are:

            - Anything with a coercion into ``self.base_ring()``.

            - A tensor algebra whose factors have a coercion into the
              corresponding factors of ``self``.

            TESTS::

                sage: C = CombinatorialFreeModule(ZZ, ZZ)
                sage: C2 = CombinatorialFreeModule(ZZ, NN)
                sage: M = C.module_morphism(lambda x: C2.monomial(abs(x)), codomain=C2)
                sage: M.register_as_coercion()
                sage: C2(C.basis()[3])
                B[3]
                sage: C2(C.basis()[3] + C.basis()[-3])
                2*B[3]
                sage: S = C.tensor(C)
                sage: S2 = C2.tensor(C2)
                sage: S2.has_coerce_map_from(S)
                True
                sage: S.has_coerce_map_from(S2)
                False
                sage: S.an_element()
                9*B[-1] # B[-1] + 3*B[-1] # B[0] + 9*B[-1] # B[1] + 3*B[0] # B[-1] + B[0] # B[0] + 3*B[0] # B[1] + 9*B[1] # B[-1] + 3*B[1] # B[0] + 9*B[1] # B[1]
                sage: S2(S.an_element())
                B[0] # B[0] + 6*B[0] # B[1] + 6*B[1] # B[0] + 36*B[1] # B[1]

            ::

                sage: C = CombinatorialFreeModule(ZZ, Set([1,2]))
                sage: D = CombinatorialFreeModule(ZZ, Set([2,4]))
                sage: f = C.module_morphism(on_basis=lambda x: D.monomial(2*x), codomain=D)
                sage: f.register_as_coercion()
                sage: T = tensor((C,C))
                sage: p = D.an_element()
                sage: T(tensor((p,p)))
                Traceback (most recent call last):
                ...
                NotImplementedError
                sage: T = tensor((D,D))
                sage: p = C.an_element()
                sage: T(tensor((p,p)))
                4*B[2] # B[2] + 4*B[2] # B[4] + 4*B[4] # B[2] + 4*B[4] # B[4]
            """
            if R in ModulesWithBasis(self.base_ring()).TensorProducts() \
                    and isinstance(R, CombinatorialFreeModule_Tensor) \
                    and len(R._sets) == len(self._sets) \
                    and all(self._sets[i].has_coerce_map_from(M)
                            for i,M in enumerate(R._sets)):
                modules = R._sets
                vector_map = [self._sets[i]._internal_coerce_map_from(M)
                              for i,M in enumerate(modules)]
                return R.module_morphism(lambda x: self._tensor_of_elements(
                        [vector_map[i](M.monomial(x[i]))
                         for i,M in enumerate(modules)]),
                                         codomain=self)

            return super(CombinatorialFreeModule_Tensor, self)._coerce_map_from_(R)

        def _tensor_of_maps(self, maps, **keywords):
            r"""
            Tensor product of maps.

            EXAMPLES::

                sage: from sage.categories.morphism import SetMorphism
                sage: Sym = SymmetricFunctions(QQ)
                sage: s = Sym.s()
                sage: id_s = s._identity_map()
                sage: antipode_map = SetMorphism(Hom(s,s),lambda x: s.antipode(x))
                sage: iS = tensor([id_s, antipode_map])
                sage: ss = tensor([s,s])
                sage: coproduct_map = s.module_morphism(on_basis=s.coproduct_on_basis, codomain=ss)
                sage: product_map = ss.module_morphism(on_basis=lambda x: s[x[0]]*s[x[1]], codomain=s)
                sage: U = s.tensor_unit()
                sage: counit_map = SetMorphism(Hom(s,U),lambda x: s.counit(x)*U.one())
                sage: unit_map = U.module_morphism(on_basis=lambda x: s.one(), codomain=s)
                sage: b = s.an_element(); b
                2*s[] + 2*s[1] + 3*s[2]
                sage: (unit_map * counit_map)(b)
                2*s[]
                sage: (product_map * iS * coproduct_map)(b)
                2*s[]

            """
            tensor_unit = self.tensor_unit()
            # delete any map from the tensor unit to itself
            maps = [map for map in maps if map.domain() != tensor_unit or map.codomain() != tensor_unit]
            if len(maps) == 0:
                return tensor_unit._identity_map()
            tensor_category = self.category()
            R = tensor_category.base_category().base_ring()
            module_tensor_category = ModulesWithBasis(R).TensorProducts()
            codomains = [map.codomain() for map in maps]
            # flag which codomains are tensors
            codomain_is_tensor = tuple(codomain in module_tensor_category for codomain in codomains)
            # find the sizes of the tensors. Size zero means the tensor factor consists of scalars
            codomain_n_tensor = tuple(0 if codomains[i] == tensor_unit else len(codomains[i]._sets) if codomain_is_tensor[i] else 1 for i in range(len(maps)))

            domains = [map.domain() for map in maps]
            domain_is_tensor = tuple(domain in module_tensor_category for domain in domains)
            domain_n_tensor = tuple(0 if domains[i] == tensor_unit else len(domains[i]._sets) if domain_is_tensor[i] else 1 for i in range(len(maps)))
            # the function that splits one tuple into tuples that plug into the maps
            key_splitter = CartesianProductWithUnflattening(domain_is_tensor, domain_n_tensor)
            # make a tuple whose items are (i,f) where i is the index into the tuple and f is the scalar-valued map
            scalar_part = tuple([(i,maps[i]) for i in range(len(maps)) if codomain_n_tensor[i] == 0])
            # make a tuple whose items are (i, b, f) where i is the index, b is boolean
            # where False means that f will be a constant vector and True means that f will be a vector-valued function
            vector_part = tuple((i, domain_n_tensor[i], maps[i] if domain_n_tensor[i] != 0 else maps[i](maps[i].domain().one())) \
              for i in range(len(maps)) if codomain_n_tensor[i] != 0)

            R = self.base_ring()
            def on_basis(long_key):
                keys = key_splitter(long_key)
                monomials = [domains[i].monomial(keys[i]) if domain_n_tensor[i] != 0 else () for i in range(len(maps))]
                return R.prod([f(monomials[i]) for (i,f) in scalar_part]) * tensor([f(monomials[i]) if d!=0 else f for (i,d,f) in vector_part])
            return self.module_morphism(on_basis=on_basis, codomain=tensor(codomains), category=module_tensor_category)

class CartesianProductWithFlattening(object):
    """
    A class for cartesian product constructor, with partial flattening
    """
    def __init__(self, flatten):
        """
        INPUT:

         - ``flatten`` -- a tuple of booleans

        This constructs a callable which accepts ``len(flatten)``
        arguments, and builds a tuple out them. When ``flatten[i]``,
        the i-th argument itself should be a tuple which is flattened
        in the result.

            sage: from sage.combinat.free_module import CartesianProductWithFlattening
            sage: CartesianProductWithFlattening([True, False, True, True])
            <sage.combinat.free_module.CartesianProductWithFlattening object at ...>

        """
        self._flatten = flatten

    def __call__(self, *indices):
        """
        EXAMPLES::

            sage: from sage.combinat.free_module import CartesianProductWithFlattening
            sage: cp = CartesianProductWithFlattening([True, False, True, True])
            sage: cp((1,2), (3,4), (5,6), (7,8))
            (1, 2, (3, 4), 5, 6, 7, 8)
            sage: cp((1,2,3), 4, (5,6), (7,8))
            (1, 2, 3, 4, 5, 6, 7, 8)

        """
        return sum( (i if flatten else (i,) for (i,flatten) in zip(indices, self._flatten) ), ())

class CartesianProductWithUnflattening(object):
    """
    A class for cartesian product constructor.
    """
    def __init__(self, unflatten, sizes):
        r"""
        This class computes the inverse of flattening,
        splitting a tuple of length equal to `sum(sizes)`
        into a tuple of tuples or single elements,
        such that the length of the `i`-th tuple is `sizes[i]`.

        INPUT:

         - ``unflatten`` -- a tuple of booleans
         - ``sizes`` -- a tuple of positive integers

        """
        assert len(unflatten) == len(sizes)
        # unflatten[i] must be true except when size[i] == 1.
        assert all(unflatten_this or size == 1 for (unflatten_this, size) in zip(unflatten,sizes))
        def partial_sums(sz):
            if len(sz) == 1:
                return sz
            else:
                ps = partial_sums(sz[:-1])
                return ps + tuple([ps[-1]+sz[-1]])
        if len(sizes) == 0:
            self._bounds = tuple([])
        else:
            upper_bounds = partial_sums(sizes)
            lower_bounds = tuple([0])+upper_bounds[:-1]
            self._bounds = tuple(zip(unflatten, lower_bounds, upper_bounds))

    def __call__(self, tup):
        """
        EXAMPLES::

            sage: from sage.combinat.free_module import CartesianProductWithUnflattening
            sage: un = CartesianProductWithUnflattening((True, False, True, True), (3,1,2,2))
            sage: un((1,2,3,4,5,6,7,8))
            ((1, 2, 3), 4, (5, 6), (7, 8))
            sage: un = CartesianProductWithUnflattening((True, False, True, True, True), (3,1,0,1,3))
            sage: un((1,2,3,4,5,6,7,8))
            ((1, 2, 3), 4, (), (5,), (6, 7, 8))

        """
        return tuple([tup[low:high] if unflatten else tup[low] for (unflatten,low,high) in self._bounds])

# TODO: find a way to avoid this hack to allow for cross references
CombinatorialFreeModule.Tensor = CombinatorialFreeModule_Tensor

class CombinatorialFreeModule_TensorGrouped(CombinatorialFreeModule_Tensor):
    r"""
    Concrete class for tensor products that remembers grouping.

    INPUT:

    - modules -- the modules to be tensored
    - keywords -- optional keyword parameters

    Implementation: This class remembers the tensor factors used in its creation.
    The actual object is the flattened tensor product provided by
    :class:`CombinatorialFreeModule_Tensor`.
    """

    def __init__(self, modules, category, **keywords):
        # save the tensor factors
        self._factors = modules
        self._is_tensor = tuple(isinstance(module, CombinatorialFreeModule_Tensor) for module in modules)
        self._n_factors = tuple(len(module.factors()) if isinstance(module, CombinatorialFreeModule_TensorGrouped) else len(module._sets) if isinstance(module, CombinatorialFreeModule_Tensor) else 1 for module in modules)
        self._unflattening_function = CartesianProductWithUnflattening(self._is_tensor, self._n_factors)
        self._flattening_function = CartesianProductWithFlattening(self._is_tensor)
        flattened_modules = sum([module._sets if isinstance(module, CombinatorialFreeModule_Tensor) else (module,) for module in modules],())
        CombinatorialFreeModule_Tensor.__init__(self, flattened_modules, category, **keywords)

    def _repr_(self):
        """
        TESTS::

            sage: W=WeylGroup("A2",prefix="s")
            sage: A=W.algebra(ZZ); A.rename("A")
            sage: A2=tensor([A,A]); A2
            A # A
            sage: tensor([A2,A2])
            (A # A) # (A # A)
            sage: tensor([A, tensor([A,A])])
            A # (A # A)
            sage: tensor([A2,A2], category=ModulesWithBasis(ZZ))
            A # A # A # A

        """
        from sage.categories.tensor import tensor
        if hasattr(self, "_print_options"):
            symb = self._print_options['tensor_symbol']
            if symb is None:
                symb = tensor.symbol
        else:
            symb = tensor.symbol
        return symb.join(["(%s)"%self.factors()[i] if self._n_factors[i] > 1 else "%s"%self.factors()[i] for i in range(len(self.factors()))])

    def factors(self):
        r"""
        The list of tensor factors of `self`.

        EXAMPLES::

            sage: W = WeylGroup("A2",prefix="s")
            sage: A = W.algebra(ZZ); A.rename("A")
            sage: A2 = tensor([A,A]) # calls this class 
            sage: A4 = tensor([A2,A2])
            sage: A4.factors()
            (A # A, A # A)

        """
        return self._factors

    def indices_to_index(self):
        r"""
        The bijection from the tuple of indices of bases of `self.factors()` to the
        index set of `self.basis()`.

        EXAMPLES::

            sage: W = WeylGroup("A2",prefix="s")
            sage: r = W.from_reduced_word
            sage: A = W.algebra(ZZ); A.rename("A")
            sage: A2 = tensor([A,A])
            sage: A4 = tensor([A2,A2])
            sage: a = (r([1]),r([2]))
            sage: b = (r([2,1]),r([1,2]))
            sage: A4.indices_to_index()(a,b)
            (s1, s2, s2*s1, s1*s2)

        """
        return self._flattening_function

    def index_to_indices(self):
        r"""
        The bijection from the index set of `self.basis()` to the tuples of indices
        of bases of `self.factors()`.

        EXAMPLES::

            sage: W = WeylGroup("A2",prefix="s")
            sage: r = W.from_reduced_word
            sage: A = W.algebra(ZZ); A.rename("A")
            sage: A2 = tensor([A,A])
            sage: A4 = tensor([A2,A2])
            sage: A4.index_to_indices()((r([1]),r([2]),r([2,1]),r([1,2])))
            ((s1, s2), (s2*s1, s1*s2))
        """
        return self._unflattening_function

    @cached_method
    def _flat_tensor(self):
        r"""
        The flattened tensor product of ``self``.

        EXAMPLES::

            sage: W = WeylGroup("A2",prefix="s")
            sage: r = W.from_reduced_word
            sage: A = W.algebra(ZZ); A.rename("A")
            sage: A2 = tensor([A,A])
            sage: A4 = tensor([A2,A2])
            sage: AAAA = A4._flat_tensor(); AAAA
            A # A # A # A
            sage: isinstance(AAAA, CombinatorialFreeModule.TensorGrouped)
            False

        """
        return tensor(self.factors(), category=ModulesWithBasis(self.base_ring()).TensorProducts())

    @cached_method
    def _to_flat_tensor_morphism(self):
        r"""
        The linear morphism from the grouped tensor product ``self`` to the flattened tensor product.

        EXAMPLES::

            sage: W = WeylGroup("A2",prefix="s")
            sage: r = W.from_reduced_word
            sage: A = W.algebra(ZZ); A.rename("A")
            sage: A2 = tensor([A,A])
            sage: A4 = tensor([A2,A2])
            sage: a = A2.monomial((r([1]),r([2]))); b = A2.monomial((r([2,1]),r([1,2])))
            sage: ab = A4.from_direct_product((a,b)); ab
            B[(s1, s2)] # B[(s2*s1, s1*s2)]
            sage: ab.parent()
            (A # A) # (A # A)
            sage: A4._to_flat_tensor_morphism()(ab)
            B[s1] # B[s2] # B[s2*s1] # B[s1*s2]

        """
        flat_tensor = self._flat_tensor()
        return self.module_morphism(on_basis = lambda x: flat_tensor.monomial(self.indices_to_index()(*x)), codomain=flat_tensor, category=ModulesWithBasis(self.base_ring()).TensorProducts())

    @cached_method
    def _from_flat_tensor_morphism(self):
        r"""
        The linear morphism from the flattened tensor product to ``self``.

        EXAMPLES::

            sage: W = WeylGroup("A2",prefix="s")
            sage: r = W.from_reduced_word
            sage: A = W.algebra(ZZ); A.rename("A")
            sage: A2 = tensor([A,A])
            sage: A4 = tensor([A2,A2])
            sage: AAAA = tensor([A,A,A,A], category=ModulesWithBasis(ZZ))
            sage: x = AAAA.monomial((r([1]), r([2]), r([2,1]),r([1,2]))); x
            B[s1] # B[s2] # B[s2*s1] # B[s1*s2]
            sage: A4._from_flat_tensor_morphism()(x)
            B[(s1, s2)] # B[(s2*s1, s1*s2)]

        """
        flat_tensor = self._flat_tensor()
        return flat_tensor.module_morphism(on_basis = self.monomial * self.index_to_indices(), codomain=self)

    def from_direct_product(self, tup):
        r"""
        Given a tuple of elements of the factors of ``self``, return the corresponding element of ``self``.

        EXAMPLES::

            sage: W = WeylGroup("A2",prefix="s")
            sage: r = W.from_reduced_word
            sage: A = W.algebra(ZZ); A.rename("A")
            sage: A2 = tensor([A,A])
            sage: A4 = tensor([A2,A2])
            sage: a = A2.monomial((r([1]),r([2])))
            sage: b = A2.monomial((r([2,1]),r([1,2])))
            sage: A4.from_direct_product((a,b))
            B[(s1, s2)] # B[(s2*s1, s1*s2)]

        """
        if len(tup) != len(self.factors()):
            raise ValueError, "Number of components of tuple is incorrect"
        try:
            return self._from_flat_tensor_morphism()(tensor([the_factor(element) for the_factor, element in zip(self.factors(), tup)], category=ModulesWithBasis(self.base_ring())))
        except:
            raise ValueError, "A component element cannot be coerced into its tensor factor"

    def an_element(self):
        r"""
        An element of ``self``.

        EXAMPLES::

            sage: W = WeylGroup("A1",prefix="s")
            sage: r = W.from_reduced_word
            sage: A = W.algebra(ZZ); A.rename("A")
            sage: A2 = tensor([A,A])
            sage: A4 = tensor([A2,A2])
            sage: A4.an_element()
            16*B[(s1, s1)] # B[(s1, s1)] + 16*B[(s1, s1)] # B[(s1, 1)] + 16*B[(s1, s1)] # B[(1, s1)] + 16*B[(s1, s1)] # B[(1, 1)] + 16*B[(s1, 1)] # B[(s1, s1)] + 16*B[(s1, 1)] # B[(s1, 1)] + 16*B[(s1, 1)] # B[(1, s1)] + 16*B[(s1, 1)] # B[(1, 1)] + 16*B[(1, s1)] # B[(s1, s1)] + 16*B[(1, s1)] # B[(s1, 1)] + 16*B[(1, s1)] # B[(1, s1)] + 16*B[(1, s1)] # B[(1, 1)] + 16*B[(1, 1)] # B[(s1, s1)] + 16*B[(1, 1)] # B[(s1, 1)] + 16*B[(1, 1)] # B[(1, s1)] + 16*B[(1, 1)] # B[(1, 1)]            
        """
        return self.from_direct_product(tuple([the_factor.an_element() for the_factor in self.factors()]))

CombinatorialFreeModule.TensorGrouped = CombinatorialFreeModule_TensorGrouped

class CombinatorialFreeModule_CartesianProduct(CombinatorialFreeModule):
    """
    An implementation of cartesian products of modules with basis

    EXAMPLES:

    We construct two free modules, assign them short names, and construct their cartesian product::

        sage: F = CombinatorialFreeModule(ZZ, [4,5]); F.__custom_name = "F"
        sage: G = CombinatorialFreeModule(ZZ, [4,6]); G.__custom_name = "G"
        sage: H = CombinatorialFreeModule(ZZ, [4,7]); H.__custom_name = "H"
        sage: S = cartesian_product([F, G])
        sage: S
        F (+) G
        sage: S.basis()
        Lazy family (Term map from Disjoint union of Family ({4, 5}, {4, 6}) to F (+) G(i))_{i in Disjoint union of Family ({4, 5}, {4, 6})}

    Note that the indices of the basis elements of F and G intersect non
    trivially. This is handled by forcing the union to be disjoint::

        sage: list(S.basis())
        [B[(0, 4)], B[(0, 5)], B[(1, 4)], B[(1, 6)]]

    We now compute the cartesian product of elements of free modules::

        sage: f =   F.monomial(4) + 2 * F.monomial(5)
        sage: g = 2*G.monomial(4) +     G.monomial(6)
        sage: h =   H.monomial(4) +     H.monomial(7)
        sage: cartesian_product([f,g])
        B[(0, 4)] + 2*B[(0, 5)] + 2*B[(1, 4)] + B[(1, 6)]
        sage: cartesian_product([f,g,h])
        B[(0, 4)] + 2*B[(0, 5)] + 2*B[(1, 4)] + B[(1, 6)] + B[(2, 4)] + B[(2, 7)]
        sage: cartesian_product([f,g,h]).parent()
        F (+) G (+) H

    TODO: choose an appropriate semantic for cartesian products of cartesian products (associativity?)::

        sage: S = cartesian_product([cartesian_product([F, G]), H]) # todo: not implemented
        F (+) G (+) H
    """

    def __init__(self, modules, **options):
        r"""
        TESTS::

            sage: F = CombinatorialFreeModule(ZZ, [2,4,5])
            sage: G = CombinatorialFreeModule(ZZ, [2,4,7])
            sage: C = cartesian_product([F, G]) ; C
            Free module generated by {2, 4, 5} over Integer Ring (+) Free module generated by {2, 4, 7} over Integer Ring
            sage: TestSuite(C).run()
        """
        assert(len(modules) > 0) # TODO: generalize to a family or tuple
        R = modules[0].base_ring()
        assert(all(module in ModulesWithBasis(R)) for module in modules)
        # should check the base ring
        self._sets = modules
        CombinatorialFreeModule.__init__(self, R,
            DisjointUnionEnumeratedSets(
                [module.basis().keys() for module in modules], keepkey=True),
            **options)

    def _sets_keys(self):
        """
        In waiting for self._sets.keys()

        TESTS::

            sage: F = CombinatorialFreeModule(ZZ, [2,4,5])
            sage: G = CombinatorialFreeModule(ZZ, [2,4,7])
            sage: CP = cartesian_product([F, G])
            sage: CP._sets_keys()
            [0, 1]
        """
        return range(len(self._sets))

    def _repr_(self):
        """
        TESTS::

        sage: F = CombinatorialFreeModule(ZZ, [2,4,5])
        sage: CP = cartesian_product([F, F]); CP  # indirect doctest
        Free module generated by {2, 4, 5} over Integer Ring (+) Free module generated by {2, 4, 5} over Integer Ring
        sage: F.__custom_name = "F"; CP
        F (+) F
        """
        from sage.categories.cartesian_product import cartesian_product
        return cartesian_product.symbol.join(["%s"%module for module in self._sets])
        # TODO: make this overridable by setting _name

    @cached_method
    def cartesian_embedding(self, i):
        """
        Return the natural embedding morphism of the ``i``-th
        cartesian factor (summand) of ``self`` into ``self``.

        INPUTS:

         - ``i`` -- an integer

        EXAMPLES::

            sage: F = CombinatorialFreeModule(ZZ, [4,5]); F.__custom_name = "F"
            sage: G = CombinatorialFreeModule(ZZ, [4,6]); G.__custom_name = "G"
            sage: S = cartesian_product([F, G])
            sage: phi = S.cartesian_embedding(0)
            sage: phi(F.monomial(4) + 2 * F.monomial(5))
            B[(0, 4)] + 2*B[(0, 5)]
            sage: phi(F.monomial(4) + 2 * F.monomial(6)).parent() == S
            True

        TESTS::

            sage: phi(G.monomial(4))
            Traceback (most recent call last):
            ...
            AssertionError
        """
        assert i in self._sets_keys()
        return self._sets[i]._module_morphism(lambda t: self.monomial((i, t)),
                                              codomain = self)

    summand_embedding = cartesian_embedding

    @cached_method
    def cartesian_projection(self, i):
        """
        Return the natural projection onto the `i`-th cartesian factor
        (summand) of ``self``.

        INPUTS:

         - ``i`` -- an integer

        EXAMPLE::

            sage: F = CombinatorialFreeModule(ZZ, [4,5]); F.__custom_name = "F"
            sage: G = CombinatorialFreeModule(ZZ, [4,6]); G.__custom_name = "G"
            sage: S = cartesian_product([F, G])
            sage: x = S.monomial((0,4)) + 2 * S.monomial((0,5)) + 3 * S.monomial((1,6))
            sage: S.cartesian_projection(0)(x)
            B[4] + 2*B[5]
            sage: S.cartesian_projection(1)(x)
            3*B[6]
            sage: S.cartesian_projection(0)(x).parent() == F
            True
            sage: S.cartesian_projection(1)(x).parent() == G
            True
        """
        assert i in self._sets_keys()
        module = self._sets[i]
        return self._module_morphism(lambda j_t: module.monomial(j_t[1]) if i == j_t[0] else module.zero(), codomain = module)

    summand_projection = cartesian_projection

    def _cartesian_product_of_elements(self, elements):
        """
        Return the cartesian product of the elements.

        INPUT:

        - ``elements`` -- a tuple with one element of each cartesian
          factor of ``self``

        EXAMPLES::

            sage: F = CombinatorialFreeModule(ZZ, [4,5]); F.__custom_name = "F"
            sage: G = CombinatorialFreeModule(ZZ, [4,6]); G.__custom_name = "G"
            sage: S = cartesian_product([F, G])
            sage: f =   F.monomial(4) + 2 * F.monomial(5)
            sage: g = 2*G.monomial(4) +     G.monomial(6)
            sage: S._cartesian_product_of_elements([f, g])
            B[(0, 4)] + 2*B[(0, 5)] + 2*B[(1, 4)] + B[(1, 6)]
            sage: S._cartesian_product_of_elements([f, g]).parent() == S
            True

        """
        return self.sum(self.summand_embedding(i)(elements[i]) for i in self._sets_keys())

    def cartesian_factors(self):
        """
        Return the factors of the cartesian product.

        EXAMPLES::

            sage: F = CombinatorialFreeModule(ZZ, [4,5]); F.__custom_name = "F"
            sage: G = CombinatorialFreeModule(ZZ, [4,6]); G.__custom_name = "G"
            sage: S = cartesian_product([F, G])
            sage: S.cartesian_factors()
            (F, G)

        """
        return self._sets

    class Element(CombinatorialFreeModule.Element): # TODO: get rid of this inheritance
        pass

CombinatorialFreeModule.CartesianProduct = CombinatorialFreeModule_CartesianProduct

class TensorUnitElement(CombinatorialFreeModuleElement):
    def coefficient(self, m):
        r"""
        Return the coefficient of `m` in ``self``.

        EXAMPLES::

            sage: M=CombinatorialFreeModule(ZZ,[1,2])
            sage: U=M.tensor_unit()
            sage: u=U.an_element(); u
            2*B[()]
            sage: u.coefficient(())
            2

        """
        #assert m == tuple([])
        return self[m]

    def the_coefficient(self):
        r"""
        Return the sole coefficient of ``self``.

        Note that ``self`` is a free module with only one basis element whose index is the 0-tuple.
        """
        return self[()]

class TensorUnit(CombinatorialFreeModule_Tensor):
    r"""
    The unit in the tensor category of ModulesWithBasis over a base ring, realized by
    a zerofold `class`:CombinatorialFreeModule_Tensor`.

    This is just the base ring itself, constructed as a free module of rank 1.
    Optionally, by specifying a category, it can be viewed as an algebra, coalgebra, hopf algebra, etc.
    All the structure maps are trivial.

    This class is implemented by a direct call to CombinatorialFreeModule_Tensor.

    """

    @staticmethod
    def __classcall_private__(cls, category, **options):
        """
        """
        return super(TensorUnit, cls).__classcall__(cls, category=category.TensorProducts(), **options)

    def __init__(self, category, **keywords):
        """
        INPUTS:

        - category -- tensor category of result
        - keywords -- optional keyword arguments

        EXAMPLES::

            sage: M = CombinatorialFreeModule(ZZ,[1,2])
            sage: M.tensor_unit() # indirect doctest
            The unit object in Category of tensor products of modules with basis over Integer Ring

        """
        self._one_key = tuple([])
        # tricky: call with empty list of modules, bypassing the usual calling mechanism
        CombinatorialFreeModule_Tensor.__init__(self, tuple([]), category = category, **keywords)
        assert self._one_key == self.basis().keys().an_element()

    def _repr_(self):
        """
        EXAMPLES::

            sage: M = CombinatorialFreeModule(ZZ,[1,2])
            sage: M.tensor_unit()
            The unit object in Category of tensor products of modules with basis over Integer Ring

        Should this also describe the implementation class?
        """
        return "The unit object in %s"%self.category()

    def _repr_term(self, term):
        return CombinatorialFreeModule._repr_term(self, term)

    def one_basis(self):
        """
        Returns the one of the group, which index the one of this algebra,
        as per :meth:`AlgebrasWithBasis.ParentMethods.one_basis`.

        EXAMPLES::

            sage: M = CombinatorialFreeModule(ZZ,[1])
            sage: A = M.tensor_unit(category=AlgebrasWithBasis(ZZ))
            sage: A.one_basis()
            ()
            sage: A.one()
            B[()]

        """
        return self._one_key

    def one(self):
        """
        Returns the unit element in ``self`` viewed as an algebra.

            sage: M = CombinatorialFreeModule(ZZ,[1])
            sage: A = M.tensor_unit(category=AlgebrasWithBasis(ZZ))
            sage: A.one()
            B[()]

        """
        return self.monomial(self._one_key)

    def an_element(self):
        r"""
        An element of ``self``.

        EXAMPLES::

            sage: M = CombinatorialFreeModule(ZZ,[1])
            sage: A = M.tensor_unit()
            sage: A.an_element()
            2*B[()]

        """
        return 2 * self.one()

    def product_on_basis(self, g1, g2):
        r"""
        Product, on basis elements, as per :meth:`AlgebrasWithBasis.ParentMethods.product_on_basis`.

        EXAMPLES::

            sage: M = CombinatorialFreeModule(ZZ,[1])
            sage: A = M.tensor_unit(category=AlgebrasWithBasis(ZZ))
            sage: A.one_basis()
            ()
            sage: a = A.one_basis()
            sage: A.product_on_basis(a, a)
            B[()]
            sage: ma = A.monomial(a); ma
            B[()]
            sage: ma*ma
            B[()]

        """
        return self.one()

    def algebra_generators(self):
        r"""
        The generators of this algebra, as per :meth:`Algebras.ParentMethods.algebra_generators`.

        EXAMPLES::

            sage: M = CombinatorialFreeModule(ZZ,[1])
            sage: A = M.tensor_unit(category=AlgebrasWithBasis(ZZ))
            sage: A.algebra_generators()
            Finite family {(): B[()]}

        """
        return Family(tuple([self._one_key]), self.monomial)

    def coproduct_on_basis(self, g):
        r"""
        Coproduct, on basis elements, as per :meth:`HopfAlgebrasWithBasis.ParentMethods.coproduct_on_basis`.

        Since we are taking the coproduct of the base ring and compressing tensor products, the
        codomain is automatically isomorphed to a single copy of the base ring and the
        coproduct is the identity map.

        EXAMPLES::

            sage: M = CombinatorialFreeModule(ZZ,[1])
            sage: A = M.tensor_unit(category=HopfAlgebrasWithBasis(ZZ))
            sage: A.coproduct_on_basis(A.one_basis()) == A.one()
            True

        """
        return self.one()

    def counit_on_basis(self, g):
        r"""
        Counit, on basis elements, as per :meth:`HopfAlgebrasWithBasis.ParentMethods.counit_on_basis`.

        EXAMPLES::

            sage: M = CombinatorialFreeModule(ZZ,[1])
            sage: A = M.tensor_unit(category=HopfAlgebrasWithBasis(ZZ))
            sage: A.counit_on_basis(A.one_basis()) == A.base_ring().one()
            True

        """
        return self.base_ring().one()

    def antipode_on_basis(self, g):
        r"""
        Antipode, on basis elements, as per :meth:`HopfAlgebrasWithBasis.ParentMethods.antipode_on_basis`.

        EXAMPLES::

            sage: M = CombinatorialFreeModule(ZZ,[1])
            sage: A = M.tensor_unit(category=HopfAlgebrasWithBasis(ZZ))
            sage: A.antipode_on_basis(A.one_basis()) == A.one()
            True

        """
        return self.one()

    Element = TensorUnitElement
<|MERGE_RESOLUTION|>--- conflicted
+++ resolved
@@ -12,7 +12,6 @@
 from sage.structure.unique_representation import UniqueRepresentation
 from sage.structure.element import Element, have_same_parent
 from sage.structure.parent import Parent
-from sage.structure.element import have_same_parent
 from sage.structure.indexed_generators import IndexedGenerators
 from sage.modules.free_module_element import vector
 from sage.misc.misc import repr_lincomb
@@ -26,20 +25,15 @@
 from sage.misc.cachefunc import cached_method
 from sage.misc.all import lazy_attribute
 from sage.categories.poor_man_map import PoorManMap
-<<<<<<< HEAD
-from sage.categories.all import Category, Sets, ModulesWithBasis
-=======
+from sage.categories.all import Category, Sets
 from sage.categories.realizations import Category_realization_of_parent
 from sage.categories.modules_with_basis import ModulesWithBasis
->>>>>>> 4f3f1b8b
+from sage.categories.tensor import tensor, TensorProductsCategory
+from sage.categories.category import JoinCategory
 from sage.combinat.dict_addition import dict_addition, dict_linear_combination
-from sage.sets.family import Family
 from sage.misc.ascii_art import AsciiArt, empty_ascii_art
-from sage.categories.tensor import tensor, TensorProductsCategory
-from sage.misc.misc import repr_lincomb
-from sage.categories.category import JoinCategory
+
 # TODO: move the content of this class to CombinatorialFreeModule.Element and ModulesWithBasis.Element
-
 class CombinatorialFreeModuleElement(Element):
     def __init__(self, M, x):
         """
@@ -2092,15 +2086,12 @@
             d = dict( (key, coeff) for key, coeff in d.iteritems() if coeff)
         return self.element_class( self, d )
 
-<<<<<<< HEAD
-=======
     @cached_method
     def tensor_unit(self, category = None, **keywords):
         if not category:
             category = self.category()
         return TensorUnit(category=category, **keywords)
 
->>>>>>> 4f3f1b8b
 class CombinatorialFreeModule_Tensor(CombinatorialFreeModule):
         """
         Tensor Product of Free Modules
@@ -2264,7 +2255,6 @@
                 F # F
 
             """
-            from sage.categories.tensor import tensor
             # save the flattened tensor factors
             self._sets = modules
             if isinstance(category, JoinCategory):
@@ -2305,7 +2295,6 @@
 
                 sage: T.print_options(tensor_symbol= ' # ')
             """
-            from sage.categories.tensor import tensor
             if hasattr(self, "_print_options"):
                 symb = self._print_options['tensor_symbol']
                 if symb is None:
@@ -2327,7 +2316,6 @@
                  ##      #
                          ##
             """
-            from sage.categories.tensor import tensor
             if hasattr(self, "_print_options"):
                 symb = self._print_options['tensor_symbol']
                 if symb is None:
@@ -2374,7 +2362,6 @@
                 sage: tensor([f, g]) # indirect doctest
                 2*F[1] # G[3] + F[1] # G[4] + 4*F[2] # G[3] + 2*F[2] # G[4]
             """
-            from sage.categories.tensor import tensor
             symb = self._print_options['tensor_symbol']
             if symb is None:
                 symb = tensor.symbol
@@ -2733,7 +2720,6 @@
             A # A # A # A
 
         """
-        from sage.categories.tensor import tensor
         if hasattr(self, "_print_options"):
             symb = self._print_options['tensor_symbol']
             if symb is None:
@@ -2750,7 +2736,7 @@
 
             sage: W = WeylGroup("A2",prefix="s")
             sage: A = W.algebra(ZZ); A.rename("A")
-            sage: A2 = tensor([A,A]) # calls this class 
+            sage: A2 = tensor([A,A]) # calls this class
             sage: A4 = tensor([A2,A2])
             sage: A4.factors()
             (A # A, A # A)
@@ -3137,9 +3123,7 @@
     All the structure maps are trivial.
 
     This class is implemented by a direct call to CombinatorialFreeModule_Tensor.
-
     """
-
     @staticmethod
     def __classcall_private__(cls, category, **options):
         """
