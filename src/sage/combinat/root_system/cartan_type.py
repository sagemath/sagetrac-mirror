r"""
Cartan types

Loosely speaking, Dynkin diagrams (or equivalently Cartan matrices)
are graphs which are used to classify root systems, Coxeter and Weyl
groups, Lie algebras, Lie groups, crystals, etc. up to an
isomorphism. *Cartan types* are a standard set of names for those
Dynkin diagrams (see :wikipedia:`Dynkin_diagram`).

Let us consider, for example, the Cartan type `A_4`::

    sage: T = CartanType(['A', 4])
    sage: T
    ['A', 4]

It is the name of the following Dynkin diagram::

    sage: DynkinDiagram(T)
    O---O---O---O
    1   2   3   4
    A4

.. NOTE::

    For convenience, the following shortcuts are available::

        sage: DynkinDiagram(['A',4])
        O---O---O---O
        1   2   3   4
        A4
        sage: DynkinDiagram('A4')
        O---O---O---O
        1   2   3   4
        A4
        sage: T.dynkin_diagram()
        O---O---O---O
        1   2   3   4
        A4

See :class:`~sage.combinat.root_system.dynkin_diagram.DynkinDiagram`
for how to further manipulate Dynkin diagrams.

From this data (the *Cartan datum*), one can construct the associated
root system::

    sage: RootSystem(T)
    Root system of type ['A', 4]

The associated Weyl group of `A_n` is the symmetric group `S_{n+1}`::

    sage: W = WeylGroup(T)
    sage: W
    Weyl Group of type ['A', 4] (as a matrix group acting on the ambient space)
    sage: W.cardinality()
    120

while the Lie algebra is `sl_{n+1}`, and the Lie group `SL_{n+1}`
(TODO: illustrate this once this is implemented).

One may also construct crystals associated to various Dynkin diagrams.
For example::

    sage: C = crystals.Letters(T)
    sage: C
    The crystal of letters for type ['A', 4]
    sage: C.list()
    [1, 2, 3, 4, 5]

    sage: C = crystals.Tableaux(T, shape=[2])
    sage: C
    The crystal of tableaux of type ['A', 4] and shape(s) [[2]]
    sage: C.cardinality()
    15

Here is a sample of all the finite irreducible crystallographic Cartan
types::

    sage: CartanType.samples(finite = True, crystallographic = True)
    [['A', 1], ['A', 5], ['B', 1], ['B', 5], ['C', 1], ['C', 5], ['D', 2], ['D', 3], ['D', 5],
     ['E', 6], ['E', 7], ['E', 8], ['F', 4], ['G', 2]]

One can also get latex representations of the crystallographic Cartan
types and their corresponding Dynkin diagrams::

    sage: [latex(ct) for ct in CartanType.samples(crystallographic=True)]
    [A_{1}, A_{5}, B_{1}, B_{5}, C_{1}, C_{5}, D_{2}, D_{3}, D_{5},
     E_6, E_7, E_8, F_4, G_2,
     A_{1}^{(1)}, A_{5}^{(1)}, B_{1}^{(1)}, B_{5}^{(1)}, C_{1}^{(1)}, C_{5}^{(1)}, D_{3}^{(1)}, D_{5}^{(1)},
     E_6^{(1)}, E_7^{(1)}, E_8^{(1)}, F_4^{(1)}, G_2^{(1)},
     BC_{1}^{(2)}, BC_{5}^{(2)},
     B_{5}^{(1)\vee}, C_{4}^{(1)\vee}, F_4^{(1)\vee}, G_2^{(1)\vee}, BC_{1}^{(2)\vee}, BC_{5}^{(2)\vee}]
    sage: view([DynkinDiagram(ct) for ct in CartanType.samples(crystallographic=True)]) # not tested

Non-crystallographic Cartan types are also partially supported::

    sage: CartanType.samples(finite = True, crystallographic = False)
    [['I', 5], ['H', 3], ['H', 4]]

In Sage, a Cartan type is used as a database of type-specific
information and algorithms (see e.g. :mod:`sage.combinat.root_system.type_A`).
This database includes how to construct the Dynkin diagram, the ambient space
for the root system (see :wikipedia:`Root_system`), and further
mathematical properties::

    sage: T.is_finite(), T.is_simply_laced(), T.is_affine(), T.is_crystallographic()
    (True, True, False, True)

In particular, a Sage Cartan type is endowed with a fixed choice of
labels for the nodes of the Dynkin diagram. This choice follows the
conventions of Nicolas Bourbaki, Lie Groups and Lie Algebras: Chapter 4-6,
Elements of Mathematics, Springer (2002). ISBN 978-3540426509. For example::

    sage: T = CartanType(['D', 4])
    sage: DynkinDiagram(T)
        O 4
        |
        |
    O---O---O
    1   2   3
    D4

    sage: E6 = CartanType(['E',6])
    sage: DynkinDiagram(E6)
            O 2
            |
            |
    O---O---O---O---O
    1   3   4   5   6
    E6

.. NOTE::

    The direction of the arrows is the **opposite** (i.e. the transpose)
    of Bourbaki's convention, but agrees with Kac's.

    For example, in type `C_2`, we have::

        sage: C2 = DynkinDiagram(['C',2]); C2
        O=<=O
        1   2
        C2
        sage: C2.cartan_matrix()
        [ 2 -2]
        [-1  2]

    However Bourbaki would have the Cartan matrix as:

    .. MATH::

        \begin{bmatrix}
        2 & -1 \\
        -2 & 2
        \end{bmatrix}.

If desired, other node labelling conventions can be achieved. For
example the Kac labelling for type `E_6` can be obtained via::

    sage: E6.relabel({1:1,2:6,3:2,4:3,5:4,6:5}).dynkin_diagram()
            O 6
            |
            |
    O---O---O---O---O
    1   2   3   4   5
    E6 relabelled by {1: 1, 2: 6, 3: 2, 4: 3, 5: 4, 6: 5}

Contributions implementing other conventions are very welcome.

Another option is to build from scratch a new Dynkin diagram.  The
architecture has been designed to make it fairly easy to add other
labelling conventions. In particular, we strived at choosing type free
algorithms whenever possible, so in principle most features should
remain available even with custom Cartan types. This has not been used
much yet, so some rough corners certainly remain.

Here, we construct the hyperbolic example of Exercise 4.9 p. 57 of
Kac, Infinite Dimensional Lie Algebras. We start with an empty Dynkin
diagram, and add a couple nodes::

    sage: g = DynkinDiagram()
    sage: g.add_vertices([1,2,3])

Note that the diagonal of the Cartan matrix is already initialized::

    sage: g.cartan_matrix()
    [2 0 0]
    [0 2 0]
    [0 0 2]

Then we add a couple edges::

    sage: g.add_edge(1,2,2)
    sage: g.add_edge(1,3)
    sage: g.add_edge(2,3)

and we get the desired Cartan matrix::

    sage: g.cartan_matrix()
    [2 0 0]
    [0 2 0]
    [0 0 2]

Oops, the Cartan matrix did not change! This is because it is cached
for efficiency (see :class:`cached_method`). In general, a Dynkin
diagram should not be modified after having been used.

.. WARNING:: this is not checked currently

.. TODO:: add a method :meth:`set_mutable` as, say, for matrices

Here, we can work around this by clearing the cache::

    sage: delattr(g, 'cartan_matrix')

Now we get the desired Cartan matrix::

    sage: g.cartan_matrix()
    [ 2 -1 -1]
    [-2  2 -1]
    [-1 -1  2]

Note that backward edges have been automatically added::

    sage: g.edges()
    [(1, 2, 2), (1, 3, 1), (2, 1, 1), (2, 3, 1), (3, 1, 1), (3, 2, 1)]

.. rubric:: Reducible Cartan types

Reducible Cartan types can be specified by passing a sequence
or list of irreducible Cartan types::

    sage: CartanType(['A',2],['B',2])
    A2xB2
    sage: CartanType([['A',2],['B',2]])
    A2xB2
    sage: CartanType(['A',2],['B',2]).is_reducible()
    True

or using the following short hand notation::

    sage: CartanType("A2xB2")
    A2xB2
    sage: CartanType("A2","B2") == CartanType("A2xB2")
    True

.. rubric:: Degenerate cases

When possible, type `I_n` is automatically converted to the isomorphic
crystallographic Cartan types (any reason not to do so?)::

    sage: CartanType(["I",1])
    A1xA1
    sage: CartanType(["I",3])
    ['A', 2]
    sage: CartanType(["I",4])
    ['C', 2]
    sage: CartanType(["I",6])
    ['G', 2]

The Dynkin diagrams for types `B_1`, `C_1`, `D_2`, and `D_3` are
isomorphic to that for `A_1`, `A_1`, `A_1 \times A_1`, and `A_3`,
respectively. However their natural ambient space realizations (stemming
from the corresponding infinite families of Lie groups) are different.
Therefore, the Cartan types are considered as distinct::

    sage: CartanType(['B',1])
    ['B', 1]
    sage: CartanType(['C',1])
    ['C', 1]
    sage: CartanType(['D',2])
    ['D', 2]
    sage: CartanType(['D',3])
    ['D', 3]

.. rubric:: Affine Cartan types

For affine types, we use the usual conventions for affine Coxeter groups: each affine type
is either untwisted (that is arise from the natural affinisation
of a finite Cartan type)::

    sage: CartanType(["A", 4, 1]).dynkin_diagram()
    0
    O-----------+
    |           |
    |           |
    O---O---O---O
    1   2   3   4
    A4~
    sage: CartanType(["B", 4, 1]).dynkin_diagram()
        O 0
        |
        |
    O---O---O=>=O
    1   2   3   4
    B4~

or dual thereof::

    sage: CartanType(["B", 4, 1]).dual().dynkin_diagram()
        O 0
        |
        |
    O---O---O=<=O
    1   2   3   4
    B4~*

or is of type `\widetilde{BC}_n` (which yields an irreducible, but
nonreduced root system)::

    sage: CartanType(["BC", 4, 2]).dynkin_diagram()
    O=<=O---O---O=<=O
    0   1   2   3   4
    BC4~

This includes the two degenerate cases::

    sage: CartanType(["A", 1, 1]).dynkin_diagram()
    O<=>O
    0   1
    A1~
    sage: CartanType(["BC", 1, 2]).dynkin_diagram()
      4
    O=<=O
    0   1
    BC1~

For the user convenience, Kac's notations for twisted affine types are
automatically translated into the previous ones::

    sage: CartanType(["A", 9, 2])
    ['B', 5, 1]^*
    sage: CartanType(["A", 9, 2]).dynkin_diagram()
        O 0
        |
        |
    O---O---O---O=<=O
    1   2   3   4   5
    B5~*
    sage: CartanType(["A", 10, 2]).dynkin_diagram()
    O=<=O---O---O---O=<=O
    0   1   2   3   4   5
    BC5~
    sage: CartanType(["D", 5, 2]).dynkin_diagram()
    O=<=O---O---O=>=O
    0   1   2   3   4
    C4~*
    sage: CartanType(["D", 4, 3]).dynkin_diagram()
      3
    O=>=O---O
    2   1   0
    G2~* relabelled by {0: 0, 1: 2, 2: 1}
    sage: CartanType(["E", 6, 2]).dynkin_diagram()
    O---O---O=<=O---O
    0   1   2   3   4
    F4~*

Additionally one can set the notation global option to use Kac's notation::

    sage: CartanType.global_options['notation'] = 'Kac'
    sage: CartanType(["A", 9, 2])
    ['A', 9, 2]
    sage: CartanType(["A", 9, 2]).dynkin_diagram()
        O 0
        |
        |
    O---O---O---O=<=O
    1   2   3   4   5
    A9^2
    sage: CartanType(["A", 10, 2]).dynkin_diagram()
    O=<=O---O---O---O=<=O
    0   1   2   3   4   5
    A10^2
    sage: CartanType(["D", 5, 2]).dynkin_diagram()
    O=<=O---O---O=>=O
    0   1   2   3   4
    D5^2
    sage: CartanType(["D", 4, 3]).dynkin_diagram()
      3
    O=>=O---O
    2   1   0
    D4^3
    sage: CartanType(["E", 6, 2]).dynkin_diagram()
    O---O---O=<=O---O
    0   1   2   3   4
    E6^2
    sage: CartanType.global_options['notation'] = 'BC'
"""
#*****************************************************************************
#       Copyright (C) 2007 Mike Hansen <mhansen@gmail.com>,
#       Copyright (C) 2008-2009 Nicolas M. Thiery <nthiery at users.sf.net>,
#
#  Distributed under the terms of the GNU General Public License (GPL)
#                  http://www.gnu.org/licenses/
#*****************************************************************************
from types import ClassType as classobj
from sage.misc.cachefunc import cached_method
from sage.misc.abstract_method import abstract_method
from sage.misc.lazy_import import LazyImport
from sage.rings.all import ZZ
from sage.structure.sage_object import SageObject
from sage.structure.unique_representation import UniqueRepresentation
from sage.structure.global_options import GlobalOptions
from sage.sets.family import Family
from sage.misc.superseded import deprecated_function_alias
from sage.misc.decorators import rename_keyword

# TODO:
# Implement the Kac conventions by relabeling/dual/... of the above
# Implement Coxeter diagrams for non crystallographic


# Intention: we want simultaneously CartanType to be a factory for
# the various subtypes of CartanType_abstract, as in:
#     CartanType(["A",4,1])
# and to behaves as a "module" for some extra utilities:
#     CartanType.samples()
#
# Implementation: CartanType is the unique instance of this class
# CartanTypeFactory. Is there a better/more standard way to do it?

CartanTypeOptions=GlobalOptions(name='cartan_type',  doc=r"""
    Sets and displays the global options for Cartan types. If no parameters
    are set, then the function returns a copy of the options dictionary.

    The ``options`` to partitions can be accessed as the method
    :obj:`CartanType.global_options` of
    :class:`CartanType <CartanTypeFactory>`.
    """,
    end_doc=r"""
    EXAMPLES::

        sage: ct = CartanType(['D',5,2]); ct
        ['C', 4, 1]^*
        sage: ct.dynkin_diagram()
        O=<=O---O---O=>=O
        0   1   2   3   4
        C4~*
        sage: latex(ct)
        C_{4}^{(1)\vee}
        sage: CartanType.global_options(dual_str='#', dual_latex='\\ast',)
        sage: ct
        ['C', 4, 1]^#
        sage: ct.dynkin_diagram()
        O=<=O---O---O=>=O
        0   1   2   3   4
        C4~#
        sage: latex(ct)
        C_{4}^{(1)\ast}
        sage: CartanType.global_options(notation='kac', mark_special_node='both')
        sage: ct
        ['D', 5, 2]
        sage: ct.dynkin_diagram()
        X=<=O---O---O=>=O
        0   1   2   3   4
        D5^2
        sage: latex(ct)
        D_{5}^{(2)}

    For type `A_{2n}^{(2)\dagger}`, the dual string/latex options are
    automatically overriden::

        sage: dct = CartanType(['A',8,2]).dual(); dct
        ['A', 8, 2]^+
        sage: latex(dct)
        A_{8}^{(2)\dagger}
        sage: dct.dynkin_diagram()
        X=>=O---O---O=>=O
        0   1   2   3   4
        A8^2+
        sage: CartanType.global_options.reset()
    """,
    notation=dict(default="Stembridge",
                  description='Specifies which notation Cartan types should use when printed',
                  values=dict(Stembridge="use Stembridge's notation",
                              Kac="use Kac's notation"),
                  case_sensitive=False,
                  alias=dict(BC="Stembridge", tilde="Stembridge", twisted="Kac")),
    dual_str=dict(default="*",
                  description='The string used for dual Cartan types when printing',
                  checker=lambda char: isinstance(char,str)),
    dual_latex=dict(default="\\vee",
                    description='The latex used for dual CartanTypes when latexing',
                    checker=lambda char: isinstance(char,str)),
    mark_special_node=dict(default="none",
                           description="Make the special nodes",
                           values=dict(none="no markup", latex="only in latex",
                                       printing="only in printing", both="both in latex and printing"),
                           case_sensitive=False),
    special_node_str=dict(default="X",
                          description="The string used to indicate which node is special when printing",
                          checker=lambda char: isinstance(char,str)),
    latex_relabel=dict(default=True,
                       description="Indicate in the latex output if a Cartan type has been relabelled",
                       checker=lambda x: isinstance(x,bool))
)

class CartanTypeFactory(SageObject):
    def __call__(self, *args):
        """
        Constructs a Cartan type object.

        INPUT:

        - ``[letter, rank]`` -- letter is one of 'A', 'B', 'C', 'D', 'E', 'F', 'G'
          and rank is an integer

        - ``[letter, rank, twist]`` -- letter is one of 'A', 'B', 'C', 'D', 'E', 'F', 'G', 'BC'
           and rank and twist are integers

        - ``str`` -- a string

        - ``object`` -- a Cartan type, or an object with a Cartan type method

        EXAMPLES:

        We construct the Cartan type `D_4`::

            sage: d4 = CartanType(['D',4])
            sage: d4
            ['D', 4]

        or, for short::

            sage: CartanType("D4")
            ['D', 4]

        .. SEEALSO:: :func:`~sage.combinat.root_system.cartan_type.CartanType`

        TESTS:

        Check that this is compatible with :class:`CartanTypeFolded`::

            sage: fct = CartanType(['C', 4, 1]).as_folding()
            sage: CartanType(fct)
            ['C', 4, 1]

        Check that :trac:`13774` is fixed::

            sage: CT = CartanType([['A',2]])
            sage: CT.is_irreducible()
            True
            sage: CT.cartan_matrix()
            [ 2 -1]
            [-1  2]
            sage: CT = CartanType(['A2'])   
            sage: CT.is_irreducible()
            True
            sage: CartanType('A2')
            ['A', 2]
        """
        if len(args) == 1:
            t = args[0]
        else:
            t = args
        if isinstance(t, CartanType_abstract):
            return t
        if hasattr(t, "cartan_type"):
            return t.cartan_type()

        if len(t) == 1: # Fix for trac #13774
            t = t[0]

        if isinstance(t, str):
            if "x" in t:
                import type_reducible
                return type_reducible.CartanType([CartanType(u) for u in t.split("x")])
            elif t[-1] == "*":
                return CartanType(t[:-1]).dual()
            elif t[-1] == "~":
                return CartanType(t[:-1]).affine()
            else:
                return CartanType([t[0], eval(t[1:])])

        t = list(t)

        if isinstance(t[0], str) and t[1] in ZZ and t[1] >= 0:
            letter, n = t[0], t[1]
            if len(t) == 2:
                if letter == "A":
                    if n >= 0:
                        import type_A
                        return type_A.CartanType(n)
                if letter == "B":
                    if n >= 1:
                        import type_B
                        return type_B.CartanType(n)
                if letter == "C":
                    if n >= 1:
                        import type_C
                        return type_C.CartanType(n)
                if letter == "D":
                    import type_D
                    if n >= 2:
                        return type_D.CartanType(n)
                if letter == "E":
                    if n >= 6 and n <= 8:
                        import type_E
                        return type_E.CartanType(n)
                if letter == "F":
                    if n == 4:
                        import type_F
                        return type_F.CartanType()
                if letter == "G":
                    if n == 2:
                        import type_G
                        return type_G.CartanType()
                if letter == "H":
                    if n in [3, 4]:
                        import type_H
                        return type_H.CartanType(n)
                if letter == "I":
                    if n == 1:
                        return CartanType([["A", 1], ["A", 1]])
                    if n == 3:
                        return CartanType(["A", 2])
                    if n == 4:
                        return CartanType(["C", 2])
                    if n == 6:
                        return CartanType(["G", 2])
                    if n >= 1:
                        import type_I
                        return type_I.CartanType(n)
            if len(t) == 3:
                if t[2] == 1: # Untwisted affine
                    if letter == "A":
                        if n >= 1:
                            import type_A_affine
                            return type_A_affine.CartanType(n)
                    if letter == "B":
                        if n >= 1:
                            import type_B_affine
                            return type_B_affine.CartanType(n)
                    if letter == "C":
                        if n >= 1:
                            import type_C_affine
                            return type_C_affine.CartanType(n)
                    if letter == "D":
                        import type_D_affine
                        if n >= 3:
                            return type_D_affine.CartanType(n)
                    if letter == "E":
                        if n >= 6 and n <= 8:
                            import type_E_affine
                            return type_E_affine.CartanType(n)
                    if letter == "F":
                        if n == 4:
                            import type_F_affine
                            return type_F_affine.CartanType()
                    if letter == "G":
                        if n == 2:
                            import type_G_affine
                            return type_G_affine.CartanType()
                if t[2] in [2,3]:
                    if letter == "BC" and t[2] == 2:
                        if n >= 1:
                            import type_BC_affine
                            return type_BC_affine.CartanType(n)
                    if letter == "A" and t[2] == 2:
                        if n%2 == 0: # Kac' A_2n^(2)
                            return CartanType(["BC", ZZ(n/2), 2])
                        else:        # Kac' A_2n-1^(2)
                            return CartanType(["B", ZZ((n+1)/2), 1]).dual()
                    if letter == "D" and t[2] == 2:
                        return CartanType(["C", n-1, 1]).dual()
                    if letter == "D" and t[2] == 3 and n == 4:
                        return CartanType(["G", 2, 1]).dual().relabel([0,2,1])
                    if letter == "E" and t[2] == 2 and n == 6:
                        return CartanType(["F", 4, 1]).dual()
            raise ValueError("%s is not a valid Cartan type"%t)
        import type_reducible
        return type_reducible.CartanType([ CartanType(subtype) for subtype in t ])

    global_options = CartanTypeOptions

    def _repr_(self):
        """
        EXAMPLES::

            sage: CartanType    # indirect doctest
            CartanType
        """
        return "CartanType"

    @rename_keyword(deprecation=14673, crystalographic='crystallographic')
    def samples(self, finite=None, affine=None, crystallographic=None):
        """
        Return a sample of the available Cartan types.

        INPUT:

        - ``finite`` -- a boolean or ``None`` (default: ``None``)

        - ``affine`` -- a boolean or ``None`` (default: ``None``)

        - ``crystallographic`` -- a boolean or ``None`` (default: ``None``)

        The sample contains all the exceptional finite and affine
        Cartan types, as well as typical representatives of the
        infinite families.

        EXAMPLES::

            sage: CartanType.samples()
            [['A', 1], ['A', 5], ['B', 1], ['B', 5], ['C', 1], ['C', 5], ['D', 2], ['D', 3], ['D', 5],
             ['E', 6], ['E', 7], ['E', 8], ['F', 4], ['G', 2], ['I', 5], ['H', 3], ['H', 4],
             ['A', 1, 1], ['A', 5, 1], ['B', 1, 1], ['B', 5, 1],
             ['C', 1, 1], ['C', 5, 1], ['D', 3, 1], ['D', 5, 1],
             ['E', 6, 1], ['E', 7, 1], ['E', 8, 1], ['F', 4, 1], ['G', 2, 1], ['BC', 1, 2], ['BC', 5, 2],
             ['B', 5, 1]^*, ['C', 4, 1]^*, ['F', 4, 1]^*, ['G', 2, 1]^*, ['BC', 1, 2]^*, ['BC', 5, 2]^*]

        The finite, affine and crystallographic options allow
        respectively for restricting to (non) finite, (non) affine,
        and (non) crystallographic Cartan types::

            sage: CartanType.samples(finite=True)
            [['A', 1], ['A', 5], ['B', 1], ['B', 5], ['C', 1], ['C', 5], ['D', 2], ['D', 3], ['D', 5],
             ['E', 6], ['E', 7], ['E', 8], ['F', 4], ['G', 2], ['I', 5], ['H', 3], ['H', 4]]

            sage: CartanType.samples(affine=True)
            [['A', 1, 1], ['A', 5, 1], ['B', 1, 1], ['B', 5, 1],
             ['C', 1, 1], ['C', 5, 1], ['D', 3, 1], ['D', 5, 1],
             ['E', 6, 1], ['E', 7, 1], ['E', 8, 1], ['F', 4, 1], ['G', 2, 1], ['BC', 1, 2], ['BC', 5, 2],
             ['B', 5, 1]^*, ['C', 4, 1]^*, ['F', 4, 1]^*, ['G', 2, 1]^*, ['BC', 1, 2]^*, ['BC', 5, 2]^*]

            sage: CartanType.samples(crystallographic=True)
            [['A', 1], ['A', 5], ['B', 1], ['B', 5], ['C', 1], ['C', 5], ['D', 2], ['D', 3], ['D', 5],
             ['E', 6], ['E', 7], ['E', 8], ['F', 4], ['G', 2],
             ['A', 1, 1], ['A', 5, 1], ['B', 1, 1], ['B', 5, 1],
             ['C', 1, 1], ['C', 5, 1], ['D', 3, 1], ['D', 5, 1],
             ['E', 6, 1], ['E', 7, 1], ['E', 8, 1], ['F', 4, 1], ['G', 2, 1], ['BC', 1, 2], ['BC', 5, 2],
             ['B', 5, 1]^*, ['C', 4, 1]^*, ['F', 4, 1]^*, ['G', 2, 1]^*, ['BC', 1, 2]^*, ['BC', 5, 2]^*]

            sage: CartanType.samples(crystallographic=False)
            [['I', 5], ['H', 3], ['H', 4]]

        .. TODO:: add some reducible Cartan types (suggestions?)

        TESTS::

            sage: for ct in CartanType.samples(): TestSuite(ct).run()
            sage: CartanType.samples(crystalographic=False)
            doctest:...: DeprecationWarning: use the option 'crystallographic' instead of 'crystalographic'
            See http://trac.sagemath.org/14673 for details.
            [['I', 5], ['H', 3], ['H', 4]]
        """
        result = self._samples()
        if crystallographic is not None:
            result = [t for t in result if t.is_crystallographic() == crystallographic ]
        if finite is not None:
            result = [t for t in result if t.is_finite() == finite]
        if affine is not None:
            result = [t for t in result if t.is_affine() == affine]
        return result

    @cached_method
    def _samples(self):
        """
        Return a sample of all implemented Cartan types.

        .. NOTE:: This is intended to be used through :meth:`samples`.

        EXAMPLES::

            sage: CartanType._samples()
            [['A', 1], ['A', 5], ['B', 1], ['B', 5], ['C', 1], ['C', 5], ['D', 2], ['D', 3], ['D', 5],
             ['E', 6], ['E', 7], ['E', 8], ['F', 4], ['G', 2], ['I', 5], ['H', 3], ['H', 4],
             ['A', 1, 1], ['A', 5, 1], ['B', 1, 1], ['B', 5, 1],
             ['C', 1, 1], ['C', 5, 1], ['D', 3, 1], ['D', 5, 1],
             ['E', 6, 1], ['E', 7, 1], ['E', 8, 1], ['F', 4, 1], ['G', 2, 1], ['BC', 1, 2], ['BC', 5, 2],
             ['B', 5, 1]^*, ['C', 4, 1]^*, ['F', 4, 1]^*, ['G', 2, 1]^*, ['BC', 1, 2]^*, ['BC', 5, 2]^*]
        """
        finite_crystallographic = \
            [CartanType (t)       for t in [['A', 1], ['A', 5], ['B', 1], ['B', 5],
                                            ['C', 1], ['C', 5], ['D', 2], ['D', 3], ['D', 5],
                                            ["E", 6], ["E", 7], ["E", 8],
                                            ["F", 4],
                                            ["G", 2]]]

        # Support for hand constructed Dynkin diagrams as Cartan types is not yet ready enough for including an example here.
        # from sage.combinat.root_system.dynkin_diagram import DynkinDiagram_class
        # g = DynkinDiagram_class.an_instance()
        return finite_crystallographic + \
            [CartanType(t)        for t in [["I", 5], ["H", 3], ["H", 4]]] + \
            [t.affine()           for t in finite_crystallographic if t.is_irreducible()] + \
            [CartanType(t)        for t in [["BC", 1, 2], ["BC", 5, 2]]] + \
            [CartanType(t).dual() for t in [["B", 5, 1], ["C", 4, 1], ["F", 4, 1], ["G", 2, 1],["BC", 1, 2], ["BC", 5, 2]]] #+ \
            # [ g ]

    _colors = {1: 'blue',    -1: 'blue',
               2: 'red',     -2: 'red',
               3: 'green',   -3: 'green',
               4: 'cyan',    -4: 'cyan',
               5: 'magenta', -5: 'magenta',
               6: 'yellow',  -6: 'yellow'}

    @classmethod
    def color(cls, i):
        """
        Default color scheme for the vertices of a Dynkin diagram (and associated objects)

        EXAMPLES::

            sage: CartanType.color(1)
            'blue'
            sage: CartanType.color(2)
            'red'
            sage: CartanType.color(3)
            'green'

        The default color is black::

            sage: CartanType.color(0)
            'black'

        Negative indices get the same color as their positive counterparts::

            sage: CartanType.color(-1)
            'blue'
            sage: CartanType.color(-2)
            'red'
            sage: CartanType.color(-3)
            'green'
        """
        return cls._colors.get(i, 'black')

CartanType = CartanTypeFactory()

CartanType.__doc__ = __doc__

class CartanType_abstract(object):
    r"""
    Abstract class for Cartan types

    Subclasses should implement:

    - :meth:`dynkin_diagram()`

    - :meth:`cartan_matrix()`

    - :meth:`is_finite()`

    - :meth:`is_affine()`

    - :meth:`is_irreducible()`
    """

    def type(self):
        r"""
        Return the type of ``self``, or ``None`` if unknown.

        This method should be overridden in any subclass.

        EXAMPLES::

            sage: from sage.combinat.root_system.cartan_type import CartanType_abstract
            sage: C = CartanType_abstract()
            sage: C.type() is None
            True
        """
        return None

    def _add_abstract_superclass(self, classes):
        """
        Add abstract super-classes to the class of ``self``.

        INPUT:

        - ``classes`` -- an abstract class or tuple thereof

        EXAMPLES::

            sage: C = CartanType(["A",3,1])
            sage: class MyCartanType:
            ...       def my_method(self):
            ...           return 'I am here!'
            sage: C._add_abstract_superclass(MyCartanType)
            sage: C.__class__
            <class 'sage.combinat.root_system.type_A_affine.CartanType_with_superclass_with_superclass'>
            sage: C.__class__.__bases__
            (<class 'sage.combinat.root_system.type_A_affine.CartanType_with_superclass'>,
             <class __main__.MyCartanType at ...>)
            sage: C.my_method()
            'I am here!'

        .. TODO:: Generalize to :class:`SageObject`?
        """
        from sage.structure.dynamic_class import dynamic_class
        assert isinstance(classes, (tuple, type, classobj))
        if not isinstance(classes, tuple):
            classes = (classes,)
        bases = (self.__class__,) + classes
        self.__class__ = dynamic_class(self.__class__.__name__+"_with_superclass", bases)

    def _latex_draw_arrow_tip(self, x, y, rot=0):
        r"""
        Draw an arrow tip at the point ``(x, y)`` rotated by ``rot``

        INPUT:

        - ``(x, y)`` -- the coordinates of a point, in cm

        - ``rot`` -- an angle, in degrees

        This is an internal function used to assist drawing the Dynkin
        diagrams. See e.g. :meth:`~sage.combinat.root_system.type_B.CartanType._latex_dynkin_diagram`.

        EXAMPLES::

            sage: CartanType(['B',2])._latex_draw_arrow_tip(1, 0, 180)
            '\\draw[shift={(1, 0)}, rotate=180] (135 : 0.45cm) -- (0,0) -- (-135 : 0.45cm);\n'
        """
        return "\\draw[shift={(%s, %s)}, rotate=%s] (135 : 0.45cm) -- (0,0) -- (-135 : 0.45cm);\n"%(x, y, rot)

    @abstract_method
    def rank(self):
        """
        Return the rank of ``self``.

        This is the number of nodes of the associated Coxeter or
        Dynkin diagram.

        EXAMPLES::

            sage: CartanType(['A', 4]).rank()
            4
            sage: CartanType(['A', 7, 2]).rank()
            5
            sage: CartanType(['I', 8]).rank()
            2
        """
        #return len(self.index_set())

    @abstract_method
    def index_set(self):
        """
        Return the index set for ``self``.

        This is the list of the nodes of the associated Coxeter or
        Dynkin diagram.

        EXAMPLES::

            sage: CartanType(['A', 3, 1]).index_set()
            (0, 1, 2, 3)
            sage: CartanType(['D', 4]).index_set()
            (1, 2, 3, 4)
            sage: CartanType(['A', 7, 2]).index_set()
            (0, 1, 2, 3, 4)
            sage: CartanType(['A', 7, 2]).index_set()
            (0, 1, 2, 3, 4)
            sage: CartanType(['A', 6, 2]).index_set()
            (0, 1, 2, 3)
            sage: CartanType(['D', 6, 2]).index_set()
            (0, 1, 2, 3, 4, 5)
            sage: CartanType(['E', 6, 1]).index_set()
            (0, 1, 2, 3, 4, 5, 6)
            sage: CartanType(['E', 6, 2]).index_set()
            (0, 1, 2, 3, 4)
            sage: CartanType(['A', 2, 2]).index_set()
            (0, 1)
            sage: CartanType(['G', 2, 1]).index_set()
            (0, 1, 2)
            sage: CartanType(['F', 4, 1]).index_set()
            (0, 1, 2, 3, 4)
        """

    # This coloring scheme is used for crystal graphs and will eventually
    # be used for Coxeter groups etc. (experimental feature)
    _index_set_coloring = {1:"blue", 2:"red", 3:"green"}

    @abstract_method(optional = True)
    def coxeter_diagram(self):
        """
        Return the Coxeter diagram for ``self``.

        EXAMPLES::

            sage: CartanType(['B',3]).coxeter_diagram()
            Graph on 3 vertices
            sage: CartanType(['A',3]).coxeter_diagram().edges()
            [(1, 2, 3), (2, 3, 3)]
            sage: CartanType(['B',3]).coxeter_diagram().edges()
            [(1, 2, 3), (2, 3, 4)]
            sage: CartanType(['G',2]).coxeter_diagram().edges()
            [(1, 2, 6)]
            sage: CartanType(['F',4]).coxeter_diagram().edges()
            [(1, 2, 3), (2, 3, 4), (3, 4, 3)]
        """

    @cached_method
    def coxeter_matrix(self):
        """
        Return the Coxeter matrix for ``self``.

        EXAMPLES::

            sage: CartanType(['A', 4]).coxeter_matrix()
            [1 3 2 2]
            [3 1 3 2]
            [2 3 1 3]
            [2 2 3 1]
        """
        from sage.matrix.constructor import matrix
        from sage.rings.all import ZZ
        index_set = self.index_set()
        reverse = dict((index_set[i], i) for i in range(len(index_set)))
        m = matrix(ZZ,len(index_set), lambda i,j: 1 if i==j else 2)
        for (i,j,l) in self.coxeter_diagram().edge_iterator():
            m[reverse[i], reverse[j]] = l
            m[reverse[j], reverse[i]] = l
        m.set_immutable()
        return m

    def dual(self):
        """
        Return the dual Cartan type, possibly just as a formal dual.

        EXAMPLES::

            sage: CartanType(['A',3]).dual()
            ['A', 3]
            sage: CartanType(["B", 3]).dual()
            ['C', 3]
            sage: CartanType(['C',2]).dual()
            ['B', 2]
            sage: CartanType(['D',4]).dual()
            ['D', 4]
            sage: CartanType(['E',8]).dual()
            ['E', 8]
            sage: CartanType(['F',4]).dual()
            ['F', 4] relabelled by {1: 4, 2: 3, 3: 2, 4: 1}
        """
        import type_dual
        return type_dual.CartanType(self)

    def relabel(self, relabelling):
        """
        Return a relabelled copy of this Cartan type.

        INPUT:

        - ``type`` -- a Cartan type

        - ``relabelling`` -- a function (or a list or dictionary)

        OUTPUT:

        an isomorphic Cartan type obtained by relabelling the nodes of
        the Dynkin diagram. Namely, the node with label ``i`` is
        relabelled ``f(i)`` (or, by ``f[i]`` if ``f`` is a list or
        dictionary).

        EXAMPLES::

           sage: CartanType(['F',4]).relabel({ 1:4, 2:3, 3:2, 4:1 }).dynkin_diagram()
           O---O=>=O---O
           4   3   2   1
           F4 relabelled by {1: 4, 2: 3, 3: 2, 4: 1}
        """
        import type_relabel
        return type_relabel.CartanType(self, relabelling)

    def is_reducible(self):
        """
        Report whether the root system is reducible (i.e. not simple), that
        is whether it can be factored as a product of root systems.

        EXAMPLES::

            sage: CartanType("A2xB3").is_reducible()
            True
            sage: CartanType(['A',2]).is_reducible()
            False
        """
        return not self.is_irreducible()

    def is_irreducible(self):
        """
        Report whether this Cartan type is irreducible (i.e. simple). This
        should be overridden in any subclass.

        This returns ``False`` by default. Derived class should override this
        appropriately.

        EXAMPLES::

            sage: from sage.combinat.root_system.cartan_type import CartanType_abstract
            sage: C = CartanType_abstract()
            sage: C.is_irreducible()
            False
        """
        return False

    def is_atomic(self):
        r"""
        This method is usually equivalent to :meth:`is_reducible`,
        except for the Cartan type `D_2`.

        `D_2` is not a standard Cartan type. It is equivalent to type
        `A_1 \times A_1` which is reducible; however the isomorphism
        from its ambient space (for the orthogonal group of degree 4)
        to that of `A_1 \times A_1` is non trivial, and it is useful to
        have it.

        From a programming point of view its implementation is more
        similar to the irreducible types, and so the method
        :meth:`is_atomic()` is supplied.

        EXAMPLES::

            sage: CartanType("D2").is_atomic()
            True
            sage: CartanType("D2").is_irreducible()
            False

        TESTS::

            sage: all( T.is_irreducible() == T.is_atomic() for T in CartanType.samples() if T != CartanType("D2"))
            True
        """
        return self.is_irreducible()

    def is_compound(self):
        """
        A short hand for not :meth:`is_atomic`.

        TESTS::

            sage: all( T.is_compound() == (not T.is_atomic()) for T in CartanType.samples())
            True
        """
        return not self.is_atomic()

    @abstract_method
    def is_finite(self):
        """
        Return whether this Cartan type is finite.

        EXAMPLES::

            sage: from sage.combinat.root_system.cartan_type import CartanType_abstract
            sage: C = CartanType_abstract()
            sage: C.is_finite()
            Traceback (most recent call last):
            ...
            NotImplementedError: <abstract method is_finite at ...>

        ::

            sage: CartanType(['A',4]).is_finite()
            True
            sage: CartanType(['A',4, 1]).is_finite()
            False
        """

    @abstract_method
    def is_affine(self):
        """
        Return whether ``self`` is affine.

        EXAMPLES::

            sage: CartanType(['A', 3]).is_affine()
            False
            sage: CartanType(['A', 3, 1]).is_affine()
            True
        """

    def is_crystallographic(self):
        """
        Return whether this Cartan type is crystallographic.

        This returns ``False`` by default. Derived class should override this
        appropriately.

        EXAMPLES::

            sage: [ [t, t.is_crystallographic() ] for t in CartanType.samples(finite=True) ]
            [[['A', 1], True], [['A', 5], True],
             [['B', 1], True], [['B', 5], True],
             [['C', 1], True], [['C', 5], True],
             [['D', 2], True], [['D', 3], True], [['D', 5], True],
             [['E', 6], True], [['E', 7], True], [['E', 8], True],
             [['F', 4], True], [['G', 2], True],
             [['I', 5], False], [['H', 3], False], [['H', 4], False]]

        TESTS::

            sage: all(t.is_crystallographic() for t in CartanType.samples(affine=True))
            True
            sage: t = CartanType(['A',3]); t.is_crystalographic()
            doctest:...: DeprecationWarning: is_crystalographic is deprecated. Please use is_crystallographic instead.
            See http://trac.sagemath.org/14673 for details.
            True
        """
        return False

    is_crystalographic = deprecated_function_alias(14673, is_crystallographic)

    def is_simply_laced(self):
        """
        Return whether this Cartan type is simply laced.

        This returns ``False`` by default. Derived class should override this
        appropriately.

        EXAMPLES::

            sage: [ [t, t.is_simply_laced() ] for t in CartanType.samples() ]
            [[['A', 1], True], [['A', 5], True],
             [['B', 1], True], [['B', 5], False],
             [['C', 1], True], [['C', 5], False],
             [['D', 2], True], [['D', 3], True], [['D', 5], True],
             [['E', 6], True], [['E', 7], True], [['E', 8], True],
             [['F', 4], False], [['G', 2], False], [['I', 5], False], [['H', 3], False], [['H', 4], False],
             [['A', 1, 1], False], [['A', 5, 1], True],
             [['B', 1, 1], False], [['B', 5, 1], False],
             [['C', 1, 1], False], [['C', 5, 1], False],
             [['D', 3, 1], True], [['D', 5, 1], True],
             [['E', 6, 1], True], [['E', 7, 1], True], [['E', 8, 1], True],
             [['F', 4, 1], False], [['G', 2, 1], False],
             [['BC', 1, 2], False], [['BC', 5, 2], False],
             [['B', 5, 1]^*, False], [['C', 4, 1]^*, False], [['F', 4, 1]^*, False], [['G', 2, 1]^*, False],
             [['BC', 1, 2]^*, False], [['BC', 5, 2]^*, False]]
        """
        return False

    def is_implemented(self):
        """
        Check whether the Cartan datum for ``self`` is actually implemented.

        EXAMPLES::

            sage: CartanType(["A",4,1]).is_implemented()
            True
            sage: CartanType(['H',3]).is_implemented()
            True
        """
        try:
            self.coxeter_diagram()
            return True
        except Exception:
            return False

    def root_system(self):
        """
        Return the root system associated to ``self``.

        EXAMPLES::

            sage: CartanType(['A',4]).root_system()
            Root system of type ['A', 4]
        """
        from sage.combinat.root_system.root_system import RootSystem
        return RootSystem(self)

    def as_folding(self, folding_of=None, sigma=None):
        r"""
        Return ``self`` realized as a folded Cartan type.

        For finite and affine types, this is realized by the Dynkin
        diagram foldings:

        .. MATH::

            \begin{array}{ccl}
            C_n^{(1)}, A_{2n}^{(2)}, A_{2n}^{(2)\dagger}, D_{n+1}^{(2)}
            & \hookrightarrow & A_{2n-1}^{(1)}, \\
            A_{2n-1}^{(2)}, B_n^{(1)} & \hookrightarrow & D_{n+1}^{(1)}, \\
            E_6^{(2)}, F_4^{(1)} & \hookrightarrow & E_6^{(1)}, \\
            D_4^{(3)}, G_2^{(1)} & \hookrightarrow & D_4^{(1)}, \\
            C_n & \hookrightarrow & A_{2n-1}, \\
            B_n & \hookrightarrow & D_{n+1}, \\
            F_4 & \hookrightarrow & E_6, \\
            G_2 & \hookrightarrow & D_4.
            \end{array}

        For general types, this returns ``self`` as a folded type of ``self``
        with `\sigma` as the identity map.

        For more information on these foldings and folded Cartan types, see
        :class:`sage.combinat.root_system.type_folded.CartanTypeFolded`.

        If the optional inputs ``folding_of`` and ``sigma`` are specified, then
        this returns the folded Cartan type of ``self`` in ``folding_of`` given
        by the automorphism ``sigma``.

        EXAMPLES::

            sage: CartanType(['B', 3, 1]).as_folding()
            ['B', 3, 1] as a folding of  ['D', 4, 1]
            sage: CartanType(['F', 4]).as_folding()
            ['F', 4] as a folding of  ['E', 6]
            sage: CartanType(['BC', 3, 2]).as_folding()
            ['BC', 3, 2] as a folding of  ['A', 5, 1]
            sage: CartanType(['D', 4, 3]).as_folding()
            ['G', 2, 1]^* relabelled by {0: 0, 1: 2, 2: 1} as a folding of ['D', 4, 1]
        """
        from sage.combinat.root_system.type_folded import CartanTypeFolded
        if folding_of is None and sigma is None:
            return self._default_folded_cartan_type()
        if folding_of is None or sigma is None:
            raise ValueError("Both folding_of and sigma must be given")
        return CartanTypeFolded(self, folding_of, sigma)

    def _default_folded_cartan_type(self):
        """
        Return the default folded Cartan type.

        In general, this just returns ``self`` in ``self`` with `\sigma` as
        the identity map.

        EXAMPLES::

            sage: D = CartanMatrix([[2, -3], [-2, 2]]).dynkin_diagram()
            sage: D._default_folded_cartan_type()
            Dynkin diagram of rank 2 as a folding of  Dynkin diagram of rank 2
        """
        from sage.combinat.root_system.type_folded import CartanTypeFolded
        return CartanTypeFolded(self, self, [[i] for i in self.index_set()])

    global_options = CartanTypeOptions

class CartanType_crystallographic(CartanType_abstract):
    """
    An abstract class for crystallographic Cartan types.
    """
    # The default value should really be lambda x:x, but sphinx does
    # not like it currently (see #14553); since this is an abstract method
    # the value won't actually be used, so we put a fake instead.
    @abstract_method(optional=True)
    def ascii_art(self, label='lambda x: x'):
        r"""
        Return an ascii art representation of the Dynkin diagram.

        INPUT:

        - ``label`` -- a relabeling function for the nodes (default: the identity)

        EXAMPLES::

            sage: cartan_type = CartanType(['B',5,1])
            sage: print cartan_type.ascii_art()
                O 0
                |
                |
            O---O---O---O=>=O
            1   2   3   4   5

        The label option is useful to visualize various statistics on
        the nodes of the Dynkin diagram::

            sage: a = cartan_type.col_annihilator(); a
            Finite family {0: 1, 1: 1, 2: 2, 3: 2, 4: 2, 5: 2}
            sage: print CartanType(['B',5,1]).ascii_art(label=a.__getitem__)
                O 1
                |
                |
            O---O---O---O=>=O
            1   2   2   2   2
        """

    @abstract_method(optional=True)
    def _latex_dynkin_diagram(self, label=lambda x: x, node_dist=2):
        r"""
        Return a latex representation of the Dynkin diagram.

        INPUT:

        - ``label`` -- a relabeling function for the nodes (default: the identity)

        - ``node_dist`` -- the distance between nodes, in cm

        EXAMPLES::

            sage: latex(CartanType(['A',4]).dynkin_diagram()) # indirect doctest
            \begin{tikzpicture}[scale=0.5]
            \draw (-1,0) node[anchor=east] {$A_{4}$};
            \draw (0 cm,0) -- (6 cm,0);
            \draw[fill=white] (0 cm, 0) circle (.25cm) node[below=4pt]{$1$};
            \draw[fill=white] (2 cm, 0) circle (.25cm) node[below=4pt]{$2$};
            \draw[fill=white] (4 cm, 0) circle (.25cm) node[below=4pt]{$3$};
            \draw[fill=white] (6 cm, 0) circle (.25cm) node[below=4pt]{$4$};
            \end{tikzpicture}
        """

    @abstract_method
    def dynkin_diagram(self):
        """
        Return the Dynkin diagram associated with ``self``.

        EXAMPLES::

            sage: CartanType(['A',4]).dynkin_diagram()
            O---O---O---O
            1   2   3   4
            A4

        .. NOTE::

            Derived subclasses should typically implement this as a cached
            method.
        """

    @cached_method
    def cartan_matrix(self):
        """
        Return the Cartan matrix associated with ``self``.

        EXAMPLES::

            sage: CartanType(['A',4]).cartan_matrix()
            [ 2 -1  0  0]
            [-1  2 -1  0]
            [ 0 -1  2 -1]
            [ 0  0 -1  2]
        """
        from sage.combinat.root_system.cartan_matrix import CartanMatrix
        return CartanMatrix(self.dynkin_diagram())

    @cached_method
    def coxeter_diagram(self):
        """
        Return the Coxeter diagram for ``self``.

        This implementation constructs it from the Dynkin diagram.

        .. SEEALSO:: :meth:`CartanType_abstract.coxeter_diagram`

        EXAMPLES::

            sage: CartanType(['A',3]).coxeter_diagram()
            Graph on 3 vertices
            sage: CartanType(['A',3]).coxeter_diagram().edges()
            [(1, 2, 3), (2, 3, 3)]
            sage: CartanType(['B',3]).coxeter_diagram().edges()
            [(1, 2, 3), (2, 3, 4)]
            sage: CartanType(['G',2]).coxeter_diagram().edges()
            [(1, 2, 6)]
            sage: CartanType(['F',4]).coxeter_diagram().edges()
            [(1, 2, 3), (2, 3, 4), (3, 4, 3)]
            sage: CartanType(['A',2,2]).coxeter_diagram().edges()
            [(0, 1, +Infinity)]
        """
        from sage.rings.infinity import infinity
        scalarproducts_to_order = { 0: 2,  1: 3,  2: 4,  3: 6, 4: infinity }
        from sage.graphs.graph import Graph
        coxeter_diagram = Graph(multiedges=False)
        a = self.dynkin_diagram()
        I = self.index_set()
        coxeter_diagram.add_vertices(I)
        for i in I:
            for j in a.neighbors_out(i):
                # avoid adding the edge twice
                if not coxeter_diagram.has_edge(i,j):
                    coxeter_diagram.add_edge(i,j, scalarproducts_to_order[a[i,j]*a[j,i]])
        return coxeter_diagram

    def is_crystallographic(self):
        """
        Implements :meth:`CartanType_abstract.is_crystallographic`
        by returning ``True``.

        EXAMPLES::

            sage: CartanType(['A', 3, 1]).is_crystallographic()
            True

        TESTS::

            sage: t = CartanType(['A',3]); t.is_crystalographic()
            doctest:...: DeprecationWarning: is_crystalographic is deprecated. Please use is_crystallographic instead.
            See http://trac.sagemath.org/14673 for details.
            True
        """
        return True

    is_crystalographic = deprecated_function_alias(14673, is_crystallographic)

    @cached_method
    def symmetrizer(self):
        """
        Return the symmetrizer of the Cartan matrix of ``self``.

        A Cartan matrix `M` is symmetrizable if there exists a non
        trivial diagonal matrix `D` such that `DM` is a symmetric
        matrix, that is `DM = M^tD`. In that case, `D` is unique, up
        to a scalar factor for each connected component of the Dynkin
        diagram.

        This method computes the unique minimal such `D` with positive
        integral coefficients. If `D` exists, it is returned as a
        family. Otherwise ``None`` is returned.

        The coefficients are coerced to ``base_ring``.

        EXAMPLES::

            sage: CartanType(["B",5]).symmetrizer()
            Finite family {1: 2, 2: 2, 3: 2, 4: 2, 5: 1}

        Here is a neat trick to visualize it better::

            sage: T = CartanType(["B",5])
            sage: print T.ascii_art(T.symmetrizer().__getitem__)
            O---O---O---O=>=O
            2   2   2   2   1

            sage: T = CartanType(["BC",5, 2])
            sage: print T.ascii_art(T.symmetrizer().__getitem__)
            O=<=O---O---O---O=<=O
            1   2   2   2   2   4

       Here is the symmetrizer of some reducible Cartan types::

            sage: T = CartanType(["D", 2])
            sage: print T.ascii_art(T.symmetrizer().__getitem__)
            O   O
            1   1

            sage: T = CartanType(["B",5],["BC",5, 2])
            sage: print T.ascii_art(T.symmetrizer().__getitem__)
            O---O---O---O=>=O
            2   2   2   2   1
            O=<=O---O---O---O=<=O
            1   2   2   2   2   4

        Property: up to an overall scalar factor, this gives the norm
        of the simple roots in the ambient space::

            sage: T = CartanType(["C",5])
            sage: print T.ascii_art(T.symmetrizer().__getitem__)
            O---O---O---O=<=O
            1   1   1   1   2

            sage: alpha = RootSystem(T).ambient_space().simple_roots()
            sage: print T.ascii_art(lambda i: alpha[i].scalar(alpha[i]))
            O---O---O---O=<=O
            2   2   2   2   4
        """
        from sage.matrix.constructor import matrix, diagonal_matrix
        m = self.cartan_matrix()
        n = m.nrows()
        M = matrix(ZZ, n, n*n, sparse = True)
        for (i,j) in m.nonzero_positions():
            M[i, n * i + j]  = m[i,j]
            M[j, n * i + j] -= m[j,i]
        kern = M.integer_kernel()
        c = len(self.dynkin_diagram().connected_components())
        if kern.dimension() < c:
            # the Cartan matrix is not symmetrizable
            return None
        assert kern.dimension() == c
        # Now the basis contains one vector v per connected component
        # C of the Dynkin diagram, or equivalently diagonal block of
        # the Cartan matrix. The support of v is exactly that
        # connected component, and it symmetrizes the corresponding
        # diagonal block of the Cartan matrix. We sum all those vectors.
        D = sum(kern.basis())
        assert diagonal_matrix(D) * m == m.transpose() * diagonal_matrix(D)
        I = self.index_set()
        return Family( dict( (I[i], D[i]) for i in range(n) ) )

    def index_set_bipartition(self):
        r"""
        Return a bipartition `\{L,R\}` of the vertices of the Dynkin diagram.

        For `i` and `j` both in `L` (or both in `R`), the simple
        reflections `s_i` and `s_j` commute.

        Of course, the Dynkin diagram should be bipartite. This is
        always the case for all finite types.

        EXAMPLES::

            sage: CartanType(['A',5]).index_set_bipartition()
            (set([1, 3, 5]), set([2, 4]))

            sage: CartanType(['A',2,1]).index_set_bipartition()
            Traceback (most recent call last):
            ...
            AssertionError: The Dynkin diagram should be bipartite

        """
        from sage.graphs.graph import Graph
        G = Graph(self.dynkin_diagram())
        assert G.is_bipartite(), "The Dynkin diagram should be bipartite"
        return G.bipartite_sets()



class CartanType_simply_laced(CartanType_crystallographic):
    """
    An abstract class for simply laced Cartan types.
    """
    def is_simply_laced(self):
        """
        Return whether ``self`` is simply laced, which is ``True``.

        EXAMPLES::

            sage: CartanType(['A',3,1]).is_simply_laced()
            True
            sage: CartanType(['A',2]).is_simply_laced()
            True
        """
        return True

    def dual(self):
        """
        Simply laced Cartan types are self-dual, so return ``self``.

        EXAMPLES::

            sage: CartanType(["A", 3]).dual()
            ['A', 3]
            sage: CartanType(["A", 3, 1]).dual()
            ['A', 3, 1]
            sage: CartanType(["D", 3]).dual()
            ['D', 3]
            sage: CartanType(["D", 4, 1]).dual()
            ['D', 4, 1]
            sage: CartanType(["E", 6]).dual()
            ['E', 6]
            sage: CartanType(["E", 6, 1]).dual()
            ['E', 6, 1]
        """
        return self

class CartanType_simple(CartanType_abstract):
    """
    An abstract class for simple Cartan types.
    """
    def is_irreducible(self):
        """
        Return whether ``self`` is irreducible, which is ``True``.

        EXAMPLES::

            sage: CartanType(['A', 3]).is_irreducible()
            True
        """
        return True

class CartanType_finite(CartanType_abstract):
    """
    An abstract class for simple affine Cartan types.
    """
    def is_finite(self):
        """
        EXAMPLES::

            sage: CartanType(["A", 3]).is_finite()
            True
        """
        return True

    def is_affine(self):
        """
        EXAMPLES::

            sage: CartanType(["A", 3]).is_affine()
            False
        """
        return False

class CartanType_affine(CartanType_simple, CartanType_crystallographic):
    """
    An abstract class for simple affine Cartan types
    """

    AmbientSpace = LazyImport('sage.combinat.root_system.type_affine', 'AmbientSpace')

    def is_finite(self):
        """
        EXAMPLES::

            sage: CartanType(['A', 3, 1]).is_finite()
            False
        """
        return False

    def is_affine(self):
        """
        EXAMPLES::

            sage: CartanType(['A', 3, 1]).is_affine()
            True
        """
        return True

    def is_untwisted_affine(self):
        """
        Return whether ``self`` is untwisted affine

        A Cartan type is untwisted affine if it is the canonical
        affine extension of some finite type. Every affine type is
        either untwisted affine, dual thereof, or of type ``BC``.

        EXAMPLES::

            sage: CartanType(['A', 3, 1]).is_untwisted_affine()
            True
            sage: CartanType(['A', 3, 1]).dual().is_untwisted_affine() # this one is self dual!
            True
            sage: CartanType(['B', 3, 1]).dual().is_untwisted_affine()
            False
            sage: CartanType(['BC', 3, 2]).is_untwisted_affine()
            False
        """
        return False

    @abstract_method
    def special_node(self):
        r"""
        Return a special node of the Dynkin diagram.

        A *special* node is a node of the Dynkin diagram such that
        pruning it yields a Dynkin diagram for the associated
        classical type (see :meth:`classical`).

        This method returns the label of some special node. This is
        usually `0` in the standard conventions.

        EXAMPLES::

            sage: CartanType(['A', 3, 1]).special_node()
            0

        The choice is guaranteed to be consistent with the indexing of
        the nodes of the classical Dynkin diagram::

            sage: CartanType(['A', 3, 1]).index_set()
            (0, 1, 2, 3)
            sage: CartanType(['A', 3, 1]).classical().index_set()
            (1, 2, 3)
        """

    @abstract_method
    def classical(self):
        r"""
        Return the classical Cartan type associated with this affine Cartan type.

        EXAMPLES::

            sage: CartanType(['A', 1, 1]).classical()
            ['A', 1]
            sage: CartanType(['A', 3, 1]).classical()
            ['A', 3]
            sage: CartanType(['B', 3, 1]).classical()
            ['B', 3]

            sage: CartanType(['A', 2, 2]).classical()
            ['C', 1]
            sage: CartanType(['BC', 1, 2]).classical()
            ['C', 1]
            sage: CartanType(['A', 4, 2]).classical()
            ['C', 2]
            sage: CartanType(['BC', 2, 2]).classical()
            ['C', 2]
            sage: CartanType(['A', 10, 2]).classical()
            ['C', 5]
            sage: CartanType(['BC', 5, 2]).classical()
            ['C', 5]

            sage: CartanType(['D', 5, 2]).classical()
            ['B', 4]
            sage: CartanType(['E', 6, 1]).classical()
            ['E', 6]
            sage: CartanType(['G', 2, 1]).classical()
            ['G', 2]
            sage: CartanType(['E', 6, 2]).classical()
            ['F', 4] relabelled by {1: 4, 2: 3, 3: 2, 4: 1}
            sage: CartanType(['D', 4, 3]).classical()
            ['G', 2]

        We check that :meth:`classical`,
        :meth:`sage.combinat.root_system.cartan_type.CartanType_crystallographic.dynkin_diagram`,
        and :meth:`.special_node` are consistent::

            sage: for ct in CartanType.samples(affine = True):
            ...       g1 = ct.classical().dynkin_diagram()
            ...       g2 = ct.dynkin_diagram()
            ...       g2.delete_vertex(ct.special_node())
            ...       assert sorted(g1.vertices()) == sorted(g2.vertices())
            ...       assert sorted(g1.edges()) == sorted(g2.edges())

        """

    @abstract_method
    def basic_untwisted(self):
        r"""
        Return the basic untwisted Cartan type associated with this affine
        Cartan type.

        Given an affine type `X_n^{(r)}`, the basic untwisted type is `X_n`.
        In other words, it is the classical Cartan type that is twisted to
        obtain ``self``.

        EXAMPLES::

            sage: CartanType(['A', 1, 1]).basic_untwisted()
            ['A', 1]
            sage: CartanType(['A', 3, 1]).basic_untwisted()
            ['A', 3]
            sage: CartanType(['B', 3, 1]).basic_untwisted()
            ['B', 3]
            sage: CartanType(['E', 6, 1]).basic_untwisted()
            ['E', 6]
            sage: CartanType(['G', 2, 1]).basic_untwisted()
            ['G', 2]

            sage: CartanType(['A', 2, 2]).basic_untwisted()
            ['A', 2]
            sage: CartanType(['A', 4, 2]).basic_untwisted()
            ['A', 4]
            sage: CartanType(['A', 11, 2]).basic_untwisted()
            ['A', 11]
            sage: CartanType(['D', 5, 2]).basic_untwisted()
            ['D', 5]
            sage: CartanType(['E', 6, 2]).basic_untwisted()
            ['E', 6]
            sage: CartanType(['D', 4, 3]).basic_untwisted()
            ['D', 4]
        """

    def row_annihilator(self, m = None):
        r"""
        Return the unique minimal non trivial annihilating linear
        combination of `\alpha_0, \alpha_1, \ldots, \alpha_n` with
        nonnegative coefficients (or alternatively, the unique minimal
        non trivial annihilating linear combination of the rows of the
        Cartan matrix with non-negative coefficients).

        Throw an error if the existence of uniqueness does not hold

        The optional argument ``m`` is for internal use only.

        EXAMPLES::

            sage: RootSystem(['C',2,1]).cartan_type().acheck()
            Finite family {0: 1, 1: 1, 2: 1}
            sage: RootSystem(['D',4,1]).cartan_type().acheck()
            Finite family {0: 1, 1: 1, 2: 2, 3: 1, 4: 1}
            sage: RootSystem(['F',4,1]).cartan_type().acheck()
            Finite family {0: 1, 1: 2, 2: 3, 3: 2, 4: 1}
            sage: RootSystem(['BC',4,2]).cartan_type().acheck()
            Finite family {0: 1, 1: 2, 2: 2, 3: 2, 4: 2}

        ``acheck`` is a shortcut for row_annihilator::

            sage: RootSystem(['BC',4,2]).cartan_type().row_annihilator()
            Finite family {0: 1, 1: 2, 2: 2, 3: 2, 4: 2}

        FIXME:

        - The current implementation assumes that the Cartan matrix
          is indexed by `[0,1,...]`, in the same order as the index set.
        - This really should be a method of :class:`CartanMatrix`.
        """
        if m is None:
            m = self.cartan_matrix()
        assert self.index_set() == tuple(range(m.ncols()))
        annihilator_basis = m.integer_kernel().gens()
        assert(len(annihilator_basis) == 1)
        assert(all(coef > 0 for coef in annihilator_basis[0]))

        return Family(dict((i,annihilator_basis[0][i])for i in self.index_set()))

    acheck = row_annihilator

    def col_annihilator(self):
        r"""
        Return the unique minimal non trivial annihilating linear
        combination of `\alpha^\vee_0, \alpha^\vee, \ldots, \alpha^\vee` with
        nonnegative coefficients (or alternatively, the unique minimal
        non trivial annihilating linear combination of the columns of the
        Cartan matrix with non-negative coefficients).

        Throw an error if the existence or uniqueness does not hold

        FIXME: the current implementation assumes that the Cartan
        matrix is indexed by `[0,1,...]`, in the same order as the
        index set.

        EXAMPLES::

            sage: RootSystem(['C',2,1]).cartan_type().a()
            Finite family {0: 1, 1: 2, 2: 1}
            sage: RootSystem(['D',4,1]).cartan_type().a()
            Finite family {0: 1, 1: 1, 2: 2, 3: 1, 4: 1}
            sage: RootSystem(['F',4,1]).cartan_type().a()
            Finite family {0: 1, 1: 2, 2: 3, 3: 4, 4: 2}
            sage: RootSystem(['BC',4,2]).cartan_type().a()
            Finite family {0: 2, 1: 2, 2: 2, 3: 2, 4: 1}

        ``a`` is a shortcut for col_annihilator::

            sage: RootSystem(['BC',4,2]).cartan_type().col_annihilator()
            Finite family {0: 2, 1: 2, 2: 2, 3: 2, 4: 1}
        """
        return self.row_annihilator(self.cartan_matrix().transpose())

    a = col_annihilator

    def c(self):
        r"""
        Returns the family (c_i)_i of integer coefficients defined by
        `c_i=max(1, a_i/a^vee_i)` (see e.g. [FSS07]_ p. 3)

        FIXME: the current implementation assumes that the Cartan
        matrix is indexed by `[0,1,...]`, in the same order as the
        index set.

        EXAMPLES::

            sage: RootSystem(['C',2,1]).cartan_type().c()
            Finite family {0: 1, 1: 2, 2: 1}
            sage: RootSystem(['D',4,1]).cartan_type().c()
            Finite family {0: 1, 1: 1, 2: 1, 3: 1, 4: 1}
            sage: RootSystem(['F',4,1]).cartan_type().c()
            Finite family {0: 1, 1: 1, 2: 1, 3: 2, 4: 2}
            sage: RootSystem(['BC',4,2]).cartan_type().c()
            Finite family {0: 2, 1: 1, 2: 1, 3: 1, 4: 1}

        TESTS::

            sage: CartanType(["B", 3, 1]).c().map(parent)
            Finite family {0: Integer Ring, 1: Integer Ring, 2: Integer Ring, 3: Integer Ring}

        REFERENCES:

        .. [FSS07] G. Fourier, A. Schilling, and M. Shimozono,
           Demazure structure inside Kirillov-Reshetikhin crystals,
           J. Algebra, Vol. 309, (2007), p. 386-404
           http://arxiv.org/abs/math/0605451
        """
        a = self.a()
        acheck = self.acheck()
        return Family(dict((i, max(ZZ(1), a[i] // acheck[i]))
                           for i in self.index_set()))

    def translation_factors(self):
        r"""
        Returns the translation factors for ``self``. Those are the
        smallest factors `t_i` such that the translation by `t_i
        \alpha_i` maps the fundamental polygon to another polygon in
        the alcove picture.

        OUTPUT: a dictionary from ``self.index_set()`` to `\ZZ`
        (or `\QQ` for affine type `BC`)

        Those coefficients are all `1` for dual untwisted, and in
        particular for simply laced. They coincide with the usual
        `c_i` coefficients (see :meth:`c`) for untwisted and dual
        thereof. See the discussion below for affine type `BC`.

        Note: one usually realizes the alcove picture in the coweight
        lattice, with translations by coroots; in that case, one will
        use the translation factors for the dual Cartan type.

        FIXME: the current implementation assumes that the Cartan
        matrix is indexed by `[0,1,...]`, in the same order as the
        index set.

        EXAMPLES::

            sage: CartanType(['C',2,1]).translation_factors()
            Finite family {0: 1, 1: 2, 2: 1}
            sage: CartanType(['C',2,1]).dual().translation_factors()
            Finite family {0: 1, 1: 1, 2: 1}
            sage: CartanType(['D',4,1]).translation_factors()
            Finite family {0: 1, 1: 1, 2: 1, 3: 1, 4: 1}
            sage: CartanType(['F',4,1]).translation_factors()
            Finite family {0: 1, 1: 1, 2: 1, 3: 2, 4: 2}
            sage: CartanType(['BC',4,2]).translation_factors()
            Finite family {0: 1, 1: 1, 2: 1, 3: 1, 4: 1/2}

        We proceed with systematic tests taken from MuPAD-Combinat's
        testsuite::

            sage: list(CartanType(["A", 1, 1]).translation_factors())
            [1, 1]
            sage: list(CartanType(["A", 5, 1]).translation_factors())
            [1, 1, 1, 1, 1, 1]
            sage: list(CartanType(["B", 5, 1]).translation_factors())
            [1, 1, 1, 1, 1, 2]
            sage: list(CartanType(["C", 5, 1]).translation_factors())
            [1, 2, 2, 2, 2, 1]
            sage: list(CartanType(["D", 5, 1]).translation_factors())
            [1, 1, 1, 1, 1, 1]
            sage: list(CartanType(["E", 6, 1]).translation_factors())
            [1, 1, 1, 1, 1, 1, 1]
            sage: list(CartanType(["E", 7, 1]).translation_factors())
            [1, 1, 1, 1, 1, 1, 1, 1]
            sage: list(CartanType(["E", 8, 1]).translation_factors())
            [1, 1, 1, 1, 1, 1, 1, 1, 1]
            sage: list(CartanType(["F", 4, 1]).translation_factors())
            [1, 1, 1, 2, 2]
            sage: list(CartanType(["G", 2, 1]).translation_factors())
            [1, 3, 1]
            sage: list(CartanType(["A", 2, 2]).translation_factors())
            [1, 1/2]
            sage: list(CartanType(["A", 2, 2]).dual().translation_factors())
            [1/2, 1]
            sage: list(CartanType(["A", 10, 2]).translation_factors())
            [1, 1, 1, 1, 1, 1/2]
            sage: list(CartanType(["A", 10, 2]).dual().translation_factors())
            [1/2, 1, 1, 1, 1, 1]
            sage: list(CartanType(["A", 9, 2]).translation_factors())
            [1, 1, 1, 1, 1, 1]
            sage: list(CartanType(["D", 5, 2]).translation_factors())
            [1, 1, 1, 1, 1]
            sage: list(CartanType(["D", 4, 3]).translation_factors())
            [1, 1, 1]
            sage: list(CartanType(["E", 6, 2]).translation_factors())
            [1, 1, 1, 1, 1]

        We conclude with a discussion of the appropriate value for
        affine type `BC`. Let us consider the alcove picture realized
        in the weight lattice. It is obtained by taking the level-`1`
        affine hyperplane in the weight lattice, and projecting it
        along `\Lambda_0`::

            sage: R = RootSystem(["BC",2,2])
            sage: alpha = R.weight_space().simple_roots()
            sage: alphacheck = R.coroot_space().simple_roots()
            sage: Lambda = R.weight_space().fundamental_weights()

        Here are the levels of the fundamental weights::

            sage: Lambda[0].level(), Lambda[1].level(), Lambda[2].level()
            (1, 2, 2)

        So the "center" of the fundamental polygon at level `1` is::

            sage: O = Lambda[0]
            sage: O.level()
            1

        We take the projection `\omega_1` at level `0` of `\Lambda_1`
        as unit vector on the `x`-axis, and the projection `\omega_2`
        at level 0 of `\Lambda_2` as unit vector of the `y`-axis::

            sage: omega1 = Lambda[1]-2*Lambda[0]
            sage: omega2 = Lambda[2]-2*Lambda[0]
            sage: omega1.level(), omega2.level()
            (0, 0)

        The projections of the simple roots can be read off::

            sage: alpha[0]
            2*Lambda[0] - Lambda[1]
            sage: alpha[1]
            -2*Lambda[0] + 2*Lambda[1] - Lambda[2]
            sage: alpha[2]
            -2*Lambda[1] + 2*Lambda[2]

        Namely `\alpha_0 = -\omega_1`, `\alpha_1 = 2\omega_1 -
        \omega_2` and `\alpha_2 = -2 \omega_1 + 2 \omega_2`.

        The reflection hyperplane defined by `\alpha_0^\vee` goes
        through the points `O+1/2 \omega_1` and `O+1/2 \omega_2`::

            sage: (O+(1/2)*omega1).scalar(alphacheck[0])
            0
            sage: (O+(1/2)*omega2).scalar(alphacheck[0])
            0

        Hence, the fundamental alcove is the triangle `(O, O+1/2
        \omega_1, O+1/2 \omega_2)`. By successive reflections, one can
        tile the full plane. This induces a tiling of the full plane
        by translates of the fundamental polygon.

        .. TODO::

            Add the picture here, once root system plots in the
            weight lattice will be implemented. In the mean time, the
            reader may look up the dual picture on Figure 2 of [HST09]_
            which was produced by MuPAD-Combinat.

        From this picture, one can read that translations by
        `\alpha_0`, `\alpha_1`, and `1/2\alpha_2` map the fundamental
        polygon to translates of it in the alcove picture, and are
        smallest with this property. Hence, the translation factors
        for affine type `BC` are `t_0=1, t_1=1, t_2=1/2`::

            sage: CartanType(['BC',2,2]).translation_factors()
            Finite family {0: 1, 1: 1, 2: 1/2}

        TESTS::

            sage: CartanType(["B", 3, 1]).translation_factors().map(parent)
            Finite family {0: Integer Ring, 1: Integer Ring, 2: Integer Ring, 3: Integer Ring}
            sage: CartanType(["BC", 3, 2]).translation_factors().map(parent)
            Finite family {0: Integer Ring, 1: Integer Ring, 2: Integer Ring, 3: Rational Field}

        REFERENCES:

        .. [HST09] F. Hivert, A. Schilling, and N. M. Thiery,
           Hecke group algebras as quotients of affine Hecke
           algebras at level 0, JCT A, Vol. 116, (2009) p. 844-863
           http://arxiv.org/abs/0804.3781
        """
        a = self.a()
        acheck = self.acheck()
        if set([1/ZZ(2), 2]).issubset( set(a[i]/acheck[i] for i in self.index_set()) ):
            # The test above and the formula below are rather meaningless
            # But they detect properly type BC or dual and return the correct value
            return Family(dict((i, min(ZZ(1), a[i] / acheck[i]))
                               for i in self.index_set()))

        else:
            return self.c()

    def _test_dual_classical(self, **options):
        r"""
        Tests whether the special node of the dual is still the same and whether
        the methods dual and classical commute.

        TESTS::

            sage: C = CartanType(['A',2,2])
            sage: C._test_dual_classical()
        """
        tester = self._tester(**options)
        tester.assertTrue( self.classical().dual() == self.dual().classical() )
        tester.assertTrue( self.special_node() == self.dual().special_node() )

##############################################################################
# Concrete base classes

class CartanType_standard_finite(UniqueRepresentation, SageObject, CartanType_finite):
    """
    A concrete base class for the finite standard Cartan types.

    This includes for example `A_3`, `D_4`, or `E_8`.
    """
    def __init__(self, letter, n):
        """
        EXAMPLES::

            sage: ct = CartanType(['A',4])

        TESTS::

            sage: TestSuite(ct).run(verbose = True)
            running ._test_category() . . . pass
            running ._test_not_implemented_methods() . . . pass
            running ._test_pickling() . . . pass
        """
#         assert(t[0] in ['A', 'B', 'C', 'D', 'E', 'F', 'G', 'H', 'I'])
#         assert(t[1] in ZZ and t[1] >= 0)
#         if t[0] in ['B', 'C']:
#             assert(t[1] >= 2)
#         if t[0] == 'D':
#             assert(t[1] >= 3)
#         if t[0] == 'E':
#             assert(t[1] <= 8)
#         if t[0] == 'F':
#             assert(t[1] <= 4)
#         if t[0] == 'G':
#             assert(t[1] <= 2)
#         if t[0] == 'H':
#             assert(t[1] <= 4)
        self.letter = letter
        self.n = n

    # Technical methods
    def _repr_(self, compact = False):
        """
        TESTS::

            sage: ct = CartanType(['A',3])
            sage: repr(ct)
            "['A', 3]"
            sage: ct._repr_(compact=True)
            'A3'
        """
        format = '%s%s' if compact else "['%s', %s]"
        return format%(self.letter, self.n)

    def __reduce__(self):
        """
        TESTS::

            sage: T = CartanType(['D', 4])
            sage: T.__reduce__()
            (CartanType, ('D', 4))
            sage: T == loads(dumps(T))
            True

        """
        from cartan_type import CartanType
        return (CartanType, (self.letter, self.n))

    def __cmp__(self, other):
         """
         TESTS::

             sage: ct1 = CartanType(['A',4])
             sage: ct2 = CartanType(['A',4])
             sage: ct3 = CartanType(['A',5])
             sage: ct1 == ct2
             True
             sage: ct1 != ct3
             True
         """
         if other.__class__ != self.__class__:
             return cmp(self.__class__, other.__class__)
         if other.letter != self.letter:
             return cmp(self.letter, other.letter)
         return cmp(self.n, other.n)

    def __hash__(self):
        """
        EXAMPLES::

            sage: ct = CartanType(['A',2])
            sage: hash(ct) #random
            -5684143898951441983
        """
        return hash((self.n, self.letter))

    def __getitem__(self, i):
        """
        EXAMPLES::

            sage: t = CartanType(['A', 3, 1])
            sage: t[0]
            'A'
            sage: t[1]
            3
            sage: t[2]
            1
            sage: t[3]
            Traceback (most recent call last):
            ...
            IndexError: index out of range
        """
        if i == 0:
            return self.letter
        elif i==1:
            return self.n
        else:
            raise IndexError("index out of range")

    def __len__(self):
        """
        EXAMPLES::

            sage: len(CartanType(['A',4]))
            2
        """
        return 2

    # mathematical methods

    def index_set(self):
        """
        Implements :meth:`CartanType_abstract.index_set`.

        The index set for all standard finite Cartan types is of the form
        `\{1, \ldots, n\}`. (See :mod:`~sage.combinat.root_system.type_I`
        for a slight abuse of this).

        EXAMPLES::

            sage: CartanType(['A', 5]).index_set()
            (1, 2, 3, 4, 5)
        """
        return tuple(range(1,self.n+1))

    def rank(self):
        """
        Return the rank of ``self`` which for type `X_n` is `n`.

        EXAMPLES::

            sage: CartanType(['A', 3]).rank()
            3
            sage: CartanType(['B', 3]).rank()
            3
            sage: CartanType(['C', 3]).rank()
            3
            sage: CartanType(['D', 4]).rank()
            4
            sage: CartanType(['E', 6]).rank()
            6
        """
        return self.n

    def affine(self):
        """
        Return the corresponding untwisted affine Cartan type.

        EXAMPLES::

            sage: CartanType(['A',3]).affine()
            ['A', 3, 1]
        """
        return CartanType([self.letter, self.n, 1])

    def coxeter_number(self):
        """
        Return the Coxeter number associated with ``self``.

<<<<<<< HEAD
=======
        The Coxeter number is the order of a Coxeter element of the
        corresponding Weyl group.

        See Bourbaki, Lie Groups and Lie Algebras V.6.1 or
        :wikipedia:`Coxeter_element` for more information.

>>>>>>> 1d45c6d9
        EXAMPLES::

            sage: CartanType(['A',4]).coxeter_number()
            5
            sage: CartanType(['B',4]).coxeter_number()
            8
            sage: CartanType(['C',4]).coxeter_number()
            8
        """
        return sum(self.affine().a())

    def dual_coxeter_number(self):
        """
        Return the Coxeter number associated with ``self``.

        EXAMPLES::

            sage: CartanType(['A',4]).dual_coxeter_number()
            5
            sage: CartanType(['B',4]).dual_coxeter_number()
            7
            sage: CartanType(['C',4]).dual_coxeter_number()
            5
        """
        return sum(self.affine().acheck())

    def type(self):
        """
        Returns the type of ``self``.

        EXAMPLES::

            sage: CartanType(['A', 4]).type()
            'A'
            sage: CartanType(['A', 4, 1]).type()
            'A'
        """
        return self.letter


##########################################################################
class CartanType_standard_affine(UniqueRepresentation, SageObject, CartanType_affine):
    r"""
    A concrete class for affine simple Cartan types.
    """

    def __init__(self, letter, n, affine = 1):
        """
        EXAMPLES::

            sage: ct = CartanType(['A',4,1])
            sage: TestSuite(ct).run()

        TESTS::

            sage: ct1 = CartanType(['A',3, 1])
            sage: ct2 = CartanType(['B',3, 1])
            sage: ct3 = CartanType(['A',3])
            sage: ct1 == ct1
            True
            sage: ct1 == ct2
            False
            sage: ct1 == ct3
            False

        """
        assert(letter in ['A', 'B', 'C', 'BC', 'D', 'E', 'F', 'G'])
        self.letter = letter
        self.n = n
        self.affine = affine

    def _repr_(self, compact = False):
        """
        TESTS::

            sage: ct = CartanType(['A',3, 1])
            sage: repr(ct)
            "['A', 3, 1]"
            sage: ct._repr_(compact=True)
            'A3~'
        """
        letter = self.letter
        n = self.n
        aff = self.affine
        if self.global_options('notation') == "Kac":
            if letter == 'BC':
                letter = 'A'
                n *= 2
            if compact:
                return '%s%s^%s'%(letter, n, aff)
        if compact:
            return '%s%s~'%(letter, n)
        else:
            return "['%s', %s, %s]"%(letter, n, aff)

    def __reduce__(self):
        """
        TESTS::

            sage: T = CartanType(['D', 4, 1])
            sage: T.__reduce__()
            (CartanType, ('D', 4, 1))
            sage: T == loads(dumps(T))
            True

        """
        from sage.combinat.root_system.cartan_type import CartanType
        return (CartanType, (self.letter, self.n, self.affine))

    def __len__(self):
        """
        EXAMPLES::

            sage: len(CartanType(['A',4,1]))
            3
        """
        return 3

    def __getitem__(self, i):
        """
        EXAMPLES::

            sage: t = CartanType(['A', 3, 1])
            sage: t[0]
            'A'
            sage: t[1]
            3
            sage: t[2]
            1
            sage: t[3]
            Traceback (most recent call last):
            ...
            IndexError: index out of range
        """
        if i == 0:
            return self.letter
        elif i==1:
            return self.n
        elif i == 2:
            return self.affine
        else:
            raise IndexError("index out of range")

    def rank(self):
        """
        Return the rank of ``self`` which for type `X_n^{(1)}` is `n + 1`.

        EXAMPLES::

            sage: CartanType(['A', 4, 1]).rank()
            5
            sage: CartanType(['B', 4, 1]).rank()
            5
            sage: CartanType(['C', 3, 1]).rank()
            4
            sage: CartanType(['D', 4, 1]).rank()
            5
            sage: CartanType(['E', 6, 1]).rank()
            7
            sage: CartanType(['E', 7, 1]).rank()
            8
            sage: CartanType(['F', 4, 1]).rank()
            5
            sage: CartanType(['G', 2, 1]).rank()
            3
            sage: CartanType(['A', 2, 2]).rank()
            2
            sage: CartanType(['A', 6, 2]).rank()
            4
            sage: CartanType(['A', 7, 2]).rank()
            5
            sage: CartanType(['D', 5, 2]).rank()
            5
            sage: CartanType(['E', 6, 2]).rank()
            5
            sage: CartanType(['D', 4, 3]).rank()
            3
        """
        return self.n+1

    def index_set(self):
        r"""
        Implements :meth:`CartanType_abstract.index_set`.

        The index set for all standard affine Cartan types is of the form
        `\{0, \ldots, n\}`.

        EXAMPLES::

            sage: CartanType(['A', 5, 1]).index_set()
            (0, 1, 2, 3, 4, 5)
        """
        return tuple(range(self.n+1))

    def special_node(self):
        r"""
        Implement :meth:`CartanType_abstract.special_node`.

        With the standard labelling conventions, `0` is always a
        special node.

        EXAMPLES::

            sage: CartanType(['A', 3, 1]).special_node()
            0
        """
        return 0

    def type(self):
        """
        Return the type of ``self``.

        EXAMPLES::

            sage: CartanType(['A', 4, 1]).type()
            'A'
        """
        return self.letter

##########################################################################
class CartanType_standard_untwisted_affine(CartanType_standard_affine):
    r"""
    A concrete class for the standard untwisted affine Cartan types.
    """
    def classical(self):
        r"""
        Return the classical Cartan type associated with ``self``.

        EXAMPLES::

            sage: CartanType(['A', 3, 1]).classical()
            ['A', 3]
            sage: CartanType(['B', 3, 1]).classical()
            ['B', 3]
            sage: CartanType(['C', 3, 1]).classical()
            ['C', 3]
            sage: CartanType(['D', 4, 1]).classical()
            ['D', 4]
            sage: CartanType(['E', 6, 1]).classical()
            ['E', 6]
            sage: CartanType(['F', 4, 1]).classical()
            ['F', 4]
            sage: CartanType(['G', 2, 1]).classical()
            ['G', 2]
        """
        return CartanType([self.letter,self.n])

    def basic_untwisted(self):
        r"""
        Return the basic_untwisted Cartan type associated with this affine
        Cartan type.

        Given an affine type `X_n^{(r)}`, the basic_untwisted type is `X_n`. In
        other words, it is the classical Cartan type that is twisted to
        obtain ``self``.

        EXAMPLES::

            sage: CartanType(['A', 1, 1]).basic_untwisted()
            ['A', 1]
            sage: CartanType(['A', 3, 1]).basic_untwisted()
            ['A', 3]
            sage: CartanType(['B', 3, 1]).basic_untwisted()
            ['B', 3]
            sage: CartanType(['E', 6, 1]).basic_untwisted()
            ['E', 6]
            sage: CartanType(['G', 2, 1]).basic_untwisted()
            ['G', 2]
        """
        return self.classical()

    def is_untwisted_affine(self):
        """
        Implement :meth:`CartanType_affine.is_untwisted_affine` by
        returning ``True``.

        EXAMPLES::

            sage: CartanType(['B', 3, 1]).is_untwisted_affine()
            True

        """
        return True

    def _latex_(self):
        r"""
        Return a latex representation of ``self``.

        EXAMPLES::

            sage: latex(CartanType(['B',4,1]))
            B_{4}^{(1)}
            sage: latex(CartanType(['C',4,1]))
            C_{4}^{(1)}
            sage: latex(CartanType(['D',4,1]))
            D_{4}^{(1)}
            sage: latex(CartanType(['F',4,1]))
            F_4^{(1)}
            sage: latex(CartanType(['G',2,1]))
            G_2^{(1)}
        """
        return self.classical()._latex_()+"^{(1)}"

##############################################################################
# For backward compatibility
class CartanType_simple_finite(object):
    def __setstate__(self, dict):
        """
        Implements the unpickling of Cartan types pickled by Sage <= 4.0.

        EXAMPLES:

        This is the pickle for CartanType(["A", 4])::

            sage: pg_CartanType_simple_finite = unpickle_global('sage.combinat.root_system.cartan_type', 'CartanType_simple_finite')
            sage: si1 = unpickle_newobj(pg_CartanType_simple_finite, ())
            sage: pg_unpickleModule = unpickle_global('twisted.persisted.styles', 'unpickleModule')
            sage: pg_make_integer = unpickle_global('sage.rings.integer', 'make_integer')
            sage: si2 = pg_make_integer('4')
            sage: unpickle_build(si1, {'tools':pg_unpickleModule('sage.combinat.root_system.type_A'), 't':['A', si2], 'letter':'A', 'n':si2})

            sage: si1
            ['A', 4]
            sage: si1.dynkin_diagram()
            O---O---O---O
            1   2   3   4
            A4

        This is quite hacky; in particular unique representation is not preserved::

            sage: si1 == CartanType(["A", 4]) # todo: not implemented
            True
        """
        T = CartanType([dict['letter'], dict['n']])
        self.__class__ = T.__class__
        self.__dict__ = T.__dict__
<|MERGE_RESOLUTION|>--- conflicted
+++ resolved
@@ -2304,15 +2304,12 @@
         """
         Return the Coxeter number associated with ``self``.
 
-<<<<<<< HEAD
-=======
         The Coxeter number is the order of a Coxeter element of the
         corresponding Weyl group.
 
         See Bourbaki, Lie Groups and Lie Algebras V.6.1 or
         :wikipedia:`Coxeter_element` for more information.
 
->>>>>>> 1d45c6d9
         EXAMPLES::
 
             sage: CartanType(['A',4]).coxeter_number()
