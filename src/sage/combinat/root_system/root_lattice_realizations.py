--- conflicted
+++ resolved
@@ -580,11 +580,7 @@
                 return DisjointUnionEnumeratedSets([self.positive_real_roots(),
                                                     self.positive_imaginary_roots()])
             if not self.cartan_type().is_finite():
-<<<<<<< HEAD
-                raise NotImplementedError("only implemented for finite and affine Cartan types")
-=======
                 raise NotImplementedError("Only implemented for finite Cartan type")
->>>>>>> 122ca6ec
             return TransitiveIdealGraded(attrcall('pred'), self.simple_roots())
 
         def positive_real_roots(self):
