--- conflicted
+++ resolved
@@ -2990,20 +2990,14 @@
                 sage: B = crystals.LSPaths(['A',2], [1,1])
                 sage: L = RootSystem(['A',2]).ambient_space()
                 sage: L.plot_fundamental_weights() + L.plot_ls_paths(B)
-<<<<<<< HEAD
-=======
                 Graphics object consisting of 14 graphics primitives
->>>>>>> 9d18e273
 
             This also works in 3 dimensions::
 
                 sage: B = crystals.LSPaths(['B',3], [2,0,0])
                 sage: L = RootSystem(['B',3]).ambient_space()
                 sage: L.plot_ls_paths(B)
-<<<<<<< HEAD
-=======
                 Graphics3d Object
->>>>>>> 9d18e273
             """
             if not isinstance(paths, (list, tuple, set)):
                 from sage.combinat.crystals.littelmann_path import CrystalOfLSPaths
@@ -3070,10 +3064,7 @@
                 sage: L = RootSystem(['A',2]).ambient_space()
                 sage: C = crystals.Tableaux(['A',2], shape=[2,1])
                 sage: L.plot_crystal(C)
-<<<<<<< HEAD
-=======
                 Graphics object consisting of 16 graphics primitives
->>>>>>> 9d18e273
                 sage: C = crystals.Tableaux(['A',2], shape=[8,4])
                 sage: p = L.plot_crystal(C, plot_labels='circles')
                 sage: p.show(figsize=15)
@@ -3082,12 +3073,8 @@
 
                 sage: L = RootSystem(['B',3]).ambient_space()
                 sage: C = crystals.Tableaux(['B',3], shape=[2,1])
-<<<<<<< HEAD
-                sage: L.plot_crystal(C, plot_labels='circles', edge_labels=True)
-=======
                 sage: L.plot_crystal(C, plot_labels='circles', edge_labels=True) # long time
                 Graphics3d Object
->>>>>>> 9d18e273
             """
             from sage.plot.arrow import arrow
             from sage.plot.circle import circle
