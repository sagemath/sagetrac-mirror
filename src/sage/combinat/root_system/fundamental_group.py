"""
Fundamental Group of an Extended Affine Weyl Group
"""

#*****************************************************************************
#       Copyright (C) 2013 Mark Shimozono <mshimo at math.vt.edu>
#
#  Distributed under the terms of the GNU General Public License (GPL)
#
#                  http://www.gnu.org/licenses/
#*****************************************************************************

from sage.combinat.root_system.cartan_type import CartanType
from sage.categories.groups import Groups
from sage.misc.cachefunc import cached_method
from sage.structure.element import MultiplicativeGroupElement
from sage.structure.parent import Parent
from sage.structure.unique_representation import UniqueRepresentation
from sage.sets.family import Family
from sage.combinat.root_system.root_system import RootSystem
from sage.rings.finite_rings.integer_mod import Mod
from sage.categories.category import Category
from sage.categories.enumerated_sets import EnumeratedSets

def FundamentalGroupOfExtendedAffineWeylGroup(cartan_type, prefix='pi', general_linear=None):
    r"""
    Factory for the fundamental group of an extended affine Weyl group.

    INPUT:

    - `cartan_type` -- a Cartan type that is either affine or finite, with the latter being a
      shorthand for the untwisted affinization
    - `prefix` (default: 'pi') -- string that labels the elements of the group
    - `general_linear` -- (default: None, meaning False) In untwisted type A, if True, use the
      universal central extension

    .. RUBRIC::

    Associated to each affine Cartan type `\tilde{X}` is an extended affine Weyl group `E`.
    Its subgroup of length-zero elements is called the fundamental group `F`.
    The group `F` can be identified with a subgroup of the group of automorphisms of the
    affine Dynkin diagram. As such, every element of `F` can be viewed as a permutation of the
    set `I` of affine Dynkin nodes.

    Let `0 \in I` be the distinguished affine node; it is the one whose removal produces the
    associated finite Cartan type (call it `X`). A node `i \in I` is called *special*
    if some automorphism of the affine Dynkin diagram, sends `0` to `i`.
    The node `0` is always special due to the identity automorphism.
    There is a bijection of the set of special nodes with the fundamental group. We denote the
    image of `i` by `\pi_i`. The structure of `F` is determined as follows.

    - `\tilde{X}` is untwisted -- `F` is isomorphic to `P^\vee/Q^\vee` where `P^\vee` and `Q^\vee` are the
    coweight and coroot lattices of type `X`. The group `P^\vee/Q^\vee` consists of the cosets `\omega_i^\vee + Q^\vee`
    for special nodes `i`, where `\omega_0^\vee = 0` by convention. In this case the special nodes `i`
    are the *cominuscule* nodes, the ones such that ``omega_i^\vee(\alpha_j)`` is `0` or `1` for all `j\in I_0 = I \setminus \{0\}`.
    For `i` special, addition by `\omega_i^\vee+Q^\vee` permutes `P^\vee/Q^\vee` and therefore permutes the set of special nodes.
    This permutation extends uniquely to an automorphism of the affine Dynkin diagram.

    - `\tilde{X}` is dual untwisted -- (that is, the dual of `\tilde{X}` is untwisted) `F` is isomorphic to `P/Q`
    where `P` and `Q` are the weight and root lattices of type `X`. The group `P/Q` consists of the cosets
    `\omega_i + Q` for special nodes `i`, where `\omega_0 = 0` by convention. In this case the special nodes `i`
    are the *minuscule* nodes, the ones such that ``\alpha_j^\vee(omega_i)`` is `0` or `1` for all `j \in I_0`.
    For `i` special, addition by `\omega_i+Q` permutes `P/Q` and therefore permutes the set of special nodes.
    This permutation extends uniquely to an automorphism of the affine Dynkin diagram.

    - `\tilde{X}` is mixed -- (that is, not of the above two types) `F` is the trivial group.

    EXAMPLES::

        sage: from sage.combinat.root_system.fundamental_group import FundamentalGroupOfExtendedAffineWeylGroup
        sage: F = FundamentalGroupOfExtendedAffineWeylGroup(['A',3,1]); F
        Fundamental group of type ['A', 3, 1]
        sage: F.cartan_type().dynkin_diagram()
        0
        O-------+
        |       |
        |       |
        O---O---O
        1   2   3
        A3~
        sage: F.special_nodes()
        (0, 1, 2, 3)
        sage: F(1)^2
        pi[2]
        sage: F(1)*F(2)
        pi[3]
        sage: F(3)^(-1)
        pi[1]

        sage: F = FundamentalGroupOfExtendedAffineWeylGroup("B3"); F
        Fundamental group of type ['B', 3, 1]
        sage: F.cartan_type().dynkin_diagram()
            O 0
            |
            |
        O---O=>=O
        1   2   3
        B3~
        sage: F.special_nodes()
        (0, 1)

        sage: F = FundamentalGroupOfExtendedAffineWeylGroup("C2"); F
        Fundamental group of type ['C', 2, 1]
        sage: F.cartan_type().dynkin_diagram()
        O=>=O=<=O
        0   1   2
        C2~
        sage: F.special_nodes()
        (0, 2)

        sage: F = FundamentalGroupOfExtendedAffineWeylGroup("D4"); F
        Fundamental group of type ['D', 4, 1]
        sage: F.cartan_type().dynkin_diagram()
            O 4
            |
            |
        O---O---O
        1   |2  3
            |
            O 0
        D4~
        sage: F.special_nodes()
        (0, 1, 3, 4)
        sage: (F(4), F(4)^2)
        (pi[4], pi[0])

        sage: F = FundamentalGroupOfExtendedAffineWeylGroup("D5"); F
        Fundamental group of type ['D', 5, 1]
        sage: F.cartan_type().dynkin_diagram()
          0 O   O 5
            |   |
            |   |
        O---O---O---O
        1   2   3   4
        D5~
        sage: F.special_nodes()
        (0, 1, 4, 5)
        sage: (F(5), F(5)^2, F(5)^3, F(5)^4)
        (pi[5], pi[1], pi[4], pi[0])
        sage: F = FundamentalGroupOfExtendedAffineWeylGroup("E6"); F
        Fundamental group of type ['E', 6, 1]
        sage: F.cartan_type().dynkin_diagram()
                O 0
                |
                |
                O 2
                |
                |
        O---O---O---O---O
        1   3   4   5   6
        E6~
        sage: F.special_nodes()
        (0, 1, 6)
        sage: F(1)^2
        pi[6]

        sage: F = FundamentalGroupOfExtendedAffineWeylGroup(['D',4,2]); F
        Fundamental group of type ['C', 3, 1]^*
        sage: F.cartan_type().dynkin_diagram()
        O=<=O---O=>=O
        0   1   2   3
        C3~*
        sage: F.special_nodes()
        (0, 3)

    We also implement a fundamental group for `GL_n`. It is defined to be the group of integers, which is the
    covering group of the fundamental group Z/nZ for affine `SL_n`::

        sage: F = FundamentalGroupOfExtendedAffineWeylGroup(['A',2,1], general_linear=True); F
        Fundamental group of GL(3)
        sage: x = F.an_element(); x
        pi[5]
        sage: x*x
        pi[10]
        sage: x.inverse()
        pi[-5]
        sage: wt = F.cartan_type().classical().root_system().ambient_space().an_element(); wt
        (2, 2, 3)
        sage: x.act_on_classical_ambient(wt)
        (2, 3, 2)
        sage: w = WeylGroup(F.cartan_type(),prefix="s").an_element(); w
        s0*s1*s2
        sage: x.act_on_affine_weyl(w)
        s2*s0*s1

    """
    cartan_type = CartanType(cartan_type)
    if cartan_type.is_finite():
        cartan_type = cartan_type.affine()
    if not cartan_type.is_affine():
        raise NotImplementedError("Cartan type is not affine")
    if general_linear is True:
        if cartan_type.is_untwisted_affine() and cartan_type.type() == "A":
            return FundamentalGroupGL(cartan_type, prefix)
        else:
            raise ValueError("General Linear Fundamental group is untwisted type A")
    return FundamentalGroupOfExtendedAffineWeylGroup_Class(cartan_type,prefix,finite=True)

class FundamentalGroupElement(MultiplicativeGroupElement):
    def __init__(self, parent, x):
        r"""
        This should not be called directly

        EXAMPLES::

            sage: from sage.combinat.root_system.fundamental_group import FundamentalGroupOfExtendedAffineWeylGroup
            sage: x = FundamentalGroupOfExtendedAffineWeylGroup(['A',4,1], prefix="f").an_element()
            sage: TestSuite(x).run()

        """
        try:
            if x.parent() == parent:
                return x
        except AttributeError:
            pass
        if x not in parent.special_nodes():
            raise ValueError("%s is not a special node" % x)
        self._value = x
        MultiplicativeGroupElement.__init__(self, parent)

    def value(self):
        r"""
        Return the special node which indexes the special automorphism `self`.

        EXAMPLES::

            sage: from sage.combinat.root_system.fundamental_group import FundamentalGroupOfExtendedAffineWeylGroup
            sage: F = FundamentalGroupOfExtendedAffineWeylGroup(['A',4,1], prefix="f")
<<<<<<< HEAD
=======
            sage: F.special_nodes()
            (0, 1, 2, 3, 4)
>>>>>>> 154656f3
            sage: x = F(4); x
            f[4]
            sage: x.value()
            4
        """
        return self._value

    def _repr_(self):
        r"""
        Return a string representing `self`.

        EXAMPLES::

            sage: from sage.combinat.root_system.fundamental_group import FundamentalGroupOfExtendedAffineWeylGroup
            sage: F = FundamentalGroupOfExtendedAffineWeylGroup(['A',4,1], prefix="f")
            sage: F(2)^3 # indirect doctest
            f[1]
        """
        return self.parent()._prefix + "[" + repr(self.value()) + "]"

    def inverse(self):
        r"""
        Return the inverse element of `self`.

        EXAMPLES::

            sage: from sage.combinat.root_system.fundamental_group import FundamentalGroupOfExtendedAffineWeylGroup
            sage: F = FundamentalGroupOfExtendedAffineWeylGroup(['A',3,1])
            sage: F(1).inverse()
            pi[3]
            sage: F = FundamentalGroupOfExtendedAffineWeylGroup(['E',6,1], prefix="f")
            sage: F(1).inverse()
            f[6]

        """
        par = self.parent()
        return self.__class__(par, par.dual_node(self.value()))

    __invert__ = inverse

    def __cmp__(self, x):
        r"""
        Compare `self` with `x`.

        EXAMPLES::

            sage: from sage.combinat.root_system.fundamental_group import FundamentalGroupOfExtendedAffineWeylGroup
            sage: F = FundamentalGroupOfExtendedAffineWeylGroup(['A',3,1])
            sage: x = F(0); y = F(2)
            sage: y.__cmp__(x)
            1
            sage: y.__cmp__(y)
            0
            sage: x.__cmp__(y)
            -1

        """
        if self.__class__  != x.__class__:
            return cmp(self.__class__,x.__class__)
        return cmp(self.value(), x.value())

    def act_on_affine_weyl(self, w):
        r"""
        Act by `self` on the element `w` of the affine Weyl group.

        EXAMPLES::

            sage: from sage.combinat.root_system.fundamental_group import FundamentalGroupOfExtendedAffineWeylGroup
            sage: F = FundamentalGroupOfExtendedAffineWeylGroup(['A',3,1])
            sage: W = WeylGroup(F.cartan_type(),prefix="s")
            sage: w = W.from_reduced_word([2,3,0])
            sage: F(1).act_on_affine_weyl(w).reduced_word()
            [3, 0, 1]

        """
        par = self.parent()
        if self == par.one():
            return w
        action = par.action(self.value())
        return w.parent().from_reduced_word([action(j) for j in w.reduced_word()])

    def act_on_affine_lattice(self, wt):
        r"""
        Act by `self` on the element `wt` of an affine root/weight lattice realization.

        EXAMPLES::

            sage: from sage.combinat.root_system.fundamental_group import FundamentalGroupOfExtendedAffineWeylGroup
            sage: F = FundamentalGroupOfExtendedAffineWeylGroup(['A',3,1])
            sage: wt = RootSystem(F.cartan_type()).weight_lattice().an_element(); wt
            2*Lambda[0] + 2*Lambda[1] + 3*Lambda[2]
            sage: F(3).act_on_affine_lattice(wt)
            2*Lambda[0] + 3*Lambda[1] + 2*Lambda[3]

        .. WARNING::

            Doesn't work on ambient spaces.

        """
        return wt.map_support(self.parent().action(self.value()))

class FundamentalGroupOfExtendedAffineWeylGroup_Class(UniqueRepresentation, Parent):
    r"""
    The group of length zero elements in the extended affine Weyl group.
    """
    Element = FundamentalGroupElement

    def __init__(self, cartan_type, prefix, finite=True):
        r"""

        EXAMPLES::

            sage: from sage.combinat.root_system.fundamental_group import FundamentalGroupOfExtendedAffineWeylGroup
            sage: F = FundamentalGroupOfExtendedAffineWeylGroup(['A',3,1])
            sage: F in Groups().Commutative().Finite()
            True
            sage: TestSuite(F).run()

        """
        def get_the_index(beta):
            r"""
            Given a dictionary with one key, return this key
            """
            supp = beta.support()
            assert len(supp) == 1
            return supp[0]

        self._cartan_type = cartan_type
        self._prefix = prefix
        self._special_nodes = self.cartan_type().special_nodes()
        special_node = cartan_type.special_node()

        # initialize dictionaries with the entries for the distinguished special node
        # dictionary of inverse elements
        inverse_dict = {}
        inverse_dict[special_node] = special_node
        # dictionary for the action of special automorphisms by permutations of the affine Dynkin nodes
        auto_dict = {}
        for i in cartan_type.index_set():
            auto_dict[special_node,i] = i
        # dictionary for the finite Weyl component of the special automorphisms
        reduced_words_dict = {}
        reduced_words_dict[0] = tuple([])

        if cartan_type.dual().is_untwisted_affine():
            # this combines the computations for an untwisted affine type and its affine dual
            cartan_type = cartan_type.dual()
        if cartan_type.is_untwisted_affine():
            cartan_type_classical = cartan_type.classical()
            I = [i for i in cartan_type_classical.index_set()]
            Q = RootSystem(cartan_type_classical).root_lattice()
            alpha = Q.simple_roots()
            omega = RootSystem(cartan_type_classical).weight_lattice().fundamental_weights()
            W = Q.weyl_group(prefix="s")
            for i in self._special_nodes:
                if i == special_node:
                    continue
                antidominant_weight, reduced_word = omega[i].to_dominant_chamber(reduced_word=True, positive=False)
                reduced_words_dict[i] = tuple(reduced_word)
                w0i = W.from_reduced_word(reduced_word)
                idual = get_the_index(-antidominant_weight)
                inverse_dict[i] = idual
                auto_dict[i,special_node] = i
                for j in I:
                    if j == idual:
                        auto_dict[i,j] = special_node
                    else:
                        auto_dict[i,j] = get_the_index(w0i.action(alpha[j]))

        self._action = Family(self._special_nodes, lambda i: Family(cartan_type.index_set(), lambda j: auto_dict[i,j]))
        self._dual_node = Family(self._special_nodes, inverse_dict.__getitem__)
        self._reduced_words = Family(self._special_nodes, reduced_words_dict.__getitem__)

        if finite:
            cat = Category.join((Groups().Commutative().Finite(),EnumeratedSets()))
        else:
            cat = Groups().Commutative().Infinite()
        Parent.__init__(self, category = cat)

    @cached_method
    def one(self):
        r"""
        Return the identity element of the fundamental group.

        EXAMPLES::

            sage: from sage.combinat.root_system.fundamental_group import FundamentalGroupOfExtendedAffineWeylGroup
            sage: F = FundamentalGroupOfExtendedAffineWeylGroup(['A',3,1])
            sage: F.one()
            pi[0]

        """
        return self._element_constructor_(0)

    def product(self, x, y):
        r"""
        Return the product of `x` and `y`.

        EXAMPLES::

            sage: from sage.combinat.root_system.fundamental_group import FundamentalGroupOfExtendedAffineWeylGroup
            sage: F = FundamentalGroupOfExtendedAffineWeylGroup(['A',3,1])
            sage: F.special_nodes()
            (0, 1, 2, 3)
            sage: F(2)*F(3)
            pi[1]
            sage: F(1)*F(3)^(-1)
            pi[2]

        """
        return self(self.action(x.value())(y.value()))

    def cartan_type(self):
        r"""
        The Cartan type of ``self``.

        EXAMPLES::

            sage: from sage.combinat.root_system.fundamental_group import FundamentalGroupOfExtendedAffineWeylGroup
            sage: FundamentalGroupOfExtendedAffineWeylGroup(['A',3,1]).cartan_type()
            ['A', 3, 1]
        """
        return self._cartan_type

    def _repr_(self):
        r"""
        A string representing ``self``.

        EXAMPLES::

            sage: from sage.combinat.root_system.fundamental_group import FundamentalGroupOfExtendedAffineWeylGroup
            sage: FundamentalGroupOfExtendedAffineWeylGroup(['A',3,1]) # indirect doctest
            Fundamental group of type ['A', 3, 1]
        """
        return "Fundamental group of type %s"%self.cartan_type()

    def special_nodes(self):
        r"""
        The set of nodes of the Dynkin diagram of the affine Cartan type of ``self``
        which are conjugate to the `0` node.

        EXAMPLES::

            sage: from sage.combinat.root_system.fundamental_group import FundamentalGroupOfExtendedAffineWeylGroup
            sage: FundamentalGroupOfExtendedAffineWeylGroup(['D',4,1]).special_nodes()
            (0, 1, 3, 4)
            sage: FundamentalGroupOfExtendedAffineWeylGroup(['A',2,1]).special_nodes()
            (0, 1, 2)
            sage: FundamentalGroupOfExtendedAffineWeylGroup(['C',3,1]).special_nodes()
            (0, 3)
            sage: FundamentalGroupOfExtendedAffineWeylGroup(['D',4,2]).special_nodes()
            (0, 3)

        """
        return self._special_nodes

    def group_generators(self):
        r"""
        Return a tuple of generators of the fundamental group.

        .. WARNING::

        This returns the entire group, a necessary behavior because it
        is used in :meth:`__iter__`.

        EXAMPLES::

            sage: from sage.combinat.root_system.fundamental_group import FundamentalGroupOfExtendedAffineWeylGroup
            sage: FundamentalGroupOfExtendedAffineWeylGroup(['E',6,1],prefix="f").group_generators()
            Finite family {0: f[0], 1: f[1], 6: f[6]}
        """
        return Family(self.special_nodes(), lambda i: self(i))

    def __iter__(self):
        r"""
        Return the iterator for ``self``.

        EXAMPLES::

            sage: from sage.combinat.root_system.fundamental_group import FundamentalGroupOfExtendedAffineWeylGroup
            sage: F = FundamentalGroupOfExtendedAffineWeylGroup(['E',6,1],prefix="f")
            sage: [x for x in F] # indirect doctest
            [f[0], f[1], f[6]]
        """
        return iter(self.group_generators())

    @cached_method
    def index_set(self):
        r"""
        The node set of the affine Cartan type of ``self``.

        EXAMPLES::

            sage: from sage.combinat.root_system.fundamental_group import FundamentalGroupOfExtendedAffineWeylGroup
            sage: FundamentalGroupOfExtendedAffineWeylGroup(['A',2,1]).index_set()
            (0, 1, 2)

        """
        return self.cartan_type().index_set()

    def action(self, i):
        r"""
        Return a function which permutes the affine Dynkin node set by the `i`-th special automorphism.

        EXAMPLES::

            sage: from sage.combinat.root_system.fundamental_group import FundamentalGroupOfExtendedAffineWeylGroup
            sage: F = FundamentalGroupOfExtendedAffineWeylGroup(['A',2,1])
            sage: [[(i, j, F.action(i)(j)) for j in F.index_set()] for i in F.special_nodes()]
            [[(0, 0, 0), (0, 1, 1), (0, 2, 2)], [(1, 0, 1), (1, 1, 2), (1, 2, 0)], [(2, 0, 2), (2, 1, 0), (2, 2, 1)]]
            sage: G = FundamentalGroupOfExtendedAffineWeylGroup(['D',4,1])
            sage: [[(i, j, G.action(i)(j)) for j in G.index_set()] for i in G.special_nodes()]
            [[(0, 0, 0), (0, 1, 1), (0, 2, 2), (0, 3, 3), (0, 4, 4)], [(1, 0, 1), (1, 1, 0), (1, 2, 2), (1, 3, 4), (1, 4, 3)], [(3, 0, 3), (3, 1, 4), (3, 2, 2), (3, 3, 0), (3, 4, 1)], [(4, 0, 4), (4, 1, 3), (4, 2, 2), (4, 3, 1), (4, 4, 0)]]
        """
        return lambda j: self._action[i][j]

    def dual_node(self, i):
        r"""
        Return the node that indexes the inverse of the `i`-th element.

        EXAMPLES::

            sage: from sage.combinat.root_system.fundamental_group import FundamentalGroupOfExtendedAffineWeylGroup
            sage: F = FundamentalGroupOfExtendedAffineWeylGroup(['A',4,1])
            sage: [(i, F.dual_node(i)) for i in F.special_nodes()]
            [(0, 0), (1, 4), (2, 3), (3, 2), (4, 1)]
            sage: G = FundamentalGroupOfExtendedAffineWeylGroup(['E',6,1])
            sage: [(i, G.dual_node(i)) for i in G.special_nodes()]
            [(0, 0), (1, 6), (6, 1)]
            sage: H = FundamentalGroupOfExtendedAffineWeylGroup(['D',5,1])
            sage: [(i, H.dual_node(i)) for i in H.special_nodes()]
            [(0, 0), (1, 1), (4, 5), (5, 4)]
        """
        return self._dual_node[i]

    def reduced_word(self, i):
        r"""
        Return a reduced word for the finite Weyl group element associated with the `i`-th special automorphism.

<<<<<<< HEAD
        More precisely, for each special node `i`, `self.finite_action(i)` is a reduced word for this element.
=======
        More precisely, for each special node `i`, `self.reduced_word(i)` is a reduced word for
        the element `v` in the finite Weyl group such that in the extended affine Weyl group,
        the `i`-th special automorphism is equal to `t v` where `t` is a translation element.
>>>>>>> 154656f3

        EXAMPLES::

            sage: from sage.combinat.root_system.fundamental_group import FundamentalGroupOfExtendedAffineWeylGroup
            sage: F = FundamentalGroupOfExtendedAffineWeylGroup(['A',3,1])
            sage: [(i, F.reduced_word(i)) for i in F.special_nodes()]
            [(0, ()), (1, (1, 2, 3)), (2, (2, 1, 3, 2)), (3, (3, 2, 1))]

            sage: F = FundamentalGroupOfExtendedAffineWeylGroup(['A',3,1])
            sage: [(i, F.finite_action(i)) for i in F.special_nodes()]
            [(0, ()), (1, (1, 2, 3)), (2, (2, 1, 3, 2)), (3, (3, 2, 1))]

        """
<<<<<<< HEAD
        return self._finite_action[i]

    def gens(self):
        r"""
        Generators for the group.

        EXAMPLES::

            sage: from sage.combinat.root_system.fundamental_group import FundamentalGroupOfExtendedAffineWeylGroup
            sage: F = FundamentalGroupOfExtendedAffineWeylGroup(['E',6,1])
            sage: F.gens()
            (pi[0], pi[1], pi[6])

        """
        return tuple([self(i) for i in self.special_nodes()])

    def an_element(self):
        r"""
        An element of ``self``.

        EXAMPLES::

            sage: from sage.combinat.root_system.fundamental_group import FundamentalGroupOfExtendedAffineWeylGroup
            sage: FundamentalGroupOfExtendedAffineWeylGroup("A2").an_element()
            pi[2]

        """
        return self.gens()[-1]
=======
        return self._reduced_words[i]
>>>>>>> 154656f3

class FundamentalGroupGLElement(FundamentalGroupElement):
    def act_on_classical_ambient(self, wt):
        r"""
        Act by ``self`` on the classical ambient weight vector ``wt``.

        EXAMPLES::

            sage: from sage.combinat.root_system.fundamental_group import FundamentalGroupOfExtendedAffineWeylGroup
            sage: F = FundamentalGroupOfExtendedAffineWeylGroup(['A',2,1], general_linear=True)
            sage: f = F.an_element(); f
            pi[5]
            sage: la = F.cartan_type().classical().root_system().ambient_space().an_element(); la
            (2, 2, 3)
            sage: f.act_on_classical_ambient(la)
            (2, 3, 2)

        """
        return wt.map_support(self.parent().action(self.value()))

class FundamentalGroupGL(FundamentalGroupOfExtendedAffineWeylGroup_Class):
    r"""
    Fundamental group of `GL_n`. It is just the integers with extra privileges.
    """
    Element = FundamentalGroupGLElement

    def __init__(self, cartan_type, prefix='pi'):
        r"""

        EXAMPLES::

            sage: from sage.combinat.root_system.fundamental_group import FundamentalGroupOfExtendedAffineWeylGroup
            sage: F = FundamentalGroupOfExtendedAffineWeylGroup(['A',2,1], general_linear=True)
            sage: F in Groups().Commutative().Infinite()
            True
            sage: TestSuite(F).run()

        """

        FundamentalGroupOfExtendedAffineWeylGroup_Class.__init__(self, cartan_type, prefix, finite=False)
        from sage.rings.integer_ring import ZZ
        self._special_nodes = ZZ
        self._n = cartan_type.n + 1

    def _element_constructor_(self, x):
        r"""
        Construct an element of ``self`` from ``x``.

        EXAMPLES::

            sage: from sage.combinat.root_system.fundamental_group import FundamentalGroupOfExtendedAffineWeylGroup
            sage: FundamentalGroupOfExtendedAffineWeylGroup(['A',3,1], general_linear = True).an_element() # indirect doctest
            pi[5]

        """
        if isinstance(x, self.element_class) and x.parent() is self:
            return x
        return self.element_class(self, x)

    @cached_method
    def one(self):
        r"""
        Return the identity element of the fundamental group.

        EXAMPLES::

            sage: from sage.combinat.root_system.fundamental_group import FundamentalGroupOfExtendedAffineWeylGroup
            sage: FundamentalGroupOfExtendedAffineWeylGroup(['A',2,1], general_linear=True).one()
            pi[0]
        """
        from sage.rings.integer_ring import ZZ
        return self(ZZ(0))

    def product(self, x, y):
        r"""
        Return the product of `x` and `y`.

        EXAMPLES::

            sage: from sage.combinat.root_system.fundamental_group import FundamentalGroupOfExtendedAffineWeylGroup
            sage: F = FundamentalGroupOfExtendedAffineWeylGroup(['A',2,1], general_linear=True)
            sage: F.special_nodes()
            Integer Ring
            sage: F(2)*F(3)
            pi[5]
            sage: F(1)*F(3)^(-1)
            pi[-2]
        """
        return self(x.value()+y.value())

    def _repr_(self):
        r"""
<<<<<<< HEAD
        String naming the fundamental group of type GL.
=======
        Return A string representing the fundamental group.
>>>>>>> 154656f3

        EXAMPLES::

            sage: from sage.combinat.root_system.fundamental_group import FundamentalGroupOfExtendedAffineWeylGroup
            sage: FundamentalGroupOfExtendedAffineWeylGroup(['A',2,1],general_linear=True) # indirect doctest
            Fundamental group of GL(3)

        """
        return "Fundamental group of GL(%s)"%self._n

    def family(self):
        r"""
        The family associated with the set of special nodes.

        EXAMPLES::

            sage: from sage.combinat.root_system.fundamental_group import FundamentalGroupOfExtendedAffineWeylGroup
            sage: fam = FundamentalGroupOfExtendedAffineWeylGroup(['A',2,1], general_linear=True).family() # indirect doctest
            sage: fam
            Lazy family (<lambda>(i))_{i in <built-in function IntegerRing>}
            sage: fam[-3]
            -3

        """
        from sage.sets.family import LazyFamily
        from sage.rings.integer_ring import IntegerRing
        return LazyFamily(IntegerRing, lambda i: i)

    def gens(self):
        from sage.rings.integer_ring import ZZ
        return [self(ZZ(1))]

    def an_element(self):
        r"""
        An element of ``self``.

        EXAMPLES::

            sage: from sage.combinat.root_system.fundamental_group import FundamentalGroupOfExtendedAffineWeylGroup
            sage: FundamentalGroupOfExtendedAffineWeylGroup(['A',2,1], general_linear=True).an_element()
            pi[5]
        """
        from sage.rings.integer_ring import ZZ
        return self(ZZ(5))

    def some_elements(self):
        r"""
<<<<<<< HEAD
        Some elements of ``self``.
=======
        Return some elements of `self`.
>>>>>>> 154656f3

        EXAMPLES::

            sage: from sage.combinat.root_system.fundamental_group import FundamentalGroupOfExtendedAffineWeylGroup
            sage: FundamentalGroupOfExtendedAffineWeylGroup(['A',2,1], general_linear=True).some_elements()
            [pi[-2], pi[2], pi[5]]
<<<<<<< HEAD

=======
>>>>>>> 154656f3
        """
        from sage.rings.integer_ring import ZZ
        return [self(ZZ(i)) for i in [-2, 2, 5]]

    def action(self, i):
        r"""
        The action of the `i`-th automorphism on the affine Dynkin node set.

        EXAMPLES::

            sage: from sage.combinat.root_system.fundamental_group import FundamentalGroupOfExtendedAffineWeylGroup
            sage: F = FundamentalGroupOfExtendedAffineWeylGroup(['A',2,1], general_linear=True)
            sage: F.action(4)(2)
            0
            sage: F.action(-4)(2)
            1

        """
        from sage.rings.integer_ring import ZZ
        return lambda j: ZZ(Mod(i + j, self._n))

    def dual_node(self, i):
        r"""
        The node whose special automorphism is inverse to that of `i`.

        EXAMPLES::

            sage: from sage.combinat.root_system.fundamental_group import FundamentalGroupOfExtendedAffineWeylGroup
            sage: F = FundamentalGroupOfExtendedAffineWeylGroup(['A',2,1], general_linear=True)
            sage: F.dual_node(2)
            -2
        """
        return -i

    @cached_method
    def reduced_word(self, i):
        r"""
        A reduced word for the finite permutation part of the
        special automorphism indexed by `i`.

        More precisely, return a reduced word for the finite Weyl group element `u`
        where `i`-th automorphism (expressed in the extended affine Weyl group)
        has the form `t u` where `t` is a translation element.

        EXAMPLES::

            sage: from sage.combinat.root_system.fundamental_group import FundamentalGroupOfExtendedAffineWeylGroup
            sage: F = FundamentalGroupOfExtendedAffineWeylGroup(['A',2,1], general_linear=True)
            sage: F.reduced_word(10)
            (1, 2)

        """
        from sage.rings.integer_ring import ZZ
        i = ZZ(Mod(i, self._n))
        if i == 0:
            return tuple([])
        om = self.cartan_type().classical().root_system().weight_lattice().fundamental_weight(i)
        return tuple((-om).reduced_word())
<|MERGE_RESOLUTION|>--- conflicted
+++ resolved
@@ -226,11 +226,8 @@
 
             sage: from sage.combinat.root_system.fundamental_group import FundamentalGroupOfExtendedAffineWeylGroup
             sage: F = FundamentalGroupOfExtendedAffineWeylGroup(['A',4,1], prefix="f")
-<<<<<<< HEAD
-=======
             sage: F.special_nodes()
             (0, 1, 2, 3, 4)
->>>>>>> 154656f3
             sage: x = F(4); x
             f[4]
             sage: x.value()
@@ -570,13 +567,9 @@
         r"""
         Return a reduced word for the finite Weyl group element associated with the `i`-th special automorphism.
 
-<<<<<<< HEAD
-        More precisely, for each special node `i`, `self.finite_action(i)` is a reduced word for this element.
-=======
         More precisely, for each special node `i`, `self.reduced_word(i)` is a reduced word for
         the element `v` in the finite Weyl group such that in the extended affine Weyl group,
         the `i`-th special automorphism is equal to `t v` where `t` is a translation element.
->>>>>>> 154656f3
 
         EXAMPLES::
 
@@ -590,38 +583,7 @@
             [(0, ()), (1, (1, 2, 3)), (2, (2, 1, 3, 2)), (3, (3, 2, 1))]
 
         """
-<<<<<<< HEAD
-        return self._finite_action[i]
-
-    def gens(self):
-        r"""
-        Generators for the group.
-
-        EXAMPLES::
-
-            sage: from sage.combinat.root_system.fundamental_group import FundamentalGroupOfExtendedAffineWeylGroup
-            sage: F = FundamentalGroupOfExtendedAffineWeylGroup(['E',6,1])
-            sage: F.gens()
-            (pi[0], pi[1], pi[6])
-
-        """
-        return tuple([self(i) for i in self.special_nodes()])
-
-    def an_element(self):
-        r"""
-        An element of ``self``.
-
-        EXAMPLES::
-
-            sage: from sage.combinat.root_system.fundamental_group import FundamentalGroupOfExtendedAffineWeylGroup
-            sage: FundamentalGroupOfExtendedAffineWeylGroup("A2").an_element()
-            pi[2]
-
-        """
-        return self.gens()[-1]
-=======
         return self._reduced_words[i]
->>>>>>> 154656f3
 
 class FundamentalGroupGLElement(FundamentalGroupElement):
     def act_on_classical_ambient(self, wt):
@@ -714,11 +676,7 @@
 
     def _repr_(self):
         r"""
-<<<<<<< HEAD
-        String naming the fundamental group of type GL.
-=======
         Return A string representing the fundamental group.
->>>>>>> 154656f3
 
         EXAMPLES::
 
@@ -766,21 +724,13 @@
 
     def some_elements(self):
         r"""
-<<<<<<< HEAD
-        Some elements of ``self``.
-=======
         Return some elements of `self`.
->>>>>>> 154656f3
 
         EXAMPLES::
 
             sage: from sage.combinat.root_system.fundamental_group import FundamentalGroupOfExtendedAffineWeylGroup
             sage: FundamentalGroupOfExtendedAffineWeylGroup(['A',2,1], general_linear=True).some_elements()
             [pi[-2], pi[2], pi[5]]
-<<<<<<< HEAD
-
-=======
->>>>>>> 154656f3
         """
         from sage.rings.integer_ring import ZZ
         return [self(ZZ(i)) for i in [-2, 2, 5]]
