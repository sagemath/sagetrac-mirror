--- conflicted
+++ resolved
@@ -676,9 +676,6 @@
         ref = self.reflections()
         d = {}
         for x in g:
-<<<<<<< HEAD
-            d[x] = [y for y in g if x.length() < y.length() and x*y.inverse() in ref]
-=======
             d[x] = {}
             for y in g:
                 if side == "right":
@@ -687,7 +684,6 @@
                     r = x.inverse()*y
                 if x.length() < y.length() and ref.has_key(r):
                     d[x][y] = r
->>>>>>> 92888b34
         return DiGraph(d)
 
     def bruhat_poset(self, index_set=[], crossed_nodes=None, side="right", facade=False):
