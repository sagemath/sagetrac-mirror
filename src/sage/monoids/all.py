--- conflicted
+++ resolved
@@ -8,10 +8,4 @@
     strip_encoding,
     frequency_distribution,
     coincidence_index,
-<<<<<<< HEAD
-    coincidence_discriminant)
-
-from automatic_semigroup import AutomaticSemigroup
-=======
-    coincidence_discriminant)
->>>>>>> fd34f88f
+    coincidence_discriminant)