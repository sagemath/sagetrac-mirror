--- conflicted
+++ resolved
@@ -75,12 +75,8 @@
 
 FreeMonoid_factory = FreeMonoidFactory("sage.monoids.free_monoid.FreeMonoid_factory")
 
-<<<<<<< HEAD
-def FreeMonoid(n=None, names=None, index_set=None, abelian=False, **kwds):
-=======
 @rename_keyword(deprecation=15289, n="index_set")
 def FreeMonoid(index_set=None, names=None, commutative=False, **kwds):
->>>>>>> b9f6f182
     r"""
     Return a free monoid on `n` generators or with the generators indexed by
     a set `I`.
@@ -91,20 +87,6 @@
     - the indexing set for the generators
 
     INPUT:
-<<<<<<< HEAD
-
-    -  ``n`` -- integer
-
-    -  ``names`` -- names of generators
-
-    - ``index_set`` -- an indexing set for the generators
-
-    - ``abelian`` -- (default: ``False``) whether the free monoid is abelian
-      or not
-
-    OUTPUT:
-
-=======
 
     - ``index_set`` -- an indexing set for the generators; if an integer,
       than this becomes `\{0, 1, \ldots, n-1\}`
@@ -116,7 +98,6 @@
 
     OUTPUT:
 
->>>>>>> b9f6f182
     A free monoid.
 
     EXAMPLES::
@@ -128,28 +109,6 @@
 
         sage: F.<x,y,z> = FreeMonoid(abelian=True); F
         Free abelian monoid on 3 generators (x, y, z)
-<<<<<<< HEAD
-        sage: FreeMonoid(index_set=ZZ, abelian=True)
-        Free abelian monoid indexed by Integer Ring
-    """
-    if abelian:
-        from sage.monoids.free_abelian_monoid import FreeAbelianMonoid
-        return FreeAbelianMonoid(n, names, index_set, **kwds)
-
-    if isinstance(n, str): # Swap args (this works if names is None as well)
-        names, n = n, names
-
-    if n is None and names is not None:
-        if isinstance(names, str):
-            n = names.count(',')
-        else:
-            n = len(names)
-
-    if index_set is not None:
-        if names is not None:
-            names = normalize_names(n, names)
-        from sage.monoids.indexed_monoid import IndexedFreeMonoid
-=======
         sage: FreeMonoid(index_set=ZZ, commutative=True)
         Free abelian monoid indexed by Integer Ring
     """
@@ -174,16 +133,11 @@
         if names is not None:
             names = normalize_names(len(names), names)
         from sage.monoids.indexed_free_monoid import IndexedFreeMonoid
->>>>>>> b9f6f182
         return IndexedFreeMonoid(index_set, names=names, **kwds)
 
     if names is None:
         raise ValueError("names must be specified")
-<<<<<<< HEAD
-    return FreeMonoid_factory(n, names)
-=======
     return FreeMonoid_factory(index_set, names)
->>>>>>> b9f6f182
 
 def is_FreeMonoid(x):
     """
@@ -376,11 +330,8 @@
             sage: F.cardinality()
             +Infinity
         """
-<<<<<<< HEAD
-=======
         if self.__ngens == 0:
             from sage.rings.all import ZZ
             return ZZ.one()
->>>>>>> b9f6f182
         from sage.rings.infinity import infinity
         return infinity
