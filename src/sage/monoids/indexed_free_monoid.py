--- conflicted
+++ resolved
@@ -583,13 +583,9 @@
             ValueError: invalid cancellation
         """
         d = copy(self._monomial)
-<<<<<<< HEAD
-        for k,v in iteritems(elt._monomial):
-=======
-        for k,v in elt._monomial.iteritems():
+        for k, v in iteritems(elt._monomial):
             if k not in d:
                 raise ValueError("invalid cancellation")
->>>>>>> 44526fef
             d[k] -= v
         for k,v in d.items():
             if v < 0:
