--- conflicted
+++ resolved
@@ -98,10 +98,7 @@
         other than a small positive integer.
 
         EXAMPLES::
-<<<<<<< HEAD
-=======
-
->>>>>>> a318ac8b
+
             from sage.misc.random_testing import random_testing
             sage: from sage.interfaces.interface import Interface
             sage: i = Interface("")
