--- conflicted
+++ resolved
@@ -333,11 +333,7 @@
 
     def _coerce_impl(self, x, use_special=True):
         r"""
-<<<<<<< HEAD
-        Coerce pur Python types via corresponding Sage objects.
-=======
         Coerce pure Python types via corresponding Sage objects.
->>>>>>> 473cd41f
 
         TESTS:
 
