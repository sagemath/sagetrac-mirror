--- conflicted
+++ resolved
@@ -24,7 +24,6 @@
 from .maxima import maxima, Maxima
 # import problems
 #from maxima_lib import maxima_lib
-<<<<<<< HEAD
 from .mathematica import mathematica, Mathematica
 from .matlab import matlab, matlab_version, Matlab
 from .mupad import mupad, Mupad  # NOT functional yet
@@ -32,6 +31,7 @@
 from .octave import octave, octave_version, Octave
 from .qepcad import qepcad, qepcad_version, qepcad_formula
 from .qsieve import qsieve
+from .ruby import ruby
 from .singular import singular, singular_version, Singular
 from .sage0 import sage0 as sage0, sage0_version, Sage
 from .scilab import scilab
@@ -42,26 +42,6 @@
 from .lie import lie, LiE
 from .r import r, R, r_version
 from .read_data import read_data
-=======
-from mathematica import mathematica, Mathematica
-from matlab import matlab, matlab_version, Matlab
-from mupad import mupad, Mupad  # NOT functional yet
-from mwrank import mwrank, Mwrank
-from octave import octave, octave_version, Octave
-from qepcad import qepcad, qepcad_version, qepcad_formula
-from qsieve import qsieve
-from ruby import ruby
-from singular import singular, singular_version, Singular
-from sage0 import sage0 as sage0, sage0_version, Sage
-from scilab import scilab
-from tachyon import tachyon_rt
-from psage import PSage
-from ecm import ECM, ecm
-from povray import povray
-from lie import lie, LiE
-from r import r, R, r_version
-from read_data import read_data
->>>>>>> 447e0049
 
 interfaces = ['gap', 'gap3', 'giac', 'gp', 'mathematica', 'gnuplot', \
               'kash', 'magma', 'macaulay2', 'maple', 'maxima', \
