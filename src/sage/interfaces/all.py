--- conflicted
+++ resolved
@@ -29,14 +29,9 @@
 from octave import octave, octave_version, Octave
 from qepcad import qepcad, qepcad_version, qepcad_formula
 from qsieve import qsieve
-<<<<<<< HEAD
+from ruby import ruby
 from singular import singular, singular_version, Singular
 from sage0 import sage0 as sage0, sage0_version, Sage
-=======
-from ruby import ruby
-from singular import singular, singular_console, singular_version, Singular
-from sage0 import sage0 as sage0, sage0_console, sage0_version, Sage
->>>>>>> 697f0a9f
 from scilab import scilab
 from tachyon import tachyon_rt
 from psage import PSage
@@ -49,8 +44,7 @@
 interfaces = ['gap', 'gap3', 'giac', 'gp', 'mathematica', 'gnuplot', \
               'kash', 'magma', 'macaulay2', 'maple', 'maxima', \
               'mathematica', 'mwrank', 'octave', 'r', \
-<<<<<<< HEAD
-              'singular', 'sage0', 'sage']
+              'ruby', 'singular', 'sage0', 'sage']
 
 
 from sage.repl.rich_output.display_manager import get_display_manager
@@ -77,7 +71,4 @@
     from singular import singular_console
     from sage0 import sage0_console
     from lie import lie_console
-    from r import r_console
-=======
-              'ruby', 'singular', 'sage0', 'sage']
->>>>>>> 697f0a9f
+    from r import r_console