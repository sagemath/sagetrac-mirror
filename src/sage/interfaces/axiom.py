r"""
Interface to Axiom

TODO:
   * Evaluation using a file is not done.   Any input
     line with more than a few thousand characters would
     hang the system, so currently it automatically raises
     an exception.
   * All completions of a given command.
   * Interactive help.

Axiom is a free GPL-compatible (modified BSD license)  general purpose
computer algebra system whose development started in 1973 at IBM.  It
contains symbolic manipulation algorithms, as well as implementations
of special functions, including elliptic functions and generalized
hypergeometric functions. Moreover, Axiom has implementations of many
functions relating to the invariant theory of the symmetric group $S_n$.
For many links to Axiom documentation see
         \url{http://wiki.axiom-developer.org}.

AUTHORS OF THIS MODULE:
    -- Bill Page (2006-10): Created this (based on maxima interfac)
       NOTE: Bill Page put a huge amount of effort into the SAGE Axiom interface
             over several days during the SAGE Days 2 coding sprint.  This is
             contribution is greatly appreciated.
    -- William Stein (2006-10): misc touchup.

If the string "error" (case insensitive) occurs in the output of
anything from axiom, a RuntimeError exception is raised.

EXAMPLES:
We evaluate a very simple expression in axiom.
    sage: axiom('3 * 5')                     # optional
    15
    sage: a = axiom(3) * axiom(5); a         # optional
    15

The type of a is AxiomElement, i.e., an element of the axiom interpreter.
    sage: type(a)                            # optional
    <class 'sage.interfaces.axiom.AxiomElement'>
    sage: parent(a)                          # optional
    Axiom

The underlying Axiom type of a is also available, via the type method:
    sage: a.type()                           # optional
    PositiveInteger


We factor $x^5 - y^5$ in Axiom in several different ways.
The first way yields a Axiom object.
    sage: F = axiom.factor('x^5 - y^5'); F      # optional
               4      3    2 2    3     4
    - (y - x)(y  + x y  + x y  + x y + x )
    sage: type(F)                               # optional
    <class 'sage.interfaces.axiom.AxiomElement'>
    sage: F.type()                              # optional
    Factored Polynomial Integer


Note that Axiom objects are normally displayed using ``ASCII art''.
In some cases you can see a normal linear representation of any Axiom
object x, using \code{str(x)}.  This can be useful for moving axiom
data to other systems.
<<<<<<< HEAD
    sage: a = axiom('2/3');a
    2
    -
    3
    sage: str(a)
    '2/3'
    sage: a = axiom('x^2 + 3/7')
    sage: str(a)
=======
    sage: a = axiom('2/3'); a          # optional
    2
    -
    3
    sage: str(a)                       # optional
    '2/3'
    sage: a = axiom('x^2 + 3/7')       # optional
    sage: str(a)                       # optional
>>>>>>> 9486c2c2
    'x*x+3/7'

The \code{axiom.eval} command evaluates an expression in axiom and
returns the result as a string.  This is exact as if we typed in the
given line of code to axiom; the return value is what Axiom would
print out.

    sage: print axiom.eval('factor(x^5 - y^5)')   # optional
               4      3    2 2    3     4
    - (y - x)(y  + x y  + x y  + x y + x )
    <BLANKLINE>
    Type: Factored Polynomial Integer

We can create the polynomial $f$ as a Axiom polynomial, then call
the factor method on it.  Notice that the notation \code{f.factor()}
is consistent with how the rest of \sage works.
    sage: f = axiom('x^5 - y^5')                  # optional
    sage: f^2                                     # optional
     10     5 5    10
    y   - 2x y  + x
    sage: f.factor()                              # optional
               4      3    2 2    3     4
    - (y - x)(y  + x y  + x y  + x y + x )

Control-C interruption works well with the axiom interface,
because of the excellent implementation of axiom.  For example,
try the following sum but with a much bigger range, and hit
control-C.
    sage.:  f = axiom('(x^5 - y^5)^10000')       # optional
    Interrupting Axiom...
    ...
    <type 'exceptions.TypeError'>: Ctrl-c pressed while running Axiom
<<<<<<< HEAD



"""
=======

Symbolic constants:
    sage: axiom(e + pi)                      # optional
    %e + %pi
"""

#\subsection{Tutorial}
#We follow the tutorial at
#\url{http://wiki.axiom-developer.org/AxiomTutorial}.
#\subsection{Interactivity}
#Axiom has a non-interactive mode that is initiated via the command
#")read file.input".
#\subsection{Long Input}
#The Axiom interface reads in even very long input (using files) in a
#robust manner, as long as you are creating a new object.
#\note{Using \code{axiom.eval} for long input
#is much less robust, and is not recommended.}
#
#    sage: t = '"%s"'%10^10000   # ten thousand character string.    (optional)
#    sage: a = axiom(t)                                              # optional

>>>>>>> 9486c2c2

#\subsection{Tutorial}
#We follow the tutorial at
#\url{http://wiki.axiom-developer.org/AxiomTutorial}.
#\subsection{Interactivity}
#Axiom has a non-interactive mode that is initiated via the command
#")read file.input".
#\subsection{Long Input}
#The Axiom interface reads in even very long input (using files) in a
#robust manner, as long as you are creating a new object.
#\note{Using \code{axiom.eval} for long input
#is much less robust, and is not recommended.}
#
#    sage: t = '"%s"'%10^10000   # ten thousand character string.    (optional)
#    sage: a = axiom(t)                                              # optional


###########################################################################
#       Copyright (C) 2006 William Stein <wstein@gmail.com>
#
#  Distributed under the terms of the GNU General Public License (GPL)
#  The full text of the GPL is available at:
#
#                  http://www.gnu.org/licenses/
###########################################################################

import os, re

from expect import Expect, ExpectElement, FunctionElement, ExpectFunction, tmp
from pexpect import EOF

from sage.misc.misc import verbose, DOT_SAGE, SAGE_ROOT

from sage.misc.multireplace import multiple_replace

cnt = 0
seq = 0

COMMANDS_CACHE = '%s/axiom_commandlist_cache.sobj'%DOT_SAGE

# The Axiom commands ")what thing det" ")show Matrix" and ")display
# op det" commands, gives a list of all identifiers that begin in
# a certain way.  This could maybe be useful somehow... (?)  Also
# axiom has a lot a lot of ways for getting documentation from the
# system -- this could also be useful.

class Axiom(Expect):
    """
    Interface to the Axiom interpreter.
    """
    def __init__(self, script_subdirectory=None, logfile=None, server=None):
        """
        Create an instance of the Axiom interpreter.
        """
        eval_using_file_cutoff = 200
        self.__eval_using_file_cutoff = eval_using_file_cutoff
        Expect.__init__(self,
                        name = 'axiom',
                        prompt = '\([0-9]+\) -> ',
                        command = "axiom -nox -noclef",
                        maxread = 10,
                        script_subdirectory = script_subdirectory,
                        restart_on_ctrlc = False,
                        verbose_start = False,
                        init_code = [')lisp (si::readline-off)'],
                        logfile = logfile,
                        eval_using_file_cutoff=eval_using_file_cutoff)

    def __getattr__(self, attrname):
        if attrname[:1] == "_":
            raise AttributeError
        return AxiomExpectFunction(self, attrname)

    def _start(self):
        Expect._start(self)
        self._expect.expect(self._prompt)
        out = self._eval_line(')set functions compile on', reformat=False)
        out = self._eval_line(')set output length 245', reformat=False)
        out = self._eval_line(')set message autoload off', reformat=False)
        self._expect.expect(self._prompt)

    def _eval_line_using_file(self, line, tmp):
        F = open(tmp, 'w')
        F.write(line)
        F.close()
        if self._expect is None:
            self._start()
        # For some reason this trivial comp
        # keeps certain random freezes from occuring.  Do not remove this.
        # The space before the \n is also important.
        self._expect.sendline(')read "%s"\n'%tmp)
        self._expect.expect(self._prompt)
        return ''

    def __reduce__(self):
        return reduce_load_Axiom, tuple([])

    def _quit_string(self):
        return ')lisp (quit)'

    def _eval_line(self, line, reformat=True, allow_use_file=False,
                   wait_for_prompt=True):
        if not wait_for_prompt:
            return Expect._eval_line(self, line)
        line = line.rstrip().rstrip(';')
        if line == '':
            return ''
        if len(line) > 3000:
            raise NotImplementedError, "evaluation of long input lines (>3000 characters) in Axiom not yet implemented."
        global seq
        seq += 1
        if self._expect is None:
            self._start()
        if allow_use_file and self.__eval_using_file_cutoff and \
                            len(line) > self.__eval_using_file_cutoff:
            return self._eval_line_using_file(line, tmp)
        try:
            E = self._expect
            # debug
            verbose("in = '%s'"%line,level=3)
            E.sendline(line)
            self._expect.expect(self._prompt)
            out = self._expect.before
            # debug
            verbose("out = '%s'"%out,level=3)
        except EOF:
          if self._quit_string() in line:
             return ''
        except KeyboardInterrupt:
            self._keyboard_interrupt()

        if '>> Error detected within library code:' in out or \
           'Cannot find a definition or applicable library operation named' in out:
            raise RuntimeError, out

        if not reformat:
            return out
        if 'error' in out:
            return out
        #out = out.lstrip()
        i = out.find('\n')
        out = out[i+1:]
        outs = out.split("\n")
        i = 0
        outline = ''
        for line in outs:
            line = line.rstrip()
            # print "'%s'"%line
            if line[:4] == '   (':
                i = line.find('(')
                i += line[i:].find(')')
                if line[i+1:] == "":
                    i = 0
                    outs = outs[1:]
                break;
        out = "\n".join(line[i+1:] for line in outs[1:])
        return out

    ###########################################
    # Interactive help
    ###########################################

    def help(self, s):
        import sage.server.support
        if sage.server.support.EMBEDDED_MODE:
            e = os.system('asq -op "%s"< /dev/null'%s)
        else:
            e = os.system('asq -op "%s"'%s)
        if e:
            print "Help system not available."

    def example(self, s):
        import sage.server.support
        if sage.server.support.EMBEDDED_MODE:
            e = os.system('asq -doc "%s" < /dev/null'%s)
        else:
            e = os.system('asq -doc "%s"'%s)
        if e:
            print "Help system not available."

    describe = help

    def demo(self):
        import sage.server.support
        if sage.server.support.EMBEDDED_MODE:
            os.system('axiom -ht < /dev/null')
        else:
            os.system('axiom -ht')

    def completions(self, s):
        """
        Return all commands that complete the command starting with the
        string s.   This is like typing s[tab] in the maple interpreter.
        """
        s = self.eval('apropos(%s)'%s).replace('\\ - ','-')
        return [x for x in s[1:-1].split(',') if x[0] != '?']

    def _commands(self):
        """
        Return list of all commands defined in Axiom.
        """
        try:
            return self.__commands
        except AttributeError:
            self.__commands = sum([self.completions(chr(97+n)) for n in range(26)], [])
        return self.__commands

    def _object_class(self):
        return AxiomElement

    def _true_symbol(self):
        return 'true'

    def _false_symbol(self):
        return 'false'

    def set(self, var, value):
        """
        Set the variable var to the given value.
        """
        cmd = '%s := %s'%(var, value)
        out = self._eval_line(cmd, reformat=False)

        if out.find("error") != -1:
            raise TypeError, "Error executing code in Axiom\nCODE:\n\t%s\nAxiom ERROR:\n\t%s"%(cmd, out)


    def get(self, var):
        """
        Get the string value of the Axiom variable var.
        """
        s = self._eval_line(str(var))
        i = s.rfind('Type:')
        return s[:i].rstrip()

    def console(self):
        axiom_console()


class AxiomElement(ExpectElement):
    def __call__(self, x):
        self._check_valid()
        P = self.parent()
        return P('%s(%s)'%(self.name(), x))

    def __cmp__(self, other):
        """
        EXAMPLES:
            sage: a = axiom(1); b = axiom(2)                  # optional
            sage: a == b                                      # optional
            False
            sage: a < b                                       # optional
            True
            sage: a > b                                       # optional
            False
            sage: b < a                                       # optional
            False
            sage: b > a                                       # optional
            True

        We can also compare more complicated object such as functions:
            sage: f = axiom('sin(x)'); g = axiom('cos(x)')    # optional
            sage: f == g                                      # optional
            False
        """
        if not isinstance(other, AxiomElement):
            return -1
        P = self.parent()
        t = P._true_symbol()
        if P('%s = %s'%(self.name(), other.name())).__repr__().strip() == t:
            return 0
        elif P('%s > %s'%(self.name(), other.name())).__repr__().strip() == t:
            return 1
        else:
            return -1  # everything is supposed to be comparable in Python, so we define
                       # the comparison thus when no comparable in interfaced system.
    def numer(self):
        P = self.parent()
        return P('numeric(%s)'%self._name)

    def real(self):
        return self.realpart()

    def imag(self):
        return self.imagpart()

    def str(self):
        """
        Get the linear string representation of this object, if possible (often it isn't).
        """
        P = self._check_valid()
        s = P.eval('unparse(%s::InputForm)'%self._name)
        if 'translation error' in s:
            raise RuntimeError, s
        s = multiple_replace({'\r\n':'', # fix stupid Fortran-ish
                              'DSIN(':'sin(',
                              'DCOS(':'cos(',
                              'DTAN(':'tan(',
                              'DSINH(':'sinh('}, s)
        return re.search(r'"(.*)"',s).groups(0)[0]

    def __repr__(self):
        P = self._check_valid()
        return P.get(self._name)

    def __str__(self):
        return self.str()

    def type(self):
        P = self._check_valid()
        s = P._eval_line(self.name())
        i = s.rfind('Type:')
        return AxiomType(s[i+5:].strip())

    def __float__(self):
        return float(str(self.numer()))

    def __len__(self):
        """
        Return the length of a list.

        EXAMPLES:
            sage: v = axiom('[x^i for i in 0..5]')            # optional
            sage: len(v)                                      # optional
            6
        """
        P = self._check_valid()
        s = P.eval('# %s '%self.name())
        i = s.rfind('Type')
        return int(s[:i-1])

    def __getattr__(self, attrname):
        if attrname[:1] == "_":
            raise AttributeError
        return AxiomFunctionElement(self, attrname)

    def __getitem__(self, n):
        r"""
        Return the n-th element of this list.

        \note{Lists are 1-based.}

        EXAMPLES:
            sage: v = axiom('[i*x^i for i in 0..5]'); v          # optional
                   2   3   4   5
            [0,x,2x ,3x ,4x ,5x ]
            sage: v[4]                                           # optional
              3
            3x
            sage: v[1]                                           # optional
            0
            sage: v[10]                                          # optional
            Traceback (most recent call last):
            ...
            IndexError: index out of range
        """
        n = int(n)
        if n <= 0 or n > len(self):
            raise IndexError, "index out of range"
        P = self._check_valid()
        if not isinstance(n, tuple):
            return P.new('%s(%s)'%(self._name, n))
        else:
            return P.new('%s(%s)'%(self._name, str(n)[1:-1]))


    def subst(self, val):
        P = self.parent()
        return P('subst(%s, %s)'%(self.name(), val))

    def comma(self, args):
        self._check_valid()
        P = self.parent()
        return P('%s, %s'%(self.name(), args))

    def _latex_(self):
        self._check_valid()
        P = self.parent()
        s = axiom._eval_line('outputAsTex(%s)'%self.name(), reformat=False)
        if not '$$' in s:
            raise RuntimeError, "Error texing axiom object."
        i = s.find('$$')
        j = s.rfind('$$')
        s = s[i+2:j]
        s = multiple_replace({'\r':'', '\n':' ',
                              ' \\sp ':'^',
                              '\\arcsin ':'\\sin^{-1} ',
                              '\\arccos ':'\\cos^{-1} ',
                              '\\arctan ':'\\tan^{-1} '},
            re.sub(r'\\leqno\(.*?\)','',s)) # no eq number!
        return s


class AxiomFunctionElement(FunctionElement):
    def _sage_doc_(self):
        return self._obj.parent().help(self._name)

class AxiomExpectFunction(ExpectFunction):
    def _sage_doc_(self):
        M = self._parent
        return M.help(self._name)

class AxiomType:
    def __init__(self, x):
        self.__x = str(x)
    def __repr__(self):
        return self.__x

def is_AxiomElement(x):
    return isinstance(x, AxiomElement)

# An instance
axiom = Axiom(script_subdirectory=None)

def reduce_load_Axiom():
    return axiom

import os
def axiom_console():
    os.system('axiom -nox')

def __doctest_cleanup():
    import sage.interfaces.quit
    sage.interfaces.quit.expect_quitall()<|MERGE_RESOLUTION|>--- conflicted
+++ resolved
@@ -61,16 +61,6 @@
 In some cases you can see a normal linear representation of any Axiom
 object x, using \code{str(x)}.  This can be useful for moving axiom
 data to other systems.
-<<<<<<< HEAD
-    sage: a = axiom('2/3');a
-    2
-    -
-    3
-    sage: str(a)
-    '2/3'
-    sage: a = axiom('x^2 + 3/7')
-    sage: str(a)
-=======
     sage: a = axiom('2/3'); a          # optional
     2
     -
@@ -79,7 +69,6 @@
     '2/3'
     sage: a = axiom('x^2 + 3/7')       # optional
     sage: str(a)                       # optional
->>>>>>> 9486c2c2
     'x*x+3/7'
 
 The \code{axiom.eval} command evaluates an expression in axiom and
@@ -112,50 +101,16 @@
     Interrupting Axiom...
     ...
     <type 'exceptions.TypeError'>: Ctrl-c pressed while running Axiom
-<<<<<<< HEAD
-
-
-
+
+    sage: axiom('1/100 + 1/101')                  # optional
+       201
+      -----
+      10100
+
+    sage: a = axiom('(1 + sqrt(2))^5'); a         # optional
+         +-+
+      29\|2  + 41
 """
-=======
-
-Symbolic constants:
-    sage: axiom(e + pi)                      # optional
-    %e + %pi
-"""
-
-#\subsection{Tutorial}
-#We follow the tutorial at
-#\url{http://wiki.axiom-developer.org/AxiomTutorial}.
-#\subsection{Interactivity}
-#Axiom has a non-interactive mode that is initiated via the command
-#")read file.input".
-#\subsection{Long Input}
-#The Axiom interface reads in even very long input (using files) in a
-#robust manner, as long as you are creating a new object.
-#\note{Using \code{axiom.eval} for long input
-#is much less robust, and is not recommended.}
-#
-#    sage: t = '"%s"'%10^10000   # ten thousand character string.    (optional)
-#    sage: a = axiom(t)                                              # optional
-
->>>>>>> 9486c2c2
-
-#\subsection{Tutorial}
-#We follow the tutorial at
-#\url{http://wiki.axiom-developer.org/AxiomTutorial}.
-#\subsection{Interactivity}
-#Axiom has a non-interactive mode that is initiated via the command
-#")read file.input".
-#\subsection{Long Input}
-#The Axiom interface reads in even very long input (using files) in a
-#robust manner, as long as you are creating a new object.
-#\note{Using \code{axiom.eval} for long input
-#is much less robust, and is not recommended.}
-#
-#    sage: t = '"%s"'%10^10000   # ten thousand character string.    (optional)
-#    sage: a = axiom(t)                                              # optional
-
 
 ###########################################################################
 #       Copyright (C) 2006 William Stein <wstein@gmail.com>
@@ -219,7 +174,7 @@
         out = self._eval_line(')set functions compile on', reformat=False)
         out = self._eval_line(')set output length 245', reformat=False)
         out = self._eval_line(')set message autoload off', reformat=False)
-        self._expect.expect(self._prompt)
+        #self._expect.expect(self._prompt)
 
     def _eval_line_using_file(self, line, tmp):
         F = open(tmp, 'w')
