--- conflicted
+++ resolved
@@ -572,11 +572,7 @@
         self._ask = [b'zero or nonzero\\?', b'an integer\\?',
                      b'positive, negative or zero\\?', b'positive or negative\\?',
                      b'positive or zero\\?', b'equal to .*\\?']
-<<<<<<< HEAD
-        self._prompt_wait = ([self._prompt.encode('ascii')] +
-=======
         self._prompt_wait = ([self._prompt] +
->>>>>>> d59717e1
                              [re.compile(x) for x in self._ask] +
                              [b'Break [0-9]+'])  # note that you might need to change _expect_expr if you
                                                  # change this
@@ -798,11 +794,7 @@
         else:
             self._sendline(line)
 
-<<<<<<< HEAD
-        line_echo = bytes_to_str(self._expect.readline())
-=======
         line_echo = self._readline()
->>>>>>> d59717e1
         if not wait_for_prompt:
             return
         # line_echo sometimes has randomly inserted terminal echo in front #15811
