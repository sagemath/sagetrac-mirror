# -*- coding: utf-8 -*-
"""
Common Interface Functionality through Pexpect

See the examples in the other sections for how to use specific
interfaces. The interface classes all derive from the generic
interface that is described in this section.

AUTHORS:

- William Stein (2005): initial version

- William Stein (2006-03-01): got rid of infinite loop on startup if
  client system missing

- Felix Lawrence (2009-08-21): edited ._sage_() to support lists and float exponents in foreign notation.

- Simon King (2010-09-25): Expect._local_tmpfile() depends on
  Expect.pid() and is cached; Expect.quit() clears that cache,
  which is important for forking.

- Jean-Pierre Flori (2010,2011): Split non Pexpect stuff into a parent class.

- Simon King (2010-11-23): Ensure that the interface is started again
  after a crash, when a command is executed in _eval_line. Allow
  synchronisation of the GAP interface.

- François Bissey, Bill Page, Jeroen Demeyer (2015-12-09): Upgrade to
  pexpect 4.0.1 + patches, see :trac:`10295`.
"""

# ****************************************************************************
#       Copyright (C) 2005 William Stein <wstein@gmail.com>
#
# This program is free software: you can redistribute it and/or modify
# it under the terms of the GNU General Public License as published by
# the Free Software Foundation, either version 2 of the License, or
# (at your option) any later version.
#                  https://www.gnu.org/licenses/
# ****************************************************************************

import io
import os
import re
import signal
import sys
import weakref
import time
import gc
from . import quit
from . import cleaner
from random import randrange
from pathlib import Path

import pexpect
from pexpect import ExceptionPexpect
from sage.interfaces.sagespawn import SageSpawn
from sage.interfaces.interface import (Interface, InterfaceElement,
            InterfaceFunction, InterfaceFunctionElement)

from sage.structure.element import RingElement

from sage.misc.misc import SAGE_TMP_INTERFACE
from sage.env import SAGE_EXTCODE, LOCAL_IDENTIFIER
from sage.misc.object_multiplexer import Multiplex
from sage.docs.instancedoc import instancedoc

from sage.cpython.string import str_to_bytes, bytes_to_str

BAD_SESSION = -2

# The subprocess is a shared resource.  In a multi-threaded
# environment, there would have to be a lock to control access to the
# subprocess.  Fortunately, Sage does not use Python threads.
# Unfortunately, the combination of the garbage collector and __del__
# methods gives rise to the same issues.  So, in places where we need
# to do a sequence of operations on the subprocess and make sure
# nothing else intervenes (for example, when we write a command and
# then read back the result) we need to disable the garbage collector.
# See TRAC #955 for a more detailed description of this problem.

# To turn off the garbage collector for a particular region of code,
# do:
#   with gc_disabled():
#       ... your code goes here ...
# The garbage collector will be returned to its original state
# whenever the code exits by any means (falling off the end, executing
# "return", "break", or "continue", raising an exception, ...)


class gc_disabled(object):
    """
    This is a "with" statement context manager. Garbage collection is
    disabled within its scope. Nested usage is properly handled.

    EXAMPLES::

        sage: import gc
        sage: from sage.interfaces.expect import gc_disabled
        sage: gc.isenabled()
        True
        sage: with gc_disabled():
        ....:     print(gc.isenabled())
        ....:     with gc_disabled():
        ....:         print(gc.isenabled())
        ....:     print(gc.isenabled())
        False
        False
        False
        sage: gc.isenabled()
        True
    """
    def __enter__(self):
        self._enabled = gc.isenabled()
        gc.disable()

    def __exit__(self, ty, val, tb):
        if self._enabled:
            gc.enable()
        return False


class Expect(Interface):
    """
    Expect interface object.
    """
    def __init__(self, name, prompt, command=None, env={}, server=None,
                 server_tmpdir=None,
                 ulimit=None, maxread=None,
                 script_subdirectory=None, restart_on_ctrlc=False,
                 verbose_start=False, init_code=[], max_startup_time=None,
                 logfile=None, eval_using_file_cutoff=0,
                 do_cleaner=True, remote_cleaner=False, path=None,
                 terminal_echo=True):

        Interface.__init__(self, name)

        # Read environment variables
        env_name = 'SAGE_%s_{}' % self.name().upper()
        if server is None:
            server = os.getenv(env_name.format('SERVER'))
        if server_tmpdir is None:
            server_tmpdir = os.getenv(env_name.format('TMPDIR'))
        if command is None:
            command = os.getenv(env_name.format('COMMAND'))
        if script_subdirectory is None:
            script_subdirectory = os.getenv(env_name.format('SCRIPT_SUBDIRECTORY'))
        self.__is_remote = False
        self.__remote_cleaner = remote_cleaner
        self._expect = None
        self._eval_using_file_cutoff = eval_using_file_cutoff
        self.__verbose_start = verbose_start
        self.set_server_and_command(server, command, server_tmpdir, ulimit)
        self._env = env
        self.__do_cleaner = do_cleaner
        self._change_prompt(prompt)
        self._restart_on_ctrlc = restart_on_ctrlc
        if path is not None:
            self.__path = os.path.abspath(path)
        elif script_subdirectory is None:
            self.__path = os.getcwd()
        else:
            self.__path = os.path.join(SAGE_EXTCODE, name, script_subdirectory)
        if not os.path.isdir(self.__path):
            raise EnvironmentError("path %r does not exist" % self.__path)
        self.__initialized = False
        self.__seq = -1
        self._session_number = 0
        self.__init_code = init_code

        # Handle the log file
        self.__logpath = Path(logfile) if logfile is not None else None

        quit.expect_objects.append(weakref.ref(self))
        self._available_vars = []
        self._terminal_echo = terminal_echo

    def set_server_and_command(self, server=None, command=None, server_tmpdir=None, ulimit=None):
        """
        Changes the server and the command to use for this interface.
        This raises a Runtime error if the interface is already started.

        EXAMPLES::

            sage: magma.set_server_and_command(server = 'remote', command = 'mymagma') # indirect doctest
            No remote temporary directory (option server_tmpdir) specified, using /tmp/ on remote
            sage: magma.server()
            'remote'
            sage: magma.command()
            "sage-native-execute ssh -t remote 'mymagma'"
        """
        if self._expect:
            raise RuntimeError("interface has already started")
        if command is None:
            command = self.name()
        self._server = server
        if server is not None:
            if ulimit:
                command = "sage-native-execute ssh -t %s 'ulimit %s; %s'"%(server, ulimit, command)
            else:
                command = "sage-native-execute ssh -t %s '%s'"%(server, command)
            self.__is_remote = True
            self._eval_using_file_cutoff = 0  # don't allow this!
            if self.__verbose_start:
                print("Using remote server")
                print(command)
            if server_tmpdir is None:
                # TO DO: Why default to /tmp/? Might be better to use the expect process itself to get a tmp folder
                print("No remote temporary directory (option server_tmpdir) specified, using /tmp/ on "+server)
                self.__remote_tmpdir = "/tmp/"
            else:
                self.__remote_tmpdir = server_tmpdir
        else:
            self.__is_remote = False
        self.__command = command

    def server(self):
        """
        Returns the server used in this interface.

        EXAMPLES::

            sage: magma.set_server_and_command(server = 'remote')
            No remote temporary directory (option server_tmpdir) specified, using /tmp/ on remote
            sage: magma.server() # indirect doctest
            'remote'
        """
        return self._server

    def command(self):
        """
        Returns the command used in this interface.

        EXAMPLES::

            sage: magma.set_server_and_command(command = 'magma-2.19')
            sage: magma.command() # indirect doctest
            'magma-2.19'
        """
        return self.__command

    def _get(self, wait=0.1, alternate_prompt=None):
        if self._expect is None:
            self._start()
        E = self._expect
        wait = float(wait)
        try:
            if alternate_prompt is None:
                E.expect(self._prompt, timeout=wait)
            else:
                E.expect(str_to_bytes(alternate_prompt), timeout=wait)
        except pexpect.TIMEOUT:
            # TODO: In case an unexpected error occurred it's possible that the
            # contents of E.before, if consisting of multi-byte encoded text,
            # may be incomplete and contain errors, so merely calling
            # bytes_to_str here is probably not sufficient.
            return False, self._before()
        except pexpect.EOF:
            return True, self._before()
        except Exception:   # weird major problem!
            return True, self._before()
        return True, self._before()

    def _send(self, cmd):
        if self._expect is None:
            self._start()
        E = self._expect
        self.__so_far = ''
        E.sendline(cmd)

    def is_running(self):
        """
        Return True if self is currently running.
        """
        if self._expect is None:
            return False
        try:
            os.kill(self._expect.pid,0)
        except OSError:
            # This means the process is not running
            return False
        return True

    def _so_far(self, wait=0.1, alternate_prompt=None):
        """
        Return whether done and output so far and new output since last
        time called.
        """
        done, new = self._get(wait=wait, alternate_prompt=alternate_prompt)
        try:
            if done:
                #if new is not None:
                X = self.__so_far + new
                del self.__so_far
                return True, X, new
            #new = self._expect.before
            try:
                self.__so_far += new
            except (AttributeError, TypeError):
                self.__so_far = new
            return False, self.__so_far, new
        except AttributeError as msg:   # no __so_far
            raise RuntimeError(msg)

    def is_remote(self):
        return self.__is_remote

    def is_local(self):
        return not self.__is_remote

    def user_dir(self):
        return self.__path

    def _change_prompt(self, prompt):
        if isinstance(prompt, str):
            prompt = str_to_bytes(prompt)
        elif (isinstance(prompt, type(re.compile(''))) and
                isinstance(prompt.pattern, str)):
            prompt = re.compile(str_to_bytes(prompt.pattern),
                                prompt.flags & ~re.U)
        self._prompt = prompt

    def path(self):
        return self.__path

    def expect(self):
        if self._expect is None:
            self._start()
        return self._expect

    def pid(self):
        """
        Return the PID of the underlying sub-process.

        REMARK:

        If the interface terminates unexpectedly, the original
        PID will still be used. But if it was terminated using
        :meth:`quit`, a new sub-process with a new PID is
        automatically started.

        EXAMPLES::

            sage: pid = gap.pid()
            sage: gap.eval('quit;')
            ''
            sage: pid == gap.pid()
            True
            sage: gap.quit()
            sage: pid == gap.pid()
            False

        """
        if self._expect is None:
            self._start()
        return self._expect.pid

    def _install_hints(self):
        r"""
        Hints for installing needed slave program on your computer.

        There are no hints by default.
        """
        return ''

    def _install_hints_ssh(self):
        r"""
        Hints for installing passwordless authentication on your
        computer...
        """
        # Written by Paul-Olivier Dehaye 2007/08/23
        return """
In order for Sage (on "local") to launch a "slave" process on "remote", the following command needs to work from local's console, without the need to enter any password:

       "ssh -t remote slave",

where "slave" could be "math" (for text-mode Mathematica), "gap", "magma", "sage", "maple", etc.

This thus requires passwordless authentication to be setup, which can be done with commands like these:
        cd; ssh-keygen -t rsa; scp .ssh/id_rsa.pub remote:.ssh/authorized_keys2\n
(WARNING: this would overwrite your current list of authorized keys on "remote")

In many cases, the server that can actually run "slave" is not accessible from the internet directly, but you have to hop through an intermediate trusted server, say "gate".
If that is your case, get help with _install_hints_ssh_through_gate().

"""

    def _install_hints_ssh_through_gate(self):
        r"""
        Hints for installing passwordless authentication through a gate
        """
        # Written by Paul-Olivier Dehaye 2007/08/23
        return """

 We assume you would like to run a "slave" process  on a machine called "remote" from a machine running Sage called "local". We also assume "remote" can only be accessed from "local" by ssh'ing first to "gate" (this is a fairly common setup). Sometimes, "gate" and "remote" have a shared filesystem, and this helps a bit.

  Note: You cannot just create shell scripts on "local" and "gate" that would use two successive SSH connections to "remote" in order to simulate running "slave" locally. This is because Sage will sometimes use files (and scp)  to communicate with "remote", which shell scripts would not take care of.

You need to setup:
 * passwordless authentication to "gate" from "local"
 * add passwordless authentication to "remote" from "local",
   for instance by appending the file local:~/.ssh/id_rsa.pub to remote:~/.ssh/authorized_keys2 and logging in once
      (this is only needed if "remote" and "gate" don\'t share filesystem)
 * add a few lines to your local:~/.ssh/ssh_config. Mine look like

       Host remote_for_sage
            ProxyCommand ssh gate nc -w 1 remote 22

That's it, normally.

The last step tells ssh that whenever an ssh connection is required to
the host "remote_for_sage", it should tunnel it through "gate". Any
attempt to scp-connect to "remote_for_sage" will use ssh and thus
this configuration file, and properly channel those file transfers
through the tunnel.

A good test is to attempt an scp connection from the command-line
of "local" to "remote_for_sage" as if no tunnel through "gate" was
required. No password should be asked for the second time around.

Finally, we created the new name "remote_for_sage" for "remote",
but this name only exists locally. this is to avoid interfering
with any other program that might already ssh to "remote" in
their own way.

If this all works, you can then make calls like:
         math = Mathematica(server="remote_for_sage")

"""

    def _do_cleaner(self):
        try:
            return self.__do_cleaner
        except AttributeError:
            return False

    def _start(self, alt_message=None, block_during_init=True):
        self.quit()  # in case one is already running

        self._session_number += 1

        if self.__logpath is None:
            # If the 'SAGE_PEXPECT_LOG' environment variable is set and
            # there is no logfile already defined, then create a
            # logfile in .sage/pexpect_logs/
<<<<<<< HEAD
            if self.__logfilename is None and 'SAGE_PEXPECT_LOG' in os.environ:
                from sage.env import DOT_SAGE
                logs = os.path.join(DOT_SAGE, 'pexpect_logs')
                os.makedirs(logs, exist_ok=True)
=======
            if 'SAGE_PEXPECT_LOG' in os.environ:
                from sage.misc.dot_sage import dot_sage
                logs = dot_sage() / 'pexpect_logs'
                sage_makedirs(logs)
>>>>>>> 64e210a5

                filename = '{name}-{pid}-{id}-{session}'.format(
                    name=self.name(), pid=os.getpid(), id=id(self),
                    session=self._session_number)
                self.__logpath = logs / filename

        if self.__logpath is not None:
            self.__logfile = self.__logpath.open('wb')
        else:
            self.__logfile = None

        cmd = self.__command

        if self.__verbose_start:
            print(cmd)
            print("Starting %s" % cmd.split()[0])

        if self.__remote_cleaner and self._server:
            c = 'sage-native-execute  ssh %s "nohup sage -cleaner"  &' % self._server
            os.system(c)

        # Unset some environment variables for the children to
        # reduce the chances they do something complicated breaking
        # the terminal interface.
        # See Trac #12221 and #13859.
        pexpect_env = dict(os.environ)
        pexpect_env.update(self._env)
        pexpect_del_vars = ['TERM', 'COLUMNS']
        for i in pexpect_del_vars:
            try:
                del pexpect_env[i]
            except KeyError:
                pass

        # Run child from self.__path
        currentdir = os.getcwd()
        os.chdir(self.__path)
        try:
            try:
                self._expect = SageSpawn(cmd,
                        logfile=self.__logfile,
                        timeout=None,  # no timeout
                        env=pexpect_env,
                        name=self._repr_(),
                        echo=self._terminal_echo,
                        # Work around https://bugs.python.org/issue1652
                        preexec_fn=lambda: signal.signal(signal.SIGPIPE, signal.SIG_DFL),
                        quit_string=self._quit_string())
            except (ExceptionPexpect, pexpect.EOF) as e:
                # Change pexpect errors to RuntimeError
                raise RuntimeError("unable to start %s because the command %r failed: %s\n%s" %
                        (self.name(), cmd, e, self._install_hints()))
        except BaseException:
            self._expect = None
            self._session_number = BAD_SESSION
            raise
        finally:
            os.chdir(currentdir)

        if self._do_cleaner():
            cleaner.cleaner(self._expect.pid, cmd)

        try:
            self._expect.expect(self._prompt)
        except (pexpect.TIMEOUT, pexpect.EOF) as msg:
            self._expect = None
            self._session_number = BAD_SESSION
            raise RuntimeError("unable to start %s: %s" % (self.name(), msg))
        self._expect.timeout = None

        with gc_disabled():
            if block_during_init:
                for X in self.__init_code:
                    self.eval(X)
            else:
                for X in self.__init_code:
                    self._send(X)

    def _isalive(self):
        """
        Wrapper for pexpect's ``spawn.isalive()``.

        Handles an issue where if the underlying process disappear (died / was
        killed and wait()-ed by another process) before pexpect itself could
        wait() on it, then pexpect (really ptyprocess) raises an exception but
        does *not* mark the process as terminated.  The same exception results,
        then, from any attempt to close the pexpect process.

        See https://trac.sagemath.org/ticket/28354
        """
        try:
            return self._expect is not None and self._expect.isalive()
        except ExceptionPexpect:
            self._expect.ptyproc.terminated = True
            return False

    def _close(self, force=True):
        """
        Wrapper for pexpect's ``spawn.close()``.

        Since the underlying method calls ``isalive()`` it is affected by the
        same issue described in ``_isalive()`` above.
        """
        try:
            if self._expect is not None:
                self._expect.close(force=force)
        except ExceptionPexpect:
            self._expect.ptyproc.fd = -1
            self._expect.ptyproc.closed = True
            self._expect.child_fd = -1
            self._expect.closed = True

    def clear_prompts(self):
        while True:
            try:
                self._expect.expect(self._prompt, timeout=0.1)
            except pexpect.TIMEOUT:
                return

    def _reset_expect(self):
        """
        Delete ``self._expect`` and reset any state.

        This is called by :meth:`quit` and :meth:`detach`.

        EXAMPLES::

            sage: gp("eulerphi(49)")
            42
            sage: print(gp._expect)
            PARI/GP interpreter with PID ...
            sage: gp._reset_expect()
            sage: print(gp._expect)
            None
            sage: gp("eulerphi(49)")
            42
        """
        self._session_number += 1
        try:
            del self.__local_tmpfile
        except AttributeError:
            pass
        self._expect = None

    def quit(self, verbose=False):
        """
        Quit the running subprocess.

        INPUT:

        - ``verbose`` -- (boolean, default ``False``) print a message
          when quitting this process?

        EXAMPLES::

            sage: a = maxima('y')
            sage: maxima.quit(verbose=True)
            Exiting Maxima with PID ... running .../bin/maxima...
            sage: a._check_valid()
            Traceback (most recent call last):
            ...
            ValueError: The maxima session in which this object was defined is no longer running.

        Calling ``quit()`` a second time does nothing::

            sage: maxima.quit(verbose=True)
        """
        if self._expect is not None:
            if verbose:
                if self.is_remote():
                    print("Exiting %r (running on %s)" % (self._expect, self._server))
                else:
                    print("Exiting %r" % (self._expect,))
            self._close()
        self._reset_expect()

    def detach(self):
        """
        Forget the running subprocess: keep it running but pretend that
        it's no longer running.

        EXAMPLES::

            sage: a = maxima('y')
            sage: saved_expect = maxima._expect  # Save this to close later
            sage: maxima.detach()
            sage: a._check_valid()
            Traceback (most recent call last):
            ...
            ValueError: The maxima session in which this object was defined is no longer running.
            sage: saved_expect.close()  # Close child process

        Calling ``detach()`` a second time does nothing::

            sage: maxima.detach()
        """
        try:
            self._expect._keep_alive()
        except AttributeError:
            pass
        self._reset_expect()

    def _quit_string(self):
        """
        Return the string which will be used to quit the application.

        EXAMPLES::

            sage: gp._quit_string()
            '\\q'
            sage: maxima._quit_string()
            'quit();'
        """
        return 'quit'

    def _send_interrupt(self):
        """
        Send an interrupt to the application.  This is used internally
        by :meth:`interrupt`.

        First CTRL-C to stop the current command, then quit.
        """
        self._expect.sendline(chr(3))
        self._expect.sendline(self._quit_string())

    def _local_tmpfile(self):
        """
        Return a filename that is used to buffer long command lines for this interface

        INPUT:

        ``e`` -- an expect interface instance

        OUTPUT:

        A string that provides a temporary filename and is unique for the
        given interface.

        TESTS:

        The filename is cached::

            sage: gap._local_tmpfile() is gap._local_tmpfile()
            True

        The following two problems were fixed in :trac:`10004`.

        1. Different interfaces have different temp-files::

            sage: gap._local_tmpfile() != singular._local_tmpfile()
            True

        2. Interface instances in different branches of a parallelised
           function have different temp-files::

            sage: @parallel
            ....: def f(n):
            ....:     return gap._local_tmpfile()
            sage: L = [t[1] for t in f(list(range(5)))]
            sage: len(set(L))
            5

        The following used to fail::

            sage: s = gap._local_tmpfile()
            sage: L = [t[1] for t in f(list(range(5)))]
            sage: len(set(L))
            5

        AUTHOR:

        - Simon King (2010-09): Making the tmp-file unique for the interface instance

        """
        try:
            return self.__local_tmpfile
        except AttributeError:
            self.__local_tmpfile = os.path.join(SAGE_TMP_INTERFACE, 'tmp' + str(self.pid()))
            return self.__local_tmpfile

    def _remote_tmpdir(self):
        return self.__remote_tmpdir

    def _remote_tmpfile(self):
        try:
            return self.__remote_tmpfile
        except AttributeError:
            self.__remote_tmpfile = self._remote_tmpdir()+"/interface_%s:%s"%(LOCAL_IDENTIFIER,self.pid())
            return self.__remote_tmpfile

    def _send_tmpfile_to_server(self, local_file=None, remote_file=None):
        if local_file is None:
            local_file = self._local_tmpfile()
        if remote_file is None:
            remote_file = self._remote_tmpfile()
        cmd = 'scp "%s" %s:"%s" 1>&2 2>/dev/null'%(local_file, self._server, remote_file)
        os.system(cmd)

    def _get_tmpfile_from_server(self, local_file=None,remote_file=None):
        if local_file is None:
            local_file = self._local_tmpfile()
        if remote_file is None:
            remote_file = self._remote_tmpfile()
        cmd = 'scp %s:"%s" "%s" 1>&2 2>/dev/null'%( self._server, remote_file, local_file)
        os.system(cmd)

    def _remove_tmpfile_from_server(self):
        if not (self.__remote_tmpfile is None):
            raise NotImplementedError

    def _eval_line_using_file(self, line, restart_if_needed=True):
        """
        Evaluate a line of commands, using a temporary file.

        REMARK:

        By default, this is called when a long command is
        evaluated in :meth:`eval`.

        If the command can not be evaluated since the interface
        has crashed, it is automatically restarted and tried
        again *once*.

        INPUT:

        - ``line`` -- (string) a command.
        - ``restart_if_needed`` - (optional bool, default ``True``) --
          If it is ``True``, the command evaluation is evaluated
          a second time after restarting the interface, if an
          ``EOFError`` occurred.

        TESTS::

            sage: singular._eval_line_using_file('def a=3;')
            ''
            sage: singular('a')
            3
            sage: singular.eval('quit;')
            ''
            sage: singular._eval_line_using_file('def a=3;')
            Singular crashed -- automatically restarting.
            ''
            sage: singular('a')
            3
            sage: singular.eval('quit;')
            ''
            sage: singular._eval_line_using_file('def a=3;', restart_if_needed=False)
            Traceback (most recent call last):
            ...
            RuntimeError: Singular terminated unexpectedly while reading in a large line...

        We end by triggering a re-start of Singular, since otherwise
        the doc test of another method would fail by a side effect.
        ::

            sage: singular(3)
            Singular crashed -- automatically restarting.
            3

        """
        with open(self._local_tmpfile(), 'w') as F:
            F.write(line + '\n')

        tmp_to_use = self._local_tmpfile()
        if self.is_remote():
            self._send_tmpfile_to_server()
            tmp_to_use = self._remote_tmpfile()
        try:
            s = self._eval_line(self._read_in_file_command(tmp_to_use), allow_use_file=False, restart_if_needed=False)
        except pexpect.EOF:
            if self._quit_string() in line:
                # we expect to get an EOF if we're quitting.
                return ''
            elif restart_if_needed: # the subprocess might have crashed
                try:
                    self._synchronize()
                    return self._post_process_from_file(self._eval_line_using_file(line, restart_if_needed=False))
                except RuntimeError as msg:
                    raise RuntimeError('%s terminated unexpectedly while reading in a large line:\n%s' % (self, msg.args[0]))
                except TypeError:
                    pass
            raise RuntimeError('%s terminated unexpectedly while reading in a large line' % self)
        except RuntimeError as msg:
            if self._quit_string() in line:
                if not self._isalive():
                    return ''
                raise
            if restart_if_needed and not self._isalive():
                try:
                    self._synchronize()
                    return self._post_process_from_file(self._eval_line_using_file(line, restart_if_needed=False))
                except TypeError:
                    pass
                except RuntimeError:
                    raise RuntimeError('%s terminated unexpectedly while reading in a large line' % self)
            if "Input/output error" in msg.args[0]:
                # This occurs on non-linux machines
                raise RuntimeError('%s terminated unexpectedly while reading in a large line' % self)
            raise RuntimeError('%s terminated unexpectedly while reading in a large line:\n%s' % (self, msg.args[0]))
        return self._post_process_from_file(s)

    def _post_process_from_file(self, s):
        return s

    def _eval_line(self, line, allow_use_file=True, wait_for_prompt=True, restart_if_needed=True):
        """
        Evaluate a line of commands.

        REMARK:

        By default, a long command (length exceeding ``self._eval_using_file_cutoff``)
        is evaluated using :meth:`_eval_line_using_file`.

        If the command can not be evaluated since the interface
        has crashed, it is automatically restarted and tried
        again *once*.

        If the optional ``wait_for_prompt`` is ``False`` then even a very
        long line will not be evaluated by :meth:`_eval_line_using_file`,
        since this does not support the ``wait_for_prompt`` option.

        INPUT:

        - ``line`` -- (string) a command.
        - ``allow_use_file`` (optional bool, default ``True``) --
          allow to evaluate long commands using :meth:`_eval_line_using_file`.
        - ``wait_for_prompt`` (optional bool, default ``True``) --
          wait until the prompt appears in the sub-process' output.
        - ``restart_if_needed`` (optional bool, default ``True``) --
          If it is ``True``, the command evaluation is evaluated
          a second time after restarting the interface, if an
          ``EOFError`` occurred.

        TESTS::

            sage: singular._eval_line('def a=3;')
            ''
            sage: singular('a')
            3
            sage: singular.eval('quit;')
            ''
            sage: singular._eval_line('def a=3;')
            Singular crashed -- automatically restarting.
            ''
            sage: singular('a')
            3
            sage: singular.eval('kill a')
            ''

        We are now sending a command that would run forever. But since
        we declare that we are not waiting for a prompt, we can interrupt
        it without a KeyboardInterrupt. At the same time, we test that
        the line is not forwarded to :meth:`_eval_line_using_file`, since
        that method would not support the ``wait_for_prompt`` option.
        For reasons which are currently not understood, the ``interrupt``
        test usually returns immediately, but sometimes it takes a very
        long time on the same system. ::

            sage: cutoff = singular._eval_using_file_cutoff
            sage: singular._eval_using_file_cutoff = 4
            sage: singular._eval_line('for(int i=1;i<=3;i++){i=1;};', wait_for_prompt=False)
            ''
            sage: singular.interrupt()
            True
            sage: singular._eval_using_file_cutoff = cutoff

        The interface still works after this interrupt::

            sage: singular('2+3')
            Singular crashed -- automatically restarting.
            5

        Last, we demonstrate that by default the execution of a command
        is tried twice if it fails the first time due to a crashed
        interface::

            sage: singular.eval('quit;')
            ''
            sage: singular._eval_line_using_file('def a=3;', restart_if_needed=False)
            Traceback (most recent call last):
            ...
            RuntimeError: Singular terminated unexpectedly while reading in a large line...

        Since the test of the next method would fail, we re-start
        Singular now. ::

            sage: singular('2+3')
            Singular crashed -- automatically restarting.
            5

        """
        if allow_use_file and wait_for_prompt and self._eval_using_file_cutoff and len(line) > self._eval_using_file_cutoff:
            return self._eval_line_using_file(line)
        try:
            if self._expect is None:
                self._start()
            E = self._expect
            try:
                if len(line) >= 4096:
                    raise RuntimeError("Sending more than 4096 characters with %s on a line may cause a hang and you're sending %s characters" % (self, len(line)))
                E.sendline(line)
                if not wait_for_prompt:
                    return ''

            except OSError as msg:
                if restart_if_needed:
                    # The subprocess most likely crashed.
                    # If it's really still alive, we fall through
                    # and raise RuntimeError.
                    if sys.platform.startswith('sunos'):
                        # On (Open)Solaris, we might need to wait a
                        # while because the process might not die
                        # immediately. See Trac #14371.
                        for t in [0.5, 1.0, 2.0]:
                            if self._isalive():
                                time.sleep(t)
                            else:
                                break
                    if not self._isalive():
                        try:
                            self._synchronize()
                        except (TypeError, RuntimeError):
                            pass
                        return self._eval_line(line,allow_use_file=allow_use_file, wait_for_prompt=wait_for_prompt, restart_if_needed=False)
                raise RuntimeError("%s\nError evaluating %s in %s" % (msg, line, self))

            if line:
                try:
                    if isinstance(wait_for_prompt, str):
                        E.expect(str_to_bytes(wait_for_prompt))
                    else:
                        E.expect(self._prompt)
                except pexpect.EOF as msg:
                    try:
                        if self.is_local():
                            tmp_to_use = self._local_tmpfile()
                        else:
                            tmp_to_use = self._remote_tmpfile()
                        if self._read_in_file_command(tmp_to_use) in line:
                            raise pexpect.EOF(msg)
                    except NotImplementedError:
                        pass
                    if self._quit_string() in line:
                        # we expect to get an EOF if we're quitting.
                        return ''
                    elif restart_if_needed: # the subprocess might have crashed
                        try:
                            self._synchronize()
                            return self._eval_line(line,allow_use_file=allow_use_file, wait_for_prompt=wait_for_prompt, restart_if_needed=False)
                        except (TypeError, RuntimeError):
                            pass
                    raise RuntimeError("%s\n%s crashed executing %s"%(msg,self, line))
                if self._terminal_echo:
                    out = self._before()
                else:
                    out = self._before().rstrip('\n\r')
            else:
                if self._terminal_echo:
                    out = '\n\r'
                else:
                    out = ''
        except KeyboardInterrupt:
            self._keyboard_interrupt()
            raise KeyboardInterrupt("Ctrl-c pressed while running %s" % self)
        if self._terminal_echo:
            i = out.find("\n")
            j = out.rfind("\r")
            return out[i+1:j].replace('\r\n','\n')
        else:
            return out.replace('\r\n','\n')

    def _keyboard_interrupt(self):
        print("Interrupting %s..." % self)
        if self._restart_on_ctrlc:
            try:
                self._close()
            except pexpect.ExceptionPexpect as msg:
                raise pexpect.ExceptionPexpect( "THIS IS A BUG -- PLEASE REPORT. This should never happen.\n" + msg)
            self._start()
            raise KeyboardInterrupt("Restarting %s (WARNING: all variables defined in previous session are now invalid)" % self)
        else:
            self._expect.sendline(chr(3))  # send ctrl-c
            self._expect.expect(self._prompt)
            self._expect.expect(self._prompt)
            raise KeyboardInterrupt("Ctrl-c pressed while running %s" % self)

    def interrupt(self, tries=5, timeout=2.0, quit_on_fail=True):
        E = self._expect
        if E is None:
            return True
        try:
            for i in range(tries):
                self._send_interrupt()
                try:
                    E.expect(self._prompt, timeout=timeout)
                except (pexpect.TIMEOUT, pexpect.EOF):
                    pass
                else:
                    return True  # Success
        except Exception:
            pass
        # Failed to interrupt...
        if quit_on_fail:
            self.quit()
        return False

    ###########################################################################
    # BEGIN Synchronization code.
    ###########################################################################

    def _before(self, encoding=None, errors=None):
        r"""
        Return the previous string that was sent through the interface.

        Returns ``str`` objects on both Python 2 and Python 3.

        The ``encoding`` and ``errors`` arguments are passed to
        :func:`sage.misc.cpython.bytes_to_str`.

        EXAMPLES::

            sage: singular('2+3')
            5
            sage: singular._before()
            '5\r\n'
        """
        return bytes_to_str(self._expect.before, encoding, errors)

    def _after(self, encoding=None, errors=None):
        r"""
        Return trailing data in the buffer after the text matched by the expect
        interface.

        When the ``spawn.after`` attribute contains bytes, this returns ``str``
        objects on both Python 2 and Python 3.  There are also cases (such as
        exceptions) where the ``.after`` attribute contains either an exception
        type or ``None``, in which case those values are returned.

        The ``encoding`` and ``errors`` arguments are passed to
        :func:`sage.misc.cpython.bytes_to_str`.

        EXAMPLES::

            sage: singular('2+3')
            5
            sage: singular._after()
            '> '
        """
        after = self._expect.after
        if isinstance(after, bytes):
            return bytes_to_str(after, encoding, errors)

        return after

    def _readline(self, size=-1, encoding=None, errors=None):
        r"""
        Wraps ``spawn.readline`` to pass the return values through
        ``bytes_to_str``, like `Expect._before` and `Expect._after`.

        EXAMPLES::

            sage: a = singular(1)
            sage: singular._expect.sendline('1+1;')
            5
            sage: singular._readline()
            '2\r\n'
        """

        return bytes_to_str(self._expect.readline(size=size), encoding, errors)

    def _interrupt(self):
        for i in range(15):
            try:
                self._sendstr('quit;\n'+chr(3))
                self._expect_expr(timeout=2)
            except pexpect.TIMEOUT:
                pass
            except pexpect.EOF:
                self._crash_msg()
                self.quit()
            else:
                return

    def _expect_expr(self, expr=None, timeout=None):
        r"""
        Wait for a given expression expr (which could be a regular
        expression or list of regular expressions) to appear in the output
        for at most timeout seconds.

        Use ``r._expect.before`` to see what was put in the
        output stream before the expression.

        INPUT:


        -  ``expr`` - None or a string or list of strings
           (default: None)

        -  ``timeout`` - None or a number (default: None)


        EXAMPLES:

        We test all of this using the Singular interface. First we put
        10 + 15 in the input stream::

            sage: singular._sendstr('def abc = 10 + 15;\n')

        Then we tell singular to print 10, which is an arbitrary number
        different from the expected result 35.

            sage: singular._sendstr('10;\n')

        Here an exception is raised because 25 hasn't appeared yet in the
        output stream. The key thing is that this doesn't lock, but instead
        quickly raises an exception.

        ::

            sage: t = walltime()
            sage: try:
            ....:    singular._expect_expr('25', timeout=float(0.4))
            ....: except Exception:
            ....:    print('Did not get expression')
            Did not get expression

        A quick consistency check on the time that the above took::

            sage: w = walltime(t); 0.3 < w < 10
            True

        We tell Singular to print abc, which equals 25.

        ::

            sage: singular._sendstr('abc;\n')

        Now 25 is in the output stream, so we can wait for it.

        ::

            sage: singular._expect_expr('25')

        This gives us everything before the 25, including the 10 we printed earlier.

        ::

            sage: singular._expect.before.decode('ascii')
            '...10\r\n> '

        We test interrupting ``_expect_expr`` using the GP interface,
        see :trac:`6661`.  Unfortunately, this test doesn't work reliably using
        Singular, see :trac:`9163` and the follow-up :trac:`10476`.
        The ``gp.eval('0')`` in this test makes sure that ``gp`` is
        running, so a timeout of 1 second should be sufficient. ::

            sage: print(sage0.eval("dummy=gp.eval('0'); alarm(1); gp._expect_expr('1')"))  # long time
            ...Interrupting PARI/GP interpreter. Please wait a few seconds...
            ...
            AlarmInterrupt:
        """
        if expr is None:
            # the following works around gap._prompt_wait not being defined
            expr = getattr(self, '_prompt_wait', None) or self._prompt
        if self._expect is None:
            self._start()
        try:
            if timeout:
                i = self._expect.expect(expr, timeout=timeout)
            else:
                i = self._expect.expect(expr)
            if i > 0:
                v = self._before()
                self.quit()
                raise ValueError("%s\nComputation failed due to a bug in %s -- NOTE: Had to restart." % (v, self))
        except KeyboardInterrupt:
            print("Control-C pressed. Interrupting %s. Please wait a few seconds..." % self)
            self.interrupt()
            raise

    def _sendstr(self, string):
        r"""
        Send a string to the pexpect interface, autorestarting the expect
        interface if anything goes wrong.

        INPUT:

        -  ``string`` -- a string

        EXAMPLES: We illustrate this function using the Singular interface::

            sage: singular._synchronize()
            sage: singular._sendstr('int i = 5;')
            sage: singular('i')
            5
        """
        if self._expect is None:
            self._start()
        try:
            os.write(self._expect.child_fd, str_to_bytes(string))
        except OSError:
            self._crash_msg()
            self.quit()
            self._sendstr(string)

    def _crash_msg(self):
        r"""
        Show a message if the interface crashed.

        EXAMPLES::

            sage: singular._crash_msg()
            Singular crashed -- automatically restarting.

        ::

            sage: singular('2+3')
            5
            sage: singular._sendstr('quit;\n')   # make it so that singular appears to die.
            sage: singular('2+3')
            Singular crashed -- automatically restarting.
            5
        """
        print("%s crashed -- automatically restarting." % self)

    def _synchronize(self, cmd='1+%s;\n'):
        """
        Synchronize pexpect interface.

        This put a random integer (plus one!) into the output stream, then
        waits for it, thus resynchronizing the stream. If the random
        integer doesn't appear within 1 second, the interface is sent
        interrupt signals.

        This way, even if you somehow left the interface in a busy state
        computing, calling _synchronize gets everything fixed.

        EXAMPLES: We observe nothing, just as it should be::

            sage: singular._synchronize()

        TESTS:

        This illustrates a synchronization bug being fixed (thanks
        to Simon King and David Joyner for tracking this down)::

            sage: R.<x> = QQ[]; f = x^3 + x + 1;  g = x^3 - x - 1; r = f.resultant(g); gap(ZZ); singular(R)
            Integers
            polynomial ring, over a field, global ordering
            //   coefficients: QQ
            //   number of vars : 1
            //        block   1 : ordering lp
            //                  : names    x
            //        block   2 : ordering C
        """
        if self._expect is None:
            return
        rnd = randrange(2147483647)
        s = str(rnd + 1)
        cmd = cmd % rnd
        self._sendstr(cmd)
        try:
            self._expect_expr(timeout=0.5)
            if s not in self._before():
                self._expect_expr(s, timeout=0.5)
                self._expect_expr(timeout=0.5)
        except pexpect.TIMEOUT:
            self._interrupt()
        except pexpect.EOF:
            self._crash_msg()
            self.quit()

    ###########################################################################
    # END Synchronization code.
    ###########################################################################

    def eval(self, code, strip=True, synchronize=False, locals=None, allow_use_file=True,
             split_lines="nofile", **kwds):
        """
        INPUT:


        -  ``code``       -- text to evaluate

        -  ``strip``      -- bool; whether to strip output prompts,
                             etc. (ignored in the base class).

        - ``locals``      -- None (ignored); this is used for compatibility
                             with the Sage notebook's generic system interface.

        - ``allow_use_file`` -- bool (default: True); if True and ``code`` exceeds an
                                interface-specific threshold then ``code`` will be communicated
                                via a temporary file rather that the character-based interface.
                                If False then the code will be communicated via the character interface.

        - ``split_lines`` -- Tri-state (default: "nofile"); if "nofile" then ``code`` is sent line by line
                             unless it gets communicated via a temporary file.
                             If True then ``code`` is sent line by line, but some lines individually
                             might be sent via temporary file. Depending on the interface, this may transform
                             grammatical ``code`` into ungrammatical input.
                             If False, then the whole block of code is evaluated all at once.

        -  ``**kwds``     -- All other arguments are passed onto the _eval_line
                             method. An often useful example is reformat=False.
        """
        if synchronize:
            try:
                self._synchronize()
            except AttributeError:
                pass

        if strip:
            try:
                code = self._strip_prompt(code)
            except AttributeError:
                pass

        if not isinstance(code, str):
            raise TypeError('input code must be a string.')

        #Remove extra whitespace
        code = code.strip()

        try:
            with gc_disabled():
                if (split_lines == "nofile" and allow_use_file and
                        self._eval_using_file_cutoff and len(code) > self._eval_using_file_cutoff):
                    return self._eval_line_using_file(code)
                elif split_lines:
                    return '\n'.join([self._eval_line(L, allow_use_file=allow_use_file, **kwds)
                                        for L in code.split('\n') if L != ''])
                else:
                    return self._eval_line(code, allow_use_file=allow_use_file, **kwds)
        # DO NOT CATCH KeyboardInterrupt, as it is being caught
        # by _eval_line
        # In particular, do NOT call self._keyboard_interrupt()
        except TypeError as s:
            raise TypeError('error evaluating "%s":\n%s'%(code,s))

    ############################################################
    #         Functions for working with variables.
    #  The first three must be overloaded by derived classes,
    #  and the definition depends a lot on the class.  But
    #  the functionality one gets from this is very nice.
    ############################################################

    def _object_class(self):
        """
        EXAMPLES::

            sage: from sage.interfaces.expect import Expect
            sage: Expect._object_class(maxima)
            <class 'sage.interfaces.expect.ExpectElement'>
        """
        return ExpectElement

    def _function_class(self):
        """
        EXAMPLES::

            sage: from sage.interfaces.expect import Expect
            sage: Expect._function_class(maxima)
            <class 'sage.interfaces.expect.ExpectFunction'>
        """
        return ExpectFunction

    def _function_element_class(self):
        """
        EXAMPLES::

            sage: from sage.interfaces.expect import Expect
            sage: Expect._function_element_class(maxima)
            <class 'sage.interfaces.expect.FunctionElement'>
        """
        return FunctionElement


@instancedoc
class ExpectFunction(InterfaceFunction):
    """
    Expect function.
    """
    pass

@instancedoc
class FunctionElement(InterfaceFunctionElement):
    """
    Expect function element.
    """
    pass


def is_ExpectElement(x):
    return isinstance(x, ExpectElement)


@instancedoc
class ExpectElement(InterfaceElement):
    """
    Expect element.
    """
    def __init__(self, parent, value, is_name=False, name=None):
        RingElement.__init__(self, parent)
        self._create = value
        if parent is None:
            return     # means "invalid element"
        # idea: Joe Wetherell -- try to find out if the output
        # is too long and if so get it using file, otherwise
        # don't.
        if isinstance(value, str) and parent._eval_using_file_cutoff and \
           parent._eval_using_file_cutoff < len(value):
            self._get_using_file = True

        if is_name:
            self._name = value
        else:
            try:
                self._name = parent._create(value, name=name)
            # Convert ValueError and RuntimeError to TypeError for
            # coercion to work properly.
            except (RuntimeError, ValueError) as x:
                self._session_number = -1
                raise TypeError(*x.args)
            except BaseException:
                self._session_number = -1
                raise
        self._session_number = parent._session_number

    def __hash__(self):
        """
        Returns the hash of self. This is a default implementation of hash
        which just takes the hash of the string of self.
        """
        return hash('%s%s'%(self, self._session_number))


    def _check_valid(self):
        """
        Check that this object is valid, i.e., the session in which this
        object is defined is still running. This is relevant for
        interpreters that can't be interrupted via ctrl-C, hence get
        restarted.
        """
        try:
            P = self.parent()
            if P is None or P._session_number == BAD_SESSION or self._session_number == -1 or \
                          P._session_number != self._session_number:
                raise ValueError("The %s session in which this object was defined is no longer running."%P.name())
        except AttributeError:
            raise ValueError("The session in which this object was defined is no longer running.")
        return P

    def __del__(self):
        try:
            self._check_valid()
        except ValueError:
            return
        try:
            if hasattr(self, '_name'):
                P = self.parent()
                if P is not None:
                    P.clear(self._name)

        except (RuntimeError, ExceptionPexpect):    # needed to avoid infinite loops in some rare cases
            pass

#    def _sage_repr(self):
#TO DO: this could use file transfers when self.is_remote()


class StdOutContext:
    """
    A context in which all communication between Sage and a subprocess
    interfaced via pexpect is printed to stdout.
    """
    def __init__(self, interface, silent=False, stdout=None):
        """
        Construct a new context in which all communication between Sage
        and a subprocess interfaced via pexpect is printed to stdout.

        INPUT:

        - ``interface`` - the interface whose communication shall be dumped.

        - ``silent`` - if ``True`` this context does nothing

        - ``stdout`` - optional parameter for alternative stdout device (default: ``None``)

        EXAMPLES::

            sage: from sage.interfaces.expect import StdOutContext
            sage: with StdOutContext(Gp()) as g:
            ....:     g('1+1')
            sage=...
        """
        self.interface = interface
        self.silent = silent
        self.stdout = stdout if stdout else sys.stdout

    def __enter__(self):
        """
        EXAMPLES::

            sage: from sage.interfaces.expect import StdOutContext
            sage: with StdOutContext(singular):
            ....:     singular.eval('1+1')
            1+1;
            ...
        """
        if self.silent:
            return self.interface
        if self.interface._expect is None:
            self.interface._start()
        self._logfile_backup = self.interface._expect.logfile

        if isinstance(self.stdout, io.TextIOWrapper):
            stdout = self.stdout.buffer
        else:
            stdout = self.stdout

        if self.interface._expect.logfile:
            self.interface._expect.logfile = Multiplex(self.interface._expect.logfile, stdout)
        else:
            self.interface._expect.logfile = Multiplex(stdout)
        return self.interface

    def __exit__(self, typ, value, tb):
        r"""
        EXAMPLES::

            sage: from sage.interfaces.expect import StdOutContext
            sage: with StdOutContext(gap):
            ....:     gap('1+1')
            \$sage...
        """
        if self.silent:
            return
        self.interface._expect.logfile.flush()
        self.stdout.write("\n")
        self.interface._expect.logfile = self._logfile_backup


def console(cmd):
    os.system(cmd)<|MERGE_RESOLUTION|>--- conflicted
+++ resolved
@@ -443,17 +443,10 @@
             # If the 'SAGE_PEXPECT_LOG' environment variable is set and
             # there is no logfile already defined, then create a
             # logfile in .sage/pexpect_logs/
-<<<<<<< HEAD
-            if self.__logfilename is None and 'SAGE_PEXPECT_LOG' in os.environ:
-                from sage.env import DOT_SAGE
-                logs = os.path.join(DOT_SAGE, 'pexpect_logs')
-                os.makedirs(logs, exist_ok=True)
-=======
             if 'SAGE_PEXPECT_LOG' in os.environ:
                 from sage.misc.dot_sage import dot_sage
                 logs = dot_sage() / 'pexpect_logs'
-                sage_makedirs(logs)
->>>>>>> 64e210a5
+                os.makedirs(logs, exist_ok=True)
 
                 filename = '{name}-{pid}-{id}-{session}'.format(
                     name=self.name(), pid=os.getpid(), id=id(self),
