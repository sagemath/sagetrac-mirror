r"""
Interface for extracting data and generating images from Jmol readable files.

JmolData is a no GUI version of Jmol useful for extracting data from files Jmol
reads and for generating image files.

AUTHORS:

- Jonathan Gutow (2012-06-14): complete doctest coverage
- Jonathan Gutow (2012-03-21): initial version
"""

#*******************************************************************************
#       Copyright (C) 2012 Jonathan Gutow (gutow@uwosh.edu)
#
#  Distributed under the terms of the GNU General Public License (GPL)
#  as published by the Free Software Foundation; either version 2 of
#  the License, or (at your option) any later version.
#                  http://www.gnu.org/licenses/
#*******************************************************************************
from __future__ import print_function

from sage.structure.sage_object import SageObject

from sage.env import SAGE_LOCAL
from sage.misc.temporary_file import tmp_filename
from sage.cpython.string import bytes_to_str

import os
import re
import subprocess
<<<<<<< HEAD
=======
import sys
>>>>>>> 1c35f54d

class JmolData(SageObject):
    r"""
    .. todo::

       Create an animated image file (GIF) if spin is on and put data
       extracted from a file into a variable/string/structure to return
    """
    def __init__(self):
        """
        EXAMPLES:

        Create a JmolData object::

            sage: from sage.interfaces.jmoldata import JmolData
            sage: JData = JmolData()
        """
        pass

    def is_jvm_available(self):
        """
        Returns True if the Java Virtual Machine is available and False if not.

        EXAMPLES:

        Check that it returns a boolean::

            sage: from sage.interfaces.jmoldata import JmolData
            sage: JData = JmolData()
            sage: type(JData.is_jvm_available())
            <... 'bool'>
        """
        try:
            version = bytes_to_str(subprocess.check_output(['java', '-version'], stderr=subprocess.STDOUT))
        except (subprocess.CalledProcessError, OSError):
            return False

        java_version = re.search('version.*([1][.][789]|"\d+")', version)
        return java_version is not None

    def export_image(self,
        targetfile,
        datafile, #name (path) of data file Jmol can read or script file telling it what to read or load
        datafile_cmd='script', #"script" or "load"
        image_type ='PNG', #PNG, JPG, GIF
        figsize=5,
        **kwds):
        r"""
        This executes JmolData.jar to make an image file.

        INPUT:

        - targetfile -- the full path to the file where the image
          should be written.

        - datafile -- full path to the data file Jmol can read or
          text of a script telling Jmol what to read or load.
          If it is a script and the platform is cygwin, the filenames in
          the script should be in native windows format.

        - datafile_cmd -- (default ``'script'``)  ``'load'`` or ``'script'``
          should be ``"load"`` for a data file.

        - image_type -- (default ``"PNG"``) ``'PNG'`` ``'JPG'`` or ``'GIF'``

        - figsize -- number (default 5) equal to (pixels/side)/100

        OUTPUT:

        Image file, .png, .gif or .jpg (default .png)

        .. note::

            Examples will generate an error message if a functional Java Virtual Machine (JVM)
            is not installed on the machine the Sage instance is running on.

        .. warning::

            Programmers using this module should check that the JVM is
            available before making calls to avoid the user getting
            error messages.  Check for the JVM using the function
            :meth:`is_jvm_available`, which returns True if a JVM is available.

        EXAMPLES:

        Use Jmol to load a pdb file containing some DNA from a web data
        base and make an image of the DNA. If you execute this in the
        notebook, the image will appear in the output cell::

            sage: from sage.interfaces.jmoldata import JmolData
            sage: JData = JmolData()
            sage: script = "load =1lcd;display DNA;moveto 0.0 { -473 -713 -518 59.94} 100.0 0.0 0.0 {21.17 26.72 27.295} 27.544636 {0.0 0.0 0.0} -25.287832 64.8414 0.0;"
            sage: testfile = tmp_filename(ext="DNA.png")
            sage: JData.export_image(targetfile=testfile,datafile=script,image_type="PNG")  # optional -- java internet
            sage: print(os.path.exists(testfile)) # optional -- java internet
            True

        Use Jmol to save an image of a 3-D object created in Sage.
        This method is used internally by plot3d to generate static images.
        This example doesn't have correct scaling::

            sage: from sage.interfaces.jmoldata import JmolData
            sage: JData = JmolData()
            sage: D = dodecahedron()
            sage: from sage.misc.misc import SAGE_TMP
            sage: archive_name = os.path.join(SAGE_TMP, "archive.jmol.zip")
            sage: D.export_jmol(archive_name)  #not scaled properly...need some more steps.
            sage: archive_native = archive_name
            sage: import sys
            sage: if sys.platform == 'cygwin':
            ....:     import cygwin
            ....:     archive_native = cygwin.cygpath(archive_native, 'w')
            sage: script = 'set defaultdirectory "{0}"\n script SCRIPT\n'.format(archive_native)
            sage: testfile = os.path.join(SAGE_TMP, "testimage.png")
            sage: JData.export_image(targetfile=testfile, datafile=script, image_type="PNG") # optional -- java
            sage: print(os.path.exists(testfile)) # optional -- java
            True
        """
        # Set up paths, file names and scripts
        jmolpath = os.path.join(SAGE_LOCAL, "share", "jmol", "JmolData.jar")
        target_native = targetfile

        if sys.platform == 'cygwin':
            import cygwin
            jmolpath = cygwin.cygpath(jmolpath, 'w')
            target_native = cygwin.cygpath(target_native, 'w')
            if datafile_cmd != 'script':
                datafile = cygwin.cygpath(datafile, 'w')

        launchscript = ""
        if (datafile_cmd!='script'):
            launchscript = "load "
        launchscript = launchscript + datafile

        imagescript = 'write {} {!r}\n'.format(image_type, target_native)
        size_arg = "%sx%s" %(figsize*100,figsize*100)
        # Scratch file for Jmol errors
        scratchout = tmp_filename(ext=".txt")
        with open(scratchout, 'w') as jout:
            # Now call the java application and write the file.
            env = dict(os.environ)
            env['LC_ALL'] = 'C'
            env['LANG'] = 'C'
            subprocess.call(["java", "-Xmx512m", "-Djava.awt.headless=true",
                "-jar", jmolpath, "-iox", "-g", size_arg,
                "-J", launchscript, "-j", imagescript],
                stdout=jout, stderr=jout, env=env)
        if not os.path.isfile(targetfile):
            raise RuntimeError("Jmol failed to create file %s, see %s for details"%(repr(targetfile), repr(scratchout)))
        os.unlink(scratchout)<|MERGE_RESOLUTION|>--- conflicted
+++ resolved
@@ -29,10 +29,7 @@
 import os
 import re
 import subprocess
-<<<<<<< HEAD
-=======
 import sys
->>>>>>> 1c35f54d
 
 class JmolData(SageObject):
     r"""
