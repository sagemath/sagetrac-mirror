--- conflicted
+++ resolved
@@ -1222,16 +1222,10 @@
 mqapply = EclObject("MQAPPLY")
 max_li = EclObject("$LI")
 max_psi = EclObject("$PSI")
-<<<<<<< HEAD
 max_hyper = EclObject("$%F")
 max_array = EclObject("ARRAY")
 mdiff = EclObject("%DERIVATIVE")
-max_lambert_w = sage_op_dict[sage.functions.log.lambert_w]
-=======
-max_array = EclObject("ARRAY")
-mdiff = EclObject("%DERIVATIVE")
 max_lambert_w = sage_op_dict[lambert_w]
->>>>>>> a3bc86c0
 
 def mrat_to_sage(expr):
     r"""
@@ -1286,23 +1280,15 @@
         polylog(2, 3)
     """
     if caaadr(expr) == max_li:
-<<<<<<< HEAD
-        return sage.functions.log.polylog(max_to_sr(cadadr(expr)),
-                                          max_to_sr(caddr(expr)))
-    if caaadr(expr) == max_psi:
-        return sage.functions.other.psi(max_to_sr(cadadr(expr)),
-                                        max_to_sr(caddr(expr)))
-    if caaadr(expr) == max_hyper:
-        return sage.functions.hypergeometric.hypergeometric(mlist_to_sage(car(cdr(cdr(expr)))),
-                                                            mlist_to_sage(car(cdr(cdr(cdr(expr))))),
-                                                            max_to_sr(car(cdr(cdr(cdr(cdr(expr)))))))
-=======
         return polylog(max_to_sr(cadadr(expr)),
                                           max_to_sr(caddr(expr)))
     if caaadr(expr) == max_psi:
         return psi(max_to_sr(cadadr(expr)),
                                         max_to_sr(caddr(expr)))
->>>>>>> a3bc86c0
+    if caaadr(expr) == max_hyper:
+        return hypergeometric(mlist_to_sage(car(cdr(cdr(expr)))),
+                                                            mlist_to_sage(car(cdr(cdr(cdr(expr))))),
+                                                            max_to_sr(car(cdr(cdr(cdr(cdr(expr)))))))
     else:
         op=max_to_sr(cadr(expr))
         max_args=cddr(expr)
@@ -1430,18 +1416,11 @@
 }
 
 special_sage_to_max={
-<<<<<<< HEAD
-    sage.functions.log.polylog : lambda N,X : [[mqapply],[[max_li, max_array],N],X],
-    sage.functions.other.psi1 : lambda X : [[mqapply],[[max_psi, max_array],0],X],
-    sage.functions.other.psi2 : lambda N,X : [[mqapply],[[max_psi, max_array],N],X],
-    sage.functions.log.lambert_w : lambda N,X : [[max_lambert_w], X] if N==EclObject(0) else [[mqapply],[[max_lambert_w, max_array],N],X],
-    sage.functions.hypergeometric.hypergeometric : lambda A, B, X : [[mqapply],[[max_hyper, max_array],lisp_length(A.cdr()),lisp_length(B.cdr())],A,B,X]
-=======
     polylog : lambda N,X : [[mqapply],[[max_li, max_array],N],X],
     psi1 : lambda X : [[mqapply],[[max_psi, max_array],0],X],
     psi2 : lambda N,X : [[mqapply],[[max_psi, max_array],N],X],
     lambert_w : lambda N,X : [[max_lambert_w], X] if N==EclObject(0) else [[mqapply],[[max_lambert_w, max_array],N],X],
->>>>>>> a3bc86c0
+    hypergeometric : lambda A, B, X : [[mqapply],[[max_hyper, max_array],lisp_length(A.cdr()),lisp_length(B.cdr())],A,B,X]
 }
 
 
