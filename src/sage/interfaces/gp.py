r"""
Interface to the GP calculator of PARI/GP

Type ``gp.[tab]`` for a list of all the functions
available from your Gp install. Type ``gp.[tab]?`` for
Gp's help about a given function. Type ``gp(...)`` to
create a new Gp object, and ``gp.eval(...)`` to evaluate a
string using Gp (and get the result back as a string).

EXAMPLES: We illustrate objects that wrap GP objects (gp is the
PARI interpreter)::

    sage: M = gp('[1,2;3,4]')
    sage: M
    [1, 2; 3, 4]
    sage: M * M
    [7, 10; 15, 22]
    sage: M + M
    [2, 4; 6, 8]
    sage: M.matdet()
    -2

::

    sage: E = gp.ellinit([1,2,3,4,5])
    sage: E.ellglobalred()
    [10351, [1, -1, 0, -1], 1, [11, 1; 941, 1], [[1, 5, 0, 1], [1, 5, 0, 1]]]
    sage: E.ellan(20)
    [1, 1, 0, -1, -3, 0, -1, -3, -3, -3, -1, 0, 1, -1, 0, -1, 5, -3, 4, 3]

::

    sage: primitive_root(7)
    3
    sage: x = gp("znlog( Mod(2,7), Mod(3,7))")
    sage: 3^x % 7
    2

::

    sage: print gp("taylor(sin(x),x)")
    x - 1/6*x^3 + 1/120*x^5 - 1/5040*x^7 + 1/362880*x^9 - 1/39916800*x^11 + 1/6227020800*x^13 - 1/1307674368000*x^15 + O(x^16)

GP has a powerful very efficient algorithm for numerical
computation of integrals.

::

    sage: gp("a = intnum(x=0,6,sin(x))")
    0.03982971334963397945434770208               # 32-bit
    0.039829713349633979454347702077075594548     # 64-bit
    sage: gp("a")
    0.03982971334963397945434770208               # 32-bit
    0.039829713349633979454347702077075594548     # 64-bit
    sage: gp.kill("a")
    sage: gp("a")
    a

Note that gp ASCII plots *do* work in Sage, as follows::

    sage: print gp.eval("plot(x=0,6,sin(x))")
    <BLANKLINE>
    0.9988963 |''''''''''''_x...x_''''''''''''''''''''''''''''''''''''''''''|
              |          x"        "x                                        |
              |        _"            "_                                      |
              |       x                x                                     |
              |      "                  "                                    |
              |     "                    "                                   |
              |   _"                      "_                                 |
              |  _                          _                                |
              | _                            _                               |
              |_                              _                              |
              _                                                              |
              `````````````````````````````````"``````````````````````````````
              |                                 "                            |
              |                                  "                           |
              |                                   "                          "
              |                                    "_                      _"|
              |                                      _                    _  |
              |                                       _                  _   |
              |                                        x                x    |
              |                                         "_            _"     |
              |                                           x_        _x       |
    -0.998955 |............................................."x____x".........|
              0                                                              6

The GP interface reads in even very long input (using files) in a
robust manner, as long as you are creating a new object.

::

    sage: t = '"%s"'%10^10000   # ten thousand character string.
    sage: a = gp.eval(t)
    sage: a = gp(t)

In Sage, the PARI large Galois groups datafiles should be installed
by default::

    sage: f = gp('x^9 - x - 2')
    sage: f.polgalois()
    [362880, -1, 34, "S9"]

TESTS:

Test error recovery::

    sage: x = gp('1/0')
    Traceback (most recent call last):
    ...
    TypeError: Error executing code in GP:
    CODE:
        sage[...]=1/0;
    PARI/GP ERROR:
      ***   at top-level: sage[...]=1/0
      ***                          ^--
      *** _/_: impossible inverse in gdiv: 0.

AUTHORS:

- William Stein

- David Joyner: some examples

- William Stein (2006-03-01): added tab completion for methods:
  gp.[tab] and x = gp(blah); x.[tab]

- William Stein (2006-03-01): updated to work with PARI 2.2.12-beta

- William Stein (2006-05-17): updated to work with PARI 2.2.13-beta
"""

##########################################################################
#
#       Copyright (C) 2005 William Stein <wstein@gmail.com>
#
#  Distributed under the terms of the GNU General Public License (GPL)
#
#                  http://www.gnu.org/licenses/
#
##########################################################################

from expect import Expect, ExpectElement, ExpectFunction, FunctionElement
from sage.misc.misc import verbose
from sage.libs.pari.all import pari
import sage.rings.complex_field
## import sage.rings.all

class Gp(Expect):
    """
    Interface to the PARI gp interpreter.

    Type ``gp.[tab]`` for a list of all the functions
    available from your Gp install. Type ``gp.[tab]?`` for
    Gp's help about a given function. Type ``gp(...)`` to
    create a new Gp object, and ``gp.eval(...)`` to evaluate a
    string using Gp (and get the result back as a string).

        INPUT:

        - ``stacksize`` (int, default 10000000) -- the initial PARI
          stacksize in bytes (default 10MB)
        - ``script_subdirectory`` (string, default None) -- name of the subdirectory of SAGE_EXTCODE/pari from which to read scripts
        - ``logfile`` (string, default None) -- log file for the pexpect interface
        - ``server`` -- name of remote server
        - ``server_tmpdir`` -- name of temporary directory on remote server
        - ``init_list_length`` (int, default 1024) -- length of initial list of local variables.
        - ``seed`` (int, default random) -- random number generator seed for pari

        EXAMPLES::

            sage: Gp()
            PARI/GP interpreter
    """
    def __init__(self, stacksize=10000000,   # 10MB
                 maxread=None, script_subdirectory=None,
                 logfile=None,
                 server=None,
                 server_tmpdir=None,
                 init_list_length=1024,
                 seed=None):
        """
        Initialization of this PARI gp interpreter.

        INPUT:

        - ``stacksize`` (int, default 10000000) -- the initial PARI
          stacksize in bytes (default 10MB)
        - ``script_subdirectory`` (string, default None) -- name of the subdirectory of SAGE_EXTCODE/pari from which to read scripts
        - ``logfile`` (string, default None) -- log file for the pexpect interface
        - ``server`` -- name of remote server
        - ``server_tmpdir`` -- name of temporary directory on remote server
        - ``init_list_length`` (int, default 1024) -- length of initial list of local variables.
        - ``seed`` (int,default random nonzero 31 bit integer) -- value of random seed

        EXAMPLES::

            sage: gp == loads(dumps(gp))
            True
        """
        Expect.__init__(self,
                        name = 'pari',
                        prompt = '\\? ',
                        # --fast so the system gprc isn't read (we configure below)
                        command = "gp --fast --emacs --quiet --stacksize %s"%stacksize,
                        maxread = maxread,
                        server=server,
                        server_tmpdir=server_tmpdir,
                        script_subdirectory = script_subdirectory,
                        restart_on_ctrlc = False,
                        verbose_start = False,
                        logfile=logfile,
                        eval_using_file_cutoff=1024)
        self.__seq = 0
        self.__var_store_len = 0
        self.__init_list_length = init_list_length
        self._seed = seed

    def set_seed(self, seed=None):
        """
        Sets the seed for gp interpeter.
        The seed should be an integer.

        EXAMPLES::

            sage: g = Gp()
            sage: g.set_seed(1)
            1
            sage: [g.random() for i in range(5)]
            [1546275796, 879788114, 1745191708, 771966234, 1247963869]
        """
        if seed is None:
            seed = self.rand_seed()
        self.eval("setrand(%d)" % seed)
        self._seed = seed
        return seed

    def _start(self, alt_message=None, block_during_init=True):
        Expect._start(self, alt_message, block_during_init)
        # disable timer
        self._eval_line('default(timer,0);')
        # disable the break loop, otherwise gp will seem to hang on errors
        self._eval_line('default(breakloop,0);')
        # list of directories where gp will look for scripts (only current working directory)
        self._eval_line('default(path,".");')
        # location of elldata, seadata, galdata
        self._eval_line('default(datadir, "$SAGE_LOCAL/share/pari");')
        # executable for gp ?? help
        self._eval_line('default(help, "$SAGE_LOCAL/bin/gphelp -detex");')
        # logfile disabled since Expect already logs
        self._eval_line('default(log,0);')
        # set random seed
        self.set_seed(self._seed)

    def _repr_(self):
        """
        String representation of this PARI gp interpreter.

        EXAMPLES::

            sage: gp # indirect doctest
            PARI/GP interpreter
        """
        return 'PARI/GP interpreter'

    def __reduce__(self):
        """
        EXAMPLES::

            sage: gp.__reduce__()
            (<function reduce_load_GP at 0x...>, ())
            sage: f, args = _
            sage: f(*args)
            PARI/GP interpreter
        """
        return reduce_load_GP, tuple([])

    def _function_class(self):
        """
        Returns the GpFunction class.

        EXAMPLES::

            sage: gp._function_class()
            <class 'sage.interfaces.gp.GpFunction'>
            sage: type(gp.gcd)
            <class 'sage.interfaces.gp.GpFunction'>
        """
        return GpFunction

    def _quit_string(self):
        """
        Returns the string used to quit the GP interpreter.

        EXAMPLES::

            sage: gp._quit_string()
            '\\q'

        ::

            sage: g = Gp()
            sage: a = g(2)
            sage: g.is_running()
            True
            sage: g.quit()
            sage: g.is_running()
            False
        """
        return r"\q"

    def _read_in_file_command(self, filename):
        r"""
        Returns the string used to read filename into GP.

        EXAMPLES::

            sage: gp._read_in_file_command('test')
            'read("test")'

        ::

            sage: filename = tmp_filename()
            sage: f = open(filename, 'w')
            sage: f.write('x = 22;\n')
            sage: f.close()
            sage: gp.read(filename)
            sage: gp.get('x').strip()
            '22'
        """
        return 'read("%s")'%filename

    def trait_names(self):
        """
        EXAMPLES::

            sage: c = gp.trait_names()
            sage: len(c) > 100
            True
            sage: 'gcd' in c
            True
        """
        try:
            b = self.__builtin
        except AttributeError:
            b = self.eval('?*').split()
            self.__builtin = b
        return b + self.eval('?0').split()

    def get_precision(self):
        """
        Return the current PARI precision for real number computations.

        EXAMPLES::

            sage: gp.get_precision()
            28              # 32-bit
            38              # 64-bit
        """
        return self.get_default('realprecision')

    get_real_precision = get_precision

    def set_precision(self, prec):
        """
        Sets the PARI precision (in decimal digits) for real
        computations, and returns the old value.

        .. NOTE::

            PARI/GP rounds up precisions to the nearest machine word,
            so the result of :meth:`get_precision` is not always the
            same as the last value inputted to :meth:`set_precision`.

        EXAMPLES::

            sage: old_prec = gp.set_precision(53); old_prec
            28              # 32-bit
            38              # 64-bit
            sage: gp.get_precision()
            57
            sage: gp.set_precision(old_prec)
            57
            sage: gp.get_precision()
            28              # 32-bit
            38              # 64-bit
        """
        return self.set_default('realprecision', prec)

    set_real_precision = set_precision

    def get_series_precision(self):
        """
        Return the current PARI power series precision.

        EXAMPLES::

            sage: gp.get_series_precision()
            16
        """
        return self.get_default('seriesprecision')

    def set_series_precision(self, prec=None):
        """
        Sets the PARI power series precision, and returns the old precision.

        EXAMPLES::

            sage: old_prec = gp.set_series_precision(50); old_prec
            16
            sage: gp.get_series_precision()
            50
            sage: gp.set_series_precision(old_prec)
            50
            sage: gp.get_series_precision()
            16
        """
        return self.set_default('seriesprecision', prec)

    def _eval_line(self, line, allow_use_file=True, wait_for_prompt=True, restart_if_needed=False):
        """
        EXAMPLES::

            sage: gp._eval_line('2+2')
            '4'

        TESTS:

        We verify that trac 11617 is fixed::

            sage: gp._eval_line('a='+str(range(2*10^5)))[:70]
            '[0, 1, 2, 3, 4, 5, 6, 7, 8, 9, 10, 11, 12, 13, 14, 15, 16, 17, 18, 19,'
        """
        line = line.strip()
        if len(line) == 0:
            return ''
        a = Expect._eval_line(self, line,
                              allow_use_file=allow_use_file,
                              wait_for_prompt=wait_for_prompt)
        if a.find("the PARI stack overflows") != -1:
            verbose("automatically doubling the PARI stack and re-executing current input line")
            b = self.eval("allocatemem()")
            if b.find("Warning: not enough memory") != -1:
                raise RuntimeError(a)
            return self._eval_line(line, allow_use_file=allow_use_file,
                                   wait_for_prompt=wait_for_prompt)
        else:
            return a

    def cputime(self, t=None):
        """
        cputime for pari - cputime since the pari process was started.

        INPUT:


        -  ``t`` - (default: None); if not None, then returns
           time since t


        .. warning::

           If you call gettime explicitly, e.g., gp.eval('gettime'),
           you will throw off this clock.

        EXAMPLES::

            sage: gp.cputime()          # random output
            0.0080000000000000002
            sage: gp.factor('2^157-1')
            [852133201, 1; 60726444167, 1; 1654058017289, 1; 2134387368610417, 1]
            sage: gp.cputime()          # random output
            0.26900000000000002
        """
        try:
            tm = self._last
        except AttributeError:
            tm = 0.0
        m = eval(self.eval('gettime()/1000.0')) + tm
        self._last = m
        if t:
            return m - t
        return m

    def set_default(self, var, value):
        """
        Set a PARI gp configuration variable, and return the old value.

        INPUT:

        - ``var`` (string) -- the name of a PARI gp
          configuration variable.  (See ``gp.default()`` for a list.)
        - ``value`` -- the value to set the variable to.

        EXAMPLES::

            sage: old_prec = gp.set_default('realprecision', 110)
            sage: gp.get_default('realprecision')
            115
            sage: gp.set_default('realprecision', old_prec)
            115
            sage: gp.get_default('realprecision')
            28              # 32-bit
            38              # 64-bit
        """
        old = self.get_default(var)
        self._eval_line('default(%s,%s)'%(var,value))
        return old

    def get_default(self, var):
        """
        Return the current value of a PARI gp configuration variable.

        INPUT:

        - ``var`` (string) -- the name of a PARI gp
          configuration variable.  (See ``gp.default()`` for a list.)

        OUTPUT:

        (string) the value of the variable.

        EXAMPLES::

            sage: gp.get_default('log')
            0
            sage: gp.get_default('datadir')
            '.../local/share/pari'
            sage: gp.get_default('seriesprecision')
            16
            sage: gp.get_default('realprecision')
            28              # 32-bit
            38              # 64-bit
        """
        return eval(self._eval_line('default(%s)'%var))

    def set(self, var, value):
        """
        Set the GP variable var to the given value.

        INPUT:

        - ``var`` (string) -- a valid GP variable identifier
        - ``value`` -- a value for the variable

        EXAMPLES::

            sage: gp.set('x', '2')
            sage: gp.get('x')
            '2'
        """
        cmd = '%s=%s;'%(var,value)
        out = self.eval(cmd)
        if out.find('***') != -1:
            raise TypeError("Error executing code in GP:\nCODE:\n\t%s\nPARI/GP ERROR:\n%s"%(cmd, out))


    def get(self, var):
        """
        Get the value of the GP variable var.

        INPUT:

        - ``var`` (string) -- a valid GP variable identifier

        EXAMPLES::

            sage: gp.set('x', '2')
            sage: gp.get('x')
            '2'
        """
        return self.eval('print(%s)'%var)

    def kill(self, var):
        """
        Kill the value of the GP variable var.

        INPUT:

        - ``var`` (string) -- a valid GP variable identifier

        EXAMPLES::

            sage: gp.set('xx', '22')
            sage: gp.get('xx')
            '22'
            sage: gp.kill('xx')
            sage: gp.get('xx')
            'xx'
        """
        self.eval('kill(%s)'%var)

    #def xclear(self, var):
        #"""
        #Clear the variable named var.
        #"""
        #for varname based memory -- only 65000 variables and then dead.
        #self.eval('kill(%s)'%var)
        # for array-based memory this is best:
        #self.eval('%s=0'%var)
        # However, I've commented it out, since PARI doesn't seem
        # to ever free any memory on its stack anyways.
        # Killing variables as above takes a lot of time in some
        # cases, also.

    def _next_var_name(self):
        """
        Return the name of the next unused interface variable name.

        EXAMPLES::

            sage: g = Gp()
            sage: g._next_var_name()
            'sage[1]'
            sage: g(2)^2
            4
            sage: g._next_var_name()
            'sage[5]'

        TESTS:

        The vector of results is correctly resized when the stack has
        to be enlarged during this operation::

            sage: g = Gp(stacksize=10^4,init_list_length=12000)  # long time
            sage: for n in [1..13000]:  # long time
            ....:     a = g(n)          # long time
            sage: g('length(sage)')     # long time
            24000

        """
        self.__seq += 1
        if self.__seq >= self.__var_store_len:
            if self.__var_store_len == 0:
                self.eval('sage=vector(%s,k,0);'%self.__init_list_length)
                self.__var_store_len = self.__init_list_length
            else:
                self.eval('sage0=concat(sage, vector(%s,k,0));'%self.__var_store_len)
                self.eval('sage=sage0;')
                self.eval('kill(sage0);')
                self.__var_store_len *= 2
                verbose("doubling PARI/sage object vector: %s"%self.__var_store_len)
        return 'sage[%s]'%self.__seq

    def _reset_expect(self):
        """
        Reset state of the GP interface.

        EXAMPLES::

            sage: a = gp('10'); a
            10
            sage: gp.quit()  # indirect doctest
            sage: a
            <repr(<sage.interfaces.gp.GpElement at 0x...>) failed: ValueError: The pari session in which this object was defined is no longer running.>
            sage: gp("30!")
            265252859812191058636308480000000
        """
        self.__var_store_len = 0
        Expect._reset_expect(self)

    def console(self):
        """
        Spawn a new GP command-line session.

        EXAMPLES::

            sage: gp.console()  # not tested
            GP/PARI CALCULATOR Version 2.4.3 (development svn-12577)
            amd64 running linux (x86-64/GMP-4.2.1 kernel) 64-bit version
            compiled: Jul 21 2010, gcc-4.6.0 20100705 (experimental) (GCC)
            (readline v6.0 enabled, extended help enabled)
        """
        gp_console()

    def version(self):
        """
        Returns the version of GP being used.

        EXAMPLES::

            sage: gp.version()  # not tested
            ((2, 4, 3), 'GP/PARI CALCULATOR Version 2.4.3 (development svn-12577)')
        """
        return gp_version()

    def _object_class(self):
        """
        Returns the GpElement class.

        EXAMPLES::

            sage: gp._object_class()
            <class 'sage.interfaces.gp.GpElement'>
            sage: type(gp(2))
            <class 'sage.interfaces.gp.GpElement'>
        """
        return GpElement

    def _function_element_class(self):
        """
        Returns the GpFunctionElement class.

        EXAMPLES::

            sage: gp._function_element_class()
            <class 'sage.interfaces.gp.GpFunctionElement'>

        ::

            sage: type(gp(2).gcd)
            <class 'sage.interfaces.gp.GpFunctionElement'>
        """
        return GpFunctionElement

    def _true_symbol(self):
        """
        Returns the symbol used for truth in GP.

        EXAMPLES::

            sage: gp._true_symbol()
            '1'

        ::

            sage: gp(2) == gp(2)
            True
        """
        return '1'

    def _false_symbol(self):
        """
        Returns the symbol used for falsity in GP.

        EXAMPLES::

            sage: gp._false_symbol()
            '0'

        ::

            sage: gp(2) == gp(3)
            False
        """
        return '0'

    def _equality_symbol(self):
        """
        Returns the symbol used for equality in GP.

        EXAMPLES::

            sage: gp._equality_symbol()
            '=='

        ::

            sage: gp(2) == gp(2)
            True
        """
        return '=='

    def _exponent_symbol(self):
        """
        Returns the symbol to denote the exponent of a number in GP.

        EXAMPLES::

            sage: gp._exponent_symbol()
            ' E'

        ::

            sage: repr(gp(10.^80)).replace(gp._exponent_symbol(), 'e')
            '1.0000000000000000000000000000000000000e80'    # 64-bit
            '1.000000000000000000000000000e80'              # 32-bit
        """
        return ' E'

    def help(self, command):
        r"""
        Returns GP's help for ``command``.

        EXAMPLES::

            sage: gp.help('gcd')
            'gcd(x,{y}): greatest common divisor of x and y.'
        """
        return self.eval('?%s'%command).strip()

    def new_with_bits_prec(self, s, precision = 0):
        r"""
        Creates a GP object from s with ``precision`` bits of
        precision. GP actually automatically increases this precision to
        the nearest word (i.e. the next multiple of 32 on a 32-bit machine,
        or the next multiple of 64 on a 64-bit machine).

        EXAMPLES::

            sage: pi_def = gp(pi); pi_def
            3.141592653589793238462643383                  # 32-bit
            3.1415926535897932384626433832795028842        # 64-bit
            sage: pi_def.precision()
            28                                             # 32-bit
            38                                             # 64-bit
            sage: pi_150 = gp.new_with_bits_prec(pi, 150)
            sage: new_prec = pi_150.precision(); new_prec
            48                                             # 32-bit
            57                                             # 64-bit
            sage: old_prec = gp.set_precision(new_prec); old_prec
            28                                             # 32-bit
            38                                             # 64-bit
            sage: pi_150
            3.14159265358979323846264338327950288419716939938  # 32-bit
            3.14159265358979323846264338327950288419716939937510582098  # 64-bit
            sage: gp.set_precision(old_prec)
            48                                             # 32-bit
            57                                             # 64-bit
            sage: gp.get_precision()
            28                                             # 32-bit
            38                                             # 64-bit
        """
        if precision:
            old_prec = self.get_real_precision()
            prec = int(precision/3.321928095)
            self.set_real_precision(prec)
            x = self(s)
            self.set_real_precision(old_prec)
        else:
            x = self(s)
        return x


class GpElement(ExpectElement):
    """
    EXAMPLES: This example illustrates dumping and loading GP elements
    to compressed strings.

    ::

        sage: a = gp(39393)
        sage: loads(a.dumps()) == a
        True

    Since dumping and loading uses the string representation of the
    object, it need not result in an identical object from the point of
    view of PARI::

        sage: E = gp('ellinit([1,2,3,4,5])')
        sage: loads(dumps(E)) == E
        True
        sage: x = gp.Pi()/3
        sage: loads(dumps(x)) == x
        False
        sage: x
        1.047197551196597746154214461            # 32-bit
        1.0471975511965977461542144610931676281  # 64-bit
        sage: loads(dumps(x))
        1.047197551196597746154214461            # 32-bit
        1.0471975511965977461542144610931676281  # 64-bit

    The two elliptic curves look the same, but internally the floating
    point numbers are slightly different.
    """
    def _reduce(self):
        """
        Return the string representation of self, for pickling.

        Because the internal representation of a gp element is richer
        than the corresponding sage object, we use the string representation
        for pickling.

        EXAMPLES::

            sage: E = gp('ellinit([1,2,3,4,5])')
            sage: loads(dumps(E)) == E # indirect doctest
            True
            sage: gp(E.sage()) == E
            False

        """
        return repr(self)

    def _sage_(self):
        """
        Convert this GpElement into a Sage object, if possible.

        EXAMPLES::

            sage: gp(I).sage()
            i
            sage: gp(I).sage().parent()
<<<<<<< HEAD
            Gaussian Integers in Number Field in i with defining polynomial x^2 + 1
=======
            Number Field in i with defining polynomial x^2 + 1
>>>>>>> d941d8d0

        ::

            sage: M = Matrix(ZZ,2,2,[1,2,3,4]); M
            [1 2]
            [3 4]
            sage: gp(M)
            [1, 2; 3, 4]
            sage: gp(M).sage()
            [1 2]
            [3 4]
            sage: gp(M).sage() == M
            True
        """
        return pari(str(self)).python()

    def is_string(self):
        """
        Tell whether this element is a string.

        EXAMPLES::

            sage: gp('"abc"').is_string()
            True
            sage: gp('[1,2,3]').is_string()
            False

        """
        return repr(self.type())=='t_STR'

    def __long__(self):
        """
        Return Python long.

        EXAMPLES::

            sage: long(gp(10))
            10L
        """
        return long(str(self))

    def __float__(self):
        """
        Return Python float.

        EXAMPLES::

            sage: float(gp(10))
            10.0
        """
        return float(pari(str(self)))

    def bool(self):
        """
        EXAMPLES::

            sage: gp(2).bool()
            True
            sage: bool(gp(2))
            True
            sage: bool(gp(0))
            False
        """
        P = self._check_valid()
        return P.eval('%s != 0'%(self.name())) == '1'

    def _complex_mpfr_field_(self, CC):
        """
        Return ComplexField element of self.

        INPUT:

        - ``CC`` -- a Complex or Real Field.

        EXAMPLES::

            sage: z = gp(1+15*I); z
            1 + 15*I
            sage: z._complex_mpfr_field_(CC)
            1.00000000000000 + 15.0000000000000*I
            sage: CC(z) # CC(gp(1+15*I))
            1.00000000000000 + 15.0000000000000*I
            sage: CC(gp(11243.9812+15*I))
            11243.9812000000 + 15.0000000000000*I
            sage: ComplexField(10)(gp(11243.9812+15*I))
            11000. + 15.*I
        """
        # Multiplying by CC(1) is necessary here since
        # sage: pari(gp(1+I)).sage().parent()
        # Maximal Order in Number Field in i with defining polynomial x^2 + 1

        return CC((CC(1)*pari(self))._sage_())

    def _complex_double_(self, CDF):
        """
        Returns this value as a CDF element.

        EXAMPLES::

            sage: CDF(gp(pi+I*e))
            3.141592653589793 + 2.718281828459045*I
        """
        # Retrieving values from another computer algebra system is
        # slow anyway, right?
        cc_val = self._complex_mpfr_field_(sage.rings.complex_field.ComplexField())
        return CDF(cc_val)

    def __len__(self):
        """
        EXAMPLES::

            sage: len(gp([1,2,3]))
            3
        """
        return int(self.length())

    def __del__(self):
        """
        Note that clearing object is pointless since it wastes time and
        PARI/GP doesn't really free used memory.

        EXAMPLES::

            sage: a = gp(2)
            sage: a.__del__()
            sage: a
            2
            sage: del a
            sage: a
            Traceback (most recent call last):
            ...
            NameError: name 'a' is not defined
        """
        return

    # This is tempting -- but the (la)tex output is very very
    # out of date, e.g., for matrices it uses \pmatrix (which
    # causes an error if amsmath is loaded) and for rationals
    # it does nothing, etc.
    #def _latex_(self):
    #    P = self._check_valid()
    #    return P.eval('printtex(%s)'%self.name())

    def trait_names(self):
        """
        EXAMPLES::

            sage: 'gcd' in gp(2).trait_names()
            True
        """
        return self.parent().trait_names()


class GpFunctionElement(FunctionElement):
    pass

class GpFunction(ExpectFunction):
    pass



def is_GpElement(x):
    """
    Returns True of x is a GpElement.

    EXAMPLES::

        sage: from sage.interfaces.gp import is_GpElement
        sage: is_GpElement(gp(2))
        True
        sage: is_GpElement(2)
        False
    """
    return isinstance(x, GpElement)

from sage.env import DOT_SAGE
import os

# An instance
gp = Gp(logfile=os.path.join(DOT_SAGE,'gp-expect.log')) # useful for debugging!

def reduce_load_GP():
    """
    Returns the GP interface object defined in sage.interfaces.gp.

    EXAMPLES::

        sage: from sage.interfaces.gp import reduce_load_GP
        sage: reduce_load_GP()
        PARI/GP interpreter
    """
    return gp

def gp_console():
    """
    Spawn a new GP command-line session.

    EXAMPLES::

        sage: gp.console()  # not tested
        GP/PARI CALCULATOR Version 2.4.3 (development svn-12577)
        amd64 running linux (x86-64/GMP-4.2.1 kernel) 64-bit version
        compiled: Jul 21 2010, gcc-4.6.0 20100705 (experimental) (GCC)
        (readline v6.0 enabled, extended help enabled)
    """
    from sage.repl.rich_output.display_manager import get_display_manager
    if not get_display_manager().is_in_terminal():
        raise RuntimeError('Can use the console only in the terminal. Try %%gp magics instead.')
    os.system('gp')


def gp_version():
    """
    EXAMPLES::

        sage: gp.version()  # not tested
        ((2, 4, 3), 'GP/PARI CALCULATOR Version 2.4.3 (development svn-12577)')
    """
    v = gp.eval(r'\v')
    i = v.find("Version ")
    w = v[i+len("Version "):]
    i = w.find(' ')
    w = w[:i]
    t = tuple([int(n) for n in w.split('.')])
    k = v.find('\n')
    return t, v[:k].strip()<|MERGE_RESOLUTION|>--- conflicted
+++ resolved
@@ -890,11 +890,7 @@
             sage: gp(I).sage()
             i
             sage: gp(I).sage().parent()
-<<<<<<< HEAD
-            Gaussian Integers in Number Field in i with defining polynomial x^2 + 1
-=======
             Number Field in i with defining polynomial x^2 + 1
->>>>>>> d941d8d0
 
         ::
 
