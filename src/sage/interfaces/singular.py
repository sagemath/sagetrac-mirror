--- conflicted
+++ resolved
@@ -342,11 +342,7 @@
 import re
 import sys
 import pexpect
-<<<<<<< HEAD
-from time import sleep
 from decorator import decorator
-=======
->>>>>>> cc60cfeb
 
 from .expect import Expect, ExpectElement, FunctionElement, ExpectFunction
 
@@ -2759,15 +2755,5 @@
        This decorator is used automatically internally so the user
        does not need to use it manually.
     """
-<<<<<<< HEAD
     with SingularGBDefaultContext():
-        return func(*args, **kwds)
-=======
-    from sage.misc.decorators import sage_wraps
-
-    @sage_wraps(func)
-    def wrapper(*args, **kwds):
-        with SingularGBDefaultContext():
-            return func(*args, **kwds)
-    return wrapper
->>>>>>> cc60cfeb
+        return func(*args, **kwds)