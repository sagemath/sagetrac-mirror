r"""
Interface to GAP

Sage provides an interface to the GAP system. This system provides
extensive group theory, combinatorics, etc.

The GAP interface will only work if GAP is installed on your
computer; this should be the case, since GAP is included with Sage.
The interface offers three pieces of functionality:


#. ``gap_console()`` - A function that dumps you into
   an interactive command-line GAP session.

#. ``gap(expr)`` - Evaluation of arbitrary GAP
   expressions, with the result returned as a string.

#. ``gap.new(expr)`` - Creation of a Sage object that
   wraps a GAP object. This provides a Pythonic interface to GAP. For
   example, if ``f=gap.new(10)``, then
   ``f.Factors()`` returns the prime factorization of
   `10` computed using GAP.


First Examples
--------------

We factor an integer using GAP::

    sage: n = gap(20062006); n
    20062006
    sage: n.parent()
    Gap
    sage: fac = n.Factors(); fac
    [ 2, 17, 59, 73, 137 ]
    sage: fac.parent()
    Gap
    sage: fac[1]
    2

GAP and Singular
----------------

This example illustrates conversion between Singular and GAP via
Sage as an intermediate step. First we create and factor a Singular
polynomial.

::

    sage: singular(389)
    389
    sage: R1 = singular.ring(0, '(x,y)', 'dp')
    sage: f = singular('9*x^16-18*x^13*y^2-9*x^12*y^3+9*x^10*y^4-18*x^11*y^2+36*x^8*y^4+18*x^7*y^5-18*x^5*y^6+9*x^6*y^4-18*x^3*y^6-9*x^2*y^7+9*y^8')
    sage: F = f.factorize()
    sage: print F
    [1]:
       _[1]=9
       _[2]=x^6-2*x^3*y^2-x^2*y^3+y^4
       _[3]=-x^5+y^2
    [2]:
       1,1,2

Next we convert the factor `-x^5+y^2` to a Sage
multivariate polynomial. Note that it is important to let
`x` and `y` be the generators of a polynomial ring,
so the eval command works.

::

    sage: R.<x,y> = PolynomialRing(QQ,2)
    sage: s = F[1][3].sage_polystring(); s
    '-x**5+y**2'
    sage: g = eval(s); g
    -x^5 + y^2

Next we create a polynomial ring in GAP and obtain its
indeterminates::

    sage: R = gap.PolynomialRing('Rationals', 2); R
    PolynomialRing( Rationals, ["x_1", "x_2"] )
    sage: I = R.IndeterminatesOfPolynomialRing(); I
    [ x_1, x_2 ]

In order to eval `g` in GAP, we need to tell GAP to view
the variables ``x0`` and ``x1`` as the two
generators of `R`. This is the one tricky part. In the GAP
interpreter the object ``I`` has its own name (which
isn't ``I``). We can access its name using
``I.name()``.

::

    sage: _ = gap.eval("x := %s[1];; y := %s[2];;"%(I.name(), I.name()))

Now `x_0` and `x_1` are defined, so we can
construct the GAP polynomial `f` corresponding to
`g`::

    sage: R.<x,y> = PolynomialRing(QQ,2)
    sage: f = gap(str(g)); f
    -x_1^5+x_2^2

We can call GAP functions on `f`. For example, we evaluate
the GAP ``Value`` function, which evaluates `f`
at the point `(1,2)`.

::

    sage: f.Value(I, [1,2])
    3
    sage: g(1,2)        # agrees
    3

Saving and loading objects
--------------------------

Saving and loading GAP objects (using the dumps method, etc.) is
*not* supported, since the output string representation of Gap
objects is sometimes not valid input to GAP. Creating classes that
wrap GAP objects *is* supported, via simply defining the a
_gap_init_ member function that returns a string that when
evaluated in GAP constructs the object. See
``groups/perm_gps/permgroup.py`` for a nontrivial
example of this.

Long Input
----------

The GAP interface reads in even very long input (using files) in a
robust manner, as long as you are creating a new object.

.. note::

   Using ``gap.eval`` for long input is much less robust, and is not
   recommended.

::

    sage: t = '"%s"'%10^10000   # ten thousand character string.
    sage: a = gap(t)

Changing which GAP is used
--------------------------

Use this code to change which GAP interpreter is run. E.g.,

::

       import sage.interfaces.gap
       sage.interfaces.gap.gap_cmd = "/usr/local/bin/gap"

AUTHORS:

- David Joyner and William Stein: initial version(s)

- William Stein (2006-02-01): modified gap_console command so it uses
  exactly the same startup command as Gap.__init__.

- William Stein (2006-03-02): added tab completions: gap.[tab], x =
  gap(...), x.[tab], and docs, e.g., gap.function? and x.function?
"""

#*****************************************************************************
#       Copyright (C) 2005 William Stein <wstein@gmail.com>
#
#  Distributed under the terms of the GNU General Public License (GPL)
#
#    This code is distributed in the hope that it will be useful,
#    but WITHOUT ANY WARRANTY; without even the implied warranty of
#    MERCHANTABILITY or FITNESS FOR A PARTICULAR PURPOSE.  See the GNU
#    General Public License for more details.
#
#  The full text of the GPL is available at:
#
#                  http://www.gnu.org/licenses/
#*****************************************************************************

from expect import Expect, ExpectElement, FunctionElement, ExpectFunction
from sage.env import SAGE_LOCAL, SAGE_EXTCODE, DOT_SAGE
from sage.misc.misc import is_in_string
from sage.misc.superseded import deprecation
import re
import os
import pexpect
import time
import platform

GAP_DIR = os.path.join(DOT_SAGE, 'gap')

WORKSPACE = os.path.join(GAP_DIR, 'workspace-%s'%abs(hash(SAGE_LOCAL)))

GAP_BINARY = os.path.join(SAGE_LOCAL, 'bin', 'gap')

first_try = True

gap_cmd = "gap -r"
if platform.processor() == 'ia64' and os.path.exists('/usr/bin/prctl'):
    # suppress unaligned access to 0x..., ip=0x... warnings
    gap_cmd = 'prctl --unaligned=silent ' + gap_cmd

def gap_command(use_workspace_cache=True, local=True):
    if use_workspace_cache:
        if local:
            return "%s -L %s"%(gap_cmd, WORKSPACE), False
        else:
            # TO DO: Use remote workspace
            return gap_cmd, False
    else:
        return gap_cmd, True

############ Set the GAP memory pool size

# you should always use get_gap_memory_pool_size() to access this value
gap_memory_pool_size = None

def set_gap_memory_pool_size(size_in_bytes):
    """
    Set the desired gap memory pool size.

    Subsequently started GAP/libGAP instances will use this as
    default. Currently running instances are unchanged.

    GAP will only reserve ``size_in_bytes`` address space. Unless you
    actually start a big GAP computation, the memory will not be
    used. However, corresponding swap space will be reserved so that
    GAP will always be able to use the reserved address space if
    needed. While nothing is actually written to disc as long as you
    don't run a big GAP computation, the reserved swap space will not
    be available for other processes.

    INPUT:

    - ``size_in_bytes`` -- integer. The desired memory pool size.

    EXAMPLES::

        sage: from sage.interfaces.gap import \
        ...       get_gap_memory_pool_size, set_gap_memory_pool_size
        sage: n = get_gap_memory_pool_size()
        sage: set_gap_memory_pool_size(n)
        sage: n == get_gap_memory_pool_size()
        True
        sage: n   # random output
        1534059315
    """
    global gap_memory_pool_size
    gap_memory_pool_size = size_in_bytes

def get_gap_memory_pool_size():
    """
    Get the gap memory pool size for new GAP processes.

    EXAMPLES::

        sage: from sage.interfaces.gap import \
        ...       get_gap_memory_pool_size
        sage: get_gap_memory_pool_size()   # random output
        1534059315
    """
    global gap_memory_pool_size
    if gap_memory_pool_size is not None:
        return gap_memory_pool_size
    from sage.misc.memory_info import MemoryInfo
    mem = MemoryInfo()
    suggested_size = max(mem.available_swap() // 10,
                         mem.available_ram()  // 50)
    # Don't eat all address space if the user set ulimit -v
    suggested_size = min(suggested_size, mem.virtual_memory_limit()//10)
    # ~220MB is the minimum for long doctests
    suggested_size = max(suggested_size, 250 * 1024**2)
    return suggested_size

def _get_gap_memory_pool_size_MB():
    """
    Return the gap memory pool size suitable for usage on the GAP
    command line.

    The GAP 4.5.6 command line parser had issues with large numbers, so
    we return it in megabytes.

    OUTPUT:

    String.

    EXAMPLES:

        sage: from sage.interfaces.gap import \
        ...       _get_gap_memory_pool_size_MB
        sage: _get_gap_memory_pool_size_MB()   # random output
        '1467m'
    """
    pool = get_gap_memory_pool_size()
    pool = (pool // (1024**2)) + 1
    return str(pool)+'m'


############ Classes with methods for both the GAP3 and GAP4 interface

class Gap_generic(Expect):
    r"""
    Generic interface to the GAP3/GAP4 interpreters.

    AUTHORS:

    - William Stein and David Joyner (interface for GAP4)

    - Franco Saliola (Feb 2010): refactored to separate out the generic
      code

    """

    def _synchronize(self, timeout=0.5, cmd='%s;'):
        """
        Synchronize GAP pexpect interface.

        See the base method
        :meth:`~sage.interfaces.expect.Expect._synchronize` for more
        details.

        We override this method since we are looking at GAP package
        mode output, which is quite different from the normal
        (human-readable) interface.

        EXAMPLES::

            sage: gap('"ok"')
            ok
            sage: gap._expect.sendline()  # now we are out of sync
            1
            sage: gap._synchronize()
            sage: gap(123)
            123
        """
        if self._expect is None:
            return
        E = self._expect
        from sage.misc.prandom import randrange
        rnd = randrange(2147483647)
        cmd = str(rnd)+';'
        try:
            E.sendline(cmd)
            E.expect('@[nf][@J\s>]*'+str(rnd), timeout=timeout)
            E.send(' ')
            E.expect('@i', timeout=timeout)
        except pexpect.TIMEOUT:
            self.interrupt()
        except pexpect.EOF:
            self._crash_msg()
            self.quit()

    def interrupt(self, tries=None, timeout=1, quit_on_fail=True):
        """
        Interrupt the GAP process

        Gap installs a SIGINT handler, we call it directly instead of
        trying to sent Ctrl-C. Unlike
        :meth:`~sage.interfaces.expect.Expect.interrupt`, we only try
        once since we are knowing what we are doing.

        Sometimes GAP dies while interrupting.

        EXAMPLES::

            sage: gap._eval_line('while(1=1) do i:=1;; od;', wait_for_prompt=False);
            ''
            sage: rc = gap.interrupt(timeout=1)
            sage: [ gap(i) for i in range(10) ]   # check that it is still working
            [0, 1, 2, 3, 4, 5, 6, 7, 8, 9]

        TESTS::

            sage: gap('"finished computation"'); gap.interrupt(); gap('"ok"')
            finished computation
            True
            ok
        """
        E = self._expect
        if E is None:
            return True
        # GAP oddity: If a computation is running and we send Ctrl-C,
        # it is stopped as expected. But if we are at the idle prompt,
        # nothing is happening UNTIL we run the next command (which is
        # then immediately interrupted).
        # There is apparently also a race in GAP between the signal
        # handler and input, if we don't wait a bit the result is
        # unpredictable.
        E.sendline(chr(3))
        time.sleep(0.1)
        E.sendline()
        try:
            # send a dummy command
            E.sendline('224433409;')
            # read everything up to the actual output of the command
            E.expect('@[nf][@J\s>]*224433409', timeout=timeout)
            E.send(' ')
            # the following input prompt should be the current input
            # prompt but GAP might be too confused to display it
            #    E.expect('@i', timeout=timeout)
            # Ideally, we would be finished here. But sometimes GAP
            # thinks it is still inside a do/od block. So we run some
            # more plain commands to get back into sync. These might
            # either complete successfully (output "@n+<number>") or
            # return a "Syntax error: od expected@J@f +<number>"
            E.sendline()
            time.sleep(0.1)
            E.sendline('224433437;')
            E.expect('@[nf][@J\s>]*224433437', timeout=timeout)
            E.sendline()
            time.sleep(0.1)
            E.sendline('224433479;')
            E.expect('@[nf][@J\s>]*224433479', timeout=timeout)
            E.send(' ')
            # the following input prompt is now the current input prompt
            E.expect('@i', timeout=timeout)
            success = True
        except (pexpect.TIMEOUT, pexpect.EOF):
            # GAP died or hangs indefinitely
            success = False

        if not success and quit_on_fail:
            self.quit()
        return success

    def _assign_symbol(self):
        r"""
        Return the assign symbol in GAP.

        TESTS::

            sage: gap = Gap()
            sage: print gap._assign_symbol()
            :=

        """
        return ":="

    def _quit_string(self):
        """
        Returns the string used to quit GAP.

        EXAMPLES::

            sage: gap._quit_string()
            'quit;'

        ::

            sage: g = Gap()
            sage: a = g(2); g.is_running()
            True
            sage: g.quit()
            sage: g.is_running()
            False
        """
        return 'quit;'

    def _read_in_file_command(self, filename):
        r"""
        Returns the command use to read in a file in GAP.

        EXAMPLES::

            sage: gap._read_in_file_command('test')
            'Read("test");'

        ::

            sage: filename = tmp_filename()
            sage: f = open(filename, 'w')
            sage: f.write('xx := 22;\n')
            sage: f.close()
            sage: gap.read(filename)
            sage: gap.get('xx').strip()
            '22'
        """
        return 'Read("%s");'%filename

    def _continuation_prompt(self):
        """
        Returns the continuation prompt in GAP.

        EXAMPLES::

            sage: gap._continuation_prompt()
            '> '
        """
        return '> '

    def load_package(self, pkg, verbose=False):
        """
        Load the Gap package with the given name.

        If loading fails, raise a RuntimeError exception.

        TESTS::

            sage: gap.load_package("chevie")
            Traceback (most recent call last):
            ...
            RuntimeError: Error loading Gap package chevie. You may want to install the gap_packages and/or database_gap SPKGs.
        """
        if verbose:
            print "Loading GAP package %s"%pkg
        x = self.eval('LoadPackage("%s")'%pkg)
        if x == 'fail':
            raise RuntimeError("Error loading Gap package "+str(pkg)+". "+
                               "You may want to install the gap_packages and/or database_gap SPKGs.")

    def eval(self, x, newlines=False, strip=True, split_lines=True, **kwds):
        r"""
        Send the code in the string s to the GAP interpreter and return the
        output as a string.

        INPUT:

        -  ``s`` - string containing GAP code.

        -  ``newlines`` - bool (default: True); if False,
           remove all backslash-newlines inserted by the GAP output
           formatter.

        -  ``strip`` - ignored

        -  ``split_lines`` -- bool (default: True); if True then each
           line is evaluated separately.  If False, then the whole
           block of code is evaluated all at once.

        EXAMPLES::

            sage: gap.eval('2+2')
            '4'
            sage: gap.eval('Print(4); #test\n Print(6);')
            '46'
            sage: gap.eval('Print("#"); Print(6);')
            '#6'
            sage: gap.eval('4; \n 6;')
            '4\n6'
            sage: gap.eval('if 3>2 then\nPrint("hi");\nfi;')
            'hi'
            sage: gap.eval('## this is a test\nPrint("OK")')
            'OK'
            sage: gap.eval('Print("This is a test. Oh no, a #");# but this is a comment\nPrint("OK")')
            'This is a test. Oh no, a #OK'
            sage: gap.eval('if 4>3 then')
            ''
            sage: gap.eval('Print("Hi how are you?")')
            'Hi how are you?'
            sage: gap.eval('fi')
            ''
        """
        # '"
        #We remove all of the comments:  On each line, we try
        #to find a pound sign.  If we find it, we check to see if
        #it is occurring in a string.  If it is not in a string, we
        #strip off the comment.
        if not split_lines:
            input_line=str(x)
        else:
            input_line = ""
            for line in str(x).rstrip().split('\n'):
                pound_position = line.find('#')
                while pound_position != -1:
                    if not is_in_string(line, pound_position):
                        line = line[:pound_position]
                    pound_position = line.find('#',pound_position+1)
                input_line += " "+line
            if not input_line.endswith(';'):
                input_line += ';'
        result = Expect.eval(self, input_line, **kwds)
        if not newlines:
            result = result.replace("\\\n","")
        return result.strip()


    def _execute_line(self, line, wait_for_prompt=True, expect_eof=False):
        if self._expect is None: # interface is down
            self._start()
        E = self._expect
        # print "---- sending ", line
        try:
            if len(line) > 4095:
                raise RuntimeError("Passing commands this long to gap would hang")
            E.sendline(line)
        except OSError:
            raise RuntimeError("Error evaluating %s in %s"%(line, self))
        if wait_for_prompt == False:
            return ('','')
        if len(line)==0:
            return ('','')
        try:
            terminal_echo = []   # to be discarded
            normal_outputs = []  # GAP stdout
            error_outputs = []   # GAP stderr
            current_outputs = terminal_echo
            while True:
                x = E.expect_list(self._compiled_full_pattern)
                current_outputs.append(E.before)
                #print "exec", x, current_outputs
                if x == 0:   # @p
                    if E.after != '@p1.':
                        print "Warning: possibly wrong version of GAP package interface\n"
                        print "Crossing fingers and continuing\n"
                elif x == 1: #@@
                    current_outputs.append('@')
                elif x == 2: #special char
                    current_outputs.append(chr(ord(E.after[1:2])-ord('A')+1))
                elif x == 3: # garbage collection info, ignore
                    pass
                elif x == 4: # @e -- break loop
                    E.sendline("quit;")
                elif x == 5: # @c completion, doesn't seem to happen when -p is in use
                    print "I didn't think GAP could do this\n"
                elif x == 6: # @f GAP error message
                    current_outputs = error_outputs;
                elif x == 7: # @h help text, but this stopped happening with new help
                    print "I didn't think GAP could do this"
                elif x == 8: # @i awaiting normal input
                    break;
                elif x == 9: # @m finished running a child
                    pass   # there is no need to do anything
                elif x==10: #@n normal output line
                    current_outputs = normal_outputs;
                elif x==11: #@r echoing input
                    current_outputs = terminal_echo
                elif x==12: #@sN shouldn't happen
                    print "Warning: this should never happen"
                elif x==13: #@w GAP is trying to send a Window command
                    print "Warning: this should never happen"
                elif x ==14: #@x seems to be safely ignorable
                    pass
                elif x == 15:#@z GAP starting a subprocess
                    pass  # there is no need to do anything
        except pexpect.EOF:
            if not expect_eof:
                raise RuntimeError("Unexpected EOF from %s executing %s"%(self,line))
        except IOError:
            raise RuntimeError("IO Error from %s executing %s"%(self,line))
        return ("".join(normal_outputs),"".join(error_outputs))

    def _keyboard_interrupt(self):
        """
        TESTS:

        We check that the gap interface behaves correctly after an
        interrupt::

            sage: gap(2)
            2
            sage: try:
            ....:     alarm(0.5)
            ....:     while True: SymmetricGroup(7).conjugacy_classes_subgroups()
            ....: except KeyboardInterrupt:
            ....:     pass
            sage: gap(2)
            2
        """
        self.quit()
        raise KeyboardInterrupt("Ctrl-c pressed while running %s"%self)

    def _eval_line(self, line, allow_use_file=True, wait_for_prompt=True, restart_if_needed=True):
        """
        Evaluate a line of commands.

        REMARK:

        By default, a long command (length exceeding ``self._eval_using_file_cutoff``)
        is evaluated using :meth:`_eval_line_using_file`.

        If the command can not be evaluated since the interface
        has crashed, it is automatically restarted and tried
        again *once*.

        If the optional ``wait_for_prompt`` is ``False`` then even a very long line
        will not be evaluated by :meth:`_eval_line_using_file`, since this does not
        support the ``wait_for_prompt`` option.

        INPUT:

        - ``line`` -- (string) a command.
        - ``allow_use_file`` (optional bool, default ``True``) --
          allow to evaluate long commands using :meth:`_eval_line_using_file`.
        - ``wait_for_prompt`` (optional bool, default ``True``) --
          wait until the prompt appears in the sub-process' output.
        - ``restart_if_needed`` (optional bool, default ``True``) --
          If it is ``True``, the command evaluation is evaluated
          a second time after restarting the interface, if an
          ``EOFError`` occured.

        TESTS::

            sage: gap._eval_line('2+2;')
            '4'

        We test the ``wait_for_prompt`` option by sending a command that
        creates an infinite loop in the GAP sub-process. But if we don't
        wait for the prompt to appear in the output, we can interrupt
        the loop without raising a KeyboardInterrupt. At the same time,
        we test that the line is not forwarded to :meth:`_eval_line_using_file`,
        since that method would not support the ``wait_for_prompt`` option::

            sage: cutoff = gap._eval_using_file_cutoff
            sage: gap._eval_using_file_cutoff = 4
            sage: gap._eval_line('while(1=1) do i:=1;; od;', wait_for_prompt=False)
            ''
            sage: rc = gap.interrupt(timeout=1)
            sage: gap._eval_using_file_cutoff = cutoff

        The following tests against a bug fixed at :trac:`10296`::

            sage: gap(3)
            3
            sage: gap.eval('quit;')
            ''
            sage: a = gap(3)
            ** Gap crashed or quit executing '$sage...:=3;;' **
            Restarting Gap and trying again
            sage: a
            3

        """
        #if line.find('\n') != -1:
        #    raise ValueError, "line must not contain any newlines"
        E = None
        try:
            if self._expect is None:
                self._start()
            E = self._expect
            #import pdb; pdb.set_trace()
            if allow_use_file and wait_for_prompt and len(line) > self._eval_using_file_cutoff:
                return self._eval_line_using_file(line)
            (normal, error) = self._execute_line(line, wait_for_prompt=wait_for_prompt,
                                                 expect_eof= (self._quit_string() in line))

            if len(error)> 0:
                if 'Error, Rebuild completion files!' in error:
                    error += "\nRunning gap_reset_workspace()..."
                    self.quit()
                    gap_reset_workspace()
                error = error.replace('\r','')
                raise RuntimeError("%s produced error output\n%s\n   executing %s"%(self, error,line))
            if len(normal) == 0:
                return ''

            if isinstance(wait_for_prompt, str) and normal.ends_with(wait_for_prompt):
                n = len(wait_for_prompt)
            elif normal.endswith(self._prompt):
                n = len(self._prompt)
            elif normal.endswith(self._continuation_prompt()):
                n = len(self._continuation_prompt())
            else:
                n = 0
            out = normal[:-n]
            if len(out) > 0 and out[-1] == "\n":
                out = out[:-1]
            return out

        except (RuntimeError,TypeError) as message:
            if 'EOF' in message[0] or E is None or not E.isalive():
                print "** %s crashed or quit executing '%s' **"%(self, line)
                print "Restarting %s and trying again"%self
                self._start()
                if line != '':
                    return self._eval_line(line, allow_use_file=allow_use_file)
                else:
                    return ''
            else:
                raise RuntimeError(message)

        except KeyboardInterrupt:
            self._keyboard_interrupt()
            raise KeyboardInterrupt("Ctrl-c pressed while running %s"%self)

    def unbind(self, var):
        """
        Clear the variable named var.

        EXAMPLES::

            sage: gap.set('x', '2')
            sage: gap.get('x')
            '2'
            sage: gap.unbind('x')
            sage: gap.get('x')
            Traceback (most recent call last):
            ...
            RuntimeError: Gap produced error output
            Error, Variable: 'x' must have a value
            ...
        """
        self.eval('Unbind(%s)'%var, allow_use_file = False)
        self.clear(var)

    def _contains(self, v1, v2):
        """
        EXAMPLES::

            sage: Integers = gap('Integers')
            sage: two = gap(2)
            sage: gap._contains(two.name(), Integers.name())
            True

        ::

            sage: 2 in gap('Integers')
            True
        """
        return self.eval('%s in %s'%(v1,v2)) == "true"

    def _true_symbol(self):
        """
        Returns the symbol for truth in GAP.

        EXAMPLES::

            sage: gap._true_symbol()
            'true'
            sage: gap(2) == gap(2)
            True
        """
        return "true"

    def _false_symbol(self):
        """
        Returns the symbol for falsity in GAP.

        EXAMPLES::

            sage: gap._false_symbol()
            'false'
            sage: gap(2) == gap(3)
            False
        """
        return "false"

    def _equality_symbol(self):
        """
        Returns the symbol for equality in GAP.

        EXAMPLES::

            sage: gap._equality_symbol()
            '='
            sage: gap(2) == gap(3)
            False
            sage: gap(2) == gap(2)
            True
        """
        return "="

    def version(self):
        """
        Returns the version of GAP being used.

        EXAMPLES::

            sage: print gap.version()
            4.7...
        """
        return self.eval('VERSION')[1:-1]

    def function_call(self, function, args=None, kwds=None):
        """
        Calls the GAP function with args and kwds.

        EXAMPLES::

            sage: gap.function_call('SymmetricGroup', [5])
            SymmetricGroup( [ 1 .. 5 ] )

        If the GAP function does not return a value, but prints something
        to the screen, then a string of the printed output is returned.

        ::

            sage: s = gap.function_call('Display', [gap.SymmetricGroup(5).CharacterTable()])
            sage: type(s)
            <class 'sage.interfaces.interface.AsciiArtString'>
            sage: s.startswith('CT')
            True

        TESTS:

        If the function call is too long, two ``gap.eval`` calls are made
        since returned values from commands in a file cannot be handled
        properly::

            sage: g = Gap()
            sage: g.function_call("ConjugacyClassesSubgroups", sage.interfaces.gap.GapElement(g, 'SymmetricGroup(2)', name = 'a_variable_with_a_very_very_very_long_name'))
            [ ConjugacyClassSubgroups(SymmetricGroup( [ 1 .. 2 ] ),Group( [ () ] )), 
              ConjugacyClassSubgroups(SymmetricGroup( [ 1 .. 2 ] ),SymmetricGroup( [ 1 .. 2 ] )) ]

        When the command itself is so long that it warrants use of a temporary
        file to be communicated to GAP, this does not cause problems since
        the file will contain a single command, see :trac:`19607`::

<<<<<<< HEAD
            sage: s = gap.function_call("ConjugacyClassesSubgroups", sage.interfaces.gap.GapElement(gap, 'SymmetricGroup(2)', name = 'a_variable_with_a_name_so_very_very_very_long_that_even_by_itself_will_make_expect_use_a_file'))
            sage: s
=======
            sage: g.function_call("ConjugacyClassesSubgroups", sage.interfaces.gap.GapElement(g, 'SymmetricGroup(2)', name = 'a_variable_with_a_name_so_very_very_very_long_that_even_by_itself_will_make_expect_use_a_file'))
>>>>>>> 5fba891a
            [ ConjugacyClassSubgroups(SymmetricGroup( [ 1 .. 2 ] ),Group( [ () ] )), 
              ConjugacyClassSubgroups(SymmetricGroup( [ 1 .. 2 ] ),SymmetricGroup( [ 1 .. 2 ] )) ]
            sage: type(s)
            <class 'sage.interfaces.gap.GapElement'>

        """
        args, kwds = self._convert_args_kwds(args, kwds)
        self._check_valid_function_name(function)

        #Here we have to do some magic because not all GAP
        #functions return a value.  If you try to store their
        #results to a variable, then GAP will complain.  Thus, before
        #we evaluate the function, we make it so that the marker string
        #is in the 'last' variable in GAP.  If the function returns a
        #value, then that value will be in 'last', otherwise it will
        #be the marker.
        marker = '__SAGE_LAST__:="__SAGE_LAST__";;'
        cmd = "%s(%s);;"%(function, ",".join([s.name() for s in args]+
                ['%s=%s'%(key,value.name()) for key, value in kwds.items()]))
        if len(cmd) > self._eval_using_file_cutoff:
            # We are communicating the function call through a temporary file,
            # so we can't use last.
            self.eval("__SAGE_VAL__:=" + cmd);
            return self.new('__SAGE_VAL__;')
        if len(marker) + len(cmd) <= self._eval_using_file_cutoff:
            # We combine the two commands so we only run eval() once and the
            #   only output would be from the second command
            res = self.eval(marker+cmd, allow_use_file=False)
        else:
            self.eval(marker, allow_use_file=False)
            res = self.eval(cmd, allow_use_file=False)
        if self.eval('IsIdenticalObj(last,__SAGE_LAST__)') != 'true':
            return self.new('last2;')
        else:
            if res.strip():
                from sage.interfaces.expect import AsciiArtString
                return AsciiArtString(res)

    def trait_names(self):
        """
        EXAMPLES::

            sage: c = gap.trait_names()
            sage: len(c) > 100
            True
            sage: 'Order' in c
            True
        """
        return []

    def get_record_element(self, record, name):
        r"""
        Return the element of a GAP record identified by ``name``.

        INPUT:

        - ``record`` -- a GAP record
        - ``name`` -- str

        OUTPUT:

        - :class:`GapElement`

        EXAMPLES::

            sage: rec = gap('rec( a := 1, b := "2" )')
            sage: gap.get_record_element(rec, 'a')
            1
            sage: gap.get_record_element(rec, 'b')
            2

        TESTS::

            sage: rec = gap('rec( a := 1, b := "2" )')
            sage: type(gap.get_record_element(rec, 'a'))
            <class 'sage.interfaces.gap.GapElement'>
        """
        return self('%s.%s' % (record.name(), name))


class GapElement_generic(ExpectElement):
    r"""
    Generic interface to the GAP3/GAP4 interpreters.

    AUTHORS:

    - William Stein and David Joyner (interface for GAP4)

    - Franco Saliola (Feb 2010): refactored to separate out the generic
      code

    """
    def __repr__(self):
        """
        EXAMPLES::

            sage: gap(2)
            2
        """
        s = ExpectElement.__repr__(self)
        if s.find('must have a value') != -1:
            raise RuntimeError("An error occurred creating an object in %s from:\n'%s'\n%s"%(self.parent().name(), self._create, s))
        return s

    def bool(self):
        """
        EXAMPLES::

            sage: bool(gap(2))
            True
            sage: gap(0).bool()
            False
            sage: gap('false').bool()
            False
        """
        P = self._check_valid()
        return self != P(0) and repr(self) != 'false'


    def __len__(self):
        """
        EXAMPLES::

            sage: v = gap('[1,2,3]'); v
            [ 1, 2, 3 ]
            sage: len(v)
            3

        len is also called implicitly by if::

            sage: if gap('1+1 = 2'):
            ...    print "1 plus 1 does equal 2"
            1 plus 1 does equal 2

        ::

            sage: if gap('1+1 = 3'):
            ...    print "it is true"
            ... else:
            ...    print "it is false"
            it is false
        """
        P = self.parent()
        if P.eval('%s = true'%self.name()) == 'true':
            return 1
        elif P.eval('%s = false'%self.name()) == 'true':
            return 0
        else:
            return int(self.Length())

    def is_string(self):
        """
        Tell whether this element is a string.

        EXAMPLES::

            sage: gap('"abc"').is_string()
            True
            sage: gap('[1,2,3]').is_string()
            False

        """
        return bool(self.IsString())

    def _matrix_(self, R):
        r"""
        Return matrix over the (Sage) ring R determined by self, where self
        should be a Gap matrix.

        EXAMPLES::

            sage: s = gap("(Z(7)^0)*[[1,2,3],[4,5,6]]"); s
            [ [ Z(7)^0, Z(7)^2, Z(7) ], [ Z(7)^4, Z(7)^5, Z(7)^3 ] ]
            sage: s._matrix_(GF(7))
            [1 2 3]
            [4 5 6]

        ::

            sage: s = gap("[[1,2], [3/4, 5/6]]"); s
            [ [ 1, 2 ], [ 3/4, 5/6 ] ]
            sage: m = s._matrix_(QQ); m
            [  1   2]
            [3/4 5/6]
            sage: parent(m)
            Full MatrixSpace of 2 by 2 dense matrices over Rational Field

        ::

            sage: s = gap('[[Z(16),Z(16)^2],[Z(16)^3,Z(16)]]')
            sage: s._matrix_(GF(16,'a'))
            [  a a^2]
            [a^3   a]
        """
        v = self.DimensionsMat()
        n = int(v[1])
        m = int(v[2])

        from sage.matrix.matrix_space import MatrixSpace
        M = MatrixSpace(R, n, m)
        entries = [[R(self[r,c]) for c in range(1,m+1)] for r in range(1,n+1)]
        return M(entries)

############

class Gap(Gap_generic):
    r"""
    Interface to the GAP interpreter.

    AUTHORS:

    - William Stein and David Joyner
    """
    def __init__(self, max_workspace_size=None,
                 maxread=100000, script_subdirectory=None,
                 use_workspace_cache=True,
                 server=None,
                 server_tmpdir=None,
                 logfile=None,
                 seed=None):
        """
        EXAMPLES::

            sage: gap == loads(dumps(gap))
            True
        """
        self.__use_workspace_cache = use_workspace_cache
        cmd, self.__make_workspace = gap_command(use_workspace_cache, server is None)
        cmd += " -b -p -T"
        if max_workspace_size is None:
            max_workspace_size = _get_gap_memory_pool_size_MB()
        cmd += ' -o ' + str(max_workspace_size)
        cmd += ' -s ' + str(max_workspace_size)
        cmd += ' -m 64m '   # attempt at a workaround for http://tracker.gap-system.org/issues/224
        cmd += ' ' + os.path.join(SAGE_EXTCODE,'gap','sage.g')
        Expect.__init__(self,
                        name='gap',
                        prompt='gap> ',
                        command=cmd,
                        maxread=maxread,
                        server=server,
                        server_tmpdir=server_tmpdir,
                        script_subdirectory=script_subdirectory,
                        restart_on_ctrlc=True,
                        verbose_start=False,
                        logfile=logfile,
                        eval_using_file_cutoff=100)
        self.__seq = 0
        self._seed = seed

    def set_seed(self,seed=None):
        """
        Sets the seed for gap interpeter.
        The seed should be an integer.

        EXAMPLES::

            sage: g = Gap()
            sage: g.set_seed(0)
            0
            sage: [g.Random(1,10) for i in range(5)]
            [2, 3, 3, 4, 2]
        """
        if seed is None:
            seed = self.rand_seed()
        self.eval("Reset(GlobalMersenneTwister,%d);;" % seed, allow_use_file = False)
        self.eval("Reset(GlobalRandomSource,%d);;" % seed, allow_use_file = False)
        self._seed = seed
        return seed

    def __reduce__(self):
        """
        EXAMPLES::

            sage: gap.__reduce__()
            (<function reduce_load_GAP at 0x...>, ())
            sage: f, args = _
            sage: f(*args)
            Gap
        """
        return reduce_load_GAP, tuple([])

    def _next_var_name(self):
        """
        Returns the next unused variable name.

        EXAMPLES::

            sage: g = Gap()
            sage: g._next_var_name()
            '$sage1'
            sage: g(2)^2
            4
            sage: g._next_var_name()
            '$sage...'
        """
        if len(self._available_vars) != 0:
            v = self._available_vars[0]
            del self._available_vars[0]
            return v
        self.__seq += 1
        return '$sage%s'%self.__seq

    def _start(self):
        """
        EXAMPLES::

            sage: g = Gap()
            sage: g.is_running()
            False
            sage: g._start()
            sage: g.is_running()
            True
            sage: g.quit()
        """
        if self.__use_workspace_cache:
            try:
                # Check to see if we need to auto-regenerate the gap
                # workspace, i.e., if the gap script is more recent
                # than the saved workspace, which signals that gap has
                # been upgraded.
                if os.path.getmtime(WORKSPACE) < os.path.getmtime(GAP_BINARY):
                    raise OSError("GAP workspace too old")
                # Set the modification time of the workspace to the
                # current time.  This ensures the workspace doesn't
                # get deleted too soon by gap_reset_workspace().
                os.utime(WORKSPACE, None)
            except OSError:
                gap_reset_workspace(verbose=False)

        global first_try
        n = self._session_number
        try:
            Expect._start(self, "Failed to start GAP.")
        except Exception:
            if self.__use_workspace_cache and first_try:
                first_try = False
                self.quit()
                gap_reset_workspace(verbose=False)
                Expect._start(self, "Failed to start GAP.")
                self._session_number = n
                self.__make_workspace = False
            else:
                raise

        if self.__use_workspace_cache and self.__make_workspace:
            self.save_workspace()
        # Now, as self._expect exists, we can compile some useful pattern:
        self._compiled_full_pattern = self._expect.compile_pattern_list([
                '@p\d+\.','@@','@[A-Z]','@[123456!"#$%&][^+]*\+',
                '@e','@c','@f','@h','@i','@m','@n','@r','@s\d','@w.*\+','@x','@z'])
        # read everything up to the first "ready" prompt
        self._expect.expect("@i")

        # set random seed
        self.set_seed(self._seed)

    def _function_class(self):
        """
        Returns the GapFunction class.

        EXAMPLES::

            sage: gap._function_class()
            <class 'sage.interfaces.gap.GapFunction'>

        ::

            sage: type(gap.Order)
            <class 'sage.interfaces.gap.GapFunction'>
        """
        return GapFunction


    def cputime(self, t=None):
        r"""
        Returns the amount of CPU time that the GAP session has used. If
        ``t`` is not None, then it returns the difference
        between the current CPU time and ``t``.

        EXAMPLES::

            sage: t = gap.cputime()
            sage: t  #random
            0.13600000000000001
            sage: gap.Order(gap.SymmetricGroup(5))
            120
            sage: gap.cputime(t)  #random
            0.059999999999999998
        """
        if t is not None:
            return self.cputime() - t
        else:
            self.eval('_r_ := Runtimes();')
            r = sum(eval(self.eval('[_r_.user_time, _r_.system_time, _r_.user_time_children, _r_.system_time_children]')))
            return r/1000.0

    def save_workspace(self):
        r"""
        Save the GAP workspace.

        TESTS:

        We make sure that #9938 (GAP does not start if the path to the GAP
        workspace file contains more than 82 characters) is fixed::

            sage: ORIGINAL_WORKSPACE = sage.interfaces.gap.WORKSPACE
            sage: sage.interfaces.gap.WORKSPACE = os.path.join(SAGE_TMP, "gap" + "0"*(80-len(SAGE_TMP)))
            sage: gap = Gap()
            sage: gap('3+2')  # long time (4s on sage.math, 2013)
            5
            sage: sage.interfaces.gap.WORKSPACE = ORIGINAL_WORKSPACE
        """
        # According to the GAP Reference Manual,
        # [http://www.gap-system.org/Manuals/doc/htm/ref/CHAP003.htm#SSEC011.1]
        # SaveWorkspace can only be used at the main gap> prompt. It cannot
        # be included in the body of a loop or function, or called from a
        # break loop.
        from sage.misc.temporary_file import atomic_write
        with atomic_write(WORKSPACE) as f:
            f.close()
            self.eval('SaveWorkspace("%s");'%(f.name), allow_use_file=False)

    # Todo -- this -- but there is a tricky "when does it end" issue!
    # Maybe do via a file somehow?
    def help(self, s, pager=True):
        """
        Print help on a given topic.

        EXAMPLES::

            sage: print gap.help('SymmetricGroup', pager=False)
            <BLANKLINE>
            50 Group Libraries
            <BLANKLINE>
            When you start GAP, it already knows several groups. Currently GAP initially
            knows the following groups:
            ...
        """
        tmp_to_use = self._local_tmpfile()
        if self.is_remote():
            tmp_to_use = self._remote_tmpfile()
        else:
            tmp_to_use = self._local_tmpfile()
        self.eval('SetGAPDocTextTheme("none")', allow_use_file = False)
        self.eval('$SAGE.tempfile := "%s";'%tmp_to_use)
        line = Expect.eval(self, "? %s"%s, allow_use_file = False)
        Expect.eval(self, "? 1", allow_use_file = False)
        match = re.search("Page from (\d+)", line)
        if match is None:
            print line
        else:
            (sline,) = match.groups()
            if self.is_remote():
                self._get_tmpfile()
            F = open(self._local_tmpfile(),"r")
            help = F.read()
            if pager:
                from IPython.core.page import page
                page(help, start = int(sline)-1)
            else:
                return help

    def set(self, var, value):
        """
        Set the variable var to the given value.

        EXAMPLES::

            sage: gap.set('x', '2')
            sage: gap.get('x')
            '2'
        """
        cmd = ('%s:=%s;;' % (var, value)).replace('\n','')
        self._eval_line(cmd, allow_use_file=True)

    def get(self, var, use_file=False):
        """
        Get the string representation of the variable var.

        EXAMPLES::

            sage: gap.set('x', '2')
            sage: gap.get('x')
            '2'
        """
        if use_file:
            tmp = self._local_tmpfile()
            if os.path.exists(tmp):
                os.unlink(tmp)
            self.eval('PrintTo("%s", %s);'%(tmp,var), strip=False)
            r = open(tmp).read()
            r = r.strip().replace("\\\n","")
            os.unlink(tmp)
            return r
        else:
            return self.eval('Print(%s);'%var, newlines=False)

    def _pre_interact(self):
        """
        EXAMPLES::

            sage: gap._pre_interact()
            sage: gap._post_interact()
        """
        self._eval_line("$SAGE.StartInteract();")

    def _post_interact(self):
        """
        EXAMPLES::

            sage: gap._pre_interact()
            sage: gap._post_interact()
        """
        self._eval_line("$SAGE.StopInteract();")

    def _eval_line_using_file(self, line):
        i = line.find(':=')
        if i != -1:
            j = line.find('"')
            if j >= 0 and j < i:
                i = -1
        # Check that we are not assigning, entering a block, or printing
        if i == -1 and re.match(r'^[\s(]*(Print|Display)[\s(]', line) is None:
            # Use a temporary variable so the output can be printed as if the line was run from the console
            line0 = '__SAGE_VAL__ := (%s);;'%line.rstrip().rstrip(';')
            try:  # this is necessary, since assignment requires something as input, and some functions (e.g., Read) return nothing.
                Expect._eval_line_using_file(self, line0)
                return self._eval_line('__SAGE_VAL__;', allow_use_file = False)
            except RuntimeError:
                return ''
        return Expect._eval_line_using_file(self, line)

    def console(self):
        """
        Spawn a new GAP command-line session.

        EXAMPLES::

            sage: gap.console()  # not tested
            *********   GAP, Version 4.5.7 of 14-Dec-2012 (free software, GPL)
            *  GAP  *   http://www.gap-system.org
            *********   Architecture: x86_64-unknown-linux-gnu-gcc-default64
            Libs used:  gmp, readline
            Loading the library and packages ...
            Packages:   GAPDoc 1.5.1
            Try '?help' for help. See also  '?copyright' and  '?authors'
            gap>
        """
        gap_console()

    def _object_class(self):
        """
        Returns the GapElement class.

        EXAMPLES::

            sage: gap._object_class()
            <class 'sage.interfaces.gap.GapElement'>
            sage: type(gap(2))
            <class 'sage.interfaces.gap.GapElement'>
        """
        return GapElement

    def _function_element_class(self):
        """
        Returns the GapFunctionElement class.

        EXAMPLES::

            sage: gap._function_element_class()
            <class 'sage.interfaces.gap.GapFunctionElement'>
            sage: type(gap.SymmetricGroup(4).Order)
            <class 'sage.interfaces.gap.GapFunctionElement'>
        """
        return GapFunctionElement

    def trait_names(self):
        """
        EXAMPLES::

            sage: c = gap.trait_names()
            sage: len(c) > 100
            True
            sage: 'Order' in c
            True
        """
        try:
            return self.__trait_names
        except AttributeError:
            self.__trait_names = eval(self.eval('NamesSystemGVars()')) + \
                                 eval(self.eval('NamesUserGVars()'))
        return self.__trait_names


############

def gap_reset_workspace(max_workspace_size=None, verbose=False):
    r"""
    Call this to completely reset the GAP workspace, which is used by
    default when Sage first starts GAP.

    The first time you start GAP from Sage, it saves the startup state
    of GAP in a file ``$HOME/.sage/gap/workspace-HASH``, where ``HASH``
    is a hash of the directory where Sage is installed.

    This is useful, since then subsequent startup of GAP is at least 10
    times as fast. Unfortunately, if you install any new code for GAP,
    it won't be noticed unless you explicitly load it, e.g., with
    gap.load_package("my_package")

    The packages sonata, guava, factint, gapdoc, grape, design, toric,
    and laguna are loaded in all cases before the workspace is saved,
    if they are available.

    TESTS:

    Check that ``gap_reset_workspace`` still works when ``GAP_DIR``
    doesn't exist, see :trac:`14171`::

        sage: ORIGINAL_GAP_DIR = sage.interfaces.gap.GAP_DIR
        sage: ORIGINAL_WORKSPACE = sage.interfaces.gap.WORKSPACE
        sage: sage.interfaces.gap.GAP_DIR = os.path.join(tmp_dir(), "test_gap_dir")
        sage: sage.interfaces.gap.WORKSPACE = os.path.join(sage.interfaces.gap.GAP_DIR, "test_workspace")
        sage: os.path.isfile(sage.interfaces.gap.WORKSPACE)  # long time
        False
        sage: gap_reset_workspace()                          # long time
        sage: os.path.isfile(sage.interfaces.gap.WORKSPACE)  # long time
        True
        sage: sage.interfaces.gap.GAP_DIR = ORIGINAL_GAP_DIR
        sage: sage.interfaces.gap.WORKSPACE = ORIGINAL_WORKSPACE

    Check that the race condition from :trac:`14242` has been fixed.
    We temporarily need to change the worksheet filename. ::

        sage: ORIGINAL_WORKSPACE = sage.interfaces.gap.WORKSPACE
        sage: sage.interfaces.gap.WORKSPACE = tmp_filename()
        sage: from multiprocessing import Process
        sage: import time
        sage: gap = Gap()  # long time (reset GAP session)
        sage: P = [Process(target=gap, args=("14242",)) for i in range(4)]
        sage: for p in P:  # long time, indirect doctest
        ....:     p.start()
        ....:     time.sleep(0.2)
        sage: for p in P:  # long time
        ....:     p.join()
        sage: os.unlink(sage.interfaces.gap.WORKSPACE)  # long time
        sage: sage.interfaces.gap.WORKSPACE = ORIGINAL_WORKSPACE
    """
    # Make sure GAP_DIR exists
    try:
        os.makedirs(GAP_DIR)
        msg = "It is OK to delete all these cache files.  They will be recreated as needed.\n"
        open(os.path.join(GAP_DIR, 'README.txt'), 'w').write(msg)
    except OSError:
        if not os.path.isdir(GAP_DIR):
            raise

    # Delete all gap workspaces that haven't been used in the last
    # week, to avoid needless cruft.  I had an install on sage.math
    # with 90 of these, since I run a lot of different versions of
    # Sage, and it totalled 1.3GB of wasted space!  See trac #4936.
    # We only do this after creating a new workspace, since this cruft
    # issue is only a problem if workspaces get created every so
    # often.  We don't want to have to do this on every startup.
    now = time.time()
    for F in os.listdir(GAP_DIR):
        if F.startswith('workspace-'):
            W = os.path.join(GAP_DIR, F)
            try:
                age = now - os.path.getatime(W)
                if age >= 604800:    # 1 week in seconds
                    os.unlink(W)
            except OSError:
                # It's not a problem if W doesn't exist, everything
                # else is an error.
                if os.path.exists(W):
                    raise

    # Create new workspace with filename WORKSPACE
    g = Gap(use_workspace_cache=False, max_workspace_size=None)
    g.eval('SetUserPreference("HistoryMaxLines", 30)', allow_use_file = False)
    for pkg in ['GAPDoc', 'ctbllib', 'sonata', 'guava', 'factint', \
                'gapdoc', 'grape', 'design', \
                'toric', 'laguna', 'braid']:
        # NOTE: Do *not* autoload hap - it screws up PolynomialRing(Rationals,2)
        try:
            g.load_package(pkg, verbose=verbose)
        except RuntimeError as msg:
            if verbose:
                print '*** %s'%msg
            pass
    # end for
    g.save_workspace()
    g.quit()


class GapElement(GapElement_generic):
    def __getitem__(self, n):
        """
        EXAMPLES::

            sage: a = gap([1,2,3])
            sage: a[1]
            1
        """
        self._check_valid()
        if not isinstance(n, tuple):
            return self.parent().new('%s[%s]'%(self._name, n))
        else:
            return self.parent().new('%s%s'%(self._name, ''.join(['[%s]'%x for x in n])))

    def str(self, use_file=False):
        """
        EXAMPLES::

            sage: print gap(2)
            2
        """
        if use_file:
            P = self._check_valid()
            return P.get(self.name(), use_file=True)
        else:
            return self.__repr__()

    def _latex_(self):
        r"""
        EXAMPLES::

            sage: s = gap("[[1,2], [3/4, 5/6]]")
            sage: latex(s)
            \left(\begin{array}{rr} 1&2\\ 3/4&\frac{5}{6}\\ \end{array}\right)
        """
        P = self._check_valid()
        try:
            s = P.eval('LaTeXObj(%s)'%self.name())
            s = s.replace('\\\\','\\').replace('"','')
            s = s.replace('%\\n',' ')
            return s
        except RuntimeError:
            return str(self)

    def trait_names(self):
        """
        EXAMPLES::

            sage: s5 = gap.SymmetricGroup(5)
            sage: 'Centralizer' in s5.trait_names()
            True
        """
        if '__trait_names' in self.__dict__:
            return self.__trait_names
        import string
        from sage.misc.misc import uniq
        P = self.parent()
        v = P.eval('$SAGE.OperationsAdmittingFirstArgument(%s)'%self.name())
        v = v.replace('Tester(','').replace('Setter(','').replace(')','').replace('\n', '')
        v = v.split(',')
        v = [ oper.split('"')[1] for oper in v ]
        v = [ oper for oper in v if all(ch in string.ascii_letters for ch in oper) ]
        v = uniq(v)
        self.__trait_names = v
        return v



class GapFunctionElement(FunctionElement):
    def _sage_doc_(self):
        """
        EXAMPLES::

            sage: print gap(4).SymmetricGroup._sage_doc_()
            <BLANKLINE>
            50 Group Libraries
            <BLANKLINE>
            When you start GAP, it already knows several groups. Currently GAP initially
            knows the following groups:
            ...
        """
        M = self._obj.parent()
        help = M.help(self._name, pager=False)
        return help


class GapFunction(ExpectFunction):
    def _sage_doc_(self):
        """
        EXAMPLES::

            sage: print gap.SymmetricGroup._sage_doc_()
            <BLANKLINE>
            50 Group Libraries
            <BLANKLINE>
            When you start GAP, it already knows several groups. Currently GAP initially
            knows the following groups:
            ...
        """
        M = self._parent
        help = M.help(self._name, pager=False)
        return help


def is_GapElement(x):
    """
    Returns True if x is a GapElement.

    EXAMPLES::

        sage: from sage.interfaces.gap import is_GapElement
        sage: is_GapElement(gap(2))
        True
        sage: is_GapElement(2)
        False
    """
    return isinstance(x, GapElement)

def gfq_gap_to_sage(x, F):
    """
    INPUT:

    - ``x`` -- GAP finite field element

    - ``F`` -- Sage finite field

    OUTPUT: element of ``F``

    EXAMPLES::

        sage: x = gap('Z(13)')
        sage: F = GF(13, 'a')
        sage: F(x)
        2
        sage: F(gap('0*Z(13)'))
        0
        sage: F = GF(13^2, 'a')
        sage: x = gap('Z(13)')
        sage: F(x)
        2
        sage: x = gap('Z(13^2)^3')
        sage: F(x)
        12*a + 11
        sage: F.multiplicative_generator()^3
        12*a + 11

    TESTS:

    Check that :trac:`18048` is fixed::

        sage: K.<a> = GF(16)
        sage: b = a^2 + a
        sage: K(b._gap_())
        a^2 + a

    AUTHOR:

    - David Joyner and William Stein
    """
    s = str(x)
    if s[:2] == '0*':
        return F(0)
    i1 = s.index("(")
    i2 = s.index(")")
    q  = eval(s[i1+1:i2].replace('^','**'))
    if not F.cardinality().is_power_of(q):
        raise ValueError('%r has no subfield of size %r' % (F, q))
    if s.find(')^') == -1:
        e = 1
    else:
        e = int(s[i2+2:])
    if F.degree() == 1:
        g = F(gap.eval('Int(Z(%s))' % q))
    elif F.is_conway():
        f = (F.cardinality() - 1) // (q - 1)
        g = F.multiplicative_generator() ** f
    else:
        raise ValueError('%r is not prime or defined by a Conway polynomial' % F)
    return g**e

def intmod_gap_to_sage(x):
    r"""
    INPUT:

    - x -- Gap integer mod ring element

    EXAMPLES::

        sage: a = gap(Mod(3, 18)); a
        ZmodnZObj( 3, 18 )
        sage: b = sage.interfaces.gap.intmod_gap_to_sage(a); b
        3
        sage: b.parent()
        Ring of integers modulo 18

        sage: a = gap(Mod(3, 17)); a
        Z(17)
        sage: b = sage.interfaces.gap.intmod_gap_to_sage(a); b
        3
        sage: b.parent()
        Finite Field of size 17

        sage: a = gap(Mod(0, 17)); a
        0*Z(17)
        sage: b = sage.interfaces.gap.intmod_gap_to_sage(a); b
        0
        sage: b.parent()
        Finite Field of size 17

        sage: a = gap(Mod(3, 65537)); a
        ZmodpZObj( 3, 65537 )
        sage: b = sage.interfaces.gap.intmod_gap_to_sage(a); b
        3
        sage: b.parent()
        Ring of integers modulo 65537
    """
    from sage.rings.finite_rings.all import FiniteField
    from sage.rings.finite_rings.integer_mod import Mod
    s = str(x)
    m = re.search(r'Z\(([0-9]*)\)', s)
    if m:
        return gfq_gap_to_sage(x, FiniteField(m.group(1)))
    m = re.match(r'Zmod[np]ZObj\( ([0-9]*), ([0-9]*) \)', s)
    if m:
        return Mod(m.group(1), m.group(2))
    raise ValueError("Unable to convert Gap element '%s'" % s)

#############

gap = Gap()

def reduce_load_GAP():
    """
    Returns the GAP interface object defined in sage.interfaces.gap.

    EXAMPLES::

        sage: from sage.interfaces.gap import reduce_load_GAP
        sage: reduce_load_GAP()
        Gap
    """
    return gap

# This is only for backwards compatibility, in order to be able
# to unpickle the invalid objects that are in the pickle jar.
def reduce_load():
    """
    This is for backwards compatibility only.

    To be precise, it only serves at unpickling the invalid
    gap elements that are stored in the pickle jar.

    EXAMPLES::

        sage: from sage.interfaces.gap import reduce_load
        sage: reduce_load()
        doctest:...: DeprecationWarning: This function is only used to unpickle invalid objects
        See http://trac.sagemath.org/18848 for details.
        <repr(<sage.interfaces.gap.GapElement at ...>) failed:
        ValueError: The session in which this object was defined is no longer running.>

    By :trac:`18848`, pickling actually often works::

        sage: loads(dumps(gap([1,2,3])))
        [ 1, 2, 3 ]

    """
    deprecation(18848, "This function is only used to unpickle invalid objects")
    return GapElement(None, None)

def gap_console():
    """
    Spawn a new GAP command-line session.

    Note that in gap-4.5.7 you cannot use a workspace cache that had
    no commandline to restore a gap session with commandline.

    EXAMPLES::

        sage: gap_console()  # not tested
        *********   GAP, Version 4.5.7 of 14-Dec-2012 (free software, GPL)
        *  GAP  *   http://www.gap-system.org
        *********   Architecture: x86_64-unknown-linux-gnu-gcc-default64
        Libs used:  gmp, readline
        Loading the library and packages ...
        Packages:   GAPDoc 1.5.1
        Try '?help' for help. See also  '?copyright' and  '?authors'
        gap>

    TESTS::

        sage: import subprocess
        sage: from sage.interfaces.gap import gap_command
        sage: cmd = 'echo "quit;" | ' + gap_command(use_workspace_cache=False)[0]
        sage: gap_startup = subprocess.check_output(cmd, shell=True, stderr=subprocess.STDOUT)
        sage: 'http://www.gap-system.org' in gap_startup
        True
        sage: 'Error' not in gap_startup
        True
        sage: 'sorry' not in gap_startup
        True
     """
    cmd, _ = gap_command(use_workspace_cache=False)
    cmd += ' ' + os.path.join(SAGE_EXTCODE,'gap','console.g')
    os.system(cmd)
<|MERGE_RESOLUTION|>--- conflicted
+++ resolved
@@ -893,12 +893,8 @@
         file to be communicated to GAP, this does not cause problems since
         the file will contain a single command, see :trac:`19607`::
 
-<<<<<<< HEAD
-            sage: s = gap.function_call("ConjugacyClassesSubgroups", sage.interfaces.gap.GapElement(gap, 'SymmetricGroup(2)', name = 'a_variable_with_a_name_so_very_very_very_long_that_even_by_itself_will_make_expect_use_a_file'))
+            sage: s = g.function_call("ConjugacyClassesSubgroups", sage.interfaces.gap.GapElement(g, 'SymmetricGroup(2)', name = 'a_variable_with_a_name_so_very_very_very_long_that_even_by_itself_will_make_expect_use_a_file'))
             sage: s
-=======
-            sage: g.function_call("ConjugacyClassesSubgroups", sage.interfaces.gap.GapElement(g, 'SymmetricGroup(2)', name = 'a_variable_with_a_name_so_very_very_very_long_that_even_by_itself_will_make_expect_use_a_file'))
->>>>>>> 5fba891a
             [ ConjugacyClassSubgroups(SymmetricGroup( [ 1 .. 2 ] ),Group( [ () ] )), 
               ConjugacyClassSubgroups(SymmetricGroup( [ 1 .. 2 ] ),SymmetricGroup( [ 1 .. 2 ] )) ]
             sage: type(s)
