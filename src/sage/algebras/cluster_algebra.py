--- conflicted
+++ resolved
@@ -384,11 +384,7 @@
 
     sage: A1 = A.mutate_initial(0); A1
     A Cluster Algebra with cluster variables x4, x1, x2, x3 and no coefficients
-<<<<<<< HEAD
-     over Integer Ring
-=======
      over Rational Field
->>>>>>> 6b90fcef
     sage: A.b_matrix() == A1.b_matrix()
     False
     sage: [X.has_coerce_map_from(Y) for X, Y in [(A, A1), (A1, A)]]
@@ -1276,9 +1272,6 @@
                 pos *= self.F_polynomial(j) ** self._B[j, k]
             elif self._B[j, k] < 0:
                 neg *= self.F_polynomial(j) ** (-self._B[j, k])
-<<<<<<< HEAD
-        return (pos + neg) // alg.F_polynomial(old_g_vector)
-=======
         try:
             return sum( self._Z[k][i] * pos ** i * neg ** (self._d[k] - i) for i in range(self._d[k]+1) ) // alg.F_polynomial(old_g_vector)
         except:
@@ -1287,7 +1280,6 @@
             print("Numerator:", sum( self._Z[k][i] * pos ** i * neg ** (self._d[k] - i) for i in range(self._d[k]+1) ))
             print("Denominator:", alg.F_polynomial(old_g_vector))  
             return sum( self._Z[k][i] * pos ** i * neg ** (self._d[k] - i) for i in range(self._d[k]+1) ) / alg.F_polynomial(old_g_vector)
->>>>>>> 6b90fcef
 
 ##############################################################################
 # Cluster algebras
@@ -1370,8 +1362,7 @@
 
             sage: A = ClusterAlgebra(['A', 2]); A   # indirect doctest
             A Cluster Algebra with cluster variables x0, x1 and no coefficients
-<<<<<<< HEAD
-            over Integer Ring
+            over Rational Field
 
         Check that :trac:`28176` is fixed::
 
@@ -1385,60 +1376,9 @@
             sage: A4 = ClusterAlgebra([[0,1]]) # built from a digraph
             sage: A1 is A4
             True
-=======
-            over Rational Field
->>>>>>> 6b90fcef
         """
         # Use ClusterQuiver to parse the input; eventually we may want to avoid this
         Q = ClusterQuiver(data)
-<<<<<<< HEAD
-
-        # Rank
-        n = Q.n()
-
-        # Exchange matrix
-        B0 = Q.b_matrix()[:n, :]
-
-        # Coefficient matrix
-        if kwargs.pop('principal_coefficients', False):
-            M0 = identity_matrix(n)
-        else:
-            M0 = Q.b_matrix()[n:, :]
-        m = M0.nrows()
-
-        B0 = block_matrix([[B0],[M0]])
-        B0.set_immutable()
-
-        # Determine the names of the initial cluster variables
-        kwargs.setdefault('cluster_variable_prefix', 'x')
-        kwargs['cluster_variable_names'] = tuple(kwargs.get('cluster_variable_names',
-                [kwargs['cluster_variable_prefix'] + str(i) for i in range(n)]))
-        if len(kwargs['cluster_variable_names']) != n:
-            raise ValueError("cluster_variable_names should be an iterable of %d valid variable names" % n)
-
-        # Determine the names of the coefficients
-        coefficient_prefix = kwargs.pop('coefficient_prefix', 'y')
-        offset = n if coefficient_prefix == kwargs['cluster_variable_prefix'] else 0
-        kwargs['coefficient_names'] = tuple(kwargs.get('coefficient_names',
-                [coefficient_prefix + str(i) for i in range(offset, m + offset)]))
-        if len(kwargs['coefficient_names']) != m:
-            raise ValueError("coefficient_names should be an iterable of %d valid variable names" % m)
-
-        # Compute the next free index for new named variables
-        # This is the first integer nfi such that for any j >= nfi
-        # kwargs['cluster_variable_prefix']+str(j) is not the name of an
-        # initial cluster variable nor a coefficient. This will be used in
-        # mutate_initial to name new cluster variables.
-        splitnames = map(lambda w: w.partition(kwargs['cluster_variable_prefix']),
-                kwargs['cluster_variable_names'] + kwargs['coefficient_names'])
-        nfi = 1 + max( [-1] + [int(v) for u,_,v in splitnames if u == '' and v.isdigit()] )
-        kwargs.setdefault('next_free_index', nfi)
-
-        # Determine scalars
-        kwargs.setdefault('scalars', ZZ)
-
-        return super(ClusterAlgebra, self).__classcall__(self, B0, **kwargs)
-=======
         
         # Rank
         n = Q.n()
@@ -1531,7 +1471,6 @@
         #    if isinstance(kwargs[key], list):
         #        kwargs[key] = tuple(kwargs[key])
         #return super(ClusterAlgebra, self).__classcall__(self, Q, **kwargs)
->>>>>>> 6b90fcef
 
     def __init__(self, B, **kwargs):
         """
@@ -1561,19 +1500,11 @@
         """
         # Exchange matrix
         self._B0 = copy(B)
-<<<<<<< HEAD
-
-        # Rank
-        self._n = B.ncols()
-
-        M0 = B[self._n:, :]
-=======
-        
+
         # Rank
         self._n = B.ncols()
         
         M0 = B[self._n:,:]
->>>>>>> 6b90fcef
         m = M0.nrows()
                 
         # Degree list
@@ -1586,13 +1517,7 @@
         # Determine scalars
         from sage.rings.qqbar import number_field_elements_from_algebraics
         var_switch = self._d != (1,)*self._n and not kwargs.get('Z', False)
-#<<<<<<< HEAD
-        # Get exchange polynomial coefficients
-#        if var_switch or self._d == (1,)*self._n:
-#            self._Z0 = tuple((1,)+tuple([self._scalars('z%s_%s' % (i,j)) for j in range(1,self._d[i])])+(1,) for  i in range(self._n))
-#        else:
-#            self._Z0 = kwargs.get('Z')
-            
+
         if not var_switch:
             Z00 = kwargs.get('Z')
             if kwargs.get('scalars', 0) is PolynomialRing(QQ, flatten([['z%s_%s' % (i,j) for j in range(1,self._d[i])] for i in range(self._n)])):
@@ -1611,55 +1536,6 @@
         # NOTE: for speed purposes we need to have QQ here instead of the more
         # natural ZZ. The reason is that _mutated_F is faster if we do not cast
         # the result to polynomials but then we get "rational" coefficients
-<<<<<<< HEAD
-        self._U = PolynomialRing(QQ, ['u%s' % i for i in range(self._n)])
-
-        # Setup infrastructure to store computed data
-        self.clear_computed_data()
-
-        # Data to build new named variables
-        self._cluster_variable_prefix = kwargs['cluster_variable_prefix']
-        self._next_free_index = kwargs['next_free_index']
-
-        # Base ring
-        base = LaurentPolynomialRing(kwargs['scalars'], kwargs['coefficient_names']) if m > 0 else kwargs['scalars']
-
-        # Have we got principal coefficients?
-        self.Element = PrincipalClusterAlgebraElement if M0 == identity_matrix(self._n) else ClusterAlgebraElement
-
-        # Setup Parent and ambient
-        names = kwargs['cluster_variable_names'] + kwargs['coefficient_names']
-        self._ambient = LaurentPolynomialRing(kwargs['scalars'], names)
-        Parent.__init__(self, base=base, category=Rings(kwargs['scalars']).Commutative().Subobjects(), names=names)
-=======
-            
-        # scalars
-#=======
-#        if not var_switch:
-#            Z00 = kwargs.get('Z')
-#            if kwargs.get('scalars', 0) is PolynomialRing(QQ, flatten([['z%s_%s' % (i,j) for j in range(1,self._d[i])] for i in range(self._n)])):
-#                var_switch = True
-        # in the above, if already formal variables, parses input to stay that way
-#        self._scalars = kwargs.get('scalars', PolynomialRing(QQ, flatten([['z%s_%s' % (i,j) for j in range(1,self._d[i])] for i in range(self._n)])) if var_switch else number_field_elements_from_algebraics(flatten([[Z00[i][j] for j in range(1,self._d[i])] for i in range(self._n)]),embedded=True)[0]) 
-        # The above code will build the smallest number field (embedded in RR or CC) containing all of the z_i's, if scalars is not given by the user. 
-        # TO DO: allow hybrid of formal z_i's and algebraic z_i's.  Currently allows one or the other.
-#        self._U = PolynomialRing(self._scalars, ['u%s' % i for i in range(self._n)])
-
-#        if var_switch or self._d == (1,)*self._n:
-#            self._Z0 = tuple((1,)+tuple([self._scalars('z%s_%s' % (i,j)) for j in range(1,self._d[i])])+(1,) for  i in range(self._n))
-#        else:
-#            self._Z0 = tuple((1,)+tuple([self._scalars(Z00[i][j]) for j in range(1,self._d[i])])+(1,) for  i in range(self._n))  
-## This coercion is needed so it doesn't dump us back into symbolic ring  
-        
-        # consistency checking  for exchange coefficients
-#        if len(self._Z0) != self._n:
-#            raise ValueError('The number of exchange polynomials should match the number of cluster variables.')
-#        for i in range(len(self._Z0)):
-#            if len(self._Z0[i]) != self._d[i] + 1:
-#                raise ValueError('The number of coefficients should be compatible with the degree of exchange polynomial %s.' % i)
-#        if not prod(flatten([[self._Z0[i][j] in self._scalars for j in range(1,self._d[i])] for i in range(self._n)])):
-#            raise ValueError('The exchange polynomial coefficients need to be contained in the ring of scalars.')
-#>>>>>>> 59f9d7bc61fafc2b736a159c9ad8450fd80ae43a
 
         self._U = PolynomialRing(self._scalars, ['u%s' % i for i in range(self._n)])
         
@@ -1677,7 +1553,6 @@
         self._ambient = LaurentPolynomialRing(self._scalars, variables + coefficients)
         Parent.__init__(self, base=base, category=Rings(self._scalars).Commutative().Subobjects(),
                         names=variables + coefficients)
->>>>>>> 6b90fcef
 
         # Setup infrastructure to store computed data
         self.clear_computed_data()
@@ -1937,6 +1812,7 @@
             [0, 2, 1]
             sage: S = A1.initial_seed(); S.mutate(seq)
             sage: S.cluster_variable(seq[-1]) == f(A2.cluster_variable((-1, 1, -1)))
+            ...
             True
             sage: B3 = B1.matrix_from_columns([1, 2, 3]); B3
             [ 1  0  0]
@@ -1961,6 +1837,7 @@
             sage: seq2 = [G.gen(0)(x + 1) - 1 for x in seq1 ]
             sage: S = A1.initial_seed(); S.mutate(seq2)
             sage: S.cluster_variable(seq2[-1]) == g(A3.cluster_variable((1, -2, 2)))
+            ...
             True
 
          Check that :trac:`23654` is fixed::
@@ -2247,6 +2124,7 @@
 
             sage: A = ClusterAlgebra(['A', 3])
             sage: len(list(A.cluster_variables()))
+            ...
             9
         """
         return map(self.cluster_variable, self.g_vectors())
@@ -2331,10 +2209,9 @@
             KeyError: 'the g-vector (-1, 1) has not been found yet'
             sage: A.initial_seed().mutate(0, mutating_F=False)
             sage: A.F_polynomial((-1, 1))
-            Traceback (most recent call last):
-            ...
-            KeyError: 'the F-polynomial with g-vector (-1, 1) has not been computed yet;
-             you can compute it by mutating from the initial seed along the sequence [0]'
+            The F-polynomial with g-vector (-1, 1) has not been computed yet. 
+            Now computing it for you from the initial seed mutating along [0].
+            u0 + 1
             sage: A.initial_seed().mutate(0)
             sage: A.F_polynomial((-1, 1))
             u0 + 1
@@ -2345,7 +2222,7 @@
         except KeyError:
             if g_vector in self._path_dict:
                 msg1 = "The F-polynomial with g-vector {} has not been computed yet. ".format(g_vector)
-                msg2 = "Now computing it for you from the initial seed mutating along"
+                msg2 = "Now computing it for you from the initial seed mutating along "
                 msg2 += str(self._path_dict[g_vector])
                 msg2 += "."                            
                 print(msg1)
@@ -2528,11 +2405,14 @@
             sage: A = ClusterAlgebra(['A', 4])
             sage: A.clear_computed_data()
             sage: A.reset_exploring_iterator()
-            sage: A.explore_to_depth(infinity)
+            sage: A.explore_to_depth(infinity, mutating_F = False)
             sage: len(A.g_vectors_so_far())
             14
             sage: len(A.F_polynomials_so_far())
             4
+            sage: A.explore_to_depth(infinity)
+            sage: len(A.F_polynomials_so_far())
+            14
         """
         self._sd_iter = self.seeds(mutating_F=False, catch_KeyboardInterrupt=True)
         self._sd_iter_F = self.seeds(mutating_F=True, catch_KeyboardInterrupt=True)
@@ -2588,9 +2468,6 @@
         cones = [Cone(S.g_vectors()) for S in seeds]
         return Fan(cones)
 
-<<<<<<< HEAD
-    def mutate_initial(self, direction, **kwargs):
-=======
     def mutate_current(self, directions, **kwargs):
         r"""
         Mutates the current seed of ``self``, keeping the cluster algebra the same.
@@ -2628,7 +2505,6 @@
         self._seed.mutate(directions)
 
     def mutate_initial(self, direction, mutating_F=False, **kwargs):
->>>>>>> 6b90fcef
         r"""
         Return the cluster algebra obtained by mutating ``self`` at
         the initial seed.
@@ -2698,28 +2574,8 @@
             sage: A = ClusterAlgebra(['A',2])
             sage: A.mutate_initial(0) is A
             False
-<<<<<<< HEAD
-
-        A faster example without recomputing F-polynomials::
-
-            sage: A = ClusterAlgebra(matrix([[0,5],[-5,0]]))
-            sage: A.mutate_initial([0,1]*10, mutating_F=False)
-            A Cluster Algebra with cluster variables x20, x21 and no coefficients over Integer Ring
-
-        Check that :trac:`28176` is fixed::
-
-            sage: A = ClusterAlgebra( matrix(5,[0,1,-1,1,-1]), cluster_variable_names=['p13'], coefficient_names=['p12','p23','p34','p41']); A
-            A Cluster Algebra with cluster variable p13 and coefficients p12, p23, p34, p41 over Integer Ring
-            sage: A.mutate_initial(0)
-            A Cluster Algebra with cluster variable x0 and coefficients p12, p23, p34, p41 over Integer Ring
-
-            sage: A1 = ClusterAlgebra(['A',[2,1],1])
-            sage: A2 = A1.mutate_initial([0,1,0])
-=======
-            
-
-            
-        TESTS::
+
+       TESTS::
         
             sage: A = ClusterAlgebra(['A',2],d=(2,1),Z=((1,1,1),(1,1)))
             sage: A.clear_computed_data()
@@ -2774,7 +2630,6 @@
 
             sage: A1 = ClusterAlgebra(['A',[2,1],1])
             sage: A2 = A1.mutate_initial([0,1,0],mutating_F=True)
->>>>>>> 6b90fcef
             sage: len(A2.g_vectors_so_far()) == len(A2.F_polynomials_so_far())
             True
             sage: all(parent(f) == A2._U for f in A2.F_polynomials_so_far())
@@ -2783,7 +2638,7 @@
             True
         """
         n = self.rank()
-
+        
         # construct mutation sequence
         # if you change this be considerate and change also :class:`ClusterAlgebraSeed`.mutate
         if direction == "sinks":
@@ -2804,13 +2659,9 @@
         B0 = copy(self._B0)
         cv_names = list(self.initial_cluster_variable_names())
         nfi = self._next_free_index
-<<<<<<< HEAD
         I = identity_matrix(n)
-        initial_g_vectors = frozenset(map(tuple, I.columns()))
-=======
-        initial_g_vects = frozenset(map(tuple, identity_matrix(n).columns()))
+        initial_g_vects = frozenset(map(tuple, I.columns()))
         Z = copy(self._Z0)
->>>>>>> 6b90fcef
 
         # go
         for k in seq:
@@ -2819,13 +2670,7 @@
          
             # clear storage
             tmp_path_dict = {}
-<<<<<<< HEAD
-
-            # mutate B-matrix
-            B0.mutate(k)
-
-=======
-         
+
             # mutate B-matrix
             D = diagonal_matrix(self._d)
             B0D = matrix(B0) * D
@@ -2835,7 +2680,6 @@
             # reverse k-th exchange polynomial
             Z = tuple([Z[i] if i != k else tuple([Z[k][self._d[k] - j] for j in range(self._d[k] + 1)]) for i in range(n)])
          
->>>>>>> 6b90fcef
             for old_g_vect in path_dict:
                 # compute new g-vector
                 J = copy(I)
@@ -2847,30 +2691,6 @@
                 new_g_vect = tuple(J * vector(old_g_vect))
          
                 # compute new path
-<<<<<<< HEAD
-                if new_g_vect in initial_g_vectors:
-                    tmp_path_dict[new_g_vect] = []
-                else:
-                    new_path = path_dict[old_g_vect]
-                    new_path = ([k] + new_path[:1] if new_path[:1] != [k] else []) + new_path[1:]
-                    tmp_path_dict[new_g_vect] = new_path
-
-            # update storage
-            initial_g = (0,)*(k)+(1,)+(0,)*(n-k-1)
-            tmp_path_dict[initial_g] = []
-            path_dict = tmp_path_dict
-            path_to_current = ([k] + path_to_current[:1] if path_to_current[:1] != [k] else []) + path_to_current[1:]
-
-            # name the new cluster variable
-            cv_names[k] = self._cluster_variable_prefix + str(nfi)
-            nfi += 1
-
-        # create new algebra
-        coeff_names = self.coefficient_names()
-        scalars = self.scalars()
-        A = ClusterAlgebra(B0, cluster_variable_names=cv_names, next_free_index = nfi,
-                           coefficient_names=coeff_names, scalars=scalars)
-=======
                 new_path = path_dict[old_g_vect]
                 new_path = ([k] + new_path[:1] if new_path[:1] != [k] else []) + new_path[1:]
                 if new_g_vect in initial_g_vects:
@@ -2891,7 +2711,6 @@
         coeff_names = self.coefficient_names()
         scalars = self.scalars()
         A = ClusterAlgebra(B0, d=self._d, Z=Z, cluster_variable_names=cv_names, next_free_index = nfi, coefficient_names=coeff_names, scalars=scalars)
->>>>>>> 6b90fcef
 
         # store computed data
         A._path_dict.update(path_dict)
@@ -2900,30 +2719,15 @@
         S = A.initial_seed()
         S.mutate(path_to_current, mutating_F=False)
         A.set_current_seed(S)
-<<<<<<< HEAD
-
-=======
-#        print A.F_polynomials_so_far()
-#        print "I am trying"
-        
->>>>>>> 6b90fcef
+
         # recompute F-polynomials
         # We use forward mutation of F-polynomials because it is much faster
         # than backward mutation. Moreover the number of needed mutation is
         # linear in len(seq) rather than quadratic.
-<<<<<<< HEAD
-        if kwargs.get('mutating_F', True):
-            for p in A._path_dict.values():
-                A.initial_seed().mutate(p)
-
-=======
-#        if kwargs.get('mutating_F', False):
         if mutating_F:
-#            print "I am running"
             for p in A._path_dict.values():
                 A.initial_seed().mutate(p)
         
->>>>>>> 6b90fcef
         return A
 
     def greedy_element_old(self, d_vector):
