r"""
Canonical forms and automorphism group computation for linear codes over finite fields

We implemented the algorithm described in [Feu2009]_ which computes the unique
semilinearly isometric code (canonical form) in the equivalence class of a given
linear code ``C``. Furthermore, this algorithm will return the automorphism
group of ``C``, too.

The algorithm should be started via a further class
:class:`~sage.coding.codecan.autgroup_can_label.LinearCodeAutGroupCanLabel`.
This class removes duplicated columns (up to multiplications
by units) and zero columns. Hence, we can suppose that the input for the algorithm
developed here is a set of points in `PG(k-1, q)`.

The implementation is based on the class
:class:`sage.groups.perm_gps.partn_ref2.refinement_generic.PartitionRefinement_generic`.
See the description of this algorithm in
:mod:`sage.groups.perm_gps.partn_ref2.refinement_generic`.
In the language given there, we have to implement the group action of
`G = (GL(k,q) \times {\GF{q}^*}^n ) \rtimes Aut(\GF{q})` on the set `X =
(\GF{q}^k)^n` of `k \times n` matrices over `\GF{q}` (with the above
restrictions).

The derived class here implements the stabilizers
`G_{\Pi^{(I)}(x)}` of the projections `\Pi^{(I)}(x)` of `x` to
the coordinates specified in the sequence `I`. Furthermore, we implement
the inner minimization, i.e. the computation of a canonical form of
the projection `\Pi^{(I)}(x)` under the action of `G_{\Pi^{(I^{(i-1)})}(x)}` .
Finally, we provide suitable homomorphisms of group actions for the refinements
and methods to compute the applied group elements in `G \rtimes S_n`.

The algorithm also uses Jeffrey Leon's idea of maintaining an
invariant set of codewords which is computed in the beginning, see
:meth:`~sage.coding.codecan.codecan.PartitionRefinementLinearCode._init_point_hyperplane_incidence`.
An example for such a set is the set of all codewords of weight `\leq w` for
some uniquely defined `w`. In our case, we interpret the codewords as a set of
hyperplanes (via the corresponding information word) and compute invariants of
the bipartite, colored derived subgraph of the point-hyperplane incidence graph,
see :meth:`PartitionRefinementLinearCode._point_refine` and
:meth:`PartitionRefinementLinearCode._hyp_refine`.

Since we are interested in subspaces (linear codes) instead of matrices, our
group elements returned in
:meth:`PartitionRefinementLinearCode.get_transporter` and
:meth:`PartitionRefinementLinearCode.get_autom_gens`
will be elements in the group
`({\GF{q}^*}^n  \rtimes Aut(\GF{q})) \rtimes S_n =
({\GF{q}^*}^n  \rtimes (Aut(\GF{q}) \times S_n)`.

AUTHORS:

- Thomas Feulner (2012-11-15): initial version

<<<<<<< HEAD
=======
REFERENCES:

- [Feu2009]_

>>>>>>> 11b75a3b
EXAMPLES:

Get the canonical form of the Simplex code::

    sage: from sage.coding.codecan.codecan import PartitionRefinementLinearCode
    sage: mat = codes.HammingCode(GF(3), 3).dual_code().generator_matrix()
    sage: P = PartitionRefinementLinearCode(mat.ncols(), mat)
    sage: cf = P.get_canonical_form(); cf
    [1 0 0 0 0 1 1 1 1 1 1 1 1]
    [0 1 0 1 1 0 0 1 1 2 2 1 2]
    [0 0 1 1 2 1 2 1 2 1 2 0 0]

The transporter element is a group element which maps the input
to its canonical form::

    sage: cf.echelon_form() == (P.get_transporter() * mat).echelon_form()
    True

The automorphism group of the input, i.e. the stabilizer under this group action,
is returned by generators::

    sage: P.get_autom_order_permutation() == GL(3, GF(3)).order()/(len(GF(3))-1)
    True
    sage: A = P.get_autom_gens()
    sage: all( [(a*mat).echelon_form() == mat.echelon_form() for a in A])
    True
"""

#*******************************************************************************
#       Copyright (C) 2012 Thomas Feulner <thomas.feulner@uni-bayreuth.de>
#
#  Distributed under the terms of the GNU General Public License (GPL)
#  as published by the Free Software Foundation; either version 2 of
#  the License, or (at your option) any later version.
#                  http://www.gnu.org/licenses/
#*******************************************************************************

include '../../groups/perm_gps/partn_ref/data_structures_pyx.pxi'

from copy import copy
from sage.matrix.matrix cimport Matrix
from sage.groups.perm_gps.permgroup import PermutationGroup
cimport sage.groups.perm_gps.partn_ref2.refinement_generic
from sage.modules.finite_submodule_iter cimport FiniteFieldsubspace_projPoint_iterator as FFSS_projPoint


cdef class InnerGroup:
    r"""
    This class implements the stabilizers `G_{\Pi^{(I)}(x)}` described in
    :mod:`sage.groups.perm_gps.partn_ref2.refinement_generic` with
    `G = (GL(k,q) \times \GF{q}^n ) \rtimes Aut(\GF{q})`.

    Those stabilizers can be stored as triples:

    - ``rank`` - an integer in `\{0, \ldots, k\}`
    - ``row_partition`` - a partition of `\{0, \ldots, k-1\}` with
        discrete cells for all integers `i \geq rank`.
    - ``frob_pow`` an integer in `\{0, \ldots, r-1\}` if `q = p^r`

    The group `G_{\Pi^{(I)}(x)}` contains all elements `(A, \varphi, \alpha) \in G`,
    where

    - `A` is a `2 \times 2` blockmatrix, whose upper left matrix
      is a `k \times k` diagonal matrix whose entries `A_{i,i}` are constant
      on the cells of the partition ``row_partition``.
      The lower left matrix is zero.
      And the right part is arbitrary.
    - The support of the columns given by `i \in I` intersect exactly one
      cell of the partition. The entry `\varphi_i` is equal to the entries
      of the corresponding diagonal entry of `A`.
    - `\alpha` is a power of `\tau^{frob_pow}`, where `\tau` denotes the
       Frobenius automorphism of the finite field `\GF{q}`.

    See [Feu2009]_ for more details.
    """
    def __cinit__(self, k=0, algorithm="semilinear", **kwds):
        r"""
        See :class:`sage.coding.codecan.codecan.InnerGroup`

        INPUT:

        - ``k`` -- an integer, gives the dimension of the matrix component
        - ``algorithm`` -- either

            * "semilinear" --  full group
            * "linear" -- no field automorphisms, i.e. `G = (GL(k,q) \times \GF{q}^n )`
            * "permutational -- no field automorphisms and no column multiplications

              i.e. `G = GL(k,q)`
        - ``transporter`` (optional) -- set to an element of the group
          :class:`sage.groups.semimonomial_transformations.semimonomial_transformation_group.SemimonomialTransformationGroup`
          if you would like to modify this element simultaneously

        EXAMPLES::

            sage: from sage.coding.codecan.codecan import InnerGroup
            sage: IG = InnerGroup(10)
            sage: IG = InnerGroup(10, "linear")
            sage: IG = InnerGroup(10, "permutational")

        ::

            sage: S = SemimonomialTransformationGroup(GF(4, 'a'), 8)
            sage: IG = InnerGroup(3, transporter=S.an_element())
        """

        self.rank = 0
        if k > 0:
            self.row_partition = OP_new(k)

        if algorithm == "permutational":
            self.frob_pow = 0
            self.permutational_only = 1
            for i in range(1, k):
                OP_join(self.row_partition, 0, i)
        else:
            self.permutational_only = 0
            if algorithm == "semilinear":
                self.frob_pow = 1
            elif algorithm == "linear":
                self.frob_pow = 0


        self.compute_transporter = False
        if "transporter" in kwds:
            self.transporter = kwds["transporter"]
            self.compute_transporter = True

    def __dealloc__(self):
        r"""
        Deallocates ``self``.
        """
        OP_dealloc(self.row_partition)

    cdef int get_rep(self, int pos):
        """
        Get the index of the cell of ``self.row_partition`` containing ``pos``.
        """
        return OP_find(self.row_partition, pos)

    cdef bint has_semilinear_action(self):
        """
        Returns ``True`` iff the field automorphism group component of ``self``
        is non-trivial.
        """
        return (self.frob_pow > 0)

    cdef int join_rows(self, int rep1, int rep2):
        """
        Join the cells with unique representatives
        ``rep1`` and ``rep2`` of ``self.row_partition``.
        Return the index of the join.
        """
        OP_join(self.row_partition, rep1, rep2)
        return self.get_rep(rep1)

    cdef void copy_from(self, InnerGroup other):
        """
        Copy the group ``other`` to ``self``.
        """
        self.rank = other.rank
        self.frob_pow = other.frob_pow
        self.permutational_only = other.permutational_only
        OP_copy_from_to(other.row_partition, self.row_partition)

    cdef minimize_by_row_mult(self, FreeModuleElement w):
        r"""
        We suppose `v \in \GF{q}^k` and the entries `v_i = 0` for all
        ``i >= self.rank``.
        We compute the smallest element ``w`` in the orbit of ``v`` under the
        group action of the matrix components of all elements in ``self``.

        We return ``d, w``, where ``d`` is a dictionary mapping
        ``self.row_partition`` (accessed via their unique representatives)
        to its necessary multiplication. Non-occurring cells are multiplicated
        by 1.
        """
        cdef FreeModuleElement v = w.__copy__()
        cdef dict d = dict()
        if self.permutational_only:
            return d, v

        cdef list nz_pos = v.nonzero_positions()
        for r in nz_pos:
            r_rep = self.get_rep(r)
            if r_rep not in d:
                d[r_rep] = v[r] ** (-1)
                v[r] = 1
            else:
                v[r] *= d[r_rep]
        return d, v

    cdef minimize_matrix_col(self, object m, int pos, list fixed_minimized_cols,
                             bint *group_changed):
        r"""
        Minimize the column at position ``pos`` of the matrix ``m`` by the
        action of ``self``. ``m`` should have no zero column. ``self`` is set to
        the stabilizer of this column.

        We return ``group_changed, mm`` where ``group_changed`` is a boolean
        indicating if ``self`` got changed and ``mm`` is the modification of
        ``m``.

        In the array ``fixed_minimized_cols`` we store, those
        columns of ``m`` which are known to be invariant under ``self``.
        """
        group_changed[0] = False
        cdef SemimonomialTransformation my_trans
        cdef FreeModuleElement act_col = m.column(pos)
        cdef int pivot = -1
        cdef list nz_pos = act_col.nonzero_positions()
        cdef int applied_frob, i, col, row, first_nz_rep

        F = m.base_ring()

        for i in nz_pos:
            if i >= self.rank:
                pivot = i
                break

        if pivot == -1:
            if self.permutational_only:
                return m
            # this column is linearly dependent on those already fixed
            first_nz = nz_pos.pop(0)
            first_nz_rep = self.get_rep(first_nz)
            factor = m[first_nz, pos] ** (-1)
            m.rescale_col(pos, factor)

            if self.compute_transporter:
                n = self.transporter.parent().degree()
                v = (F.one(),)*(pos) + (factor**(-1), ) + (F.one(),)*(n-pos-1)
                my_trans = self.transporter.parent()(v=v)

            d, _ = self.minimize_by_row_mult(factor * act_col)
            d.pop(first_nz_rep)
            if len(d):  # there is at least one more multiplication
                group_changed[0] = True
                for i in range(self.rank):
                    factor = d.get(self.get_rep(i))
                    if factor and not factor.is_zero():
                        m.rescale_row(i, factor)
                for i in d:
                    first_nz_rep = self.join_rows(first_nz_rep, i)
                # rescale the already fixed part by column multiplications
                for col in fixed_minimized_cols:
                    col_nz = m.column(col).nonzero_positions()
                    if len(col_nz) > 0:
                        row = col_nz[0]
                        if self.compute_transporter:
                            my_trans.v = (my_trans.v[:col] + (m[row, col],) +
                                          my_trans.v[col+1:])
                        m.rescale_col(col, m[row, col] ** (-1))
            if self.has_semilinear_action():
                applied_frob = 0
                self.minimize_by_frobenius(m[nz_pos].column(pos), &applied_frob, &self.frob_pow)
                f = F.hom([F.gen() ** (F.characteristic() ** applied_frob)])
                m = m.apply_map(f)  # this would change the reference!

                if self.compute_transporter:
                    my_trans.v = tuple([my_trans.v[i].frobenius(applied_frob)
                                        for i in range(len(my_trans.v))])
                    my_trans.alpha = f

            if self.compute_transporter:
                self.transporter = my_trans * self.transporter
        else:
            # this column is linearly independent on those already fixed,
            # map it to the self._rank-th unit vector
            group_changed[0] = True
            self.gaussian_elimination(m, pos, pivot, nz_pos)
            self.rank += 1
        return m

    cdef void gaussian_elimination(self, object m, int pos, int pivot, list nz_pos):
        r"""
        Minimize the column at position ``pos`` of the matrix ``m`` by the
        action of ``self``.  We know that the there is some nonzero entry of this
        column at ``pivot >= self.rank``. All nonzero entries are stored in
        the list ``nz_pos``.

        ``self`` is not modified by this function, but ``m`` is.
        """
        nz_pos.remove(pivot)
        m.rescale_row(pivot, m[pivot, pos] ** (-1))

        for r in nz_pos:
            m.add_multiple_of_row(r, pivot, -m[r, pos])  # Gaussian elimination
        if pivot != self.rank:
            m.swap_rows(self.rank, pivot)

    cdef InnerGroup _new_c(self):
        r"""
        Make a new copy of ``self``.
        """
        cdef InnerGroup res = InnerGroup()
        res.frob_pow = self.frob_pow
        res.rank = self.rank
        res.row_partition = OP_copy(self.row_partition)
        res.permutational_only = self.permutational_only
        return res

    cdef SemimonomialTransformation get_transporter(self):
        r"""
        Return the group element we have applied. Should only be called if
        we passed an element in
        :meth:`sage.coding.codecan.codecan.InnerGroup.__cinit__`.
        """
        return self.transporter

    def __repr__(self):
        """
        EXAMPLES::

            sage: from sage.coding.codecan.codecan import InnerGroup
            sage: InnerGroup(10)
            Subgroup of (GL(k,q) times \GF{q}^n ) rtimes Aut(\GF{q}) with rank = 0,
            frobenius power = 1 and partition = 0 -> 0 1 -> 1 2 -> 2 3 -> 3 4 -> 4 5 -> 5
            6 -> 6 7 -> 7 8 -> 8 9 -> 9
        """
        return "Subgroup of (GL(k,q) times \GF{q}^n ) rtimes Aut(\GF{q}) " + \
            "with rank = %s, frobenius power = %s and partition =%s" % (self.rank,
            self.frob_pow, OP_string(self.row_partition))

    cdef void minimize_by_frobenius(self, object v, int *applied_frob, int *stab_pow):
        r"""
        Minimize the vector ``v \in \GF{q}^k`` by the
        action of the field automorphism component of ``self``.
        ``self`` and ``v`` are not modified by this function.

        Let `\tau` denote the Frobenius automorphism of ``\GF{q}``. Then
        ``applied_frob``-th power of `\tau` will give us the minimal element.
        The ``stab_pow``-th power of `\tau` will generate the stabilizer of `v`.
        """
        stab_pow[0] = self.frob_pow
        applied_frob[0] = 0
        cdef int loc_frob, min_pow = 0
        for el in v:
            x = el.frobenius(applied_frob[0])
            y = x  # the elements in the cyclic(!) orbit
            m = x  # a candidate for the minimal element

            loc_frob = 0
            min_pow = 0

            while True:
                loc_frob += 1
                y = y.frobenius(stab_pow[0])
                if y == x:
                    break
                if y < m:
                    m = y
                    min_pow = loc_frob

            # now x.frobenius(stab_pow*loc_frob) == x
            applied_frob[0] += min_pow * stab_pow[0]
            stab_pow[0] *= loc_frob
            if stab_pow[0] == el.parent().degree():
                stab_pow[0] = 0
                break  # for

    cpdef int get_frob_pow(self):
        r"""
        Return the power of the Frobenius automorphism which generates
        the corresponding component of ``self``.

        EXAMPLES::

            sage: from sage.coding.codecan.codecan import InnerGroup
            sage: I = InnerGroup(10)
            sage: I.get_frob_pow()
            1
        """
        return self.frob_pow

    cpdef column_blocks(self, mat):
        r"""
        Let ``mat`` be a matrix which is stabilized by ``self`` having no zero
        columns. We know that for each column of ``mat`` there is a uniquely
        defined cell in ``self.row_partition`` having a nontrivial intersection
        with the support of this particular column.

        This function returns a partition (as list of lists) of the columns
        indices according to the partition of the rows given by ``self``.

        EXAMPLES::

            sage: from sage.coding.codecan.codecan import InnerGroup
            sage: I = InnerGroup(3)
            sage: mat = Matrix(GF(3), [[0,1,0],[1,0,0], [0,0,1]])
            sage: I.column_blocks(mat)
            [[1], [0], [2]]
        """
        if self.row_partition.num_cells == 1:
            return [range(mat.ncols())]

        r = [[] for i in range(mat.ncols()) ]
        cols = iter(mat.columns())
        for i in range(mat.ncols()):
            # there should be no zero columns by assumption!
            m = OP_find(self.row_partition, next(cols).nonzero_positions()[0])
            r[m].append(i)
        return [ x for x in r if len(x) > 0 ]

cdef class PartitionRefinementLinearCode(PartitionRefinement_generic):
    """
    See :mod:`sage.coding.codecan.codecan`.

    EXAMPLES::

        sage: from sage.coding.codecan.codecan import PartitionRefinementLinearCode
        sage: mat = codes.HammingCode(GF(3), 3).dual_code().generator_matrix()
        sage: P = PartitionRefinementLinearCode(mat.ncols(), mat)
        sage: cf = P.get_canonical_form(); cf
        [1 0 0 0 0 1 1 1 1 1 1 1 1]
        [0 1 0 1 1 0 0 1 1 2 2 1 2]
        [0 0 1 1 2 1 2 1 2 1 2 0 0]

    ::

        sage: cf.echelon_form() == (P.get_transporter() * mat).echelon_form()
        True

    ::

        sage: P.get_autom_order_permutation() == GL(3, GF(3)).order()/(len(GF(3))-1)
        True
        sage: A = P.get_autom_gens()
        sage: all( [(a*mat).echelon_form() == mat.echelon_form() for a in A])
        True
    """
    def __cinit__(self, n, generator_matrix, **kwds):
        r"""
        Initialization. See :meth:`__init__`.

        EXAMPLES::

            sage: from sage.coding.codecan.codecan import PartitionRefinementLinearCode
            sage: mat = codes.HammingCode(GF(3), 3).dual_code().generator_matrix()
            sage: P = PartitionRefinementLinearCode(mat.ncols(), mat)
        """
        self._k = generator_matrix.nrows()
        self._q = len(generator_matrix.base_ring())
        self._nr_of_supp_refine_calls = 0
        self._nr_of_point_refine_calls = 0
        self._matrix = copy(generator_matrix)
        self._root_matrix = generator_matrix
        self._stored_states = dict()
        self._supp_refine_vals = _BestValStore(n)
        self._point_refine_vals = _BestValStore(n)
        # self._hyp_refine_vals will initialized after
        # we computed the set of codewords

    def __init__(self, n, generator_matrix, P=None, algorithm_type="semilinear"):
        r"""
        Initialization, we immediately start the algorithm
        (see :mod:``sage.coding.codecan.codecan``)
        to compute the canonical form and automorphism group of the linear code
        generated by ``generator_matrix``.

        INPUT:

        - ``n`` -- an integer
        - ``generator_matrix`` -- a `k \times n` matrix over `\GF{q}` of full row rank,
          i.e. `k<n` and without zero columns.
        - partition (optional) -- a partition (as list of lists) of the set
          `\{0, \ldots, n-1\}` which restricts the action of the permutational
          part of the group to the stabilizer of this partition
        - algorithm_type (optional) -- use one of the following options

          * "semilinear" -  full group
          * "linear" - no field automorphisms, i.e. `G = (GL(k,q) \times \GF{q}^n )`
          * "permutational - no field automorphisms and no column multiplications
            i.e. `G = GL(k,q)`

        EXAMPLES::

            sage: from sage.coding.codecan.codecan import PartitionRefinementLinearCode
            sage: mat = codes.HammingCode(GF(3), 3).dual_code().generator_matrix()
            sage: P = PartitionRefinementLinearCode(mat.ncols(), mat)
        """
        self._run(P, algorithm_type)

    def __dealloc__(self):
        r"""
        Deallocates ``self``.
        """
        cdef int i
        for i in range(self._n):
            bitset_free(self._points2hyp[i])

        for i in range(self._hyp_part.degree):
            bitset_free(self._hyp2points[i])

        sig_free(self._hyp2points)
        sig_free(self._points2hyp)
        PS_dealloc(self._hyp_part)
        sig_free(self._hyp_refine_vals_scratch)

    def __repr__(self):
        """
        EXAMPLES::

            sage: from sage.coding.codecan.codecan import PartitionRefinementLinearCode
            sage: mat = codes.HammingCode(GF(3), 3).dual_code().generator_matrix()
            sage: PartitionRefinementLinearCode(mat.ncols(), mat)
            Canonical form algorithm for linear code generated by
            [1 0 1 1 0 1 0 1 1 1 0 1 1]
            [0 1 1 2 0 0 1 1 2 0 1 1 2]
            [0 0 0 0 1 1 1 1 1 2 2 2 2]
        """
        return "Canonical form algorithm for linear code generated" + \
            " by\n%s" % (self._root_matrix)

    def _run(self, P, algorithm_type):
        """
        Start the main algorithm, this method is called in :meth:`init`.
        See this method for the description of the input.

        EXAMPLES::

            sage: from sage.coding.codecan.codecan import PartitionRefinementLinearCode
            sage: mat = codes.HammingCode(GF(3), 3).dual_code().generator_matrix()
            sage: P = PartitionRefinementLinearCode(mat.ncols(), mat) #indirect doctest
            sage: P.get_canonical_form()
            [1 0 0 0 0 1 1 1 1 1 1 1 1]
            [0 1 0 1 1 0 0 1 1 2 2 1 2]
            [0 0 1 1 2 1 2 1 2 1 2 0 0]
        """
        self._init_point_hyperplane_incidence()
        F = self._matrix.base_ring()
        if F.order() == 2:
            algorithm_type = "permutational"
        elif self._matrix.base_ring().is_prime_field() and algorithm_type != "permutational":
            algorithm_type = "linear"
        self._inner_group = InnerGroup(self._k, algorithm_type)

        self._init_partition_stack(P)
        self._init_point_hyperplane_incidence()
        self._start_Sn_backtrack() #start the main computation

        # up to now, we just computed the permutational part of the group action
        # compute the other components of the transporter
        from sage.combinat.permutation import Permutation
        from sage.groups.semimonomial_transformations.semimonomial_transformation_group import SemimonomialTransformationGroup
        from sage.groups.perm_gps.permgroup_named import SymmetricGroup

        S = SemimonomialTransformationGroup(self._matrix.base_ring(), self._n)
        S_n = SymmetricGroup(self._n)

        self._transporter = S(perm= S_n(self._to_best.sage()))
        self._transporter, self._best_candidate, remaining_inner_group = self._compute_group_element(self._transporter, algorithm_type)

        # compute the other components of the automorphism group generators
        self._autom_group_generators = []
        transp_inv = self._transporter ** (-1)

        for a in self._known_automorphisms.small_generating_set():
            x = S(perm=self._transporter.get_perm() * Permutation(S_n(a)))
            x, _, _ = self._compute_group_element(x, algorithm_type)
            self._autom_group_generators.append(transp_inv * x)

        if algorithm_type == "permutational":
            self._inner_group_stabilizer_order = 1
        else:
            P = remaining_inner_group.column_blocks(self._best_candidate)
            for p in P:
                x = S(v=[ F.primitive_element() if i in p else F.one()  for i in range(self._n) ])
                self._autom_group_generators.append(transp_inv * x * self._transporter)
            self._inner_group_stabilizer_order = (len(F) - 1) ** len(P)


        if remaining_inner_group.get_frob_pow() > 0:
            x = S(autom=F.hom([F.primitive_element() ** (remaining_inner_group.get_frob_pow() * F.characteristic())]))
            self._autom_group_generators.append(transp_inv * x * self._transporter)
            self._inner_group_stabilizer_order *= Integer(F.degree() / remaining_inner_group.get_frob_pow())

    cdef _compute_group_element(self, SemimonomialTransformation trans, str algorithm_type):
        """
        Apply ``trans`` to ``self._root_matrix`` and minimize the this matrix
        column by column under the inner minimization. The action is
        simoultaneously applied to ``trans``.

        The output of this function is a triple containing, the modified
        group element ``trans``, the minimized matrix and the stabilizer of this
        matrix under the inner group.
        """
        cdef InnerGroup inner_group = InnerGroup(self._k, algorithm_type, transporter=trans)
        cdef bint group_changed = False
        cdef int i
        cdef list fixed_pos = []
        mat = trans * self._root_matrix

        for i in range(self._n):
            mat = inner_group.minimize_matrix_col(mat, i, fixed_pos,
                                                  &group_changed)
            fixed_pos.append(i)

        trans = inner_group.get_transporter()
        return trans, mat, inner_group

    def get_canonical_form(self):
        r"""
        Return the canonical form for this matrix.

        EXAMPLES::

            sage: from sage.coding.codecan.codecan import PartitionRefinementLinearCode
            sage: mat = codes.HammingCode(GF(3), 3).dual_code().generator_matrix()
            sage: P1 = PartitionRefinementLinearCode(mat.ncols(), mat)
            sage: CF1 = P1.get_canonical_form()
            sage: s = SemimonomialTransformationGroup(GF(3), mat.ncols()).an_element()
            sage: P2 = PartitionRefinementLinearCode(mat.ncols(), s*mat)
            sage: CF1 == P2.get_canonical_form()
            True
        """
        return self._best_candidate

    def get_transporter(self):
        """
        Return the transporter element, mapping the initial matrix to its
        canonical form.

        EXAMPLES::

            sage: from sage.coding.codecan.codecan import PartitionRefinementLinearCode
            sage: mat = codes.HammingCode(GF(3), 3).dual_code().generator_matrix()
            sage: P = PartitionRefinementLinearCode(mat.ncols(), mat)
            sage: CF = P.get_canonical_form()
            sage: t = P.get_transporter()
            sage: (t*mat).echelon_form() == CF.echelon_form()
            True
        """
        return self._transporter

    def get_autom_gens(self):
        """
        Return generators of the automorphism group of the initial matrix.

        EXAMPLES::

            sage: from sage.coding.codecan.codecan import PartitionRefinementLinearCode
            sage: mat = codes.HammingCode(GF(3), 3).dual_code().generator_matrix()
            sage: P = PartitionRefinementLinearCode(mat.ncols(), mat)
            sage: A = P.get_autom_gens()
            sage: all( [(a*mat).echelon_form() == mat.echelon_form() for a in A])
            True
        """
        return self._autom_group_generators

    def get_autom_order_inner_stabilizer(self):
        """
        Return the order of the stabilizer of the initial matrix under
        the action of the inner group `G`.

        EXAMPLES::

            sage: from sage.coding.codecan.codecan import PartitionRefinementLinearCode
            sage: mat = codes.HammingCode(GF(3), 3).dual_code().generator_matrix()
            sage: P = PartitionRefinementLinearCode(mat.ncols(), mat)
            sage: P.get_autom_order_inner_stabilizer()
            2
            sage: mat2 = Matrix(GF(4, 'a'), [[1,0,1], [0,1,1]])
            sage: P2 = PartitionRefinementLinearCode(mat2.ncols(), mat2)
            sage: P2.get_autom_order_inner_stabilizer()
            6
        """
        return self._inner_group_stabilizer_order

    cdef _init_point_hyperplane_incidence(self):
        """
        Compute a set of codewords `W` of `C` (generated by self) which is compatible
        with the group action, i.e. if we start with some other code `(g,\pi)C`
        the result should be `(g,\pi)W`.

        The set `W` will consist of all normalized codewords up to some weight
        `w`, where `w` is the smallest integer such that `W` spans the linear code `C`.

        This set is then transformed to an incidence matrix ``self._points2hyp``
        of the point-hyperplane graph (points correspond to rows, hyperplanes to
        columns). The hyperplanes correspond to the information
        words. For performance reasons, we also store the transpose
        ``self._hyp2points`` of ``self._points2hyp``.

        This graph will be later used in the refinement procedures.
        """
        from sage.matrix.constructor import matrix
        cdef FFSS_projPoint iter = FFSS_projPoint(self._matrix)

        ambient_space = (self._matrix.base_ring()) ** (self._n)
        weights2size = [0] * (self.len() + 1)
        W = [[] for xx in range(self.len() + 1)]
        span = [ambient_space.zero_subspace()] * (self.len() + 1)
        min_weight = self.len()
        max_weight = self.len()

        while True:  # compute an invariant set of (normalized) codewords which span the subspace
            try:
                cw = next(iter)
            except StopIteration:
                break
            w = cw.hamming_weight()
            if min_weight > w:
                min_weight = w
            if w <= max_weight:
                X = ambient_space.subspace([cw])
                for i in range(w, max_weight):
                    old_dim = span[i].dimension()
                    span[i] += X
                    if span[i].dimension() == old_dim:
                        break  # this will also be the case for all others
                    if old_dim + 1 == self._k:
                        # the codewords of weight <= max_weight span the code
                        max_weight = i
                        break
                W[w].append(cw)

        flat_W = sum(W[min_weight: max_weight + 1], [])
        cdef int __hyp2points_size = len(flat_W)
        self._hyp_part = PS_new(__hyp2points_size, 1)
        s = -1
        for x in W[min_weight: max_weight]:
            s += len(x)
            if s >= 0:
                self._hyp_part.levels[s] = 0

        self._hyp2points = < bitset_t *> sig_malloc(self._hyp_part.degree * sizeof(bitset_t))
        if self._hyp2points is NULL:
            raise MemoryError('allocating PartitionRefinementLinearCode')
        self._points2hyp = < bitset_t *> sig_malloc(self._n * sizeof(bitset_t))
        if self._hyp2points is NULL:
            sig_free(self._hyp2points)
            raise MemoryError('allocating PartitionRefinementLinearCode')

        for i in range(self._n):
            bitset_init(self._points2hyp[i], self._hyp_part.degree)
            bitset_zero(self._points2hyp[i])

        for i in range(self._hyp_part.degree):
            bitset_init(self._hyp2points[i], self._n)
            bitset_zero(self._hyp2points[i])
            for j in flat_W[i].support():
                bitset_add(self._hyp2points[i], j)
                bitset_add(self._points2hyp[j], i)

        self._hyp_refine_vals_scratch = <long *> sig_malloc(
                            self._hyp_part.degree * sizeof(long))
        if self._hyp_refine_vals_scratch is NULL:
            raise MemoryError('allocating PartitionRefinementLinearCode')

        self._hyp_refine_vals = _BestValStore(self._hyp_part.degree)

    cdef bint _minimization_allowed_on_col(self, int pos):
        r"""
        Decide if we are allowed to perform the inner minimization on position
        ``pos`` which is supposed to be a singleton. For linear codes over finite
        fields, we can always return ``True``.
        """
        return True

    cdef bint _inner_min_(self, int pos, bint *inner_group_changed):
        r"""
        Minimize the node by the action of the inner group on the ``pos``-th position.
        Sets ``inner_group_changed`` to ``True`` if and only if the inner group
        has changed.

        INPUT:

        - ``pos`` -- A position in  ``range(self.n)``

        OUTPUT:

        - ``True`` if and only if the actual node compares less or equal
          to the candidate for the canonical form.
        """
        self._matrix = self._inner_group.minimize_matrix_col(self._matrix, pos,
                            self._fixed_minimized, inner_group_changed)

        # finally compare the new column with the best candidate
        if self._is_candidate_initialized:
            A = self._matrix.column(pos)
            B = self._best_candidate.column(
                self._inner_min_order_best[len(self._fixed_minimized)])
            if B < A:
                return False
            if A < B:
                # the next leaf will become the next candidate
                self._is_candidate_initialized = False
        return True

    cdef bint _refine(self, bint *part_changed,
                      bint inner_group_changed, bint first_step):
        """
        Refine the partition ``self.part``. Set  ``part_changed`` to ``True``
        if and only if ``self.part`` was refined.

        OUTPUT:

        - ``False`` -- only if the actual node compares larger than the candidate
          for the canonical form.
        """
        part_changed[0] = False
        cdef bint res, hyp_part_changed = not first_step
        cdef bint n_partition_changed = first_step
        cdef bint n_partition_changed_copy = n_partition_changed

        while hyp_part_changed or n_partition_changed:
            inner_group_changed = False
            res = self._inner_min_refine(&inner_group_changed, &n_partition_changed)
            if not res:
                 return False

            part_changed[0] |= n_partition_changed
            n_partition_changed = n_partition_changed_copy
            n_partition_changed_copy = True

            if n_partition_changed:
                if PS_is_discrete(self._part):
                    return True
                if inner_group_changed:
                    continue

            while hyp_part_changed or n_partition_changed:
                if n_partition_changed:
                    res = self._hyp_refine(&hyp_part_changed)
                    if not res:
                        return False
                    n_partition_changed = False
                else:
                    res = self._point_refine(&inner_group_changed, &n_partition_changed)
                    if not res:
                        return False
                    part_changed[0] |= n_partition_changed
                    hyp_part_changed = False
                    if inner_group_changed:
                        break  # perform the inner_min_refine first!
                    if n_partition_changed and PS_is_discrete(self._part):
                        return True
        return True


    cdef bint _inner_min_refine(self, bint *inner_stab_changed, bint *changed_partition):
        """
        Refine the partition ``self.part`` by computing the orbit (respectively
        the hash of a canonical form) of each column vector under the inner group.

        New fixed points of ``self.part`` get refined by the inner group. If this
        leads to a smaller group then we set ``inner_stab_changed`` to ``True``.
        ``changed_partition``  is set to ``True`` if and only if ``self.part``
        was refined.

        OUTPUT:

        - ``False`` only if the image under this homomorphism of group actions
          compares larger than the image of the candidate for the canonical form.
        """
        cdef int i, j, res, stab_pow, apply_pow

        if self._inner_group.rank < 2:
            return True

        lower = iter(self._matrix[ : self._inner_group.rank  ].columns())
        upper = iter(self._matrix[ self._inner_group.rank :  ].columns())

        for i in range(self._n):
            l = next(lower)
            u = next(upper)

            if u.is_zero() and not i in self._fixed_minimized:
                # minimize by self._inner_group as in _inner_min:
                _, l = self._inner_group.minimize_by_row_mult(l)

                if self._inner_group.has_semilinear_action():
                    stab_pow = self._inner_group.frob_pow
                    apply_pow = 0
                    self._inner_group.minimize_by_frobenius(l, &apply_pow, &stab_pow)

                    F = self._matrix.base_ring()
                    f = F.hom([F.gen() ** (F.characteristic() ** apply_pow)])
                    l = l.apply_map(f)
                res = 0
                for r in iter(l):
                    res *= self._q
                    res += hash(r)
                self._refine_vals_scratch[i] = res
            else:
                self._refine_vals_scratch[i] = -1

        # provide some space to store the result (if not already exists)
        cdef long * best_vals = self._supp_refine_vals.get_row(self._nr_of_supp_refine_calls)
        self._nr_of_supp_refine_calls += 1
        return self._one_refinement(best_vals, 0, self._n, inner_stab_changed,
                                    changed_partition, "supp_refine")

    cdef bint _point_refine(self, bint *inner_stab_changed, bint *changed_partition):
        """
        Refine the partition ``self.part`` by counting
        (colored) neighbours in the point-hyperplane graph.

        New fixed points of ``self.part`` get refined by the inner group. If this
        leads to a smaller group then we set ``inner_stab_changed`` to ``True``.
        ``changed_partition``  is set to ``True`` if and only if ``self.part``
        was refined.

        OUTPUT:

        - ``False`` only if the image under this homomorphism of group actions
          compares larger than the image of the candidate for the canonical form.
        """

        self._part.depth += 1
        PS_clear(self._part)

        cdef bitset_t *nonsingletons
        cdef bitset_t scratch
        bitset_init(scratch, self._hyp_part.degree)
        nonsingletons = < bitset_t *> sig_malloc(0)
        cdef int nr_cells = PS_all_new_cells(self._hyp_part, & nonsingletons)

        for i in range(self._n):
            res = [0] * nr_cells
            for j in range(nr_cells):
                bitset_and(scratch, self._points2hyp[i], nonsingletons[j])
                res[j] = bitset_hamming_weight(scratch)
            self._refine_vals_scratch[i] = hash(tuple(res))

        for j in range(nr_cells):
            bitset_free(nonsingletons[j])
        sig_free(nonsingletons)
        bitset_free(scratch)

        # provide some space to store the result (if not already exists)
        cdef long * best_vals = self._point_refine_vals.get_row(self._nr_of_point_refine_calls)
        self._nr_of_point_refine_calls += 1
        cdef bint ret_val = self._one_refinement(best_vals, 0, self._n,
            inner_stab_changed, changed_partition, "point_refine")

        if not changed_partition[0]:
            self._part.depth -= 1
        return ret_val

    cdef bint _hyp_refine(self, bint *changed_partition):
        """
        Refine the partition of the hyperplanes by counting
        (colored) neighbours in the point-hyperplane graph.

        ``changed_partition``  is set to ``True`` if and only if the partition
        was refined.

        OUTPUT:

        - ``False`` only if the image under this homomorphism of group actions
          compares larger than the image of the candidate for the canonical form.
        """


        self._hyp_part.depth += 1
        PS_clear(self._hyp_part)
        cdef bitset_t *nonsingletons
        cdef bitset_t scratch
        bitset_init(scratch, self._part.degree)
        nonsingletons = < bitset_t *> sig_malloc(0)
        cdef int nr_cells = PS_all_new_cells(self._part, & nonsingletons)

        for i in range(self._hyp_part.degree):
            res = [0] * nr_cells
            for j in range(nr_cells):
                bitset_and(scratch, self._hyp2points[i], nonsingletons[j])
                res[j] = bitset_hamming_weight(scratch)
            self._hyp_refine_vals_scratch[i] = hash(tuple(res))

        for j in range(nr_cells):
            bitset_free(nonsingletons[j])
        sig_free(nonsingletons)
        bitset_free(scratch)

        # provide some space to store the result (if not already exists)
        cdef long * best_vals = self._hyp_refine_vals.get_row(self._nr_of_hyp_refine_calls)
        self._nr_of_hyp_refine_calls += 1

        cdef tuple ret_val = PS_refinement(self._hyp_part,
            self._hyp_refine_vals_scratch, best_vals, 0, self._hyp_part.degree,
            &self._is_candidate_initialized, changed_partition)

        if not changed_partition[0]:
            self._hyp_part.depth -= 1
        return ret_val[0]

    cdef tuple _store_state_(self):
        r"""
        Store the current state of the node to a tuple, such that it can be
        restored by :meth:`_restore_state_`.
        """
        return (self._inner_group._new_c(), self._nr_of_supp_refine_calls,
                self._nr_of_point_refine_calls, self._nr_of_hyp_refine_calls,
                self._hyp_part.depth)

    cdef void _restore_state_(self, tuple act_state):
        r"""
        The inverse of :meth:`_store_state_`.
        """
        self._inner_group.copy_from(act_state[0])
        self._nr_of_supp_refine_calls = act_state[1]
        self._nr_of_point_refine_calls = act_state[2]
        self._nr_of_hyp_refine_calls = act_state[3]
        self._hyp_part.depth = act_state[4]

    cdef void _store_best_(self):
        """
        Store this node as the actual best candidate for the canonical form.
        """
        self._best_candidate = copy(self._matrix)

    cdef void _latex_act_node(self, str comment="", int printlvl=0):
        """
        Print the actual status as latex (tikz) commands to
        ``self._latex_debug_string``. Only needed if one wants to visualize
        the algorithm using latex. This is very helpful for debugging purposes.
        """
        if not BACKTRACK_WITHLATEX_DEBUG:
            return

        self._latex_debug_string += "\\node{\\begin{tabular}{"
        cdef int i, j, last = -1
        divide_sign = ""
        for i from 0 <= i < self._part.degree:
            if self._part.levels[i] <= self._part.depth:
                self._latex_debug_string += divide_sign + "*{" + str(i - last) + "}{c}"
                last = i
                divide_sign = "|"
        self._latex_debug_string += "}"

        # Print the applied permutation. We do highlight the fixed positions.
        for i from 0 <= i < (self._n):
            if self._part.entries[i] in self._fixed_minimized:
                self._latex_debug_string += "\\color{red}"

            self._latex_debug_string += str(self._part.entries[i])
            if i == self._n - 1:
                self._latex_debug_string += " \\\\\\hline\n"
            else:
                self._latex_debug_string += " & "

        permuted_matrix = self._matrix.matrix_from_columns([self._part.entries[i] for i in range(self._n) ])

        # Now we will finally print the matrix.
        for i from 0 <= i < self._k:
            for j from 0 <= j < (self._n - 1):
                self._latex_debug_string += "$" + permuted_matrix[i, j]._latex_() + "$ & "
            self._latex_debug_string += "$" + permuted_matrix[i, self._n - 1]._latex_() + "$ \\\\\n"

        if comment != "":
            self._latex_debug_string += "\\multicolumn{" + str(self._n) + "}{c}{" + comment + "}\n"
        self._latex_debug_string += "\\end{tabular}};\n"<|MERGE_RESOLUTION|>--- conflicted
+++ resolved
@@ -51,13 +51,10 @@
 
 - Thomas Feulner (2012-11-15): initial version
 
-<<<<<<< HEAD
-=======
 REFERENCES:
 
-- [Feu2009]_
-
->>>>>>> 11b75a3b
+- [Feu2009]
+
 EXAMPLES:
 
 Get the canonical form of the Simplex code::
