--- conflicted
+++ resolved
@@ -2511,7 +2511,6 @@
         gap.eval("M:=GModuleByMats("+mats_str+", GF("+str(q)+"))")
         print gap("MTX.CompositionFactors( M )")
 
-<<<<<<< HEAD
     def newton_radius(self):
         r"""
         The newton radius of a linear code is the largest weight of any vector that can
@@ -2545,8 +2544,6 @@
                 return v[0].hamming_weight()
 
     @rename_keyword(deprecation=11033, method="algorithm")
-=======
->>>>>>> 80e319d4
     def permutation_automorphism_group(self, algorithm="partition"):
         r"""
         If `C` is an `[n,k,d]` code over `F`, this function computes the
