--- conflicted
+++ resolved
@@ -1552,13 +1552,8 @@
 
         EXAMPLES::
 
-<<<<<<< HEAD
-            sage: C = codes.HammingCode(3,GF(2))
+            sage: C = codes.HammingCode(GF(2), 3)
             sage: C.covering_radius()
-=======
-            sage: C = codes.HammingCode(GF(2), 5)
-            sage: C.covering_radius()  # optional - gap_packages (Guava package)
->>>>>>> 950f0f53
             1
         """
         try:
@@ -3786,16 +3781,16 @@
         sage: C  = LinearCode(G)
         sage: C
         Linear code of length 7, dimension 4 over Finite Field of size 5
-        
+
     Providing a code as the parameter in order to "forget" its structure (see
     :trac:`20198`)::
-    
+
         sage: C = codes.GeneralizedReedSolomonCode(GF(23).list(), 12)
         sage: LinearCode(C)
         Linear code of length 23, dimension 12 over Finite Field of size 23
-        
+
     Another example::
-    
+
         sage: C = codes.HammingCode(GF(7), 3)
         sage: C
         [57, 54] Hamming Code over Finite Field of size 7
@@ -3858,19 +3853,19 @@
             ...
             ValueError: this linear code contains no non-zero vector
         """
-        
+
         base_ring = generator.base_ring()
         if not base_ring.is_field():
             raise ValueError("'generator' must be defined on a field (not a ring)")
-        
+
         try:
             basis = generator.row_space().basis() # generator matrix case
-            
+
             # if the matrix does not have full rank we replace it
             if len(basis) != generator.nrows():
                 from sage.matrix.constructor import matrix
                 generator = matrix(base_ring, basis)
-    
+
                 if generator.nrows() == 0:
                     raise ValueError("this linear code contains no non-zero vector")
         except AttributeError:
