--- conflicted
+++ resolved
@@ -22,11 +22,7 @@
 #                  http://www.gnu.org/licenses/
 #*****************************************************************************
 
-<<<<<<< HEAD
 from .linear_code import (AbstractLinearCode,
-=======
-from linear_code import (AbstractLinearCode,
->>>>>>> 177b6c43
                          LinearCodeParityCheckEncoder)
 from sage.matrix.matrix_space import MatrixSpace
 from sage.schemes.projective.projective_space import ProjectiveSpace
