"""
A Worksheet.

A worksheet is embedded in a webpage that is served by the SAGE server.
It is a linearly-ordered collections of numbered cells, where a
cell is a single input/output block.
"""

from __future__ import with_statement

###########################################################################
#       Copyright (C) 2006 William Stein <wstein@gmail.com>
#
#  Distributed under the terms of the GNU General Public License (GPL)
#                  http://www.gnu.org/licenses/
###########################################################################

import os
import re
import string
import traceback
import time
import crypt
import pexpect

from sage.structure.sage_object  import load, save
from sage.interfaces.sage0 import Sage
from sage.misc.preparser   import preparse_file
from sage.misc.misc        import alarm, cancel_alarm, verbose, DOT_SAGE
import sage.server.support as support
from cell import Cell

INTERRUPT_TRIES = 30
INITIAL_NUM_CELLS = 1
HISTORY_MAX_OUTPUT = 92*5
HISTORY_NCOLS = 90


import notebook as _notebook

#SAGE_BEGIN='__SAGE_BEGIN__'
#SAGE_END='__SAGE_END__'
#SAGE_ERROR='error' + SAGE_END
#SAGE_VARS='__SAGE_VARS__'

#If you make any changes to this, be sure to change the
# error line below that looks like this:
#         cmd += 'print "\\x01r\\x01e%s"'%self.synchro()
SC='\x01'
SAGE_BEGIN=SC+'b'
SAGE_END=SC+'e'
SAGE_ERROR=SC+'r'
SAGE_VARS=SC+'v'

class Worksheet:
    def __init__(self, name, notebook, id, system=None, passcode = ''):
        name = ' '.join(name.split())
        self.__id = id
        self.__system = system
        self.__next_id = (_notebook.MAX_WORKSHEETS) * id
        self.__name = name
        self.__notebook = notebook
        self.__passcode = crypt.crypt(passcode, self.salt())
        self.__passcrypt= True
        dir = list(name)
        for i in range(len(dir)):
            if not dir[i].isalnum() and dir[i] != '_':
                dir[i]='_'
        dir = ''.join(dir)
        self.__filename = dir
        self.__dir = '%s/%s'%(notebook.worksheet_directory(), dir)
        while os.path.exists(self.__dir):
            self.__dir += "_"
            self.__filename += '_'
        self.__comp_is_running = False
        if not os.path.exists(self.__dir):
            os.makedirs(self.__dir)
        self.__queue = []
        self.__cells = [ ]
        for i in range(INITIAL_NUM_CELLS):
            self.append_new_cell()

    def set_notebook(self, notebook, new_id=None):
        self.__notebook = notebook
        self.__dir = '%s/%s'%(notebook.worksheet_directory(), self.__filename)
        if not new_id is None:
            for C in self.__cells:
                i = C.relative_id()
                C.set_worksheet(self, new_id * _notebook.MAX_WORKSHEETS + i)
            nid = self.__next_id  - _notebook.MAX_WORKSHEETS*self.__id
            self.__id = new_id
            self.__next_id = _notebook.MAX_WORKSHEETS*new_id + nid
        else:
            for C in self.__cells:
                C.set_worksheet(self)

    def salt(self):
        try:
            return self.__salt
        except AttributeError:
            self.__salt = "%f"%time.time()
            return self.__salt

    def passcode(self):
        try:
            c = self.__passcrypt
        except AttributeError:
            self.__passcrypt = False
        try:
            if not self.__passcrypt:
                self.__passcode = crypt.crypt(self.__passcode, self.salt())
                self.__passcrypt = True
            return self.__passcode
        except AttributeError:
            self.__passcode = crypt.crypt('', self.salt())
            self.__passcrypt = True
            return self.__passcode

    def filename(self):
        return self.__filename

    def save(self, filename=None):
        if filename is None:
            save(self, os.path.abspath(self.__dir + '/' + self.__filename))
        else:
            save(self, filename)

    def __cmp__(self, other):
        try:
            return cmp((self.__id, self.__name), (other.__id, other.__name))
        except AttributeError:
            return -1

    def computing(self):
        try:
            return self.__comp_is_running
        except AttributeError:
            return False

    def set_not_computing(self):
        self.__comp_is_running = False
        self.__queue = []

    def plain_text(self, prompts=False):
        """
        Return a plain-text version of the worksheet.

        prompts -- if True format for inclusion in docstrings.
        """
        s  = "#"*80 + '\n'
        s += "# Worksheet: %s"%self.name() + '\n'
        s += "#"*80+ '\n\n'
        for C in self.__cells:
            t = C.plain_text(prompts=prompts).strip('\n')
            if t != '':
                s += '\n' + t
        return s

    def edit_text(self, prompts=False):
        """
        Returns a plain-text version of the worksheet with {{{}}} wiki-formatting,
        suitable for hand editing.
        """
        s = '#'*80 + '\n'
        s += '# Wiki form for worksheet: %s'%self.name() + '\n'
        s += '#'*80+'\n\n'
        for C in self.__cells:
            t = C.wiki_text(prompts=prompts).strip()
            if t != '':
                s += '\n\n' + t
        return s

    def insert_wiki_cells(self,text):
        text.replace('\r\n','\n')
        lines = text.split('\n')
        input = ""
        output = ""
        in_cell = False
        in_output = False
        old_first = self.__cells[0].id()
        for line in lines:
            if not in_cell:
                if line[:3] == '{{{':
                    in_cell = True
            elif line != '}}}':
                if not in_output:
                    if line == '///':
                        in_output = True
                    else:
                        input += line+'\n'
                else:
                    output += line+'\n'
            else:
                C = self.new_cell_before(old_first)
                C.set_input_text(input)
                C.set_output_text(output,output)
                C.set_cell_output_type()
                input = ""
                output = ""
                in_cell = False
                in_output = False

    def input_text(self):
        """
        Return text version of the input to the worksheet.
        """
        return '\n\n---\n\n'.join([C.input_text() for C in self.__cells])

    # The following setstate method is here
    # so that when this object is pickled and
    # unpickled, the self.__sage attribute
    # will not be set, so it will properly initialized.
    def __setstate__(self, state):
        self.__dict__ = state
        try:
            del self.__sage
            del self.__variables
            self.__queue = []
        except AttributeError:
            pass

    def id(self):
        return self.__id

    def cell_id_list(self):
        return [C.id() for C in self.__cells]

    def cell_list(self):
        return self.__cells

    def append_new_cell(self):
        """
        Create an append a new cell to the list of cells.
        """
        C = self._new_cell()
        self.__cells.append(C)
        return C

    def new_cell_before(self, id):
        """
        Insert a new cell into the cell list before the cell
        with the given integer id.  If the id is not the
        id of any cell, inserts a new cell at the end of the
        cell list.

        INPUT:
            id -- integer

        OUTPUT:
            an empty cell
        """
        cells = self.__cells
        for i in range(len(cells)):
            if cells[i].id() == id:
                C = self._new_cell()
                cells.insert(i, C)
                return C
        C = self._new_cell()
        cells.append(C)
        return C

    def new_cell_after(self, id):
        """
        Insert a new cell into the cell list after the cell
        with the given integer id.
        """
        cells = self.__cells
        for i in range(len(cells)):
            if cells[i].id() == id:
                C = self._new_cell()
                cells.insert(i+1, C)
                return C
        C = self._new_cell()
        cells.append(C)
        return C

    def delete_cell_with_id(self, id):
        """
        Remove the cell with given id and return the cell before it.
        """
        cells = self.__cells
        for i in range(len(cells)):
            if cells[i].id() == id:
                del cells[i]
                if i > 0:
                    return cells[i-1].id()
                else:
                    break
        return cells[0].id()

    def directory(self):
        return self.__dir

    def DIR(self):
        return self.__notebook.DIR()

    def quit(self):
        self.restart_sage()

    def next_block_id(self):
        try:
            i = self.__next_block_id
        except AttributeError:
            i = 0
        i += 1
        self.__next_block_id = i
        return i

    def compute_process_has_been_started(self):
        """
        Return True precisely if the compute process has been started,
        irregardless of whether or not it is currently churning away
        on a computation.
        """
        try:
            S = self.__sage
            if S._expect is None:
                return False
        except AttributeError:
            return False
        return True

    def sage(self):
        try:
            S = self.__sage
            if S._expect != None:
                return S
        except AttributeError:
            S = Sage(maxread = 1)
        S._start(block_during_init=False)
        verbose("Initializing SAGE.")
        os.environ['PAGER'] = 'cat'
        self.__sage = S
        try:
            del self.__variables
        except AttributeError:
            pass
        self.__next_block_id = 0
        print "Starting SAGE server for worksheet %s..."%self.name()
        self.delete_cell_input_files()
        object_directory = os.path.abspath(self.__notebook.object_directory())
        #verbose(object_directory)
        # We do exactly one eval below of one long line instead of
        # a whole bunch of short ones.
        try:
            cmd = 'from sage.all_notebook import *; '
            cmd += '__DIR__="%s/"; DIR=__DIR__;'%self.DIR()
            cmd += 'import sage.server.support as _support_; '
            cmd += '__SAGENB__globals = set(globals().keys()); '
            cmd += '_support_.init("%s", globals()); '%object_directory
            # S.eval(cmd)
            S._send(cmd)   # so web server doesn't lock. -- drawback -- we won't know if something bad happened loading SAGE?!
        except Exception, msg:
            print "ERROR initializing compute process:\n"
            print msg
            del self.__sage
            raise RuntimeError

        A = self.attached_files()
        for F in A.iterkeys():
            A[F] = 0  # expire all

        return S

    def _enqueue_auto_cells(self):
        for c in self.__cells:
            if c.is_auto_cell():
                self.enqueue(c)

    def _new_cell(self, id=None):
        D = self.__notebook.defaults()
        if id is None:
            id = self.__next_id
            self.__next_id += 1
        return Cell(id, '', '', self)

    def __repr__(self):
        return str(self.__cells)

    def __len__(self):
        return len(self.__cells)

    def __getitem__(self, n):
        return self.__cells[n]

    def get_cell_with_id(self, id):
        for c in self.__cells:
            if c.id() == id:
                return c
        return self._new_cell(id)

    def queue(self):
        return self.__queue

    def queue_id_list(self):
        return [c.id() for c in self.__queue]

    def _enqueue_auto(self):
        for c in self.__cells:
            if c.is_auto_cell():
                self.__queue.append(c)


    def enqueue(self, C):
        if not isinstance(C, Cell):
            raise TypeError
        if C.worksheet() != self:
            raise ValueError, "C must be have self as worksheet."
        # If the SAGE server hasn't started and the queue is empty,
        # first enqueue the auto cells:
        if len(self.__queue) == 0:
            try:
                self.__sage
            except AttributeError:
                self._enqueue_auto()

        # Now enqueue the requested cell.
        if not (C in self.__queue):
            self.__queue.append(C)
        self.start_next_comp()

    def synchronize(self, s):
        try:
            i = (self.__synchro + 1)%65536
        except AttributeError:
            i = 0
        self.__synchro = i
        return 'print "%s%s"\n'%(SAGE_BEGIN,i) + s + '\nprint "%s%s"\n'%(SAGE_END,i)

    def synchro(self):
        try:
            return self.__synchro
        except AttributeError:
            return 0

    def delete_cell_input_files(self):
        """
        Delete all the files code_%s.py and code_%s.spyx that are created
        when evaluating cells.  We do this when we first start the notebook
        to get rid of clutter.
        """
        D = self.directory() + '/code/'
        if os.path.exists(D):
            for X in os.listdir(D):
                os.unlink('%s/%s'%(D,X))
        else:
            os.makedirs(D)

    def start_next_comp(self):
        if len(self.__queue) == 0:
            return

        if self.__comp_is_running:
            return

        C = self.__queue[0]
        if C.interrupted():
            # don't actually compute
            return

        D = C.directory()
        V = self.known_variables()
        if not C.introspect():
            I = C.input_text().strip()
            if I in ['restart', 'quit', 'exit'] and not I in V:
                self.restart_sage()
                S = self.system()
                if S is None: S = 'SAGE'
                C.set_output_text('Exited %s process'%S,'')
                return
            if I[:5] == '%time':
                C.do_time()
                I = I[5:].lstrip()
            elif I[:5] in ['time ', 'time\n', 'time\t'] and not 'time' in V:
                C.do_time()
                I = I[5:].lstrip()
        else:
            I = C.introspect()[0]

        S = self.sage()

        id = self.next_block_id()

        #id = C.relative_id()
        tmp = '%s/code/%s.py'%(self.directory(), id)
        input = 'os.chdir("%s")\n'%os.path.abspath(D)

        if C.time():
            input += '__SAGE_t__=cputime()\n__SAGE_w__=walltime()\n'
        if I[-1:] == '?':
            C.set_introspect(I, '')
        I = I.replace('\\\n','')
        C._before_preparse = input + I
        input += self.preparse_input(I, C)

        try:
            compile(input, '', 'exec')
        except SyntaxError, msg:
            t = traceback.format_exc()
            s = 'File "<string>",'
            i = t.find(s)
            if i != -1:
                t = t[i+len(s):]
            i = t.find('\n')
            try:
                n = int(t[t[:i].rfind(' '):i])  # line number of the exception
                try:
                    t = 'Syntax Error:\n    %s'%C._before_preparse.split('\n')[n-1]
                except IndexError:
                    pass
                if False:
                    if i != -1:
                        t = t[i:]
                    v = [w for w in t.split('\n') if w]
                    t = '\n'.join(['Syntax Error:'] + v[0:-1])
                C.set_output_text(t, '')
                del self.__queue[0]
                return
            except ValueError:
                pass

        if C.time() and not C.introspect():
            input += 'print "CPU time: %.2f s,  Wall time: %.2f s"%(cputime(__SAGE_t__), walltime(__SAGE_w__))\n'

        if not C.introspect():
            input += 'print "\\n\\n%s'%SAGE_VARS + '=%s"%_support_.variables(True)'

        input = self.synchronize(input)
        # Unfortunately, this has to go here at the beginning of the file until Python 2.6,
        # in order to support use of the with statement in the notebook.  Very annoying.
        input = 'from __future__ import with_statement\n' + input
        open(tmp,'w').write(input)
        cmd = 'execfile("%s")\n'%os.path.abspath(tmp)
        # Signal an end (which would only be seen if there is an error.)
        cmd += 'print "\\x01r\\x01e%s"'%self.synchro()
        self.__comp_is_running = True
        try:
            S._send(cmd)
        except OSError, msg:
            self.restart_sage()
            C.set_output_text('The SAGE compute process quit (possibly SAGE crashed?).\nPlease retry your calculation.','')



    def check_cell(self, id):
        """
        Check the status on computation of the cell with given id.

        INPUT:
            id -- an integer

        OUTPUT:
            status -- a string, either 'd' (done) or 'w' (working)
            cell -- the cell with given id
        """
        cell = self.get_cell_with_id(id)
        if cell in self.__queue:
            status = 'w'
        else:
            status = 'd'
        return status, cell

    def check_comp(self):
        if len(self.__queue) == 0:
            return 'e', None
        S = self.sage()
        C = self.__queue[0]
        if C.interrupted():
            self.__comp_is_running = False
            del self.__queue[0]
            return 'd', C

        try:
            done, out, new = S._so_far(wait=0.1, alternate_prompt=SAGE_END+str(self.synchro()))
        except RuntimeError, msg:
            verbose("Computation was interrupted or failed. Restarting.\n%s"%msg)
            self.__comp_is_running = False
            self.start_next_comp()
            return 'w', C

        out = self.postprocess_output(out, C)
        if not done:
            # Still computing
            out = self._process_output(out)
            if not C.introspect():
                C.set_output_text(out, '')
            return 'w', C

        # Finished a computation.
        self.__comp_is_running = False
        out = self._process_output(out)
        if C.introspect():
            before_prompt, after_prompt = C.introspect()
            if len(before_prompt) == 0:
                return
            if before_prompt[-1] != '?':
                # completions
                c = self.best_completion(out, C._word_being_completed)
                C.set_changed_input_text(before_prompt + c + after_prompt)
                out = self.completions_html(C.id(), out)
                C.set_introspect_html(out, completing=True)
            else:
                C.set_introspect_html(out, completing=False)
        else:
            C.set_output_text(out, C.files_html(), sage=self.sage())
            C.set_introspect_html('')
            history = "# Worksheet '%s' (%s)\n"%(self.name(), time.strftime("%Y-%m-%d at %H:%M",time.localtime(time.time())))
            history += C.plain_text(ncols=HISTORY_NCOLS, prompts=True,
                                    max_out=HISTORY_MAX_OUTPUT)
            self.notebook().add_to_history(history)

        del self.__queue[0]
        return 'd', C

    def best_completion(self, s, word):
        completions = s.split()
        if len(completions) == 0:
            return ''
        n = len(word)
        i = n
        m = min([len(x) for x in completions])
        while i <= m:
            word = completions[0][:i]
            for w in completions[1:]:
                if w[:i] != word:
                    return w[n:i-1]
            i += 1
        return completions[0][n:m]

    def completions_html(self, id, s, cols=3):
        if 'no completions of' in s:
            return ''

        completions = s.split()

        n = len(completions)
        l = n/cols + n%cols

        if n == 1:
            return '' # don't show a window, just replace it

        rows = []
        for r in range(0,l):
            row = []
            for c in range(cols):
                try:
                    cell = completions[r + l*c]
                    row.append(cell)
                except:
                    pass
            rows.append(row)
        return self.__notebook.format_completions_as_html(id, rows)

    def auth(self, passcode):
        return self.passcode() == crypt.crypt(passcode, self.salt())

    def _strip_synchro_from_start_of_output(self, s):
        z = SAGE_BEGIN+str(self.synchro())
        i = s.find(z)
        if i == -1:
            # did not find any synchronization info in the output stream
            j = s.find('Traceback')
            if j != -1:
                # Probably there was an error; better not hide it.
                return s[j:]
            else:
                # Maybe we just read too early -- supress displaying anything yet.
                return ''
        else:
            return s[i+len(z):]

    def _process_output(self, s):
        s = re.sub('\x08.','',s)
        s = self._strip_synchro_from_start_of_output(s)
        if SAGE_ERROR in s:
            i = s.rfind('>>>')
            if i >= 0:
                return s[:i-1]
        else:
            i = s.rfind(SAGE_VARS)
            if i != -1:
                t = s[i+len(SAGE_VARS)+1:]
                t = t.replace("<type '","").replace("<class '","").replace("'>","")
                try:
                    self.__variables = eval(t)
                except:
                    self.__variables = []
                s = s[:i-1]
        return s

    def is_last_id_and_previous_is_nonempty(self, id):
        if self.__cells[-1].id() != id:
            return False
        if len(self.__cells) == 1:
            return False
        if len(self.__cells[-2].output_text(ncols=0)) == 0:
            return False
        return True

    def interrupt(self):
        """
        Interrupt all currently queued up calculations.

        OUTPUT:
            bool -- return True if no problems interrupting calculation
                    return False if the SAGE interpreter had to be restarted.
        """
        if len(self.__queue) == 0:
            # nothing to do
            return True

        success = False
        # stop the current computation in the running SAGE
        try:
            S = self.__sage
        except AttributeError:
            pass
        else:
            E = S._expect
            tm = 0.05
            al = INTERRUPT_TRIES * tm
            print "Trying to interrupt for at most %s seconds"%al
            try:
                for i in range(INTERRUPT_TRIES):
                    E.sendline('q')
                    E.sendline(chr(3))
                    try:
                        E.expect(S._prompt, timeout=tm)
                        E.expect(S._prompt, timeout=tm)
                        success = True
                        break
                    except (pexpect.TIMEOUT, pexpect.EOF), msg:
                        verbose("Trying again to interrupt SAGE (try %s)..."%i)
            except Exception, msg:
                print msg
            if not success:
                pid = self.__sage.pid()
                cmd = 'kill -9 -%s'%pid
                print cmd
                os.system(cmd)
                self.__sage._expect = None

        # empty the queue
        for C in self.__queue:
            C.interrupt()

        self.__queue = []
        self.__comp_is_running = False

        return success

    def restart_sage(self):
        """
        Restart SAGE kernel.
        """
        # stop the current computation in the running SAGE
        self.interrupt()

        try:
            S = self.__sage
        except AttributeError:
            # no sage running anyways!
            return

        alarm(2)
        try:
            S.quit()
            S._expect = None
            del self.__sage
        except AttributeError, msg:
            print "WARNING: %s"%msg
        except Exception, msg:
            print msg
            print "WARNING: Error deleting SAGE object!"
        cancel_alarm()

        try:
            del self.__variables
        except AttributeError:
            pass

    def postprocess_output(self, out, C):
        i = out.find('\r\n')
        out = out[i+2:]
        out = out.rstrip()
        if C.introspect():
            return out
        # the python error message for list indices is not good enough.
        out = out.replace('indices must be integers', 'indices must be of type Python int.\n(Hint: Use int(n) to make n into a Python int.)')
        out = out.replace("NameError: name 'os' is not defined", "NameError: name 'os' is not defined\nTHERE WAS AN ERROR LOADING THE SAGE LIBRARIES.  Try starting SAGE from the command line to see what the error is.")

        try:
            tb = 'Traceback (most recent call last):'
            i = out.find(tb)
            if i != -1:
                t = '.py", line'
                j = out.find(t)
                z = out[j+5:].find(',')
                n = int(out[j+len(t):z + j+5])
                k = out[j:].find('\n')
                if k != -1:
                    k += j
                    l = out[k+1:].find('\n')
                    if l != -1:
                        l += k+1
                        I = C._before_preparse.split('\n')
                        out = out[:i + len(tb)+1] + '    ' + I[n-2] + out[l:]
        except (ValueError, IndexError), msg:
            pass
        return out

    def _get_last_identifier(self, s):
        t = support.get_rightmost_identifier(s)
        S = self.system()
        # If we are tab completing in a worksheet for another
        # system, e.g., mathematica, this is like typing mathematica.[tab].
        # However, for SAGE and Python, we want regular tab completion.
        if S and not (S in ['sage', 'python']):
            t = S + '.' + t
        return t

    def preparse(self, s):
        s = preparse_file(s, magic=False, do_time=False,
                          ignore_prompts=False)
        return s

    def load_any_changed_attached_files(self, s):
        """
        Modify s by prepending any necessary load commands
        corresponding to attached files that have changed.
        """
        A = self.attached_files()
        init_sage = DOT_SAGE + 'init.sage'
        if not init_sage in A.keys() and os.path.exists(init_sage):
            A[init_sage] = 0

        for F, tm in A.iteritems():
            try:
                new_tm = os.path.getmtime(F)
            except OSError:
                del A[F]
            else:
                if new_tm > tm:
                    A[F] = new_tm
                    s = 'load %s\n'%F + s
        return s

    def attached_files(self):
        try:
            A = self.__attached
        except AttributeError:
            A = {}
            self.__attached = A

        return A

    def attach(self, filename):
        A = self.attached_files()
        try:
            A[filename] = os.path.getmtime(filename)
        except OSError:
            print "WARNING: File %s vanished"%filename
            pass

    def detach(self, filename):
        A = self.attached_files()
        try:
            A.pop(filename)
        except KeyError:
            pass

    def _normalized_filenames(self, L):
        i = L.find('#')
        if i != -1:
            L = L[:i]
        a = []
        OBJECTS = os.path.abspath(self.notebook().object_directory())
        for filename in L.split():
            filename = filename.strip('"').strip("'")
            if os.path.exists(OBJECTS + '/' + filename):
                filename = OBJECTS + '/' + filename
            elif os.path.exists(OBJECTS + '/' + filename + '.sobj'):
                filename = OBJECTS + '/' + filename + '.sobj'
            else:
                if len(filename) > 0 and filename[0] != '/':
                    filename = '%s/%s'%(self.DIR(), filename)
                if filename[-3:] != '.py' and filename[-5:] != '.sage' and \
                   filename[-5:] != '.sobj' and not os.path.exists(filename):
                    if os.path.exists(filename + '.sage'):
                        filename = filename + '.sage'
                    elif os.path.exists(filename + '.py'):
                        filename = filename + '.py'
                    elif os.path.exists(filename + '.sobj'):
                        filename = filename + '.sobj'
            a.append(filename)
        return a

    def _load_file(self, filename, files_seen_so_far, this_file):
        if filename[-5:] == '.sobj':
            i = filename.rfind('/')
            if i != -1:
                name = filename[i+1:-5]
            else:
                name = filename[:-5]
            return '%s = load("%s");'%(name, filename)

        if filename in files_seen_so_far:
            return "print 'WARNING: Not loading %s -- would create recursive load'"%filename
        try:
            F = open(filename).read()
        except IOError:
            t = "print 'Error loading %s -- file not found'"%filename
        else:
            if filename[-3:] == '.py':
                t = F
            elif filename[-5:] == '.sage':
                t = self.preparse(F)
        t = self.do_sage_extensions_preparsing(t,
                          files_seen_so_far + [this_file], filename)
        return t

    def _save_objects(self, s):
        s = s.replace(',',' ').replace('(',' ').replace(')',' ')
        v = s.split()
        return ';'.join(['save(%s,"%s")'%(x,x) for x in v])


    def do_sage_extensions_preparsing(self, s, files_seen_so_far=[], this_file=''):
        u = []
        for t in s.split('\n'):
            if t[:5] == 'load ':
                z = ''
                for filename in self._normalized_filenames(t[5:]):
                    z += self._load_file(filename, files_seen_so_far, this_file) + '\n'
                t = z

            elif t[:7] == 'attach ':
                z = ''
                for filename in self._normalized_filenames(t[7:]):
                    if not os.path.exists(filename):
                        z += "print 'Error attaching %s -- file not found'\n"%filename
                    else:
                        self.attach(filename)
                        z += self._load_file(filename, files_seen_so_far, this_file) + '\n'
                t = z

            elif t[:7]  == 'detach ':
                for filename in self._normalized_filenames(t[7:]):
                    self.detach(filename)
                t = ''

            elif t[:12] in ['save_session', 'load_session']:
                F = t[12:].strip().strip('(').strip(')').strip("'").strip('"').split(',')[0]
                if len(F) == 0:
                    filename = self.__filename
                else:
                    filename = F
                if t[:4] == 'save':
                    t = '_support_.save_session("%s")'%filename
                else:
                    t = 'load_session(locals(), "%s")'%filename

            elif t[:5] == 'save ':
                t = self._save_objects(t[5:])

            u.append(t)

        return '\n'.join(u)

    def system(self):
        try:
            return self.__system
        except AttributeError:
            self.__system = None
            return None

    def set_system(self, system=None):
        self.__system = system

    def _eval_cmd(self, system, cmd):
        cmd = cmd.replace("'", "\\u0027")
        return "print _support_.syseval(%s, ur'''%s''')"%(system, cmd)

    def sagex_import(self, cmd, C):
        # Choice: Can use either C.relative_id() or self.next_block_id().
        # C.relative_id() has the advantage that block evals are cached, i.e.,
        # no need to recompile.  On the other hand tracebacks don't work if
        # you change a cell and create a new function in it.  Caching is
        # also annoying since the linked .c file disappears.
        id = self.next_block_id()
        # id = C.relative_id()
        spyx = os.path.abspath('%s/code/sage%s.spyx'%(self.directory(), id))
        if not (os.path.exists(spyx) and open(spyx).read() == cmd):
            open(spyx,'w').write(cmd)
        s  = '_support_.sagex_import_all("%s", globals())'%spyx
        return s

    def check_for_system_switching(self, s, C):
        z = s
        s = s.lstrip()
        S = self.system()
        if not (S is None):
            if s[:5] != '%sage':
                return True, self._eval_cmd(self.__system, s)
            else:
                s = s[5:].lstrip()
                z = s

        if len(s) == 0 or s[0] != '%':
            return False, z
        if s[:5] == '%hide':
            t = s[5:].lstrip()
            if len(t) == 0 or t[0] != '%':
                return False, t
            s = t
        if s[:12] == '%save_server':
            self.notebook().save()
            t = s[12:].lstrip()
            if len(t) == 0 or t[0] != '%':
                return False, t
            s = t
        if s[:6] == "%pyrex" or s[:6] == "%sagex":  # a block of Sagex code.
            return True, self.sagex_import(s[6:].lstrip(), C)

        i = s.find('\n')
        if i == -1:
            # nothing to evaluate
            return True, ''
        j = s.find(' ')
        if j == -1:
            j = i
        else:
            j = min(i,j)
        sys = s[1:j]
        s = s[i+1:]
        cmd = self._eval_cmd(sys, s)
        if sys == 'html':
            C.set_is_html(True)
        return True, cmd

    def preparse_input(self, input, C):
        C.set_is_html(False)
        introspect = C.introspect()
        if introspect:
            before_prompt, after_prompt = introspect
            i = 0
            while i < len(after_prompt):
                if after_prompt[i] == '?':
                    if i < len(after_prompt)-1 and after_prompt[i+1] == '?':
                        i += 1
                    before_prompt += after_prompt[:i+1]
                    after_prompt = after_prompt[i+1:]
                    C.set_introspect(before_prompt, after_prompt)
                    break
                elif after_prompt[i] in ['"', "'", ' ', '\t', '\n']:
                    break
                i += 1
            if before_prompt[-2:] == '??':
                input = self._get_last_identifier(before_prompt[:-2])
                input = 'print _support_.source_code("%s", globals())'%input
            elif before_prompt[-1:] == '?':
                input = self._get_last_identifier(before_prompt[:-1])
                input = 'print _support_.docstring("%s", globals())'%input
            else:
                input = self._get_last_identifier(before_prompt)
                C._word_being_completed = input
                input = 'print "\\n".join(_support_.completions("%s", globals()))'%input

        else:
            switched, input = self.check_for_system_switching(input, C)

            if not switched:
                input = ignore_prompts_and_output(input)
                input = self.preparse(input)
                input = self.load_any_changed_attached_files(input)
                input = self.do_sage_extensions_preparsing(input)
                input = input.split('\n')

                i = len(input)-1
                if i >= 0:
                    while len(input[i]) > 0 and input[i][0] in ' \t':
                        i -= 1
                    t = '\n'.join(input[i:])
                    if t[:4] != 'def ':
                        try:
                            compile(t+'\n', '', 'single')
                            t = t.replace("'", "\\u0027").replace('\n','\\u000a')
                            input[i] = "exec compile(ur'%s' + '\\n', '', 'single')"%t
                            input = input[:i+1]
                        except SyntaxError, msg:
                            pass
                input = '\n'.join(input)

            input += '\n'

        return input

    def notebook(self):
        return self.__notebook

    def name(self):
        return self.__name

    def set_name(self, name):
        self.__name = name

    def append(self, L):
        self.__cells.append(L)

    def known_variables(self):
        try:
            return self.__variables
        except AttributeError:
            return []

    def variables(self, with_types=True):
        try:
            self.__sage
        except AttributeError:
            try:
                del self.__variables
            except AttributeError:
                pass
            return []
        try:
            v = self.__variables
        except AttributeError:
            return []
        if with_types:
            return v
        else:
            return [x.split('-')[0] for x in v]

    def variables_html(self):
        s = ''
        div = '<div class="variable_name">'
        for v in self.variables():
            try:
                name, typ = v.split('-')
            except ValueError:
                name = v; typ = ''
            if name:
                s += div + '<span class="varname">%s</span>&nbsp;<span class="vartype">(%s)</span></div>'%(name, typ)
        return s

    def attached_html(self):
        s = ''
        div = '<div class="attached_filename" onClick="inspect_attached_file(\'%s\')">'
        A = self.attached_files()
        D = self.DIR()
        for F, tm in A.iteritems():
            # uncomment this to remove some absolute path info...
            # if F[:len(D)] == D: F = F[len(D)+1:]
            s += div%F + '%s</div>'%F
        return s

    def html(self, include_title=True, do_print=False, authorized=False):
        n = len(self.__cells)
        s = ''
        if include_title:
            S = self.system()
            if not (S is None):
                system = ' (%s mode)'%S
            else:
                system =''
            if not authorized:
                lock_text = '&nbsp;&nbsp;<span id="worksheet_lock" class="locked" onClick="unlock_worksheet()">[locked]</span>'
            else:
                lock_text = ''

<<<<<<< HEAD
            s += '<div class="worksheet_title">Worksheet: %s%s%s</div>\n'%(self.name(),system,lock_text)
=======
            vbar = '<span class="vbar"></span>'

            menu  = '  <span class="worksheet_control_commands">'
            menu += '    <a class="plain_text" onClick="worksheet_text_window(\'%s\')">Text</a>'%self.filename() + vbar
            menu += '    <a class="doctest_text" onClick="doctest_window(\'%s\')">Text2</a>'%self.filename() + vbar
            menu += '    <a class="doctest_text" onClick="print_window(\'%s\')">Print</a>'%self.filename() + vbar
            menu += '    <a class="evaluate" onClick="evaluate_all()">Evaluate</a>' + vbar
            menu += '    <a class="hide" onClick="hide_all()">Hide</a>' + vbar
            menu += '    <a class="hide" onClick="show_all()">Show</a>' + vbar
            menu += '    <a class="download_sws" href="%s.sws">Download</a>'%self.filename()
            menu += '  </span>'

            s += '<div class="worksheet_title">Worksheet: %s%s%s%s</div>\n'%(self.name(),system,lock_text,menu)
>>>>>>> ff4ff9f6

        D = self.__notebook.defaults()
        ncols = D['word_wrap_cols']
        s += '<div class="worksheet_cell_list" id="worksheet_cell_list">\n'
        for i in range(n):
            cell = self.__cells[i]
            s += cell.html(ncols,do_print=do_print) + '\n'

        s += '\n</div>\n'
        s += '\n<div class="insert_new_cell" id="insert_last_cell" onmousedown="insert_new_cell_after(cell_id_list[cell_id_list.length-1]);"> </div>\n'
        s += '<div class="worksheet_bottom_padding"></div>\n'

        if not do_print:
            s += '<script language=javascript>cell_id_list=%s; cell_input_minimize_all();</script>\n'%self.cell_id_list()
        else:
            s += '<script language=javascript>jsMath.ProcessBeforeShowing();</script>\n'
        return s

    def show_all(self):
        for C in self.__cells:
            C.set_cell_output_type('wrap')

    def hide_all(self):
        for C in self.__cells:
            C.set_cell_output_type('hidden')


def ignore_prompts_and_output(s):
    """
    Given a string s that defines an input block of code,
    if any line begins in "sage:" (or ">>>"), strip out all lines
    that don't begin in either "sage:" (or ">>>") or"...", and
    remove all "sage:" (or ">>>") and "..." from the beginning
    of the remaining lines.
    """
    t = s.split('\n')
    do_strip = False
    for I in t:
        I2 = I.lstrip()
        if I2[:5] == 'sage:' or I2[:3] == '>>>':
            do_strip = True
            break
    if not do_strip:
        return s
    s = ''
    for I in t:
        I2 = I.lstrip()
        if I2[:5] == 'sage:':
            s += I2[5:].lstrip() + '\n'
        elif I2[:3] == '>>>':
            s += I2[3:].lstrip() + '\n'
        elif I2[:3] == '...':
            s += I2[3:] + '\n'
    return s
<|MERGE_RESOLUTION|>--- conflicted
+++ resolved
@@ -1168,9 +1168,6 @@
             else:
                 lock_text = ''
 
-<<<<<<< HEAD
-            s += '<div class="worksheet_title">Worksheet: %s%s%s</div>\n'%(self.name(),system,lock_text)
-=======
             vbar = '<span class="vbar"></span>'
 
             menu  = '  <span class="worksheet_control_commands">'
@@ -1184,7 +1181,6 @@
             menu += '  </span>'
 
             s += '<div class="worksheet_title">Worksheet: %s%s%s%s</div>\n'%(self.name(),system,lock_text,menu)
->>>>>>> ff4ff9f6
 
         D = self.__notebook.defaults()
         ncols = D['word_wrap_cols']
