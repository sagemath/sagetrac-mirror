r"""
SAGE Notebook Interface

AUTHORS:
    -- William Stein (2006-05-06): initial version
    -- Alex Clemesha
    -- Tom Boothby: * support for a wide range of web browsers
                    * massive refactoring of javascript code
                    * systematic keyboard controls

\subsection{Supported Browsers}

The SAGE notebook should work with Firefox (and Mozilla), Opera,
Konqueror, and Safari. Internet Explorer is not supported (yet!).

\subsection{Tutorial}
Here are some things to try in the the notebook to get a feeling
for it.

Type "2+2" in the blank box and press "shift-enter".
The line below"2+2" will turn a different color for a moment while a SAGE kernel
fires up and computes the answer.

Your cursor should now be in the next box down.   Type \code{a = 2\^1000}
and press return, then "a" alone on the second line, then shift-return.
You'll see a big number.   Also, "a" will appear in the variable
browser in the left of the screen.    Next, click just to the
left of the big number in the blue-ish area.  The number will shrink
a little and change to occupy only one line.  You can see the whole
number using your browser's horizontal scroll bar.  Click again and
the number vanishes, to be replaced by a horizontal bar.  Click on the
bar and the number is back.  If you click "Hide Output" in the upper
right, all output disappears.

Next try graphics!  Type "show(plot(sin,0,10))" into an empty
box and hit shift-enter.   You'll get a graph of sin.   Try another
function, e.g.,
\begin{verbatim}
   show(plot(lambda x: sin(x)^2 - cos(2*x)^3, -5,5))
\end{verbatim}
Click on the left side of the figure (twice) to make it disappear.

One important feature of the SAGE notebook, is that you can
"queue up" a bunch of calculations in a row, *while* still editing the
notebook!  As an example, consider computing factorials, which takes a
while (but not forever).  First, enter the following in a blank box and
press"shift-return":
\begin{verbatim}
def f(n):
    return len(str(factorial(10^n)))
\end{verbatim}
This defines a function that takes a while to compute.   For example,
time the execution of "f(5)", by typing (in a new box), "time f(5)".
It should take a few seconds.   Next try
"f(6)", which takes quite a while (about 21 seconds on sage.math).
While f(6) is being computed, note that the output line for f(6) is a
different color, indicating that it is being computed
While f(6) is computing (if it finishes first, restart it by
just hitting shift-enter in the box where "f(6)" is), try typing
"f(4)" in the next box.  You're allowed to give input, but the
result doesn't get computed immediately.  You can enter several more
lines as well, etc.; when the f(6) finally finishes, SAGE goes on
to compute "f(4)".   You can queue up dozens of calculations.  For
example, if you hit the "Evaluate" link in the upper right, the
whole worksheet is queued up for computation.  Try it.   When the
computation gets stuck on "f(6)", hit the interrupt button (or press escape)
and the queued up calculations are cancelled.

Click "Hide Output" in the upper right.   You'll see just your
input and some little boxes; clicking on the boxes reveals output.

You can also embed nicely typeset math.  Try this:
\begin{verbatim}
f = maxima('sin(x^2)')
g = f.integrate('x')
view(g)
\end{verbatim}

If this silently fails, type "view(g, debug=True)" instead.
You need latex and the "convert" and "gs" commands, (use
an "apt-get install imagemagick gs").  Anyways, you get
a nicely typeset formula.  Try a matrix next:
\begin{verbatim}
A = MatrixSpace(QQ, 5).random_element()
view(A)
\end{verbatim}
Try typing this into a new box:
\begin{verbatim}
%latex
Consider the matrix $$A = \sage{A},$$
which has square $$A^2 = \sage{A^2}.$$
\end{verbatim}
If you would like to typeset a slide (suitable for presentation),
use \%slide instead.
Here is another example:
\begin{verbatim}
%latex
The first ten squares are
$$
\sage{', '.join([str(sq(i)) for i in range(1,11)])}
$$

The primes up to 100 are
$$
\sage{', '.join(str(p) for p in prime_range(100))}
$$
\end{verbatim}

\subsubsection{Using Gap, Magma, GP/PARI}
Make the first line of the input block \code{\%gap}
\code{\%magma}, or \code{\%gp}, etc.  The rest of the block
is fed directly to the corresponding interpreter.
In this way you can make a single session that has input blocks
that work with a range of different systems.

(Note -- there is currently no support for
pulling in objects and evaluating code in SAGE by typing
"sage(...)" inside the input block.  This is planned.)

\subsubsection{Typesetting}
If you have latex, gv, and the imagemagick programs (e.g., convert)
installed on your system, you can do nice latex typesetting from
within SAGE.
\begin{enumerate}
\item As usual the command \code{latex(obj)} outputs latex code
to typeset obj.
\item The command \code{view(obj)} creates an image representing
the object, which you can copy and paste into other documents.
\item If you preface a block with \code{\%latex} the rest of the
block is typeset and the corresponding image appears.
The input is also (mostly) hidden.  Use {\%latex_debug} to debug
latex problems.
\item If you preface a block with \code{\%slide} the rest of the
block is typeset as a slide (bigger san serif font)
and the corresponding image appears.  The input is again hidden.
Use {\%slide_debug} for debugging.
\end{enumerate}

Make the first line of the input block \code{\%gap}
\code{\%magma}, or \code{\%gp}, etc.  The rest of the block
is fed directly to the corresponding interpreter.
In this way you can make a single session that has input blocks
that work with a range of different systems.   You can also
pull in objects and evaluate code in SAGE by typing
"sage(...)" inside the input block.


\subsubsection{Adding and Removing Cells}
To add a new cell, click on a little black line that appears when you
hover between any two cells, or above the top one.  To delete a cell
delete all its contents, then hit backspace one more time.  The cell
vanishes forever.

You can also move back and forth between cells using the up and down
arrow.  In particular, when you are at the top of a cell and press
the up arrow the cursor jumps to the previous cell.
Press control-enter in a cell to create a new cell after the
current cell.

There is no direct support for moving and reorganizing cells, though
you can copy and paste any individual cell into another one.  However,
the "Text" and "DocText" buttons provide the full text of the
worksheet in a very convenient format for copy and paste.


\subsubsection{History}
Click the history button near the top to pop up a history of the last
1000 (or so) input cells.  After a huge amount of design discussion about
how to design a history system, a simple popup with the text of
previous commands seems like the best choice.  It's incredibly simple,
yet provides an incredible amount of functionality, especially because
that popup window can be easily searched (at least in Firefox), pasted
from, etc., and refreshed (use F5 or Ctrl-R).


\subsubsection{Introspection}
To find all completions for an identifier you are typing press
the tab key.  This should work exactly like IPython, and even
respects the \code{trait_names()} method.

To find help for any object in a line, put ? after it
and press the tab key.  The cursor must be somewhere in the identifier
with the question mark after it.   For source code, put ?? after
the identifier and press tab.  You can also put an identifier by
itself on a line with ? (or ??) after it and press shift-enter.

To get extensive help on an object, type "help(object)" and press
return.  This works, since I set the PAGER to "cat", and I strip out
control codes that appear in the output.  And this isn't annoying,
since web browsers are very good for scrolling through long output.


\subsubsection{Objects}
When you start a notebook you give a name argument
to it, and it creates a directory.  Inside that directory there
will be many worksheets (which you can use all at once and easily
flip through -- not implemented yet), and an object store.
You can save and load objects (using save and load), and they'll
be listed in the box on the bottom let, e.g., try

a = 5
save a

and you'll see the "a" appear there.   You can load and save objects
from any worksheet in any other one.  (Currently the only way to delete
objects from the list of saved objects is to remove the object from
the objects subdirectory.)

\subsubsection{Pasting in Examples}
Code is evaluated by exec'ing (after preparsing). Only the output
of the last line of the cell is implicitly printed. If any line
starts with "sage:" or ">>>" the {\em entire block} is assumed to
contain text and examples, and only lines that begin with a
prompt are executed. Thus you can paste in *complete examples*
from the docs without any editing, and you can write input
cells that contains non-evaluated plain text mixed with
examples by starting the block with ">>>" or including an example.
(NOTE: Lines beginning with ">>>" are still preparsed.)

\subsubsection{Saving and Loading}

The SAGE notebook is very persistent.  Every time you submit
a cell for computation, the state of the notebook is saved (a
few kb's file).  If you quit the notebook and reload, it will
have everything you typed from the previous session, along
with all output.
Firefox has an excellent undo function for text input cells.
Just hit control-z to have ``infinite undo'' for the input
you've entered in that particular cell.

You can save all variables in a current session by typing
\code{save_session [optional_name]}.  You can then load
those session variables into another worksheet using
\code{load_session}, or load into the same worksheet next
time you use it.

\subsubsection{Architecture}

The SAGE Notebook is an ``AJAX application'' that can run either
entirely locally on your desktop machine, or partly on
a server and via a web browser that could be located somewhere
else.
If you run the server and allow remote access (by setting
address when starting the notebook), you should also set
the username and password, so not just anybody can access
the notebook.

Anywhere, here are the components of the SAGE Notebook:

\begin{enumerate}
\item Web Server: A Python process that uses the
      Python standard library's
     BaseHTTPServer.HTTPServer to create a web server.  This
     process also handles all requests from the web browser,
     e.g., organizing computation of cells, etc.  It
     only imports a small
     subset of the SAGE library.  In particular, if you do
     "sage -notebook" at the command line, only some of
     SAGE is imported.

 \item SAGE Server:
     A Python process with all the SAGE libraries loaded; this
     is started by (1) when a web browser first requests that
     a cell be evaluated.  There's (up to) one of these
     for each worksheet.

 \item WEB Browser: The web browser runs a 1000-line javascript (plus
     800 lines of css) program that Alex, Tom and I wrote from
     scratch, which implements much of the browser-side part of the
     SAGE notebook functionality.

\end{enumerate}

When you use the SAGE Notebook, you are mainly interacting with a
javascript program.  When you do something serious, e.g., request
computation of some input, create a new cell, etc., a request is made
from your web browser to the web server telling it what is going on.
If it's a calculation, the web server tells the SAGE server to get
started on the calculation, and tells the web browser to check several
times a second whether there is anything new with the calculation.
When something new appears it fills that in.  This continues until all
calculations are done. During this time, you can edit cells, create
new cells, submit more computations, etc.  Note that output is
updated as the computation proceeds, so you can verbosely watch
a computation progress.  For example, try the following from the SAGE
Notebook:

\begin{verbatim}
import time
for i in range(10):
    print i
    time.sleep(0.5)
\end{verbatim}

You get to watch as the integers from 1 to 10 are "computed".
Actually, getting this output to be reported as the computation
proceeds is, I think, \emph{crucial} to making a really usable SAGE
GUI--users (i.e., me) want to run huge computations and watch the
output progress.

The architecture is also good from the point of view of being able to
interrupt running computations.  What happens when you request an
interrupt is that the web browser sends a message to the web server,
which in turn tells the SAGE server to stop computing by sending it
many interrupt signals (for several seconds) until it either stops, or
if it's really frozen (due to a bug, or calling into a C function that
isn't properly wrapped in signal handling, or maybe you run an
interactive program, e.g., via "os.system('...')"), it'll just kill that SAGE server
and start a new one.  The result is that the
user doesn't get a frozen web browser or browser interface at any point,
and even if the whole SAGE process went down and froze, at least all
your input and output from your session is still there in your
browser.  The only thing you've lost is the definition of all your
variables.  Hit "shift-enter" a few times or "evaluate all" and you're
back in shape.  This is much better than having to restart the command
prompt (e.g., with a terminal interface), then paste back in all your
setup code, etc., Also, you can save variables as you go easily (via
the "save" command), and get back to where you were quickly.

"""

###########################################################################
#       Copyright (C) 2006 William Stein <wstein@gmail.com>
#
#  Distributed under the terms of the GNU General Public License (GPL)
#                  http://www.gnu.org/licenses/
###########################################################################

import os
import shutil
import socket
import re           # regular expressions

# SAGE libraries
from   sage.structure.sage_object import SageObject, load
from   sage.misc.viewer     import browser
from   sage.misc.misc       import alarm, cancel_alarm

# SAGE Notebook
import css          # style
import js           # javascript
import server       # web server
import worksheet    # individual worksheets (which make up a notebook)
import config       # internal configuration stuff (currently, just keycodes)
import keyboards    # keyboard layouts

MAX_WORKSHEETS = 4096  # do not change this willy nilly; that would break existing notebooks (and there is no reason to).
MAX_HISTORY_LENGTH = 500
WRAP_NCOLS = 80

# Temporarily disabled while we try fix the firefox windows hang bug.
JSMATH=False

class Notebook(SageObject):
<<<<<<< HEAD
    def __init__(self, dir='sage_notebook',
                 username=None, password=None,
                 color='default', system=None, show_debug = False,
                 kill_idle=0):
=======
    def __init__(self, dir='sage_notebook', username=None,
                password=None, color='default', system=None,
                show_debug = False, log_server=False):
>>>>>>> 84f4ce52
        self.__dir = dir
        self.set_system(system)
        self.__color = color
        if not (username is None):
            self.set_auth(username,password)
        self.__worksheets = {}
        self.__load_defaults()
        self.__filename     = '%s/nb.sobj'%dir
        self.__worksheet_dir = '%s/worksheets'%dir
        self.__object_dir   = '%s/objects'%dir
        self.__makedirs()
        self.__next_worksheet_id = 0
        self.__history = []
        self.__history_count = 0
        self.__log_server = log_server #log all POST's and GET's
        self.__server_log = [] #server log list
        W = self.create_new_worksheet('_scratch_')
        self.__default_worksheet = W
        self.__show_debug = show_debug
        self.__kill_idle = kill_idle
        self.save()

    def kill_idle(self):
        """
        Returns the idle timeout.  0 means don't kill
        idle processes.
        """
        try:
            return self.__kill_idle
        except AttributeError:
            self.__kill_idle = 0
            return 0

    def kill_idle_every_so_often(self):
        raise NotImplementedError


    def system(self):
        try:
            return self.__system
        except AttributeError:
            self.__system = None
            return None

    def set_system(self, system):
        if system == 'sage':
            self.__system = None
        elif system:  # don't change if it is None
            self.__system = system

    def color(self):
        try:
            return self.__color
        except AttributeError:
            self.__color = 'default'
            return self.__color

    def set_color(self,color):
        self.__color = color

    def set_directory(self, dir):
        if dir == self.__dir:
            return
        self.__dir = dir
        self.__filename = '%s/nb.sobj'%dir
        self.__worksheet_dir = '%s/worksheets'%dir
        self.__object_dir = '%s/objects'%dir
        for W in self.__worksheets.itervalues():
            W.set_notebook(self)

    def add_to_history(self, input_text):
        H = self.history()
        H.append(input_text)
        while len(H) > self.max_history_length():
            del H[0]

    def history_count_inc(self):
        self.__history_count += 1

    def history_count(self):
        return self.__history_count

    def server_log(self):
        return self.__server_log

    def log_server(self):
        return self.__log_server

    def set_log_server(self, log_server):
        self.__log_server = log_server

    def history(self):
        try:
            s = self.__history
        except AttributeError:
            self.__history = []
            s = self.__history
        return s

    def history_text(self):
        return '\n\n'.join([H.strip() for H in self.history()])

    def history_with_start(self, start):
        n = len(start)
        return [x for x in self.history() if x[:n] == start]

    def export_worksheet(self, worksheet_filename, filename):
        W = self.get_worksheet_with_filename(worksheet_filename)
        W.save()
        cmd = 'cd %s && tar -jcf %s.sws "%s" && mv %s.sws ..'%(
            self.__worksheet_dir,
            filename, W.filename(), filename)
        print cmd
        os.system(cmd)

    def tmpdir(self):
        d = '%s/tmp'%self.__dir
        if os.path.exists(d):
            os.system('rm -rf "%s"'%d)
        if not os.path.exists(d):
            os.makedirs(d)
        return d

    def import_worksheet(self, filename):
        if not os.path.exists(filename):
            raise ValueError, "no file %s"%filename
        if filename[-4:] != '.sws':
            raise ValueError, "file %s must have extension sws."%filename
        tmp = self.tmpdir()
        cmd = 'cd %s; tar -jxf %s'%(tmp, os.path.abspath(filename))
        print cmd
        os.system(cmd)
        D = os.listdir(tmp)[0]
        worksheet = load('%s/%s/%s.sobj'%(tmp,D,D), compress=False)
        names = self.worksheet_names()
        if D in names:
            m = re.match('.*?([0-9]+)$',D)
            if m is None:
                n = 0
            else:
                n = int(m.groups()[0])
            while "%s%d"%(D,n) in names:
                n += 1
            cmd = 'mv %s/%s/%s.sobj %s/%s/%s%d.sobj'%(tmp,D,D,tmp,D,D,n)
            print cmd
            os.system(cmd)
            cmd = 'mv %s/%s %s/%s%d'%(tmp,D,tmp,D,n)
            print cmd
            os.system(cmd)
            D = "%s%d"%(D,n)
            worksheet.set_name(D)
        print D
        S = self.__worksheet_dir
        cmd = 'rm -rf "%s/%s"'%(S,D)
        print cmd
        os.system(cmd)
        cmd = 'mv %s/%s %s/'%(tmp, D, S)
        print cmd
        os.system(cmd)
        new_id = None
        id = worksheet.id()
        for W in self.__worksheets.itervalues():
            if W.id() == id:
                new_id = self.__next_worksheet_id
                self.__next_worksheet_id += 1
                break
        worksheet.set_notebook(self, new_id)
        name = worksheet.name()
        self.__worksheets[name] = worksheet
        return worksheet

    # unpickled, no worksheets will think they are
    # being computed, since they clearly aren't (since
    # the server just started).
    def set_not_computing(self):
        for W in self.__worksheets.values():
            W.set_not_computing()

    def set_debug(self,show_debug):
        self.__show_debug = show_debug

    def default_worksheet(self):
        return self.__default_worksheet

    def directory(self):
        return self.__dir

    def DIR(self):
        """
        Return the absolute path to the directory that contains
        the SAGE Notebook directory.
        """
        return os.path.abspath('%s/..'%self.__dir)

    def max_history_length(self):
        try:
            return self.__defaults['max_history_length']
        except KeyError:
            return MAX_HISTORY_LENGTH

    def __load_defaults(self):
        # in future this will allow override by a file, and
        # can be set by user via web interface
        self.__defaults = {'cell_input_color':'#0000000',
                           'cell_output_color':'#0000EE',
                           'word_wrap_cols':int(WRAP_NCOLS),
                           'max_history_length':MAX_HISTORY_LENGTH}

    def worksheet_directory(self):
        return self.__worksheet_dir

    def object_directory(self):
        return self.__object_dir

    def objects(self):
        L = [x[:-5] for x in os.listdir(self.__object_dir)]
        L.sort()
        return L

    def object_list_html(self):
        m = max([len(x) for x in self.objects()] + [30])
        s = []
        a = '<a href="/%s.sobj" class="object_name">\n'
        for name in self.objects():
            s.append(a%name + name + '&nbsp;'*(m-len(name)) + '</a>\n')
        return '<br>\n'.join(s)

    def defaults(self):
        return self.__defaults

    def authorize(self, auth):
        """
        Returns True if auth is the correct authorization.
        """
        a = self.auth_string()
        if a == ':':
            return True
        return a == auth

    def auth_string(self):
        try:
            return self.__auth
        except AttributeError:
            self.__auth = ":"
        return self.__auth

    def set_auth(self, username, password):
        self.__auth = '%s:%s'%(username, password)

    def __makedirs(self):
        os.makedirs(self.__dir)
        os.makedirs(self.__worksheet_dir)
        os.makedirs(self.__object_dir)

    def worksheet_ids(self):
        return set([W.id() for W in self.__worksheets.itervalues()])

    def create_new_worksheet(self, name='untitled', passcode=''):
        if name in self.__worksheets.keys():
            raise KeyError, 'name (=%s) already taken.'%name
        name = str(name)
        passcode = str(passcode)
        wids = self.worksheet_ids()
        id = 0
        while id in wids:
            id += 1

        if id >= MAX_WORKSHEETS:
            raise ValueError, 'there can be at most %s worksheets'%MAX_WORKSHEETS
        self.__next_worksheet_id += 1
        W = worksheet.Worksheet(name, self, id, system=self.system(), passcode=passcode)
        self.__worksheets[name] = W
        return W

    def delete_worksheet(self, name):
        if not (name in self.__worksheets.keys()):
            raise KeyError, "Attempt to delete missing worksheet"
        W = self.__worksheets[name]
        cmd = 'rm -rf "%s"'%(W.directory())
        print cmd
        os.system(cmd)

        del self.__worksheets[name]
        if len(self.__worksheets) == 0:
            return self.create_new_worksheet('_scratch_')
        else:
            return self.__worksheets[self.__worksheets.keys()[0]]

    def worksheet_names(self):
        W = self.__worksheets.keys()
        W.sort()
        return W

    def get_worksheet_with_name(self, name):
        return self.__worksheets[name]

    def get_worksheet_with_id(self, id):
        """
        Get the worksheet with given id, which is either a name or the id number.
        If there is no such worksheet, a KeyError is raised.

        INPUT:
            id -- something that identifies a worksheet.
                 None -- use the default worksheet.
                 string int -- something that coerces to an integer; worksheet with that number
                 string -- use worksheet with that name or filename.

        OUTPUT:
            a worksheet.
        """
        if id is None:
            return self.default_worksheet()
        try:
            id = int(id)
            for W in self.__worksheets.itervalues():
                if W.id() == id:
                    return W
        except ValueError:
            id = str(id).lower()
            for W in self.__worksheets.itervalues():
                if W.name().lower() == id or W.filename().lower() == id:
                    return W
        raise KeyError, 'no worksheet %s'%id

    def get_worksheet_with_filename(self, filename):
        if id != None:
            for W in self.__worksheets.itervalues():
                if W.filename() == filename:
                    return W
        raise KeyError, "no such worksheet %s"%filename

    def get_worksheet_that_has_cell_with_id(self, id):
        worksheet_id = id // MAX_WORKSHEETS
        return self.get_worksheet_with_id(worksheet_id)

    def save(self, filename=None):
        if filename is None:
            F = os.path.abspath(self.__filename)
            try:
                shutil.copy(F, F[:-5] + '-backup.sobj')
            except IOError:
                pass
            print "Saving notebook to %s"%self.__filename
            SageObject.save(self, os.path.abspath(self.__filename), compress=False)
        else:
            SageObject.save(self, os.path.abspath(filename), compress=False)

    def start(self, port=8000, address='localhost',
                    max_tries=128, open_viewer=False,
                    jsmath=False):
        global JSMATH
        JSMATH = jsmath
        tries = 0
        port = int(port)
        max_tries = int(max_tries)
        while True:
            try:
                notebook_server = server.NotebookServer(self,
                         port, address)
            except socket.error, msg:
                print msg
                port += 1
                tries += 1
                if tries > max_tries:
                    print "Not trying any more ports.  Probably your network is down."
                    break
                print "Trying next port (=%s)"%port
            else:
                break

        s = "Open your web browser to http://%s:%s"%(address, port)
        t = len(s)
        if t%2:
            t += 1
            s += ' '
        n = max(t+4, 50)
        k = n - t  - 1
        j = k/2
        print '*'*n
        print '*'+ ' '*(n-2) + '*'
        print '*' + ' '*j + s + ' '*j + '*'
        print '*'+ ' '*(n-2) + '*'
        print '*'*n
        print "WARNING: The SAGE Notebook works with Opera, Firefox/Mozilla, and Safari."

        if open_viewer:
            cmd = '%s http://%s:%s 1>&2 >/dev/null &'%(browser(), address, port)
            os.system(cmd)
        notebook_server.serve()
        self.save()
        self.quit()
        self.save()

    def quit(self):
        for W in self.__worksheets.itervalues():
            W.quit()

    def worksheet_list_html(self, current_worksheet=None):
        s = []
        names = self.worksheet_names()
        m = max([len(x) for x in names] + [30])
        for n in names:
            W = self.__worksheets[n]
            if W == current_worksheet:
                cls = 'worksheet_current'
            else:
                cls = 'worksheet_other'
            if W.computing():
                cls += '_computing' # actively computing
            name = W.name()
            name += ' (%s)'%len(W)
            name += ' '*(m-len(name))
            name = name.replace(' ','&nbsp;')
            txt = '<a class="%s" onClick="switch_to_worksheet(%s)" onMouseOver="show_worksheet_menu(%s)" href="/%s">%s</a>'%(
                #cls,W.id(),W.id(),W.id(),name)
                cls,W.id(),W.id(), W.filename(),name)
            s.append(txt)
        return '<br>'.join(s)

    def _html_head(self, worksheet_id):
        worksheet = self.get_worksheet_with_id(worksheet_id)
        head = '\n<title>%s (%s)</title>'%(worksheet.name(), self.directory())
        #head += '<style>' + css.css(self.color()) + '</style>\n'
        head += '\n<script language=javascript src="/__main__.js"></script>\n'
        head += '\n<link rel=stylesheet href="/__main__.css" type="text/css" />\n'

        if JSMATH:
            head += '<script>jsMath = {Controls: {cookie: {scale: 125}}}</script>\n'
            #head += '<script src="/jsmath/plugins/spriteImageFonts.js"></script>\n'
            head +=' <script src="/jsmath/plugins/noImageFonts.js"></script>\n'
            head += '<script src="/jsmath/jsMath.js"></script>\n'
            head += "<script>jsMath.styles['#jsMath_button'] = jsMath.styles['#jsMath_button'].replace('right','left');</script>\n"
        #head += '<script language=javascript>' + js.javascript() + '</script>\n'

        return head

    def _html_body(self, worksheet_id, show_debug=False, worksheet_authorized=False):
        worksheet = self.get_worksheet_with_id(worksheet_id)
        if worksheet.computing():
            interrupt_class = "interrupt"
        else:
            interrupt_class = "interrupt_grey"

        add_new_worksheet_menu = """
             <div class="add_new_worksheet_menu" id="add_worksheet_menu">
             Name: <input id="new_worksheet_box" class="add_new_worksheet_menu"
                    onKeyPress="if(is_submit(event)) process_new_worksheet_menu_submit();"></input><br>
             Password: <input id="new_worksheet_pass" class="add_new_worksheet_menu"
                    onKeyPress="if(is_submit(event)) process_new_worksheet_menu_submit();"></input>

             <button class="add_new_worksheet_menu"  onClick="process_new_worksheet_menu_submit();">add</button>
             <span class="X" onClick="hide_add_new_worksheet_menu()">X</span>
             </div>
        """

        delete_worksheet_menu = """
             <div class="delete_worksheet_menu" id="delete_worksheet_menu">
             <input id="delete_worksheet_box" class="delete_worksheet_menu"
                    onKeyPress="if(is_submit(event)) process_delete_worksheet_menu_submit();"></input>
             <button class="delete_worksheet_menu" onClick="process_delete_worksheet_menu_submit();">delete</button>
             &nbsp;&nbsp;&nbsp;<span class="X" onClick="hide_delete_worksheet_menu()">X</span>
             </div>
        """

        vbar = '<span class="vbar"></span>'

        body = ''
        body += '<div class="top_control_bar">\n'
        body += '  <span class="banner"><a class="banner" href="http://modular.math.washington.edu/sage">SAGE</a></span>\n'
        body += '  <span class="control_commands" id="cell_controls">\n'
        body += '    <a class="%s" onClick="interrupt()" id="interrupt">Interrupt</a>'%interrupt_class + vbar
        body += '    <a class="restart_sage" onClick="restart_sage()" id="restart_sage">Restart</a>' + vbar
        body += '    <a class="history_link" onClick="history_window()">History</a>' + vbar
        #body += '    <a class="plain_text" onClick="worksheet_text_window(\'%s\')">Text</a>'%worksheet.filename() + vbar
        body += '    <a class="doctest_text" onClick="doctest_window(\'%s\')">Text</a>'%worksheet.filename() + vbar
        body += '    <a class="plain_text" href="%s__edit__.html">Edit</a>'%worksheet.filename() + vbar
        #body += '    <a class="plain_text" onClick="show_wiki_window(\'%s\')">Wiki-form</a>'%worksheet.filename() + vbar
        body += '    <a class="doctest_text" onClick="print_window(\'%s\')">Print</a>'%worksheet.filename() + vbar
        body += '    <a class="evaluate" onClick="evaluate_all()">Eval All</a>' + vbar
        body += '    <a class="hide" onClick="hide_all()">Hide All</a>' + vbar
        body += '    <a class="hide" onClick="show_all()">Show All</a>' + vbar
        body += '     <a onClick="show_upload_worksheet_menu()" class="upload_worksheet">Open</a>' + vbar
        body += '    <a class="download_sws" href="%s.sws">Save</a>'%worksheet.filename() + vbar
        body += '    <a class="help" onClick="show_help_window()">Help</a>' + vbar
        body += '    <a class="slide_mode" onClick="slide_mode()">Slideshow</a>' + vbar
        body += '  </span>\n'

        #these divs appear in backwards order because they're float:right
        body += '  <div class="hidden" id="slide_controls">\n'
        body += '    <div class="slideshow_control">'
        body += '      <a class="slide_arrow" onClick="slide_next()">&gt;</a>'
        body += '      <a class="slide_arrow" onClick="slide_last()">&gt;&gt;</a>' + vbar
        body += '      <a class="cell_mode" onClick="cell_mode()">Worksheet</a>'
        body += '    </div>'
        body += '    <div class="slideshow_progress" id="slideshow_progress" onClick="slide_next()">'
        body += '      <div class="slideshow_progress_bar" id="slideshow_progress_bar">&nbsp;</div>'
        body += '      <div class="slideshow_progress_text" id="slideshow_progress_text">&nbsp;</div>'
        body += '    </div>'
        body += '    <div class="slideshow_control">'
        body += '      <a class="slide_arrow" onClick="slide_first()">&lt;&lt;</a>'
        body += '      <a class="slide_arrow" onClick="slide_prev()">&lt;</a>'
        body += '    </div>'
        body += '  </span>\n'

        body += '</div>'
        body += '\n<div class="worksheet" id="worksheet">\n'
        if self.__show_debug or show_debug:
            body += "<div class='debug_window'>"
            body += "<div class='debug_output'><pre id='debug_output'></pre></div>"
            body += "<textarea rows=5 id='debug_input' class='debug_input' "
            body += " onKeyPress='return debug_keypress(event);' "
            body += " onFocus='debug_focus();' onBlur='debug_blur();'></textarea>"
            body += "</div>"

        body += worksheet.html(authorized = worksheet_authorized) + '\n</div>\n'

        # The blank space given by '<br>'*15  is needed so the input doesn't get
        # stuck at the bottom of the screen. This could be replaced by a region
        # such that clicking on it creates a new cell at the bottom of the worksheet.
        body += '<br>'*15
        body += '\n</div>\n'

        body += '<span class="pane" id="left_pane"><table bgcolor="white"><tr><td>\n'
        body += '  <div class="worksheets_topbar">'
        body += '     <a onClick="show_add_new_worksheet_menu()" class="new_worksheet">New</a> '
        body += '     <a onClick="show_delete_worksheet_menu()" class="delete_worksheet">Delete</a> '
        body += '  &nbsp;Worksheets</div>\n'
        body +=    add_new_worksheet_menu
        body +=    delete_worksheet_menu
        body += '  <div class="worksheet_list" id="worksheet_list">%s</div>\n'%self.worksheet_list_html(worksheet)
        body += '<div class="fivepix"></div>\n'
        body += '  <div class="objects_topbar"  onClick="toggle_menu(\'object_list\');">'
        body += '     <span class="plusminus" id="object_list_hider">[-]</span>'
        body += '     Saved Objects</div>\n'
        body += '  <div class="object_list" id="object_list">%s</div>\n'%self.object_list_html()
        body += '<div class="fivepix"></div>\n'
        body += '  <div class="variables_topbar" onClick="toggle_menu(\'variable_list\');">'
        body += '     <span class="plusminus" id="variable_list_hider">[-]</span>'
        body += '     Variables</div>\n'
        body += '  <div class="variable_list" id="variable_list">%s</div>\n'%\
                worksheet.variables_html()
        body += '<div class="fivepix"></div>\n'
        body += '  <div class="attached_topbar" onClick="toggle_menu(\'attached_list\');">'
        body += '     <span class="plusminus" id="attached_list_hider">[-]</span>'
        body += '     Attached Files</div>\n'
        body += '  <div class="attached_list" id="attached_list">%s</div><br>\n'%\
                worksheet.attached_html()
        body += '</td></tr></table></span>\n'
        body += '<script language=javascript>focus(%s)</script>\n'%(worksheet[0].id())
        body += '<script language=javascript>jsmath_init();</script>\n'

        if worksheet_authorized:
            body += '<script language=javascript>worksheet_locked=false;</script>'
        else:
            body += '<script language=javascript>worksheet_locked=true;</script>'

        if worksheet.computing():
            # Set the update checking back in motion.
            body += '<script language=javascript> active_cell_list = %r; \n'%worksheet.queue_id_list()
            body += 'for(var i = 0; i < active_cell_list.length; i++)'
            body += '    cell_set_running(active_cell_list[i]); \n'
            body += 'start_update_check(); </script>\n'
        return body

    def edit_window(self, worksheet):
        """
        Return a window for editing worksheet.

        INPUT:
            worksheet -- a worksheet
        """
        t = worksheet.edit_text()
        t = t.replace('<','&lt;')
        body_html = ''
        body_html += '<h1 class="edit">SAGE Notebook: Editing Worksheet "%s"</h1>\n'%worksheet.name()
        body_html += '<form method="post" action="/%s/edit" enctype="multipart/form-data">\n'%worksheet.name()
        body_html += '<input type="submit" value="Save Changes" name="button_save"/>\n'
        body_html += '<input type="submit" value="Preview" name="button_preview"/>\n'
        body_html += '<input type="submit" value="Cancel" name="button_cancel"/>\n'
        body_html += '<textarea class="edit" id="cell_intext" rows="30" name="textfield">'+t+'</textarea>'
        body_html += '</form>'

        s = """
        <html><head><title>SAGE Wiki cell text </title>
        <style type="text/css">

        textarea.edit {
            font-family: monospace;
            border: 1px solid #8cacbb;
            color: black;
            background-color: white;
            padding: 3px;
            width: 100%%;
            margin-top: 0.5em;
        }
        </style>

        <script language=javascript> <!--

        %s

        function get_element(id) {
            if(document.getElementById)
                return document.getElementById(id);
            if(document.all)
                return document.all[id];
            if(document.layers)
                return document.layers[id];
        }

        function get_cell_list() {
            return window.opener.get_cell_list()
        }

        function send_doc_html() {
            var cell_id_list = get_cell_list();
            var num = cell_id_list.length;
            var lastid = cell_id_list[num-1];
            var doc_intext = get_element('cell_intext').value; /*for testing doc_html*/
            window.opener.upload_doc_html(lastid,doc_intext);
        }

        function send_cell_text() {
            var cell_id_list = get_cell_list();
            var num = cell_id_list.length;
            var lastid = cell_id_list[num-1];
            var cell_intext = get_element('cell_intext').value;
            window.opener.upload_cell_text(lastid,cell_intext);
        }

        function send_to_ws(do_eval) {
            var f = send_to_ws_callback;
            if (do_eval)
                f = send_to_ws_eval_callback;
            async_request('/delete_cell_all',f, "worksheet_id="+window.opener.get_worksheet_id());
        }

        function send_to_ws_callback(status, response_text) {
            window.opener.cell_delete_all_callback(status, response_text);
            var cell_intext = get_element('cell_intext').value;
            window.opener.insert_cells_from_wiki(cell_intext, false);
        }

        function send_to_ws_eval_callback(status, response_text) {
            window.opener.cell_delete_all_callback(status, response_text);
            var cell_intext = get_element('cell_intext').value;
            window.opener.insert_cells_from_wiki(cell_intext, true);
        }


        function clear_wiki_window() {
            get_element('cell_intext').value = ' ';
        }
        --></script></head>
        <body>%s
        </body></html>"""%(js.async_lib(), body_html)

        return s


    def help_window(self):
        help = [
            ('HTML', 'Begin an input block with %html and it will be output as HTML.  Use the &lt;sage>...&lt;/sage> tag to do computations in an HTML block and have the typeset output inserted.  Use &lt;$>...&lt;/$> and &lt;$$>...&lt;/$$> to insert typeset math in the HTML block.  This does <i>not</i> require latex.'),
            ('shell', 'Begin a block with %sh to have the rest of the block evaluated as a shell script.  The current working directory is maintained.'),
            ('Autoevaluate cells on Load', 'Any cells with "%auto" in the first line (e.g., in a comment) are automatically evaluated when the worksheet is first opened.'),
            ('Create New Worksheet', "Use the menu on the left, or simply put a new worksheet name in the URL, e.g., if your notebook is at http://localhost:8000, then visiting http://localhost:8000/tests will create a new worksheet named tests."),
               ('Evaluate Input', 'Press shift-enter.  You can start several calculations at once.  If you press alt-enter instead, then a new cell is created after the current one.'),
                ('Timed Evaluation', 'Type "%time" at the beginning of the cell.'),
                ('Evaluate all cells', 'Click <u>Eval All</u> in the upper right.'),
                ('Evaluate cell using <b>GAP, Singular, etc.', 'Put "%gap", "%singular", etc. as the first input line of a cell; the rest of the cell is evaluated in that system.'),
                ('Typeset a cell', 'Make the first line of the cell "%latex". The rest of the cell should be the body of a latex document.  Use \\sage{expr} to access SAGE from within the latex.  Evaluated typeset cells hide their input.  Use "%latex_debug" for a debugging version.  You must have latex for this to work.'),
               ('Typeset a slide', 'Same as typesetting a cell but use "%slide" and "%slide_debug"; will use a large san serif font.  You must have latex for this to work.'),
                ('Typesetting', 'Type "latex(objname)" for latex that you can paste into your paper.  Type "view(objname)" or "show(objname)", which will display a nicely typeset image (using javascript!).  You do <i>not</i> need latex for this to work.  Type "lprint()" to make it so output is often typeset by default.'),
                ('Move between cells', 'Use the up and down arrows on your keyboard.'),
                ('Interrupt running calculations',
                 'Click <u>Interrupt</u> in the upper right or press escape in any input cell. This will (attempt) to interrupt SAGE by sending many interrupts for several seconds; if this fails, it restarts SAGE (your worksheet is unchanged, but your session is reset).'),
                ('Tab completion', 'Press tab while the cursor is on an identifier. On some web browsers (e.g., Opera) you must use control-space instead of tab.'),
                ('Print worksheet', 'Click the print button.'),
                ('Help About',
                 'Type ? immediately after the object or function and press tab.'),
                ('Source Code',
                 'Put ?? after the object and press tab.'),
                ('Hide Input',
                 'Put %hide at the beginning of the cell.  This can be followed by %gap, %latex, %maxima, etc.  Note that %hide must be first. Put a blank line at the beginning so the "%hide" does not appear.'),
                ('Detailed Help',
                 'Type "help(object)" and press shift-return.'),
                ('Insert New Cell',
                 'Put mouse between an output and input until the horizontal line appears and click.  Also if you press control-enter in a cell, a new cell is inserted after it.'),
                ('Delete Cell',
                 'Delete cell contents the press backspace.'),
                ('Text of Worksheet', 'Click the <u>Text</u> and <u>Doctext</u> links, which are very useful if you need to cut and paste chunks of your session into email or documentation.'),
                ('History', 'Click the <u>History</u> link for a history of commands entered in any worksheet of this notebook.  This appears in a popup window, which you can search (control-F) and copy and paste from.'),
                ('Hide/Show Output', 'Click on the left side of output to toggle between hidden, shown with word wrap, and shown without word wrap.'),
                ('Hide/Show All Output', 'Click <u>Hide</u> in the upper right to hide <i>all</i> output. Click <u>Show</u> to show all output.'),
                ('Variables',
                 'All variables and functions that you create during this session are listed on the left.  Even predefined variables that you overwrite will appear.'),
                ('Objects',
                 'All objects that you save in <i>any worksheet</i> are listed on the left.  Use "save(obj, name)" and "obj = load(name)" to save and load objects.'),
                ('Loading and Saving Sessions', 'Use "save_session name" to save all variables to an object with given name (if no name is given, defaults to name of worksheet).  Use "load_session name" to <i>merge</i> in all variables from a saved session.'),
                ('Loading and Saving Objects', 'Use "save obj1 obj2 ..." and "load obj1 obj2 ...".  This allows very easy moving of objects from one worksheet to another, and saving of objects for later use.'),
                ('Loading SAGE/Python Scripts', 'Use "load filename.sage" and "load filename.py".  Load is relative to the path you started the notebook in.  The .sage files are preparsed and .py files are not.   You may omit the .sage or .py extension.  Files may load other files.'),
                ('Attaching Scripts', 'Use "attach filename.sage" or "attach filename.py".  Attached files are automatically reloaded when the file changes.  The file $HOME/.sage/init.sage is attached on startup if it exists.'),
                ('Downloading and Uploading Worksheets',
                 'Click <u>Download</u> in the upper right to download a complete worksheet to a local .sws file, and click <u>Upload</u> to upload a saved worksheet to the notebook.  Note that <i>everything</i> that has been submitted is automatically saved to disk when you quit the notebook server (or type "%save_server" into a cell).'),
                ('Restart', 'Type "restart" to restart the SAGE interpreter for a given worksheet.  (You have to interrupt first.)'),
                ('Input Rules', "Code is evaluated by exec'ing (after preparsing).  Only the output of the last line of the cell is implicitly printed.  If any line starts with \"sage:\" or \">>>\" the entire block is assumed to contain text and examples, so only lines that begin with a prompt are executed.   Thus you can paste in complete examples from the docs without any editing, and you can write input cells that contains non-evaluated plain text mixed with examples by starting the block with \">>>\" or including an example."),
                ('Working Directory', 'Each block of code is run from its own directory.  The variable DIR contains the directory from which you started the SAGE notebook.  For example, to open a file in that directory, do "open(DIR+\'filename\')".'),
                ('Customizing the look', 'Learn about cascading style sheets (CSS), then create a file notebook.css in your $HOME/.sage directory.  Use "view source" on a notebook web page to see the CSS that you can override.'),
                ('Emacs Keybindings', 'If you are using GNU/Linux, you can change (or create) a <tt>.gtkrc-2.0</tt> file.  Add the line <tt>gtk-key-theme-name = "Emacs"</tt> to it.  See <a target="_blank" href="http://kb.mozillazine.org/Emacs_Keybindings_(Firefox)">this page</a> [mozillazine.org] for more details.'),
                ('More Help', 'Type "help(sage.server.notebook.notebook)" for a detailed discussion of the architecture of the SAGE notebook and a tutorial (or see the SAGE reference manual).'),
                ('Javascript Debugger', 'Type ?debug at the end of a worksheet url to enable the javascript debugger.  A pair of textareas will appear at the top of the worksheet -- the upper of which is for output, the lower is a direct interface to the page\'s javascript environment.  Type any eval()-able javascript into the input box and press shift+enter to execute it.  Type debug_append(str) to print to, and debug_clear() to clear the debug output window.'),
                ]

        help.sort()
        s = """
        This is the SAGE Notebook, which is the graphical interface to
        the computer algebra system SAGE (Software for Algebra and
        Geometry Exploration).   It should work with Firefox, Mozilla,
        Safari, Opera, and Konqueror. Internet Explorer is not supported (yet!).
        <br><br>
        AUTHORS: William Stein, Tom Boothby, and Alex Clemesha (with feedback from many people,
        especially Fernando Perez and Joe Wetherell).<br><br>
        LICENSE: All code included with the standard SAGE install is <a href="__license__.html">licensed
        either under the GPL or a GPL-compatible license</a>.
        <br><hr>
        <style>
        div.help_window {
            background-color:white;
            border: 3px solid #3d86d0;
            top: 10ex;
            bottom:10%;
            left:25%;
            right:15%;
            padding:2ex;
        }


        table.help_window {
            background-color:white;
            width:100%;
        }

        td.help_window_cmd {
            background-color: #f5e0aa;
            width:30%;
            padding:1ex;
            font-weight:bold;
        }

        td.help_window_how {
            padding:1ex;
            width:70%;
        }
        </style>
        <div class="help_window">

        A <i>worksheet</i> is an ordered list of SAGE calculations with output.
        A <i>session</i> is a worksheet and a set of variables in some state.
        A <i>notebook</i> is a collection of worksheets and saved objects.

        <table class="help_window">
        """
        for x, y in help:
            s += '<tr><td class="help_window_cmd">%s</td><td class="help_window_how">%s</td></tr>'%(x,y)
        s += '</table></div>'
        return s

    def upload_window(self):
        return """
          <html>
            <head>
              <title>Upload File</title>
              <style>%s</style>
              <script language=javascript>%s</script>
            </head>
            <body onLoad="if(window.focus) window.focus()">
              <div class="upload_worksheet_menu" id="upload_worksheet_menu">
              <form method="POST" action="upload_worksheet" target="_new"
                    name="upload" enctype="multipart/form-data">
              <input class="upload_worksheet_menu" type="file" name="fileField" id="upload_worksheet_filename"></input><br>
              <input type="button" class="upload_worksheet_menu" value="upload" onClick="form.submit(); window.close();">
              </form><br>
              </div>
            </body>
          </html>
         """%(css.css(self.color()),js.javascript())

    def html(self, worksheet_id=None, authorized=False, show_debug=False, worksheet_authorized=False):
        if worksheet_id is None:
            W = self.default_worksheet()
            worksheet_id = W.id()
        else:
            try:
                W = self.get_worksheet_with_id(worksheet_id)
            except KeyError:
                W = self.create_new_worksheet(worksheet_id)
                #W = self.default_worksheet()
                worksheet_id = W.id()

        if authorized:
            body = self._html_body(worksheet_id, show_debug=show_debug,
                                   worksheet_authorized=worksheet_authorized)
        else:
            body = self._html_authorize()

<<<<<<< HEAD
        body += '<script language=javascript>worksheet_id=%s; worksheet_filename="%s"; worksheet_name="%s";</script>'%(
            W.id(), W.filename(), W.name())

        head = self._html_head(worksheet_id)
        h = """
        <html>
        <head>%s</head>
        <body>%s</body>
        </html>
        """%(head, body)
        return h
=======
        body += '<script language=javascript>'
        body += 'worksheet_id=%s; worksheet_filename="%s"; worksheet_name="%s";'%(worksheet_id, W.filename(), W.name())
        body += '</script>'

        head = self._html_head(worksheet_id)
        return "\n<html>\n<head>%s</head>\n<body>%s</body>\n</html>"%(head, body)
>>>>>>> 84f4ce52

    def _html_authorize(self):
        return """
        <h1>SAGE Notebook Server</h1>
        <div id="mainbody" class="login">Sign in to the SAGE Notebook<br>
        <form>
        <table>
        <tr><td>
          <span class="username">Username:</span></td>
          <td><input name="username" class="username"
                      onKeyPress="if(is_submit(event)) login(username.value, password.value)"></td>
        </tr>
        <tr><td>
           <span class="password">Password:</span></td>
           <td><input name="password" class="username" type="password"
                      onKeyPress="if(is_submit(event)) login(username.value, password.value)"></td>
        </tr>
        <td>&nbsp</td>
        <td>
           <input type='button' onClick="login(username.value,password.value);" value="Sign in">
           </td></table>
                   </form></div>

        """

    def format_completions_as_html(self, cell_id, completions):
        if len(completions) == 0:
            return ''
        lists = []

        # compute the width of each column
        column_width = []
        for i in range(len(completions[0])):
            column_width.append(max([len(x[i]) for x in completions if i < len(x)]))

        for i in range(len(completions)):
            row = completions[i]
            for j in range(len(row)):
                if len(lists) <= j:
                    lists.append([])
                cell = """
   <li id='completion%s_%s_%s' class='completion_menu_two'>
    <a onClick='do_replacement(%s, "%s")'
       onMouseOver='this.focus(); select_replacement(%s,%s);'
    >%s</a>
   </li>"""%(cell_id, i, j, cell_id, row[j], i,j,
             row[j] + '&nbsp;'*(column_width[j]-len(row[j])) )
                lists[j].append(cell)

        grid = "<ul class='completion_menu_one'>"
        for L in lists:
            s = "\n   ".join(L)
            grid += "\n <li class='completion_menu_one'>\n  <ul class='completion_menu_two'>\n%s\n  </ul>\n </li>"%s

        return grid + "\n</ul>"


def notebook(dir         ='sage_notebook',
             port        = 8000,
             address     = 'localhost',
             open_viewer = False,
             max_tries   = 10,
             username    = None,
             password    = None,
             color       = None,
             system      = None,
             jsmath      = True,
             show_debug  = False,
             warn        = True,
             ignore_lock = False,
<<<<<<< HEAD
             kill_idle   = 0):
=======
             log_server = False):
>>>>>>> 84f4ce52
    r"""
    Start a SAGE notebook web server at the given port.

    INPUT:
        dir -- (default: 'sage_notebook') name of the server directory; your
                sessions are saved in a directory with that name.  If
                you restart the server with that same name then it will
                restart in the state you left it, but with none of the
                variables defined (you have to re-eval blocks).
        port -- (default: 8000) port on computer where the server is served
        address -- (default: 'localhost') address that the server
                   will listen on
        open_viewer -- bool (default:False); if True, pop up a web browser at the URL
        max_tries -- (default: 10) maximum number of ports > port to try in
                     case given port can't be opened.
        username -- user name used for authenticated logins
        password -- password used for authenticated logins
        color -- string or pair of html colors, e.g.,
                    'gmail'
                    'grey'
                    ('#ff0000', '#0000ff')
        system -- (string) default computer algebra system to use for new
                  worksheets, e.g., 'maxima', 'gp', 'axiom', 'mathematica', 'macaulay2',
                  'singular', 'gap', 'octave', 'maple', etc.  (even 'latex'!)
        jsmath -- whether not to enable javascript typset output for math.
        debug -- whether or not to show a javascript debugging window
        kill_idle -- if positive, kill any idle compute processes after
                     this many auto saves.  (NOT IMPLEMENTED)

    NOTES:

    When you type \code{notebook(...)}  you start a web server on the
    machine you type that command on.  You don't connect to another
    machine.  So do this if you want to start a SAGE notebook
    accessible from anywhere:

    \begin{enumerate}
    \item Figure out the external address of your server, say
          'sage.math.washington.edu', for example.
    \item On your server, type
       server_http1('mysession', address='sage.math.washington.edu')
    \item Assuming you have permission to open a port on that
       machine, it will startup and display a URL, e.g.,
           \url{http://sage.math.washington.edu:8000}
       Note this URL.
    \item Go to any computer in the world (!), or at least
       behind your firewall, and use any web browser to
       visit the above URL.  You're using \sage.
    \end{enumerate}

    \note{There are no security precautions in place \emph{yet}!  If
    you open a server as above, and somebody figures this out, they
    could use their web browser to connect to the same sage session,
    and type something nasty like \code{os.system('cd; rm -rf *')}
    and your home directory would be hosed.   I'll be adding an
    authentication screen in the near future.  In the meantime
    (and even then), you should consider creating a user with
    very limited privileges (e.g., empty home directory).}

    FIREFOX ISSUE:
    If your default web browser if Firefox, then notebook will
    open a copy of Firefox at the given URL.  You should
    definitely set the "open links in new tabs" option in
    Firefox, or you might loose a web page you were looking at.
    To do this, just go to

         Edit --> Preferences --> Tabs

    and in "Open links from other apps" select the middle button
    instead of the bottom button.
    """
    if os.path.exists(dir):
        if not os.path.isdir(dir):
            raise RuntimeError, '"%s" is not a valid SAGE notebook directory (it is not even a directory).'%dir
        if not (os.path.exists('%s/nb.sobj'%dir) or os.path.exists('%s/nb-backup.sobj'%dir)):
            raise RuntimeError, '"%s" is not a valid SAGE notebook directory (missing nb.sobj).'%dir
        if os.path.exists('%s/pid'%dir) and not ignore_lock:
            f = file('%s/pid'%dir)
            p = f.read()
            f.close()
            try:
                #This is a hack to check whether or not the process is running.
                os.kill(int(p),0)
                print "\n".join([" This notebook appears to be running with PID %s.  If it is"%p,
                                 " not responding, you will need to kill that process to continue.",
                                 " If another (non-sage) process is running with that PID, call",
                                 " notebook(..., ignore_lock = True, ...). " ])
                return
            except OSError:
                pass
        f = file('%s/pid'%dir, 'w')
        f.write("%d"%os.getpid())
        f.close()
        try:
            nb = load('%s/nb.sobj'%dir, compress=False)
        except:
            print "****************************************************************"
            print "  * * * WARNING   * * * WARNING   * * * WARNING   * * * "
            print "WARNING -- failed to load notebook data. Trying the backup file."
            print "****************************************************************"
            try:
                nb = load('%s/nb-backup.sobj'%dir, compress=False)
            except:
                print "Recovering from last op save failed."
                print "Trying save from last startup."
                nb = load('%s/nb-older-backup.sobj'%dir, compress=False)

        nb.set_directory(dir)
        if not (username is None):
            nb.set_auth(username=username, password=password)
        if not (color is None):
            nb.set_color(color)
        if not system is None:
            nb.set_system(system)
        nb.set_not_computing()
    else:
        nb = Notebook(dir,username=username,password=password, color=color,
                      system=system, kill_idle=kill_idle)
    nb.save()
    shutil.copy('%s/nb.sobj'%dir, '%s/nb-older-backup.sobj'%dir)
    nb.set_debug(show_debug)
    nb.set_log_server(log_server)
    if warn and address!='localhost' and username==None:
        print "WARNING -- it is *extremely* dangerous to let the server listen"
        print "on an external port without at least setting a username/password!!"
    nb.start(port, address, max_tries, open_viewer, jsmath=jsmath)
    from sage.interfaces.quit import expect_quitall
    expect_quitall(verbose=False)
    from sage.misc.misc import delete_tmpfiles
    delete_tmpfiles()
    if os.path.exists('%s/pid'%dir):
        os.remove('%s/pid'%dir)
    return nb





<|MERGE_RESOLUTION|>--- conflicted
+++ resolved
@@ -352,16 +352,9 @@
 JSMATH=False
 
 class Notebook(SageObject):
-<<<<<<< HEAD
-    def __init__(self, dir='sage_notebook',
-                 username=None, password=None,
-                 color='default', system=None, show_debug = False,
-                 kill_idle=0):
-=======
     def __init__(self, dir='sage_notebook', username=None,
                 password=None, color='default', system=None,
                 show_debug = False, log_server=False):
->>>>>>> 84f4ce52
         self.__dir = dir
         self.set_system(system)
         self.__color = color
@@ -1167,26 +1160,15 @@
         else:
             body = self._html_authorize()
 
-<<<<<<< HEAD
-        body += '<script language=javascript>worksheet_id=%s; worksheet_filename="%s"; worksheet_name="%s";</script>'%(
-            W.id(), W.filename(), W.name())
+        body += '<script language=javascript>worksheet_id=%s; worksheet_filename="%s"; worksheet_name="%s";</script>'%(worksheet_id, W.filename(), W.name())
 
         head = self._html_head(worksheet_id)
-        h = """
+        return """
         <html>
         <head>%s</head>
         <body>%s</body>
         </html>
         """%(head, body)
-        return h
-=======
-        body += '<script language=javascript>'
-        body += 'worksheet_id=%s; worksheet_filename="%s"; worksheet_name="%s";'%(worksheet_id, W.filename(), W.name())
-        body += '</script>'
-
-        head = self._html_head(worksheet_id)
-        return "\n<html>\n<head>%s</head>\n<body>%s</body>\n</html>"%(head, body)
->>>>>>> 84f4ce52
 
     def _html_authorize(self):
         return """
@@ -1257,11 +1239,8 @@
              show_debug  = False,
              warn        = True,
              ignore_lock = False,
-<<<<<<< HEAD
+             log_server = False,
              kill_idle   = 0):
-=======
-             log_server = False):
->>>>>>> 84f4ce52
     r"""
     Start a SAGE notebook web server at the given port.
 
