"""
Web Server Component of SAGE Notebook

In this file the WebServer class is defined, which
inherits from Python's BaseHTTPRequestHandler.

The main purpose of the WebServer is to handle
HTTP GET and POST requests (as with any web server).

For the GET requests, the request path is examined
and 'static' files are served based on the path.
If, for example, one wanted to extend the functionality
of the Notebook by enabling the WebServer to handle and
serve and new kind of GET request, one would write a function
that writes to the 'wfile' (the outgoing file-like object)
some data depending the incoming path.

For the POST requests, the requests comes with some
post variables.  We define functions in the WebServer class
to handle these POST requests with the post variables.
If, for example, one wanted to extend POST functionality,
one would write a function that takes a input some post variables
and serves a request depending on those post vars.
"""

###########################################################################
#       Copyright (C) 2006 William Stein <wstein@gmail.com>
#
#  Distributed under the terms of the GNU General Public License (GPL)
#                  http://www.gnu.org/licenses/
###########################################################################


# Python libraries
import BaseHTTPServer
import socket
import cgi
import mimetypes
from exceptions import KeyError
import os, sys
import select
from   StringIO import StringIO
import shutil
import Cookie
import cPickle
import base64

#SAGE notebook libraries
import css, js
import keyboards

# SAGE libraries
import sage.interfaces.sage0

from sage.misc.misc import (alarm, cancel_alarm,
                            verbose, word_wrap, SAGE_EXTCODE)

import sage.misc.copying

import sage.misc.preparser
from   sage.structure.sage_object import load, SageObject

SEP = '___S_A_G_E___'

# The unique notebook that is being served by the web server.
# This is a global variable that is set by the NotebookServer
# constructor.  It is equal to the last notebook that the
# serve method was called on, and is set back to None
# after the serve method terminates.

notebook = None

import time

SAVE_INTERVAL=5   # time in seconds between saves when notebook is in use.
last_save_time = time.time()

SAGE_ROOT = os.environ['SAGE_ROOT']

static_images = ['favicon.ico', 'corner.png', 'evaluate.png', 'evaluate_over.png', 'sagelogo.png']


class WebServer(BaseHTTPServer.BaseHTTPRequestHandler):
    def get_postvars(self):
        r"""
        This function gets the variables corresponding to a POST.

        Specifically, it is evaluated after \code{do_POST} is
        called, which in turn calls some other more specialized
        function that handles the POST using the POST variables.

        \code{length} is the length of the header in bytes. It is used
        to read the \code{rfile} just enough to extract the POST variables
        \code{rfile} contains the input stream, and is of type <class 'socket._fileobject'>

        \code{cgi.parse_qs} return a dictionary mapping POST variable
        names to lists of their values.

        We then loop through the keys of the cgi dictionary
        and extract the actual used values.

        """
        length = int(self.headers.getheader('content-length'))
        qs = self.rfile.read(length)
        pqs =  cgi.parse_qs(qs, keep_blank_values=1)
        postvars = {}
        #extract from the cgi dict the useable values
        for var in pqs.keys():
            try:
                if var in ['id', 'cell_id']:
                    postvars[var] = int(pqs[var][0])
                else:
                    postvars[var] = pqs[var][0]
            except KeyError:
                pass
        if notebook.log_server():
            notebook.server_log().append(["POST", self.path, postvars, self.headers.getheader('content-type')])
        return postvars

    def cell_output_set(self):
        """
        Set the output type of the cell.

        This enables the type of output cell,
        such as to allowing wrapping for output
        that is very long.
        """
        C = self.get_postvars()
        id = C['id']
        typ = C['type']
        W = notebook.get_worksheet_that_has_cell_with_id(id)
        if self.auth_worksheet(W):
            cell = W.get_cell_with_id(id)
            cell.set_cell_output_type(typ)

    def hide_all(self):
        """
        Sets every cell's output hidden in a given worksheet.
        """
        ws_id = self.get_postvars()['worksheet_id']
        W = notebook.get_worksheet_with_id(ws_id)
        if self.auth_worksheet(W):
            W.hide_all()

    def show_all(self):
        """
        Sets every cell's output visible in a given worksheet.
        """
        ws_id = self.get_postvars()['worksheet_id']
        W = notebook.get_worksheet_with_id(ws_id)
        if self.auth_worksheet(W):
            W.show_all()


    def restart_sage(self):
        """
        Restart a given worksheet session.

        All defined variables and functions will be
        removed from the namespace of this worksheet.

        """
        ws_id = self.get_postvars()['worksheet_id']
        W = notebook.get_worksheet_with_id(ws_id)
        if self.auth_worksheet(W):
            W.restart_sage()
            self.wfile.write('done')

    def eval_cell(self, newcell=False, introspect=False):
        """
        Evaluate a cell.

        If the request is not authorized,
        (the requester did not enter the correct password
        for the given worksheet), then the request to
        evaluate or introspect the cell is ignored.

        If the cell contains either 1 or 2 question marks,
        then this is interpreted as a request for either
        introspection to the documentation of the function,
        or the documentation of the function and the
        source code of the function respectively.
        """
        C = self.get_postvars()
        id = C['id']
        input_text = C['input']
        input_text = input_text.replace('\r\n', '\n') #TB: dos make crazy
        #input_text = input_text.replace("%2B",'+')
        verbose('%s: %s'%(id, input_text))
        W = notebook.get_worksheet_that_has_cell_with_id(id)
        if not self.auth_worksheet(W):
            return

        cell = W.get_cell_with_id(id)
        if not introspect:
            cell.set_input_text(input_text)
        cell.evaluate(introspect=introspect)

        if cell.is_last():
            new_cell = W.append_new_cell()
            self.wfile.write(str(new_cell.id()) + SEP + 'append_new_cell' + SEP + \
                             new_cell.html(div_wrap=False))
        elif newcell:
            new_cell = W.new_cell_after(id)
            self.wfile.write(str(new_cell.id()) + SEP + 'insert_cell' + SEP + \
                             new_cell.html(div_wrap=False) + SEP + str(id))
        else:
            self.wfile.write(str(cell.next_id()) + SEP + 'no_new_cell' + SEP + str(id))

    def introspect(self):
        C = self.get_postvars()
        id = C['id']
        before_cursor = C['before_cursor']
        after_cursor = C['after_cursor']
        input_text = (before_cursor+after_cursor)
        verbose('introspect -- %s: %s|%s'%(id, before_cursor, after_cursor))

        W = notebook.get_worksheet_that_has_cell_with_id(id)
        if not self.auth_worksheet(W):
            return

        cell = W.get_cell_with_id(id)
        #TB: this tends to obliterate long cells -- if the user doesn't submit between
        #introspecting and closing the browser; there's a lot of potential to lose a
        #large amount of work without warning.  I personally would not expect hitting
        #tab to save the input.
        #cell.set_input_text(before_cursor + after_cursor)
        cell.evaluate(introspect=[before_cursor, after_cursor])

        self.wfile.write(str(cell.next_id()) + SEP +
                         'no_new_cell' + SEP + str(id))


    def new_cell(self):
        """
        Add a new cell before a given cell.
        """
        id = self.get_postvars()['id']
        verbose("Adding new cell before cell with id %s"%id)
        W = notebook.get_worksheet_that_has_cell_with_id(id)
        if not self.auth_worksheet(W):
            return

        cell = W.new_cell_before(id)
        self.wfile.write(str(cell.id()) + SEP + cell.html(div_wrap=False) + SEP + \
                         str(id))

    def new_cell_after(self):
        """
        Add a new cell after a given cell.
        """
        id = self.get_postvars()['id']
        verbose("Adding new cell after cell with id %s"%id)
        W = notebook.get_worksheet_that_has_cell_with_id(id)
        if not self.auth_worksheet(W):
            self.wfile.write("locked")
            return

        cell = W.new_cell_after(id)
        self.wfile.write(str(cell.id()) + SEP + cell.html(div_wrap=False) + SEP + \
                         str(id) + SEP)

    def delete_cell(self):
        """
        Deletes a notebook cell.

        If there is only one cell left in a given
        worksheet, the request to delete that cell
        is ignored because there must be a least
        one cell at all times in a worksheet.
        (This requirement exists so other functions
        that evaluate relative to existing cells will
        still work ... this requirement could be removed?)

        """
        id = self.get_postvars()['id']
        verbose("Deleting cell with id %s"%id)
        W = notebook.get_worksheet_that_has_cell_with_id(id)

        if not self.auth_worksheet(W):
            return

        if len(W) <= 1:
            self.wfile.write('ignore')
        else:
            prev_id = W.delete_cell_with_id(id)
            self.wfile.write('delete' + SEP + str(id) + SEP + str(prev_id) + SEP + str(W.cell_id_list()))

    def delete_cell_all(self):
        C = self.get_postvars()
        worksheet_id = C['worksheet_id'][0]
        W = notebook.get_worksheet_with_id(worksheet_id)
        if not self.auth_worksheet(W):
            return

        cells = W.cell_id_list()[1:]
        cells.reverse()
        for cell in cells:
            W.delete_cell_with_id(cell)
            print cell
        cell = W[0]
        cell.set_input_text("")
        cell.set_output_text("", "")
        self.wfile.write("OK")

    def save_notebook_every_so_often(self):
        """
        Writes to the nb.sobj every SAVE_INTERVAL time step.

        """
        global last_save_time
        if time.time() - last_save_time > SAVE_INTERVAL:
            notebook.save()
            last_save_time = time.time()

    def kill_idle_every_so_often(self):
        notebook.kill_idle_compute_processes()

    def cell_update(self):
        """
        Updates an evaluated cell.

        If the cell contains a calculation that takes
        a long time to complete, the async javascript will
        continously request the evaluation of this function
        to serve two purposes:
        1) To see if the long calculation is done, or
        2) To interupt the long running calculation.

        """
        C = self.get_postvars()
        worksheet_id = C['worksheet_id']
        cell_id = C['cell_id']

        worksheet = notebook.get_worksheet_with_id(worksheet_id)
        cols = notebook.defaults()['word_wrap_cols']

        # update the computation one step.
        worksheet.check_comp()
        # now get latest status on our cell
        status, cell = worksheet.check_cell(cell_id)

        #print status, cell   # debug
        if status == 'd':
            variables = worksheet.variables_html()
            objects = notebook.object_list_html()
            attached_files = worksheet.attached_html()
        else:
            variables = '...'  # not used
            objects = "..." # not used
            attached_files = '...' # not used

        if status == 'd':
            new_input = cell.changed_input_text()
            out_html = cell.output_html()
        else:
            new_input = ''
            out_html = ''
        if cell.interrupted():
            inter = 'true'
        else:
            inter = 'false'
        msg = '%s%s %s'%(status, cell.id(),
                          SEP.join([cell.output_text(html=True),
                                    cell.output_text(cols, html=True),
                                    out_html,
                                    new_input,
                                    inter,
                                    variables,
                                    objects,
                                    attached_files,
                                    cell.introspect_html()]))

        # more comps to go ?
        worksheet.start_next_comp()
        self.wfile.write(msg)

    def interrupt(self):
        ws_id = self.get_postvars()['worksheet_id']
        W = notebook.get_worksheet_with_id(ws_id)
        if not self.auth_worksheet(W):
            return

        t = W.interrupt()
        if t:
            self.wfile.write('ok')
        else:
            self.wfile.write('restart')

    def add_worksheet(self):
        C = self.get_postvars()
        worksheet_name = C['name']
        passcode = C['passcode']
        try:
            W = notebook.create_new_worksheet(worksheet_name, passcode)
        except ValueError, msg:
            print msg
            self.wfile.write(msg)
            return
        new_worksheet_list = notebook.worksheet_list_html(W.name())
        self.wfile.write(new_worksheet_list + SEP + str(W.name()))

    def auth_worksheet(self, W):
        n = W.filename()
        passcode = ''
        if self.cookie.has_key('ws_%s_passcode'%n):
            passcode = self.cookie['ws_%s_passcode'%n].value
        return W.auth(passcode)

    def unlock_worksheet(self):
        ws_id = self.get_postvars()['worksheet_id']
        W = notebook.get_worksheet_with_id(ws_id)
        if not self.auth_worksheet(W):
            self.wfile.write('failed')
        else:
            self.wfile.write('ok')

    def delete_worksheet(self):
        C = self.get_postvars()
        worksheet_name = C['name']
        try:
            W = notebook.get_worksheet_with_name(worksheet_name)
        except KeyError:
            # it is already deleted.
            msg = "No such worksheet '%s'"%worksheet_name
            self.wfile.write(msg)
            return
        if not self.auth_worksheet(W):
            msg = "Error deleting worksheet '%s' (you must login to it first): "%worksheet_name
            self.wfile.write(msg)
            return

        try:
            W = notebook.delete_worksheet(worksheet_name)
        except KeyError, msg:
            msg = "Error deleting worksheet: " + str(msg)
            self.wfile.write(msg)
            return
        new_worksheet_list = notebook.worksheet_list_html(W.name())
        self.wfile.write(new_worksheet_list + SEP + str(W.name()))

    def import_worksheet_local_file(self, filename):
        try:
            W = notebook.import_worksheet(filename)
        except ValueError, msg:
            msg = "Error uploading worksheet: " + str(msg)
            print msg
            self.wfile.write(msg)
            return
        #self.wfile.write(notebook.worksheet_list_html())
        #self.wfile.write(notebook.html(W.id(), authorized=self.authorize()))
        self.send_response(302)
        self.send_header("Location", '/%d'%W.id())
        self.end_headers()

    #######################################################################
    #  SAGE plain text editing functionality
    #######################################################################

    def edit_text(self, filename, prompts=False):
        """
        Return a window that allows the user to edit the text of the
        worksheet with the given filename.
        """
        self.send_head()
        W = notebook.get_worksheet_with_filename(filename)
        s = notebook.edit_window(W)
        self.wfile.write(s)

    def edit_save(self, filename, newtext):
        W = notebook.get_worksheet_with_filename(filename)
        if self.auth_worksheet(W):
            W.edit_save(newtext)
        return self.show_page(worksheet_id=W.id())

    def edit_preview(self):
        raise NotImplementedError

    def edit_cancel(self, filename):
        W = notebook.get_worksheet_with_filename(filename)
        return self.show_page(worksheet_id=W.id())


    #######################################################################
    #  End editing functionality
    #######################################################################


    def plain_text_worksheet(self, filename, prompts=True):
        self.send_head()
        W = notebook.get_worksheet_with_filename(filename)
        t = W.plain_text(prompts = prompts)
        t = t.replace('<','&lt;')
        s = '<head>\n'
        s += '<title>SAGE Worksheet: %s</title>\n'%W.name()
        s += '</head>\n'
        s += '<body>\n'
        s += '<pre>' + t + '</pre>'
        s += '</body>\n'
        self.wfile.write(s)

    def html_worksheet(self, filename, do_print=False):
        self.send_head()
        W = notebook.get_worksheet_with_filename(filename)
        s = '<head>\n'
        s += '<title>SAGE Worksheet: %s</title>\n'%W.name()
        if do_print:
            s += '<script src="/jsmath/jsMath.js"></script>\n'
        s += '<script language=javascript src="/__main__.js"></script>\n'
        s += '<link rel=stylesheet href="/__main__.css"></style>\n'
        s += '</head>\n'
        s += '<body>\n'
        s += W.html(include_title=False, do_print=do_print)
        #if do_print:
        #    s += '<script language=javascript>window.print()</script>\n'
        if do_print:
            s += '<script language=javascript>jsMath.ProcessBeforeShowing();</script>\n'
        s += '\n</body>\n'
        self.wfile.write(s)

    def input_history_text(self):
        self.send_head()
        t = notebook.history_text()
        t = t.replace('<','&lt;')
        s = '<head>\n'
        s += '<title>SAGE Input History</title>\n'
        s += '</head>\n'
        s += '<body>\n'
        s += '<pre>' + t + '</pre>\n'
        s += '<a name="bottom"></a>\n'
        s += '<script language=javascript> window.location="#bottom"</script>\n'
        s += '</body>\n'
        self.wfile.write(s)

    def help_window(self):
        self.send_head()
        self.wfile.write(notebook.help_window())

    def license_window(self):
        self.send_head()
        s = "<html><head><title>SAGE License</title></head>"
        s+= "<body><font size='-1'><pre>%s</pre></font></body></html>"%sage.misc.copying.license
        self.wfile.write(s)

    def upload_window(self):
        self.send_head()
        self.wfile.write(notebook.upload_window())

##     def insert_wiki_cells(self):
##         C = self.get_postvars()
##         W = notebook.get_worksheet_with_id(int(C['worksheet_id'][0]))
##         W.insert_wiki_cells(C['text'][0])
##         response = C['eval'][0] + SEP
##         response+= "%r"%W.cell_id_list() + SEP
##         response+= SEP.join([c.html(div_wrap=False) for c in W[:-1]])
##         self.wfile.write(response)

    def download_worksheet(self, filename):
        try:
            notebook.export_worksheet(filename, filename)
        except KeyError:
            self.file_not_found(filename)
            return
        self.send_response(200)
        self.send_header("Content-type", 'application/sage')
        self.end_headers()
        binfile = open('%s/%s.sws'%(notebook.directory(), filename), 'rb').read()
        f = StringIO()
        f.write(binfile)
        f.seek(0)
        shutil.copyfileobj(f, self.wfile)
        f.close()

    def cell_id_list(self):
        C = self.get_postvars()
        worksheet_id = C['worksheet_id'][0]
        worksheet = notebook.get_worksheet_with_id(worksheet_id)
        L = worksheet.cell_id_list()
        s = ' '.join(str(x) for x in L)
        self.wfile.write(s)

    def get_file(self):
        """
        Examine the request and serve a file based on
        if the path matches any of the below strings.

        If the path matches none of the strings,
        then a '200 File Not Found' error is return.

        This function could be cleaned up?
        """
        path = self.path.replace('%20',' ')
        if path[-5:] == '.sobj':
            path = '%s/%s'%(os.path.abspath(notebook.object_directory()), path)
        else:
            path = path[1:]
        print "path = '%s'"%path
        if path[-5:] == '.html' and not '/' in path and not '/jsmath' in path:
            worksheet_filename = path[:-5]
            if worksheet_filename == '__history__':
                self.input_history_text()
            elif worksheet_filename == '__help__':
                self.help_window()
            elif worksheet_filename == '__license__':
                self.license_window()
            elif worksheet_filename[-7:] == '__doc__':
                self.plain_text_worksheet(worksheet_filename[:-7], prompts=True)
            elif worksheet_filename[-9:] == '__plain__':
                self.plain_text_worksheet(worksheet_filename[:-9], prompts=False)
            elif worksheet_filename[-9:] == '__print__':
                self.html_worksheet(worksheet_filename[:-9], do_print=True)
            elif worksheet_filename[-10:]== '__upload__':
                self.upload_window()
            else:
                self.html_worksheet(worksheet_filename, do_print=False)
            return

        elif path == 'robots.txt':
            self.wfile.write(self.robots())
            return

        elif path[-4:] == '.sws':

            worksheet_filename = path[:-4]
            self.download_worksheet(worksheet_filename)
            return

        elif path[-12:] == '__main__.css':
            self.wfile.write(css.css())
            return

        elif path[-5:] == '__.js':
            if self.path[-18:-7] == '__keyboard_':
                self.wfile.write(keyboards.get_keyboard(self.path[-7:-5]))
                return
            elif path[-13:-3] == '__main__':
                self.wfile.write(js.javascript())
                return
        try:
            if path in static_images: #this list is defined at the top of this file
                binfile = self.image(path)
            elif path[:7] == 'jsmath/':
                binfile = open(SAGE_EXTCODE + "/notebook/javascript/" + path, 'rb').read()
            else:
                binfile = open(path, 'rb').read()
        except IOError, msg:
            print 'file not found', msg
            return self.file_not_found(path)
        self.send_response(200)

        mime_type = mimetypes.guess_type(self.path)[0]
        if mime_type is None:
            mime_type = "text/plain"
        self.send_header("Content-type", mime_type)
        self.send_header("Cache-control", "no-store")

        self.end_headers()

        f = StringIO()
        f.write(binfile)
        f.flush()
        f.seek(0)



        alarm(3)
        try:
           while 1:
               buf = f.read(128)
               if not buf:
                   break
               self.wfile.write(buf)
        except KeyboardInterrupt:
           pass
        cancel_alarm()
        return f

        # the code below should work the same as above, but locks.
        alarm(3)
        try:
           shutil.copyfileobj(f, self.wfile, length=128)
        except KeyboardInterrupt:
            pass
        cancel_alarm()
        f.close()
        return f


    def show_page(self, worksheet_id,show_debug=False):
        self.send_head()
        if worksheet_id == '':
            W = None
            worksheet_id = None
            auth = True
        else:
            try:
                W = notebook.get_worksheet_with_id(worksheet_id)
            except KeyError:
                W = notebook.create_new_worksheet(worksheet_id)
                worksheet_id = W.id()
            auth = self.auth_worksheet(W)

        self.wfile.write(notebook.html(worksheet_id=worksheet_id,
                                       authorized=self.authorize(),
                                       show_debug=show_debug,
                                       worksheet_authorized = auth))


    def file_not_found(self, filename):
        self.send_response(404)
        self.send_header("Content-type", 'text/plain')
        self.end_headers()
        self.wfile.write("SAGE Server: File '%s' not found"%filename)

    def do_GET(self):
        """
        Handle a HTTP GET request.

        The basic operation of this function is to
        examine the request path and decide to serve
        either a static file based on the file extension,
        or in the case that a '?' found in the path,
        modify the path and continue.

        """
        if notebook.log_server():
            notebook.server_log().append(["GET", self.path])
        self.get_cookie()
        # The question mark trick here is so that images will be reloaded when
        # the async request requests the output text for a computation.
        # This is inspired by http://www.irt.org/script/416.htm/.
        show_debug=False
        i = self.path.rfind('?')
        if i != -1:
            if self.path[i+1:i+6] == 'debug':
                show_debug = True
            elif self.path[i+1:i+5] == 'edit':
                j = self.path.rfind('/')
                worksheet_filename = self.path[j+1:i]
                self.edit_text(worksheet_filename,prompts=False)
                return
            self.path = self.path[:i]

        #verbose(self.path)
        if self.path[-4:] in ['.eps', '.pdf', '.png', '.bmp', '.svg', '.tex', \
                              '.dvi', '.log', '.css',\
                              '.txt', '.ico', '.sws'] or \
               self.path[-2:] in ['.c'] or \
               self.path[-5:] in ['.sobj', '.html'] or \
               self.path[-3:] in ['.ps', '.js'] or \
               ('/jsmath/' in self.path and self.path[-3] == '.js'):
<<<<<<< HEAD
            return self.get_file()
=======
            try:
                return self.get_file()
            except:
                print "Cancelled getting %s"%self.path
                return
>>>>>>> 1b5b17da
        path = self.path.strip('/')
        i = path.find('/')
        if i == -1:
            i = len(path)

        try:
            worksheet_id = path[:i]
        except ValueError:
            worksheet_id = None
        path = path[i+1:]
        if path == '':
            return self.show_page(worksheet_id=worksheet_id,show_debug=show_debug)
        else:
            self.file_not_found()

    def get_cookie(self):
        """
        Get a cookie from the html header.
        """
        self.cookie=Cookie.SimpleCookie()
        if self.headers.has_key('cookie'):
            try:
                self.cookie=Cookie.SimpleCookie(self.headers.getheader("cookie"))
            except Cookie.CookieError, msg:
                print msg
                pass

    def authorize(self):
        """
        Set the permissions for a given worksheet.

        If the password is not given correctly, then
        the user is still allowed to view the given
        worksheet, just not evaluate any cells.

        This is not a rigorous security method,
        including the fact that the password is sent
        in clear text.

        """
        username = password = "";
        if self.cookie.has_key('username'):
            username = self.cookie['username'].value
        if self.cookie.has_key('password'):
            password = self.cookie['password'].value
        return notebook.authorize(username + ":" + password);

    def do_POST(self):
        """
        Handle a HTTP POST request.

        This differers from the HTTP GET by the fact that
        along with the POST request comes post variables
        which a used to evaluate the POST handling functions.

        """
        self.get_cookie()
        content_type, post_dict = cgi.parse_header(self.headers.getheader('content-type'))
        #verbose("POST: %s"%post_dict)
        self.save_notebook_every_so_often()

        if not self.authorize():
            self.body = {}

        elif content_type == 'multipart/form-data':
            M = cgi.parse_multipart(self.rfile, post_dict);

            if self.path[-5:] == '?edit' and self.path != '?edit':
                filename = self.path[1:-5]
                if M.has_key('button_save'):
                    self.edit_save(filename, M['textfield'][0])
                elif M.has_key('button_cancel'):
                    self.edit_cancel(filename)
                return

            if self.path == '/upload_worksheet' and M.has_key('fileField'):
                tmp = '%s/tmp.sws'%notebook.directory()
                f = file(tmp,'wb')
                f.write(M['fileField'][0])
                f.close()
                self.import_worksheet_local_file(tmp)
                os.unlink(tmp);

        elif content_type == 'application/x-www-form-urlencoded':
            self.send_response(200)
            self.send_header("Content-type", 'text/plain')
            self.end_headers()

            method = self.path[self.path.rfind('/')+1:]
            if method in ['cell_output_set', 'hide_all', 'restart_sage', 'show_all', 'introspect',
                          'new_cell', 'new_cell_after', 'delete_cell', 'cell_update', 'interrupt',
                          'cell_id_list', 'add_worksheet', 'delete_worksheet', 'unlock_worksheet',
                          'insert_wiki_cells', 'delete_cell_all']:
                eval("self.%s()"%method)
            else:
                if self.path[-8:]   == '/refresh':
                    self.show_page(worksheet_id=None, body_only=True)
                elif self.path[-6:] == '/eval0':
                    self.eval_cell(newcell=False)
                elif self.path[-6:] == '/eval1':
                    self.eval_cell(newcell=True)

        else:
            self.body = {}                   # Unknown content-type

        # some browsers send 2 more bytes...  ? which ?
        ready_to_read,x,y = select.select([self.connection],[],[],0)
        if ready_to_read:
            self.rfile.read(2)

    def do_HEAD(self):
        self.send_head()

    def send_head(self):
        self.send_response(200)
        if self.path[-4:] == '.png':
            self.send_header("Content-type", 'image/png')
        if self.path[-4:] == '.bmp':
            self.send_header("Content-type", 'image/bmp')
        elif self.path[-4:] == '.svg':
            self.send_header("Content-type", 'image/svg+xml')
        elif self.path[-4:] == '.txt':
            self.send_header("Content-type", 'text/plain')
        elif self.path[-2:] == '.c':
            self.send_header("Content-type", 'text/plain')
        elif self.path[-5:] == '.sobj':
            self.send_header("Content-type", 'application/sobj')
        else:
            self.send_header("Content-type", 'text/html')
        self.end_headers()



    def image(self, filename):
        try:
            return self._images[filename]
        except AttributeError:
            self._images = {}
            return self.image(filename)
        except KeyError:
            self._images[filename] = open(SAGE_EXTCODE +
                  '/notebook/images/' + filename, 'rb').read()
            return self._images[filename]

    def robots(self):
        """
        Return the robots.txt file contents (as a string) that should
        be used when search engines hit this site.

        The default is to not allow any robots.  This can be
        customized by creating a file robots.txt inside the
        sage_notebook directory.
        """
        try:
            return self._robots
        except AttributeError:
            pass
        filename = '%s/robots.txt'%notebook.directory()
        if os.path.exists(filename):
            robots_txt = open(filename).read()
        else:
            robots_txt = """
User-agent: *
Disallow: /
            """
            open(filename,'w').write(robots_txt)
        self._robots = robots_txt
        return robots_txt


class NotebookServer:
    def __init__(self, notebook, port, address):
        self.__notebook = notebook
        self.__httpd = BaseHTTPServer.HTTPServer((address,int(port)), WebServer)
        try:
            # this seems to be BSD specific
            self.__httpd.socket.setsockopt(socket.SOL_SOCKET, socket.SO_REUSEPORT, 1)
        except AttributeError:
            try:
                # on linux, this seems to do both addr and port.
                self.__httpd.socket.setsockopt(socket.SOL_SOCKET, socket.SO_REUSEADDR, 1)
            except AttributeError:
                pass
        self.__address = address
        self.__port = port

    def auth_string(self):
        try:
            return self.__auth
        except AttributeError:
            self.__auth = ":"
        return self.__auth

    def address(self):
        return self.__address

    def port(self):
        return self.__port

    def notebook(self):
        return self.__notebook

    def url(self):
        return 'http://%s:%s"'%(self.__address, self.__port)

    def serve(self):
        global notebook
        notebook = self.notebook()
        while True:
            try:
                print "Press Control-C *TWICE* to stop the server."
                self.__httpd.serve_forever()
            except KeyboardInterrupt:
                notebook.save()
                print "Shutting down notebook server."
                notebook = None
                break
            else:
                notebook.save()


<|MERGE_RESOLUTION|>--- conflicted
+++ resolved
@@ -594,7 +594,6 @@
             path = '%s/%s'%(os.path.abspath(notebook.object_directory()), path)
         else:
             path = path[1:]
-        print "path = '%s'"%path
         if path[-5:] == '.html' and not '/' in path and not '/jsmath' in path:
             worksheet_filename = path[:-5]
             if worksheet_filename == '__history__':
@@ -749,15 +748,11 @@
                self.path[-5:] in ['.sobj', '.html'] or \
                self.path[-3:] in ['.ps', '.js'] or \
                ('/jsmath/' in self.path and self.path[-3] == '.js'):
-<<<<<<< HEAD
-            return self.get_file()
-=======
             try:
                 return self.get_file()
             except:
                 print "Cancelled getting %s"%self.path
                 return
->>>>>>> 1b5b17da
         path = self.path.strip('/')
         i = path.find('/')
         if i == -1:
