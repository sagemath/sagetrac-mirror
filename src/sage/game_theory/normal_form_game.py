"""
Normal Form games with N players.

This module implements a class for normal form games (strategic form games)
[NN2007]_. At present 3 algorithms are implemented to compute equilibria
of these games (``'lrs'`` - interfaced with the 'lrs' library, ``'LCP'`` interfaced
with the 'gambit' library and support enumeration built in Sage). The architecture
for the class is based on the gambit architecture to ensure an easy transition
between gambit and Sage.  At present the algorithms for the computation of equilibria
only solve 2 player games.

A very simple and well known example of normal form game is referred
to as the 'Battle of the Sexes' in which two players Amy and Bob
are modeled.  Amy prefers to play video games and Bob prefers to
watch a movie.  They both however want to spend their evening together.
This can be modeled using the following two matrices:

.. MATH::

    A = \\begin{pmatrix}
        3&1\\\\
        0&2\\\\
        \end{pmatrix}


    B = \\begin{pmatrix}
        2&1\\\\
        0&3\\\\
        \end{pmatrix}

Matrix `A` represents the utilities of Amy and matrix `B` represents the
utility of Bob. The choices of Amy correspond to the rows of the matrices:

* The first row corresponds to video games.

* The second row corresponds to movies.

Similarly Bob's choices are represented by the columns:

* The first column corresponds to video games.

* The second column corresponds to movies.

Thus, if both Amy and Bob choose to play video games: Amy receives a
utility of 3 and Bob a utility of 2. If Amy is indeed going to stick
with video games Bob has no incentive to deviate (and vice versa).

This situation repeats itself if both Amy and Bob choose to watch a movie:
neither has an incentive to deviate.

This loosely described situation is referred to as a Nash Equilibrium.
We can use Sage to find them, and more importantly, see if there is any
other situation where Amy and Bob have no reason to change their choice
of action:

Here is how we create the game in Sage::

    sage: A = matrix([[3, 1], [0, 2]])
    sage: B = matrix([[2, 1], [0, 3]])
    sage: battle_of_the_sexes = NormalFormGame([A, B])
    sage: battle_of_the_sexes
    Normal Form Game with the following utilities: {(0, 1): [1, 1], (1, 0): [0, 0], (0, 0): [3, 2], (1, 1): [2, 3]}

To obtain the Nash equilibria we run the ``obtain_nash()`` method. In the
first few examples, we will use the 'support enumeration' algorithm.
A discussion about the different algorithms will be given later::

    sage: battle_of_the_sexes.obtain_nash(algorithm='enumeration')
    [[(0, 1), (0, 1)], [(3/4, 1/4), (1/4, 3/4)], [(1, 0), (1, 0)]]

If we look a bit closer at our output we see that a list of three
pairs of tuples have been returned. Each of these correspond to a
Nash Equilibrium, represented as a probability distribution over the
available strategies:

* `[(1, 0), (1, 0)]` corresponds to the first player only
  playing their first strategy and the second player also only playing
  their first strategy. In other words Amy and Bob both play video games.

* `[(0, 1), (0, 1)]` corresponds to the first player only
  playing their second strategy and the second player also only playing
  their second strategy. In other words Amy and Bob both watch movies.

* `[(3/4, 1/4), (1/4, 3/4)]` corresponds to players `mixing` their
  strategies. Amy plays video games 75% of the time and Bob watches
  movies 75% of the time. At this equilibrium point Amy and Bob will
  only ever do the same activity `3/8` of the time.

We can use Sage to compute the expected utility for any mixed strategy
pair `(\sigma_1, \sigma_2)`. The payoff to player 1 is given by the
vector/matrix multiplication:

.. MATH::

    \sigma_1 A \sigma_2

The payoff to player 2 is given by:

.. MATH::

    \sigma_1 B \sigma_2

To compute this in Sage we have::

    sage: for ne in battle_of_the_sexes.obtain_nash(algorithm='enumeration'):
    ....:     print "Utility for {}: ".format(ne)
    ....:     print vector(ne[0]) * A * vector(ne[1]), vector(ne[0]) * B * vector(ne[1])
    Utility for [(0, 1), (0, 1)]:
    2 3
    Utility for [(3/4, 1/4), (1/4, 3/4)]:
    3/2 3/2
    Utility for [(1, 0), (1, 0)]:
    3 2

Allowing players to play mixed strategies ensures that there will always
be a Nash Equilibrium for a normal form game. This result is called Nash's
Theorem ([N1950]_).

Let us consider the game called 'matching pennies' where two players each
present a coin with either HEADS or TAILS showing. If the coins show the
same side then player 1 wins, otherwise player 2 wins:


.. MATH::

    A = \\begin{pmatrix}
        1&-1\\\\
        -1&1\\\\
        \end{pmatrix}


    B = \\begin{pmatrix}
        -1&1\\\\
        1&-1\\\\
        \end{pmatrix}

It should be relatively straightforward to observe, that there is no
situation, where both players always do the same thing, and have no
incentive to deviate.

We can plot the utility of player 1 when player 2 is playing a mixed
strategy `\sigma_2=(y,1-y)` (so that the utility to player 1 for
playing strategy number `i` is given by the matrix/vector multiplication
`(Ay)_i`, ie element in position `i` of the matrix/vector multiplication
`Ay`) ::

    sage: y = var('y')
    sage: A = matrix([[1, -1], [-1, 1]])
    sage: p = plot((A * vector([y, 1 - y]))[0], y, 0, 1, color='blue', legend_label='$u_1(r_1, (y, 1-y))$', axes_labels=['$y$', ''])
    sage: p += plot((A * vector([y, 1 - y]))[1], y, 0, 1, color='red', legend_label='$u_1(r_2, (y, 1-y))$'); p
    Graphics object consisting of 2 graphics primitives

We see that the only point at which player 1 is indifferent amongst
the available strategies is when `y=1/2`.

If we compute the Nash equilibria we see that this corresponds to a point
at which both players are indifferent::

    sage: A = matrix([[1, -1], [-1, 1]])
    sage: B = matrix([[-1, 1], [1, -1]])
    sage: matching_pennies = NormalFormGame([A, B])
    sage: matching_pennies.obtain_nash(algorithm='enumeration')
    [[(1/2, 1/2), (1/2, 1/2)]]

The utilities to both players at this Nash equilibrium
is easily computed::

    sage: [vector([1/2, 1/2]) * M * vector([1/2, 1/2]) for M in matching_pennies.payoff_matrices()]
    [0, 0]

Note that the above uses the ``payoff_matrices`` method
which returns the payoff matrices for a 2 player game::

    sage: matching_pennies.payoff_matrices()
    (
    [ 1 -1]  [-1  1]
    [-1  1], [ 1 -1]
    )

One can also input a single matrix and then a zero sum game is constructed.
Here is an instance of `Rock-Paper-Scissors-Lizard-Spock
<http://www.samkass.com/theories/RPSSL.html>`_::

    sage: A = matrix([[0, -1, 1, 1, -1],
    ....:             [1, 0, -1, -1, 1],
    ....:             [-1, 1, 0, 1 , -1],
    ....:             [-1, 1, -1, 0, 1],
    ....:             [1, -1, 1, -1, 0]])
    sage: g = NormalFormGame([A])
    sage: g.obtain_nash(algorithm='enumeration')
    [[(1/5, 1/5, 1/5, 1/5, 1/5), (1/5, 1/5, 1/5, 1/5, 1/5)]]

We can also study games where players aim to minimize their utility.
Here is the Prisoner's Dilemma (where players are aiming to reduce
time spent in prison)::

    sage: A = matrix([[2, 5], [0, 4]])
    sage: B = matrix([[2, 0], [5, 4]])
    sage: prisoners_dilemma = NormalFormGame([A, B])
    sage: prisoners_dilemma.obtain_nash(algorithm='enumeration', maximization=False)
    doctest:...: DeprecationWarning: The use of the maximization parameter is deprecated and will soon disappear
    See http://trac.sagemath.org/18679 for details.
    [[(0, 1), (0, 1)]]

When obtaining Nash equilibrium there are 3 algorithms currently available:

* ``'lrs'``: Reverse search vertex enumeration for 2 player games. This
  algorithm uses the optional 'lrs' package. To install it type ``sage -i
  lrs`` at the command line. For more information see [A2000]_.

* ``'LCP'``: Linear complementarity program algorithm for 2 player games.
  This algorithm uses the open source game theory package:
  `Gambit <http://gambit.sourceforge.net/>`_ [MMAT2014]_. At present this is
  the only gambit algorithm available in sage but further development will
  hope to implement more algorithms
  (in particular for games with more than 2 players). To install it
  type ``sage -i gambit`` at the command line.

* ``'enumeration'``: Support enumeration for 2 player games. This
  algorithm is hard coded in Sage and checks through all potential
  supports of a strategy. Supports of a given size with a conditionally
  dominated strategy are ignored. Note: this is not the preferred
  algorithm. The algorithm implemented is a combination of a basic
  algorithm described in [NN2007]_ and a pruning component described
  in [SLB2008]_.

Below we show how the three algorithms are called::

    sage: matching_pennies.obtain_nash(algorithm='lrs')  # optional - lrs
    [[(1/2, 1/2), (1/2, 1/2)]]
    sage: matching_pennies.obtain_nash(algorithm='LCP')  # optional - gambit
    [[(0.5, 0.5), (0.5, 0.5)]]
    sage: matching_pennies.obtain_nash(algorithm='enumeration')
    [[(1/2, 1/2), (1/2, 1/2)]]

Note that if no algorithm argument is passed then the default will be
selected according to the following order (if the corresponding package is
installed):

    1. ``'lrs'`` (requires 'lrs')
    2. ``'enumeration'``

Here is a game being constructed using gambit syntax (note that a
``NormalFormGame`` object acts like a dictionary with pure strategy tuples as
keys and payoffs as their values)::

    sage: f = NormalFormGame()
    sage: f.add_player(2)  # Adding first player with 2 strategies
    sage: f.add_player(2)  # Adding second player with 2 strategies
    sage: f[0,0][0] = 1
    sage: f[0,0][1] = 3
    sage: f[0,1][0] = 2
    sage: f[0,1][1] = 3
    sage: f[1,0][0] = 3
    sage: f[1,0][1] = 1
    sage: f[1,1][0] = 4
    sage: f[1,1][1] = 4
    sage: f
    Normal Form Game with the following utilities: {(0, 1): [2, 3], (1, 0): [3, 1], (0, 0): [1, 3], (1, 1): [4, 4]}

Once this game is constructed we can view the payoff matrices and solve the
game::

    sage: f.payoff_matrices()
    (
    [1 2]  [3 3]
    [3 4], [1 4]
    )
    sage: f.obtain_nash(algorithm='enumeration')
    [[(0, 1), (0, 1)]]

We can add an extra strategy to the first player::

    sage: f.add_strategy(0)
    sage: f
    Normal Form Game with the following utilities: {(0, 1): [2, 3], (0, 0): [1, 3], (2, 1): [False, False], (2, 0): [False, False], (1, 0): [3, 1], (1, 1): [4, 4]}

If we do this and try and obtain the Nash equilibrium or view the payoff
matrices(without specifying the utilities), an error is returned::

    sage: f.obtain_nash()
    Traceback (most recent call last):
    ...
    ValueError: utilities have not been populated
    sage: f.payoff_matrices()
    Traceback (most recent call last):
    ...
    ValueError: utilities have not been populated

Here we populate the missing utilities::

    sage: f[2, 1] = [5, 3]
    sage: f[2, 0] = [2, 1]
    sage: f.payoff_matrices()
    (
    [1 2]  [3 3]
    [3 4]  [1 4]
    [2 5], [1 3]
    )
    sage: f.obtain_nash()
    [[(0, 0, 1), (0, 1)]]

We can use the same syntax as above to create games with
more than 2 players::

    sage: threegame = NormalFormGame()
    sage: threegame.add_player(2)  # Adding first player with 2 strategies
    sage: threegame.add_player(2)  # Adding second player with 2 strategies
    sage: threegame.add_player(2)  # Adding third player with 2 strategies
    sage: threegame[0, 0, 0][0] = 3
    sage: threegame[0, 0, 0][1] = 1
    sage: threegame[0, 0, 0][2] = 4
    sage: threegame[0, 0, 1][0] = 1
    sage: threegame[0, 0, 1][1] = 5
    sage: threegame[0, 0, 1][2] = 9
    sage: threegame[0, 1, 0][0] = 2
    sage: threegame[0, 1, 0][1] = 6
    sage: threegame[0, 1, 0][2] = 5
    sage: threegame[0, 1, 1][0] = 3
    sage: threegame[0, 1, 1][1] = 5
    sage: threegame[0, 1, 1][2] = 8
    sage: threegame[1, 0, 0][0] = 9
    sage: threegame[1, 0, 0][1] = 7
    sage: threegame[1, 0, 0][2] = 9
    sage: threegame[1, 0, 1][0] = 3
    sage: threegame[1, 0, 1][1] = 2
    sage: threegame[1, 0, 1][2] = 3
    sage: threegame[1, 1, 0][0] = 8
    sage: threegame[1, 1, 0][1] = 4
    sage: threegame[1, 1, 0][2] = 6
    sage: threegame[1, 1, 1][0] = 2
    sage: threegame[1, 1, 1][1] = 6
    sage: threegame[1, 1, 1][2] = 4
    sage: threegame
    Normal Form Game with the following utilities: {(0, 1, 1): [3, 5, 8], (1, 1, 0): [8, 4, 6], (1, 0, 0): [9, 7, 9], (0, 0, 1): [1, 5, 9], (1, 0, 1): [3, 2, 3], (0, 0, 0): [3, 1, 4], (0, 1, 0): [2, 6, 5], (1, 1, 1): [2, 6, 4]}

The above requires a lot of input that could be simplified if there is
another data structure with our utilities and/or a structure to the
utilities.  The following example creates a game with a relatively strange
utility function::

    sage: def utility(strategy_triplet, player):
    ....:     return sum(strategy_triplet) * player
    sage: threegame = NormalFormGame()
    sage: threegame.add_player(2)  # Adding first player with 2 strategies
    sage: threegame.add_player(2)  # Adding second player with 2 strategies
    sage: threegame.add_player(2)  # Adding third player with 2 strategies
    sage: for i, j, k in [(i, j, k) for i in [0,1] for j in [0,1] for k in [0,1]]:
    ....:     for p in range(3):
    ....:          threegame[i, j, k][p] = utility([i, j, k], p)
    sage: threegame
    Normal Form Game with the following utilities: {(0, 1, 1): [0, 2, 4], (1, 1, 0): [0, 2, 4], (1, 0, 0): [0, 1, 2], (0, 0, 1): [0, 1, 2], (1, 0, 1): [0, 2, 4], (0, 0, 0): [0, 0, 0], (0, 1, 0): [0, 1, 2], (1, 1, 1): [0, 3, 6]}

At present no algorithm has been implemented in Sage for games with
more than 2 players::

    sage: threegame.obtain_nash()
    Traceback (most recent call last):
    ...
    NotImplementedError: Nash equilibrium for games with more than 2 players have not been implemented yet. Please see the gambit website (http://gambit.sourceforge.net/) that has a variety of available algorithms

There are however a variety of such algorithms available in gambit,
further compatibility between Sage and gambit is actively being developed:
https://github.com/tturocy/gambit/tree/sage_integration.

It can be shown that linear scaling of the payoff matrices conserves the
equilibrium values::

    sage: A = matrix([[2, 1], [1, 2.5]])
    sage: B = matrix([[-1, 3], [2, 1]])
    sage: g = NormalFormGame([A, B])
    sage: g.obtain_nash(algorithm='enumeration')
    [[(1/5, 4/5), (3/5, 2/5)]]
    sage: g.obtain_nash(algorithm='lrs') # optional - lrs
    [[(1/5, 4/5), (3/5, 2/5)]]
    sage: A = 2 * A
    sage: g = NormalFormGame([A, B])
    sage: g.obtain_nash(algorithm='LCP')  # optional - gambit
    [[(0.2, 0.8), (0.6, 0.4)]]

It is also possible to generate a Normal Form Game from a gambit Game::

    sage: from gambit import Game  # optional - gambit
    sage: gambitgame= Game.new_table([2, 2])  # optional - gambit
    sage: gambitgame[int(0), int(0)][int(0)] = int(8)  # optional - gambit
    sage: gambitgame[int(0), int(0)][int(1)] = int(8)  # optional - gambit
    sage: gambitgame[int(0), int(1)][int(0)] = int(2)  # optional - gambit
    sage: gambitgame[int(0), int(1)][int(1)] = int(10)  # optional - gambit
    sage: gambitgame[int(1), int(0)][int(0)] = int(10)  # optional - gambit
    sage: gambitgame[int(1), int(0)][int(1)] = int(2)  # optional - gambit
    sage: gambitgame[int(1), int(1)][int(0)] = int(5)  # optional - gambit
    sage: gambitgame[int(1), int(1)][int(1)] = int(5)  # optional - gambit
    sage: g = NormalFormGame(gambitgame)  # optional - gambit
    sage: g  # optional - gambit
    Normal Form Game with the following utilities: {(0, 1): [2.0, 10.0], (1, 0): [10.0, 2.0], (0, 0): [8.0, 8.0], (1, 1): [5.0, 5.0]}

For more information on using Gambit in Sage see: :mod:`Using Gambit in
Sage<sage.game_theory.gambit_docs>`. This includes how to access Gambit
directly using the version of iPython shipped with Sage and an explanation
as to why the ``int`` calls are needed to handle the Sage preparser.

Here is a slightly longer game that would take too long to solve with
``'enumeration'``. Consider the following:

An airline loses two suitcases belonging to two different travelers. Both
suitcases happen to be identical and contain identical antiques. An
airline manager tasked to settle the claims of both travelers explains
that the airline is liable for a maximum of 10 per suitcase, and in order
to determine an honest appraised value of the antiques the manager
separates both travelers so they can't confer, and asks them to write down
the amount of their value at no less than 2 and no larger than 100. He
also tells them that if both write down the same number, he will treat
that number as the true dollar value of both suitcases and reimburse both
travelers that amount.

However, if one writes down a smaller number than the other, this smaller
number will be taken as the true dollar value, and both travelers will
receive that amount along with a bonus/malus: 2 extra will be paid to the
traveler who wrote down the lower value and a 2 deduction will be taken
from the person who wrote down the higher amount. The challenge is: what
strategy should both travelers follow to decide the value they should
write down?

In the following we create the game (with a max value of 10) and solve it::

    sage: K = 10  # Modifying this value lets us play with games of any size
    sage: A = matrix([[min(i,j) + 2 * sign(j-i)  for j in range(2, K+1)]  for i in range(2, K+1)])
    sage: B = matrix([[min(i,j) + 2 * sign(i-j)  for j in range(2, K+1)]  for i in range(2, K+1)])
    sage: g = NormalFormGame([A, B])
    sage: g.obtain_nash(algorithm='lrs') # optional - lrs
    [[(1, 0, 0, 0, 0, 0, 0, 0, 0), (1, 0, 0, 0, 0, 0, 0, 0, 0)]]
    sage: g.obtain_nash(algorithm='LCP') # optional - gambit
    [[(1.0, 0.0, 0.0, 0.0, 0.0, 0.0, 0.0, 0.0, 0.0), (1.0, 0.0, 0.0, 0.0, 0.0, 0.0, 0.0, 0.0, 0.0)]]

The output is a pair of vectors (as before) showing the Nash equilibrium.
In particular it here shows that out of the 10 possible strategies both
players should choose the first. Recall that the above considers a reduced
version of the game where individuals can claim integer values between 2
and 10.  The equilibrium strategy is thus for both players to state that
the value of their suitcase is 2.

Note that degenerate games can cause problems for most algorithms.
The following example in fact has an infinite quantity of equilibria which
is evidenced by the various algorithms returning different solutions::

    sage: A = matrix([[3,3],[2,5],[0,6]])
    sage: B = matrix([[3,3],[2,6],[3,1]])
    sage: degenerate_game = NormalFormGame([A,B])
    sage: degenerate_game.obtain_nash(algorithm='lrs') # optional - lrs
    [[(0, 1/3, 2/3), (1/3, 2/3)], [(1, 0, 0), (2/3, 1/3)], [(1, 0, 0), (1, 0)]]
    sage: degenerate_game.obtain_nash(algorithm='LCP') # optional - gambit
    [[(0.0, 0.3333333333, 0.6666666667), (0.3333333333, 0.6666666667)],
     [(1.0, -0.0, 0.0), (0.6666666667, 0.3333333333)],
     [(1.0, 0.0, 0.0), (1.0, 0.0)]]
    sage: degenerate_game.obtain_nash(algorithm='enumeration')
    [[(0, 1/3, 2/3), (1/3, 2/3)], [(1, 0, 0), (1, 0)]]

Note the 'negative' `-0.0` output by gambit. This is due to the numerical
nature of the algorithm used.

Here is an example with the trivial game where all payoffs are 0::

    sage: g = NormalFormGame()
    sage: g.add_player(3)  # Adding first player with 3 strategies
    sage: g.add_player(3)  # Adding second player with 3 strategies
    sage: for key in g:
    ....:     g[key] = [0, 0]
    sage: g.payoff_matrices()
    (
    [0 0 0]  [0 0 0]
    [0 0 0]  [0 0 0]
    [0 0 0], [0 0 0]
    )
    sage: g.obtain_nash(algorithm='enumeration')
    [[(0, 0, 1), (0, 0, 1)], [(0, 0, 1), (0, 1, 0)], [(0, 0, 1), (1, 0, 0)], [(0, 1, 0), (0, 0, 1)], [(0, 1, 0), (0, 1, 0)], [(0, 1, 0), (1, 0, 0)], [(1, 0, 0), (0, 0, 1)], [(1, 0, 0), (0, 1, 0)], [(1, 0, 0), (1, 0, 0)]]

A good description of degenerate games can be found in [NN2007]_.

REFERENCES:

.. [N1950] John Nash.
   *Equilibrium points in n-person games.*
   Proceedings of the National Academy of Sciences 36.1 (1950): 48-49.

.. [NN2007] Nisan, Noam, et al., eds.
   *Algorithmic game theory.*
   Cambridge University Press, 2007.

.. [A2000] Avis, David.
   *A revised implementation of the reverse search vertex enumeration algorithm.*
   Polytopes-combinatorics and computation
   Birkhauser Basel, 2000.

.. [MMAT2014] McKelvey, Richard D., McLennan, Andrew M., and Turocy, Theodore L.
   *Gambit: Software Tools for Game Theory, Version 13.1.2.*
   http://www.gambit-project.org (2014).

.. [SLB2008] Shoham, Yoav, and Kevin Leyton-Brown.
   *Multiagent systems: Algorithmic, game-theoretic, and logical foundations.*
   Cambridge University Press, 2008.

AUTHOR:

- James Campbell and Vince Knight (06-2014): Original version

"""

#*****************************************************************************
#       Copyright (C) 2014 James Campbell james.campbell@tanti.org.uk
#
# This program is free software: you can redistribute it and/or modify
# it under the terms of the GNU General Public License as published by
# the Free Software Foundation, either version 3 of the License, or
# (at your option) any later version.
#                  http://www.gnu.org/licenses/
#*****************************************************************************

from collections import MutableMapping
from itertools import product
from parser import Parser
from sage.combinat.cartesian_product import CartesianProduct
from sage.misc.latex import latex
from sage.misc.misc import powerset
from sage.rings.all import QQ
from sage.structure.sage_object import SageObject
from sage.matrix.constructor import matrix
from sage.matrix.constructor import vector
from sage.misc.package import is_package_installed
from sage.misc.temporary_file import tmp_filename
from sage.numerical.mip import MixedIntegerLinearProgram

try:
    from gambit import Game
    from gambit.nash import ExternalLPSolver, ExternalLCPSolver
except ImportError:
    Game = None
    ExternalLPSolver = None
    ExternalLCPSolver = None

class NormalFormGame(SageObject, MutableMapping):
    r"""
    An object representing a Normal Form Game. Primarily used to compute the
    Nash Equilibria.

    INPUT:

    - ``generator`` - Can be a list of 2 matrices, a single matrix or left
                      blank.

    """

    def __init__(self, generator=None):
        r"""
        Initializes a Normal Form game and checks the inputs.

        EXAMPLES:

        Can have games with more than 2 players::

            sage: threegame = NormalFormGame()
            sage: threegame.add_player(2)  # Adding first player with 2 strategies
            sage: threegame.add_player(2)  # Adding second player with 2 strategies
            sage: threegame.add_player(2)  # Adding third player with 2 strategies
            sage: threegame[0, 0, 0][0] = 3
            sage: threegame[0, 0, 0][1] = 1
            sage: threegame[0, 0, 0][2] = 4
            sage: threegame[0, 0, 1][0] = 1
            sage: threegame[0, 0, 1][1] = 5
            sage: threegame[0, 0, 1][2] = 9
            sage: threegame[0, 1, 0][0] = 2
            sage: threegame[0, 1, 0][1] = 6
            sage: threegame[0, 1, 0][2] = 5
            sage: threegame[0, 1, 1][0] = 3
            sage: threegame[0, 1, 1][1] = 5
            sage: threegame[0, 1, 1][2] = 8
            sage: threegame[1, 0, 0][0] = 9
            sage: threegame[1, 0, 0][1] = 7
            sage: threegame[1, 0, 0][2] = 9
            sage: threegame[1, 0, 1][0] = 3
            sage: threegame[1, 0, 1][1] = 2
            sage: threegame[1, 0, 1][2] = 3
            sage: threegame[1, 1, 0][0] = 8
            sage: threegame[1, 1, 0][1] = 4
            sage: threegame[1, 1, 0][2] = 6
            sage: threegame[1, 1, 1][0] = 2
            sage: threegame[1, 1, 1][1] = 6
            sage: threegame[1, 1, 1][2] = 4
            sage: threegame.obtain_nash()
            Traceback (most recent call last):
            ...
            NotImplementedError: Nash equilibrium for games with more than 2 players have not been implemented yet. Please see the gambit website (http://gambit.sourceforge.net/) that has a variety of available algorithms

        Can initialise a game from a gambit game object::

            sage: from gambit import Game  # optional - gambit
            sage: gambitgame= Game.new_table([2, 2])  # optional - gambit
            sage: gambitgame[int(0), int(0)][int(0)] = int(5)  # optional - gambit
            sage: gambitgame[int(0), int(0)][int(1)] = int(8)  # optional - gambit
            sage: gambitgame[int(0), int(1)][int(0)] = int(2)  # optional - gambit
            sage: gambitgame[int(0), int(1)][int(1)] = int(11)  # optional - gambit
            sage: gambitgame[int(1), int(0)][int(0)] = int(10)  # optional - gambit
            sage: gambitgame[int(1), int(0)][int(1)] = int(7)  # optional - gambit
            sage: gambitgame[int(1), int(1)][int(0)] = int(5)  # optional - gambit
            sage: gambitgame[int(1), int(1)][int(1)] = int(5)  # optional - gambit
            sage: g = NormalFormGame(gambitgame)  # optional - gambit
            sage: g  # optional - gambit
            Normal Form Game with the following utilities: {(0, 1): [2.0, 11.0], (1, 0): [10.0, 7.0], (0, 0): [5.0, 8.0], (1, 1): [5.0, 5.0]}

        TESTS:

        Raise error if matrices aren't the same size::

            sage: p1 = matrix([[1, 2], [3, 4]])
            sage: p2 = matrix([[3, 3], [1, 4], [6, 6]])
            sage: error = NormalFormGame([p1, p2])
            Traceback (most recent call last):
            ...
            ValueError: matrices must be the same size

        Note that when initializing, a single argument must be passed::

            sage: p1 = matrix([[1, 2], [3, 4]])
            sage: p2 = matrix([[3, 3], [1, 4], [6, 6]])
            sage: error = NormalFormGame(p1, p2)
            Traceback (most recent call last):
            ...
            TypeError: __init__() takes at most 2 arguments (3 given)

        When initiating, argument passed must be a list or nothing::

            sage: error = NormalFormGame({4:6, 6:9})
            Traceback (most recent call last):
            ...
            TypeError: Generator function must be a list, gambit game or nothing

        When passing nothing, the utilities then need to be entered manually::

            sage: game = NormalFormGame()
            sage: game
            Normal Form Game with the following utilities: {}

        """
        self.players = []
        self.utilities = {}
        matrices = []
        if generator is not None:
            if type(generator) is not list and type(generator) is not Game:
                raise TypeError("Generator function must be a list, gambit game or nothing")

        if type(generator) is list:
            if len(generator) == 1:
                generator.append(-generator[-1])
            matrices = generator
            if matrices[0].dimensions() != matrices[1].dimensions():
                raise ValueError("matrices must be the same size")
            self._two_matrix_game(matrices)
        elif type(generator) is Game:
            game = generator
            self._gambit_game(game)

    def __delitem__(self, key):
        r"""
        This method is one of a collection that aims to make a game
        instance behave like a dictionary which can be used if a game
        is to be generated without using a matrix.

        Here we set up deleting an element of the utilities dictionary::

            sage: A = matrix([[2, 5], [0, 4]])
            sage: B = matrix([[2, 0], [5, 4]])
            sage: prisoners_dilemma = NormalFormGame([A, B])
            sage: prisoners_dilemma
            Normal Form Game with the following utilities: {(0, 1): [5, 0], (1, 0): [0, 5], (0, 0): [2, 2], (1, 1): [4, 4]}
            sage: del(prisoners_dilemma[(0,1)])
            sage: prisoners_dilemma
            Normal Form Game with the following utilities: {(1, 0): [0, 5], (0, 0): [2, 2], (1, 1): [4, 4]}
        """
        self.utilities.pop(key, None)

    def __getitem__(self, key):
        r"""
        This method is one of a collection that aims to make a game
        instance behave like a dictionary which can be used if a game
        is to be generated without using a matrix.

        Here we allow for querying a key::

            sage: A = matrix([[2, 5], [0, 4]])
            sage: B = matrix([[2, 0], [5, 4]])
            sage: prisoners_dilemma = NormalFormGame([A, B])
            sage: prisoners_dilemma[(0, 1)]
            [5, 0]
            sage: del(prisoners_dilemma[(0,1)])
            sage: prisoners_dilemma[(0, 1)]
            Traceback (most recent call last):
            ...
            KeyError: (0, 1)
        """

        return self.utilities[key]

    def __iter__(self):
        r"""
        This method is one of a collection that aims to make a game
        instance behave like a dictionary which can be used if a game
        is to be generated without using a matrix.

        Here we allow for iteration over the game to correspond to
        iteration over keys of the utility dictionary::

            sage: A = matrix([[2, 5], [0, 4]])
            sage: B = matrix([[2, 0], [5, 4]])
            sage: prisoners_dilemma = NormalFormGame([A, B])
            sage: for key in prisoners_dilemma:
            ....:     print "The strategy pair {} gives utilities {}".format(key, prisoners_dilemma[key])
            The strategy pair (0, 1) gives utilities [5, 0]
            The strategy pair (1, 0) gives utilities [0, 5]
            The strategy pair (0, 0) gives utilities [2, 2]
            The strategy pair (1, 1) gives utilities [4, 4]
        """
        return iter(self.utilities)

    def __setitem__(self, key, value):
        r"""
        This method is one of a collection that aims to make a game
        instance behave like a dictionary which can be used if a game
        is to be generated without using a matrix.

        Here we set up setting the value of a key::

            sage: A = matrix([[2, 5], [0, 4]])
            sage: B = matrix([[2, 0], [5, 4]])
            sage: prisoners_dilemma = NormalFormGame([A, B])
            sage: del(prisoners_dilemma[(0,1)])
            sage: prisoners_dilemma[(0,1)] = [5,6]
            sage: prisoners_dilemma.payoff_matrices()
            (
            [2 5]  [2 6]
            [0 4], [5 4]
            )

        We can use the dictionary-like interface to overwrite a strategy
        profile::

            sage: prisoners_dilemma[(0,1)] = [-3,-30]
            sage: prisoners_dilemma.payoff_matrices()
            (
            [ 2 -3]  [  2 -30]
            [ 0  4], [  5   4]
            )
        """
        self.utilities[key] = value

    def __len__(self):
        r"""
        Here we return the length of the
        game to be the length of the utilities::

            sage: A = matrix([[2, 5], [0, 4]])
            sage: B = matrix([[2, 0], [5, 4]])
            sage: prisoners_dilemma = NormalFormGame([A, B])
            sage: len(prisoners_dilemma)
            4
        """
        return len(self.utilities)

    def _repr_(self):
        r"""
        Returns the strategy_profiles of the game.

        EXAMPLES:

        Basic description of the game shown when calling the game instance::

            sage: p1 = matrix([[1, 2], [3, 4]])
            sage: p2 = matrix([[3, 3], [1, 4]])
            sage: g = NormalFormGame([p1, p2])
            sage: g
            Normal Form Game with the following utilities: {(0, 1): [2, 3], (1, 0): [3, 1], (0, 0): [1, 3], (1, 1): [4, 4]}
        """
        base_str = "Normal Form Game with the following utilities: {}"
        return base_str.format(self.utilities)

    def _latex_(self):
        r"""
        Returns the LaTeX code representing the ``NormalFormGame``.

        EXAMPLES:

        LaTeX method shows the two payoff matrices for a two player game::

            sage: A = matrix([[-1, -2], [-12, 2]])
            sage: B = matrix([[1, 0], [1, -1]])
            sage: g = NormalFormGame([A, B])
            sage: latex(g)
            \left(\left(\begin{array}{rr}
            -1 & -2 \\
            -12 & 2
            \end{array}\right), \left(\begin{array}{rr}
            1 & 0 \\
            1 & -1
            \end{array}\right)\right)

        LaTeX method shows nothing interesting for games with more players::

            sage: g = NormalFormGame()
            sage: g.add_player(2)  # Adding first player with 2 strategies
            sage: g.add_player(2)  # Adding second player with 2 strategies
            sage: g.add_player(2)  # Creating a game with three players
            sage: latex(g)
            \text{\texttt{Normal{ }Form{ }Game{ }...[False,{ }False,{ }False]{\char`\}}}}
        """
        if len(self.players) == 2:
            M1, M2 = self.payoff_matrices()
            return "\left(%s, %s\\right)" % (M1._latex_(), M2._latex_())
        return latex(self.__str__())

    def _two_matrix_game(self, matrices):
        r"""
        Populates ``self.utilities`` with the values from 2 matrices.

        EXAMPLES:

        A small example game::

            sage: A = matrix([[1, 0], [-2, 3]])
            sage: B = matrix([[3, 2], [-1, 0]])
            sage: two_game = NormalFormGame()
            sage: two_game._two_matrix_game([A, B])
        """
        self.players = []
        self.utilities = {}
        self.add_player(matrices[0].dimensions()[0])
        self.add_player(matrices[1].dimensions()[1])
        for strategy_profile in self.utilities:
            self.utilities[strategy_profile] = [matrices[0][strategy_profile],
                                                matrices[1][strategy_profile]]

    def _gambit_game(self, game):
        r"""
        Creates a ``NormalFormGame`` object from a Gambit game.

        TESTS::

            sage: from gambit import Game  # optional - gambit
            sage: testgame = Game.new_table([2, 2])  # optional - gambit
            sage: testgame[int(0), int(0)][int(0)] = int(8)  # optional - gambit
            sage: testgame[int(0), int(0)][int(1)] = int(8)  # optional - gambit
            sage: testgame[int(0), int(1)][int(0)] = int(2)  # optional - gambit
            sage: testgame[int(0), int(1)][int(1)] = int(10)  # optional - gambit
            sage: testgame[int(1), int(0)][int(0)] = int(10)  # optional - gambit
            sage: testgame[int(1), int(0)][int(1)] = int(2)  # optional - gambit
            sage: testgame[int(1), int(1)][int(0)] = int(5)  # optional - gambit
            sage: testgame[int(1), int(1)][int(1)] = int(5)  # optional - gambit
            sage: g = NormalFormGame()  # optional - gambit
            sage: g._gambit_game(testgame)  # optional - gambit
            sage: g  # optional - gambit
            Normal Form Game with the following utilities: {(0, 1): [2.0, 10.0], (1, 0): [10.0, 2.0], (0, 0): [8.0, 8.0], (1, 1): [5.0, 5.0]}
        """
        self.players = []
        self.utilities = {}
        for player in game.players:
            num_strategies = len(player.strategies)
            self.add_player(num_strategies)
        for strategy_profile in self.utilities:
            utility_vector = [float(game[strategy_profile][i]) for i in range(len(self.players))]
            self.utilities[strategy_profile] = utility_vector

<<<<<<< HEAD
    def _as_gambit_game(self, as_integer=False, maximization=None):
=======
    def _gambit_(self, as_integer=False, maximization=True):
>>>>>>> ddd6f7e3
        r"""
        Creates a Gambit game from a ``NormalFormGame`` object

        INPUT:

        - ``as_integer`` - Boolean value which states whether the gambit representation should have
          the payoffs represented as integers or decimals.

        - ``maximization`` - Whether a player is trying to maximize their
          utility or minimize it.

        TESTS::

            sage: from gambit import Game
            sage: A = matrix([[2, 1], [1, 2.5]])
            sage: g = NormalFormGame([A])
            sage: gg = g._gambit_() # optional - gambit
            sage: gg # optional - gambit
            NFG 1 R "" { "1" "2" }
            <BLANKLINE>
            { { "1" "2" }
            { "1" "2" }
            }
            ""
            <BLANKLINE>
            {
            { "" 2, -2 }
            { "" 1, -1 }
            { "" 1, -1 }
            { "" 2.5, -2.5 }
            }
            1 2 3 4
            <BLANKLINE>

            sage: gg = g._gambit_(as_integer=True) # optional - gambit
            sage: gg # optional - gambit
            NFG 1 R "" { "1" "2" }
            <BLANKLINE>
            { { "1" "2" }
            { "1" "2" }
            }
            ""
            <BLANKLINE>
            {
            { "" 2, -2 }
            { "" 1, -1 }
            { "" 1, -1 }
            { "" 2, -2 }
            }
            1 2 3 4
            <BLANKLINE>


            sage: A = matrix([[2, 1], [1, 2.5]])
            sage: B = matrix([[3, 2], [5.5, 4]])
            sage: g = NormalFormGame([A, B])
            sage: gg = g._gambit_() # optional - gambit
            sage: gg # optional - gambit
            NFG 1 R "" { "1" "2" }
            <BLANKLINE>
            { { "1" "2" }
            { "1" "2" }
            }
            ""
            <BLANKLINE>
            {
            { "" 2, 3 }
            { "" 1, 5.5 }
            { "" 1, 2 }
            { "" 2.5, 4 }
            }
            1 2 3 4
            <BLANKLINE>

            sage: gg = g._gambit_(as_integer = True) # optional - gambit
            sage: gg # optional - gambit
            NFG 1 R "" { "1" "2" }
            <BLANKLINE>
            { { "1" "2" }
            { "1" "2" }
            }
            ""
            <BLANKLINE>
            {
            { "" 2, 3 }
            { "" 1, 5 }
            { "" 1, 2 }
            { "" 2, 4 }
            }
            1 2 3 4
            <BLANKLINE>
           
        """
        from sage.misc.superseded import deprecation
        if maximization is not None:
            deprecation(18679, "The use of the maximization parameter is deprecated and will soon disappear")

        from decimal import Decimal
        strategy_sizes = [p.num_strategies for p in self.players]
        g = Game.new_table(strategy_sizes)

        sgn = 1
        if not maximization:
            sgn = -1
        if maximization is None:
            sgn = 1

        for strategy_profile in self.utilities:
            if as_integer:
                g[strategy_profile][0] = sgn * int(self.utilities[strategy_profile][0])
                g[strategy_profile][1] = sgn * int(self.utilities[strategy_profile][1])
            else:
                g[strategy_profile][0] = sgn * Decimal(float(self.utilities[strategy_profile][0]))
                g[strategy_profile][1] = sgn * Decimal(float(self.utilities[strategy_profile][1]))
        return g

    def is_constant_sum(self):
        r"""
        Checks if the game is constant sum.

        EXAMPLES::

            sage: A = matrix([[2, 1], [1, 2.5]])
            sage: g = NormalFormGame([A])
            sage: g.is_constant_sum()
            True
            sage: g = NormalFormGame([A, A])
            sage: g.is_constant_sum()
            False
            sage: A = matrix([[1, 1], [1, 1]])
            sage: g = NormalFormGame([A, A])
            sage: g.is_constant_sum()
            True
            sage: A = matrix([[1, 1, 2], [1, 1, -1], [1, -1, 1]])
            sage: B = matrix([[2, 2, 1], [2, 2, 4], [2, 4, 2]])
            sage: g = NormalFormGame([A, B])
            sage: g.is_constant_sum()
            True
            sage: A = matrix([[1, 1, 2], [1, 1, -1], [1, -1, 1]])
            sage: B = matrix([[2, 2, 1], [2, 2.1, 4], [2, 4, 2]])
            sage: g = NormalFormGame([A, B])
            sage: g.is_constant_sum()
            False
        """
        import sys
        if len(self.players) > 2:
            return False
        m1, m2 = self.payoff_matrices()
        c = m1 + m2
        t = c[0,0]

        for row in c:
            for i in row:
                if abs(t - i) > sys.float_info.epsilon:
                    return False

        return True

    def payoff_matrices(self):
        r"""
        Returns 2 matrices representing the payoffs for each player.

        EXAMPLES::

            sage: p1 = matrix([[1, 2], [3, 4]])
            sage: p2 = matrix([[3, 3], [1, 4]])
            sage: g = NormalFormGame([p1, p2])
            sage: g.payoff_matrices()
            (
            [1 2]  [3 3]
            [3 4], [1 4]
            )

        If we create a game with 3 players we will not be able to
        obtain payoff matrices::

            sage: g = NormalFormGame()
            sage: g.add_player(2)  # Adding first player with 2 strategies
            sage: g.add_player(2)  # Adding second player with 2 strategies
            sage: g.add_player(2)  # Adding third player with 2 strategies
            sage: g.payoff_matrices()
            Traceback (most recent call last):
            ...
            ValueError: Only available for 2 player games

        If we do create a two player game but it is not complete
        then an error is also raised::

            sage: g = NormalFormGame()
            sage: g.add_player(1)  # Adding first player with 1 strategy
            sage: g.add_player(1)  # Adding second player with 1 strategy
            sage: g.payoff_matrices()
            Traceback (most recent call last):
            ...
            ValueError: utilities have not been populated

        The above creates a 2 player game where each player has
        a single strategy. Here we populate the strategies and
        can then view the payoff matrices::

            sage: g[0, 0] = [1,2]
            sage: g.payoff_matrices()
            ([1], [2])
        """
        if len(self.players) != 2:
            raise ValueError("Only available for 2 player games")

        if not self._is_complete():
            raise ValueError("utilities have not been populated")

        m1 = matrix(QQ, self.players[0].num_strategies, self.players[1].num_strategies)
        m2 = matrix(QQ, self.players[0].num_strategies, self.players[1].num_strategies)
        for strategy_profile in self.utilities:
                m1[strategy_profile] = self[strategy_profile][0]
                m2[strategy_profile] = self[strategy_profile][1]
        return m1, m2

    def add_player(self, num_strategies):
        r"""
        Adds a player to a NormalFormGame.

        INPUT:

        - ``num_strategies`` - the number of strategies the player should have.

        EXAMPLES::

            sage: g = NormalFormGame()
            sage: g.add_player(2)  # Adding first player with 2 strategies
            sage: g.add_player(1)  # Adding second player with 1 strategy
            sage: g.add_player(1)  # Adding third player with 1 strategy
            sage: g
            Normal Form Game with the following utilities: {(1, 0, 0): [False, False, False], (0, 0, 0): [False, False, False]}
        """
        self.players.append(_Player(num_strategies))
        self._generate_utilities(True)

    def _generate_utilities(self, replacement):
        r"""
        Creates all the required keys for ``self.utilities``.
        This is used when generating players and/or adding strategies.

        INPUT:

        - ``replacement`` -- Boolean value of whether previously created
                            profiles should be replaced or not.

        TESTS::

            sage: from sage.game_theory.normal_form_game import _Player
            sage: g = NormalFormGame()
            sage: g.players.append(_Player(2))
            sage: g.players.append(_Player(2))
            sage: g
            Normal Form Game with the following utilities: {}

            sage: g._generate_utilities(True)
            sage: g
            Normal Form Game with the following utilities: {(0, 1): [False, False], (1, 0): [False, False], (0, 0): [False, False], (1, 1): [False, False]}

            sage: g[(0,1)] = [2, 3]
            sage: g.add_strategy(1)
            sage: g._generate_utilities(False)
            sage: g
            Normal Form Game with the following utilities: {(0, 1): [2, 3], (1, 2): [False, False], (0, 0): [False, False], (0, 2): [False, False], (1, 0): [False, False], (1, 1): [False, False]}

            sage: g._generate_utilities(True)
            sage: g
            Normal Form Game with the following utilities: {(0, 1): [False, False], (1, 2): [False, False], (0, 0): [False, False], (1, 1): [False, False], (1, 0): [False, False], (0, 2): [False, False]}
        """
        strategy_sizes = [range(p.num_strategies) for p in self.players]
        if replacement is True:
            self.utilities = {}
        for profile in product(*strategy_sizes):
            if profile not in self.utilities.keys():
                self.utilities[profile] = [False]*len(self.players)

    def add_strategy(self, player):
        r"""
        Adds a strategy to a player, will not affect already completed
        strategy profiles.

        INPUT:

        - ``player`` - the index of the player.

        EXAMPLES:

        A simple example::

            sage: s = matrix([[1, 0], [-2, 3]])
            sage: t = matrix([[3, 2], [-1, 0]])
            sage: example = NormalFormGame([s, t])
            sage: example
            Normal Form Game with the following utilities: {(0, 1): [0, 2], (1, 0): [-2, -1], (0, 0): [1, 3], (1, 1): [3, 0]}
            sage: example.add_strategy(0)
            sage: example
            Normal Form Game with the following utilities: {(0, 1): [0, 2], (0, 0): [1, 3], (2, 1): [False, False], (2, 0): [False, False], (1, 0): [-2, -1], (1, 1): [3, 0]}

        """
        self.players[player].add_strategy()
        self._generate_utilities(False)

    def _is_complete(self):
        r"""
        Checks if ``utilities`` has been completed and returns a
        boolean.

        EXAMPLES:

        A simple example::

            sage: s = matrix([[1, 0], [-2, 3]])
            sage: t = matrix([[3, 2], [-1, 0]])
            sage: example = NormalFormGame([s, t])
            sage: example.add_strategy(0)
            sage: example._is_complete()
            False
        """
        results = []
        for profile in self.utilities.values():
            results.append(all(type(i) is not bool for i in profile))
        return all(results)

    def obtain_nash(self, algorithm=False, maximization=None):
        r"""
        A function to return the Nash equilibrium for the game.
        Optional arguments can be used to specify the algorithm used.
        If no algorithm is passed then an attempt is made to use the most
        appropriate algorithm.

        INPUT:

        - ``algorithm`` - the following algorithms should be available through
                          this function:

          * ``'lrs'`` - This algorithm is only suited for 2 player games.
            See the lrs web site (http://cgm.cs.mcgill.ca/~avis/C/lrs.html).

          * ``'LCP'`` - This algorithm is only suited for 2 player games.
            See the gambit web site (http://gambit.sourceforge.net/). Note
            that the output differs from the other algorithms: floats are
            returned.

          * ``'lp-*'`` - This algorithm is only suited for 2 player constant sum games.
            This input starts of with 'lp-' followed by the LP solver to be used to solve
            the game. For example, to make use of the GLPK solver, one would use the string
            ``'lp-glpk'``. This pattern applies for all solvers within Sage (see
            :class:`MixedIntegerLinearProgram`). In order to use the gambit's implementation the
            string ``'lp-gambit'`` should be used.

          * ``'enumeration'`` - This is a very inefficient
            algorithm (in essence a brute force approach).

            1. For each k in 1...min(size of strategy sets)
            2. For each I,J supports of size k
            3. Prune: check if supports are dominated
            4. Solve indifference conditions and check that have Nash Equilibrium.

            Solving the indifference conditions is done by building the
            corresponding linear system.  If  `\rho_1, \rho_2` are the
            supports player 1 and 2 respectively.  Then, indifference implies:

            .. MATH::

                u_1(s_1,\rho_2) = u_2(s_2, \rho_2)

            for all `s_1, s_2` in the support of `\rho_1`. This corresponds to:

            .. MATH::

                \sum_{j\in S(\rho_2)}A_{s_1,j}{\rho_2}_j = \sum_{j\in S(\rho_2)}A_{s_2,j}{\rho_2}_j

            for all `s_1, s_2` in the support of `\rho_1` where `A` is the payoff
            matrix of player 1. Equivalently we can consider consecutive rows of
            `A` (instead of all pairs of strategies). Thus the corresponding
            linear system can be written as:

            .. MATH::

                \left(\sum_{j \in S(\rho_2)}A_{i,j} - A_{i+1,j}\right){\rho_2}_j

            for all `1\leq i \leq |S(\rho_1)|` (where `A` has been modified to only
            contain the rows corresponding to `S(\rho_1)`). We also require all
            elements of `\rho_2` to sum to 1:

            .. MATH::

                \sum_{j\in S(\rho_1)}{\rho_2}_j = 1

        - ``maximization`` - Whether a player is trying to maximize their
                             utility or minimize it.

          * When set to ``True`` (default) it is assumed that players
            aim to maximise their utility.

          * When set to ``False`` it is assumed that players aim to
            minimise their utility.

        EXAMPLES:

        A game with 1 equilibrium when ``maximization`` is ``True`` and 3 when
        ``maximization`` is ``False``::

            sage: A = matrix([[10, 500, 44],
            ....:       [15, 10, 105],
            ....:       [19, 204, 55],
            ....:       [20, 200, 590]])
            sage: B = matrix([[2, 1, 2],
            ....:             [0, 5, 6],
            ....:             [3, 4, 1],
            ....:             [4, 1, 20]])
            sage: g=NormalFormGame([A, B])
            sage: g.obtain_nash(algorithm='lrs') # optional - lrs
            [[(0, 0, 0, 1), (0, 0, 1)]]
            sage: g.obtain_nash(algorithm='lrs', maximization=False) # optional - lrs
            doctest:...: DeprecationWarning: The use of the maximization parameter is deprecated and will soon disappear
            See http://trac.sagemath.org/18679 for details.
            [[(2/3, 1/12, 1/4, 0), (6333/8045, 247/8045, 293/1609)], [(3/4, 0, 1/4, 0), (0, 11/307, 296/307)], [(5/6, 1/6, 0, 0), (98/99, 1/99, 0)]]

        This particular game has 3 Nash equilibria::

            sage: A = matrix([[3,3],
            ....:             [2,5],
            ....:             [0,6]])
            sage: B = matrix([[3,2],
            ....:             [2,6],
            ....:             [3,1]])
            sage: g = NormalFormGame([A, B])
            sage: g.obtain_nash(algorithm='enumeration')
            [[(0, 1/3, 2/3), (1/3, 2/3)], [(4/5, 1/5, 0), (2/3, 1/3)], [(1, 0, 0), (1, 0)]]

        Here is a slightly larger game::

            sage: A = matrix([[160, 205, 44],
            ....:             [175, 180, 45],
            ....:             [201, 204, 50],
            ....:             [120, 207, 49]])
            sage: B = matrix([[2, 2, 2],
            ....:             [1, 0, 0],
            ....:             [3, 4, 1],
            ....:             [4, 1, 2]])
            sage: g=NormalFormGame([A, B])
            sage: g.obtain_nash(algorithm='enumeration')
            [[(0, 0, 3/4, 1/4), (1/28, 27/28, 0)]]
            sage: g.obtain_nash(algorithm='lrs')  # optional - lrs
            [[(0, 0, 3/4, 1/4), (1/28, 27/28, 0)]]
            sage: g.obtain_nash(algorithm='LCP')  # optional - gambit
            [[(0.0, 0.0, 0.75, 0.25), (0.0357142857, 0.9642857143, 0.0)]]

        2 random matrices::

            sage: player1 = matrix([[2, 8, -1, 1, 0],
            ....:                   [1, 1, 2, 1, 80],
            ....:                   [0, 2, 15, 0, -12],
            ....:                   [-2, -2, 1, -20, -1],
            ....:                   [1, -2, -1, -2, 1]])
            sage: player2 = matrix([[0, 8, 4, 2, -1],
            ....:                   [6, 14, -5, 1, 0],
            ....:                   [0, -2, -1, 8, -1],
            ....:                   [1, -1, 3, -3, 2],
            ....:                   [8, -4, 1, 1, -17]])
            sage: fivegame = NormalFormGame([player1, player2])
            sage: fivegame.obtain_nash(algorithm='enumeration')
            [[(1, 0, 0, 0, 0), (0, 1, 0, 0, 0)]]
            sage: fivegame.obtain_nash(algorithm='lrs') # optional - lrs
            [[(1, 0, 0, 0, 0), (0, 1, 0, 0, 0)]]
            sage: fivegame.obtain_nash(algorithm='LCP') # optional - gambit
            [[(1.0, 0.0, 0.0, 0.0, 0.0), (0.0, 1.0, 0.0, 0.0, 0.0)]]

        Here are some examples of constant-sum games::

            sage: A = matrix.identity(2)
            sage: cg = NormalFormGame([A])
            sage: cg.obtain_nash(algorithm='lp-glpk')
            [[(0.5, 0.5), (0.5, 0.5)]]
            sage: cg.obtain_nash(algorithm='lp-Coin') # optional - cbc
            [[(0.5, 0.5), (0.5, 0.5)]]
            sage: cg.obtain_nash(algorithm='lp-PPL')
            [[(1/2, 1/2), (1/2, 1/2)]]
            sage: cg.obtain_nash(algorithm='lp-gambit') # optional - gambit
            [[(0.5, 0.5), (0.5, 0.5)]]
            sage: A = matrix([[2, 1], [1, 3]])
            sage: cg = NormalFormGame([A])
            sage: ne = cg.obtain_nash(algorithm='lp-glpk')
            sage: [[[round(el, 6) for el in v] for v in eq] for eq in ne]
            [[[0.666667, 0.333333], [0.666667, 0.333333]]]
            sage: ne = cg.obtain_nash(algorithm='lp-Coin') # optional - cbc
            sage: [[[round(el, 6) for el in v] for v in eq] for eq in ne] # optional - cbc
            [[[0.666667, 0.333333], [0.666667, 0.333333]]]
            sage: cg.obtain_nash(algorithm='lp-PPL')
            [[(2/3, 1/3), (2/3, 1/3)]]
            sage: ne = cg.obtain_nash(algorithm='lp-gambit') # optional - gambit
            sage: [[[round(el, 6) for el in v] for v in eq] for eq in ne] # optional - gambit
            [[[0.666667, 0.333333], [0.666667, 0.333333]]]
            sage: A = matrix([[1, 2, 1], [1, 1, 2], [2, 1, 1]])
            sage: B = matrix([[2, 1, 2], [2, 2, 1], [1, 2, 2]])
            sage: cg = NormalFormGame([A, B])
            sage: ne = cg.obtain_nash(algorithm='lp-glpk')
            sage: [[[round(el, 6) for el in v] for v in eq] for eq in ne]
            [[[0.333333, 0.333333, 0.333333], [0.333333, 0.333333, 0.333333]]]
            sage: ne = cg.obtain_nash(algorithm='lp-Coin') # optional - cbc
            sage: [[[round(el, 6) for el in v] for v in eq] for eq in ne] # optional - cbc
            [[[0.333333, 0.333333, 0.333333], [0.333333, 0.333333, 0.333333]]]
            sage: cg.obtain_nash(algorithm='lp-PPL')
            [[(1/3, 1/3, 1/3), (1/3, 1/3, 1/3)]]
            sage: ne = cg.obtain_nash(algorithm='lp-gambit') # optional - gambit
            sage: [[[round(el, 6) for el in v] for v in eq] for eq in ne] # optional - gambit
            [[[0.333333, 0.333333, 0.333333], [0.333333, 0.333333, 0.333333]]]
            sage: A = matrix([[160, 205, 44],
            ....:             [175, 180, 45],
            ....:             [201, 204, 50],
            ....:             [120, 207, 49]])
            sage: cg = NormalFormGame([A])
            sage: cg.obtain_nash(algorithm='lp-PPL')
            [[(0, 0, 1, 0), (0, 0, 1)]]

        Running the constant-sum solver on a game which isn't a constant sum game
        generates a ``ValueError``::

            sage: cg = NormalFormGame([A, A])
            sage: cg.obtain_nash(algorithm='lp-glpk')
            Traceback (most recent call last):
            ...
            ValueError: Input game needs to be a two player constant sum game

        Here is an example of a 3 by 2 game with 3 Nash equilibrium::

            sage: A = matrix([[3,3],
            ....:             [2,5],
            ....:             [0,6]])
            sage: B = matrix([[3,2],
            ....:             [2,6],
            ....:             [3,1]])
            sage: g = NormalFormGame([A, B])
            sage: g.obtain_nash(algorithm='enumeration')
            [[(0, 1/3, 2/3), (1/3, 2/3)], [(4/5, 1/5, 0), (2/3, 1/3)], [(1, 0, 0), (1, 0)]]

        Of the algorithms implemented, only ``'lrs'`` and ``'enumeration'`` are guaranteed to find
        all Nash equilibria in a game. The solver for constant-sum games only ever finds one Nash
        equilibrium. Although it is possible for the ``'LCP'`` solver to find all Nash equilibria
        in some instances, there are instances where it won't be able to find all Nash equilibria.::

            sage: A = matrix(2, 2)
            sage: gg = NormalFormGame([A])
            sage: gg.obtain_nash(algorithm='enumeration')
            [[(0, 1), (0, 1)], [(0, 1), (1, 0)], [(1, 0), (0, 1)], [(1, 0), (1, 0)]]
            sage: gg.obtain_nash(algorithm='lrs') # optional - lrs
            [[(0, 1), (0, 1)], [(0, 1), (1, 0)], [(1, 0), (0, 1)], [(1, 0), (1, 0)]]
            sage: gg.obtain_nash(algorithm='lp-glpk')
            [[(1.0, 0.0), (1.0, 0.0)]]
            sage: gg.obtain_nash(algorithm='LCP') # optional - gambit
            [[(1.0, 0.0), (1.0, 0.0)]]
            sage: gg.obtain_nash(algorithm='enumeration', maximization=False)
            doctest:...: DeprecationWarning: The use of the maximization parameter is deprecated and will soon disappear
            See http://trac.sagemath.org/18679 for details.
            [[(0, 1), (0, 1)], [(0, 1), (1, 0)], [(1, 0), (0, 1)], [(1, 0), (1, 0)]]
            sage: gg.obtain_nash(algorithm='lrs', maximization=False) # optional - lrs
            doctest:...: DeprecationWarning: The use of the maximization parameter is deprecated and will soon disappear
            See http://trac.sagemath.org/18679 for details.
            [[(0, 1), (0, 1)], [(0, 1), (1, 0)], [(1, 0), (0, 1)], [(1, 0), (1, 0)]]
            sage: gg.obtain_nash(algorithm='lp-glpk', maximization=False)
            doctest:...: DeprecationWarning: The use of the maximization parameter is deprecated and will soon disappear
            See http://trac.sagemath.org/18679 for details.
            [[(1.0, 0.0), (1.0, 0.0)]]
            sage: gg.obtain_nash(algorithm='LCP', maximization=False) # optional - gambit
            doctest:...: DeprecationWarning: The use of the maximization parameter is deprecated and will soon disappear
            See http://trac.sagemath.org/18679 for details.
            [[(1.0, 0.0), (1.0, 0.0)]]

        Note that outputs for all algorithms are as lists of lists of
        tuples and the equilibria have been sorted so that all algorithms give
        a comparable output (although ``'LCP'`` returns floats)::

            sage: enumeration_eqs = g.obtain_nash(algorithm='enumeration')
            sage: [[type(s) for s in eq] for eq in enumeration_eqs]
            [[<type 'tuple'>, <type 'tuple'>], [<type 'tuple'>, <type 'tuple'>], [<type 'tuple'>, <type 'tuple'>]]
            sage: lrs_eqs = g.obtain_nash(algorithm='lrs')  # optional - lrs
            sage: [[type(s) for s in eq] for eq in lrs_eqs]  # optional - lrs
            [[<type 'tuple'>, <type 'tuple'>], [<type 'tuple'>, <type 'tuple'>], [<type 'tuple'>, <type 'tuple'>]]
            sage: LCP_eqs = g.obtain_nash(algorithm='LCP')  # optional - gambit
            sage: [[type(s) for s in eq] for eq in LCP_eqs]  # optional - gambit
            [[<type 'tuple'>, <type 'tuple'>], [<type 'tuple'>, <type 'tuple'>], [<type 'tuple'>, <type 'tuple'>]]
            sage: enumeration_eqs == sorted(enumeration_eqs)
            True
            sage: lrs_eqs == sorted(lrs_eqs)  # optional - lrs
            True
            sage: LCP_eqs == sorted(LCP_eqs)  # optional - gambit
            True
            sage: lrs_eqs == enumeration_eqs  # optional - lrs
            True
            sage: enumeration_eqs == LCP_eqs  # optional - gambit
            False
            sage: [[[round(float(p), 6) for p in str] for str in eq] for eq in enumeration_eqs] == [[[round(float(p), 6) for p in str] for str in eq] for eq in LCP_eqs]  # optional - gambit
            True

        Also, not specifying a valid solver would lead to an error::

            sage: A = matrix.identity(2)
            sage: g = NormalFormGame([A])
            sage: g.obtain_nash(algorithm="invalid")
            Traceback (most recent call last):
            ...
            ValueError: 'solver' should be set to 'enumeration', 'LCP', 'lp-<MILP-solver>' or 'lrs'
            sage: g.obtain_nash(algorithm="lp-invalid")
            Traceback (most recent call last):
            ...
            ValueError: 'solver' should be set to 'GLPK', 'Coin', 'CPLEX', 'CVXOPT', 'Gurobi', 'PPL' or None (in which case the default one is used).

        """
        if len(self.players) > 2:
            raise NotImplementedError("Nash equilibrium for games with more "
                                      "than 2 players have not been "
                                      "implemented yet. Please see the gambit "
                                      "website (http://gambit.sourceforge.net/) that has a variety of "
                                      "available algorithms")

        if not self._is_complete():
            raise ValueError("utilities have not been populated")

        if not algorithm:
            if self.is_constant_sum():
                algorithm = "lp-glpk"
            elif is_package_installed('lrs'):
                algorithm = "lrs"
            else:
                algorithm = "enumeration"

        from sage.misc.superseded import deprecation
        if maximization is not None:
            deprecation(18679, "The use of the maximization parameter is deprecated and will soon disappear")

        if algorithm == "lrs":
            if not is_package_installed('lrs'):
                raise NotImplementedError("lrs is not installed")

            return self._solve_lrs(maximization)

        if algorithm == "LCP":
            if Game is None:
                raise NotImplementedError("gambit is not installed")
            return self._solve_LCP(maximization)

        if algorithm.startswith('lp-'):
            return self._solve_LP(solver=algorithm[3:], maximization=maximization)

        if algorithm == "enumeration":
            return self._solve_enumeration(maximization)

        raise ValueError("'solver' should be set to 'enumeration', 'LCP', 'lp-<MILP-solver>' or 'lrs'")

    def _solve_lrs(self, maximization=None):
        r"""
        EXAMPLES:

        A simple game::

            sage: A = matrix([[1, 2], [3, 4]])
            sage: B = matrix([[3, 3], [1, 4]])
            sage: C = NormalFormGame([A, B])
            sage: C._solve_lrs() # optional - lrs
            [[(0, 1), (0, 1)]]

        2 random matrices::

            sage: p1 = matrix([[-1, 4, 0, 2, 0],
            ....:              [-17, 246, -5, 1, -2],
            ....:              [0, 1, 1, -4, -4],
            ....:              [1, -3, 9, 6, -1],
            ....:              [2, 53, 0, -5, 0]])
            sage: p2 = matrix([[0, 1, 1, 3, 1],
            ....:              [3, 9, 44, -1, -1],
            ....:              [1, -4, -1, -3, 1],
            ....:              [1, 0, 0, 0, 0,],
            ....:              [1, -3, 1, 21, -2]])
            sage: biggame = NormalFormGame([p1, p2])
            sage: biggame._solve_lrs() # optional - lrs
            [[(0, 0, 0, 20/21, 1/21), (11/12, 0, 0, 1/12, 0)]]

        Another test::

            sage: p1 = matrix([[-7, -5, 5],
            ....:              [5, 5, 3],
            ....:              [1, -6, 1]])
            sage: p2 = matrix([[-9, 7, 9],
            ....:              [6, -2, -3],
            ....:              [-4, 6, -10]])
            sage: biggame = NormalFormGame([p1, p2])
            sage: biggame._solve_lrs() # optional - lrs
            [[(0, 1, 0), (1, 0, 0)], [(1/3, 2/3, 0), (0, 1/6, 5/6)], [(1/3, 2/3, 0), (1/7, 0, 6/7)], [(1, 0, 0), (0, 0, 1)]]
        """
        from sage.misc.superseded import deprecation
        if maximization is not None:
            deprecation(18679, "The use of the maximization parameter is deprecated and will soon disappear")

        from subprocess import PIPE, Popen
        m1, m2 = self.payoff_matrices()
        if maximization is False:
            m1 = - m1
            m2 = - m2
        game1_str, game2_str = self._Hrepresentation(m1, m2)

        g1_name = tmp_filename()
        g2_name = tmp_filename()
        g1_file = file(g1_name, 'w')
        g2_file = file(g2_name, 'w')
        g1_file.write(game1_str)
        g1_file.close()
        g2_file.write(game2_str)
        g2_file.close()

        process = Popen(['nash', g1_name, g2_name], stdout=PIPE)
        lrs_output = [row for row in process.stdout]
        nasheq = Parser(lrs_output).format_lrs()
        return sorted(nasheq)

    def _solve_LCP(self, maximization):
        r"""
        Solves a NormalFormGame using Gambit's LCP algorithm.

        EXAMPLES::

            sage: a = matrix([[1, 0], [1, 4]])
            sage: b = matrix([[2, 3], [2, 4]])
            sage: c = NormalFormGame([a, b])
            sage: c._solve_LCP(maximization=True) # optional - gambit
            doctest:...: DeprecationWarning: The use of the maximization parameter is deprecated and will soon disappear
            See http://trac.sagemath.org/18679 for details.
            [[(0.0, 1.0), (0.0, 1.0)]]
        """
<<<<<<< HEAD
        from sage.misc.superseded import deprecation
        if maximization is not None:
            deprecation(18679, "The use of the maximization parameter is deprecated and will soon disappear")

        g = self._as_gambit_game(maximization)
=======
        g = self._gambit_(maximization)
>>>>>>> ddd6f7e3
        output = ExternalLCPSolver().solve(g)
        nasheq = Parser(output).format_gambit(g)
        return sorted(nasheq)

    def _solve_gambit_LP(self, maximization=None):
        r"""
        Solves a constant sum NormalFormGame using Gambit's LP implementation

        EXAMPLES::

            sage: A = matrix([[2, 1], [1, 2.5]])
            sage: g = NormalFormGame([A])
            sage: g._solve_gambit_LP() # optional - gambit
            [[(0.6, 0.4), (0.6, 0.4)]]
            sage: A = matrix.identity(2)
            sage: g = NormalFormGame([A])
            sage: g._solve_gambit_LP() # optional - gambit
            [[(0.5, 0.5), (0.5, 0.5)]]
            sage: g = NormalFormGame([A,A])
            sage: g._solve_gambit_LP() # optional - gambit
            Traceback (most recent call last):
            ...
            RuntimeError: Method only valid for constant-sum games.
        """
        if Game is None:
            raise NotImplementedError("gambit is not installed")
<<<<<<< HEAD

        from sage.misc.superseded import deprecation
        if maximization is not None:
            deprecation(18679, "The use of the maximization parameter is deprecated and will soon disappear")

        g = self._as_gambit_game(maximization = maximization)
=======
        g = self._gambit_(maximization = maximization)
>>>>>>> ddd6f7e3
        output = ExternalLPSolver().solve(g)
        nasheq = Parser(output).format_gambit(g)
        return sorted(nasheq)

    def _solve_LP(self, solver='glpk', maximization=None):
        r"""
        Solves a constant sum NormalFormGame using the specified LP solver.

        INPUT:

        - ``solver`` - the solver to be used to solve the LP.

          * ``'gambit'`` - This uses the solver included within the gambit library to
            create and solve the LP.

          * For further possible values see :class:`MixedIntegerLinearProgram`

        EXAMPLES::

            sage: A = matrix.identity(2)
            sage: g = NormalFormGame([A])
            sage: g._solve_LP()
            [[(0.5, 0.5), (0.5, 0.5)]]
            sage: g._solve_LP('gambit') # optional - gambit
            [[(0.5, 0.5), (0.5, 0.5)]]
            sage: g._solve_LP('Coin') # optional - cbc
            [[(0.5, 0.5), (0.5, 0.5)]]
            sage: g._solve_LP('PPL')
            [[(1/2, 1/2), (1/2, 1/2)]]
            sage: A = matrix([[2, 1], [1, 3]])
            sage: g = NormalFormGame([A])
            sage: ne = g._solve_LP()
            sage: [[[round(el, 6) for el in v] for v in eq] for eq in ne]
            [[[0.666667, 0.333333], [0.666667, 0.333333]]]
            sage: ne = g._solve_LP('gambit') # optional - gambit
            sage: [[[round(el, 6) for el in v] for v in eq] for eq in ne] # optional - gambit
            [[[0.666667, 0.333333], [0.666667, 0.333333]]]
            sage: ne = g._solve_LP('Coin') # optional - cbc
            sage: [[[round(el, 6) for el in v] for v in eq] for eq in ne] # optional - cbc
            [[[0.666667, 0.333333], [0.666667, 0.333333]]]
            sage: g._solve_LP('PPL')
            [[(2/3, 1/3), (2/3, 1/3)]]

        An exception is raised if the input game is not constant sum::

            sage: A = matrix.identity(2)
            sage: B = A.transpose()
            sage: g = NormalFormGame([A, B])
            sage: g._solve_LP()
            Traceback (most recent call last):
            ...
            ValueError: Input game needs to be a two player constant sum game
        """
        if not self.is_constant_sum():
            raise ValueError("Input game needs to be a two player constant sum game")
        from sage.misc.superseded import deprecation
        if maximization is not None:
            deprecation(18679, "The use of the maximization parameter is deprecated and will soon disappear")
        if solver == 'gambit':
            return self._solve_gambit_LP(maximization)

        sgn = 1
        if maximization is False:
            sgn = -1

        strategy_sizes = [p.num_strategies for p in self.players]

        p = MixedIntegerLinearProgram(maximization=False, solver=solver)
        y = p.new_variable(nonnegative=True)
        v = p.new_variable(nonnegative=False)
        p.add_constraint(sgn * self.payoff_matrices()[0] * y - v[0] <= 0)
        p.add_constraint(matrix([[1] * strategy_sizes[1]]) * y == 1)
        p.set_objective(v[0])
        p.solve()
        y = tuple(p.get_values(y).values())

        p = MixedIntegerLinearProgram(maximization=False, solver=solver)
        x = p.new_variable(nonnegative=True)
        u = p.new_variable(nonnegative=False)
        p.add_constraint(sgn * -self.payoff_matrices()[0].T * x - u[0] <= 0)
        p.add_constraint(matrix([[1] * strategy_sizes[0]]) * x == 1)
        p.set_objective(u[0])
        p.solve()
        x = tuple(p.get_values(x).values())
        return [[x, y]]

    def _solve_enumeration(self, maximization=None):
        r"""
        Obtains the Nash equilibria using support enumeration.
        Algorithm implemented here is Algorithm 3.4 of [NN2007]_
        with an aspect of pruning from [SLB2008]_.

        1. For each k in 1...min(size of strategy sets)
        2. For each I,J supports of size k
        3. Prune: check if supports are dominated
        4. Solve indifference conditions and check that have Nash Equilibrium.

        EXAMPLES:

        A Game::

            sage: A = matrix([[160, 205, 44],
            ....:       [175, 180, 45],
            ....:       [201, 204, 50],
            ....:       [120, 207, 49]])
            sage: B = matrix([[2, 2, 2],
            ....:             [1, 0, 0],
            ....:             [3, 4, 1],
            ....:             [4, 1, 2]])
            sage: g=NormalFormGame([A, B])
            sage: g._solve_enumeration()
            [[(0, 0, 3/4, 1/4), (1/28, 27/28, 0)]]

        A game with 3 equilibria::

            sage: A = matrix([[3,3],
            ....:             [2,5],
            ....:             [0,6]])
            sage: B = matrix([[3,2],
            ....:             [2,6],
            ....:             [3,1]])
            sage: g = NormalFormGame([A, B])
            sage: g._solve_enumeration(maximization=False)
            doctest:...: DeprecationWarning: The use of the maximization parameter is deprecated and will soon disappear
            See http://trac.sagemath.org/18679 for details.
            [[(1, 0, 0), (0, 1)]]

        A simple example::

            sage: s = matrix([[1, 0], [-2, 3]])
            sage: t = matrix([[3, 2], [-1, 0]])
            sage: example = NormalFormGame([s, t])
            sage: example._solve_enumeration()
            [[(0, 1), (0, 1)], [(1/2, 1/2), (1/2, 1/2)], [(1, 0), (1, 0)]]

        Another::

            sage: A = matrix([[0, 1, 7, 1],
            ....:             [2, 1, 3, 1],
            ....:             [3, 1, 3, 5],
            ....:             [6, 4, 2, 7]])
            sage: B = matrix([[3, 2, 8, 4],
            ....:             [6, 2, 0, 3],
            ....:             [1, 3, -1, 1],
            ....:             [3, 2, 1, 1]])
            sage: C = NormalFormGame([A, B])
            sage: C._solve_enumeration()
            [[(0, 0, 0, 1), (1, 0, 0, 0)], [(2/7, 0, 0, 5/7), (5/11, 0, 6/11, 0)], [(1, 0, 0, 0), (0, 0, 1, 0)]]

        Again::

            sage: X = matrix([[1, 4, 2],
            ....:             [4, 0, 3],
            ....:             [2, 3, 5]])
            sage: Y = matrix([[3, 9, 2],
            ....:             [0, 3, 1],
            ....:             [5, 4, 6]])
            sage: Z = NormalFormGame([X, Y])
            sage: Z._solve_enumeration()
            [[(0, 0, 1), (0, 0, 1)], [(2/9, 0, 7/9), (0, 3/4, 1/4)], [(1, 0, 0), (0, 1, 0)]]

        TESTS:

        Due to the nature of the linear equations solved in this algorithm
        some negative vectors can be returned. Here is a test that ensures
        this doesn't happen (the particular payoff matrices chosen give a
        linear system that would have negative valued vectors as solution)::

            sage: a = matrix([[-13, 59],
            ....:             [27, 86]])
            sage: b = matrix([[14, 6],
            ....:             [58, -14]])
            sage: c = NormalFormGame([a, b])
            sage: c._solve_enumeration()
            [[(0, 1), (1, 0)]]

        Testing against an error in `_is_NE`.  Note that 1 equilibrium is
        missing: `[(2/3, 1/3), (0, 1)]` however this equilibrium has
        supports of different sizes. This only occurs in degenerate games
        and is not supported in the `enumeration` algorithm::

            sage: N = NormalFormGame([matrix(2,[0,-1,-2,-1]),matrix(2,[1,0,0,2])])
            sage: N._solve_enumeration()
            [[(0, 1), (0, 1)], [(1, 0), (1, 0)]]

        In this instance the `lrs` algorithm is able to find all three equilibria::

            sage: N = NormalFormGame([matrix(2,[0,-1,-2,-1]),matrix(2,[1,0,0,2])])
            sage: N.obtain_nash(algorithm='lrs')  # optional - lrs
            [[(0, 1), (0, 1)], [(2/3, 1/3), (0, 1)], [(1, 0), (1, 0)]]

        Here is another::

            sage: N = NormalFormGame([matrix(2,[7,-8,-4,-8,7,0]),matrix(2,[-9,-1,-8,3,2,3])])
            sage: N._solve_enumeration()
            [[(0, 1), (0, 0, 1)]]
        """
        from sage.misc.superseded import deprecation
        if maximization is not None:
            deprecation(18679, "The use of the maximization parameter is deprecated and will soon disappear")

        M1, M2 = self.payoff_matrices()
        if maximization is False:
            M1 = -M1
            M2 = -M2

        potential_supports = [[tuple(support) for support in
                               powerset(range(player.num_strategies))]
                              for player in self.players]

        potential_support_pairs = [pair for pair in CartesianProduct(*potential_supports) if len(pair[0]) == len(pair[1])]

        equilibria = []
        for pair in potential_support_pairs:
            # Check if any supports are dominated for row player
            if (self._row_cond_dominance(pair[0], pair[1], M1)
                # Check if any supports are dominated for col player
               and self._row_cond_dominance(pair[1], pair[0], M2.transpose())):
                    result = self._solve_indifference(pair[0], pair[1], M1, M2)
                    if result:
                        equilibria.append([tuple(result[0]), tuple(result[1])])
        return sorted(equilibria)

    def _row_cond_dominance(self, p1_sup, p2_sup, matrix):
        r"""
        Checks if any row strategies of a sub matrix defined
        by a given pair of supports are conditionally dominated.
        Returns False if a row is conditionally dominated.

        TESTS:

        A matrix that depending on the support for the column player
        has a dominated row::

            sage: g = NormalFormGame()
            sage: A = matrix([[1, 1, 5], [2, 2, 0]])
            sage: g._row_cond_dominance((0, 1), (0, 1), A)
            False

        or does not have a dominated row::

            sage: g._row_cond_dominance((0, 1), (0, 2), A)
            True
        """
        subm = matrix.matrix_from_rows_and_columns(list(p1_sup), list(p2_sup))
        nbr_rows = subm.nrows()
        nbr_cols = subm.ncols()
        for s in range(nbr_rows):
            strategy = subm.rows()[s]
            for r in range(s, nbr_rows):
                row = subm.rows()[r]
                if strategy != row:
                    if all(strategy[i] < row[i] for i in range(nbr_cols)):
                        return False
                    if all(row[i] < strategy[i] for i in range(nbr_cols)):
                        return False
        return True

    def _solve_indifference(self, p1_support, p2_support, M1, M2):
        r"""
        For a support pair obtains vector pair that ensures indifference
        amongst support strategies.

        This is done by building the corresponding linear system.
        If  `\rho_1, \rho_2` are the supports player 1 and 2 respectively.
        Then, indifference implies:

        .. MATH::

            u_1(s_1,\rho_2) = u_2(s_2, \rho_2)

        for all `s_1, s_2` in the support of `\rho_1`. This corresponds to:

        .. MATH::

            \sum_{j\in S(\rho_2)}A_{s_1,j}{\rho_2}_j = \sum_{j\in S(\rho_2)}A_{s_2,j}{\rho_2}_j

        for all `s_1, s_2` in the support of `\rho_1` where `A` is the payoff
        matrix of player 1. Equivalently we can consider consecutive rows of
        `A` (instead of all pairs of strategies). Thus the corresponding
        linear system can be written as:

        .. MATH::

            \left(\sum_{j \in S(\rho_2)}^{A_{i,j} - A_{i+1,j}\right){\rho_2}_j

        for all `1\leq i \leq |S(\rho_1)|` (where `A` has been modified to only
        contain the row corresponding to `S(\rho_1)`). We also require all
        elements of `\rho_2` to sum to 1:

        .. MATH::

            \sum_{j\in S(\rho_1)}{\rho_2}_j = 1

        TESTS:

        Find the indifference vector for a support pair that has
        no dominated strategies::

            sage: A = matrix([[1, 1, 5], [2, 2, 0]])
            sage: g = NormalFormGame([A])
            sage: g._solve_indifference((0, 1), (0, 2), A, -A)
            [(1/3, 2/3), (5/6, 0, 1/6)]

        When a support pair has a dominated strategy there is no
        solution to the indifference equation::

            sage: g._solve_indifference((0, 1), (0, 1), A, -A)
            <BLANKLINE>

        Particular case of a game with 1 strategy for each for each player::

            sage: A = matrix([[10]])
            sage: g = NormalFormGame([A])
            sage: g._solve_indifference((0,), (0,), A, -A)
            [(1), (1)]
        """
        linearsystem1 = matrix(QQ, len(p2_support)+1, self.players[0].num_strategies)
        linearsystem2 = matrix(QQ, len(p1_support)+1, self.players[1].num_strategies)

        # Build linear system for player 1
        for p1_strategy in p1_support:
            # Checking particular case of supports of pure strategies
            if len(p2_support) == 1:
                for p2_strategy in range(self.players[1].num_strategies):
                    if M2[p1_strategy][p2_support[0]] < \
                            M2[p1_strategy][p2_strategy]:
                        return False
            else:
                for p2_strategy_pair in range(len(p2_support)):
                    # Coefficients of linear system that ensure indifference between two consecutive strategies of the support of p1
                    linearsystem1[p2_strategy_pair, p1_strategy] = \
                            M2[p1_strategy][p2_support[p2_strategy_pair]] -\
                              M2[p1_strategy][p2_support[p2_strategy_pair-1]]
            linearsystem1[-1, p1_strategy] = 1  # Coefficients of linear system to ensure that vector is probability

        # Build linear system for player 2
        for p2_strategy in p2_support:
            # Checking particular case of supports of pure strategies
            if len(p1_support) == 1:
                for p1_strategy in range(self.players[0].num_strategies):
                    if M1[p1_support[0]][p2_strategy] < \
                            M1[p1_strategy][p2_strategy]:
                        return False
            else:
                for p1_strategy_pair in range(len(p1_support)):
                    # Coefficients of linear system that ensure indifference between two consecutive strategies of the support of p1
                    linearsystem2[p1_strategy_pair, p2_strategy] = \
                            M1[p1_support[p1_strategy_pair]][p2_strategy] -\
                              M1[p1_support[p1_strategy_pair-1]][p2_strategy]
            linearsystem2[-1, p2_strategy] = 1  # Coefficients of linear system that ensure that vector is probability

        # Create rhs of linear systems
        linearsystemrhs1 = vector([0 for i in range(len(p2_support))] + [1])
        linearsystemrhs2 = vector([0 for i in range(len(p1_support))] + [1])

        # Solve both linear systems
        try:
            a = linearsystem1.solve_right(linearsystemrhs1)
            b = linearsystem2.solve_right(linearsystemrhs2)
        except ValueError:
            return None

        if self._is_NE(a, b, p1_support, p2_support, M1, M2):
            return [a, b]
        return None

    def _is_NE(self, a, b, p1_support, p2_support, M1, M2):
        r"""
        For vectors that obey indifference for a given support pair,
        checks if it corresponds to a Nash equilibria (support is obeyed and
        no negative values, also that no player has incentive to deviate
        out of supports).

        TESTS::

            sage: X = matrix([[1, 4, 2],
            ....:             [4, 0, 3],
            ....:             [2, 3, 5]])
            sage: Y = matrix([[3, 9, 2],
            ....:             [0, 3, 1],
            ....:             [5, 4, 6]])
            sage: Z = NormalFormGame([X, Y])
            sage: Z._is_NE([0, 1/4, 3/4], [3/5, 2/5, 0], (1, 2,), (0, 1,), X, Y)
            False

            sage: Z._is_NE([2/9, 0, 7/9], [0, 3/4, 1/4], (0, 2), (1, 2), X, Y)
            True

        Checking pure strategies are not forgotten::

            sage: A = matrix(2, [0, -1, -2, -1])
            sage: B = matrix(2, [1, 0, 0, 2])
            sage: N = NormalFormGame([A, B])
            sage: N._is_NE([1, 0], [1, 0], (0,), (0,), A, B)
            True
            sage: N._is_NE([0, 1], [0, 1], (1,), (1,), A, B)
            True
            sage: N._is_NE([1, 0], [0, 1], (0,), (1,), A, B)
            False
            sage: N._is_NE([0, 1], [1, 0], (1,), (0,), A, B)
            False

            sage: A = matrix(3, [-7, -5,  5, 5,  5,  3,  1, -6,  1])
            sage: B = matrix(3, [-9, 7, 9, 6, -2, -3, -4, 6, -10])
            sage: N = NormalFormGame([A, B])
            sage: N._is_NE([1, 0, 0], [0, 0, 1], (0,), (2,), A, B)
            True
            sage: N._is_NE([0, 1, 0], [1, 0, 0], (1,), (0,), A, B)
            True
            sage: N._is_NE([0, 1, 0], [0, 1, 0], (1,), (1,), A, B)
            False
            sage: N._is_NE([0, 0, 1], [0, 1, 0], (2,), (1,), A, B)
            False
            sage: N._is_NE([0, 0, 1], [0, 0, 1], (2,), (2,), A, B)
            False
        """
        # Check that supports are obeyed
        if not (all([a[i] > 0 for i in p1_support]) and
            all([b[j] > 0 for j in p2_support]) and
            all([a[i] == 0 for i in range(len(a)) if i not in p1_support]) and
            all([b[j] == 0 for j in range(len(b)) if j not in p2_support])):
            return False

        # Check that have pair of best responses

        p1_payoffs = [sum(v * row[i] for i, v in enumerate(b)) for row
                                                                  in M1.rows()]
        p2_payoffs = [sum(v * col[j] for j, v in enumerate(a)) for col
                                                               in M2.columns()]

        #if p1_payoffs.index(max(p1_payoffs)) not in p1_support:
        if not any(i in p1_support for i, x in enumerate(p1_payoffs) if x == max(p1_payoffs)):
            return False
        if not any(i in p2_support for i, x in enumerate(p2_payoffs) if x == max(p2_payoffs)):
            return False

        return True

    def _Hrepresentation(self, m1, m2):
        r"""
        Creates the H-representation strings required to use lrs nash.

        EXAMPLES::

            sage: A = matrix([[1, 2], [3, 4]])
            sage: B = matrix([[3, 3], [1, 4]])
            sage: C = NormalFormGame([A, B])
            sage: print C._Hrepresentation(A, B)[0]
            H-representation
            linearity 1 5
            begin
            5 4 rational
            0 1 0 0
            0 0 1 0
            0 -3 -1 1
            0 -3 -4 1
            -1 1 1 0
            end
            <BLANKLINE>
            sage: print C._Hrepresentation(A, B)[1]
            H-representation
            linearity 1 5
            begin
            5 4 rational
            0 -1 -2 1
            0 -3 -4 1
            0 1 0 0
            0 0 1 0
            -1 1 1 0
            end
            <BLANKLINE>

        """
        from sage.geometry.polyhedron.misc import _to_space_separated_string
        m = self.players[0].num_strategies
        n = self.players[1].num_strategies
        midentity = list(matrix.identity(m))
        nidentity = list(matrix.identity(n))

        s = 'H-representation\n'
        s += 'linearity 1 ' + str(m + n + 1) + '\n'
        s += 'begin\n'
        s += str(m + n + 1) + ' ' + str(m + 2) + ' rational\n'
        for f in list(midentity):
            s += '0 ' + _to_space_separated_string(f) + ' 0 \n'
        for e in list(m2.transpose()):
            s += '0 ' + _to_space_separated_string(-e) + '  1 \n'
        s += '-1 '
        for g in range(m):
            s += '1 '
        s += '0 \n'
        s += 'end\n'

        t = 'H-representation\n'
        t += 'linearity 1 ' + str(m + n + 1) + '\n'
        t += 'begin\n'
        t += str(m + n + 1) + ' ' + str(n + 2) + ' rational\n'
        for e in list(m1):
            t += '0 ' + _to_space_separated_string(-e) + '  1 \n'
        for f in list(nidentity):
            t += '0 ' + _to_space_separated_string(f) + ' 0 \n'
        t += '-1 '
        for g in range(n):
            t += '1 '
        t += '0 \n'
        t += 'end\n'
        return s, t


class _Player():
    def __init__(self, num_strategies):
        r"""
        TESTS::

            sage: from sage.game_theory.normal_form_game import _Player
            sage: p = _Player(5)
            sage: p.num_strategies
            5
        """
        self.num_strategies = num_strategies

    def add_strategy(self):
        r"""
        TESTS::

            sage: from sage.game_theory.normal_form_game import _Player
            sage: p = _Player(5)
            sage: p.add_strategy()
            sage: p.num_strategies
            6
        """
        self.num_strategies += 1<|MERGE_RESOLUTION|>--- conflicted
+++ resolved
@@ -866,11 +866,7 @@
             utility_vector = [float(game[strategy_profile][i]) for i in range(len(self.players))]
             self.utilities[strategy_profile] = utility_vector
 
-<<<<<<< HEAD
-    def _as_gambit_game(self, as_integer=False, maximization=None):
-=======
-    def _gambit_(self, as_integer=False, maximization=True):
->>>>>>> ddd6f7e3
+    def _gambit_(self, as_integer=False, maximization=None):
         r"""
         Creates a Gambit game from a ``NormalFormGame`` object
 
@@ -1601,15 +1597,11 @@
             See http://trac.sagemath.org/18679 for details.
             [[(0.0, 1.0), (0.0, 1.0)]]
         """
-<<<<<<< HEAD
         from sage.misc.superseded import deprecation
         if maximization is not None:
             deprecation(18679, "The use of the maximization parameter is deprecated and will soon disappear")
 
-        g = self._as_gambit_game(maximization)
-=======
         g = self._gambit_(maximization)
->>>>>>> ddd6f7e3
         output = ExternalLCPSolver().solve(g)
         nasheq = Parser(output).format_gambit(g)
         return sorted(nasheq)
@@ -1636,16 +1628,12 @@
         """
         if Game is None:
             raise NotImplementedError("gambit is not installed")
-<<<<<<< HEAD
 
         from sage.misc.superseded import deprecation
         if maximization is not None:
             deprecation(18679, "The use of the maximization parameter is deprecated and will soon disappear")
 
-        g = self._as_gambit_game(maximization = maximization)
-=======
         g = self._gambit_(maximization = maximization)
->>>>>>> ddd6f7e3
         output = ExternalLPSolver().solve(g)
         nasheq = Parser(output).format_gambit(g)
         return sorted(nasheq)
