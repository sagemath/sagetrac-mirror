--- conflicted
+++ resolved
@@ -10,13 +10,8 @@
 - Tom Boothby: added DiskCachedFunction.
 - Simon King: improved performance, more doctests, cython version,
   CachedMethodCallerNoArgs, weak cached function, cached special methods.
-<<<<<<< HEAD
-- Julian Rueth (2014-03-19, 2016-03-22): added ``key`` parameter, allow caching
-  for elements which are hashable with strict equality
-=======
-- Julian Rueth (2014-03-19, 2014-05-09, 2014-05-12): added ``key`` parameter, allow caching
-  for unhashable elements, added ``do_pickle`` parameter
->>>>>>> 0a788023
+- Julian Rueth (2014-03-19, 2014-05-12, 2016-03-22): added ``key`` parameter, added ``do_pickle`` parameter,\
+  allow caching for elements which are hashable with strict equality
 
 EXAMPLES:
 
