--- conflicted
+++ resolved
@@ -3,7 +3,6 @@
 
 AUTHORS:
 
-<<<<<<< HEAD
 - William Stein: initial version, (inspired by conversation with Justin Walker)
 - Mike Hansen: added doctests and made it work with class methods.
 - Willem Jan Palenstijn: add CachedMethodCaller for binding cached methods to
@@ -12,18 +11,7 @@
 - Simon King: improved performance, more doctests, cython version,
   CachedMethodCallerNoArgs, weak cached function, cached special methods.
 - Julian Rueth (2014-03-19, 2014-05-09): added ``key`` parameter, allow caching
-  for unhashable elements
-=======
-- William Stein (inspired by conversation with Justin Walker).
-- Mike Hansen (added doctests and made it work with class methods).
-- Willem Jan Palenstijn (add CachedMethodCaller for binding cached
-  methods to instances).
-- Tom Boothby (added DiskCachedFunction).
-- Simon King (improved performance, more doctests, cython version,
-  CachedMethodCallerNoArgs, weak cached function, cached special methods).
-- Julian Rueth (2014-03-19,2014-05-12): added ``key`` parameter; added
-  ``pickle`` parameter
->>>>>>> c74f601d
+  for unhashable elements, added ``pickle`` parameter
 
 EXAMPLES:
 
@@ -1417,15 +1405,11 @@
         """
         if self._argument_fixer is None:
             self.argfix_init()
-<<<<<<< HEAD
         k = self._fix_to_pos(*args, **kwds)
         try:
             self.cache[k] = value
         except TypeError: # k is not hashable
             self.cache[_cache_key(k)] = value
-=======
-        self.cache[self._fix_to_pos(*args, **kwds)] = value
->>>>>>> c74f601d
 
 weak_cached_function = decorator_keywords(WeakCachedFunction)
 
