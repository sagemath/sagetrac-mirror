--- conflicted
+++ resolved
@@ -1451,12 +1451,7 @@
 
 weak_cached_function = decorator_keywords(WeakCachedFunction)
 
-<<<<<<< HEAD
-
-class CachedMethodPickle(object):
-=======
 class CachedMethodPickle():
->>>>>>> cd1e2b13
     """
     This class helps to unpickle cached methods.
 
