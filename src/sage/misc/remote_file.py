--- conflicted
+++ resolved
@@ -3,10 +3,6 @@
 from __future__ import absolute_import
 
 import os
-<<<<<<< HEAD
-import sys
-=======
->>>>>>> 5469ddba
 from urllib.request import Request, urlopen
 
 
