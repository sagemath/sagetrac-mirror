--- conflicted
+++ resolved
@@ -363,11 +363,7 @@
         ep = &(entries[ix])
 
     ensure_allows_deletions(mp)
-<<<<<<< HEAD
-    T=PyList_New(2)
-=======
     T = PyList_New(2)
->>>>>>> 8722eb7a
     PyList_SetItem(T, 0, ep.me_key)
     PyList_SetItem(T, 1, ep.me_value)
     ep.me_key = NULL
