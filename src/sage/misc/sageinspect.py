r"""
Inspect Python, Sage, and Cython objects

This module extends parts of Python's inspect module to Cython objects.

AUTHORS:

- originally taken from Fernando Perez's IPython
- William Stein (extensive modifications)
- Nick Alexander (extensions)
- Nick Alexander (testing)
- Simon King (some extension for Cython, generalisation of SageArgSpecVisitor)

EXAMPLES::

    sage: from sage.misc.sageinspect import *

Test introspection of modules defined in Python and Cython files:

Cython modules::

    sage: sage_getfile(sage.rings.rational)
    '.../rational.pyx'

    sage: sage_getdoc(sage.rings.rational).lstrip()
    'Rational Numbers...'

    sage: sage_getsource(sage.rings.rational)[5:]
    'Rational Numbers...'

Python modules::

    sage: sage_getfile(sage.misc.sageinspect)
    '.../sageinspect.py'

    sage: print sage_getdoc(sage.misc.sageinspect).lstrip()[:40]
    Inspect Python, Sage, and Cython objects

    sage: sage_getsource(sage.misc.sageinspect).lstrip()[5:-1]
    'Inspect Python, Sage, and Cython objects...'

Test introspection of classes defined in Python and Cython files:

Cython classes::

    sage: sage_getfile(sage.rings.rational.Rational)
    '.../rational.pyx'

    sage: sage_getdoc(sage.rings.rational.Rational).lstrip()
    'A rational number...'

    sage: sage_getsource(sage.rings.rational.Rational)
    'cdef class Rational...'

Python classes::

    sage: sage_getfile(BlockFinder)
    '.../sage/misc/sageinspect.py'

    sage: sage_getdoc(BlockFinder).lstrip()
    'Provide a tokeneater() method to detect the...'

    sage: sage_getsource(BlockFinder)
    'class BlockFinder:...'

Test introspection of functions defined in Python and Cython files:

Cython functions::

    sage: sage_getdef(sage.rings.rational.make_rational, obj_name='mr')
    'mr(s)'

    sage: sage_getfile(sage.rings.rational.make_rational)
    '.../rational.pyx'

    sage: sage_getdoc(sage.rings.rational.make_rational).lstrip()
    'Make a rational number ...'

    sage: sage_getsource(sage.rings.rational.make_rational)[4:]
    'make_rational(s):...'

Python functions::

    sage: sage_getdef(sage.misc.sageinspect.sage_getfile, obj_name='sage_getfile')
    'sage_getfile(obj)'

    sage: sage_getfile(sage.misc.sageinspect.sage_getfile)
    '.../sageinspect.py'

    sage: sage_getdoc(sage.misc.sageinspect.sage_getfile).lstrip()
    'Get the full file name associated to "obj" as a string...'

    sage: sage_getsource(sage.misc.sageinspect.sage_getfile)[4:]
    'sage_getfile(obj):...'

Unfortunately, no argspec is extractable from builtins. Hence, we use a
generic argspec::

    sage: sage_getdef(''.find, 'find')
    'find(*args, **kwds)'

    sage: sage_getdef(str.find, 'find')
    'find(*args, **kwds)'

By :trac:`9976` and :trac:`14017`, introspection also works for interactively
defined Cython code, and with rather tricky argument lines::

    sage: cython('def foo(unsigned int x=1, a=\')"\', b={not (2+1==3):\'bar\'}, *args, **kwds): return')
    sage: print sage_getsource(foo)
    def foo(unsigned int x=1, a=')"', b={not (2+1==3):'bar'}, *args, **kwds): return
    sage: sage_getargspec(foo)
    ArgSpec(args=['x', 'a', 'b'], varargs='args', keywords='kwds', defaults=(1, ')"', {False: 'bar'}))

"""

import ast
import inspect
import functools
import os
import tokenize
import types
import re
EMBEDDED_MODE = False
from sage.env import SAGE_SRC

def loadable_module_extension():
    r"""
    Return the filename extension of loadable modules, including the dot.
    It is '.dll' on cygwin, '.so' otherwise.

    EXAMPLES::

        sage: from sage.misc.sageinspect import loadable_module_extension
        sage: sage.structure.sage_object.__file__.endswith(loadable_module_extension())
        True
    """
    import sys
    if sys.platform == 'cygwin':
        return os.path.extsep+'dll'
    else:
        return os.path.extsep+'so'

def isclassinstance(obj):
    r"""
    Checks if argument is instance of non built-in class

    INPUT: ``obj`` - object

    EXAMPLES::

        sage: from sage.misc.sageinspect import isclassinstance
        sage: isclassinstance(int)
        False
        sage: isclassinstance(FreeModule)
        True
        sage: class myclass: pass
        sage: isclassinstance(myclass)
        False
        sage: class mymetaclass(type): pass
        sage: class myclass2:
        ...       __metaclass__ = mymetaclass
        sage: isclassinstance(myclass2)
        False
    """
    return (not inspect.isclass(obj) and \
            hasattr(obj, '__class__') and \
            hasattr(obj.__class__, '__module__') and \
            obj.__class__.__module__ not in ('__builtin__', 'exceptions'))


import re
# Parse strings of form "File: sage/rings/rational.pyx (starting at line 1080)"
# "\ " protects a space in re.VERBOSE mode.
__embedded_position_re = re.compile(r'''
^                                           # anchor to the beginning of the line
File:\ (?P<FILENAME>.*?)                    # match File: then filename
\ \(starting\ at\ line\ (?P<LINENO>\d+)\)   # match line number
\n?                                         # if there is a newline, eat it
(?P<ORIGINAL>.*)                            # the original docstring is the end
\Z                                          # anchor to the end of the string
''', re.MULTILINE | re.DOTALL | re.VERBOSE)

# Parse Python identifiers
__identifier_re = re.compile(r"^[^\d\W]\w*")

def _extract_embedded_position(docstring):
    r"""
    If docstring has a Cython embedded position, return a tuple
    (original_docstring, filename, line).  If not, return None.

    INPUT: ``docstring`` (string)

    EXAMPLES::

       sage: from sage.misc.sageinspect import _extract_embedded_position
       sage: import inspect
       sage: _extract_embedded_position(inspect.getdoc(var))[1][-21:]
       'sage/calculus/var.pyx'

    The following has been fixed in :trac:`13916`::

        sage: cython('''cpdef test_funct(x,y): return''')
        sage: print open(_extract_embedded_position(inspect.getdoc(test_funct))[1]).read()
        <BLANKLINE>
        include "cysignals/signals.pxi"  # ctrl-c interrupt block support
        include "stdsage.pxi"
        <BLANKLINE>
        include "cdefs.pxi"
        cpdef test_funct(x,y): return

    AUTHORS:

    - William Stein
    - Extensions by Nick Alexander
    - Extension for interactive Cython code by Simon King
    """
    try:
        res = __embedded_position_re.search(docstring)
    except TypeError:
        return None

    if res is None:
        return None

    raw_filename = res.group('FILENAME')
    filename = os.path.join(SAGE_SRC, raw_filename)
    if not os.path.isfile(filename):
        from sage.misc.misc import SPYX_TMP
        filename = os.path.join(SPYX_TMP, '_'.join(raw_filename.split('_')[:-1]), raw_filename)
    lineno = int(res.group('LINENO'))
    original = res.group('ORIGINAL')
    return (original, filename, lineno)

def _extract_embedded_signature(docstring, name):
    r"""
    If docstring starts with the embedded of a method called ``name``, return
    a tuple (original_docstring, argspec).  If not, return (docstring, None).

    See :trac:`17814`.

    INPUT: ``docstring`` (string)

    AUTHORS:

    - Simon King

    EXAMPLES::

        sage: from sage.misc.sageinspect import _extract_embedded_signature
        sage: from sage.misc.nested_class import MainClass
        sage: print _extract_embedded_signature(MainClass.NestedClass.NestedSubClass.dummy.__doc__, 'dummy')[0]
        File: sage/misc/nested_class.pyx (starting at line 314)
        ...
        sage: _extract_embedded_signature(MainClass.NestedClass.NestedSubClass.dummy.__doc__, 'dummy')[1]
        ArgSpec(args=['self', 'x', 'r'], varargs='args', keywords='kwds', defaults=((1, 2, 3.4),))
        sage: _extract_embedded_signature(range.__call__.__doc__, '__call__')
        ('x.__call__(...) <==> x(...)', None)

    """
    # If there is an embedded signature, it is in the first line
    L = docstring.split(os.linesep, 1)
    firstline = L[0]
    # It is possible that the signature is of the form ClassName.method_name,
    # and thus we need to do the following:
    if name not in firstline:
        return docstring, None
    signature = firstline.split(name, 1)[-1]
    if signature.startswith("(") and signature.endswith(")"):
        docstring = L[1] if len(L)>1 else '' # Remove first line, keep the rest
        def_string = "def "+name+signature+": pass"
        try:
            return docstring, inspect.ArgSpec(*_sage_getargspec_cython(def_string))
        except SyntaxError:
            docstring = os.linesep.join(L)
    return docstring, None

class BlockFinder:
    """
    Provide a tokeneater() method to detect the end of a code block.

    This is the Python library's :class:`inspect.BlockFinder` modified
    to recognize Cython definitions.
    """
    def __init__(self):
        self.indent = 0
        self.islambda = False
        self.started = False
        self.passline = False
        self.last = 1

    def tokeneater(self, type, token, srow_scol, erow_ecol, line):
        srow, scol = srow_scol
        erow, ecol = erow_ecol
        if not self.started:
            # look for the first "(cp)def", "class" or "lambda"
            if token in ("def", "cpdef", "class", "lambda"):
                if token == "lambda":
                    self.islambda = True
                self.started = True
            self.passline = True    # skip to the end of the line
        elif type == tokenize.NEWLINE:
            self.passline = False   # stop skipping when a NEWLINE is seen
            self.last = srow
            if self.islambda:       # lambdas always end at the first NEWLINE
                raise inspect.EndOfBlock
        elif self.passline:
            pass
        elif type == tokenize.INDENT:
            self.indent = self.indent + 1
            self.passline = True
        elif type == tokenize.DEDENT:
            self.indent = self.indent - 1
            # the end of matching indent/dedent pairs end a block
            # (note that this only works for "def"/"class" blocks,
            #  not e.g. for "if: else:" or "try: finally:" blocks)
            if self.indent <= 0:
                raise inspect.EndOfBlock
        elif self.indent == 0 and type not in (tokenize.COMMENT, tokenize.NL):
            # any other token on the same indentation level end the previous
            # block as well, except the pseudo-tokens COMMENT and NL.
            raise inspect.EndOfBlock

def _getblock(lines):
    """
    Extract the block of code at the top of the given list of lines.

    This is the Python library's :func:`inspect.getblock`, except that
    it uses an instance of our custom :class:`BlockFinder`.
    """
    blockfinder = BlockFinder()
    try:
        tokenize.tokenize(iter(lines).next, blockfinder.tokeneater)
    except (inspect.EndOfBlock, IndentationError):
        pass
    return lines[:blockfinder.last]

def _extract_source(lines, lineno):
    r"""
    Given a list of lines or a multiline string and a starting lineno,
    _extract_source returns [source_lines].  [source_lines] is the smallest
    indentation block starting at lineno.

    INPUT:

    - ``lines`` - string or list of strings
    - ``lineno`` - positive integer

    EXAMPLES::

        sage: from sage.misc.sageinspect import _extract_source
        sage: s2 = "#hello\n\n  class f():\n    pass\n\n#goodbye"
        sage: _extract_source(s2, 3)
        ['  class f():\n', '    pass\n']
    """
    if lineno < 1:
        raise ValueError("Line numbering starts at 1! (tried to extract line {})".format(lineno))
    lineno -= 1

    if isinstance(lines, str):
        lines = lines.splitlines(True) # true keeps the '\n'
    if len(lines) > 0:
        # Fixes an issue with getblock
        lines[-1] += '\n'

    return _getblock(lines[lineno:])


class SageArgSpecVisitor(ast.NodeVisitor):
    """
    A simple visitor class that walks an abstract-syntax tree (AST)
    for a Python function's argspec.  It returns the contents of nodes
    representing the basic Python types: None, booleans, numbers,
    strings, lists, tuples, and dictionaries.  We use this class in
    :func:`_sage_getargspec_from_ast` to extract an argspec from a
    function's or method's source code.

    EXAMPLES::

        sage: import ast, sage.misc.sageinspect as sms
        sage: visitor = sms.SageArgSpecVisitor()
        sage: visitor.visit(ast.parse('[1,2,3]').body[0].value)
        [1, 2, 3]
        sage: visitor.visit(ast.parse("{'a':('e',2,[None,({False:True},'pi')]), 37.0:'temp'}").body[0].value)
        {37.0: 'temp', 'a': ('e', 2, [None, ({False: True}, 'pi')])}
        sage: v = ast.parse("jc = ['veni', 'vidi', 'vici']").body[0]; v
        <_ast.Assign object at ...>
        sage: [x for x in dir(v) if not x.startswith('__')]
        ['_attributes', '_fields', 'col_offset', 'lineno', 'targets', 'value']
        sage: visitor.visit(v.targets[0])
        'jc'
        sage: visitor.visit(v.value)
        ['veni', 'vidi', 'vici']
    """
    def visit_Name(self, node):
        """
        Visit a Python AST :class:`ast.Name` node.

        INPUT:

        - ``node`` - the node instance to visit

        OUTPUT:

        - None, True, False, or the ``node``'s name as a string.

        EXAMPLES::

            sage: import ast, sage.misc.sageinspect as sms
            sage: visitor = sms.SageArgSpecVisitor()
            sage: vis = lambda x: visitor.visit_Name(ast.parse(x).body[0].value)
            sage: [vis(n) for n in ['True', 'False', 'None', 'foo', 'bar']]
            [True, False, None, 'foo', 'bar']
            sage: [type(vis(n)) for n in ['True', 'False', 'None', 'foo', 'bar']]
            [<type 'bool'>, <type 'bool'>, <type 'NoneType'>, <type 'str'>, <type 'str'>]
        """
        what = node.id
        if what == 'None':
            return None
        elif what == 'True':
            return True
        elif what == 'False':
            return False
        return node.id

    def visit_Num(self, node):
        """
        Visit a Python AST :class:`ast.Num` node.

        INPUT:

        - ``node`` - the node instance to visit

        OUTPUT:

        - the number the ``node`` represents

        EXAMPLES::

            sage: import ast, sage.misc.sageinspect as sms
            sage: visitor = sms.SageArgSpecVisitor()
            sage: vis = lambda x: visitor.visit_Num(ast.parse(x).body[0].value)
            sage: [vis(n) for n in ['123', '0.0', str(-pi.n())]]
            [123, 0.0, -3.14159265358979]
        """
        return node.n

    def visit_Str(self, node):
        r"""
        Visit a Python AST :class:`ast.Str` node.

        INPUT:

        - ``node`` - the node instance to visit

        OUTPUT:

        - the string the ``node`` represents

        EXAMPLES::

            sage: import ast, sage.misc.sageinspect as sms
            sage: visitor = sms.SageArgSpecVisitor()
            sage: vis = lambda x: visitor.visit_Str(ast.parse(x).body[0].value)
            sage: [vis(s) for s in ['"abstract"', "u'syntax'", '''r"tr\ee"''']]
            ['abstract', u'syntax', 'tr\\ee']
        """
        return node.s

    def visit_List(self, node):
        """
        Visit a Python AST :class:`ast.List` node.

        INPUT:

        - ``node`` - the node instance to visit

        OUTPUT:

        - the list the ``node`` represents

        EXAMPLES::

            sage: import ast, sage.misc.sageinspect as sms
            sage: visitor = sms.SageArgSpecVisitor()
            sage: vis = lambda x: visitor.visit_List(ast.parse(x).body[0].value)
            sage: [vis(l) for l in ['[]', "['s', 't', 'u']", '[[e], [], [pi]]']]
            [[], ['s', 't', 'u'], [['e'], [], ['pi']]]
         """
        t = []
        for n in node.elts:
            t.append(self.visit(n))
        return t

    def visit_Tuple(self, node):
        """
        Visit a Python AST :class:`ast.Tuple` node.

        INPUT:

        - ``node`` - the node instance to visit

        OUTPUT:

        - the tuple the ``node`` represents

        EXAMPLES::

            sage: import ast, sage.misc.sageinspect as sms
            sage: visitor = sms.SageArgSpecVisitor()
            sage: vis = lambda x: visitor.visit_Tuple(ast.parse(x).body[0].value)
            sage: [vis(t) for t in ['()', '(x,y)', '("Au", "Al", "Cu")']]
            [(), ('x', 'y'), ('Au', 'Al', 'Cu')]
        """
        t = []
        for n in node.elts:
            t.append(self.visit(n))
        return tuple(t)

    def visit_Dict(self, node):
        """
        Visit a Python AST :class:`ast.Dict` node.

        INPUT:

        - ``node`` - the node instance to visit

        OUTPUT:

        - the dictionary the ``node`` represents

        EXAMPLES::

            sage: import ast, sage.misc.sageinspect as sms
            sage: visitor = sms.SageArgSpecVisitor()
            sage: vis = lambda x: visitor.visit_Dict(ast.parse(x).body[0].value)
            sage: [vis(d) for d in ['{}', "{1:one, 'two':2, other:bother}"]]
            [{}, {1: 'one', 'other': 'bother', 'two': 2}]
        """
        d = {}
        for k, v in zip(node.keys, node.values):
            d[self.visit(k)] = self.visit(v)
        return d

    def visit_BoolOp(self, node):
        """
        Visit a Python AST :class:`ast.BoolOp` node.

        INPUT:

        - ``node`` - the node instance to visit

        OUTPUT:

        - The result that ``node`` represents

        AUTHOR:

        - Simon King

        EXAMPLES::

            sage: import ast, sage.misc.sageinspect as sms
            sage: visitor = sms.SageArgSpecVisitor()
            sage: vis = lambda x: visitor.visit(ast.parse(x).body[0].value)
            sage: [vis(d) for d in ['True and 1', 'False or 3 or None', '3 and 4']] #indirect doctest
            [1, 3, 4]

        """
        op = node.op.__class__.__name__
        L = list(node.values)
        out = self.visit(L.pop(0))
        if op == 'And':
            while L:
                next = self.visit(L.pop(0))
                out = out and next
            return out
        if op == 'Or':
            while L:
                next = self.visit(L.pop(0))
                out = out or next
            return out

    def visit_Compare(self, node):
        """
        Visit a Python AST :class:`ast.Compare` node.

        INPUT:

        - ``node`` - the node instance to visit

        OUTPUT:

        - The result that ``node`` represents

        AUTHOR:

        - Simon King

        EXAMPLES::

            sage: import ast, sage.misc.sageinspect as sms
            sage: visitor = sms.SageArgSpecVisitor()
            sage: vis = lambda x: visitor.visit_Compare(ast.parse(x).body[0].value)
            sage: [vis(d) for d in ['1<2==2!=3', '1==1>2', '1<2>1', '1<3<2<4']]
            [True, False, True, False]

        """
        left = self.visit(node.left)
        ops = list(node.ops)
        comparators = list(node.comparators) # the things to be compared with.
        while ops:
            op = ops.pop(0).__class__.__name__
            right = self.visit(comparators.pop(0))
            if op=='Lt':
                if not left<right:
                    return False
            elif op=='LtE':
                if not left<=right:
                    return False
            elif op=='Gt':
                if not left>right:
                    return False
            elif op=='GtE':
                if not left>=right:
                    return False
            elif op=='Eq':
                if not left==right:
                    return False
            elif op=='NotEq':
                if not left!=right:
                    return False
            left = right
        return True

    def visit_BinOp(self, node):
        """
        Visit a Python AST :class:`ast.BinOp` node.

        INPUT:

        - ``node`` - the node instance to visit

        OUTPUT:

        - The result that ``node`` represents

        AUTHOR:

        - Simon King

        EXAMPLES::

            sage: import ast, sage.misc.sageinspect as sms
            sage: visitor = sms.SageArgSpecVisitor()
            sage: vis = lambda x: visitor.visit(ast.parse(x).body[0].value)
            sage: [vis(d) for d in ['(3+(2*4))', '7|8', '5^3', '7/3', '7//3', '3<<4']] #indirect doctest
            [11, 15, 6, 2, 2, 48]
        """
        op = node.op.__class__.__name__
        if op == 'Add':
            return self.visit(node.left)+self.visit(node.right)
        if op == 'Mult':
            return self.visit(node.left)*self.visit(node.right)
        if op == 'BitAnd':
            return self.visit(node.left)&self.visit(node.right)
        if op == 'BitOr':
            return self.visit(node.left) | self.visit(node.right)
        if op == 'BitXor':
            return self.visit(node.left) ^ self.visit(node.right)
        if op == 'Div':
            return self.visit(node.left) / self.visit(node.right)
        if op == 'Eq':
            return self.visit(node.left) == self.visit(node.right)
        if op == 'FloorDiv':
            return self.visit(node.left) // self.visit(node.right)
        if op == 'NotEq':
            return self.visit(node.left) != self.visit(node.right)
        if op == 'NotIn':
            return self.visit(node.left) not in self.visit(node.right)
        if op == 'Pow':
            return self.visit(node.left) ** self.visit(node.right)
        if op == 'RShift':
            return self.visit(node.left) >> self.visit(node.right)
        if op == 'LShift':
            return self.visit(node.left) << self.visit(node.right)
        if op == 'Sub':
            return self.visit(node.left) - self.visit(node.right)
        if op == 'Gt':
            return self.visit(node.left) > self.visit(node.right)
        if op == 'GtE':
            return self.visit(node.left) >= self.visit(node.right)
        if op == 'In':
            return self.visit(node.left) in self.visit(node.right)
        if op == 'Is':
            return self.visit(node.left) is self.visit(node.right)
        if op == 'IsNot':
            return self.visit(node.left) is not self.visit(node.right)
        if op == 'Lt':
            return self.visit(node.left) < self.visit(node.right)
        if op == 'LtE':
            return self.visit(node.left) <= self.visit(node.right)
        if op == 'Mod':
            return self.visit(node.left) % self.visit(node.right)

    def visit_UnaryOp(self, node):
        """
        Visit a Python AST :class:`ast.BinOp` node.

        INPUT:

        - ``node`` - the node instance to visit

        OUTPUT:

        - The result that ``node`` represents

        AUTHOR:

        - Simon King

        EXAMPLES::

            sage: import ast, sage.misc.sageinspect as sms
            sage: visitor = sms.SageArgSpecVisitor()
            sage: vis = lambda x: visitor.visit_UnaryOp(ast.parse(x).body[0].value)
            sage: [vis(d) for d in ['+(3*2)', '-(3*2)']]
            [6, -6]

        """
        op = node.op.__class__.__name__
        if op == 'Not':
            return not self.visit(node.operand)
        if op == 'UAdd':
            return self.visit(node.operand)
        if op == 'USub':
            return -self.visit(node.operand)

def _grep_first_pair_of_parentheses(s):
    """
    Return the first matching pair of parentheses in a code string.

    INPUT:

    A string

    OUTPUT:

    A substring of the input, namely the part between the first
    (outmost) matching pair of parentheses (including the
    parentheses).

    Parentheses between single or double quotation marks do not
    count. If no matching pair of parentheses can be found, a
    ``SyntaxError`` is raised.

    EXAMPLE::

        sage: from sage.misc.sageinspect import _grep_first_pair_of_parentheses
        sage: code = 'def foo(a="\'):", b=4):\n    return'
        sage: _grep_first_pair_of_parentheses(code)
        '(a="\'):", b=4)'
        sage: code = 'def foo(a="%s):", \'b=4):\n    return'%("'")
        sage: _grep_first_pair_of_parentheses(code)
        Traceback (most recent call last):
        ...
        SyntaxError: The given string does not contain balanced parentheses

    """
    out = []
    single_quote = False
    double_quote = False
    escaped = False
    level = 0
    for c in s:
        if level>0:
            out.append(c)
        if c=='(' and not single_quote and not double_quote and not escaped:
            level += 1
        elif c=='"' and not single_quote and not escaped:
            double_quote = not double_quote
        elif c=="'" and not double_quote and not escaped:
            single_quote = not single_quote
        elif c==')' and not single_quote and not double_quote and not escaped:
            if level == 1:
                return '('+''.join(out)
            level -= 1
        elif c=="\\" and (single_quote or double_quote):
            escaped = not escaped
        else:
            escaped = False
    raise SyntaxError("The given string does not contain balanced parentheses")

def _split_syntactical_unit(s):
    """
    Split off a sub-expression from the start of a given string.

    INPUT:

    - ``s``, a string

    OUTPUT:

    A pair ``unit, s2``, such that ``unit`` is the string representation of a
    string (single or double quoted) or of a sub-expression surrounded by
    brackets (round, square or curly brackets), or of an identifier, or a
    single character, if none of the above is available. The given string ``s``
    is obtained by appending some whitespace followed by ``s2`` to ``unit``.

    Blank space between the units is removed.

    EXAMPLES::

        sage: from sage.misc.sageinspect import _split_syntactical_unit
        sage: s = "(Hel) lo_1=[)\"!\" ] '''? {world} '''?"
        sage: while s:
        ...    u, s = _split_syntactical_unit(s)
        ...    print u
        ...
        (Hel)
        lo_1
        =
        [)"!"]
        '''? {world} '''
        ?

    If the string ends before the unit is completed (mispatching parentheses
    or missing quotation mark), then a syntax error is raised::

        sage: s = "'''({SAGE}]"
        sage: _split_syntactical_unit(s)
        Traceback (most recent call last):
        ...
        SyntaxError: EOF while scanning string literal
        sage: s = "({SAGE}]"
        sage: _split_syntactical_unit(s)
        Traceback (most recent call last):
        ...
        SyntaxError: Syntactical group starting with '(' did not end with ')'

    Numbers are not recognised::

        sage: _split_syntactical_unit('123')
        ('1', '23')

    TEST:

    The following was fixed in :trac:`16309`::

        sage: _split_syntactical_unit('()): pass')
        ('()', '): pass')

    """
    s = s.strip()
    if not s:
        return s
    # Split a given string at the next unescaped quotation mark
    def split_string(s, quot):
        escaped = False
        l = len(quot)
        for i in range(len(s)):
            if s[i] == '\\':
                escaped = not escaped
                continue
            if not escaped and s[i:i+l] == quot:
                return s[:i], s[i+l:]
            escaped = False
        raise SyntaxError("EOF while scanning string literal")
    # 1. s is a triple-quoted string
    if s.startswith('"""'):
        a,b = split_string(s[3:], '"""')
        return '"""'+a+'"""', b.strip()
    if s.startswith('r"""'):
        a,b = split_string(s[4:], '"""')
        return 'r"""'+a+'"""', b.strip()
    if s.startswith("'''"):
        a,b = split_string(s[3:], "'''")
        return "'''"+a+"'''", b.strip()
    if s.startswith("r'''"):
        a,b = split_string(s[4:], "'''")
        return "r'''"+a+"'''", b.strip()

    # 2. s is a single-quoted string
    if s.startswith('"'):
        a,b = split_string(s[1:], '"')
        return '"'+a+'"', b.strip()
    if s.startswith("'"):
        a,b = split_string(s[1:], "'")
        return "'"+a+"'", b.strip()
    if s.startswith('r"'):
        a,b = split_string(s[2:], '"')
        return 'r"'+a+'"', b.strip()
    if s.startswith("r'"):
        a,b = split_string(s[2:], "'")
        return "r'"+a+"'", b.strip()

    # 3. s is not a string
    start = s[0]
    out = [start]
    if start == '(':
        stop = ')'
    elif start == '[':
        stop = ']'
    elif start == '{':
        stop = '}'
    elif start == '\\':
        # note that python would raise a syntax error
        # if the line contains anything but whitespace
        # after the backslash. But we assume here that
        # the input is syntactically correct.
        return _split_syntactical_unit(s[1:])
    elif start == '#':
        linebreak = s.index(os.linesep)
        if linebreak == -1:
            return '',''
        return '', s[linebreak:].strip()
    else:
        M = __identifier_re.search(s)
        if M is None:
            return s[0], s[1:].strip()
        return M.group(), s[M.end():].strip()

    s = s[1:]
    while s:
        tmp_group, s = _split_syntactical_unit(s)
        out.append(tmp_group)
        s = s.strip()
        if tmp_group==stop:
            return ''.join(out), s
        elif s.startswith(stop):
            out.append(stop)
            return ''.join(out), s[1:].strip()
    raise SyntaxError("Syntactical group starting with %s did not end with %s"%(repr(start),repr(stop)))

def _sage_getargspec_from_ast(source):
    r"""
    Return an argspec for a Python function or method by compiling its
    source to an abstract-syntax tree (AST) and walking its ``args``
    subtrees with :class:`SageArgSpecVisitor`.  We use this in
    :func:`_sage_getargspec_cython`.

    INPUT:

    - ``source`` - a string; the function's (or method's) source code
      definition.  The function's body is ignored.

    OUTPUT:

    - an instance of :obj:`inspect.ArgSpec`, i.e., a named tuple

    EXAMPLES::

        sage: import inspect, sage.misc.sageinspect as sms
        sage: from_ast = sms._sage_getargspec_from_ast
        sage: s = "def f(a, b=2, c={'a': [4, 5.5, False]}, d=(None, True)):\n    return"
        sage: from_ast(s)
        ArgSpec(args=['a', 'b', 'c', 'd'], varargs=None, keywords=None, defaults=(2, {'a': [4, 5.5, False]}, (None, True)))
        sage: context = {}
        sage: exec compile(s, '<string>', 'single') in context
        sage: inspect.getargspec(context['f'])
        ArgSpec(args=['a', 'b', 'c', 'd'], varargs=None, keywords=None, defaults=(2, {'a': [4, 5.5, False]}, (None, True)))
        sage: from_ast(s) == inspect.getargspec(context['f'])
        True
        sage: set(from_ast(sms.sage_getsource(x)) == inspect.getargspec(x) for x in [factor, identity_matrix, Graph.__init__])
        {True}
    """
    ast_args = ast.parse(source.lstrip()).body[0].args

    visitor = SageArgSpecVisitor()
    args = [visitor.visit(a) for a in ast_args.args]
    defaults = [visitor.visit(d) for d in ast_args.defaults]

    return inspect.ArgSpec(args, ast_args.vararg, ast_args.kwarg,
                           tuple(defaults) if defaults else None)

def _sage_getargspec_cython(source):
    r"""
    inspect.getargspec from source code.  That is, get the names and
    default values of a function's arguments.

    INPUT:

    - ``source`` - a string; the function's (or method's) source code
      definition.  The function's body is ignored. The definition may
      contain type definitions for the function arguments.

    OUTPUT:

    - an instance of :obj:`inspect.ArgSpec`, i.e., a named tuple

    EXAMPLES::

        sage: from sage.misc.sageinspect import _sage_getargspec_cython as sgc
        sage: sgc("cpdef double abc(self, Element x=None, Parent base=0):")
        ArgSpec(args=['self', 'x', 'base'], varargs=None, keywords=None, defaults=(None, 0))
        sage: sgc("def __init__(self, x=None, unsigned int base=0):")
        ArgSpec(args=['self', 'x', 'base'], varargs=None, keywords=None, defaults=(None, 0))
        sage: sgc('def o(p, r={}, *q, **s) except? -1:')
        ArgSpec(args=['p', 'r'], varargs='q', keywords='s', defaults=({},))
        sage: sgc('cpdef how(r=(None, "u:doing?")):')
        ArgSpec(args=['r'], varargs=None, keywords=None, defaults=((None, 'u:doing?'),))
        sage: sgc('def _(x="):"):')
        ArgSpec(args=['x'], varargs=None, keywords=None, defaults=('):',))
        sage: sgc('def f(z = {(1, 2, 3): True}):\n    return z')
        ArgSpec(args=['z'], varargs=None, keywords=None, defaults=({(1, 2, 3): True},))
        sage: sgc('def f(double x, z = {(1, 2, 3): True}):\n    return z')
        ArgSpec(args=['x', 'z'], varargs=None, keywords=None, defaults=({(1, 2, 3): True},))
        sage: sgc('def f(*args): pass')
        ArgSpec(args=[], varargs='args', keywords=None, defaults=None)
        sage: sgc('def f(**args): pass')
        ArgSpec(args=[], varargs=None, keywords='args', defaults=None)

    Some malformed input is detected::

        sage: sgc('def f(x,y')
        Traceback (most recent call last):
        ...
        SyntaxError: Unexpected EOF while parsing argument list
        sage: sgc('def f(*x = 5, z = {(1,2,3): True}): pass')
        Traceback (most recent call last):
        ...
        SyntaxError: invalid syntax
        sage: sgc('def f(int *x = 5, z = {(1,2,3): True}): pass')
        Traceback (most recent call last):
        ...
        SyntaxError: Pointer types not allowed in def or cpdef functions
        sage: sgc('def f(x = , z = {(1,2,3): True}): pass')
        Traceback (most recent call last):
        ...
        SyntaxError: Definition of a default argument expected
        sage: sgc('def f(int x = 5, , z = {(1,2,3): True}): pass')
        Traceback (most recent call last):
        ...
        SyntaxError: invalid syntax

    TESTS:

    Some input that is malformed in Python but wellformed in Cython
    is correctly parsed::

        sage: def dummy_python(self,*args,x=1): pass
        Traceback (most recent call last):
        ...
        SyntaxError: invalid syntax
        sage: cython("def dummy_cython(self,*args,x=1): pass")
        sage: sgc("def dummy_cython(self,*args,x=1): pass")
        ArgSpec(args=['self', 'x'], varargs='args', keywords=None, defaults=(1,))

    In some examples above, a syntax error was raised when a type
    definition contains a pointer. An exception is made for ``char*``,
    since C strings are acceptable input in public Cython functions::

        sage: sgc('def f(char *x = "a string", z = {(1,2,3): True}): pass')
        ArgSpec(args=['x', 'z'], varargs=None, keywords=None, defaults=('a string', {(1, 2, 3): True}))


    AUTHORS:

    - Nick Alexander: original version
    - Simon King (02-2013): recognise varargs and default values in
      cython code, and return an ``ArgSpec``.

    """
    defpos = source.find('def ')
    assert defpos > -1, "The given source does not contain 'def'"
    s = source[defpos:].strip()
    while s:
        if s.startswith('('):
            break
        _, s = _split_syntactical_unit(s)
    s = s[1:].strip()
    if not s:
        raise SyntaxError("Function definition must contain an argument list")

    # We remove the type declarations, build a dummy Python function, and
    # then call _get_argspec_from_ast. This should be
    # better than creating a complete parser for Cython syntax,
    # even though _split_syntactical_unit does part of the parsing work anyway.

    cy_units = []
    while not s.startswith(')'):
        if not s:
            raise SyntaxError("Unexpected EOF while parsing argument list")
        u, s = _split_syntactical_unit(s)
        cy_units.append(u)

    py_units = []
    name = None
    i = 0
    l = len(cy_units)
    expect_default = False
    nb_stars = 0
    varargs = None
    keywords = None
    while (i<l):
        unit = cy_units[i]
        if expect_default:
            if unit in ('=','*',','):
                raise SyntaxError("Definition of a default argument expected")
            while unit != ',':
                py_units.append(unit)
                i += 1
                if i==l:
                    break
                unit = cy_units[i]
            expect_default = False
            name = None
            if nb_stars:
                raise SyntaxError("The %s argument has no default"%('varargs' if nb_stars==1 else 'keywords'))
            continue
        i += 1
        if unit == '*':
            if name:
                if name != 'char':
                    raise SyntaxError("Pointer types not allowed in def or cpdef functions")
                else:
                    continue
            else:
                nb_stars += 1
            continue
        elif unit == ',':
            if expect_default:
                raise SyntaxError("Unexpected EOF while parsing argument list")
            name = None
            if nb_stars:
                nb_stars = 0
                continue
        elif unit == '=':
            expect_default = True
            name = None
            if nb_stars:
                raise SyntaxError("The %s argument has no default"%('varargs' if nb_stars==1 else 'keywords'))
        else:
            name = unit
        if name is not None:
            # Is "name" part of a type definition?
            # If it is the last identifier before '=' or ',',
            # then it *is* a variable name,
            if i==l or cy_units[i] in ('=',','):
                if nb_stars == 0:
                    py_units.append(name)
                elif nb_stars == 1:
                    if varargs is None:
                        varargs = name
                        # skip the "=" or ",", since varargs
                        # is treated separately
                        i += 1
                        name = None
                        nb_stars = 0
                    else:
                        raise SyntaxError("varargs can't be defined twice")
                elif nb_stars == 2:
                    if keywords is None:
                        keywords = name
                        # skip the "=" or ",", since varargs
                        # is treated separately
                        i += 1
                        name = None
                        nb_stars = 0
                    else:
                        raise SyntaxError("varargs can't be defined twice")
                else:
                    raise SyntaxError("variable declaration comprises at most two '*'")
        else:
            py_units.append(unit)
    if varargs is None:
        varargs = ''
    elif not py_units or py_units[-1] == ',':
        varargs = '*'+varargs
    else:
        varargs = ',*'+varargs
    if keywords is None:
        keywords = ''
    elif varargs or (py_units and py_units[-1] != ','):
        keywords = ',**'+keywords
    else:
        keywords = '**'+keywords
    return _sage_getargspec_from_ast('def dummy('+''.join(py_units)
                                     +varargs+keywords+'): pass')

def sage_getfile(obj):
    r"""
    Get the full file name associated to ``obj`` as a string.

    INPUT: ``obj``, a Sage object, module, etc.

    EXAMPLES::

        sage: from sage.misc.sageinspect import sage_getfile
        sage: sage_getfile(sage.rings.rational)[-23:]
        'sage/rings/rational.pyx'
        sage: sage_getfile(Sq)[-42:]
        'sage/algebras/steenrod/steenrod_algebra.py'

    The following tests against some bugs fixed in :trac:`9976`::

        sage: obj = sage.combinat.partition_algebra.SetPartitionsAk
        sage: obj = sage.combinat.partition_algebra.SetPartitionsAk
        sage: sage_getfile(obj)
        '...sage/combinat/partition_algebra.py'

    And here is another bug, fixed in :trac:`11298`::

        sage: P.<x,y> = QQ[]
        sage: sage_getfile(P)
        '...sage/rings/polynomial/multi_polynomial_libsingular.pyx'

    A problem fixed in :trac:`16309`::

        sage: cython('''
        ....: class Bar: pass
        ....: cdef class Foo: pass
        ....: ''')
        sage: sage_getfile(Bar)
        '...pyx'
        sage: sage_getfile(Foo)
        '...pyx'

    By :trac:`18249`, we return an empty string for Python builtins. In that
    way, there is no error when the user types, for example, ``range?``::

        sage: sage_getfile(range)
        ''

    AUTHORS:

    - Nick Alexander
    - Simon King
    """
    # We try to extract from docstrings, but not using Python's inspect
    # because _sage_getdoc_unformatted is more robust.
    d = _sage_getdoc_unformatted(obj)
    pos = _extract_embedded_position(d)
    if pos is not None:
        (_, filename, _) = pos
        return filename

    # The instance case
    if isclassinstance(obj):
        if isinstance(obj, functools.partial):
            return sage_getfile(obj.func)
        return sage_getfile(obj.__class__) #inspect.getabsfile(obj.__class__)

    # No go? fall back to inspect.
    try:
        sourcefile = inspect.getabsfile(obj)
    except TypeError: # this happens for Python builtins
        return ''
    if sourcefile.endswith(loadable_module_extension()):
        return sourcefile[:-len(loadable_module_extension())]+os.path.extsep+'pyx'
    return sourcefile

def sage_getargspec(obj):
    r"""
    Return the names and default values of a function's arguments.

    INPUT:

    ``obj``, any callable object

    OUTPUT:

    An ``ArgSpec`` is returned. This is a named tuple
    ``(args, varargs, keywords, defaults)``.

    - ``args`` is a list of the argument names (it may contain nested lists).

    - ``varargs`` and ``keywords`` are the names of the ``*`` and ``**``
      arguments or ``None``.

    - ``defaults`` is an `n`-tuple of the default values of the last `n` arguments.

    NOTE:

    If the object has a method ``_sage_argspec_`` then the output of
    that method is transformed into a named tuple and then returned.

    If a class instance has a method ``_sage_src_`` then its output
    is  studied to determine the argspec. This is because currently
    the :class:`~sage.misc.cachefunc.CachedMethod` decorator has
    no ``_sage_argspec_`` method.

    EXAMPLES::

        sage: from sage.misc.sageinspect import sage_getargspec
        sage: def f(x, y, z=1, t=2, *args, **keywords):
        ...       pass
        sage: sage_getargspec(f)
        ArgSpec(args=['x', 'y', 'z', 't'], varargs='args', keywords='keywords', defaults=(1, 2))

    We now run sage_getargspec on some functions from the Sage library::

        sage: sage_getargspec(identity_matrix)
        ArgSpec(args=['ring', 'n', 'sparse'], varargs=None, keywords=None, defaults=(0, False))
        sage: sage_getargspec(factor)
        ArgSpec(args=['n', 'proof', 'int_', 'algorithm', 'verbose'], varargs=None, keywords='kwds', defaults=(None, False, 'pari', 0))


    In the case of a class or a class instance, the ``ArgSpec`` of the
    ``__new__``, ``__init__`` or ``__call__`` method is returned::

        sage: P.<x,y> = QQ[]
        sage: sage_getargspec(P)
        ArgSpec(args=['self', 'x'], varargs='args', keywords='kwds', defaults=(0,))
        sage: sage_getargspec(P.__class__)
        ArgSpec(args=['self', 'x'], varargs='args', keywords='kwds', defaults=(0,))

    The following tests against various bugs that were fixed in
    :trac:`9976`::

        sage: from sage.rings.polynomial.real_roots import bernstein_polynomial_factory_ratlist
        sage: sage_getargspec(bernstein_polynomial_factory_ratlist.coeffs_bitsize)
        ArgSpec(args=['self'], varargs=None, keywords=None, defaults=None)
        sage: from sage.rings.polynomial.pbori import BooleanMonomialMonoid
        sage: sage_getargspec(BooleanMonomialMonoid.gen)
        ArgSpec(args=['self', 'i'], varargs=None, keywords=None, defaults=(0,))
        sage: I = P*[x,y]
        sage: sage_getargspec(I.groebner_basis)
        ArgSpec(args=['self', 'algorithm', 'deg_bound', 'mult_bound', 'prot'],
        varargs='args', keywords='kwds', defaults=('', None, None, False))
        sage: cython("cpdef int foo(x,y) except -1: return 1")
        sage: sage_getargspec(foo)
        ArgSpec(args=['x', 'y'], varargs=None, keywords=None, defaults=None)

    If a ``functools.partial`` instance is involved, we see no other meaningful solution
    than to return the argspec of the underlying function::

        sage: def f(a,b,c,d=1): return a+b+c+d
        ...
        sage: import functools
        sage: f1 = functools.partial(f, 1,c=2)
        sage: sage_getargspec(f1)
        ArgSpec(args=['a', 'b', 'c', 'd'], varargs=None, keywords=None, defaults=(1,))

    TESTS:

    By :trac:`9976`, rather complicated cases work. In the
    following example, we dynamically create an extension class
    that returns some source code, and the example shows that
    the source code is taken for granted, i.e., the argspec of
    an instance of that class does not coincide with the argspec
    of its call method. That behaviour is intended, since a
    decorated method appears to have the generic signature
    ``*args,**kwds``, but in fact it is only supposed to be called
    with the arguments requested by the underlying undecorated
    method. We saw an easy example above, namely ``I.groebner_basis``.
    Here is a more difficult one::

        sage: cython_code = [
        ... 'cdef class MyClass:',
        ... '    def _sage_src_(self):',
        ... '        return "def foo(x, a=\\\')\\\"\\\', b={(2+1):\\\'bar\\\', not 1:3, 3<<4:5}): return\\n"',
        ... '    def __call__(self, m,n): return "something"']
        sage: cython('\n'.join(cython_code))
        sage: O = MyClass()
        sage: print sage.misc.sageinspect.sage_getsource(O)
        def foo(x, a=')"', b={(2+1):'bar', not 1:3, 3<<4:5}): return
        sage: sage.misc.sageinspect.sage_getargspec(O)
        ArgSpec(args=['x', 'a', 'b'], varargs=None, keywords=None, defaults=(')"', {False: 3, 48: 5, 3: 'bar'}))
        sage: sage.misc.sageinspect.sage_getargspec(O.__call__)
        ArgSpec(args=['self', 'm', 'n'], varargs=None, keywords=None, defaults=None)

    ::

        sage: cython('def foo(x, a=\'\\\')"\', b={not (2+1==3):\'bar\'}): return')
        sage: print sage.misc.sageinspect.sage_getsource(foo)
        def foo(x, a='\')"', b={not (2+1==3):'bar'}): return
        <BLANKLINE>
        sage: sage.misc.sageinspect.sage_getargspec(foo)
        ArgSpec(args=['x', 'a', 'b'], varargs=None, keywords=None, defaults=('\')"', {False: 'bar'}))

    The following produced a syntax error before the patch at :trac:`11913`::

        sage: sage.misc.sageinspect.sage_getargspec(r.lm)

    The following was fixed in :trac:`16309`::

        sage: cython('''
        ....: class Foo:
        ....:     @staticmethod
        ....:     def join(categories, bint as_list = False, tuple ignore_axioms=(), tuple axioms=()): pass
        ....: cdef class Bar:
        ....:     @staticmethod
        ....:     def join(categories, bint as_list = False, tuple ignore_axioms=(), tuple axioms=()): pass
        ....:     cpdef meet(categories, bint as_list = False, tuple ignore_axioms=(), tuple axioms=()): pass
        ....: ''')
        sage: sage_getargspec(Foo.join)
        ArgSpec(args=['categories', 'as_list', 'ignore_axioms', 'axioms'], varargs=None, keywords=None, defaults=(False, (), ()))
        sage: sage_getargspec(Bar.join)
        ArgSpec(args=['categories', 'as_list', 'ignore_axioms', 'axioms'], varargs=None, keywords=None, defaults=(False, (), ()))
        sage: sage_getargspec(Bar.meet)
        ArgSpec(args=['categories', 'as_list', 'ignore_axioms', 'axioms'], varargs=None, keywords=None, defaults=(False, (), ()))

    Test that :trac:`17009` is fixed::

        sage: sage_getargspec(gap)
        ArgSpec(args=['self', 'x', 'name'], varargs=None, keywords=None, defaults=(None,))

    By :trac:`17814`, the following gives the correct answer (previously, the
    defaults would have been found ``None``)::

        sage: from sage.misc.nested_class import MainClass
        sage: sage_getargspec(MainClass.NestedClass.NestedSubClass.dummy)
        ArgSpec(args=['self', 'x', 'r'], varargs='args', keywords='kwds', defaults=((1, 2, 3.4),))

    In :trac:`18249` was decided to return a generic signature for Python
    builtin functions, rather than to raise an error (which is what Python's
    inspect module does)::

        sage: import inspect
        sage: inspect.getargspec(range)
        Traceback (most recent call last):
        ...
        TypeError: <built-in function range> is not a Python function
        sage: sage_getargspec(range)
        ArgSpec(args=[], varargs='args', keywords='kwds', defaults=None)

    AUTHORS:

    - William Stein: a modified version of inspect.getargspec from the
      Python Standard Library, which was taken from IPython for use in Sage.
    - Extensions by Nick Alexander
    - Simon King: Return an ``ArgSpec``, fix some bugs.
    """
    from sage.misc.lazy_attribute import lazy_attribute
    from sage.misc.abstract_method import AbstractMethod
    if inspect.isclass(obj):
        return sage_getargspec(obj.__call__)
    if isinstance(obj, (lazy_attribute, AbstractMethod)):
        source = sage_getsource(obj)
        return inspect.ArgSpec(*_sage_getargspec_cython(source))
    if not callable(obj):
        raise TypeError("obj is not a code object")
    try:
        return inspect.ArgSpec(*obj._sage_argspec_())
    except (AttributeError, TypeError):
        pass
    # If we are lucky, the function signature is embedded in the docstring.
    docstring = _sage_getdoc_unformatted(obj)
    name = obj.__name__ if hasattr(obj,'__name__') else type(obj).__name__
    argspec = _extract_embedded_signature(docstring, name)[1]
    if argspec is not None:
        return argspec
    if hasattr(obj, '__code__'):
        # Note that this may give a wrong result for the constants!
        try:
            args, varargs, varkw = inspect.getargs(obj.__code__)
            return inspect.ArgSpec(args, varargs, varkw, obj.__defaults__)
        except (TypeError, AttributeError):
            pass
    if isclassinstance(obj):
        if hasattr(obj,'_sage_src_'): #it may be a decorator!
            source = sage_getsource(obj)
            # we try to find the definition and parse it by _sage_getargspec_ast
            proxy = 'def dummy' + _grep_first_pair_of_parentheses(source) + ':\n    return'
            try:
                return _sage_getargspec_from_ast(proxy)
            except SyntaxError:
                # To fix trac #10860. See #11913 for more information.
                return None
        elif isinstance(obj,functools.partial):
            base_spec = sage_getargspec(obj.func)
            return base_spec
        return sage_getargspec(obj.__class__.__call__)
    elif (hasattr(obj, '__objclass__') and hasattr(obj, '__name__') and
          obj.__name__ == 'next'):
        # Handle sage.rings.ring.FiniteFieldIterator.next and similar
        # slot wrappers.  This is mainly to suppress Sphinx warnings.
        return ['self'], None, None, None
    else:
        # We try to get the argspec by reading the source, which may be
        # expensive, but should only be needed for functions defined outside
        # of the Sage library (since otherwise the signature should be
        # embedded in the docstring)
        try:
            source = sage_getsource(obj)
        except TypeError: # happens for Python builtins
            source = ''
        if source:
            return inspect.ArgSpec(*_sage_getargspec_cython(source))
        else:
            func_obj = obj

    # Otherwise we're (hopefully!) plain Python, so use inspect
    try:
        args, varargs, varkw = inspect.getargs(func_obj.__code__)
    except AttributeError:
        try:
            args, varargs, varkw = inspect.getargs(func_obj)
        except TypeError: # arg is not a code object
            # The above "hopefully" was wishful thinking:
            try:
                return inspect.ArgSpec(*_sage_getargspec_cython(sage_getsource(obj)))
            except TypeError: # This happens for Python builtins
                # The best we can do is to return a generic argspec
                args = []
                varargs = 'args'
                varkw = 'kwds'
    try:
        defaults = func_obj.__defaults__
    except AttributeError:
        defaults = None
    return inspect.ArgSpec(args, varargs, varkw, defaults)


_re_address = re.compile(" *at 0x[0-9a-fA-F]+")

def formatvalue_reproducible(obj):
    """
    Format the default value for an argspec in a reproducible way: the
    output should not depend on the system or the Python session.

    INPUT:

    - ``obj`` -- any object

    OUTPUT: a string

    EXAMPLES::

        sage: from sage.misc.sageinspect import formatvalue_reproducible
        sage: x = object()
        sage: formatvalue_reproducible(x)
        '=<object object>'
        sage: formatvalue_reproducible([object(), object()])
        '=[<object object>, <object object>]'
    """
    s = _re_address.sub("", repr(obj))
    return "=" + s


def sage_formatargspec(*argspec):
    """
    Format the argspec in a reproducible way.

    EXAMPLES::

        sage: import inspect
        sage: from sage.misc.sageinspect import sage_getargspec
        sage: from sage.misc.sageinspect import sage_formatargspec
        sage: def foo(f=lambda x:x): pass
        sage: A = sage_getargspec(foo)
        sage: print inspect.formatargspec(*A)
        (f=<function <lambda> at 0x...>)
        sage: print sage_formatargspec(*A)
        (f=<function <lambda>>)
    """
    s = inspect.formatargspec(*argspec, formatvalue=formatvalue_reproducible)
    return s


def sage_getdef(obj, obj_name=''):
    r"""
    Return the definition header for any callable object.

    INPUT:

    - ``obj`` - function
    - ``obj_name`` - string (optional, default '')

    ``obj_name`` is prepended to the output.

    EXAMPLES::

        sage: from sage.misc.sageinspect import sage_getdef
        sage: sage_getdef(identity_matrix)
        '(ring, n=0, sparse=False)'
        sage: sage_getdef(identity_matrix, 'identity_matrix')
        'identity_matrix(ring, n=0, sparse=False)'

    Check that :trac:`6848` has been fixed::

        sage: sage_getdef(RDF.random_element)
        '(min=-1, max=1)'

    If an exception is generated, None is returned instead and the
    exception is suppressed.

    AUTHORS:

    - William Stein
    - extensions by Nick Alexander
    """
    try:
        spec = sage_getargspec(obj)
        s = str(inspect.formatargspec(*spec))
        s = s.strip('(').strip(')').strip()
        if s[:4] == 'self':
            s = s[4:]
        s = s.lstrip(',').strip()
        # for use with typesetting the definition with the notebook:
        # sometimes s contains "*args" or "**keywds", and the
        # asterisks confuse ReST/sphinx/docutils, so escape them:
        # change * to \*, and change ** to \**.
        if EMBEDDED_MODE:
            s = s.replace('**', '\\**')  # replace ** with \**
            t = ''
            while True:  # replace * with \*
                i = s.find('*')
                if i == -1:
                    break
                elif i > 0 and s[i-1] == '\\':
                    if s[i+1] == "*":
                        t += s[:i+2]
                        s = s[i+2:]
                    else:
                        t += s[:i+1]
                        s = s[i+1:]
                    continue
                elif i > 0 and s[i-1] == '*':
                    t += s[:i+1]
                    s = s[i+1:]
                    continue
                else:
                    t += s[:i] + '\\*'
                    s = s[i+1:]
            s = t + s
        return obj_name + '(' + s + ')'
    except (AttributeError, TypeError, ValueError):
        return '%s( [noargspec] )'%obj_name

def _sage_getdoc_unformatted(obj):
    r"""
    Return the unformatted docstring associated to ``obj`` as a
    string.

    If ``obj`` is a Cython object with an embedded position in its
    docstring, the embedded position is **not** stripped.

    INPUT:

    - ``obj`` -- a function, module, etc.: something with a docstring.

    EXAMPLES::

        sage: from sage.misc.sageinspect import _sage_getdoc_unformatted
        sage: print _sage_getdoc_unformatted(sage.rings.integer.Integer)
        Integer(x=None, base=0)
        File: sage/rings/integer.pyx (starting at line ...)
        <BLANKLINE>
            The ``Integer`` class represents arbitrary precision
            integers. It derives from the ``Element`` class, so
            integers can be used as ring elements anywhere in Sage.
        ...

    TESTS:

    Test that we suppress useless built-in output (:trac:`3342`)::

        sage: from sage.misc.sageinspect import _sage_getdoc_unformatted
        sage: _sage_getdoc_unformatted(isinstance.__class__)
        ''

    Construct an object raising an exception when accessing the
    ``_sage_doc_`` attribute. This should not give an error in
    ``_sage_getdoc_unformatted``, see :trac:`19671`::

        sage: class NoSageDoc(object):
        ....:     @property
        ....:     def _sage_doc_(self):
        ....:         raise Exception("no doc here")
        sage: obj = NoSageDoc()
        sage: obj._sage_doc_
        Traceback (most recent call last):
        ...
        Exception: no doc here
        sage: _sage_getdoc_unformatted(obj)
        ''

    AUTHORS:

    - William Stein
    - extensions by Nick Alexander
    """
    if obj is None:
        return ''
    try:
        getdoc = obj._sage_doc_
    except Exception:
        r = obj.__doc__
    else:
        try:
            r = getdoc()
        except TypeError:  # This can occur if obj is a class
            r = obj.__doc__

    # Check if the __doc__ attribute was actually a string, and
    # not a 'getset_descriptor' or similar.
<<<<<<< HEAD
    if not isinstance(r, types.StringTypes):
=======
    import types
    if not isinstance(r, str):
>>>>>>> f741ed21
        return ''
    elif isinstance(r, unicode):
        return r.encode('utf-8', 'ignore')
    else:
        return r


def sage_getdoc_original(obj):
    r"""
    Return the unformatted docstring associated to ``obj`` as a
    string.

    If ``obj`` is a Cython object with an embedded position or signature in
    its docstring, the embedded information is stripped. If the stripped
    docstring is empty, then the stripped docstring of ``obj.__init__`` is
    returned instead.

    Feed the results from this into the function
    :func:`sage.misc.sagedoc.format` for printing to the screen.

    INPUT:

    - ``obj`` -- a function, module, etc.: something with a docstring.

    EXAMPLES::

        sage: from sage.misc.sageinspect import sage_getdoc_original

    Here is a class that has its own docstring::

        sage: print sage_getdoc_original(sage.rings.integer.Integer)
        <BLANKLINE>
            The ``Integer`` class represents arbitrary precision
            integers. It derives from the ``Element`` class, so
            integers can be used as ring elements anywhere in Sage.
        ...

    Here is a class that does not have its own docstring, so that the
    docstring of the ``__init__`` method is used::

        sage: print sage_getdoc_original(Parent)
        <BLANKLINE>
        Base class for all parents.
        <BLANKLINE>
        Parents are the Sage/mathematical analogues of container
        objects in computer science.
        ...

    Old-style classes are supported::

        sage: class OldStyleClass:
        ....:     def __init__(self):
        ....:         '''The __init__ docstring'''
        ....:         pass
        sage: print sage_getdoc_original(OldStyleClass)
        The __init__ docstring

    When there is no ``__init__`` method, we just get an empty string::

        sage: class OldStyleClass:
        ....:     pass
        sage: sage_getdoc_original(OldStyleClass)
        ''

    If an instance of a class does not have its own docstring, the docstring
    of its class results::

        sage: sage_getdoc_original(sage.plot.colors.aliceblue) == sage_getdoc_original(sage.plot.colors.Color)
        True

    """
    # typ is the type corresponding to obj, which is obj itself if
    # that was a type or old-style class
    if isinstance(obj, (type, types.ClassType) ):
        typ = obj
    else:
        typ = type(obj)

    s,argspec = _extract_embedded_signature(_sage_getdoc_unformatted(obj), typ.__name__)
    if s:
        pos = _extract_embedded_position(s)
        if pos is not None:
            s = pos[0]
    if not s:
        try:
            init = typ.__init__
        except AttributeError:
            pass
        else:
            # The docstring of obj is empty. To get something, we want to use
            # the documentation of the __init__ method, but only if it belongs
            # to (the type of) obj. The type for which a method is defined is
            # either stored in the attribute `__objclass__` (cython) or
            # `im_class` (python) of the method.
            if (getattr(init, '__objclass__', None) or
                getattr(init, 'im_class', None)) == typ:
                return sage_getdoc_original(init)
    return s

def sage_getdoc(obj, obj_name='', embedded_override=False):
    r"""
    Return the docstring associated to ``obj`` as a string.

    If ``obj`` is a Cython object with an embedded position in its
    docstring, the embedded position is stripped.

    If optional argument ``embedded_override`` is False (its default
    value), then the string is formatted according to the value of
    EMBEDDED_MODE.  If this argument is True, then it is formatted as
    if EMBEDDED_MODE were True.

    INPUT:

    - ``obj`` -- a function, module, etc.: something with a docstring.

    EXAMPLES::

        sage: from sage.misc.sageinspect import sage_getdoc
        sage: sage_getdoc(identity_matrix)[87:124]
        'Return the n x n identity matrix over'
        sage: def f(a,b,c,d=1): return a+b+c+d
        ...
        sage: import functools
        sage: f1 = functools.partial(f, 1,c=2)
        sage: f.__doc__ = "original documentation"
        sage: f1.__doc__ = "specialised documentation"
        sage: sage_getdoc(f)
        'original documentation\n'
        sage: sage_getdoc(f1)
        'specialised documentation\n'

    AUTHORS:

    - William Stein
    - extensions by Nick Alexander
    """
    import sage.misc.sagedoc
    if obj is None:
        return ''
    r = sage_getdoc_original(obj)
    s = sage.misc.sagedoc.format(r, embedded=(embedded_override or EMBEDDED_MODE))

    # Fix object naming
    if obj_name != '':
        i = obj_name.find('.')
        if i != -1:
            obj_name = obj_name[:i]
        s = s.replace('self.','%s.'%obj_name)

    return s

def sage_getsource(obj):
    r"""
    Return the source code associated to obj as a string, or None.

    INPUT:

    - ``obj`` -- function, etc.

    EXAMPLES::

        sage: from sage.misc.sageinspect import sage_getsource
        sage: sage_getsource(identity_matrix)[19:60]
        'identity_matrix(ring, n=0, sparse=False):'
        sage: sage_getsource(identity_matrix)[19:60]
        'identity_matrix(ring, n=0, sparse=False):'

    AUTHORS:

    - William Stein
    - extensions by Nick Alexander
    """
    #First we should check if the object has a _sage_src_
    #method.  If it does, we just return the output from
    #that.  This is useful for getting pexpect interface
    #elements to behave similar to regular Python objects
    #with respect to introspection.
    try:
        return obj._sage_src_()
    except (AttributeError, TypeError):
        pass

    t = sage_getsourcelines(obj)
    if not t:
        return None
    (source_lines, lineno) = t
    return ''.join(source_lines)

def _sage_getsourcelines_name_with_dot(object):
    r"""
    Get the source lines of an object whose name
    contains a dot and whose source lines can not
    be obtained by different methods.

    EXAMPLES::

        sage: C = Rings()
        sage: from sage.misc.sageinspect import sage_getsource
        sage: print sage_getsource(C.parent_class)  #indirect doctest
        class ParentMethods:
        ...
                Returns the Lie bracket `[x, y] = x y - y x` of `x` and `y`.
        ...

    TESTS:

    The following was fixed in :trac:`16309`::

        sage: cython('''
        ....: class A:
        ....:     def __init__(self):
        ....:         "some init doc"
        ....:         pass
        ....: class B:
        ....:     "some class doc"
        ....:     class A(A):
        ....:         pass
        ....: ''')
        sage: B.A.__name__
        'A'
        sage: B.A.__qualname__
        'B.A'
        sage: sage_getsource(B.A)
        '    class A(A):\n        pass\n\n'

    Note that for this example to work, it is essential that the class ``B``
    has a docstring. Otherwise, the code of ``B`` could not be found (Cython
    inserts embedding information into the docstring) and thus the code of
    ``B.A`` couldn't be found either.

    AUTHOR:

    - Simon King (2011-09)
    """
    # First, split the name:
    if '.' in object.__name__:
        splitted_name = object.__name__.split('.')
    elif hasattr(object,'__qualname__'):
        splitted_name = object.__qualname__.split('.')
    else:
        splitted_name = object.__name__
    path = object.__module__.split('.')+splitted_name[:-1]
    name = splitted_name[-1]
    try:
        M = __import__(path.pop(0))
    except ImportError:
        try:
            B = object.__base__
            if B is None:
                raise AttributeError
        except AttributeError:
            raise IOError("could not get source code")
        return sage_getsourcelines(B)
    # M should just be the top-most module.
    # Hence, normally it is just 'sage'
    try:
        while path:
            M = getattr(M, path.pop(0))
    except AttributeError:
        try:
            B = object.__base__
            if B is None:
                raise AttributeError
        except AttributeError:
            raise IOError("could not get source code")
        return sage_getsourcelines(B)

    lines, base_lineno = sage_getsourcelines(M)
    # the rest of the function is copied from
    # inspect.findsource
    if not lines:
        raise IOError('could not get source code')

    if inspect.ismodule(object):
        return lines, base_lineno

    if inspect.isclass(object):
        pat = re.compile(r'^(\s*)class\s*' + name + r'\b')
        # make some effort to find the best matching class definition:
        # use the one with the least indentation, which is the one
        # that's most probably not inside a function definition.
        candidates = []
        for i in range(len(lines)):
            match = pat.match(lines[i])
            if match:
                # if it's at toplevel, it's already the best one
                if lines[i][0] == 'c':
                    return inspect.getblock(lines[i:]), i+base_lineno
                # else add whitespace to candidate list
                candidates.append((match.group(1), i))
        if candidates:
            # this will sort by whitespace, and by line number,
            # less whitespace first
            candidates.sort()
            return inspect.getblock(lines[candidates[0][1]:]), candidates[0][1]+base_lineno
        else:
            raise IOError('could not find class definition')

    if inspect.ismethod(object):
        object = object.__func__
    if inspect.isfunction(object):
        object = object.__code__
    if inspect.istraceback(object):
        object = object.tb_frame
    if inspect.isframe(object):
        object = object.f_code
    if inspect.iscode(object):
        if not hasattr(object, 'co_firstlineno'):
            raise IOError('could not find function definition')
        pat = re.compile(r'^(\s*def\s)|(.*(?<!\w)lambda(:|\s))|^(\s*@)')
        pmatch = pat.match
        # fperez - fix: sometimes, co_firstlineno can give a number larger than
        # the length of lines, which causes an error.  Safeguard against that.
        lnum = min(object.co_firstlineno,len(lines))-1
        while lnum > 0:
            if pmatch(lines[lnum]): break
            lnum -= 1

        return inspect.getblock(lines[lnum:]), lnum+base_lineno
    raise IOError('could not find code object')


def sage_getsourcelines(obj):
    r"""
    Return a pair ([source_lines], starting line number) of the source
    code associated to obj, or None.

    INPUT:

    - ``obj`` -- function, etc.

    OUTPUT:

    (source_lines, lineno) or None: ``source_lines`` is a list of
    strings, and ``lineno`` is an integer.

    EXAMPLES::

        sage: from sage.misc.sageinspect import sage_getsourcelines
        sage: sage_getsourcelines(matrix)[1]
        27
        sage: sage_getsourcelines(matrix)[0][0][6:]
        'MatrixFactory(object):\n'

    TESTS::

        sage: cython('''cpdef test_funct(x,y): return''')
        sage: sage_getsourcelines(test_funct)
        (['cpdef test_funct(x,y): return\n'], 6)

    The following tests that an instance of ``functools.partial`` is correctly
    dealt with (see :trac:`9976`)::

        sage: obj = sage.combinat.partition_algebra.SetPartitionsAk
        sage: sage_getsourcelines(obj)
        (['def create_set_partition_function(letter, k):\n',
        ...
        '    raise ValueError("k must be an integer or an integer + 1/2")\n'], 34)

    Here are some cases that were covered in :trac`11298`;
    note that line numbers may easily change, and therefore we do
    not test them::

        sage: P.<x,y> = QQ[]
        sage: I = P*[x,y]
        sage: sage_getsourcelines(P)
        (['cdef class MPolynomialRing_libsingular(MPolynomialRing_generic):\n',
          '\n',
          '    def __cinit__(self):\n',
        ...)
        sage: sage_getsourcelines(I)
        (['class MPolynomialIdeal( MPolynomialIdeal_singular_repr, \\\n',
        ...)
        sage: x = var('x')
        sage: sage_getsourcelines(x)
        (['cdef class Expression(CommutativeRingElement):\n',
          '    cpdef object pyobject(self):\n',
        ...)
        sage: sage_getsourcelines(x)[0][-1]    # last line
        '        return S\n'

    We show some enhancements provided by :trac:`11768`. First, we
    use a dummy parent class that has defined an element class by a
    nested class definition::

        sage: from sage.misc.nested_class_test import TestNestedParent
        sage: from sage.misc.sageinspect import sage_getsource
        sage: P = TestNestedParent()
        sage: E = P.element_class
        sage: E.__bases__
        (<class sage.misc.nested_class_test.TestNestedParent.Element at ...>,
         <class 'sage.categories.sets_cat.Sets.element_class'>)
        sage: print sage_getsource(E)
            class Element:
                "This is a dummy element class"
                pass
        sage: print sage_getsource(P)
        class TestNestedParent(UniqueRepresentation, Parent):
            ...
            class Element:
                "This is a dummy element class"
                pass

    Here is another example that relies on a nested class definition
    in the background::

        sage: C = AdditiveMagmas()
        sage: HC = C.Homsets()
        sage: sage_getsourcelines(HC)
        (['    class Homsets(HomsetsCategory):\n', ...], ...)

    Testing against a bug that has occured during work on #11768::

        sage: P.<x,y> = QQ[]
        sage: I = P*[x,y]
        sage: sage_getsourcelines(I)
        (['class MPolynomialIdeal( MPolynomialIdeal_singular_repr, \\\n',
          '                        MPolynomialIdeal_macaulay2_repr, \\\n',
          '                        MPolynomialIdeal_magma_repr, \\\n',
          '                        Ideal_generic ):\n',
          '    def __init__(self, ring, gens, coerce=True):\n',
          ...)

    AUTHORS:

    - William Stein
    - Extensions by Nick Alexander
    - Extension to interactive Cython code by Simon King
    - Simon King: If a class has no docstring then let the class
      definition be found starting from the ``__init__`` method.
    - Simon King: Get source lines for dynamic classes.

    """

    try:
        return obj._sage_src_lines_()
    except AttributeError:
        pass
    except TypeError:
        # That happes for instances of dynamic classes
        return sage_getsourcelines(obj.__class__)

    # Check if we deal with instance
    if isclassinstance(obj):
        if isinstance(obj,functools.partial):
            return sage_getsourcelines(obj.func)
        else:
            return sage_getsourcelines(obj.__class__)

    # First, we deal with nested classes. Their name contains a dot, and we
    # have a special function for that purpose.
    if (not hasattr(obj, '__class__')) or hasattr(obj,'__metaclass__'):
        # That hapens for ParentMethods
        # of categories
        if '.' in obj.__name__ or '.' in getattr(obj,'__qualname__',''):
            return _sage_getsourcelines_name_with_dot(obj)

    # Next, we try _sage_getdoc_unformatted()
    d = _sage_getdoc_unformatted(obj)
    pos = _extract_embedded_position(d)
    if pos is None:
        try:
            return inspect.getsourcelines(obj)
        except (IOError, TypeError) as err:
            try:
                objinit = obj.__init__
            except AttributeError:
                pass
            else:
                d = _sage_getdoc_unformatted(objinit)
                pos = _extract_embedded_position(d)
                if pos is None:
                    if inspect.isclass(obj):
                        try:
                            B = obj.__base__
                        except AttributeError:
                            B = None
                        if B is not None and B is not obj:
                            return sage_getsourcelines(B)
                    if obj.__class__ != type:
                        return sage_getsourcelines(obj.__class__)
                    raise err

    (orig, filename, lineno) = pos
    try:
        source_lines = open(filename).readlines()
    except IOError:
        try:
            from sage.misc.misc import SPYX_TMP
            raw_name = filename.split('/')[-1]
            newname = os.path.join(SPYX_TMP, '_'.join(raw_name.split('_')[:-1]), raw_name)
            source_lines = open(newname).readlines()
        except IOError:
            return None

    # It is possible that the source lines belong to the __init__ method,
    # rather than to the class. So, we try to look back and find the class
    # definition.
    first_line = source_lines[lineno-1]
    leading_blanks = len(first_line)-len(first_line.lstrip())
    if first_line.lstrip().startswith('def ') and "__init__" in first_line and obj.__name__!='__init__':
        ignore = False
        double_quote = None
        for lnb in xrange(lineno,0,-1):
            new_first_line = source_lines[lnb-1]
            nfl_strip = new_first_line.lstrip()
            if nfl_strip.startswith('"""'):
                if double_quote is None:
                    double_quote=True
                if double_quote:
                    ignore = not ignore
            elif nfl_strip.startswith("'''"):
                if double_quote is None:
                    double_quote=False
                if double_quote is False:
                    ignore = not ignore
            if ignore:
                continue
            if len(new_first_line)-len(nfl_strip)<leading_blanks and nfl_strip:
                # We are not inside a doc string. So, if the indentation
                # is less than the indentation of the __init__ method
                # then we must be at the class definition!
                lineno = lnb
                break
    return _extract_source(source_lines, lineno), lineno

def sage_getvariablename(self, omit_underscore_names=True):
    """
    Attempt to get the name of a Sage object.

    INPUT:

    - ``self`` -- any object.

    - ``omit_underscore_names`` -- boolean, default ``True``.

    OUTPUT:

    If the user has assigned an object ``obj`` to a variable name,
    then return that variable name.  If several variables point to
    ``obj``, return a sorted list of those names.  If
    ``omit_underscore_names`` is True (the default) then omit names
    starting with an underscore "_".

    This is a modified version of code taken from
    http://pythonic.pocoo.org/2009/5/30/finding-objects-names,
    written by Georg Brandl.

    EXAMPLES::

        sage: from sage.misc.sageinspect import sage_getvariablename
        sage: A = random_matrix(ZZ, 100)
        sage: sage_getvariablename(A)
        'A'
        sage: B = A
        sage: sage_getvariablename(A)
        ['A', 'B']

    If an object is not assigned to a variable, an empty list is returned::

        sage: sage_getvariablename(random_matrix(ZZ, 60))
        []
    """
    result = []
    for frame in inspect.stack():
        for name, obj in frame[0].f_globals.iteritems():
            if obj is self:
                result.append(name)
    if len(result) == 1:
        return result[0]
    else:
        return sorted(result)

__internal_teststring = '''
import os                                  # 1
# preceding comment not include            # 2
def test1(a, b=2):                         # 3
    if a:                                  # 4
        return 1                           # 5
    return b                               # 6
# intervening comment not included         # 7
class test2():                             # 8
    pass                                   # 9
    # indented comment not included        # 10
# trailing comment not included            # 11
def test3(b,                               # 12
          a=2):                            # 13
    pass # EOF                             # 14'''

def __internal_tests():
    r"""
    Test internals of the sageinspect module.

    EXAMPLES::

        sage: from sage.misc.sageinspect import *
        sage: from sage.misc.sageinspect import _extract_source, _extract_embedded_position, _sage_getargspec_cython, __internal_teststring

    If docstring is None, nothing bad happens::

        sage: sage_getdoc(None)
        ''

        sage: sage_getsource(sage)
        "...all..."

    A cython function with default arguments (one of which is a string)::

        sage: sage_getdef(sage.rings.integer.Integer.factor, obj_name='factor')
        "factor(algorithm='pari', proof=None, limit=None, int_=False, verbose=0)"

    This used to be problematic, but was fixed in #10094::

        sage: sage_getsource(sage.rings.integer.Integer.__init__)
        '    def __init__(self, x=None, base=0):\n...'
        sage: sage_getdef(sage.rings.integer.Integer.__init__, obj_name='__init__')
        '__init__(x=None, base=0)'

    Test _extract_source with some likely configurations, including no trailing
    newline at the end of the file::

        sage: s = __internal_teststring.strip()
        sage: es = lambda ls, l: ''.join(_extract_source(ls, l)).rstrip()

        sage: print es(s, 3)
        def test1(a, b=2):                         # 3
            if a:                                  # 4
                return 1                           # 5
            return b                               # 6

        sage: print es(s, 8)
        class test2():                             # 8
            pass                                   # 9

        sage: print es(s, 12)
        def test3(b,                               # 12
                  a=2):                            # 13
            pass # EOF                             # 14

    Test _sage_getargspec_cython with multiple default arguments and a type::

        sage: _sage_getargspec_cython("def init(self, x=None, base=0):")
        ArgSpec(args=['self', 'x', 'base'], varargs=None, keywords=None, defaults=(None, 0))
        sage: _sage_getargspec_cython("def __init__(self, x=None, base=0):")
        ArgSpec(args=['self', 'x', 'base'], varargs=None, keywords=None, defaults=(None, 0))
        sage: _sage_getargspec_cython("def __init__(self, x=None, unsigned int base=0, **keys):")
        ArgSpec(args=['self', 'x', 'base'], varargs=None, keywords='keys', defaults=(None, 0))

    Test _extract_embedded_position:

    We cannot test the filename since it depends on SAGE_SRC.

    Make sure things work with no trailing newline::

        sage: _extract_embedded_position('File: sage/rings/rational.pyx (starting at line 1080)')
        ('', '.../rational.pyx', 1080)

    And with a trailing newline::

        sage: s = 'File: sage/rings/rational.pyx (starting at line 1080)\n'
        sage: _extract_embedded_position(s)
        ('', '.../rational.pyx', 1080)

    And with an original docstring::

        sage: s = 'File: sage/rings/rational.pyx (starting at line 1080)\noriginal'
        sage: _extract_embedded_position(s)
        ('original', '.../rational.pyx', 1080)

    And with a complicated original docstring::

        sage: s = 'File: sage/rings/rational.pyx (starting at line 1080)\n\n\noriginal test\noriginal'
        sage: _extract_embedded_position(s)
        ('\n\noriginal test\noriginal', ..., 1080)

        sage: s = 'no embedded position'
        sage: _extract_embedded_position(s) is None
        True
    """<|MERGE_RESOLUTION|>--- conflicted
+++ resolved
@@ -192,10 +192,10 @@
 
     EXAMPLES::
 
-       sage: from sage.misc.sageinspect import _extract_embedded_position
-       sage: import inspect
-       sage: _extract_embedded_position(inspect.getdoc(var))[1][-21:]
-       'sage/calculus/var.pyx'
+        sage: from sage.misc.sageinspect import _extract_embedded_position
+        sage: import inspect
+        sage: _extract_embedded_position(inspect.getdoc(var))[1][-21:]
+        'sage/calculus/var.pyx'
 
     The following has been fixed in :trac:`13916`::
 
@@ -1685,12 +1685,7 @@
 
     # Check if the __doc__ attribute was actually a string, and
     # not a 'getset_descriptor' or similar.
-<<<<<<< HEAD
     if not isinstance(r, types.StringTypes):
-=======
-    import types
-    if not isinstance(r, str):
->>>>>>> f741ed21
         return ''
     elif isinstance(r, unicode):
         return r.encode('utf-8', 'ignore')
