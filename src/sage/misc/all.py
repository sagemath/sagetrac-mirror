--- conflicted
+++ resolved
@@ -196,15 +196,9 @@
          delim = '@'
         elif not '~' in self:
          delim = '~'
-<<<<<<< HEAD
         return r"""\verb%s%s%s"""%(delim, self.replace('\n\n','\n').replace('\n','; '), delim)
 
 
-lazy_import("sage.misc", "messaging", deprecation=18140)
-
 from .verbose import (basic_sage_logging_config, DynamicStdErrStreamHandler)
 
-basic_sage_logging_config()
-=======
-        return r"""\verb%s%s%s"""%(delim, self.replace('\n\n','\n').replace('\n','; '), delim)
->>>>>>> 0c6824ff
+basic_sage_logging_config()