# -*- coding: utf-8 -*-
r"""
Implements a displayhook for Sage.

This displayhook has two new facilities, by default the displayhook contains a
new facility for displaying lists of matrices in an easier to read format::

    sage: [identity_matrix(i) for i in range(2,5)]
    [
                    [1 0 0 0]
           [1 0 0]  [0 1 0 0]
    [1 0]  [0 1 0]  [0 0 1 0]
    [0 1], [0 0 1], [0 0 0 1]
    ]

This facility uses :meth:`_repr_` (and a simple string) to try do a nice read
format (see :meth:`sage.structure.parent._repr_option` for details).

With this displayhook there exists an other way for displaying object and more
generally, all sage expression as an ASCII art object::

    sage: from sage.repl.interpreter import get_test_shell
    sage: shell = get_test_shell()
    sage: shell.run_cell('%display ascii_art')
    sage: shell.run_cell('integral(x^2/pi^x, x)')
     / 2    2                      \  -x*log(pi)
    -\x *log (pi) + 2*x*log(pi) + 2/*e
    ---------------------------------------------
                         3
                      log (pi)
    sage: shell.run_cell("i = var('i')")
    sage: shell.run_cell('sum(i*x^i, i, 0, 10)')
        10      9      8      7      6      5      4      3      2
    10*x   + 9*x  + 8*x  + 7*x  + 6*x  + 5*x  + 4*x  + 3*x  + 2*x  + x
    sage: shell.run_cell('StandardTableaux(4).list()')
    [
    [                                                                  1  4    1  3
    [                 1  3  4    1  2  4    1  2  3    1  3    1  2    2       2
    [   1  2  3  4,   2      ,   3      ,   4      ,   2  4,   3  4,   3   ,   4
    <BLANKLINE>
                1 ]
        1  2    2 ]
        3       3 ]
    ,   4   ,   4 ]
    sage: shell.run_cell('%display simple')

This other facility uses a simple `AsciiArt` object
(see :class:`sage.misc.ascii_art.AsciiArt` and
:meth:`sage.structure.parent._ascii_art_`).

AUTHORS:

- Bill Cauchois (2009): initial version
- Jean-Baptiste Priez <jbp@kerios.fr> (2013): ASCII art
- Volker Braun (2013): refactored into DisplayHookBase
"""

import sys, __builtin__

class ListFormatter(object):

    # This is used to wrap lines when printing "tall" lists.
    MAX_COLUMN = 70

    def _check_tall_list_and_format(self, the_list):
        """
        First check whether a list is "tall" -- whether the reprs of the
        elements of the list will span multiple lines and cause the list
        to be printed awkwardly.  If not, this function returns ``None`` and
        does nothing; you should revert back to the normal method for
        printing an object (its repr). If so, return the string in the
        special format. Note that the special format isn't just for
        matrices. Any object with a multiline repr will be formatted.

        INPUT:

        - ``the_list`` - The list (or a tuple).

        TESTS::

            sage: from sage.misc.displayhook import DisplayHookBase
            sage: dhb = DisplayHookBase()

        We test :meth:`_check_tall_list_and_format` indirectly by
        calling :meth:`simple_format_obj` on a list of matrices::

            sage: print dhb.simple_format_obj(
            ....:        [matrix([[1, 2, 3, 4], [5, 6, 7, 8]]) for i in xrange(7)])
            [
            [1 2 3 4]  [1 2 3 4]  [1 2 3 4]  [1 2 3 4]  [1 2 3 4]  [1 2 3 4]
            [5 6 7 8], [5 6 7 8], [5 6 7 8], [5 6 7 8], [5 6 7 8], [5 6 7 8],
            <BLANKLINE>
            [1 2 3 4]
            [5 6 7 8]
            ]

        We return ``None`` if we don't have anything special to do::

            sage: dhb.simple_format_obj('one-line string')
            sage: dhb.simple_format_obj(matrix([[1,2,3]]))
        """
        # For every object to be printed, split its repr on newlines and store the
        # result in this list.
        split_reprs = []
        tall = False
        for elem in the_list:
            split_reprs.append(repr(elem).split('\n'))
            if len(split_reprs[-1]) > 1:
                # Meanwhile, check to make sure the list is actually "tall".
                tall = True
        if not tall:
            return None
        # Figure out which type of parenthesis to use, based on the type of the_list.
        if isinstance(the_list, tuple):
            parens = '()'
        elif isinstance(the_list, list):
            parens = '[]'
        else:
            raise TypeError('expected list or tuple')

        # running_lines is a list of lines, which are stored as lists of strings
        # to be joined later. For each split repr, we add its lines to the
        # running_lines array. When current_column exceeds MAX_COLUMN, process
        # and output running_lines using _print_tall_list_row.
        running_lines = [[]]
        current_column = 0
        s = [parens[0]]
        for split_repr in split_reprs:
            width = max(len(x) for x in split_repr)
            if current_column + width > self.MAX_COLUMN and not (width > self.MAX_COLUMN):
                s.extend(self._tall_list_row(running_lines))
                running_lines = [[]]
                current_column = 0
            current_column += width + 2
            # Add the lines from split_repr to the running_lines array. It may
            # be necessary to add or remove lines from either one so that the
            # number of lines matches up.
            for i in xrange(len(running_lines), len(split_repr)):
                running_lines.insert(0, [' ' * len(x) for x in running_lines[-1]])
            line_diff = len(running_lines) - len(split_repr)
            for i, x in enumerate(split_repr):
                running_lines[i + line_diff].append(x.ljust(width))
            for i in xrange(line_diff):
                running_lines[i].append(' ' * width)
        # Output any remaining entries.
        if len(running_lines[0]) > 0:
            s.extend(self._tall_list_row(running_lines, True))
        s.append(parens[1])
        return "\n".join(s)

    def _tall_list_row(self, running_lines, last_row=False):
        """
        Helper for :meth:`_check_tall_list_and_format`

        This helper function processes and outputs the contents of the
        running_lines array.

        TESTS::

            sage: from sage.misc.displayhook import format_list
            sage: format_list._tall_list_row(['a   b', 'b  c', 'c'])
            ['a           b', 'b        c', 'c,', '']
        """
        s=[]
        for i, line in enumerate(running_lines):
            if i + 1 != len(running_lines):
                sep, tail = '  ', ''
            else:
                # The commas go on the bottom line of this row.
                sep, tail = ', ', '' if last_row else ','
            s.append(sep.join(line) + tail)
        # Separate rows with a newline to make them stand out.
        if not last_row:
            s.append("")
        return s

    def try_format_list(self, obj):
        """
        Format list/tuple.

        OUTPUT:

        A string representation or ``None``. The latter means that no
        Sage-specific formatting is defined and the default should be
        used.

        EXAMPLES::

            sage: from sage.misc.displayhook import format_list
            sage: format_list.try_format_list('Hello, world!')
            sage: format_list('Hello, world!')
            "'Hello, world!'"
        """
        ascii_art_repr = False
        for o in obj:
            try:
                ascii_art_repr = ascii_art_repr or o.parent()._repr_option('element_ascii_art')
            except (AttributeError, TypeError):
                pass
        if ascii_art_repr:
            return self._check_tall_list_and_format(obj)
        else:
            return None

    def __call__(self, obj):
        """
        Return a string formatting.

        This method is like :meth:`try_format_list` except that it
        will always return a string.

        OUTPUT:

        String.

        EXAMPLES::

            sage: from sage.misc.displayhook import format_list
            sage: format_list.try_format_list('Hello, world!')
            sage: format_list('Hello, world!')
            "'Hello, world!'"
        """
        s = self.try_format_list(obj)
        if s is None:
            return repr(obj)
        else:
            return s

format_list = ListFormatter()
<<<<<<< HEAD


class DisplayHookBase(object):

    def simple_format_obj(self, obj):
        """This function is used internally by the displayhook.

        We attempt to keep ascii art of list/tuple members intact as we
        print them. See :meth:`sage.structure.parent._repr_option` for
        details.

        OUTPUT:

        Return a string if we want to print it in a special way;
        otherwise, return ``None``.

        EXAMPLES::

            sage: from sage.misc.displayhook import DisplayHookBase
            sage: dhb = DisplayHookBase()

        For most objects, nothing is done (``None`` is returned):

            sage: dhb.simple_format_obj('Hello, world!')
            sage: dhb.simple_format_obj((1, 2, 3, 4))

        We demonstrate the special format for lists of matrices::

            sage: dhb.simple_format_obj(
            ....:     [matrix([[1], [2]]), matrix([[3], [4]])])
            '[\n[1]  [3]\n[2], [4]\n]'

        TESTS:

        In :trac:`14466` we override IPython's special printing of
        ``type`` objects and revert it to Python's standard string
        representation::

            sage: shell=sage.misc.interpreter.get_test_shell()
            sage: shell.displayhook(type)
            <type 'type'>
        """
        if isinstance(obj, type):
            return repr(obj)
        if isinstance(obj, (tuple, list)) and len(obj) > 0:
            return format_list.try_format_list(obj)
        else:
            return None

    def set_display(self, mode):
        r"""
        Select the text formatting method.

        INPUT:

        - ``mode`` -- string. One of ``simple``, ``ascii_art``, or ``typeset``.

        See :func:`simple_format_obj` or :func:`sage.misc.ascii_art.ascii_art`.

        TESTS::

            sage: [identity_matrix(i) for i in range(3,7)]
            [
                                             [1 0 0 0 0 0]
                                [1 0 0 0 0]  [0 1 0 0 0 0]
                     [1 0 0 0]  [0 1 0 0 0]  [0 0 1 0 0 0]
            [1 0 0]  [0 1 0 0]  [0 0 1 0 0]  [0 0 0 1 0 0]
            [0 1 0]  [0 0 1 0]  [0 0 0 1 0]  [0 0 0 0 1 0]
            [0 0 1], [0 0 0 1], [0 0 0 0 1], [0 0 0 0 0 1]
            ]
            sage: from sage.misc.interpreter import get_test_shell
            sage: shell = get_test_shell()
            sage: shell.run_cell('%display ascii_art')   # indirect doctest
            sage: shell.run_cell("i = var('i')")
            sage: shell.run_cell('sum(i*x^i, i, 0, 10)')
                10      9      8      7      6      5      4      3      2
            10*x   + 9*x  + 8*x  + 7*x  + 6*x  + 5*x  + 4*x  + 3*x  + 2*x  + x
            sage: shell.run_cell('%display simple')
        """
        if mode not in ['simple', 'ascii_art', 'typeset']:
            raise ValueError('invalid mode set')
        self.mode = mode

    mode = 'simple'

    @property
    def simple(self):
        """
        Whether the mode is the "simple" (default) display.

        EXAMPLES::

            sage: sys.displayhook.simple
            True
            sage: sys.displayhook.ascii_art
            False
        """
        return self.mode == 'simple'

    @property
    def ascii_art(self):
        """
        Whether the mode is the ascii art display.

        EXAMPLES::

            sage: sys.displayhook.simple
            True
            sage: sys.displayhook.ascii_art
            False
        """
        return self.mode == 'ascii_art'

    @property
    def typeset(self):
        """
        Whether the mode is the notebook "Typeset" display.

        EXAMPLES::

            sage: sys.displayhook.simple
            True
            sage: sys.displayhook.typeset
            False
        """
        return self.mode == 'typeset'

    def try_format_obj(self, obj):
        """
        Format non-graphics object.

        OUTPUT:

        A string representation or ``None``. The latter means that no
        Sage-specific formatting is defined and the default should be
        used.

        TESTS::

            sage: from sage.misc.displayhook import DisplayHookBase
            sage: dhb = DisplayHookBase()
            sage: dhb.try_format_obj('Hello, world!')
        """
        if self.simple:
            return self.simple_format_obj(obj)
        if self.ascii_art:
            from sage.misc.ascii_art import ascii_art
            return ascii_art(obj)
        if self.typeset:
            from sage.misc.latex import pretty_print
            pretty_print(obj)
            return ''
        assert(False)

    def try_format_graphics(self, obj):
        """
        Format graphics object.

        OUTPUT:

        Boolean. Whether the object is graphics and was successfully
        displayed.

=======


class DisplayHookBase(object):

    def simple_format_obj(self, obj):
        """This function is used internally by the displayhook.

        We attempt to keep ascii art of list/tuple members intact as we
        print them. See :meth:`sage.structure.parent._repr_option` for
        details.

        OUTPUT:

        Return a string if we want to print it in a special way;
        otherwise, return ``None``.

        EXAMPLES::

            sage: from sage.misc.displayhook import DisplayHookBase
            sage: dhb = DisplayHookBase()

        For most objects, nothing is done (``None`` is returned):

            sage: dhb.simple_format_obj('Hello, world!')
            sage: dhb.simple_format_obj((1, 2, 3, 4))

        We demonstrate the special format for lists of matrices::

            sage: dhb.simple_format_obj(
            ....:     [matrix([[1], [2]]), matrix([[3], [4]])])
            '[\n[1]  [3]\n[2], [4]\n]'

        TESTS:

        In :trac:`14466` we override IPython's special printing of
        ``type`` objects and revert it to Python's standard string
        representation::

            sage: shell=sage.repl.interpreter.get_test_shell()
            sage: shell.displayhook(type)
            <type 'type'>
        """
        if isinstance(obj, type):
            return repr(obj)
        if isinstance(obj, (tuple, list)) and len(obj) > 0:
            return format_list.try_format_list(obj)
        else:
            return None

    def set_display(self, mode):
        r"""
        Select the text formatting method.

        INPUT:

        - ``mode`` -- string. One of ``simple``, ``ascii_art``, or ``typeset``.

        See :func:`simple_format_obj` or :func:`sage.misc.ascii_art.ascii_art`.

        TESTS::

            sage: [identity_matrix(i) for i in range(3,7)]
            [
                                             [1 0 0 0 0 0]
                                [1 0 0 0 0]  [0 1 0 0 0 0]
                     [1 0 0 0]  [0 1 0 0 0]  [0 0 1 0 0 0]
            [1 0 0]  [0 1 0 0]  [0 0 1 0 0]  [0 0 0 1 0 0]
            [0 1 0]  [0 0 1 0]  [0 0 0 1 0]  [0 0 0 0 1 0]
            [0 0 1], [0 0 0 1], [0 0 0 0 1], [0 0 0 0 0 1]
            ]
            sage: from sage.repl.interpreter import get_test_shell
            sage: shell = get_test_shell()
            sage: shell.run_cell('%display ascii_art')   # indirect doctest
            sage: shell.run_cell("i = var('i')")
            sage: shell.run_cell('sum(i*x^i, i, 0, 10)')
                10      9      8      7      6      5      4      3      2
            10*x   + 9*x  + 8*x  + 7*x  + 6*x  + 5*x  + 4*x  + 3*x  + 2*x  + x
            sage: shell.run_cell('%display simple')
        """
        if mode not in ['simple', 'ascii_art', 'typeset']:
            raise ValueError('invalid mode set')
        self.mode = mode

    mode = 'simple'

    @property
    def simple(self):
        """
        Whether the mode is the "simple" (default) display.

        EXAMPLES::

            sage: sys.displayhook.simple
            True
            sage: sys.displayhook.ascii_art
            False
        """
        return self.mode == 'simple'

    @property
    def ascii_art(self):
        """
        Whether the mode is the ascii art display.

        EXAMPLES::

            sage: sys.displayhook.simple
            True
            sage: sys.displayhook.ascii_art
            False
        """
        return self.mode == 'ascii_art'

    @property
    def typeset(self):
        """
        Whether the mode is the notebook "Typeset" display.

        EXAMPLES::

            sage: sys.displayhook.simple
            True
            sage: sys.displayhook.typeset
            False
        """
        return self.mode == 'typeset'

    def try_format_obj(self, obj):
        """
        Format non-graphics object.

        OUTPUT:

        A string representation or ``None``. The latter means that no
        Sage-specific formatting is defined and the default should be
        used.

        TESTS::

            sage: from sage.misc.displayhook import DisplayHookBase
            sage: dhb = DisplayHookBase()
            sage: dhb.try_format_obj('Hello, world!')
        """
        if self.simple:
            return self.simple_format_obj(obj)
        if self.ascii_art:
            from sage.misc.ascii_art import ascii_art
            return ascii_art(obj)
        if self.typeset:
            from sage.misc.latex import pretty_print
            pretty_print(obj)
            return ''
        assert(False)

    def try_format_graphics(self, obj):
        """
        Format graphics object.

        OUTPUT:

        Boolean. Whether the object is graphics and was successfully
        displayed.

>>>>>>> 12622621
        TESTS::

            sage: from sage.misc.displayhook import DisplayHookBase
            sage: dhb = DisplayHookBase()
            sage: dhb.try_format_graphics('Hello, world!')
            False
        """
        from sage.structure.sage_object import SageObject
        if isinstance(obj, SageObject) and hasattr(obj, '_graphics_'):
            return obj._graphics_()
        return False


class DisplayHook(DisplayHookBase):
    """
    Display hook for Sage.

    This is not used directly in interactive Sage (where we use the
    IPython system for display hooks).  This class provides a way to
    use the Sage display formatting when not using interactive Sage.
    """
    def __init__(self, oldhook=sys.__displayhook__):
        """
        Set the old display hook (default to repr)

        EXAMPLES::

            sage: from sage.misc.displayhook import DisplayHook
            sage: def f(o): print repr(o)[:5], "..."
            sage: d = DisplayHook(f)
            sage: d(range(10))
            [0, 1 ...
        """
        self.oldhook = oldhook

    def __call__(self, obj):
        """
        Format the object using Sage's formatting, or format it using the old
        display hook if Sage does not want to handle the object.

        EXAMPLES::

            sage: from sage.misc.displayhook import DisplayHook
            sage: d = DisplayHook()
            sage: d((identity_matrix(3), identity_matrix(3)))
            (
            [1 0 0]  [1 0 0]
            [0 1 0]  [0 1 0]
            [0 0 1], [0 0 1]
            )
        """
        if self.try_format_graphics(obj):
            return
        s = self.try_format_obj(obj)
        if s is not None:
            print(s)
            __builtin__._ = obj
        else:
            self.oldhook(obj)


from IPython.core.formatters import PlainTextFormatter
class SagePlainTextFormatter(DisplayHookBase, PlainTextFormatter):
    r"""
    A replacement for the plain text formatter which can use two facilities:

    - correctly print lists of matrices or other objects (see
      :meth:`sage.structure.parent._repr_option`),
    - print ASCII art objects (like expressions) (see
      :meth:`sage.structure.parent._ascii_art_`).

    EXAMPLES::

        sage: from sage.repl.interpreter import get_test_shell
        sage: shell = get_test_shell()
        sage: shell.display_formatter.formatters['text/plain']
        <...displayhook.SagePlainTextFormatter object at 0x...>
        sage: shell.run_cell('a = identity_matrix(ZZ, 2); [a,a]')
        [
        [1 0]  [1 0]
        [0 1], [0 1]
        ]
    """
    def __call__(self, obj):
        r"""
        Computes the format data of ``result``.  If the
        :func:`sage.misc.displayhook.simple_format_obj` writes a string, then
        we override IPython's :class:`DisplayHook` formatting.

        EXAMPLES::

            sage: from sage.repl.interpreter import get_test_shell
            sage: shell = get_test_shell()
            sage: fmt = shell.display_formatter.formatters['text/plain']
            sage: fmt
            <...displayhook.SagePlainTextFormatter object at 0x...>
            sage: shell.displayhook.compute_format_data(2)
<<<<<<< HEAD
            {u'text/plain': '2'}

            sage: a = identity_matrix(ZZ, 2)
            sage: shell.displayhook.compute_format_data([a,a])
            {u'text/plain': '[\n[1 0]  [1 0]\n[0 1], [0 1]\n]'}
            sage: fmt.set_display('ascii_art')
            sage: shell.displayhook.compute_format_data([a,a])
            {u'text/plain': [ [1 0]  [1 0] ]
                            [ [0 1], [0 1] ]}

            sage: i = var('i')
            sage: shell.displayhook.compute_format_data(sum(i*x^i, i, 0, 10))
            {u'text/plain':     10      9      8      7      6      5      4      3      2
                            10*x   + 9*x  + 8*x  + 7*x  + 6*x  + 5*x  + 4*x  + 3*x  + 2*x  + x}
=======
            ({u'text/plain': '2'}, {})
            sage: a = identity_matrix(ZZ, 2)
            sage: shell.displayhook.compute_format_data([a,a])
            ({u'text/plain': '[\n[1 0]  [1 0]\n[0 1], [0 1]\n]'}, {})
            sage: fmt.set_display('ascii_art')
            sage: shell.displayhook.compute_format_data([a,a])
            ({u'text/plain': [ [1 0]  [1 0] ]
                             [ [0 1], [0 1] ]}, {})

            sage: i = var('i')
            sage: shell.displayhook.compute_format_data(sum(i*x^i, i, 0, 10))
            ({u'text/plain':     10      9      8      7      6      5      4      3      2
                             10*x   + 9*x  + 8*x  + 7*x  + 6*x  + 5*x  + 4*x  + 3*x  + 2*x  + x}, {})
>>>>>>> 12622621
            sage: fmt.set_display('simple')
        """
        if self.try_format_graphics(obj):
            return ''
        s = self.try_format_obj(obj)
        if s is None:
            s = super(SagePlainTextFormatter, self).__call__(obj)
        return s


SPTextFormatter = None<|MERGE_RESOLUTION|>--- conflicted
+++ resolved
@@ -227,171 +227,6 @@
             return s
 
 format_list = ListFormatter()
-<<<<<<< HEAD
-
-
-class DisplayHookBase(object):
-
-    def simple_format_obj(self, obj):
-        """This function is used internally by the displayhook.
-
-        We attempt to keep ascii art of list/tuple members intact as we
-        print them. See :meth:`sage.structure.parent._repr_option` for
-        details.
-
-        OUTPUT:
-
-        Return a string if we want to print it in a special way;
-        otherwise, return ``None``.
-
-        EXAMPLES::
-
-            sage: from sage.misc.displayhook import DisplayHookBase
-            sage: dhb = DisplayHookBase()
-
-        For most objects, nothing is done (``None`` is returned):
-
-            sage: dhb.simple_format_obj('Hello, world!')
-            sage: dhb.simple_format_obj((1, 2, 3, 4))
-
-        We demonstrate the special format for lists of matrices::
-
-            sage: dhb.simple_format_obj(
-            ....:     [matrix([[1], [2]]), matrix([[3], [4]])])
-            '[\n[1]  [3]\n[2], [4]\n]'
-
-        TESTS:
-
-        In :trac:`14466` we override IPython's special printing of
-        ``type`` objects and revert it to Python's standard string
-        representation::
-
-            sage: shell=sage.misc.interpreter.get_test_shell()
-            sage: shell.displayhook(type)
-            <type 'type'>
-        """
-        if isinstance(obj, type):
-            return repr(obj)
-        if isinstance(obj, (tuple, list)) and len(obj) > 0:
-            return format_list.try_format_list(obj)
-        else:
-            return None
-
-    def set_display(self, mode):
-        r"""
-        Select the text formatting method.
-
-        INPUT:
-
-        - ``mode`` -- string. One of ``simple``, ``ascii_art``, or ``typeset``.
-
-        See :func:`simple_format_obj` or :func:`sage.misc.ascii_art.ascii_art`.
-
-        TESTS::
-
-            sage: [identity_matrix(i) for i in range(3,7)]
-            [
-                                             [1 0 0 0 0 0]
-                                [1 0 0 0 0]  [0 1 0 0 0 0]
-                     [1 0 0 0]  [0 1 0 0 0]  [0 0 1 0 0 0]
-            [1 0 0]  [0 1 0 0]  [0 0 1 0 0]  [0 0 0 1 0 0]
-            [0 1 0]  [0 0 1 0]  [0 0 0 1 0]  [0 0 0 0 1 0]
-            [0 0 1], [0 0 0 1], [0 0 0 0 1], [0 0 0 0 0 1]
-            ]
-            sage: from sage.misc.interpreter import get_test_shell
-            sage: shell = get_test_shell()
-            sage: shell.run_cell('%display ascii_art')   # indirect doctest
-            sage: shell.run_cell("i = var('i')")
-            sage: shell.run_cell('sum(i*x^i, i, 0, 10)')
-                10      9      8      7      6      5      4      3      2
-            10*x   + 9*x  + 8*x  + 7*x  + 6*x  + 5*x  + 4*x  + 3*x  + 2*x  + x
-            sage: shell.run_cell('%display simple')
-        """
-        if mode not in ['simple', 'ascii_art', 'typeset']:
-            raise ValueError('invalid mode set')
-        self.mode = mode
-
-    mode = 'simple'
-
-    @property
-    def simple(self):
-        """
-        Whether the mode is the "simple" (default) display.
-
-        EXAMPLES::
-
-            sage: sys.displayhook.simple
-            True
-            sage: sys.displayhook.ascii_art
-            False
-        """
-        return self.mode == 'simple'
-
-    @property
-    def ascii_art(self):
-        """
-        Whether the mode is the ascii art display.
-
-        EXAMPLES::
-
-            sage: sys.displayhook.simple
-            True
-            sage: sys.displayhook.ascii_art
-            False
-        """
-        return self.mode == 'ascii_art'
-
-    @property
-    def typeset(self):
-        """
-        Whether the mode is the notebook "Typeset" display.
-
-        EXAMPLES::
-
-            sage: sys.displayhook.simple
-            True
-            sage: sys.displayhook.typeset
-            False
-        """
-        return self.mode == 'typeset'
-
-    def try_format_obj(self, obj):
-        """
-        Format non-graphics object.
-
-        OUTPUT:
-
-        A string representation or ``None``. The latter means that no
-        Sage-specific formatting is defined and the default should be
-        used.
-
-        TESTS::
-
-            sage: from sage.misc.displayhook import DisplayHookBase
-            sage: dhb = DisplayHookBase()
-            sage: dhb.try_format_obj('Hello, world!')
-        """
-        if self.simple:
-            return self.simple_format_obj(obj)
-        if self.ascii_art:
-            from sage.misc.ascii_art import ascii_art
-            return ascii_art(obj)
-        if self.typeset:
-            from sage.misc.latex import pretty_print
-            pretty_print(obj)
-            return ''
-        assert(False)
-
-    def try_format_graphics(self, obj):
-        """
-        Format graphics object.
-
-        OUTPUT:
-
-        Boolean. Whether the object is graphics and was successfully
-        displayed.
-
-=======
 
 
 class DisplayHookBase(object):
@@ -555,7 +390,6 @@
         Boolean. Whether the object is graphics and was successfully
         displayed.
 
->>>>>>> 12622621
         TESTS::
 
             sage: from sage.misc.displayhook import DisplayHookBase
@@ -653,22 +487,6 @@
             sage: fmt
             <...displayhook.SagePlainTextFormatter object at 0x...>
             sage: shell.displayhook.compute_format_data(2)
-<<<<<<< HEAD
-            {u'text/plain': '2'}
-
-            sage: a = identity_matrix(ZZ, 2)
-            sage: shell.displayhook.compute_format_data([a,a])
-            {u'text/plain': '[\n[1 0]  [1 0]\n[0 1], [0 1]\n]'}
-            sage: fmt.set_display('ascii_art')
-            sage: shell.displayhook.compute_format_data([a,a])
-            {u'text/plain': [ [1 0]  [1 0] ]
-                            [ [0 1], [0 1] ]}
-
-            sage: i = var('i')
-            sage: shell.displayhook.compute_format_data(sum(i*x^i, i, 0, 10))
-            {u'text/plain':     10      9      8      7      6      5      4      3      2
-                            10*x   + 9*x  + 8*x  + 7*x  + 6*x  + 5*x  + 4*x  + 3*x  + 2*x  + x}
-=======
             ({u'text/plain': '2'}, {})
             sage: a = identity_matrix(ZZ, 2)
             sage: shell.displayhook.compute_format_data([a,a])
@@ -682,7 +500,6 @@
             sage: shell.displayhook.compute_format_data(sum(i*x^i, i, 0, 10))
             ({u'text/plain':     10      9      8      7      6      5      4      3      2
                              10*x   + 9*x  + 8*x  + 7*x  + 6*x  + 5*x  + 4*x  + 3*x  + 2*x  + x}, {})
->>>>>>> 12622621
             sage: fmt.set_display('simple')
         """
         if self.try_format_graphics(obj):
