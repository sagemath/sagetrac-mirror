--- conflicted
+++ resolved
@@ -58,7 +58,6 @@
 cimport cython
 from cpython.object cimport PyObject_RichCompare
 from cpython.number cimport PyNumber_TrueDivide, PyNumber_Power, PyNumber_Index
-import sage.misc.startup_guard as startup_guard
 
 cdef extern from *:
     int likely(int) nogil  # Defined by Cython
@@ -77,8 +76,6 @@
     else:
         return x
 
-<<<<<<< HEAD
-=======
 
 # boolean to determine whether Sage is still starting up
 cdef bint startup_guard = True
@@ -138,7 +135,6 @@
     startup_guard = True
 
 
->>>>>>> a5eb21d1
 @cython.final
 cdef class LazyImport(object):
     """
@@ -219,15 +215,9 @@
         if self._object is not None:
             return self._object
 
-<<<<<<< HEAD
-        if startup_guard.IS_STARTUP and not self._at_startup:
-            print(f"Resolving lazy import {self._name} during startup")
-        elif self._at_startup and not startup_guard.IS_STARTUP:
-=======
         if startup_guard and not self._at_startup:
             print(f"Resolving lazy import {self._name} during startup")
         elif self._at_startup and not startup_guard:
->>>>>>> a5eb21d1
             print(f"Option ``at_startup=True`` for lazy import {self._name} not needed anymore")
         try:
             self._object = getattr(__import__(self._module, {}, {}, [self._name]), self._name)
