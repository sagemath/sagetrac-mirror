--- conflicted
+++ resolved
@@ -158,15 +158,9 @@
             return self._object
 
         if startup_guard.IS_STARTUP and not self._at_startup:
-<<<<<<< HEAD
-            raise RuntimeError(f"resolving lazy import {self._name} during startup")
-        elif self._at_startup and not startup_guard.IS_STARTUP:
-            print('Option ``at_startup=True`` for lazy import {0} not needed anymore'.format(self._name))
-=======
             print(f"Resolving lazy import {self._name} during startup")
         elif self._at_startup and not startup_guard.IS_STARTUP:
             print(f"Option ``at_startup=True`` for lazy import {self._name} not needed anymore")
->>>>>>> d4d94a8d
         try:
             self._object = getattr(__import__(self._module, {}, {}, [self._name]), self._name)
         except ImportError as e:
