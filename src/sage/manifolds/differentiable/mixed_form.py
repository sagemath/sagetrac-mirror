--- conflicted
+++ resolved
@@ -106,7 +106,6 @@
 
     The components of a mixed form ``B`` can then be set as follows::
 
-<<<<<<< HEAD
         sage: B = M.mixed_form(name='B')
         sage: B[:] = [f, omega, eta]
         sage: B.display()
@@ -114,13 +113,6 @@
         sage: B.display_expansion()
         B = [x] + [x*y dx] + [x*y^2 dx/\dy]
         sage: B[0]
-=======
-        sage: A[:] = [f, omega, eta]; A.display() # display names
-        A = f + omega + eta
-        sage: A.display_expansion() # display in coordinates
-        A = x + x*y dx + x*y^2 dx/\dy
-        sage: A[0]
->>>>>>> 84fd66a1
         Scalar field f on the 2-dimensional differentiable manifold M
         sage: B[1]
         1-form omega on the 2-dimensional differentiable manifold M
@@ -1206,8 +1198,6 @@
             sage: A is B
             False
 
-<<<<<<< HEAD
-=======
         Notice, that changes in the differential forms usually cause changes in
         the original instance. But for the copy of a mixed form, the components
         are copied as well::
@@ -1219,7 +1209,6 @@
             sage: B.display_expansion(e_xy)
             x + x dx
 
->>>>>>> 84fd66a1
         """
         resu = self._new_instance()
         resu._comp = [form.copy() for form in self]
