--- conflicted
+++ resolved
@@ -1021,15 +1021,9 @@
         An exact copy is made. The copy is an entirely new instance and has a
         different name, but has the very same values::
 
-<<<<<<< HEAD
-            sage: B = A.copy(); B.disp()
-            (unnamed scalar field)  + (unnamed 1-form) + (unnamed 2-form)
-            sage: B.disp(e_uv)
-=======
             sage: B = A.copy(); B.display()
-            f + (unnamed 1-form) + (unnamed 2-form)
+            (unnamed scalar field) + (unnamed 1-form) + (unnamed 2-form)
             sage: B.display_expansion(e_uv)
->>>>>>> ceb96d8a
             [1/2*u + 1/2*v] + [(1/4*u + 1/4*v) du + (1/4*u + 1/4*v) dv] + [0]
             sage: A == B
             True
@@ -1048,14 +1042,8 @@
             [x] + [x dx] + [0]
 
         """
-<<<<<<< HEAD
-        resu_comp = [form.copy() for form in self._comp]
-        resu = type(self)(self.parent(), comp=resu_comp)
-        resu.set_name(name=name, latex_name=latex_name)
-=======
         resu = self._new_instance()
         resu[:] = [form.copy() for form in self]
->>>>>>> ceb96d8a
         resu._is_zero = self._is_zero
 
         return resu
